--- conflicted
+++ resolved
@@ -7,11 +7,7 @@
         "Accept": "application/json",
         "Accept-Encoding": "gzip, deflate",
         "Connection": "keep-alive",
-<<<<<<< HEAD
         "User-Agent": "azure-ai-ml/1.5.0 azsdk-python-mgmt-machinelearningservices/0.1.0 Python/3.7.9 (Windows-10-10.0.22621-SP0)"
-=======
-        "User-Agent": "azure-ai-ml/1.5.0 azsdk-python-mgmt-machinelearningservices/0.1.0 Python/3.10.6 (Linux-5.15.79.1-microsoft-standard-WSL2-x86_64-with-glibc2.35)"
->>>>>>> ce9edaa6
       },
       "RequestBody": null,
       "StatusCode": 200,
@@ -19,42 +15,24 @@
         "Cache-Control": "no-cache",
         "Content-Encoding": "gzip",
         "Content-Type": "application/json; charset=utf-8",
-<<<<<<< HEAD
-        "Date": "Thu, 23 Feb 2023 07:06:23 GMT",
+        "Date": "Thu, 23 Feb 2023 22:14:12 GMT",
         "Expires": "-1",
         "Pragma": "no-cache",
         "Request-Context": "appId=cid-v1:2d2e8e63-272e-4b3c-8598-4ee570a0e70d",
-        "Server-Timing": "traceparent;desc=\u002200-b1ef1993b6565f349d7cc0d888809e2b-f9cf79674c7ca394-01\u0022",
-=======
-        "Date": "Wed, 22 Feb 2023 07:26:09 GMT",
-        "Expires": "-1",
-        "Pragma": "no-cache",
-        "Request-Context": "appId=cid-v1:2d2e8e63-272e-4b3c-8598-4ee570a0e70d",
-        "Server-Timing": "traceparent;desc=\u002200-96230d2ef53b555e8d1e222e136fb3d5-67e31930f63adead-01\u0022",
->>>>>>> ce9edaa6
+        "Server-Timing": "traceparent;desc=\u002200-86470489450a11ae11da3ca738842280-35da168fa215d687-01\u0022",
         "Strict-Transport-Security": "max-age=31536000; includeSubDomains",
         "Transfer-Encoding": "chunked",
         "Vary": [
           "Accept-Encoding",
           "Accept-Encoding"
         ],
-<<<<<<< HEAD
         "x-aml-cluster": "vienna-eastus2-02",
         "X-Content-Type-Options": "nosniff",
-        "x-ms-correlation-request-id": "8eb04434-94d1-4d14-9b6b-839e639269b7",
-        "x-ms-ratelimit-remaining-subscription-reads": "11963",
+        "x-ms-correlation-request-id": "1f0668bf-2957-474a-b269-919ef2061f20",
+        "x-ms-ratelimit-remaining-subscription-reads": "11962",
         "x-ms-response-type": "standard",
-        "x-ms-routing-request-id": "WESTUS2:20230223T070624Z:8eb04434-94d1-4d14-9b6b-839e639269b7",
-        "x-request-time": "0.022"
-=======
-        "x-aml-cluster": "vienna-eastus-02",
-        "X-Content-Type-Options": "nosniff",
-        "x-ms-correlation-request-id": "0382d758-a122-4ace-b16d-dbe2ad8a8f0b",
-        "x-ms-ratelimit-remaining-subscription-reads": "11957",
-        "x-ms-response-type": "standard",
-        "x-ms-routing-request-id": "CANADACENTRAL:20230222T072610Z:0382d758-a122-4ace-b16d-dbe2ad8a8f0b",
-        "x-request-time": "0.123"
->>>>>>> ce9edaa6
+        "x-ms-routing-request-id": "WESTUS2:20230223T221413Z:1f0668bf-2957-474a-b269-919ef2061f20",
+        "x-request-time": "0.087"
       },
       "ResponseBody": {
         "id": "/subscriptions/00000000-0000-0000-0000-000000000/resourceGroups/00000/providers/Microsoft.MachineLearningServices/workspaces/00000",
@@ -82,7 +60,6 @@
             "isPrivateLinkEnabled": false,
             "notebookPreparationError": null
           },
-<<<<<<< HEAD
           "storageHnsEnabled": false,
           "workspaceId": "2d1e66ae-85e3-42c0-be91-34de66397f26",
           "linkedModelInventoryArmId": null,
@@ -111,22 +88,6 @@
           "lastModifiedAt": "2023-02-23T02:09:00.5159669Z",
           "lastModifiedBy": "dipeck@microsoft.com",
           "lastModifiedByType": "User"
-=======
-          "datastoreType": "AzureBlob",
-          "accountName": "samcw32zcnpjldw",
-          "containerName": "azureml-blobstore-3bd2018e-4b43-401e-ad49-85df181c9e0a",
-          "endpoint": "core.windows.net",
-          "protocol": "https",
-          "serviceDataAccessAuthIdentity": "WorkspaceSystemAssignedIdentity"
-        },
-        "systemData": {
-          "createdAt": "2023-02-18T09:22:33.5645164\u002B00:00",
-          "createdBy": "779301c0-18b2-4cdc-801b-a0a3368fee0a",
-          "createdByType": "Application",
-          "lastModifiedAt": "2023-02-18T09:22:34.1712214\u002B00:00",
-          "lastModifiedBy": "779301c0-18b2-4cdc-801b-a0a3368fee0a",
-          "lastModifiedByType": "Application"
->>>>>>> ce9edaa6
         }
       }
     },
@@ -137,13 +98,8 @@
         "Accept": "*/*",
         "Accept-Encoding": "gzip, deflate",
         "Connection": "keep-alive",
-<<<<<<< HEAD
         "Content-Type": "application/json; charset=UTF-8",
         "User-Agent": "azure-ai-ml/1.5.0 azsdk-python-core/1.26.3 Python/3.7.9 (Windows-10-10.0.22621-SP0)"
-=======
-        "Content-Length": "0",
-        "User-Agent": "azure-ai-ml/1.5.0 azsdk-python-mgmt-machinelearningservices/0.1.0 Python/3.10.6 (Linux-5.15.79.1-microsoft-standard-WSL2-x86_64-with-glibc2.35)"
->>>>>>> ce9edaa6
       },
       "RequestBody": null,
       "StatusCode": 200,
@@ -151,33 +107,15 @@
         "Connection": "keep-alive",
         "Content-Encoding": "gzip",
         "Content-Type": "application/json; charset=utf-8",
-<<<<<<< HEAD
-        "Date": "Thu, 23 Feb 2023 07:06:25 GMT",
+        "Date": "Thu, 23 Feb 2023 22:14:15 GMT",
         "Request-Context": "appId=cid-v1:2d2e8e63-272e-4b3c-8598-4ee570a0e70d",
         "Strict-Transport-Security": "max-age=15724800; includeSubDomains; preload",
         "Transfer-Encoding": "chunked",
         "Vary": "Accept-Encoding",
-        "x-aml-cluster": "vienna-eastus2-02",
+        "x-aml-cluster": "vienna-eastus2-01",
         "X-Content-Type-Options": "nosniff",
         "x-ms-response-type": "standard",
-        "x-request-time": "0.052"
-=======
-        "Date": "Wed, 22 Feb 2023 07:26:10 GMT",
-        "Expires": "-1",
-        "Pragma": "no-cache",
-        "Request-Context": "appId=cid-v1:2d2e8e63-272e-4b3c-8598-4ee570a0e70d",
-        "Server-Timing": "traceparent;desc=\u002200-ae323629274ab01d131e5bf5d6286676-1ade80e4913501f4-01\u0022",
-        "Strict-Transport-Security": "max-age=31536000; includeSubDomains",
-        "Transfer-Encoding": "chunked",
-        "Vary": "Accept-Encoding",
-        "x-aml-cluster": "vienna-eastus-02",
-        "X-Content-Type-Options": "nosniff",
-        "x-ms-correlation-request-id": "540b01cf-f3d4-4fa0-997a-ad02fd9ba2da",
-        "x-ms-ratelimit-remaining-subscription-writes": "1175",
-        "x-ms-response-type": "standard",
-        "x-ms-routing-request-id": "CANADACENTRAL:20230222T072610Z:540b01cf-f3d4-4fa0-997a-ad02fd9ba2da",
-        "x-request-time": "0.166"
->>>>>>> ce9edaa6
+        "x-request-time": "0.516"
       },
       "ResponseBody": {
         "snapshotType": "LocalFiles",
@@ -244,101 +182,13 @@
       }
     },
     {
-<<<<<<< HEAD
       "RequestUri": "https://management.azure.com/subscriptions/00000000-0000-0000-0000-000000000/resourceGroups/00000/providers/Microsoft.MachineLearningServices/workspaces/00000/codes/e7a3f40e-eb47-4499-9b80-1e5d911878f8/versions/1?api-version=2022-05-01",
       "RequestMethod": "GET",
-=======
-      "RequestUri": "https://samcw32zcnpjldw.blob.core.windows.net/azureml-blobstore-3bd2018e-4b43-401e-ad49-85df181c9e0a/LocalUpload/00000000000000000000000000000000/COMPONENT_PLACEHOLDER",
-      "RequestMethod": "HEAD",
-      "RequestHeaders": {
-        "Accept": "application/xml",
-        "Accept-Encoding": "gzip, deflate",
-        "Connection": "keep-alive",
-        "User-Agent": "azsdk-python-storage-blob/12.14.1 Python/3.10.6 (Linux-5.15.79.1-microsoft-standard-WSL2-x86_64-with-glibc2.35)",
-        "x-ms-date": "Wed, 22 Feb 2023 07:26:10 GMT",
-        "x-ms-version": "2021-08-06"
-      },
-      "RequestBody": null,
-      "StatusCode": 200,
-      "ResponseHeaders": {
-        "Accept-Ranges": "bytes",
-        "Content-Length": "35",
-        "Content-MD5": "L/DnSpFIn\u002BjaQWc\u002BsUQdcw==",
-        "Content-Type": "application/octet-stream",
-        "Date": "Wed, 22 Feb 2023 07:26:10 GMT",
-        "ETag": "\u00220x8DB1192C06E1C79\u0022",
-        "Last-Modified": "Sat, 18 Feb 2023 09:30:19 GMT",
-        "Server": [
-          "Windows-Azure-Blob/1.0",
-          "Microsoft-HTTPAPI/2.0"
-        ],
-        "Vary": "Origin",
-        "x-ms-access-tier": "Hot",
-        "x-ms-access-tier-inferred": "true",
-        "x-ms-blob-type": "BlockBlob",
-        "x-ms-creation-time": "Sat, 18 Feb 2023 09:30:19 GMT",
-        "x-ms-lease-state": "available",
-        "x-ms-lease-status": "unlocked",
-        "x-ms-meta-name": "c4b5a984-a0c9-4622-a5cf-f22114f04941",
-        "x-ms-meta-upload_status": "completed",
-        "x-ms-meta-version": "1",
-        "x-ms-server-encrypted": "true",
-        "x-ms-version": "2021-08-06"
-      },
-      "ResponseBody": null
-    },
-    {
-      "RequestUri": "https://samcw32zcnpjldw.blob.core.windows.net/azureml-blobstore-3bd2018e-4b43-401e-ad49-85df181c9e0a/az-ml-artifacts/00000000000000000000000000000000/COMPONENT_PLACEHOLDER",
-      "RequestMethod": "HEAD",
-      "RequestHeaders": {
-        "Accept": "application/xml",
-        "Accept-Encoding": "gzip, deflate",
-        "Connection": "keep-alive",
-        "User-Agent": "azsdk-python-storage-blob/12.14.1 Python/3.10.6 (Linux-5.15.79.1-microsoft-standard-WSL2-x86_64-with-glibc2.35)",
-        "x-ms-date": "Wed, 22 Feb 2023 07:26:10 GMT",
-        "x-ms-version": "2021-08-06"
-      },
-      "RequestBody": null,
-      "StatusCode": 404,
-      "ResponseHeaders": {
-        "Date": "Wed, 22 Feb 2023 07:26:10 GMT",
-        "Server": [
-          "Windows-Azure-Blob/1.0",
-          "Microsoft-HTTPAPI/2.0"
-        ],
-        "Transfer-Encoding": "chunked",
-        "Vary": "Origin",
-        "x-ms-error-code": "BlobNotFound",
-        "x-ms-version": "2021-08-06"
-      },
-      "ResponseBody": null
-    },
-    {
-      "RequestUri": "https://management.azure.com/subscriptions/00000000-0000-0000-0000-000000000/resourceGroups/00000/providers/Microsoft.MachineLearningServices/workspaces/00000/codes/c4b5a984-a0c9-4622-a5cf-f22114f04941/versions/1?api-version=2022-05-01",
-      "RequestMethod": "PUT",
->>>>>>> ce9edaa6
       "RequestHeaders": {
         "Accept": "application/json",
         "Accept-Encoding": "gzip, deflate",
         "Connection": "keep-alive",
-<<<<<<< HEAD
         "User-Agent": "azure-ai-ml/1.5.0 azsdk-python-mgmt-machinelearningservices/0.1.0 Python/3.7.9 (Windows-10-10.0.22621-SP0)"
-=======
-        "Content-Length": "288",
-        "Content-Type": "application/json",
-        "User-Agent": "azure-ai-ml/1.5.0 azsdk-python-mgmt-machinelearningservices/0.1.0 Python/3.10.6 (Linux-5.15.79.1-microsoft-standard-WSL2-x86_64-with-glibc2.35)"
-      },
-      "RequestBody": {
-        "properties": {
-          "properties": {
-            "hash_sha256": "0000000000000",
-            "hash_version": "0000000000000"
-          },
-          "isAnonymous": true,
-          "isArchived": false,
-          "codeUri": "https://samcw32zcnpjldw.blob.core.windows.net/azureml-blobstore-3bd2018e-4b43-401e-ad49-85df181c9e0a/LocalUpload/00000000000000000000000000000000"
-        }
->>>>>>> ce9edaa6
       },
       "RequestBody": null,
       "StatusCode": 200,
@@ -346,48 +196,27 @@
         "Cache-Control": "no-cache",
         "Content-Encoding": "gzip",
         "Content-Type": "application/json; charset=utf-8",
-<<<<<<< HEAD
-        "Date": "Thu, 23 Feb 2023 07:06:27 GMT",
+        "Date": "Thu, 23 Feb 2023 22:14:25 GMT",
         "Expires": "-1",
         "Pragma": "no-cache",
         "Request-Context": "appId=cid-v1:2d2e8e63-272e-4b3c-8598-4ee570a0e70d",
-        "Server-Timing": "traceparent;desc=\u002200-b6272b982ae240edecdba73035a7bd2a-e8c37ec9729d6bf8-01\u0022",
-=======
-        "Date": "Wed, 22 Feb 2023 07:26:14 GMT",
-        "Expires": "-1",
-        "Pragma": "no-cache",
-        "Request-Context": "appId=cid-v1:2d2e8e63-272e-4b3c-8598-4ee570a0e70d",
-        "Server-Timing": "traceparent;desc=\u002200-a1c7f96c7ff45aafe5386974d4d5196d-4af65bb652a677ab-01\u0022",
->>>>>>> ce9edaa6
+        "Server-Timing": "traceparent;desc=\u002200-f884339839e128586c9a0fbcfecad651-c634288e830c955e-01\u0022",
         "Strict-Transport-Security": "max-age=31536000; includeSubDomains",
         "Transfer-Encoding": "chunked",
         "Vary": [
           "Accept-Encoding",
           "Accept-Encoding"
         ],
-<<<<<<< HEAD
         "x-aml-cluster": "vienna-eastus2-02",
         "X-Content-Type-Options": "nosniff",
-        "x-ms-correlation-request-id": "cf50940c-7cef-40b2-84bd-fc85e80fe051",
-        "x-ms-ratelimit-remaining-subscription-reads": "11962",
+        "x-ms-correlation-request-id": "205c8dd0-a4e1-4f6e-88c0-7cc21c3e8916",
+        "x-ms-ratelimit-remaining-subscription-reads": "11961",
         "x-ms-response-type": "standard",
-        "x-ms-routing-request-id": "WESTUS2:20230223T070627Z:cf50940c-7cef-40b2-84bd-fc85e80fe051",
-        "x-request-time": "0.127"
+        "x-ms-routing-request-id": "WESTUS2:20230223T221425Z:205c8dd0-a4e1-4f6e-88c0-7cc21c3e8916",
+        "x-request-time": "8.437"
       },
       "ResponseBody": {
         "id": "/subscriptions/00000000-0000-0000-0000-000000000/resourceGroups/00000/providers/Microsoft.MachineLearningServices/workspaces/00000/codes/e7a3f40e-eb47-4499-9b80-1e5d911878f8/versions/1",
-=======
-        "x-aml-cluster": "vienna-eastus-02",
-        "X-Content-Type-Options": "nosniff",
-        "x-ms-correlation-request-id": "09f76868-d245-4e8e-a58d-fc5bc70f24a1",
-        "x-ms-ratelimit-remaining-subscription-writes": "1152",
-        "x-ms-response-type": "standard",
-        "x-ms-routing-request-id": "CANADACENTRAL:20230222T072614Z:09f76868-d245-4e8e-a58d-fc5bc70f24a1",
-        "x-request-time": "0.365"
-      },
-      "ResponseBody": {
-        "id": "/subscriptions/00000000-0000-0000-0000-000000000/resourceGroups/00000/providers/Microsoft.MachineLearningServices/workspaces/00000/codes/c4b5a984-a0c9-4622-a5cf-f22114f04941/versions/1",
->>>>>>> ce9edaa6
         "name": "1",
         "type": "Microsoft.MachineLearningServices/workspaces/codes/versions",
         "properties": {
@@ -399,7 +228,6 @@
           },
           "isArchived": false,
           "isAnonymous": false,
-<<<<<<< HEAD
           "codeUri": "https://saveorz2izv2bas.blob.core.windows.net:443/2d1e66ae-8-4d828c93-7c8f-558b-b99d-d21850cf37d9/"
         },
         "systemData": {
@@ -408,26 +236,12 @@
           "createdByType": "User",
           "lastModifiedAt": "2023-02-23T02:16:10.3151666\u002B00:00",
           "lastModifiedBy": "Diondra Peck",
-=======
-          "codeUri": "https://samcw32zcnpjldw.blob.core.windows.net/azureml-blobstore-3bd2018e-4b43-401e-ad49-85df181c9e0a/LocalUpload/00000000000000000000000000000000"
-        },
-        "systemData": {
-          "createdAt": "2023-02-18T09:30:23.7478116\u002B00:00",
-          "createdBy": "Firstname Lastname",
-          "createdByType": "User",
-          "lastModifiedAt": "2023-02-22T07:26:14.076178\u002B00:00",
-          "lastModifiedBy": "Firstname Lastname",
->>>>>>> ce9edaa6
           "lastModifiedByType": "User"
         }
       }
     },
     {
-<<<<<<< HEAD
-      "RequestUri": "https://management.azure.com/subscriptions/00000000-0000-0000-0000-000000000/resourceGroups/00000/providers/Microsoft.MachineLearningServices/workspaces/00000/components/azureml_anonymous/versions/0b35a8f7-cee5-d105-0ea9-5575c8ab619b?api-version=2022-10-01",
-=======
-      "RequestUri": "https://management.azure.com/subscriptions/00000000-0000-0000-0000-000000000/resourceGroups/00000/providers/Microsoft.MachineLearningServices/workspaces/00000/components/azureml_anonymous/versions/c69b468f-5cf3-2edb-680e-f382769c983d?api-version=2022-10-01",
->>>>>>> ce9edaa6
+      "RequestUri": "https://management.azure.com/subscriptions/00000000-0000-0000-0000-000000000/resourceGroups/00000/providers/Microsoft.MachineLearningServices/workspaces/00000/components/azureml_anonymous/versions/b233095b-7964-64f4-db6e-5ac440193065?api-version=2022-10-01",
       "RequestMethod": "PUT",
       "RequestHeaders": {
         "Accept": "application/json",
@@ -435,11 +249,7 @@
         "Connection": "keep-alive",
         "Content-Length": "1308",
         "Content-Type": "application/json",
-<<<<<<< HEAD
         "User-Agent": "azure-ai-ml/1.5.0 azsdk-python-mgmt-machinelearningservices/0.1.0 Python/3.7.9 (Windows-10-10.0.22621-SP0)"
-=======
-        "User-Agent": "azure-ai-ml/1.5.0 azsdk-python-mgmt-machinelearningservices/0.1.0 Python/3.10.6 (Linux-5.15.79.1-microsoft-standard-WSL2-x86_64-with-glibc2.35)"
->>>>>>> ce9edaa6
       },
       "RequestBody": {
         "properties": {
@@ -453,13 +263,8 @@
           "isArchived": false,
           "componentSpec": {
             "command": "echo Hello World \u0026 echo $[[${{inputs.component_in_number}}]] \u0026 echo ${{inputs.component_in_path}} \u0026 echo ${{outputs.component_out_path}} \u003E ${{outputs.component_out_path}}/component_in_number",
-<<<<<<< HEAD
             "code": "azureml:/subscriptions/00000000-0000-0000-0000-000000000/resourceGroups/00000/providers/Microsoft.MachineLearningServices/workspaces/00000/codes/e7a3f40e-eb47-4499-9b80-1e5d911878f8/versions/1",
-            "environment": "azureml:AzureML-sklearn-0.24-ubuntu18.04-py37-cpu:1",
-=======
-            "code": "azureml:/subscriptions/00000000-0000-0000-0000-000000000/resourceGroups/00000/providers/Microsoft.MachineLearningServices/workspaces/00000/codes/c4b5a984-a0c9-4622-a5cf-f22114f04941/versions/1",
             "environment": "azureml:AzureML-sklearn-1.0-ubuntu20.04-py38-cpu:33",
->>>>>>> ce9edaa6
             "name": "microsoftsamples_command_component_basic",
             "description": "This is the basic command component",
             "tags": {
@@ -495,49 +300,26 @@
       "StatusCode": 201,
       "ResponseHeaders": {
         "Cache-Control": "no-cache",
-<<<<<<< HEAD
         "Content-Length": "2295",
         "Content-Type": "application/json; charset=utf-8",
-        "Date": "Thu, 23 Feb 2023 07:06:28 GMT",
+        "Date": "Thu, 23 Feb 2023 22:14:27 GMT",
         "Expires": "-1",
-        "Location": "https://management.azure.com/subscriptions/00000000-0000-0000-0000-000000000/resourceGroups/00000/providers/Microsoft.MachineLearningServices/workspaces/00000/components/azureml_anonymous/versions/0b35a8f7-cee5-d105-0ea9-5575c8ab619b?api-version=2022-10-01",
+        "Location": "https://management.azure.com/subscriptions/00000000-0000-0000-0000-000000000/resourceGroups/00000/providers/Microsoft.MachineLearningServices/workspaces/00000/components/azureml_anonymous/versions/b233095b-7964-64f4-db6e-5ac440193065?api-version=2022-10-01",
         "Pragma": "no-cache",
         "Request-Context": "appId=cid-v1:2d2e8e63-272e-4b3c-8598-4ee570a0e70d",
-        "Server-Timing": "traceparent;desc=\u002200-e31bd4ea9594e73213186ec5309f2535-31eb6517dfd0bee7-01\u0022",
+        "Server-Timing": "traceparent;desc=\u002200-bbd4bf6723babcf234436d28352f301f-2826880834a911df-01\u0022",
         "Strict-Transport-Security": "max-age=31536000; includeSubDomains",
         "x-aml-cluster": "vienna-eastus2-02",
         "X-Content-Type-Options": "nosniff",
-        "x-ms-correlation-request-id": "1540abbb-afc9-4e59-b6c1-6382a11985a9",
+        "x-ms-correlation-request-id": "3deb3d1e-8224-407b-9633-e635da0e74ce",
         "x-ms-ratelimit-remaining-subscription-writes": "1178",
         "x-ms-response-type": "standard",
-        "x-ms-routing-request-id": "WESTUS2:20230223T070628Z:1540abbb-afc9-4e59-b6c1-6382a11985a9",
-        "x-request-time": "0.549"
+        "x-ms-routing-request-id": "WESTUS2:20230223T221427Z:3deb3d1e-8224-407b-9633-e635da0e74ce",
+        "x-request-time": "1.377"
       },
       "ResponseBody": {
-        "id": "/subscriptions/00000000-0000-0000-0000-000000000/resourceGroups/00000/providers/Microsoft.MachineLearningServices/workspaces/00000/components/azureml_anonymous/versions/833cdf36-a5af-493c-809a-0b7bfb2c91bc",
-        "name": "833cdf36-a5af-493c-809a-0b7bfb2c91bc",
-=======
-        "Content-Length": "1860",
-        "Content-Type": "application/json; charset=utf-8",
-        "Date": "Wed, 22 Feb 2023 07:26:15 GMT",
-        "Expires": "-1",
-        "Location": "https://management.azure.com/subscriptions/00000000-0000-0000-0000-000000000/resourceGroups/00000/providers/Microsoft.MachineLearningServices/workspaces/00000/components/azureml_anonymous/versions/c69b468f-5cf3-2edb-680e-f382769c983d?api-version=2022-10-01",
-        "Pragma": "no-cache",
-        "Request-Context": "appId=cid-v1:2d2e8e63-272e-4b3c-8598-4ee570a0e70d",
-        "Server-Timing": "traceparent;desc=\u002200-522ba54f53063dfd224801b2b1bf511a-4cec9191c69d2538-01\u0022",
-        "Strict-Transport-Security": "max-age=31536000; includeSubDomains",
-        "x-aml-cluster": "vienna-eastus-02",
-        "X-Content-Type-Options": "nosniff",
-        "x-ms-correlation-request-id": "559895c8-bcfb-4ea9-8c03-d6126a5f7890",
-        "x-ms-ratelimit-remaining-subscription-writes": "1151",
-        "x-ms-response-type": "standard",
-        "x-ms-routing-request-id": "CANADACENTRAL:20230222T072615Z:559895c8-bcfb-4ea9-8c03-d6126a5f7890",
-        "x-request-time": "0.657"
-      },
-      "ResponseBody": {
-        "id": "/subscriptions/00000000-0000-0000-0000-000000000/resourceGroups/00000/providers/Microsoft.MachineLearningServices/workspaces/00000/components/azureml_anonymous/versions/68824f44-e08e-486f-b3e1-20c610731caa",
-        "name": "68824f44-e08e-486f-b3e1-20c610731caa",
->>>>>>> ce9edaa6
+        "id": "/subscriptions/00000000-0000-0000-0000-000000000/resourceGroups/00000/providers/Microsoft.MachineLearningServices/workspaces/00000/components/azureml_anonymous/versions/01f2a0ca-131d-447d-8525-c0b37db16ec7",
+        "name": "01f2a0ca-131d-447d-8525-c0b37db16ec7",
         "type": "Microsoft.MachineLearningServices/workspaces/components/versions",
         "properties": {
           "description": null,
@@ -577,13 +359,8 @@
                 "type": "uri_folder"
               }
             },
-<<<<<<< HEAD
             "code": "azureml:/subscriptions/00000000-0000-0000-0000-000000000/resourceGroups/00000/providers/Microsoft.MachineLearningServices/workspaces/00000/codes/e7a3f40e-eb47-4499-9b80-1e5d911878f8/versions/1",
-            "environment": "azureml://registries/azureml/environments/AzureML-sklearn-0.24-ubuntu18.04-py37-cpu/versions/1",
-=======
-            "code": "azureml:/subscriptions/00000000-0000-0000-0000-000000000/resourceGroups/00000/providers/Microsoft.MachineLearningServices/workspaces/00000/codes/c4b5a984-a0c9-4622-a5cf-f22114f04941/versions/1",
             "environment": "azureml://registries/azureml/environments/AzureML-sklearn-1.0-ubuntu20.04-py38-cpu/versions/33",
->>>>>>> ce9edaa6
             "resources": {
               "instance_count": "1"
             },
@@ -592,19 +369,11 @@
           }
         },
         "systemData": {
-<<<<<<< HEAD
-          "createdAt": "2023-02-23T04:30:19.5602547\u002B00:00",
+          "createdAt": "2023-02-23T19:04:44.0030332\u002B00:00",
           "createdBy": "Diondra Peck",
           "createdByType": "User",
-          "lastModifiedAt": "2023-02-23T04:30:19.605687\u002B00:00",
+          "lastModifiedAt": "2023-02-23T19:04:44.075392\u002B00:00",
           "lastModifiedBy": "Diondra Peck",
-=======
-          "createdAt": "2023-02-18T09:32:29.8019177\u002B00:00",
-          "createdBy": "Firstname Lastname",
-          "createdByType": "User",
-          "lastModifiedAt": "2023-02-18T09:32:29.8982296\u002B00:00",
-          "lastModifiedBy": "Firstname Lastname",
->>>>>>> ce9edaa6
           "lastModifiedByType": "User"
         }
       }
@@ -618,11 +387,7 @@
         "Connection": "keep-alive",
         "Content-Length": "1604",
         "Content-Type": "application/json",
-<<<<<<< HEAD
         "User-Agent": "azure-ai-ml/1.5.0 azsdk-python-mgmt-machinelearningservices/0.1.0 Python/3.7.9 (Windows-10-10.0.22621-SP0)"
-=======
-        "User-Agent": "azure-ai-ml/1.5.0 azsdk-python-mgmt-machinelearningservices/0.1.0 Python/3.10.6 (Linux-5.15.79.1-microsoft-standard-WSL2-x86_64-with-glibc2.35)"
->>>>>>> ce9edaa6
       },
       "RequestBody": {
         "properties": {
@@ -638,11 +403,7 @@
               "name": "parallel_body",
               "type": "command",
               "_source": "YAML.COMPONENT",
-<<<<<<< HEAD
-              "componentId": "/subscriptions/00000000-0000-0000-0000-000000000/resourceGroups/00000/providers/Microsoft.MachineLearningServices/workspaces/00000/components/azureml_anonymous/versions/833cdf36-a5af-493c-809a-0b7bfb2c91bc"
-=======
-              "componentId": "/subscriptions/00000000-0000-0000-0000-000000000/resourceGroups/00000/providers/Microsoft.MachineLearningServices/workspaces/00000/components/azureml_anonymous/versions/68824f44-e08e-486f-b3e1-20c610731caa"
->>>>>>> ce9edaa6
+              "componentId": "/subscriptions/00000000-0000-0000-0000-000000000/resourceGroups/00000/providers/Microsoft.MachineLearningServices/workspaces/00000/components/azureml_anonymous/versions/01f2a0ca-131d-447d-8525-c0b37db16ec7"
             },
             "parallel_node": {
               "body": "${{parent.jobs.parallel_body}}",
@@ -660,11 +421,7 @@
                 }
               },
               "_source": "YAML.COMPONENT",
-<<<<<<< HEAD
-              "componentId": "/subscriptions/00000000-0000-0000-0000-000000000/resourceGroups/00000/providers/Microsoft.MachineLearningServices/workspaces/00000/components/azureml_anonymous/versions/833cdf36-a5af-493c-809a-0b7bfb2c91bc"
-=======
-              "componentId": "/subscriptions/00000000-0000-0000-0000-000000000/resourceGroups/00000/providers/Microsoft.MachineLearningServices/workspaces/00000/components/azureml_anonymous/versions/68824f44-e08e-486f-b3e1-20c610731caa"
->>>>>>> ce9edaa6
+              "componentId": "/subscriptions/00000000-0000-0000-0000-000000000/resourceGroups/00000/providers/Microsoft.MachineLearningServices/workspaces/00000/components/azureml_anonymous/versions/01f2a0ca-131d-447d-8525-c0b37db16ec7"
             }
           },
           "outputs": {},
@@ -677,40 +434,22 @@
       "StatusCode": 201,
       "ResponseHeaders": {
         "Cache-Control": "no-cache",
-<<<<<<< HEAD
         "Content-Length": "3643",
         "Content-Type": "application/json; charset=utf-8",
-        "Date": "Thu, 23 Feb 2023 07:06:30 GMT",
-=======
-        "Content-Length": "2980",
-        "Content-Type": "application/json; charset=utf-8",
-        "Date": "Wed, 22 Feb 2023 07:26:18 GMT",
->>>>>>> ce9edaa6
+        "Date": "Thu, 23 Feb 2023 22:14:30 GMT",
         "Expires": "-1",
         "Location": "https://management.azure.com/subscriptions/00000000-0000-0000-0000-000000000/resourceGroups/00000/providers/Microsoft.MachineLearningServices/workspaces/00000/jobs/000000000000000000000?api-version=2022-12-01-preview",
         "Pragma": "no-cache",
         "Request-Context": "appId=cid-v1:2d2e8e63-272e-4b3c-8598-4ee570a0e70d",
-<<<<<<< HEAD
-        "Server-Timing": "traceparent;desc=\u002200-d0a58f5befbb1a9fa2a444f6d4d2e999-9155d2b2d9daee0c-01\u0022",
+        "Server-Timing": "traceparent;desc=\u002200-896deabe3c0f0c8684e4b9ce3d77a5e7-0b28c7bdbea6153c-01\u0022",
         "Strict-Transport-Security": "max-age=31536000; includeSubDomains",
         "x-aml-cluster": "vienna-eastus2-02",
         "X-Content-Type-Options": "nosniff",
-        "x-ms-correlation-request-id": "414aaa96-ee0b-454e-b9eb-6031c4c38283",
+        "x-ms-correlation-request-id": "6f2ae06f-91ab-4794-b97b-35cf9ff3b3c6",
         "x-ms-ratelimit-remaining-subscription-writes": "1177",
         "x-ms-response-type": "standard",
-        "x-ms-routing-request-id": "WESTUS2:20230223T070631Z:414aaa96-ee0b-454e-b9eb-6031c4c38283",
-        "x-request-time": "1.137"
-=======
-        "Server-Timing": "traceparent;desc=\u002200-aaef779c1e83d0011cd5841e89e60dbc-3f867ac9f9bc0f73-01\u0022",
-        "Strict-Transport-Security": "max-age=31536000; includeSubDomains",
-        "x-aml-cluster": "vienna-eastus-02",
-        "X-Content-Type-Options": "nosniff",
-        "x-ms-correlation-request-id": "a9615ecf-0a8f-4872-b900-43227df84277",
-        "x-ms-ratelimit-remaining-subscription-writes": "1150",
-        "x-ms-response-type": "standard",
-        "x-ms-routing-request-id": "CANADACENTRAL:20230222T072618Z:a9615ecf-0a8f-4872-b900-43227df84277",
-        "x-request-time": "1.268"
->>>>>>> ce9edaa6
+        "x-ms-routing-request-id": "WESTUS2:20230223T221430Z:6f2ae06f-91ab-4794-b97b-35cf9ff3b3c6",
+        "x-request-time": "1.338"
       },
       "ResponseBody": {
         "id": "/subscriptions/00000000-0000-0000-0000-000000000/resourceGroups/00000/providers/Microsoft.MachineLearningServices/workspaces/00000/jobs/000000000000000000000",
@@ -738,11 +477,7 @@
             "Tracking": {
               "jobServiceType": "Tracking",
               "port": null,
-<<<<<<< HEAD
               "endpoint": "azureml://eastus2.api.azureml.ms/mlflow/v1.0/subscriptions/00000000-0000-0000-0000-000000000/resourceGroups/00000/providers/Microsoft.MachineLearningServices/workspaces/00000?",
-=======
-              "endpoint": "azureml://eastus.api.azureml.ms/mlflow/v1.0/subscriptions/00000000-0000-0000-0000-000000000/resourceGroups/00000/providers/Microsoft.MachineLearningServices/workspaces/00000?",
->>>>>>> ce9edaa6
               "status": null,
               "errorMessage": null,
               "properties": null,
@@ -772,11 +507,7 @@
               "name": "parallel_body",
               "type": "command",
               "_source": "YAML.COMPONENT",
-<<<<<<< HEAD
-              "componentId": "/subscriptions/00000000-0000-0000-0000-000000000/resourceGroups/00000/providers/Microsoft.MachineLearningServices/workspaces/00000/components/azureml_anonymous/versions/833cdf36-a5af-493c-809a-0b7bfb2c91bc"
-=======
-              "componentId": "/subscriptions/00000000-0000-0000-0000-000000000/resourceGroups/00000/providers/Microsoft.MachineLearningServices/workspaces/00000/components/azureml_anonymous/versions/68824f44-e08e-486f-b3e1-20c610731caa"
->>>>>>> ce9edaa6
+              "componentId": "/subscriptions/00000000-0000-0000-0000-000000000/resourceGroups/00000/providers/Microsoft.MachineLearningServices/workspaces/00000/components/azureml_anonymous/versions/01f2a0ca-131d-447d-8525-c0b37db16ec7"
             },
             "parallel_node": {
               "body": "${{parent.jobs.parallel_body}}",
@@ -794,11 +525,7 @@
                 }
               },
               "_source": "YAML.COMPONENT",
-<<<<<<< HEAD
-              "componentId": "/subscriptions/00000000-0000-0000-0000-000000000/resourceGroups/00000/providers/Microsoft.MachineLearningServices/workspaces/00000/components/azureml_anonymous/versions/833cdf36-a5af-493c-809a-0b7bfb2c91bc"
-=======
-              "componentId": "/subscriptions/00000000-0000-0000-0000-000000000/resourceGroups/00000/providers/Microsoft.MachineLearningServices/workspaces/00000/components/azureml_anonymous/versions/68824f44-e08e-486f-b3e1-20c610731caa"
->>>>>>> ce9edaa6
+              "componentId": "/subscriptions/00000000-0000-0000-0000-000000000/resourceGroups/00000/providers/Microsoft.MachineLearningServices/workspaces/00000/components/azureml_anonymous/versions/01f2a0ca-131d-447d-8525-c0b37db16ec7"
             }
           },
           "inputs": {},
@@ -806,13 +533,8 @@
           "sourceJobId": null
         },
         "systemData": {
-<<<<<<< HEAD
-          "createdAt": "2023-02-23T07:06:30.8179931\u002B00:00",
+          "createdAt": "2023-02-23T22:14:29.9872056\u002B00:00",
           "createdBy": "Diondra Peck",
-=======
-          "createdAt": "2023-02-22T07:26:18.4741838\u002B00:00",
-          "createdBy": "Firstname Lastname",
->>>>>>> ce9edaa6
           "createdByType": "User"
         }
       }
@@ -825,46 +547,26 @@
         "Accept-Encoding": "gzip, deflate",
         "Connection": "keep-alive",
         "Content-Length": "0",
-<<<<<<< HEAD
         "User-Agent": "azure-ai-ml/1.5.0 azsdk-python-mgmt-machinelearningservices/0.1.0 Python/3.7.9 (Windows-10-10.0.22621-SP0)"
-=======
-        "User-Agent": "azure-ai-ml/1.5.0 azsdk-python-mgmt-machinelearningservices/0.1.0 Python/3.10.6 (Linux-5.15.79.1-microsoft-standard-WSL2-x86_64-with-glibc2.35)"
->>>>>>> ce9edaa6
       },
       "RequestBody": null,
       "StatusCode": 400,
       "ResponseHeaders": {
         "Cache-Control": "no-cache",
-<<<<<<< HEAD
         "Content-Length": "1224",
         "Content-Type": "application/json; charset=utf-8",
-        "Date": "Thu, 23 Feb 2023 07:06:47 GMT",
-=======
-        "Content-Length": "1222",
-        "Content-Type": "application/json; charset=utf-8",
-        "Date": "Wed, 22 Feb 2023 07:26:36 GMT",
->>>>>>> ce9edaa6
+        "Date": "Thu, 23 Feb 2023 22:14:47 GMT",
         "Expires": "-1",
         "Pragma": "no-cache",
         "Request-Context": "appId=cid-v1:2d2e8e63-272e-4b3c-8598-4ee570a0e70d",
         "Strict-Transport-Security": "max-age=31536000; includeSubDomains",
-<<<<<<< HEAD
         "x-aml-cluster": "vienna-eastus2-02",
         "X-Content-Type-Options": "nosniff",
-        "x-ms-correlation-request-id": "10f3223b-89be-4971-8c32-617586f76441",
+        "x-ms-correlation-request-id": "5c23564d-82c6-43c4-bd19-c2d1007e1343",
         "x-ms-ratelimit-remaining-subscription-writes": "1190",
         "x-ms-response-type": "error",
-        "x-ms-routing-request-id": "WESTUS2:20230223T070647Z:10f3223b-89be-4971-8c32-617586f76441",
-        "x-request-time": "15.183"
-=======
-        "x-aml-cluster": "vienna-eastus-02",
-        "X-Content-Type-Options": "nosniff",
-        "x-ms-correlation-request-id": "42273774-b5f4-4d62-af0c-300eda692ed8",
-        "x-ms-ratelimit-remaining-subscription-writes": "1174",
-        "x-ms-response-type": "error",
-        "x-ms-routing-request-id": "CANADACENTRAL:20230222T072636Z:42273774-b5f4-4d62-af0c-300eda692ed8",
-        "x-request-time": "15.344"
->>>>>>> ce9edaa6
+        "x-ms-routing-request-id": "WESTUS2:20230223T221447Z:5c23564d-82c6-43c4-bd19-c2d1007e1343",
+        "x-request-time": "16.019"
       },
       "ResponseBody": {
         "error": {
@@ -882,44 +584,27 @@
               "type": "Correlation",
               "info": {
                 "value": {
-<<<<<<< HEAD
-                  "operation": "1d866cb3b84047da4d54b80b0fff3f5f",
-                  "request": "acbf86950daf9617"
-=======
-                  "operation": "5feb49f01c832d3bd80d6628be406567",
-                  "request": "cb9f4f60e70a1392"
->>>>>>> ce9edaa6
+                  "operation": "41522388ccfe6bc93295587c1350b7ed",
+                  "request": "0233c76512682404"
                 }
               }
             },
             {
               "type": "Environment",
               "info": {
-<<<<<<< HEAD
                 "value": "eastus2"
-=======
-                "value": "eastus"
->>>>>>> ce9edaa6
               }
             },
             {
               "type": "Location",
               "info": {
-<<<<<<< HEAD
                 "value": "eastus2"
-=======
-                "value": "eastus"
->>>>>>> ce9edaa6
               }
             },
             {
               "type": "Time",
               "info": {
-<<<<<<< HEAD
-                "value": "2023-02-23T07:06:47.9408153\u002B00:00"
-=======
-                "value": "2023-02-22T07:26:36.5181804\u002B00:00"
->>>>>>> ce9edaa6
+                "value": "2023-02-23T22:14:47.7758535\u002B00:00"
               }
             },
             {
