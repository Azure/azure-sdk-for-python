--- conflicted
+++ resolved
@@ -1,21 +1,13 @@
 {
   "Entries": [
     {
-<<<<<<< HEAD
       "RequestUri": "https://management.azure.com/subscriptions/00000000-0000-0000-0000-000000000/resourceGroups/00000/providers/Microsoft.MachineLearningServices/workspaces/00000?api-version=2022-10-01",
-=======
-      "RequestUri": "https://management.azure.com/subscriptions/00000000-0000-0000-0000-000000000/resourceGroups/00000/providers/Microsoft.MachineLearningServices/workspaces/00000/datastores/workspaceblobstore?api-version=2022-10-01",
->>>>>>> ce9edaa6
       "RequestMethod": "GET",
       "RequestHeaders": {
         "Accept": "application/json",
         "Accept-Encoding": "gzip, deflate",
         "Connection": "keep-alive",
-<<<<<<< HEAD
         "User-Agent": "azure-ai-ml/1.5.0 azsdk-python-mgmt-machinelearningservices/0.1.0 Python/3.7.9 (Windows-10-10.0.22621-SP0)"
-=======
-        "User-Agent": "azure-ai-ml/1.5.0 azsdk-python-mgmt-machinelearningservices/0.1.0 Python/3.10.6 (Linux-5.15.79.1-microsoft-standard-WSL2-x86_64-with-glibc2.35)"
->>>>>>> ce9edaa6
       },
       "RequestBody": null,
       "StatusCode": 200,
@@ -23,42 +15,24 @@
         "Cache-Control": "no-cache",
         "Content-Encoding": "gzip",
         "Content-Type": "application/json; charset=utf-8",
-<<<<<<< HEAD
-        "Date": "Thu, 23 Feb 2023 04:33:14 GMT",
+        "Date": "Thu, 23 Feb 2023 20:21:19 GMT",
         "Expires": "-1",
         "Pragma": "no-cache",
         "Request-Context": "appId=cid-v1:2d2e8e63-272e-4b3c-8598-4ee570a0e70d",
-        "Server-Timing": "traceparent;desc=\u002200-0ecab966c20b50a548f6b2e3889fb4dc-12b630309ceee940-01\u0022",
-=======
-        "Date": "Tue, 21 Feb 2023 20:49:48 GMT",
-        "Expires": "-1",
-        "Pragma": "no-cache",
-        "Request-Context": "appId=cid-v1:2d2e8e63-272e-4b3c-8598-4ee570a0e70d",
-        "Server-Timing": "traceparent;desc=\u002200-87884168c38c00bd9f90e850de2c341b-7150d603613e1de0-01\u0022",
->>>>>>> ce9edaa6
+        "Server-Timing": "traceparent;desc=\u002200-2d56f6a086d36af3389a78747c144fc8-e0b48c262d5e15de-01\u0022",
         "Strict-Transport-Security": "max-age=31536000; includeSubDomains",
         "Transfer-Encoding": "chunked",
         "Vary": [
           "Accept-Encoding",
           "Accept-Encoding"
         ],
-<<<<<<< HEAD
-        "x-aml-cluster": "vienna-eastus2-02",
+        "x-aml-cluster": "vienna-eastus2-01",
         "X-Content-Type-Options": "nosniff",
-        "x-ms-correlation-request-id": "dcc89b7e-61ff-4edb-9e98-c1f0fe845947",
-        "x-ms-ratelimit-remaining-subscription-reads": "11988",
+        "x-ms-correlation-request-id": "18b663bf-cde2-4a6e-b23d-639d6fbb0e99",
+        "x-ms-ratelimit-remaining-subscription-reads": "11979",
         "x-ms-response-type": "standard",
-        "x-ms-routing-request-id": "WESTUS:20230223T043315Z:dcc89b7e-61ff-4edb-9e98-c1f0fe845947",
-        "x-request-time": "0.025"
-=======
-        "x-aml-cluster": "vienna-eastus-01",
-        "X-Content-Type-Options": "nosniff",
-        "x-ms-correlation-request-id": "1d7b63b2-ce98-4aae-9123-dd99f0e7497f",
-        "x-ms-ratelimit-remaining-subscription-reads": "11997",
-        "x-ms-response-type": "standard",
-        "x-ms-routing-request-id": "CANADACENTRAL:20230221T204948Z:1d7b63b2-ce98-4aae-9123-dd99f0e7497f",
-        "x-request-time": "0.103"
->>>>>>> ce9edaa6
+        "x-ms-routing-request-id": "WESTUS2:20230223T202119Z:18b663bf-cde2-4a6e-b23d-639d6fbb0e99",
+        "x-request-time": "0.170"
       },
       "ResponseBody": {
         "id": "/subscriptions/00000000-0000-0000-0000-000000000/resourceGroups/00000/providers/Microsoft.MachineLearningServices/workspaces/00000",
@@ -86,7 +60,6 @@
             "isPrivateLinkEnabled": false,
             "notebookPreparationError": null
           },
-<<<<<<< HEAD
           "storageHnsEnabled": false,
           "workspaceId": "2d1e66ae-85e3-42c0-be91-34de66397f26",
           "linkedModelInventoryArmId": null,
@@ -121,39 +94,12 @@
     {
       "RequestUri": "https://eastus2.api.azureml.ms/content/v2.0/subscriptions/00000000-0000-0000-0000-000000000/resourceGroups/00000/providers/Microsoft.MachineLearningServices/workspaces/00000/snapshots/getByHash?hash=d3c05b496c685e7e5a204e3cebc689086bd0f622c2975d8090c18968739a464a\u0026hashVersion=202208",
       "RequestMethod": "GET",
-=======
-          "datastoreType": "AzureBlob",
-          "accountName": "samcw32zcnpjldw",
-          "containerName": "azureml-blobstore-3bd2018e-4b43-401e-ad49-85df181c9e0a",
-          "endpoint": "core.windows.net",
-          "protocol": "https",
-          "serviceDataAccessAuthIdentity": "WorkspaceSystemAssignedIdentity"
-        },
-        "systemData": {
-          "createdAt": "2023-02-18T09:22:33.5645164\u002B00:00",
-          "createdBy": "779301c0-18b2-4cdc-801b-a0a3368fee0a",
-          "createdByType": "Application",
-          "lastModifiedAt": "2023-02-18T09:22:34.1712214\u002B00:00",
-          "lastModifiedBy": "779301c0-18b2-4cdc-801b-a0a3368fee0a",
-          "lastModifiedByType": "Application"
-        }
-      }
-    },
-    {
-      "RequestUri": "https://management.azure.com/subscriptions/00000000-0000-0000-0000-000000000/resourceGroups/00000/providers/Microsoft.MachineLearningServices/workspaces/00000/datastores/workspaceblobstore/listSecrets?api-version=2022-10-01",
-      "RequestMethod": "POST",
->>>>>>> ce9edaa6
       "RequestHeaders": {
         "Accept": "*/*",
         "Accept-Encoding": "gzip, deflate",
         "Connection": "keep-alive",
-<<<<<<< HEAD
         "Content-Type": "application/json; charset=UTF-8",
         "User-Agent": "azure-ai-ml/1.5.0 azsdk-python-core/1.26.3 Python/3.7.9 (Windows-10-10.0.22621-SP0)"
-=======
-        "Content-Length": "0",
-        "User-Agent": "azure-ai-ml/1.5.0 azsdk-python-mgmt-machinelearningservices/0.1.0 Python/3.10.6 (Linux-5.15.79.1-microsoft-standard-WSL2-x86_64-with-glibc2.35)"
->>>>>>> ce9edaa6
       },
       "RequestBody": null,
       "StatusCode": 200,
@@ -161,33 +107,15 @@
         "Connection": "keep-alive",
         "Content-Encoding": "gzip",
         "Content-Type": "application/json; charset=utf-8",
-<<<<<<< HEAD
-        "Date": "Thu, 23 Feb 2023 04:33:17 GMT",
+        "Date": "Thu, 23 Feb 2023 20:21:23 GMT",
         "Request-Context": "appId=cid-v1:2d2e8e63-272e-4b3c-8598-4ee570a0e70d",
         "Strict-Transport-Security": "max-age=15724800; includeSubDomains; preload",
         "Transfer-Encoding": "chunked",
         "Vary": "Accept-Encoding",
-        "x-aml-cluster": "vienna-eastus2-01",
+        "x-aml-cluster": "vienna-eastus2-02",
         "X-Content-Type-Options": "nosniff",
         "x-ms-response-type": "standard",
-        "x-request-time": "0.059"
-=======
-        "Date": "Tue, 21 Feb 2023 20:49:49 GMT",
-        "Expires": "-1",
-        "Pragma": "no-cache",
-        "Request-Context": "appId=cid-v1:2d2e8e63-272e-4b3c-8598-4ee570a0e70d",
-        "Server-Timing": "traceparent;desc=\u002200-19e88eed13e80908ac9435164855549e-9f622eb47df508f6-01\u0022",
-        "Strict-Transport-Security": "max-age=31536000; includeSubDomains",
-        "Transfer-Encoding": "chunked",
-        "Vary": "Accept-Encoding",
-        "x-aml-cluster": "vienna-eastus-01",
-        "X-Content-Type-Options": "nosniff",
-        "x-ms-correlation-request-id": "c902da4c-1c98-4646-aa34-1991ce84317c",
-        "x-ms-ratelimit-remaining-subscription-writes": "1197",
-        "x-ms-response-type": "standard",
-        "x-ms-routing-request-id": "CANADACENTRAL:20230221T204949Z:c902da4c-1c98-4646-aa34-1991ce84317c",
-        "x-request-time": "0.111"
->>>>>>> ce9edaa6
+        "x-request-time": "1.085"
       },
       "ResponseBody": {
         "snapshotType": "LocalFiles",
@@ -254,101 +182,13 @@
       }
     },
     {
-<<<<<<< HEAD
       "RequestUri": "https://management.azure.com/subscriptions/00000000-0000-0000-0000-000000000/resourceGroups/00000/providers/Microsoft.MachineLearningServices/workspaces/00000/codes/e7a3f40e-eb47-4499-9b80-1e5d911878f8/versions/1?api-version=2022-05-01",
       "RequestMethod": "GET",
-=======
-      "RequestUri": "https://samcw32zcnpjldw.blob.core.windows.net/azureml-blobstore-3bd2018e-4b43-401e-ad49-85df181c9e0a/LocalUpload/00000000000000000000000000000000/COMPONENT_PLACEHOLDER",
-      "RequestMethod": "HEAD",
-      "RequestHeaders": {
-        "Accept": "application/xml",
-        "Accept-Encoding": "gzip, deflate",
-        "Connection": "keep-alive",
-        "User-Agent": "azsdk-python-storage-blob/12.14.1 Python/3.10.6 (Linux-5.15.79.1-microsoft-standard-WSL2-x86_64-with-glibc2.35)",
-        "x-ms-date": "Tue, 21 Feb 2023 20:49:48 GMT",
-        "x-ms-version": "2021-08-06"
-      },
-      "RequestBody": null,
-      "StatusCode": 200,
-      "ResponseHeaders": {
-        "Accept-Ranges": "bytes",
-        "Content-Length": "35",
-        "Content-MD5": "L/DnSpFIn\u002BjaQWc\u002BsUQdcw==",
-        "Content-Type": "application/octet-stream",
-        "Date": "Tue, 21 Feb 2023 20:49:49 GMT",
-        "ETag": "\u00220x8DB1192C06E1C79\u0022",
-        "Last-Modified": "Sat, 18 Feb 2023 09:30:19 GMT",
-        "Server": [
-          "Windows-Azure-Blob/1.0",
-          "Microsoft-HTTPAPI/2.0"
-        ],
-        "Vary": "Origin",
-        "x-ms-access-tier": "Hot",
-        "x-ms-access-tier-inferred": "true",
-        "x-ms-blob-type": "BlockBlob",
-        "x-ms-creation-time": "Sat, 18 Feb 2023 09:30:19 GMT",
-        "x-ms-lease-state": "available",
-        "x-ms-lease-status": "unlocked",
-        "x-ms-meta-name": "c4b5a984-a0c9-4622-a5cf-f22114f04941",
-        "x-ms-meta-upload_status": "completed",
-        "x-ms-meta-version": "1",
-        "x-ms-server-encrypted": "true",
-        "x-ms-version": "2021-08-06"
-      },
-      "ResponseBody": null
-    },
-    {
-      "RequestUri": "https://samcw32zcnpjldw.blob.core.windows.net/azureml-blobstore-3bd2018e-4b43-401e-ad49-85df181c9e0a/az-ml-artifacts/00000000000000000000000000000000/COMPONENT_PLACEHOLDER",
-      "RequestMethod": "HEAD",
-      "RequestHeaders": {
-        "Accept": "application/xml",
-        "Accept-Encoding": "gzip, deflate",
-        "Connection": "keep-alive",
-        "User-Agent": "azsdk-python-storage-blob/12.14.1 Python/3.10.6 (Linux-5.15.79.1-microsoft-standard-WSL2-x86_64-with-glibc2.35)",
-        "x-ms-date": "Tue, 21 Feb 2023 20:49:49 GMT",
-        "x-ms-version": "2021-08-06"
-      },
-      "RequestBody": null,
-      "StatusCode": 404,
-      "ResponseHeaders": {
-        "Date": "Tue, 21 Feb 2023 20:49:49 GMT",
-        "Server": [
-          "Windows-Azure-Blob/1.0",
-          "Microsoft-HTTPAPI/2.0"
-        ],
-        "Transfer-Encoding": "chunked",
-        "Vary": "Origin",
-        "x-ms-error-code": "BlobNotFound",
-        "x-ms-version": "2021-08-06"
-      },
-      "ResponseBody": null
-    },
-    {
-      "RequestUri": "https://management.azure.com/subscriptions/00000000-0000-0000-0000-000000000/resourceGroups/00000/providers/Microsoft.MachineLearningServices/workspaces/00000/codes/c4b5a984-a0c9-4622-a5cf-f22114f04941/versions/1?api-version=2022-05-01",
-      "RequestMethod": "PUT",
->>>>>>> ce9edaa6
       "RequestHeaders": {
         "Accept": "application/json",
         "Accept-Encoding": "gzip, deflate",
         "Connection": "keep-alive",
-<<<<<<< HEAD
         "User-Agent": "azure-ai-ml/1.5.0 azsdk-python-mgmt-machinelearningservices/0.1.0 Python/3.7.9 (Windows-10-10.0.22621-SP0)"
-=======
-        "Content-Length": "288",
-        "Content-Type": "application/json",
-        "User-Agent": "azure-ai-ml/1.5.0 azsdk-python-mgmt-machinelearningservices/0.1.0 Python/3.10.6 (Linux-5.15.79.1-microsoft-standard-WSL2-x86_64-with-glibc2.35)"
-      },
-      "RequestBody": {
-        "properties": {
-          "properties": {
-            "hash_sha256": "0000000000000",
-            "hash_version": "0000000000000"
-          },
-          "isAnonymous": true,
-          "isArchived": false,
-          "codeUri": "https://samcw32zcnpjldw.blob.core.windows.net/azureml-blobstore-3bd2018e-4b43-401e-ad49-85df181c9e0a/LocalUpload/00000000000000000000000000000000"
-        }
->>>>>>> ce9edaa6
       },
       "RequestBody": null,
       "StatusCode": 200,
@@ -356,48 +196,27 @@
         "Cache-Control": "no-cache",
         "Content-Encoding": "gzip",
         "Content-Type": "application/json; charset=utf-8",
-<<<<<<< HEAD
-        "Date": "Thu, 23 Feb 2023 04:33:18 GMT",
+        "Date": "Thu, 23 Feb 2023 20:21:28 GMT",
         "Expires": "-1",
         "Pragma": "no-cache",
         "Request-Context": "appId=cid-v1:2d2e8e63-272e-4b3c-8598-4ee570a0e70d",
-        "Server-Timing": "traceparent;desc=\u002200-19773bedf1ef06eaa54d6b11482fb282-53262be42bb96ed1-01\u0022",
-=======
-        "Date": "Tue, 21 Feb 2023 20:49:53 GMT",
-        "Expires": "-1",
-        "Pragma": "no-cache",
-        "Request-Context": "appId=cid-v1:2d2e8e63-272e-4b3c-8598-4ee570a0e70d",
-        "Server-Timing": "traceparent;desc=\u002200-8853a181fa516d704d13d32bea4a76a2-cb00901a10a09004-01\u0022",
->>>>>>> ce9edaa6
+        "Server-Timing": "traceparent;desc=\u002200-a5201c746787ab6cb537c5046d92220b-f6d5f63f04abf434-01\u0022",
         "Strict-Transport-Security": "max-age=31536000; includeSubDomains",
         "Transfer-Encoding": "chunked",
         "Vary": [
           "Accept-Encoding",
           "Accept-Encoding"
         ],
-<<<<<<< HEAD
-        "x-aml-cluster": "vienna-eastus2-02",
+        "x-aml-cluster": "vienna-eastus2-01",
         "X-Content-Type-Options": "nosniff",
-        "x-ms-correlation-request-id": "10a60c5d-e6cb-4aa0-8f37-82a81d490a45",
-        "x-ms-ratelimit-remaining-subscription-reads": "11987",
+        "x-ms-correlation-request-id": "c498bf60-1733-44b7-9639-1d81e63b39a2",
+        "x-ms-ratelimit-remaining-subscription-reads": "11978",
         "x-ms-response-type": "standard",
-        "x-ms-routing-request-id": "WESTUS:20230223T043318Z:10a60c5d-e6cb-4aa0-8f37-82a81d490a45",
-        "x-request-time": "0.059"
+        "x-ms-routing-request-id": "WESTUS2:20230223T202128Z:c498bf60-1733-44b7-9639-1d81e63b39a2",
+        "x-request-time": "0.649"
       },
       "ResponseBody": {
         "id": "/subscriptions/00000000-0000-0000-0000-000000000/resourceGroups/00000/providers/Microsoft.MachineLearningServices/workspaces/00000/codes/e7a3f40e-eb47-4499-9b80-1e5d911878f8/versions/1",
-=======
-        "x-aml-cluster": "vienna-eastus-01",
-        "X-Content-Type-Options": "nosniff",
-        "x-ms-correlation-request-id": "ef2bb840-32ac-4041-a073-10bfa782ce66",
-        "x-ms-ratelimit-remaining-subscription-writes": "1193",
-        "x-ms-response-type": "standard",
-        "x-ms-routing-request-id": "CANADACENTRAL:20230221T204953Z:ef2bb840-32ac-4041-a073-10bfa782ce66",
-        "x-request-time": "0.121"
-      },
-      "ResponseBody": {
-        "id": "/subscriptions/00000000-0000-0000-0000-000000000/resourceGroups/00000/providers/Microsoft.MachineLearningServices/workspaces/00000/codes/c4b5a984-a0c9-4622-a5cf-f22114f04941/versions/1",
->>>>>>> ce9edaa6
         "name": "1",
         "type": "Microsoft.MachineLearningServices/workspaces/codes/versions",
         "properties": {
@@ -409,7 +228,6 @@
           },
           "isArchived": false,
           "isAnonymous": false,
-<<<<<<< HEAD
           "codeUri": "https://saveorz2izv2bas.blob.core.windows.net:443/2d1e66ae-8-4d828c93-7c8f-558b-b99d-d21850cf37d9/"
         },
         "systemData": {
@@ -418,26 +236,12 @@
           "createdByType": "User",
           "lastModifiedAt": "2023-02-23T02:16:10.3151666\u002B00:00",
           "lastModifiedBy": "Diondra Peck",
-=======
-          "codeUri": "https://samcw32zcnpjldw.blob.core.windows.net/azureml-blobstore-3bd2018e-4b43-401e-ad49-85df181c9e0a/LocalUpload/00000000000000000000000000000000"
-        },
-        "systemData": {
-          "createdAt": "2023-02-18T09:30:23.7478116\u002B00:00",
-          "createdBy": "Firstname Lastname",
-          "createdByType": "User",
-          "lastModifiedAt": "2023-02-21T20:49:53.2862612\u002B00:00",
-          "lastModifiedBy": "Firstname Lastname",
->>>>>>> ce9edaa6
           "lastModifiedByType": "User"
         }
       }
     },
     {
-<<<<<<< HEAD
-      "RequestUri": "https://management.azure.com/subscriptions/00000000-0000-0000-0000-000000000/resourceGroups/00000/providers/Microsoft.MachineLearningServices/workspaces/00000/components/azureml_anonymous/versions/38bd2f1b-0b8b-4edb-04d5-ebc13b93afab?api-version=2022-10-01",
-=======
-      "RequestUri": "https://management.azure.com/subscriptions/00000000-0000-0000-0000-000000000/resourceGroups/00000/providers/Microsoft.MachineLearningServices/workspaces/00000/components/azureml_anonymous/versions/ac99b28f-f6fd-1170-1a85-fc58e1b6658a?api-version=2022-10-01",
->>>>>>> ce9edaa6
+      "RequestUri": "https://management.azure.com/subscriptions/00000000-0000-0000-0000-000000000/resourceGroups/00000/providers/Microsoft.MachineLearningServices/workspaces/00000/components/azureml_anonymous/versions/6b5d9c5c-ce31-3c8e-cf76-a149b66badd3?api-version=2022-10-01",
       "RequestMethod": "PUT",
       "RequestHeaders": {
         "Accept": "application/json",
@@ -445,11 +249,7 @@
         "Connection": "keep-alive",
         "Content-Length": "1689",
         "Content-Type": "application/json",
-<<<<<<< HEAD
         "User-Agent": "azure-ai-ml/1.5.0 azsdk-python-mgmt-machinelearningservices/0.1.0 Python/3.7.9 (Windows-10-10.0.22621-SP0)"
-=======
-        "User-Agent": "azure-ai-ml/1.5.0 azsdk-python-mgmt-machinelearningservices/0.1.0 Python/3.10.6 (Linux-5.15.79.1-microsoft-standard-WSL2-x86_64-with-glibc2.35)"
->>>>>>> ce9edaa6
       },
       "RequestBody": {
         "properties": {
@@ -463,13 +263,8 @@
           "isArchived": false,
           "componentSpec": {
             "command": "echo Hello World \u0026 echo required_param ${{inputs.required_param}} \u0026 echo required_param_with_default ${{inputs.required_param_with_default}} \u0026 $[[echo optional_param ${{inputs.optional_param}} \u0026]] $[[echo optional_param_with_default ${{inputs.optional_param_with_default}} \u0026]] echo required_input ${{inputs.required_input}} \u0026 $[[echo optional_input ${{inputs.optional_input}} \u0026]]",
-<<<<<<< HEAD
             "code": "azureml:/subscriptions/00000000-0000-0000-0000-000000000/resourceGroups/00000/providers/Microsoft.MachineLearningServices/workspaces/00000/codes/e7a3f40e-eb47-4499-9b80-1e5d911878f8/versions/1",
-            "environment": "azureml:AzureML-sklearn-0.24-ubuntu18.04-py37-cpu:1",
-=======
-            "code": "azureml:/subscriptions/00000000-0000-0000-0000-000000000/resourceGroups/00000/providers/Microsoft.MachineLearningServices/workspaces/00000/codes/c4b5a984-a0c9-4622-a5cf-f22114f04941/versions/1",
             "environment": "azureml:AzureML-sklearn-1.0-ubuntu20.04-py38-cpu:33",
->>>>>>> ce9edaa6
             "name": "default_optional_component",
             "description": "Component with default and optional parameters",
             "tags": {
@@ -513,49 +308,26 @@
       "StatusCode": 201,
       "ResponseHeaders": {
         "Cache-Control": "no-cache",
-<<<<<<< HEAD
         "Content-Length": "2812",
         "Content-Type": "application/json; charset=utf-8",
-        "Date": "Thu, 23 Feb 2023 04:33:19 GMT",
+        "Date": "Thu, 23 Feb 2023 20:21:33 GMT",
         "Expires": "-1",
-        "Location": "https://management.azure.com/subscriptions/00000000-0000-0000-0000-000000000/resourceGroups/00000/providers/Microsoft.MachineLearningServices/workspaces/00000/components/azureml_anonymous/versions/38bd2f1b-0b8b-4edb-04d5-ebc13b93afab?api-version=2022-10-01",
+        "Location": "https://management.azure.com/subscriptions/00000000-0000-0000-0000-000000000/resourceGroups/00000/providers/Microsoft.MachineLearningServices/workspaces/00000/components/azureml_anonymous/versions/6b5d9c5c-ce31-3c8e-cf76-a149b66badd3?api-version=2022-10-01",
         "Pragma": "no-cache",
         "Request-Context": "appId=cid-v1:2d2e8e63-272e-4b3c-8598-4ee570a0e70d",
-        "Server-Timing": "traceparent;desc=\u002200-41fdde0e25689319492ce1346d942c46-315170f290377778-01\u0022",
+        "Server-Timing": "traceparent;desc=\u002200-97f648bb0c1924dbbc935b021de6f403-2921f3f833343f99-01\u0022",
         "Strict-Transport-Security": "max-age=31536000; includeSubDomains",
-        "x-aml-cluster": "vienna-eastus2-02",
+        "x-aml-cluster": "vienna-eastus2-01",
         "X-Content-Type-Options": "nosniff",
-        "x-ms-correlation-request-id": "cb4a873c-f5f7-4724-b2d1-373d9b9d52b6",
-        "x-ms-ratelimit-remaining-subscription-writes": "1186",
+        "x-ms-correlation-request-id": "3210754b-61d4-40c1-9c71-959c2a65ce62",
+        "x-ms-ratelimit-remaining-subscription-writes": "1184",
         "x-ms-response-type": "standard",
-        "x-ms-routing-request-id": "WESTUS:20230223T043320Z:cb4a873c-f5f7-4724-b2d1-373d9b9d52b6",
-        "x-request-time": "0.663"
+        "x-ms-routing-request-id": "WESTUS2:20230223T202133Z:3210754b-61d4-40c1-9c71-959c2a65ce62",
+        "x-request-time": "4.818"
       },
       "ResponseBody": {
-        "id": "/subscriptions/00000000-0000-0000-0000-000000000/resourceGroups/00000/providers/Microsoft.MachineLearningServices/workspaces/00000/components/azureml_anonymous/versions/05853c6e-9e0d-42a5-96c8-308e627c2456",
-        "name": "05853c6e-9e0d-42a5-96c8-308e627c2456",
-=======
-        "Content-Length": "2262",
-        "Content-Type": "application/json; charset=utf-8",
-        "Date": "Tue, 21 Feb 2023 20:49:54 GMT",
-        "Expires": "-1",
-        "Location": "https://management.azure.com/subscriptions/00000000-0000-0000-0000-000000000/resourceGroups/00000/providers/Microsoft.MachineLearningServices/workspaces/00000/components/azureml_anonymous/versions/ac99b28f-f6fd-1170-1a85-fc58e1b6658a?api-version=2022-10-01",
-        "Pragma": "no-cache",
-        "Request-Context": "appId=cid-v1:2d2e8e63-272e-4b3c-8598-4ee570a0e70d",
-        "Server-Timing": "traceparent;desc=\u002200-c9fdf8f78caca6c55cdb8f1ce5163c13-b231d67e5fff4d0f-01\u0022",
-        "Strict-Transport-Security": "max-age=31536000; includeSubDomains",
-        "x-aml-cluster": "vienna-eastus-01",
-        "X-Content-Type-Options": "nosniff",
-        "x-ms-correlation-request-id": "f14b9cce-ce6d-490c-8321-b38df5f65735",
-        "x-ms-ratelimit-remaining-subscription-writes": "1192",
-        "x-ms-response-type": "standard",
-        "x-ms-routing-request-id": "CANADACENTRAL:20230221T204954Z:f14b9cce-ce6d-490c-8321-b38df5f65735",
-        "x-request-time": "1.367"
-      },
-      "ResponseBody": {
-        "id": "/subscriptions/00000000-0000-0000-0000-000000000/resourceGroups/00000/providers/Microsoft.MachineLearningServices/workspaces/00000/components/azureml_anonymous/versions/bcbf627a-4bc4-404c-82e5-4ddf6cf320bb",
-        "name": "bcbf627a-4bc4-404c-82e5-4ddf6cf320bb",
->>>>>>> ce9edaa6
+        "id": "/subscriptions/00000000-0000-0000-0000-000000000/resourceGroups/00000/providers/Microsoft.MachineLearningServices/workspaces/00000/components/azureml_anonymous/versions/1b5842ed-1144-4271-8225-28d08bee8585",
+        "name": "1b5842ed-1144-4271-8225-28d08bee8585",
         "type": "Microsoft.MachineLearningServices/workspaces/components/versions",
         "properties": {
           "description": null,
@@ -605,13 +377,8 @@
                 "default": "optional_param_with_default"
               }
             },
-<<<<<<< HEAD
             "code": "azureml:/subscriptions/00000000-0000-0000-0000-000000000/resourceGroups/00000/providers/Microsoft.MachineLearningServices/workspaces/00000/codes/e7a3f40e-eb47-4499-9b80-1e5d911878f8/versions/1",
-            "environment": "azureml://registries/azureml/environments/AzureML-sklearn-0.24-ubuntu18.04-py37-cpu/versions/1",
-=======
-            "code": "azureml:/subscriptions/00000000-0000-0000-0000-000000000/resourceGroups/00000/providers/Microsoft.MachineLearningServices/workspaces/00000/codes/c4b5a984-a0c9-4622-a5cf-f22114f04941/versions/1",
             "environment": "azureml://registries/azureml/environments/AzureML-sklearn-1.0-ubuntu20.04-py38-cpu/versions/33",
->>>>>>> ce9edaa6
             "resources": {
               "instance_count": "1"
             },
@@ -620,19 +387,11 @@
           }
         },
         "systemData": {
-<<<<<<< HEAD
-          "createdAt": "2023-02-23T04:33:20.0061826\u002B00:00",
+          "createdAt": "2023-02-23T20:21:33.6458686\u002B00:00",
           "createdBy": "Diondra Peck",
           "createdByType": "User",
-          "lastModifiedAt": "2023-02-23T04:33:20.0061826\u002B00:00",
+          "lastModifiedAt": "2023-02-23T20:21:33.6458686\u002B00:00",
           "lastModifiedBy": "Diondra Peck",
-=======
-          "createdAt": "2023-02-18T23:21:30.4242882\u002B00:00",
-          "createdBy": "Firstname Lastname",
-          "createdByType": "User",
-          "lastModifiedAt": "2023-02-18T23:21:30.5186346\u002B00:00",
-          "lastModifiedBy": "Firstname Lastname",
->>>>>>> ce9edaa6
           "lastModifiedByType": "User"
         }
       }
@@ -646,11 +405,7 @@
         "Connection": "keep-alive",
         "Content-Length": "1572",
         "Content-Type": "application/json",
-<<<<<<< HEAD
         "User-Agent": "azure-ai-ml/1.5.0 azsdk-python-mgmt-machinelearningservices/0.1.0 Python/3.7.9 (Windows-10-10.0.22621-SP0)"
-=======
-        "User-Agent": "azure-ai-ml/1.5.0 azsdk-python-mgmt-machinelearningservices/0.1.0 Python/3.10.6 (Linux-5.15.79.1-microsoft-standard-WSL2-x86_64-with-glibc2.35)"
->>>>>>> ce9edaa6
       },
       "RequestBody": {
         "properties": {
@@ -677,11 +432,7 @@
                 }
               },
               "_source": "YAML.COMPONENT",
-<<<<<<< HEAD
-              "componentId": "/subscriptions/00000000-0000-0000-0000-000000000/resourceGroups/00000/providers/Microsoft.MachineLearningServices/workspaces/00000/components/azureml_anonymous/versions/05853c6e-9e0d-42a5-96c8-308e627c2456"
-=======
-              "componentId": "/subscriptions/00000000-0000-0000-0000-000000000/resourceGroups/00000/providers/Microsoft.MachineLearningServices/workspaces/00000/components/azureml_anonymous/versions/bcbf627a-4bc4-404c-82e5-4ddf6cf320bb"
->>>>>>> ce9edaa6
+              "componentId": "/subscriptions/00000000-0000-0000-0000-000000000/resourceGroups/00000/providers/Microsoft.MachineLearningServices/workspaces/00000/components/azureml_anonymous/versions/1b5842ed-1144-4271-8225-28d08bee8585"
             },
             "default_optional_component_1": {
               "name": "default_optional_component_1",
@@ -697,11 +448,7 @@
                 }
               },
               "_source": "YAML.COMPONENT",
-<<<<<<< HEAD
-              "componentId": "/subscriptions/00000000-0000-0000-0000-000000000/resourceGroups/00000/providers/Microsoft.MachineLearningServices/workspaces/00000/components/azureml_anonymous/versions/05853c6e-9e0d-42a5-96c8-308e627c2456"
-=======
-              "componentId": "/subscriptions/00000000-0000-0000-0000-000000000/resourceGroups/00000/providers/Microsoft.MachineLearningServices/workspaces/00000/components/azureml_anonymous/versions/bcbf627a-4bc4-404c-82e5-4ddf6cf320bb"
->>>>>>> ce9edaa6
+              "componentId": "/subscriptions/00000000-0000-0000-0000-000000000/resourceGroups/00000/providers/Microsoft.MachineLearningServices/workspaces/00000/components/azureml_anonymous/versions/1b5842ed-1144-4271-8225-28d08bee8585"
             }
           },
           "outputs": {},
@@ -714,40 +461,22 @@
       "StatusCode": 201,
       "ResponseHeaders": {
         "Cache-Control": "no-cache",
-<<<<<<< HEAD
         "Content-Length": "3700",
         "Content-Type": "application/json; charset=utf-8",
-        "Date": "Thu, 23 Feb 2023 04:33:22 GMT",
-=======
-        "Content-Length": "2920",
-        "Content-Type": "application/json; charset=utf-8",
-        "Date": "Tue, 21 Feb 2023 20:49:58 GMT",
->>>>>>> ce9edaa6
+        "Date": "Thu, 23 Feb 2023 20:21:37 GMT",
         "Expires": "-1",
         "Location": "https://management.azure.com/subscriptions/00000000-0000-0000-0000-000000000/resourceGroups/00000/providers/Microsoft.MachineLearningServices/workspaces/00000/jobs/000000000000000000000?api-version=2022-12-01-preview",
         "Pragma": "no-cache",
         "Request-Context": "appId=cid-v1:2d2e8e63-272e-4b3c-8598-4ee570a0e70d",
-<<<<<<< HEAD
-        "Server-Timing": "traceparent;desc=\u002200-47826dd788594d7a950e60553f3cd428-3be61bbe29331a3b-01\u0022",
+        "Server-Timing": "traceparent;desc=\u002200-8b6b92a95ffa5e43b0888fad5b8ea594-f260a02cf1eb455f-01\u0022",
         "Strict-Transport-Security": "max-age=31536000; includeSubDomains",
-        "x-aml-cluster": "vienna-eastus2-02",
+        "x-aml-cluster": "vienna-eastus2-01",
         "X-Content-Type-Options": "nosniff",
-        "x-ms-correlation-request-id": "bba69df5-02bd-494b-b242-f0f8a665717d",
-        "x-ms-ratelimit-remaining-subscription-writes": "1185",
+        "x-ms-correlation-request-id": "6ae0a9f3-9488-46c8-92e8-39fc9713a480",
+        "x-ms-ratelimit-remaining-subscription-writes": "1183",
         "x-ms-response-type": "standard",
-        "x-ms-routing-request-id": "WESTUS:20230223T043323Z:bba69df5-02bd-494b-b242-f0f8a665717d",
-        "x-request-time": "1.290"
-=======
-        "Server-Timing": "traceparent;desc=\u002200-1d66cdfc68df9a9816f4a8ccab4812be-90a7fb6551c4330a-01\u0022",
-        "Strict-Transport-Security": "max-age=31536000; includeSubDomains",
-        "x-aml-cluster": "vienna-eastus-01",
-        "X-Content-Type-Options": "nosniff",
-        "x-ms-correlation-request-id": "93c54b6c-7e43-4bf4-9f90-ede82f67d96f",
-        "x-ms-ratelimit-remaining-subscription-writes": "1191",
-        "x-ms-response-type": "standard",
-        "x-ms-routing-request-id": "CANADACENTRAL:20230221T204959Z:93c54b6c-7e43-4bf4-9f90-ede82f67d96f",
-        "x-request-time": "1.402"
->>>>>>> ce9edaa6
+        "x-ms-routing-request-id": "WESTUS2:20230223T202138Z:6ae0a9f3-9488-46c8-92e8-39fc9713a480",
+        "x-request-time": "2.372"
       },
       "ResponseBody": {
         "id": "/subscriptions/00000000-0000-0000-0000-000000000/resourceGroups/00000/providers/Microsoft.MachineLearningServices/workspaces/00000/jobs/000000000000000000000",
@@ -775,11 +504,7 @@
             "Tracking": {
               "jobServiceType": "Tracking",
               "port": null,
-<<<<<<< HEAD
               "endpoint": "azureml://eastus2.api.azureml.ms/mlflow/v1.0/subscriptions/00000000-0000-0000-0000-000000000/resourceGroups/00000/providers/Microsoft.MachineLearningServices/workspaces/00000?",
-=======
-              "endpoint": "azureml://eastus.api.azureml.ms/mlflow/v1.0/subscriptions/00000000-0000-0000-0000-000000000/resourceGroups/00000/providers/Microsoft.MachineLearningServices/workspaces/00000?",
->>>>>>> ce9edaa6
               "status": null,
               "errorMessage": null,
               "properties": null,
@@ -819,11 +544,7 @@
                 }
               },
               "_source": "YAML.COMPONENT",
-<<<<<<< HEAD
-              "componentId": "/subscriptions/00000000-0000-0000-0000-000000000/resourceGroups/00000/providers/Microsoft.MachineLearningServices/workspaces/00000/components/azureml_anonymous/versions/05853c6e-9e0d-42a5-96c8-308e627c2456"
-=======
-              "componentId": "/subscriptions/00000000-0000-0000-0000-000000000/resourceGroups/00000/providers/Microsoft.MachineLearningServices/workspaces/00000/components/azureml_anonymous/versions/bcbf627a-4bc4-404c-82e5-4ddf6cf320bb"
->>>>>>> ce9edaa6
+              "componentId": "/subscriptions/00000000-0000-0000-0000-000000000/resourceGroups/00000/providers/Microsoft.MachineLearningServices/workspaces/00000/components/azureml_anonymous/versions/1b5842ed-1144-4271-8225-28d08bee8585"
             },
             "default_optional_component_1": {
               "name": "default_optional_component_1",
@@ -839,11 +560,7 @@
                 }
               },
               "_source": "YAML.COMPONENT",
-<<<<<<< HEAD
-              "componentId": "/subscriptions/00000000-0000-0000-0000-000000000/resourceGroups/00000/providers/Microsoft.MachineLearningServices/workspaces/00000/components/azureml_anonymous/versions/05853c6e-9e0d-42a5-96c8-308e627c2456"
-=======
-              "componentId": "/subscriptions/00000000-0000-0000-0000-000000000/resourceGroups/00000/providers/Microsoft.MachineLearningServices/workspaces/00000/components/azureml_anonymous/versions/bcbf627a-4bc4-404c-82e5-4ddf6cf320bb"
->>>>>>> ce9edaa6
+              "componentId": "/subscriptions/00000000-0000-0000-0000-000000000/resourceGroups/00000/providers/Microsoft.MachineLearningServices/workspaces/00000/components/azureml_anonymous/versions/1b5842ed-1144-4271-8225-28d08bee8585"
             }
           },
           "inputs": {},
@@ -851,13 +568,8 @@
           "sourceJobId": null
         },
         "systemData": {
-<<<<<<< HEAD
-          "createdAt": "2023-02-23T04:33:22.9578299\u002B00:00",
+          "createdAt": "2023-02-23T20:21:37.5387539\u002B00:00",
           "createdBy": "Diondra Peck",
-=======
-          "createdAt": "2023-02-21T20:49:58.5564271\u002B00:00",
-          "createdBy": "Firstname Lastname",
->>>>>>> ce9edaa6
           "createdByType": "User"
         }
       }
