--- conflicted
+++ resolved
@@ -7,11 +7,7 @@
         "Accept": "application/json",
         "Accept-Encoding": "gzip, deflate",
         "Connection": "keep-alive",
-<<<<<<< HEAD
         "User-Agent": "azure-ai-ml/1.5.0 azsdk-python-mgmt-machinelearningservices/0.1.0 Python/3.7.9 (Windows-10-10.0.22621-SP0)"
-=======
-        "User-Agent": "azure-ai-ml/1.5.0 azsdk-python-mgmt-machinelearningservices/0.1.0 Python/3.10.6 (Linux-5.15.79.1-microsoft-standard-WSL2-x86_64-with-glibc2.35)"
->>>>>>> ce9edaa6
       },
       "RequestBody": null,
       "StatusCode": 200,
@@ -19,69 +15,39 @@
         "Cache-Control": "no-cache",
         "Content-Encoding": "gzip",
         "Content-Type": "application/json; charset=utf-8",
-<<<<<<< HEAD
-        "Date": "Thu, 23 Feb 2023 04:31:11 GMT",
+        "Date": "Thu, 23 Feb 2023 20:18:17 GMT",
         "Expires": "-1",
         "Pragma": "no-cache",
         "Request-Context": "appId=cid-v1:2d2e8e63-272e-4b3c-8598-4ee570a0e70d",
-        "Server-Timing": "traceparent;desc=\u002200-c625c5a3c330607ea18785cebb77b88d-a13630c08a906419-01\u0022",
-=======
-        "Date": "Tue, 21 Feb 2023 20:49:25 GMT",
-        "Expires": "-1",
-        "Pragma": "no-cache",
-        "Request-Context": "appId=cid-v1:2d2e8e63-272e-4b3c-8598-4ee570a0e70d",
-        "Server-Timing": "traceparent;desc=\u002200-162315652913ba9bf34834fed376cf62-2c920e9be5800e51-01\u0022",
->>>>>>> ce9edaa6
+        "Server-Timing": "traceparent;desc=\u002200-9377bc02ef7b244177414373dc6ee13d-aa8cf67b404263e8-01\u0022",
         "Strict-Transport-Security": "max-age=31536000; includeSubDomains",
         "Transfer-Encoding": "chunked",
         "Vary": [
           "Accept-Encoding",
           "Accept-Encoding"
         ],
-<<<<<<< HEAD
         "x-aml-cluster": "vienna-eastus2-02",
         "X-Content-Type-Options": "nosniff",
-        "x-ms-correlation-request-id": "90f0cac2-abaf-42e2-82b2-aeded5348265",
-        "x-ms-ratelimit-remaining-subscription-reads": "11998",
+        "x-ms-correlation-request-id": "011847c3-c485-426d-b6e7-c4ebde8ed0be",
+        "x-ms-ratelimit-remaining-subscription-reads": "11997",
         "x-ms-response-type": "standard",
-        "x-ms-routing-request-id": "WESTUS2:20230223T043112Z:90f0cac2-abaf-42e2-82b2-aeded5348265",
-        "x-request-time": "0.048"
-=======
-        "x-aml-cluster": "vienna-eastus-02",
-        "X-Content-Type-Options": "nosniff",
-        "x-ms-correlation-request-id": "a0269963-de1e-4b01-9d91-2d81f6ba7ae2",
-        "x-ms-ratelimit-remaining-subscription-reads": "11889",
-        "x-ms-response-type": "standard",
-        "x-ms-routing-request-id": "CANADACENTRAL:20230221T204926Z:a0269963-de1e-4b01-9d91-2d81f6ba7ae2",
-        "x-request-time": "0.044"
->>>>>>> ce9edaa6
+        "x-ms-routing-request-id": "WESTUS2:20230223T201817Z:011847c3-c485-426d-b6e7-c4ebde8ed0be",
+        "x-request-time": "0.702"
       },
       "ResponseBody": {
         "id": "/subscriptions/00000000-0000-0000-0000-000000000/resourceGroups/00000/providers/Microsoft.MachineLearningServices/workspaces/00000/computes/cpu-cluster",
         "name": "cpu-cluster",
         "type": "Microsoft.MachineLearningServices/workspaces/computes",
-<<<<<<< HEAD
         "location": "eastus2",
         "tags": {},
         "properties": {
           "createdOn": "2023-02-23T02:09:37.0381833\u002B00:00",
           "modifiedOn": "2023-02-23T02:09:40.5544927\u002B00:00",
-=======
-        "location": "eastus",
-        "tags": {},
-        "properties": {
-          "createdOn": "2023-02-18T09:22:48.8321811\u002B00:00",
-          "modifiedOn": "2023-02-20T22:34:01.0617008\u002B00:00",
->>>>>>> ce9edaa6
           "disableLocalAuth": false,
           "description": null,
           "resourceId": null,
           "computeType": "AmlCompute",
-<<<<<<< HEAD
           "computeLocation": "eastus2",
-=======
-          "computeLocation": "eastus",
->>>>>>> ce9edaa6
           "provisioningState": "Succeeded",
           "provisioningErrors": null,
           "isAttachedCompute": false,
@@ -91,38 +57,21 @@
             "scaleSettings": {
               "maxNodeCount": 4,
               "minNodeCount": 0,
-<<<<<<< HEAD
               "nodeIdleTimeBeforeScaleDown": "PT2M"
             },
             "subnet": null,
-            "currentNodeCount": 0,
+            "currentNodeCount": 4,
             "targetNodeCount": 2,
             "nodeStateCounts": {
               "preparingNodeCount": 0,
               "runningNodeCount": 0,
-              "idleNodeCount": 0,
-=======
-              "nodeIdleTimeBeforeScaleDown": "PT20M"
-            },
-            "subnet": null,
-            "currentNodeCount": 4,
-            "targetNodeCount": 4,
-            "nodeStateCounts": {
-              "preparingNodeCount": 0,
-              "runningNodeCount": 3,
-              "idleNodeCount": 1,
->>>>>>> ce9edaa6
+              "idleNodeCount": 4,
               "unusableNodeCount": 0,
               "leavingNodeCount": 0,
               "preemptedNodeCount": 0
             },
-<<<<<<< HEAD
             "allocationState": "Resizing",
-            "allocationStateTransitionTime": "2023-02-23T04:30:35.738\u002B00:00",
-=======
-            "allocationState": "Steady",
-            "allocationStateTransitionTime": "2023-02-21T20:46:52.65\u002B00:00",
->>>>>>> ce9edaa6
+            "allocationStateTransitionTime": "2023-02-23T20:16:24.868\u002B00:00",
             "errors": null,
             "remoteLoginPortPublicAccess": "Enabled",
             "osType": "Linux",
@@ -134,21 +83,13 @@
       }
     },
     {
-<<<<<<< HEAD
       "RequestUri": "https://management.azure.com/subscriptions/00000000-0000-0000-0000-000000000/resourceGroups/00000/providers/Microsoft.MachineLearningServices/workspaces/00000?api-version=2022-10-01",
-=======
-      "RequestUri": "https://management.azure.com/subscriptions/00000000-0000-0000-0000-000000000/resourceGroups/00000/providers/Microsoft.MachineLearningServices/workspaces/00000/datastores/workspaceblobstore?api-version=2022-10-01",
->>>>>>> ce9edaa6
       "RequestMethod": "GET",
       "RequestHeaders": {
         "Accept": "application/json",
         "Accept-Encoding": "gzip, deflate",
         "Connection": "keep-alive",
-<<<<<<< HEAD
         "User-Agent": "azure-ai-ml/1.5.0 azsdk-python-mgmt-machinelearningservices/0.1.0 Python/3.7.9 (Windows-10-10.0.22621-SP0)"
-=======
-        "User-Agent": "azure-ai-ml/1.5.0 azsdk-python-mgmt-machinelearningservices/0.1.0 Python/3.10.6 (Linux-5.15.79.1-microsoft-standard-WSL2-x86_64-with-glibc2.35)"
->>>>>>> ce9edaa6
       },
       "RequestBody": null,
       "StatusCode": 200,
@@ -156,105 +97,24 @@
         "Cache-Control": "no-cache",
         "Content-Encoding": "gzip",
         "Content-Type": "application/json; charset=utf-8",
-<<<<<<< HEAD
-        "Date": "Thu, 23 Feb 2023 04:31:13 GMT",
+        "Date": "Thu, 23 Feb 2023 20:18:19 GMT",
         "Expires": "-1",
         "Pragma": "no-cache",
         "Request-Context": "appId=cid-v1:2d2e8e63-272e-4b3c-8598-4ee570a0e70d",
-        "Server-Timing": "traceparent;desc=\u002200-f97eca68aafa0f1157d763963774019e-c5f90b26bcf42b39-01\u0022",
-=======
-        "Date": "Tue, 21 Feb 2023 20:49:30 GMT",
-        "Expires": "-1",
-        "Pragma": "no-cache",
-        "Request-Context": "appId=cid-v1:2d2e8e63-272e-4b3c-8598-4ee570a0e70d",
-        "Server-Timing": "traceparent;desc=\u002200-a4cab1e0a860efb0fd5ca98052023ac5-b662d9c652ba0292-01\u0022",
->>>>>>> ce9edaa6
+        "Server-Timing": "traceparent;desc=\u002200-346c0a81134e2d462b4b440a6bdddfae-c1af7fe551309644-01\u0022",
         "Strict-Transport-Security": "max-age=31536000; includeSubDomains",
         "Transfer-Encoding": "chunked",
         "Vary": [
           "Accept-Encoding",
           "Accept-Encoding"
         ],
-<<<<<<< HEAD
         "x-aml-cluster": "vienna-eastus2-01",
         "X-Content-Type-Options": "nosniff",
-        "x-ms-correlation-request-id": "8eed1947-d520-4766-bb96-fbb193b92932",
-        "x-ms-ratelimit-remaining-subscription-reads": "11998",
+        "x-ms-correlation-request-id": "5f75ff4f-a218-419c-98c5-1f638c03bf6c",
+        "x-ms-ratelimit-remaining-subscription-reads": "11996",
         "x-ms-response-type": "standard",
-        "x-ms-routing-request-id": "WESTUS2:20230223T043114Z:8eed1947-d520-4766-bb96-fbb193b92932",
-        "x-request-time": "0.022"
-=======
-        "x-aml-cluster": "vienna-eastus-01",
-        "X-Content-Type-Options": "nosniff",
-        "x-ms-correlation-request-id": "88d02345-c101-4e6b-9153-c1e0f0a5f4b9",
-        "x-ms-ratelimit-remaining-subscription-reads": "11888",
-        "x-ms-response-type": "standard",
-        "x-ms-routing-request-id": "CANADACENTRAL:20230221T204930Z:88d02345-c101-4e6b-9153-c1e0f0a5f4b9",
-        "x-request-time": "0.091"
-      },
-      "ResponseBody": {
-        "id": "/subscriptions/00000000-0000-0000-0000-000000000/resourceGroups/00000/providers/Microsoft.MachineLearningServices/workspaces/00000/datastores/workspaceblobstore",
-        "name": "workspaceblobstore",
-        "type": "Microsoft.MachineLearningServices/workspaces/datastores",
-        "properties": {
-          "description": null,
-          "tags": null,
-          "properties": null,
-          "isDefault": true,
-          "credentials": {
-            "credentialsType": "AccountKey"
-          },
-          "datastoreType": "AzureBlob",
-          "accountName": "samcw32zcnpjldw",
-          "containerName": "azureml-blobstore-3bd2018e-4b43-401e-ad49-85df181c9e0a",
-          "endpoint": "core.windows.net",
-          "protocol": "https",
-          "serviceDataAccessAuthIdentity": "WorkspaceSystemAssignedIdentity"
-        },
-        "systemData": {
-          "createdAt": "2023-02-18T09:22:33.5645164\u002B00:00",
-          "createdBy": "779301c0-18b2-4cdc-801b-a0a3368fee0a",
-          "createdByType": "Application",
-          "lastModifiedAt": "2023-02-18T09:22:34.1712214\u002B00:00",
-          "lastModifiedBy": "779301c0-18b2-4cdc-801b-a0a3368fee0a",
-          "lastModifiedByType": "Application"
-        }
-      }
-    },
-    {
-      "RequestUri": "https://management.azure.com/subscriptions/00000000-0000-0000-0000-000000000/resourceGroups/00000/providers/Microsoft.MachineLearningServices/workspaces/00000/datastores/workspaceblobstore?api-version=2022-10-01",
-      "RequestMethod": "GET",
-      "RequestHeaders": {
-        "Accept": "application/json",
-        "Accept-Encoding": "gzip, deflate",
-        "Connection": "keep-alive",
-        "User-Agent": "azure-ai-ml/1.5.0 azsdk-python-mgmt-machinelearningservices/0.1.0 Python/3.10.6 (Linux-5.15.79.1-microsoft-standard-WSL2-x86_64-with-glibc2.35)"
-      },
-      "RequestBody": null,
-      "StatusCode": 200,
-      "ResponseHeaders": {
-        "Cache-Control": "no-cache",
-        "Content-Encoding": "gzip",
-        "Content-Type": "application/json; charset=utf-8",
-        "Date": "Tue, 21 Feb 2023 20:49:30 GMT",
-        "Expires": "-1",
-        "Pragma": "no-cache",
-        "Request-Context": "appId=cid-v1:2d2e8e63-272e-4b3c-8598-4ee570a0e70d",
-        "Server-Timing": "traceparent;desc=\u002200-b009000933cd48ef65ceafd453b5d08c-64bac367e18a2169-01\u0022",
-        "Strict-Transport-Security": "max-age=31536000; includeSubDomains",
-        "Transfer-Encoding": "chunked",
-        "Vary": [
-          "Accept-Encoding",
-          "Accept-Encoding"
-        ],
-        "x-aml-cluster": "vienna-eastus-01",
-        "X-Content-Type-Options": "nosniff",
-        "x-ms-correlation-request-id": "c73def77-ed1c-401e-b734-3d3bd3fe50dd",
-        "x-ms-ratelimit-remaining-subscription-reads": "11998",
-        "x-ms-response-type": "standard",
-        "x-ms-routing-request-id": "CANADACENTRAL:20230221T204930Z:c73def77-ed1c-401e-b734-3d3bd3fe50dd",
-        "x-request-time": "0.139"
->>>>>>> ce9edaa6
+        "x-ms-routing-request-id": "WESTUS2:20230223T201820Z:5f75ff4f-a218-419c-98c5-1f638c03bf6c",
+        "x-request-time": "0.096"
       },
       "ResponseBody": {
         "id": "/subscriptions/00000000-0000-0000-0000-000000000/resourceGroups/00000/providers/Microsoft.MachineLearningServices/workspaces/00000",
@@ -282,7 +142,6 @@
             "isPrivateLinkEnabled": false,
             "notebookPreparationError": null
           },
-<<<<<<< HEAD
           "storageHnsEnabled": false,
           "workspaceId": "2d1e66ae-85e3-42c0-be91-34de66397f26",
           "linkedModelInventoryArmId": null,
@@ -317,38 +176,11 @@
     {
       "RequestUri": "https://management.azure.com/subscriptions/00000000-0000-0000-0000-000000000/resourceGroups/00000/providers/Microsoft.MachineLearningServices/workspaces/00000?api-version=2022-10-01",
       "RequestMethod": "GET",
-=======
-          "datastoreType": "AzureBlob",
-          "accountName": "samcw32zcnpjldw",
-          "containerName": "azureml-blobstore-3bd2018e-4b43-401e-ad49-85df181c9e0a",
-          "endpoint": "core.windows.net",
-          "protocol": "https",
-          "serviceDataAccessAuthIdentity": "WorkspaceSystemAssignedIdentity"
-        },
-        "systemData": {
-          "createdAt": "2023-02-18T09:22:33.5645164\u002B00:00",
-          "createdBy": "779301c0-18b2-4cdc-801b-a0a3368fee0a",
-          "createdByType": "Application",
-          "lastModifiedAt": "2023-02-18T09:22:34.1712214\u002B00:00",
-          "lastModifiedBy": "779301c0-18b2-4cdc-801b-a0a3368fee0a",
-          "lastModifiedByType": "Application"
-        }
-      }
-    },
-    {
-      "RequestUri": "https://management.azure.com/subscriptions/00000000-0000-0000-0000-000000000/resourceGroups/00000/providers/Microsoft.MachineLearningServices/workspaces/00000/datastores/workspaceblobstore/listSecrets?api-version=2022-10-01",
-      "RequestMethod": "POST",
->>>>>>> ce9edaa6
       "RequestHeaders": {
         "Accept": "application/json",
         "Accept-Encoding": "gzip, deflate",
         "Connection": "keep-alive",
-<<<<<<< HEAD
         "User-Agent": "azure-ai-ml/1.5.0 azsdk-python-mgmt-machinelearningservices/0.1.0 Python/3.7.9 (Windows-10-10.0.22621-SP0)"
-=======
-        "Content-Length": "0",
-        "User-Agent": "azure-ai-ml/1.5.0 azsdk-python-mgmt-machinelearningservices/0.1.0 Python/3.10.6 (Linux-5.15.79.1-microsoft-standard-WSL2-x86_64-with-glibc2.35)"
->>>>>>> ce9edaa6
       },
       "RequestBody": null,
       "StatusCode": 200,
@@ -356,12 +188,11 @@
         "Cache-Control": "no-cache",
         "Content-Encoding": "gzip",
         "Content-Type": "application/json; charset=utf-8",
-<<<<<<< HEAD
-        "Date": "Thu, 23 Feb 2023 04:31:13 GMT",
+        "Date": "Thu, 23 Feb 2023 20:18:20 GMT",
         "Expires": "-1",
         "Pragma": "no-cache",
         "Request-Context": "appId=cid-v1:2d2e8e63-272e-4b3c-8598-4ee570a0e70d",
-        "Server-Timing": "traceparent;desc=\u002200-f87d66b9229dbb68a32376dd3b3d7512-1e2658af7a11071c-01\u0022",
+        "Server-Timing": "traceparent;desc=\u002200-3fc2d09f977048c37d5d2dbee3b56ae6-22b1ac6a821a8ea2-01\u0022",
         "Strict-Transport-Security": "max-age=31536000; includeSubDomains",
         "Transfer-Encoding": "chunked",
         "Vary": [
@@ -370,28 +201,11 @@
         ],
         "x-aml-cluster": "vienna-eastus2-01",
         "X-Content-Type-Options": "nosniff",
-        "x-ms-correlation-request-id": "76de2aae-acce-4cf7-8020-9d00c33c6020",
-        "x-ms-ratelimit-remaining-subscription-reads": "11997",
+        "x-ms-correlation-request-id": "265190ce-713b-477f-859a-b58ddeaf352c",
+        "x-ms-ratelimit-remaining-subscription-reads": "11981",
         "x-ms-response-type": "standard",
-        "x-ms-routing-request-id": "WESTUS2:20230223T043114Z:76de2aae-acce-4cf7-8020-9d00c33c6020",
-        "x-request-time": "0.024"
-=======
-        "Date": "Tue, 21 Feb 2023 20:49:30 GMT",
-        "Expires": "-1",
-        "Pragma": "no-cache",
-        "Request-Context": "appId=cid-v1:2d2e8e63-272e-4b3c-8598-4ee570a0e70d",
-        "Server-Timing": "traceparent;desc=\u002200-ed68183a1f1117e2b83e7351e102b7c3-76246a51fb0194fa-01\u0022",
-        "Strict-Transport-Security": "max-age=31536000; includeSubDomains",
-        "Transfer-Encoding": "chunked",
-        "Vary": "Accept-Encoding",
-        "x-aml-cluster": "vienna-eastus-01",
-        "X-Content-Type-Options": "nosniff",
-        "x-ms-correlation-request-id": "7ae29da7-ad2a-4330-b3ad-9fb54ed4a734",
-        "x-ms-ratelimit-remaining-subscription-writes": "1142",
-        "x-ms-response-type": "standard",
-        "x-ms-routing-request-id": "CANADACENTRAL:20230221T204931Z:7ae29da7-ad2a-4330-b3ad-9fb54ed4a734",
-        "x-request-time": "0.097"
->>>>>>> ce9edaa6
+        "x-ms-routing-request-id": "WESTUS2:20230223T201820Z:265190ce-713b-477f-859a-b58ddeaf352c",
+        "x-request-time": "0.671"
       },
       "ResponseBody": {
         "id": "/subscriptions/00000000-0000-0000-0000-000000000/resourceGroups/00000/providers/Microsoft.MachineLearningServices/workspaces/00000",
@@ -451,67 +265,30 @@
       }
     },
     {
-<<<<<<< HEAD
       "RequestUri": "https://eastus2.api.azureml.ms/content/v2.0/subscriptions/00000000-0000-0000-0000-000000000/resourceGroups/00000/providers/Microsoft.MachineLearningServices/workspaces/00000/snapshots/getByHash?hash=d3c05b496c685e7e5a204e3cebc689086bd0f622c2975d8090c18968739a464a\u0026hashVersion=202208",
       "RequestMethod": "GET",
-=======
-      "RequestUri": "https://samcw32zcnpjldw.blob.core.windows.net/azureml-blobstore-3bd2018e-4b43-401e-ad49-85df181c9e0a/LocalUpload/00000000000000000000000000000000/COMPONENT_PLACEHOLDER",
-      "RequestMethod": "HEAD",
->>>>>>> ce9edaa6
       "RequestHeaders": {
         "Accept": "*/*",
         "Accept-Encoding": "gzip, deflate",
         "Connection": "keep-alive",
-<<<<<<< HEAD
         "Content-Type": "application/json; charset=UTF-8",
         "User-Agent": "azure-ai-ml/1.5.0 azsdk-python-core/1.26.3 Python/3.7.9 (Windows-10-10.0.22621-SP0)"
-=======
-        "User-Agent": "azsdk-python-storage-blob/12.14.1 Python/3.10.6 (Linux-5.15.79.1-microsoft-standard-WSL2-x86_64-with-glibc2.35)",
-        "x-ms-date": "Tue, 21 Feb 2023 20:49:30 GMT",
-        "x-ms-version": "2021-08-06"
->>>>>>> ce9edaa6
       },
       "RequestBody": null,
       "StatusCode": 200,
       "ResponseHeaders": {
-<<<<<<< HEAD
         "Connection": "keep-alive",
         "Content-Encoding": "gzip",
         "Content-Type": "application/json; charset=utf-8",
-        "Date": "Thu, 23 Feb 2023 04:31:15 GMT",
+        "Date": "Thu, 23 Feb 2023 20:18:22 GMT",
         "Request-Context": "appId=cid-v1:2d2e8e63-272e-4b3c-8598-4ee570a0e70d",
         "Strict-Transport-Security": "max-age=15724800; includeSubDomains; preload",
         "Transfer-Encoding": "chunked",
         "Vary": "Accept-Encoding",
-        "x-aml-cluster": "vienna-eastus2-01",
+        "x-aml-cluster": "vienna-eastus2-02",
         "X-Content-Type-Options": "nosniff",
         "x-ms-response-type": "standard",
-        "x-request-time": "0.125"
-=======
-        "Accept-Ranges": "bytes",
-        "Content-Length": "35",
-        "Content-MD5": "L/DnSpFIn\u002BjaQWc\u002BsUQdcw==",
-        "Content-Type": "application/octet-stream",
-        "Date": "Tue, 21 Feb 2023 20:49:31 GMT",
-        "ETag": "\u00220x8DB1192C06E1C79\u0022",
-        "Last-Modified": "Sat, 18 Feb 2023 09:30:19 GMT",
-        "Server": [
-          "Windows-Azure-Blob/1.0",
-          "Microsoft-HTTPAPI/2.0"
-        ],
-        "Vary": "Origin",
-        "x-ms-access-tier": "Hot",
-        "x-ms-access-tier-inferred": "true",
-        "x-ms-blob-type": "BlockBlob",
-        "x-ms-creation-time": "Sat, 18 Feb 2023 09:30:19 GMT",
-        "x-ms-lease-state": "available",
-        "x-ms-lease-status": "unlocked",
-        "x-ms-meta-name": "c4b5a984-a0c9-4622-a5cf-f22114f04941",
-        "x-ms-meta-upload_status": "completed",
-        "x-ms-meta-version": "1",
-        "x-ms-server-encrypted": "true",
-        "x-ms-version": "2021-08-06"
->>>>>>> ce9edaa6
+        "x-request-time": "0.853"
       },
       "ResponseBody": {
         "snapshotType": "LocalFiles",
@@ -578,86 +355,30 @@
       }
     },
     {
-<<<<<<< HEAD
       "RequestUri": "https://eastus2.api.azureml.ms/content/v2.0/subscriptions/00000000-0000-0000-0000-000000000/resourceGroups/00000/providers/Microsoft.MachineLearningServices/workspaces/00000/snapshots/getByHash?hash=d3c05b496c685e7e5a204e3cebc689086bd0f622c2975d8090c18968739a464a\u0026hashVersion=202208",
       "RequestMethod": "GET",
-=======
-      "RequestUri": "https://management.azure.com/subscriptions/00000000-0000-0000-0000-000000000/resourceGroups/00000/providers/Microsoft.MachineLearningServices/workspaces/00000/datastores/workspaceblobstore/listSecrets?api-version=2022-10-01",
-      "RequestMethod": "POST",
-      "RequestHeaders": {
-        "Accept": "application/json",
-        "Accept-Encoding": "gzip, deflate",
-        "Connection": "keep-alive",
-        "Content-Length": "0",
-        "User-Agent": "azure-ai-ml/1.5.0 azsdk-python-mgmt-machinelearningservices/0.1.0 Python/3.10.6 (Linux-5.15.79.1-microsoft-standard-WSL2-x86_64-with-glibc2.35)"
-      },
-      "RequestBody": null,
-      "StatusCode": 200,
-      "ResponseHeaders": {
-        "Cache-Control": "no-cache",
-        "Content-Encoding": "gzip",
-        "Content-Type": "application/json; charset=utf-8",
-        "Date": "Tue, 21 Feb 2023 20:49:30 GMT",
-        "Expires": "-1",
-        "Pragma": "no-cache",
-        "Request-Context": "appId=cid-v1:2d2e8e63-272e-4b3c-8598-4ee570a0e70d",
-        "Server-Timing": "traceparent;desc=\u002200-76cc45bb23d2583185d7e34dc44bce3e-ba84ac6fdb0fb64c-01\u0022",
-        "Strict-Transport-Security": "max-age=31536000; includeSubDomains",
-        "Transfer-Encoding": "chunked",
-        "Vary": "Accept-Encoding",
-        "x-aml-cluster": "vienna-eastus-01",
-        "X-Content-Type-Options": "nosniff",
-        "x-ms-correlation-request-id": "eeace920-90c0-408e-b8ec-3dcbc0b15d46",
-        "x-ms-ratelimit-remaining-subscription-writes": "1198",
-        "x-ms-response-type": "standard",
-        "x-ms-routing-request-id": "CANADACENTRAL:20230221T204931Z:eeace920-90c0-408e-b8ec-3dcbc0b15d46",
-        "x-request-time": "0.113"
-      },
-      "ResponseBody": {
-        "secretsType": "AccountKey",
-        "key": "dGhpcyBpcyBmYWtlIGtleQ=="
-      }
-    },
-    {
-      "RequestUri": "https://samcw32zcnpjldw.blob.core.windows.net/azureml-blobstore-3bd2018e-4b43-401e-ad49-85df181c9e0a/az-ml-artifacts/00000000000000000000000000000000/COMPONENT_PLACEHOLDER",
-      "RequestMethod": "HEAD",
->>>>>>> ce9edaa6
       "RequestHeaders": {
         "Accept": "*/*",
         "Accept-Encoding": "gzip, deflate",
         "Connection": "keep-alive",
-<<<<<<< HEAD
         "Content-Type": "application/json; charset=UTF-8",
         "User-Agent": "azure-ai-ml/1.5.0 azsdk-python-core/1.26.3 Python/3.7.9 (Windows-10-10.0.22621-SP0)"
-=======
-        "User-Agent": "azsdk-python-storage-blob/12.14.1 Python/3.10.6 (Linux-5.15.79.1-microsoft-standard-WSL2-x86_64-with-glibc2.35)",
-        "x-ms-date": "Tue, 21 Feb 2023 20:49:31 GMT",
-        "x-ms-version": "2021-08-06"
->>>>>>> ce9edaa6
       },
       "RequestBody": null,
       "StatusCode": 200,
       "ResponseHeaders": {
-<<<<<<< HEAD
         "Connection": "keep-alive",
         "Content-Encoding": "gzip",
         "Content-Type": "application/json; charset=utf-8",
-        "Date": "Thu, 23 Feb 2023 04:31:16 GMT",
+        "Date": "Thu, 23 Feb 2023 20:18:23 GMT",
         "Request-Context": "appId=cid-v1:2d2e8e63-272e-4b3c-8598-4ee570a0e70d",
         "Strict-Transport-Security": "max-age=15724800; includeSubDomains; preload",
-=======
-        "Date": "Tue, 21 Feb 2023 20:49:31 GMT",
-        "Server": [
-          "Windows-Azure-Blob/1.0",
-          "Microsoft-HTTPAPI/2.0"
-        ],
->>>>>>> ce9edaa6
         "Transfer-Encoding": "chunked",
         "Vary": "Accept-Encoding",
-        "x-aml-cluster": "vienna-eastus2-01",
+        "x-aml-cluster": "vienna-eastus2-02",
         "X-Content-Type-Options": "nosniff",
         "x-ms-response-type": "standard",
-        "x-request-time": "0.047"
+        "x-request-time": "0.887"
       },
       "ResponseBody": {
         "snapshotType": "LocalFiles",
@@ -724,90 +445,13 @@
       }
     },
     {
-<<<<<<< HEAD
       "RequestUri": "https://management.azure.com/subscriptions/00000000-0000-0000-0000-000000000/resourceGroups/00000/providers/Microsoft.MachineLearningServices/workspaces/00000/codes/e7a3f40e-eb47-4499-9b80-1e5d911878f8/versions/1?api-version=2022-05-01",
       "RequestMethod": "GET",
-=======
-      "RequestUri": "https://samcw32zcnpjldw.blob.core.windows.net/azureml-blobstore-3bd2018e-4b43-401e-ad49-85df181c9e0a/LocalUpload/00000000000000000000000000000000/COMPONENT_PLACEHOLDER",
-      "RequestMethod": "HEAD",
-      "RequestHeaders": {
-        "Accept": "application/xml",
-        "Accept-Encoding": "gzip, deflate",
-        "Connection": "keep-alive",
-        "User-Agent": "azsdk-python-storage-blob/12.14.1 Python/3.10.6 (Linux-5.15.79.1-microsoft-standard-WSL2-x86_64-with-glibc2.35)",
-        "x-ms-date": "Tue, 21 Feb 2023 20:49:31 GMT",
-        "x-ms-version": "2021-08-06"
-      },
-      "RequestBody": null,
-      "StatusCode": 200,
-      "ResponseHeaders": {
-        "Accept-Ranges": "bytes",
-        "Content-Length": "35",
-        "Content-MD5": "L/DnSpFIn\u002BjaQWc\u002BsUQdcw==",
-        "Content-Type": "application/octet-stream",
-        "Date": "Tue, 21 Feb 2023 20:49:31 GMT",
-        "ETag": "\u00220x8DB1192C06E1C79\u0022",
-        "Last-Modified": "Sat, 18 Feb 2023 09:30:19 GMT",
-        "Server": [
-          "Windows-Azure-Blob/1.0",
-          "Microsoft-HTTPAPI/2.0"
-        ],
-        "Vary": "Origin",
-        "x-ms-access-tier": "Hot",
-        "x-ms-access-tier-inferred": "true",
-        "x-ms-blob-type": "BlockBlob",
-        "x-ms-creation-time": "Sat, 18 Feb 2023 09:30:19 GMT",
-        "x-ms-lease-state": "available",
-        "x-ms-lease-status": "unlocked",
-        "x-ms-meta-name": "c4b5a984-a0c9-4622-a5cf-f22114f04941",
-        "x-ms-meta-upload_status": "completed",
-        "x-ms-meta-version": "1",
-        "x-ms-server-encrypted": "true",
-        "x-ms-version": "2021-08-06"
-      },
-      "ResponseBody": null
-    },
-    {
-      "RequestUri": "https://samcw32zcnpjldw.blob.core.windows.net/azureml-blobstore-3bd2018e-4b43-401e-ad49-85df181c9e0a/az-ml-artifacts/00000000000000000000000000000000/COMPONENT_PLACEHOLDER",
-      "RequestMethod": "HEAD",
-      "RequestHeaders": {
-        "Accept": "application/xml",
-        "Accept-Encoding": "gzip, deflate",
-        "Connection": "keep-alive",
-        "User-Agent": "azsdk-python-storage-blob/12.14.1 Python/3.10.6 (Linux-5.15.79.1-microsoft-standard-WSL2-x86_64-with-glibc2.35)",
-        "x-ms-date": "Tue, 21 Feb 2023 20:49:31 GMT",
-        "x-ms-version": "2021-08-06"
-      },
-      "RequestBody": null,
-      "StatusCode": 404,
-      "ResponseHeaders": {
-        "Date": "Tue, 21 Feb 2023 20:49:31 GMT",
-        "Server": [
-          "Windows-Azure-Blob/1.0",
-          "Microsoft-HTTPAPI/2.0"
-        ],
-        "Transfer-Encoding": "chunked",
-        "Vary": "Origin",
-        "x-ms-error-code": "BlobNotFound",
-        "x-ms-version": "2021-08-06"
-      },
-      "ResponseBody": null
-    },
-    {
-      "RequestUri": "https://management.azure.com/subscriptions/00000000-0000-0000-0000-000000000/resourceGroups/00000/providers/Microsoft.MachineLearningServices/workspaces/00000/codes/c4b5a984-a0c9-4622-a5cf-f22114f04941/versions/1?api-version=2022-05-01",
-      "RequestMethod": "PUT",
->>>>>>> ce9edaa6
       "RequestHeaders": {
         "Accept": "application/json",
         "Accept-Encoding": "gzip, deflate",
         "Connection": "keep-alive",
-<<<<<<< HEAD
         "User-Agent": "azure-ai-ml/1.5.0 azsdk-python-mgmt-machinelearningservices/0.1.0 Python/3.7.9 (Windows-10-10.0.22621-SP0)"
-=======
-        "Content-Length": "288",
-        "Content-Type": "application/json",
-        "User-Agent": "azure-ai-ml/1.5.0 azsdk-python-mgmt-machinelearningservices/0.1.0 Python/3.10.6 (Linux-5.15.79.1-microsoft-standard-WSL2-x86_64-with-glibc2.35)"
->>>>>>> ce9edaa6
       },
       "RequestBody": null,
       "StatusCode": 200,
@@ -815,11 +459,11 @@
         "Cache-Control": "no-cache",
         "Content-Encoding": "gzip",
         "Content-Type": "application/json; charset=utf-8",
-        "Date": "Thu, 23 Feb 2023 04:31:17 GMT",
+        "Date": "Thu, 23 Feb 2023 20:18:25 GMT",
         "Expires": "-1",
         "Pragma": "no-cache",
         "Request-Context": "appId=cid-v1:2d2e8e63-272e-4b3c-8598-4ee570a0e70d",
-        "Server-Timing": "traceparent;desc=\u002200-5209d7e3a9a816c589d57562da9e91f9-2e28eeb76760fac7-01\u0022",
+        "Server-Timing": "traceparent;desc=\u002200-30f919dbf2f84f9c09257782903cac1c-e306ba58e89d0eb1-01\u0022",
         "Strict-Transport-Security": "max-age=31536000; includeSubDomains",
         "Transfer-Encoding": "chunked",
         "Vary": [
@@ -828,11 +472,11 @@
         ],
         "x-aml-cluster": "vienna-eastus2-01",
         "X-Content-Type-Options": "nosniff",
-        "x-ms-correlation-request-id": "e24a358b-fd50-4d69-a25f-f58a7dcb4244",
-        "x-ms-ratelimit-remaining-subscription-reads": "11996",
+        "x-ms-correlation-request-id": "5ccc443f-6586-496b-8818-ab9f4d4dedca",
+        "x-ms-ratelimit-remaining-subscription-reads": "11980",
         "x-ms-response-type": "standard",
-        "x-ms-routing-request-id": "WESTUS2:20230223T043117Z:e24a358b-fd50-4d69-a25f-f58a7dcb4244",
-        "x-request-time": "0.049"
+        "x-ms-routing-request-id": "WESTUS2:20230223T201825Z:5ccc443f-6586-496b-8818-ab9f4d4dedca",
+        "x-request-time": "0.632"
       },
       "ResponseBody": {
         "id": "/subscriptions/00000000-0000-0000-0000-000000000/resourceGroups/00000/providers/Microsoft.MachineLearningServices/workspaces/00000/codes/e7a3f40e-eb47-4499-9b80-1e5d911878f8/versions/1",
@@ -846,7 +490,6 @@
             "hash_version": "0000000000000"
           },
           "isArchived": false,
-<<<<<<< HEAD
           "isAnonymous": false,
           "codeUri": "https://saveorz2izv2bas.blob.core.windows.net:443/2d1e66ae-8-4d828c93-7c8f-558b-b99d-d21850cf37d9/"
         },
@@ -857,9 +500,6 @@
           "lastModifiedAt": "2023-02-23T02:16:10.3151666\u002B00:00",
           "lastModifiedBy": "Diondra Peck",
           "lastModifiedByType": "User"
-=======
-          "codeUri": "https://samcw32zcnpjldw.blob.core.windows.net/azureml-blobstore-3bd2018e-4b43-401e-ad49-85df181c9e0a/LocalUpload/00000000000000000000000000000000"
->>>>>>> ce9edaa6
         }
       }
     },
@@ -878,48 +518,27 @@
         "Cache-Control": "no-cache",
         "Content-Encoding": "gzip",
         "Content-Type": "application/json; charset=utf-8",
-<<<<<<< HEAD
-        "Date": "Thu, 23 Feb 2023 04:31:17 GMT",
+        "Date": "Thu, 23 Feb 2023 20:18:26 GMT",
         "Expires": "-1",
         "Pragma": "no-cache",
         "Request-Context": "appId=cid-v1:2d2e8e63-272e-4b3c-8598-4ee570a0e70d",
-        "Server-Timing": "traceparent;desc=\u002200-4a297d15ff3e02264255f1414629d3ce-05042f41026addb2-01\u0022",
-=======
-        "Date": "Tue, 21 Feb 2023 20:49:35 GMT",
-        "Expires": "-1",
-        "Pragma": "no-cache",
-        "Request-Context": "appId=cid-v1:2d2e8e63-272e-4b3c-8598-4ee570a0e70d",
-        "Server-Timing": "traceparent;desc=\u002200-7639a9bcfbe0d046c914fddb0693c29e-e5f76d8c12253e4c-01\u0022",
->>>>>>> ce9edaa6
+        "Server-Timing": "traceparent;desc=\u002200-d6523f76a2000b9f039b81422c9177ea-f8ef96057ae2bd1f-01\u0022",
         "Strict-Transport-Security": "max-age=31536000; includeSubDomains",
         "Transfer-Encoding": "chunked",
         "Vary": [
           "Accept-Encoding",
           "Accept-Encoding"
         ],
-<<<<<<< HEAD
         "x-aml-cluster": "vienna-eastus2-01",
         "X-Content-Type-Options": "nosniff",
-        "x-ms-correlation-request-id": "5f1a232f-4f7c-4c01-8502-98a2c3cff6ec",
-        "x-ms-ratelimit-remaining-subscription-reads": "11997",
+        "x-ms-correlation-request-id": "743cf684-7113-4500-8f90-8de6e060cd74",
+        "x-ms-ratelimit-remaining-subscription-reads": "11995",
         "x-ms-response-type": "standard",
-        "x-ms-routing-request-id": "WESTUS2:20230223T043117Z:5f1a232f-4f7c-4c01-8502-98a2c3cff6ec",
-        "x-request-time": "0.048"
+        "x-ms-routing-request-id": "WESTUS2:20230223T201826Z:743cf684-7113-4500-8f90-8de6e060cd74",
+        "x-request-time": "0.132"
       },
       "ResponseBody": {
         "id": "/subscriptions/00000000-0000-0000-0000-000000000/resourceGroups/00000/providers/Microsoft.MachineLearningServices/workspaces/00000/codes/e7a3f40e-eb47-4499-9b80-1e5d911878f8/versions/1",
-=======
-        "x-aml-cluster": "vienna-eastus-01",
-        "X-Content-Type-Options": "nosniff",
-        "x-ms-correlation-request-id": "3306ca84-9af7-4387-bd94-481e26b7e790",
-        "x-ms-ratelimit-remaining-subscription-writes": "1196",
-        "x-ms-response-type": "standard",
-        "x-ms-routing-request-id": "CANADACENTRAL:20230221T204935Z:3306ca84-9af7-4387-bd94-481e26b7e790",
-        "x-request-time": "0.189"
-      },
-      "ResponseBody": {
-        "id": "/subscriptions/00000000-0000-0000-0000-000000000/resourceGroups/00000/providers/Microsoft.MachineLearningServices/workspaces/00000/codes/c4b5a984-a0c9-4622-a5cf-f22114f04941/versions/1",
->>>>>>> ce9edaa6
         "name": "1",
         "type": "Microsoft.MachineLearningServices/workspaces/codes/versions",
         "properties": {
@@ -931,7 +550,6 @@
           },
           "isArchived": false,
           "isAnonymous": false,
-<<<<<<< HEAD
           "codeUri": "https://saveorz2izv2bas.blob.core.windows.net:443/2d1e66ae-8-4d828c93-7c8f-558b-b99d-d21850cf37d9/"
         },
         "systemData": {
@@ -940,284 +558,12 @@
           "createdByType": "User",
           "lastModifiedAt": "2023-02-23T02:16:10.3151666\u002B00:00",
           "lastModifiedBy": "Diondra Peck",
-=======
-          "codeUri": "https://samcw32zcnpjldw.blob.core.windows.net/azureml-blobstore-3bd2018e-4b43-401e-ad49-85df181c9e0a/LocalUpload/00000000000000000000000000000000"
-        },
-        "systemData": {
-          "createdAt": "2023-02-18T09:30:23.7478116\u002B00:00",
-          "createdBy": "Firstname Lastname",
-          "createdByType": "User",
-          "lastModifiedAt": "2023-02-21T20:49:35.6017868\u002B00:00",
-          "lastModifiedBy": "Firstname Lastname",
->>>>>>> ce9edaa6
           "lastModifiedByType": "User"
         }
       }
     },
     {
-<<<<<<< HEAD
-      "RequestUri": "https://management.azure.com/subscriptions/00000000-0000-0000-0000-000000000/resourceGroups/00000/providers/Microsoft.MachineLearningServices/workspaces/00000/components/azureml_anonymous/versions/0b35a8f7-cee5-d105-0ea9-5575c8ab619b?api-version=2022-10-01",
-=======
-      "RequestUri": "https://management.azure.com/subscriptions/00000000-0000-0000-0000-000000000/resourceGroups/00000/providers/Microsoft.MachineLearningServices/workspaces/00000/codes/c4b5a984-a0c9-4622-a5cf-f22114f04941/versions/1?api-version=2022-05-01",
-      "RequestMethod": "PUT",
-      "RequestHeaders": {
-        "Accept": "application/json",
-        "Accept-Encoding": "gzip, deflate",
-        "Connection": "keep-alive",
-        "Content-Length": "288",
-        "Content-Type": "application/json",
-        "User-Agent": "azure-ai-ml/1.5.0 azsdk-python-mgmt-machinelearningservices/0.1.0 Python/3.10.6 (Linux-5.15.79.1-microsoft-standard-WSL2-x86_64-with-glibc2.35)"
-      },
-      "RequestBody": {
-        "properties": {
-          "properties": {
-            "hash_sha256": "0000000000000",
-            "hash_version": "0000000000000"
-          },
-          "isAnonymous": true,
-          "isArchived": false,
-          "codeUri": "https://samcw32zcnpjldw.blob.core.windows.net/azureml-blobstore-3bd2018e-4b43-401e-ad49-85df181c9e0a/LocalUpload/00000000000000000000000000000000"
-        }
-      },
-      "StatusCode": 200,
-      "ResponseHeaders": {
-        "Cache-Control": "no-cache",
-        "Content-Encoding": "gzip",
-        "Content-Type": "application/json; charset=utf-8",
-        "Date": "Tue, 21 Feb 2023 20:49:35 GMT",
-        "Expires": "-1",
-        "Pragma": "no-cache",
-        "Request-Context": "appId=cid-v1:2d2e8e63-272e-4b3c-8598-4ee570a0e70d",
-        "Server-Timing": "traceparent;desc=\u002200-9b539862ce722e085775e6f6db1b6190-9364d2e2daa05edc-01\u0022",
-        "Strict-Transport-Security": "max-age=31536000; includeSubDomains",
-        "Transfer-Encoding": "chunked",
-        "Vary": [
-          "Accept-Encoding",
-          "Accept-Encoding"
-        ],
-        "x-aml-cluster": "vienna-eastus-01",
-        "X-Content-Type-Options": "nosniff",
-        "x-ms-correlation-request-id": "d8c8db15-396b-4184-bcaf-e831605f6a35",
-        "x-ms-ratelimit-remaining-subscription-writes": "1080",
-        "x-ms-response-type": "standard",
-        "x-ms-routing-request-id": "CANADACENTRAL:20230221T204936Z:d8c8db15-396b-4184-bcaf-e831605f6a35",
-        "x-request-time": "0.117"
-      },
-      "ResponseBody": {
-        "id": "/subscriptions/00000000-0000-0000-0000-000000000/resourceGroups/00000/providers/Microsoft.MachineLearningServices/workspaces/00000/codes/c4b5a984-a0c9-4622-a5cf-f22114f04941/versions/1",
-        "name": "1",
-        "type": "Microsoft.MachineLearningServices/workspaces/codes/versions",
-        "properties": {
-          "description": null,
-          "tags": {},
-          "properties": {
-            "hash_sha256": "0000000000000",
-            "hash_version": "0000000000000"
-          },
-          "isArchived": false,
-          "isAnonymous": false,
-          "codeUri": "https://samcw32zcnpjldw.blob.core.windows.net/azureml-blobstore-3bd2018e-4b43-401e-ad49-85df181c9e0a/LocalUpload/00000000000000000000000000000000"
-        },
-        "systemData": {
-          "createdAt": "2023-02-18T09:30:23.7478116\u002B00:00",
-          "createdBy": "Firstname Lastname",
-          "createdByType": "User",
-          "lastModifiedAt": "2023-02-21T20:49:35.9301751\u002B00:00",
-          "lastModifiedBy": "Firstname Lastname",
-          "lastModifiedByType": "User"
-        }
-      }
-    },
-    {
-      "RequestUri": "https://management.azure.com/subscriptions/00000000-0000-0000-0000-000000000/resourceGroups/00000/providers/Microsoft.MachineLearningServices/workspaces/00000/components/azureml_anonymous/versions/c69b468f-5cf3-2edb-680e-f382769c983d?api-version=2022-10-01",
->>>>>>> ce9edaa6
-      "RequestMethod": "PUT",
-      "RequestHeaders": {
-        "Accept": "application/json",
-        "Accept-Encoding": "gzip, deflate",
-        "Connection": "keep-alive",
-        "Content-Length": "1308",
-        "Content-Type": "application/json",
-<<<<<<< HEAD
-        "User-Agent": "azure-ai-ml/1.5.0 azsdk-python-mgmt-machinelearningservices/0.1.0 Python/3.7.9 (Windows-10-10.0.22621-SP0)"
-=======
-        "User-Agent": "azure-ai-ml/1.5.0 azsdk-python-mgmt-machinelearningservices/0.1.0 Python/3.10.6 (Linux-5.15.79.1-microsoft-standard-WSL2-x86_64-with-glibc2.35)"
->>>>>>> ce9edaa6
-      },
-      "RequestBody": {
-        "properties": {
-          "description": "This is the basic command component",
-          "properties": {},
-          "tags": {
-            "tag": "tagvalue",
-            "owner": "sdkteam"
-          },
-          "isAnonymous": true,
-          "isArchived": false,
-          "componentSpec": {
-            "command": "echo Hello World \u0026 echo $[[${{inputs.component_in_number}}]] \u0026 echo ${{inputs.component_in_path}} \u0026 echo ${{outputs.component_out_path}} \u003E ${{outputs.component_out_path}}/component_in_number",
-<<<<<<< HEAD
-            "code": "azureml:/subscriptions/00000000-0000-0000-0000-000000000/resourceGroups/00000/providers/Microsoft.MachineLearningServices/workspaces/00000/codes/e7a3f40e-eb47-4499-9b80-1e5d911878f8/versions/1",
-            "environment": "azureml:AzureML-sklearn-0.24-ubuntu18.04-py37-cpu:1",
-=======
-            "code": "azureml:/subscriptions/00000000-0000-0000-0000-000000000/resourceGroups/00000/providers/Microsoft.MachineLearningServices/workspaces/00000/codes/c4b5a984-a0c9-4622-a5cf-f22114f04941/versions/1",
-            "environment": "azureml:AzureML-sklearn-1.0-ubuntu20.04-py38-cpu:33",
->>>>>>> ce9edaa6
-            "name": "microsoftsamples_command_component_basic",
-            "description": "This is the basic command component",
-            "tags": {
-              "tag": "tagvalue",
-              "owner": "sdkteam"
-            },
-            "version": "0.0.1",
-            "$schema": "https://azuremlschemas.azureedge.net/development/commandComponent.schema.json",
-            "display_name": "CommandComponentBasic",
-            "is_deterministic": true,
-            "inputs": {
-              "component_in_number": {
-                "type": "number",
-                "optional": true,
-                "default": "10.99",
-                "description": "A number"
-              },
-              "component_in_path": {
-                "type": "uri_folder",
-                "description": "A path"
-              }
-            },
-            "outputs": {
-              "component_out_path": {
-                "type": "uri_folder"
-              }
-            },
-            "type": "command",
-            "_source": "YAML.COMPONENT"
-          }
-        }
-      },
-      "StatusCode": 201,
-      "ResponseHeaders": {
-        "Cache-Control": "no-cache",
-<<<<<<< HEAD
-        "Content-Length": "2295",
-        "Content-Type": "application/json; charset=utf-8",
-        "Date": "Thu, 23 Feb 2023 04:31:18 GMT",
-        "Expires": "-1",
-        "Location": "https://management.azure.com/subscriptions/00000000-0000-0000-0000-000000000/resourceGroups/00000/providers/Microsoft.MachineLearningServices/workspaces/00000/components/azureml_anonymous/versions/0b35a8f7-cee5-d105-0ea9-5575c8ab619b?api-version=2022-10-01",
-        "Pragma": "no-cache",
-        "Request-Context": "appId=cid-v1:2d2e8e63-272e-4b3c-8598-4ee570a0e70d",
-        "Server-Timing": "traceparent;desc=\u002200-776e14a765719d682657d8606e669e11-ccdc994d6e13d967-01\u0022",
-        "Strict-Transport-Security": "max-age=31536000; includeSubDomains",
-        "x-aml-cluster": "vienna-eastus2-01",
-        "X-Content-Type-Options": "nosniff",
-        "x-ms-correlation-request-id": "2a8094be-80f6-4d50-b911-b75535c3eeb2",
-        "x-ms-ratelimit-remaining-subscription-writes": "1198",
-        "x-ms-response-type": "standard",
-        "x-ms-routing-request-id": "WESTUS2:20230223T043118Z:2a8094be-80f6-4d50-b911-b75535c3eeb2",
-        "x-request-time": "0.659"
-      },
-      "ResponseBody": {
-        "id": "/subscriptions/00000000-0000-0000-0000-000000000/resourceGroups/00000/providers/Microsoft.MachineLearningServices/workspaces/00000/components/azureml_anonymous/versions/833cdf36-a5af-493c-809a-0b7bfb2c91bc",
-        "name": "833cdf36-a5af-493c-809a-0b7bfb2c91bc",
-=======
-        "Content-Length": "1860",
-        "Content-Type": "application/json; charset=utf-8",
-        "Date": "Tue, 21 Feb 2023 20:49:35 GMT",
-        "Expires": "-1",
-        "Location": "https://management.azure.com/subscriptions/00000000-0000-0000-0000-000000000/resourceGroups/00000/providers/Microsoft.MachineLearningServices/workspaces/00000/components/azureml_anonymous/versions/c69b468f-5cf3-2edb-680e-f382769c983d?api-version=2022-10-01",
-        "Pragma": "no-cache",
-        "Request-Context": "appId=cid-v1:2d2e8e63-272e-4b3c-8598-4ee570a0e70d",
-        "Server-Timing": "traceparent;desc=\u002200-192485952b66aedaaca3599b736149da-cff963392ff4dcd0-01\u0022",
-        "Strict-Transport-Security": "max-age=31536000; includeSubDomains",
-        "x-aml-cluster": "vienna-eastus-01",
-        "X-Content-Type-Options": "nosniff",
-        "x-ms-correlation-request-id": "ec143062-9f09-4c22-b6df-f4f4dbf0aedc",
-        "x-ms-ratelimit-remaining-subscription-writes": "1079",
-        "x-ms-response-type": "standard",
-        "x-ms-routing-request-id": "CANADACENTRAL:20230221T204936Z:ec143062-9f09-4c22-b6df-f4f4dbf0aedc",
-        "x-request-time": "0.579"
-      },
-      "ResponseBody": {
-        "id": "/subscriptions/00000000-0000-0000-0000-000000000/resourceGroups/00000/providers/Microsoft.MachineLearningServices/workspaces/00000/components/azureml_anonymous/versions/68824f44-e08e-486f-b3e1-20c610731caa",
-        "name": "68824f44-e08e-486f-b3e1-20c610731caa",
->>>>>>> ce9edaa6
-        "type": "Microsoft.MachineLearningServices/workspaces/components/versions",
-        "properties": {
-          "description": null,
-          "tags": {
-            "tag": "tagvalue",
-            "owner": "sdkteam"
-          },
-          "properties": {},
-          "isArchived": false,
-          "isAnonymous": true,
-          "componentSpec": {
-            "name": "microsoftsamples_command_component_basic",
-            "version": "0.0.1",
-            "display_name": "CommandComponentBasic",
-            "is_deterministic": "True",
-            "type": "command",
-            "description": "This is the basic command component",
-            "tags": {
-              "tag": "tagvalue",
-              "owner": "sdkteam"
-            },
-            "inputs": {
-              "component_in_path": {
-                "type": "uri_folder",
-                "optional": "False",
-                "description": "A path"
-              },
-              "component_in_number": {
-                "type": "number",
-                "optional": "True",
-                "default": "10.99",
-                "description": "A number"
-              }
-            },
-            "outputs": {
-              "component_out_path": {
-                "type": "uri_folder"
-              }
-            },
-<<<<<<< HEAD
-            "code": "azureml:/subscriptions/00000000-0000-0000-0000-000000000/resourceGroups/00000/providers/Microsoft.MachineLearningServices/workspaces/00000/codes/e7a3f40e-eb47-4499-9b80-1e5d911878f8/versions/1",
-            "environment": "azureml://registries/azureml/environments/AzureML-sklearn-0.24-ubuntu18.04-py37-cpu/versions/1",
-=======
-            "code": "azureml:/subscriptions/00000000-0000-0000-0000-000000000/resourceGroups/00000/providers/Microsoft.MachineLearningServices/workspaces/00000/codes/c4b5a984-a0c9-4622-a5cf-f22114f04941/versions/1",
-            "environment": "azureml://registries/azureml/environments/AzureML-sklearn-1.0-ubuntu20.04-py38-cpu/versions/33",
->>>>>>> ce9edaa6
-            "resources": {
-              "instance_count": "1"
-            },
-            "command": "echo Hello World \u0026 echo $[[${{inputs.component_in_number}}]] \u0026 echo ${{inputs.component_in_path}} \u0026 echo ${{outputs.component_out_path}} \u003E ${{outputs.component_out_path}}/component_in_number",
-            "$schema": "https://azuremlschemas.azureedge.net/development/commandComponent.schema.json"
-          }
-        },
-        "systemData": {
-<<<<<<< HEAD
-          "createdAt": "2023-02-23T04:30:19.5602547\u002B00:00",
-          "createdBy": "Diondra Peck",
-          "createdByType": "User",
-          "lastModifiedAt": "2023-02-23T04:30:19.605687\u002B00:00",
-          "lastModifiedBy": "Diondra Peck",
-=======
-          "createdAt": "2023-02-18T09:32:29.8019177\u002B00:00",
-          "createdBy": "Firstname Lastname",
-          "createdByType": "User",
-          "lastModifiedAt": "2023-02-18T09:32:29.8982296\u002B00:00",
-          "lastModifiedBy": "Firstname Lastname",
->>>>>>> ce9edaa6
-          "lastModifiedByType": "User"
-        }
-      }
-    },
-    {
-<<<<<<< HEAD
-      "RequestUri": "https://management.azure.com/subscriptions/00000000-0000-0000-0000-000000000/resourceGroups/00000/providers/Microsoft.MachineLearningServices/workspaces/00000/components/azureml_anonymous/versions/ca41b713-79a2-c2e3-fa8f-c3973a6ceec1?api-version=2022-10-01",
-=======
-      "RequestUri": "https://management.azure.com/subscriptions/00000000-0000-0000-0000-000000000/resourceGroups/00000/providers/Microsoft.MachineLearningServices/workspaces/00000/components/azureml_anonymous/versions/a7bff20f-b5c4-c266-a19a-1eb4075ba429?api-version=2022-10-01",
->>>>>>> ce9edaa6
+      "RequestUri": "https://management.azure.com/subscriptions/00000000-0000-0000-0000-000000000/resourceGroups/00000/providers/Microsoft.MachineLearningServices/workspaces/00000/components/azureml_anonymous/versions/1d59fe7a-60eb-a033-9b53-1b388b5cca80?api-version=2022-10-01",
       "RequestMethod": "PUT",
       "RequestHeaders": {
         "Accept": "application/json",
@@ -1225,11 +571,7 @@
         "Connection": "keep-alive",
         "Content-Length": "1311",
         "Content-Type": "application/json",
-<<<<<<< HEAD
         "User-Agent": "azure-ai-ml/1.5.0 azsdk-python-mgmt-machinelearningservices/0.1.0 Python/3.7.9 (Windows-10-10.0.22621-SP0)"
-=======
-        "User-Agent": "azure-ai-ml/1.5.0 azsdk-python-mgmt-machinelearningservices/0.1.0 Python/3.10.6 (Linux-5.15.79.1-microsoft-standard-WSL2-x86_64-with-glibc2.35)"
->>>>>>> ce9edaa6
       },
       "RequestBody": {
         "properties": {
@@ -1239,13 +581,8 @@
           "isArchived": false,
           "componentSpec": {
             "command": "echo Hello World \u0026\u0026 echo ${{inputs.component_in_number}} \u0026\u0026 mkdir -p ${{outputs.component_out_path_1}} \u0026\u0026 mkdir -p ${{outputs.component_out_path_2}} \u0026\u0026 cp -r ${{inputs.component_in_path_1}} ${{outputs.component_out_path_1}} \u0026\u0026 cp -r ${{inputs.component_in_path_2}} ${{outputs.component_out_path_2}}",
-<<<<<<< HEAD
             "code": "azureml:/subscriptions/00000000-0000-0000-0000-000000000/resourceGroups/00000/providers/Microsoft.MachineLearningServices/workspaces/00000/codes/e7a3f40e-eb47-4499-9b80-1e5d911878f8/versions/1",
-            "environment": "azureml:AzureML-sklearn-0.24-ubuntu18.04-py37-cpu:1",
-=======
-            "code": "azureml:/subscriptions/00000000-0000-0000-0000-000000000/resourceGroups/00000/providers/Microsoft.MachineLearningServices/workspaces/00000/codes/c4b5a984-a0c9-4622-a5cf-f22114f04941/versions/1",
             "environment": "azureml:AzureML-sklearn-1.0-ubuntu20.04-py38-cpu:33",
->>>>>>> ce9edaa6
             "name": "component_merge_outputs",
             "version": "0.0.1",
             "$schema": "https://azuremlschemas.azureedge.net/development/commandComponent.schema.json",
@@ -1282,49 +619,26 @@
       "StatusCode": 201,
       "ResponseHeaders": {
         "Cache-Control": "no-cache",
-<<<<<<< HEAD
         "Content-Length": "2415",
         "Content-Type": "application/json; charset=utf-8",
-        "Date": "Thu, 23 Feb 2023 04:31:19 GMT",
+        "Date": "Thu, 23 Feb 2023 20:18:28 GMT",
         "Expires": "-1",
-        "Location": "https://management.azure.com/subscriptions/00000000-0000-0000-0000-000000000/resourceGroups/00000/providers/Microsoft.MachineLearningServices/workspaces/00000/components/azureml_anonymous/versions/ca41b713-79a2-c2e3-fa8f-c3973a6ceec1?api-version=2022-10-01",
+        "Location": "https://management.azure.com/subscriptions/00000000-0000-0000-0000-000000000/resourceGroups/00000/providers/Microsoft.MachineLearningServices/workspaces/00000/components/azureml_anonymous/versions/1d59fe7a-60eb-a033-9b53-1b388b5cca80?api-version=2022-10-01",
         "Pragma": "no-cache",
         "Request-Context": "appId=cid-v1:2d2e8e63-272e-4b3c-8598-4ee570a0e70d",
-        "Server-Timing": "traceparent;desc=\u002200-3f1fcc32213f3c4500ecb5153a2ba903-199571ce27611bbf-01\u0022",
+        "Server-Timing": "traceparent;desc=\u002200-030493aa85bb80e55180de1e17311139-81e1c66efa7cda36-01\u0022",
         "Strict-Transport-Security": "max-age=31536000; includeSubDomains",
         "x-aml-cluster": "vienna-eastus2-01",
         "X-Content-Type-Options": "nosniff",
-        "x-ms-correlation-request-id": "5bfb13d0-6782-4854-84ca-42a760c6ec2c",
-        "x-ms-ratelimit-remaining-subscription-writes": "1197",
+        "x-ms-correlation-request-id": "ba44370f-b24b-44a3-81ff-7b83af0f8b9b",
+        "x-ms-ratelimit-remaining-subscription-writes": "1191",
         "x-ms-response-type": "standard",
-        "x-ms-routing-request-id": "WESTUS2:20230223T043119Z:5bfb13d0-6782-4854-84ca-42a760c6ec2c",
-        "x-request-time": "0.923"
+        "x-ms-routing-request-id": "WESTUS2:20230223T201829Z:ba44370f-b24b-44a3-81ff-7b83af0f8b9b",
+        "x-request-time": "3.022"
       },
       "ResponseBody": {
-        "id": "/subscriptions/00000000-0000-0000-0000-000000000/resourceGroups/00000/providers/Microsoft.MachineLearningServices/workspaces/00000/components/azureml_anonymous/versions/9ad08d51-6104-4547-978b-8f7d8f143118",
-        "name": "9ad08d51-6104-4547-978b-8f7d8f143118",
-=======
-        "Content-Length": "1955",
-        "Content-Type": "application/json; charset=utf-8",
-        "Date": "Tue, 21 Feb 2023 20:49:37 GMT",
-        "Expires": "-1",
-        "Location": "https://management.azure.com/subscriptions/00000000-0000-0000-0000-000000000/resourceGroups/00000/providers/Microsoft.MachineLearningServices/workspaces/00000/components/azureml_anonymous/versions/a7bff20f-b5c4-c266-a19a-1eb4075ba429?api-version=2022-10-01",
-        "Pragma": "no-cache",
-        "Request-Context": "appId=cid-v1:2d2e8e63-272e-4b3c-8598-4ee570a0e70d",
-        "Server-Timing": "traceparent;desc=\u002200-221445e510582b98e1ca31a2a2ba6073-e783aec6082f9dae-01\u0022",
-        "Strict-Transport-Security": "max-age=31536000; includeSubDomains",
-        "x-aml-cluster": "vienna-eastus-01",
-        "X-Content-Type-Options": "nosniff",
-        "x-ms-correlation-request-id": "47665b26-6c43-4b42-9daf-500be8acdd90",
-        "x-ms-ratelimit-remaining-subscription-writes": "1195",
-        "x-ms-response-type": "standard",
-        "x-ms-routing-request-id": "CANADACENTRAL:20230221T204937Z:47665b26-6c43-4b42-9daf-500be8acdd90",
-        "x-request-time": "0.665"
-      },
-      "ResponseBody": {
-        "id": "/subscriptions/00000000-0000-0000-0000-000000000/resourceGroups/00000/providers/Microsoft.MachineLearningServices/workspaces/00000/components/azureml_anonymous/versions/134d2fc7-3533-4bba-8f24-5fc3a6730bba",
-        "name": "134d2fc7-3533-4bba-8f24-5fc3a6730bba",
->>>>>>> ce9edaa6
+        "id": "/subscriptions/00000000-0000-0000-0000-000000000/resourceGroups/00000/providers/Microsoft.MachineLearningServices/workspaces/00000/components/azureml_anonymous/versions/951c82d8-a05f-4155-93b7-b14037c8dc18",
+        "name": "951c82d8-a05f-4155-93b7-b14037c8dc18",
         "type": "Microsoft.MachineLearningServices/workspaces/components/versions",
         "properties": {
           "description": null,
@@ -1364,13 +678,8 @@
                 "type": "uri_folder"
               }
             },
-<<<<<<< HEAD
             "code": "azureml:/subscriptions/00000000-0000-0000-0000-000000000/resourceGroups/00000/providers/Microsoft.MachineLearningServices/workspaces/00000/codes/e7a3f40e-eb47-4499-9b80-1e5d911878f8/versions/1",
-            "environment": "azureml://registries/azureml/environments/AzureML-sklearn-0.24-ubuntu18.04-py37-cpu/versions/1",
-=======
-            "code": "azureml:/subscriptions/00000000-0000-0000-0000-000000000/resourceGroups/00000/providers/Microsoft.MachineLearningServices/workspaces/00000/codes/c4b5a984-a0c9-4622-a5cf-f22114f04941/versions/1",
             "environment": "azureml://registries/azureml/environments/AzureML-sklearn-1.0-ubuntu20.04-py38-cpu/versions/33",
->>>>>>> ce9edaa6
             "resources": {
               "instance_count": "1"
             },
@@ -1379,19 +688,149 @@
           }
         },
         "systemData": {
-<<<<<<< HEAD
-          "createdAt": "2023-02-23T04:31:19.3381737\u002B00:00",
+          "createdAt": "2023-02-23T20:18:28.9432516\u002B00:00",
           "createdBy": "Diondra Peck",
           "createdByType": "User",
-          "lastModifiedAt": "2023-02-23T04:31:19.3381737\u002B00:00",
+          "lastModifiedAt": "2023-02-23T20:18:28.9432516\u002B00:00",
           "lastModifiedBy": "Diondra Peck",
-=======
-          "createdAt": "2023-02-18T23:19:38.6277619\u002B00:00",
-          "createdBy": "Firstname Lastname",
+          "lastModifiedByType": "User"
+        }
+      }
+    },
+    {
+      "RequestUri": "https://management.azure.com/subscriptions/00000000-0000-0000-0000-000000000/resourceGroups/00000/providers/Microsoft.MachineLearningServices/workspaces/00000/components/azureml_anonymous/versions/b233095b-7964-64f4-db6e-5ac440193065?api-version=2022-10-01",
+      "RequestMethod": "PUT",
+      "RequestHeaders": {
+        "Accept": "application/json",
+        "Accept-Encoding": "gzip, deflate",
+        "Connection": "keep-alive",
+        "Content-Length": "1308",
+        "Content-Type": "application/json",
+        "User-Agent": "azure-ai-ml/1.5.0 azsdk-python-mgmt-machinelearningservices/0.1.0 Python/3.7.9 (Windows-10-10.0.22621-SP0)"
+      },
+      "RequestBody": {
+        "properties": {
+          "description": "This is the basic command component",
+          "properties": {},
+          "tags": {
+            "tag": "tagvalue",
+            "owner": "sdkteam"
+          },
+          "isAnonymous": true,
+          "isArchived": false,
+          "componentSpec": {
+            "command": "echo Hello World \u0026 echo $[[${{inputs.component_in_number}}]] \u0026 echo ${{inputs.component_in_path}} \u0026 echo ${{outputs.component_out_path}} \u003E ${{outputs.component_out_path}}/component_in_number",
+            "code": "azureml:/subscriptions/00000000-0000-0000-0000-000000000/resourceGroups/00000/providers/Microsoft.MachineLearningServices/workspaces/00000/codes/e7a3f40e-eb47-4499-9b80-1e5d911878f8/versions/1",
+            "environment": "azureml:AzureML-sklearn-1.0-ubuntu20.04-py38-cpu:33",
+            "name": "microsoftsamples_command_component_basic",
+            "description": "This is the basic command component",
+            "tags": {
+              "tag": "tagvalue",
+              "owner": "sdkteam"
+            },
+            "version": "0.0.1",
+            "$schema": "https://azuremlschemas.azureedge.net/development/commandComponent.schema.json",
+            "display_name": "CommandComponentBasic",
+            "is_deterministic": true,
+            "inputs": {
+              "component_in_number": {
+                "type": "number",
+                "optional": true,
+                "default": "10.99",
+                "description": "A number"
+              },
+              "component_in_path": {
+                "type": "uri_folder",
+                "description": "A path"
+              }
+            },
+            "outputs": {
+              "component_out_path": {
+                "type": "uri_folder"
+              }
+            },
+            "type": "command",
+            "_source": "YAML.COMPONENT"
+          }
+        }
+      },
+      "StatusCode": 201,
+      "ResponseHeaders": {
+        "Cache-Control": "no-cache",
+        "Content-Length": "2295",
+        "Content-Type": "application/json; charset=utf-8",
+        "Date": "Thu, 23 Feb 2023 20:18:29 GMT",
+        "Expires": "-1",
+        "Location": "https://management.azure.com/subscriptions/00000000-0000-0000-0000-000000000/resourceGroups/00000/providers/Microsoft.MachineLearningServices/workspaces/00000/components/azureml_anonymous/versions/b233095b-7964-64f4-db6e-5ac440193065?api-version=2022-10-01",
+        "Pragma": "no-cache",
+        "Request-Context": "appId=cid-v1:2d2e8e63-272e-4b3c-8598-4ee570a0e70d",
+        "Server-Timing": "traceparent;desc=\u002200-01df75bf8a7e2064799261a12692e21c-84739d57fcc05890-01\u0022",
+        "Strict-Transport-Security": "max-age=31536000; includeSubDomains",
+        "x-aml-cluster": "vienna-eastus2-01",
+        "X-Content-Type-Options": "nosniff",
+        "x-ms-correlation-request-id": "6adb84aa-a741-4656-85f7-61742baf1df0",
+        "x-ms-ratelimit-remaining-subscription-writes": "1197",
+        "x-ms-response-type": "standard",
+        "x-ms-routing-request-id": "WESTUS2:20230223T201829Z:6adb84aa-a741-4656-85f7-61742baf1df0",
+        "x-request-time": "3.081"
+      },
+      "ResponseBody": {
+        "id": "/subscriptions/00000000-0000-0000-0000-000000000/resourceGroups/00000/providers/Microsoft.MachineLearningServices/workspaces/00000/components/azureml_anonymous/versions/01f2a0ca-131d-447d-8525-c0b37db16ec7",
+        "name": "01f2a0ca-131d-447d-8525-c0b37db16ec7",
+        "type": "Microsoft.MachineLearningServices/workspaces/components/versions",
+        "properties": {
+          "description": null,
+          "tags": {
+            "tag": "tagvalue",
+            "owner": "sdkteam"
+          },
+          "properties": {},
+          "isArchived": false,
+          "isAnonymous": true,
+          "componentSpec": {
+            "name": "microsoftsamples_command_component_basic",
+            "version": "0.0.1",
+            "display_name": "CommandComponentBasic",
+            "is_deterministic": "True",
+            "type": "command",
+            "description": "This is the basic command component",
+            "tags": {
+              "tag": "tagvalue",
+              "owner": "sdkteam"
+            },
+            "inputs": {
+              "component_in_path": {
+                "type": "uri_folder",
+                "optional": "False",
+                "description": "A path"
+              },
+              "component_in_number": {
+                "type": "number",
+                "optional": "True",
+                "default": "10.99",
+                "description": "A number"
+              }
+            },
+            "outputs": {
+              "component_out_path": {
+                "type": "uri_folder"
+              }
+            },
+            "code": "azureml:/subscriptions/00000000-0000-0000-0000-000000000/resourceGroups/00000/providers/Microsoft.MachineLearningServices/workspaces/00000/codes/e7a3f40e-eb47-4499-9b80-1e5d911878f8/versions/1",
+            "environment": "azureml://registries/azureml/environments/AzureML-sklearn-1.0-ubuntu20.04-py38-cpu/versions/33",
+            "resources": {
+              "instance_count": "1"
+            },
+            "command": "echo Hello World \u0026 echo $[[${{inputs.component_in_number}}]] \u0026 echo ${{inputs.component_in_path}} \u0026 echo ${{outputs.component_out_path}} \u003E ${{outputs.component_out_path}}/component_in_number",
+            "$schema": "https://azuremlschemas.azureedge.net/development/commandComponent.schema.json"
+          }
+        },
+        "systemData": {
+          "createdAt": "2023-02-23T19:04:44.0030332\u002B00:00",
+          "createdBy": "Diondra Peck",
           "createdByType": "User",
-          "lastModifiedAt": "2023-02-18T23:19:38.74027\u002B00:00",
-          "lastModifiedBy": "Firstname Lastname",
->>>>>>> ce9edaa6
+          "lastModifiedAt": "2023-02-23T19:04:44.075392\u002B00:00",
+          "lastModifiedBy": "Diondra Peck",
           "lastModifiedByType": "User"
         }
       }
@@ -1405,11 +844,7 @@
         "Connection": "keep-alive",
         "Content-Length": "3003",
         "Content-Type": "application/json",
-<<<<<<< HEAD
         "User-Agent": "azure-ai-ml/1.5.0 azsdk-python-mgmt-machinelearningservices/0.1.0 Python/3.7.9 (Windows-10-10.0.22621-SP0)"
-=======
-        "User-Agent": "azure-ai-ml/1.5.0 azsdk-python-mgmt-machinelearningservices/0.1.0 Python/3.10.6 (Linux-5.15.79.1-microsoft-standard-WSL2-x86_64-with-glibc2.35)"
->>>>>>> ce9edaa6
       },
       "RequestBody": {
         "properties": {
@@ -1420,11 +855,7 @@
             "tag": "tagvalue"
           },
           "computeId": "/subscriptions/00000000-0000-0000-0000-000000000/resourceGroups/00000/providers/Microsoft.MachineLearningServices/workspaces/00000/computes/cpu-cluster",
-<<<<<<< HEAD
-          "displayName": "test_836780994794",
-=======
-          "displayName": "test_770039090765",
->>>>>>> ce9edaa6
+          "displayName": "test_925798211043",
           "experimentName": "dsl_pipeline_e2e",
           "isArchived": false,
           "jobType": "Pipeline",
@@ -1463,11 +894,7 @@
                 }
               },
               "_source": "YAML.COMPONENT",
-<<<<<<< HEAD
-              "componentId": "/subscriptions/00000000-0000-0000-0000-000000000/resourceGroups/00000/providers/Microsoft.MachineLearningServices/workspaces/00000/components/azureml_anonymous/versions/833cdf36-a5af-493c-809a-0b7bfb2c91bc"
-=======
-              "componentId": "/subscriptions/00000000-0000-0000-0000-000000000/resourceGroups/00000/providers/Microsoft.MachineLearningServices/workspaces/00000/components/azureml_anonymous/versions/68824f44-e08e-486f-b3e1-20c610731caa"
->>>>>>> ce9edaa6
+              "componentId": "/subscriptions/00000000-0000-0000-0000-000000000/resourceGroups/00000/providers/Microsoft.MachineLearningServices/workspaces/00000/components/azureml_anonymous/versions/01f2a0ca-131d-447d-8525-c0b37db16ec7"
             },
             "hello_world_component_2": {
               "name": "hello_world_component_2",
@@ -1489,11 +916,7 @@
                 }
               },
               "_source": "YAML.COMPONENT",
-<<<<<<< HEAD
-              "componentId": "/subscriptions/00000000-0000-0000-0000-000000000/resourceGroups/00000/providers/Microsoft.MachineLearningServices/workspaces/00000/components/azureml_anonymous/versions/833cdf36-a5af-493c-809a-0b7bfb2c91bc"
-=======
-              "componentId": "/subscriptions/00000000-0000-0000-0000-000000000/resourceGroups/00000/providers/Microsoft.MachineLearningServices/workspaces/00000/components/azureml_anonymous/versions/68824f44-e08e-486f-b3e1-20c610731caa"
->>>>>>> ce9edaa6
+              "componentId": "/subscriptions/00000000-0000-0000-0000-000000000/resourceGroups/00000/providers/Microsoft.MachineLearningServices/workspaces/00000/components/azureml_anonymous/versions/01f2a0ca-131d-447d-8525-c0b37db16ec7"
             },
             "merge_component_outputs": {
               "name": "merge_component_outputs",
@@ -1523,11 +946,7 @@
                 }
               },
               "_source": "YAML.COMPONENT",
-<<<<<<< HEAD
-              "componentId": "/subscriptions/00000000-0000-0000-0000-000000000/resourceGroups/00000/providers/Microsoft.MachineLearningServices/workspaces/00000/components/azureml_anonymous/versions/9ad08d51-6104-4547-978b-8f7d8f143118"
-=======
-              "componentId": "/subscriptions/00000000-0000-0000-0000-000000000/resourceGroups/00000/providers/Microsoft.MachineLearningServices/workspaces/00000/components/azureml_anonymous/versions/134d2fc7-3533-4bba-8f24-5fc3a6730bba"
->>>>>>> ce9edaa6
+              "componentId": "/subscriptions/00000000-0000-0000-0000-000000000/resourceGroups/00000/providers/Microsoft.MachineLearningServices/workspaces/00000/components/azureml_anonymous/versions/951c82d8-a05f-4155-93b7-b14037c8dc18"
             }
           },
           "outputs": {
@@ -1546,40 +965,22 @@
       "StatusCode": 201,
       "ResponseHeaders": {
         "Cache-Control": "no-cache",
-<<<<<<< HEAD
         "Content-Length": "6167",
         "Content-Type": "application/json; charset=utf-8",
-        "Date": "Thu, 23 Feb 2023 04:31:22 GMT",
-=======
-        "Content-Length": "4581",
-        "Content-Type": "application/json; charset=utf-8",
-        "Date": "Tue, 21 Feb 2023 20:49:41 GMT",
->>>>>>> ce9edaa6
+        "Date": "Thu, 23 Feb 2023 20:18:32 GMT",
         "Expires": "-1",
         "Location": "https://management.azure.com/subscriptions/00000000-0000-0000-0000-000000000/resourceGroups/00000/providers/Microsoft.MachineLearningServices/workspaces/00000/jobs/000000000000000000000?api-version=2022-12-01-preview",
         "Pragma": "no-cache",
         "Request-Context": "appId=cid-v1:2d2e8e63-272e-4b3c-8598-4ee570a0e70d",
-<<<<<<< HEAD
-        "Server-Timing": "traceparent;desc=\u002200-9ee0d3eb3166145c400f8effd1a0d609-f68b97ad2d88bffb-01\u0022",
+        "Server-Timing": "traceparent;desc=\u002200-3a8c69127e765144a854ff66e48002ff-f0bd6cc536ca5066-01\u0022",
         "Strict-Transport-Security": "max-age=31536000; includeSubDomains",
         "x-aml-cluster": "vienna-eastus2-01",
         "X-Content-Type-Options": "nosniff",
-        "x-ms-correlation-request-id": "b5f75915-f971-47d4-909c-48a18412b93a",
+        "x-ms-correlation-request-id": "0c11cb1d-4f62-4ae2-8cd6-fab7486c29af",
         "x-ms-ratelimit-remaining-subscription-writes": "1196",
         "x-ms-response-type": "standard",
-        "x-ms-routing-request-id": "WESTUS2:20230223T043122Z:b5f75915-f971-47d4-909c-48a18412b93a",
-        "x-request-time": "1.369"
-=======
-        "Server-Timing": "traceparent;desc=\u002200-f20e221714f9a9b6cb97ca50e5897ebe-343d5baac5844d00-01\u0022",
-        "Strict-Transport-Security": "max-age=31536000; includeSubDomains",
-        "x-aml-cluster": "vienna-eastus-01",
-        "X-Content-Type-Options": "nosniff",
-        "x-ms-correlation-request-id": "ca1b554e-548a-424a-b906-d9a34a373931",
-        "x-ms-ratelimit-remaining-subscription-writes": "1194",
-        "x-ms-response-type": "standard",
-        "x-ms-routing-request-id": "CANADACENTRAL:20230221T204941Z:ca1b554e-548a-424a-b906-d9a34a373931",
-        "x-request-time": "1.532"
->>>>>>> ce9edaa6
+        "x-ms-routing-request-id": "WESTUS2:20230223T201833Z:0c11cb1d-4f62-4ae2-8cd6-fab7486c29af",
+        "x-request-time": "1.726"
       },
       "ResponseBody": {
         "id": "/subscriptions/00000000-0000-0000-0000-000000000/resourceGroups/00000/providers/Microsoft.MachineLearningServices/workspaces/00000/jobs/000000000000000000000",
@@ -1603,22 +1004,14 @@
             "azureml.defaultDataStoreName": "workspaceblobstore",
             "azureml.pipelineComponent": "pipelinerun"
           },
-<<<<<<< HEAD
-          "displayName": "test_836780994794",
-=======
-          "displayName": "test_770039090765",
->>>>>>> ce9edaa6
+          "displayName": "test_925798211043",
           "status": "Preparing",
           "experimentName": "dsl_pipeline_e2e",
           "services": {
             "Tracking": {
               "jobServiceType": "Tracking",
               "port": null,
-<<<<<<< HEAD
               "endpoint": "azureml://eastus2.api.azureml.ms/mlflow/v1.0/subscriptions/00000000-0000-0000-0000-000000000/resourceGroups/00000/providers/Microsoft.MachineLearningServices/workspaces/00000?",
-=======
-              "endpoint": "azureml://eastus.api.azureml.ms/mlflow/v1.0/subscriptions/00000000-0000-0000-0000-000000000/resourceGroups/00000/providers/Microsoft.MachineLearningServices/workspaces/00000?",
->>>>>>> ce9edaa6
               "status": null,
               "errorMessage": null,
               "properties": null,
@@ -1663,11 +1056,7 @@
                 }
               },
               "_source": "YAML.COMPONENT",
-<<<<<<< HEAD
-              "componentId": "/subscriptions/00000000-0000-0000-0000-000000000/resourceGroups/00000/providers/Microsoft.MachineLearningServices/workspaces/00000/components/azureml_anonymous/versions/833cdf36-a5af-493c-809a-0b7bfb2c91bc"
-=======
-              "componentId": "/subscriptions/00000000-0000-0000-0000-000000000/resourceGroups/00000/providers/Microsoft.MachineLearningServices/workspaces/00000/components/azureml_anonymous/versions/68824f44-e08e-486f-b3e1-20c610731caa"
->>>>>>> ce9edaa6
+              "componentId": "/subscriptions/00000000-0000-0000-0000-000000000/resourceGroups/00000/providers/Microsoft.MachineLearningServices/workspaces/00000/components/azureml_anonymous/versions/01f2a0ca-131d-447d-8525-c0b37db16ec7"
             },
             "hello_world_component_2": {
               "name": "hello_world_component_2",
@@ -1689,11 +1078,7 @@
                 }
               },
               "_source": "YAML.COMPONENT",
-<<<<<<< HEAD
-              "componentId": "/subscriptions/00000000-0000-0000-0000-000000000/resourceGroups/00000/providers/Microsoft.MachineLearningServices/workspaces/00000/components/azureml_anonymous/versions/833cdf36-a5af-493c-809a-0b7bfb2c91bc"
-=======
-              "componentId": "/subscriptions/00000000-0000-0000-0000-000000000/resourceGroups/00000/providers/Microsoft.MachineLearningServices/workspaces/00000/components/azureml_anonymous/versions/68824f44-e08e-486f-b3e1-20c610731caa"
->>>>>>> ce9edaa6
+              "componentId": "/subscriptions/00000000-0000-0000-0000-000000000/resourceGroups/00000/providers/Microsoft.MachineLearningServices/workspaces/00000/components/azureml_anonymous/versions/01f2a0ca-131d-447d-8525-c0b37db16ec7"
             },
             "merge_component_outputs": {
               "name": "merge_component_outputs",
@@ -1723,11 +1108,7 @@
                 }
               },
               "_source": "YAML.COMPONENT",
-<<<<<<< HEAD
-              "componentId": "/subscriptions/00000000-0000-0000-0000-000000000/resourceGroups/00000/providers/Microsoft.MachineLearningServices/workspaces/00000/components/azureml_anonymous/versions/9ad08d51-6104-4547-978b-8f7d8f143118"
-=======
-              "componentId": "/subscriptions/00000000-0000-0000-0000-000000000/resourceGroups/00000/providers/Microsoft.MachineLearningServices/workspaces/00000/components/azureml_anonymous/versions/134d2fc7-3533-4bba-8f24-5fc3a6730bba"
->>>>>>> ce9edaa6
+              "componentId": "/subscriptions/00000000-0000-0000-0000-000000000/resourceGroups/00000/providers/Microsoft.MachineLearningServices/workspaces/00000/components/azureml_anonymous/versions/951c82d8-a05f-4155-93b7-b14037c8dc18"
             }
           },
           "inputs": {
@@ -1769,23 +1150,14 @@
           "sourceJobId": null
         },
         "systemData": {
-<<<<<<< HEAD
-          "createdAt": "2023-02-23T04:31:22.4433764\u002B00:00",
+          "createdAt": "2023-02-23T20:18:32.5093718\u002B00:00",
           "createdBy": "Diondra Peck",
-=======
-          "createdAt": "2023-02-21T20:49:40.9832818\u002B00:00",
-          "createdBy": "Firstname Lastname",
->>>>>>> ce9edaa6
           "createdByType": "User"
         }
       }
     }
   ],
   "Variables": {
-<<<<<<< HEAD
-    "pipeline_name": "test_836780994794"
-=======
-    "pipeline_name": "test_770039090765"
->>>>>>> ce9edaa6
+    "pipeline_name": "test_925798211043"
   }
 }