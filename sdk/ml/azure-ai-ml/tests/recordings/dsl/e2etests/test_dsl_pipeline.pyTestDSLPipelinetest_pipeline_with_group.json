--- conflicted
+++ resolved
@@ -1,21 +1,13 @@
 {
   "Entries": [
     {
-<<<<<<< HEAD
       "RequestUri": "https://management.azure.com/subscriptions/00000000-0000-0000-0000-000000000/resourceGroups/00000/providers/Microsoft.MachineLearningServices/workspaces/00000?api-version=2022-10-01",
-=======
-      "RequestUri": "https://management.azure.com/subscriptions/00000000-0000-0000-0000-000000000/resourceGroups/00000/providers/Microsoft.MachineLearningServices/workspaces/00000/datastores/workspaceblobstore?api-version=2022-10-01",
->>>>>>> ce9edaa6
       "RequestMethod": "GET",
       "RequestHeaders": {
         "Accept": "application/json",
         "Accept-Encoding": "gzip, deflate",
         "Connection": "keep-alive",
-<<<<<<< HEAD
         "User-Agent": "azure-ai-ml/1.5.0 azsdk-python-mgmt-machinelearningservices/0.1.0 Python/3.7.9 (Windows-10-10.0.22621-SP0)"
-=======
-        "User-Agent": "azure-ai-ml/1.5.0 azsdk-python-mgmt-machinelearningservices/0.1.0 Python/3.10.6 (Linux-5.15.79.1-microsoft-standard-WSL2-x86_64-with-glibc2.35)"
->>>>>>> ce9edaa6
       },
       "RequestBody": null,
       "StatusCode": 200,
@@ -23,42 +15,24 @@
         "Cache-Control": "no-cache",
         "Content-Encoding": "gzip",
         "Content-Type": "application/json; charset=utf-8",
-<<<<<<< HEAD
-        "Date": "Thu, 23 Feb 2023 04:42:48 GMT",
+        "Date": "Thu, 23 Feb 2023 20:32:12 GMT",
         "Expires": "-1",
         "Pragma": "no-cache",
         "Request-Context": "appId=cid-v1:2d2e8e63-272e-4b3c-8598-4ee570a0e70d",
-        "Server-Timing": "traceparent;desc=\u002200-aab036dae4865acabe8b98fb4ac17061-200c2699c932eb68-01\u0022",
-=======
-        "Date": "Tue, 21 Feb 2023 21:02:13 GMT",
-        "Expires": "-1",
-        "Pragma": "no-cache",
-        "Request-Context": "appId=cid-v1:2d2e8e63-272e-4b3c-8598-4ee570a0e70d",
-        "Server-Timing": "traceparent;desc=\u002200-a4bdd6812470582ce1f0d2007afa6226-2f1d1a96e07ec185-01\u0022",
->>>>>>> ce9edaa6
+        "Server-Timing": "traceparent;desc=\u002200-da73317882f1e3105df1f30f969f58cb-680b1a0b2d866d6e-01\u0022",
         "Strict-Transport-Security": "max-age=31536000; includeSubDomains",
         "Transfer-Encoding": "chunked",
         "Vary": [
           "Accept-Encoding",
           "Accept-Encoding"
         ],
-<<<<<<< HEAD
         "x-aml-cluster": "vienna-eastus2-01",
         "X-Content-Type-Options": "nosniff",
-        "x-ms-correlation-request-id": "c77c1087-0608-4d2a-b202-240536208d55",
-        "x-ms-ratelimit-remaining-subscription-reads": "11996",
+        "x-ms-correlation-request-id": "dd1ad1c7-6db0-4fbd-9b3d-aeac61f42488",
+        "x-ms-ratelimit-remaining-subscription-reads": "11967",
         "x-ms-response-type": "standard",
-        "x-ms-routing-request-id": "WESTUS2:20230223T044248Z:c77c1087-0608-4d2a-b202-240536208d55",
-        "x-request-time": "0.021"
-=======
-        "x-aml-cluster": "vienna-eastus-02",
-        "X-Content-Type-Options": "nosniff",
-        "x-ms-correlation-request-id": "a0fe1b81-4d15-4e5f-852f-3e5ec2806466",
-        "x-ms-ratelimit-remaining-subscription-reads": "11933",
-        "x-ms-response-type": "standard",
-        "x-ms-routing-request-id": "CANADACENTRAL:20230221T210214Z:a0fe1b81-4d15-4e5f-852f-3e5ec2806466",
-        "x-request-time": "0.162"
->>>>>>> ce9edaa6
+        "x-ms-routing-request-id": "WESTUS2:20230223T203212Z:dd1ad1c7-6db0-4fbd-9b3d-aeac61f42488",
+        "x-request-time": "0.568"
       },
       "ResponseBody": {
         "id": "/subscriptions/00000000-0000-0000-0000-000000000/resourceGroups/00000/providers/Microsoft.MachineLearningServices/workspaces/00000",
@@ -86,7 +60,6 @@
             "isPrivateLinkEnabled": false,
             "notebookPreparationError": null
           },
-<<<<<<< HEAD
           "storageHnsEnabled": false,
           "workspaceId": "2d1e66ae-85e3-42c0-be91-34de66397f26",
           "linkedModelInventoryArmId": null,
@@ -121,39 +94,12 @@
     {
       "RequestUri": "https://eastus2.api.azureml.ms/content/v2.0/subscriptions/00000000-0000-0000-0000-000000000/resourceGroups/00000/providers/Microsoft.MachineLearningServices/workspaces/00000/snapshots/getByHash?hash=d3c05b496c685e7e5a204e3cebc689086bd0f622c2975d8090c18968739a464a\u0026hashVersion=202208",
       "RequestMethod": "GET",
-=======
-          "datastoreType": "AzureBlob",
-          "accountName": "samcw32zcnpjldw",
-          "containerName": "azureml-blobstore-3bd2018e-4b43-401e-ad49-85df181c9e0a",
-          "endpoint": "core.windows.net",
-          "protocol": "https",
-          "serviceDataAccessAuthIdentity": "WorkspaceSystemAssignedIdentity"
-        },
-        "systemData": {
-          "createdAt": "2023-02-18T09:22:33.5645164\u002B00:00",
-          "createdBy": "779301c0-18b2-4cdc-801b-a0a3368fee0a",
-          "createdByType": "Application",
-          "lastModifiedAt": "2023-02-18T09:22:34.1712214\u002B00:00",
-          "lastModifiedBy": "779301c0-18b2-4cdc-801b-a0a3368fee0a",
-          "lastModifiedByType": "Application"
-        }
-      }
-    },
-    {
-      "RequestUri": "https://management.azure.com/subscriptions/00000000-0000-0000-0000-000000000/resourceGroups/00000/providers/Microsoft.MachineLearningServices/workspaces/00000/datastores/workspaceblobstore/listSecrets?api-version=2022-10-01",
-      "RequestMethod": "POST",
->>>>>>> ce9edaa6
       "RequestHeaders": {
         "Accept": "*/*",
         "Accept-Encoding": "gzip, deflate",
         "Connection": "keep-alive",
-<<<<<<< HEAD
         "Content-Type": "application/json; charset=UTF-8",
         "User-Agent": "azure-ai-ml/1.5.0 azsdk-python-core/1.26.3 Python/3.7.9 (Windows-10-10.0.22621-SP0)"
-=======
-        "Content-Length": "0",
-        "User-Agent": "azure-ai-ml/1.5.0 azsdk-python-mgmt-machinelearningservices/0.1.0 Python/3.10.6 (Linux-5.15.79.1-microsoft-standard-WSL2-x86_64-with-glibc2.35)"
->>>>>>> ce9edaa6
       },
       "RequestBody": null,
       "StatusCode": 200,
@@ -161,8 +107,7 @@
         "Connection": "keep-alive",
         "Content-Encoding": "gzip",
         "Content-Type": "application/json; charset=utf-8",
-<<<<<<< HEAD
-        "Date": "Thu, 23 Feb 2023 04:42:51 GMT",
+        "Date": "Thu, 23 Feb 2023 20:32:16 GMT",
         "Request-Context": "appId=cid-v1:2d2e8e63-272e-4b3c-8598-4ee570a0e70d",
         "Strict-Transport-Security": "max-age=15724800; includeSubDomains; preload",
         "Transfer-Encoding": "chunked",
@@ -170,24 +115,7 @@
         "x-aml-cluster": "vienna-eastus2-01",
         "X-Content-Type-Options": "nosniff",
         "x-ms-response-type": "standard",
-        "x-request-time": "0.051"
-=======
-        "Date": "Tue, 21 Feb 2023 21:02:14 GMT",
-        "Expires": "-1",
-        "Pragma": "no-cache",
-        "Request-Context": "appId=cid-v1:2d2e8e63-272e-4b3c-8598-4ee570a0e70d",
-        "Server-Timing": "traceparent;desc=\u002200-5ea9461c84a4f15fff0f3f472db4d6e6-66db5251c84ea9d8-01\u0022",
-        "Strict-Transport-Security": "max-age=31536000; includeSubDomains",
-        "Transfer-Encoding": "chunked",
-        "Vary": "Accept-Encoding",
-        "x-aml-cluster": "vienna-eastus-02",
-        "X-Content-Type-Options": "nosniff",
-        "x-ms-correlation-request-id": "728d5361-505e-479b-aca5-11b5c61980fa",
-        "x-ms-ratelimit-remaining-subscription-writes": "1162",
-        "x-ms-response-type": "standard",
-        "x-ms-routing-request-id": "CANADACENTRAL:20230221T210215Z:728d5361-505e-479b-aca5-11b5c61980fa",
-        "x-request-time": "0.145"
->>>>>>> ce9edaa6
+        "x-request-time": "0.614"
       },
       "ResponseBody": {
         "snapshotType": "LocalFiles",
@@ -254,101 +182,13 @@
       }
     },
     {
-<<<<<<< HEAD
       "RequestUri": "https://management.azure.com/subscriptions/00000000-0000-0000-0000-000000000/resourceGroups/00000/providers/Microsoft.MachineLearningServices/workspaces/00000/codes/e7a3f40e-eb47-4499-9b80-1e5d911878f8/versions/1?api-version=2022-05-01",
       "RequestMethod": "GET",
-=======
-      "RequestUri": "https://samcw32zcnpjldw.blob.core.windows.net/azureml-blobstore-3bd2018e-4b43-401e-ad49-85df181c9e0a/LocalUpload/00000000000000000000000000000000/COMPONENT_PLACEHOLDER",
-      "RequestMethod": "HEAD",
-      "RequestHeaders": {
-        "Accept": "application/xml",
-        "Accept-Encoding": "gzip, deflate",
-        "Connection": "keep-alive",
-        "User-Agent": "azsdk-python-storage-blob/12.14.1 Python/3.10.6 (Linux-5.15.79.1-microsoft-standard-WSL2-x86_64-with-glibc2.35)",
-        "x-ms-date": "Tue, 21 Feb 2023 21:02:15 GMT",
-        "x-ms-version": "2021-08-06"
-      },
-      "RequestBody": null,
-      "StatusCode": 200,
-      "ResponseHeaders": {
-        "Accept-Ranges": "bytes",
-        "Content-Length": "35",
-        "Content-MD5": "L/DnSpFIn\u002BjaQWc\u002BsUQdcw==",
-        "Content-Type": "application/octet-stream",
-        "Date": "Tue, 21 Feb 2023 21:02:14 GMT",
-        "ETag": "\u00220x8DB1192C06E1C79\u0022",
-        "Last-Modified": "Sat, 18 Feb 2023 09:30:19 GMT",
-        "Server": [
-          "Windows-Azure-Blob/1.0",
-          "Microsoft-HTTPAPI/2.0"
-        ],
-        "Vary": "Origin",
-        "x-ms-access-tier": "Hot",
-        "x-ms-access-tier-inferred": "true",
-        "x-ms-blob-type": "BlockBlob",
-        "x-ms-creation-time": "Sat, 18 Feb 2023 09:30:19 GMT",
-        "x-ms-lease-state": "available",
-        "x-ms-lease-status": "unlocked",
-        "x-ms-meta-name": "c4b5a984-a0c9-4622-a5cf-f22114f04941",
-        "x-ms-meta-upload_status": "completed",
-        "x-ms-meta-version": "1",
-        "x-ms-server-encrypted": "true",
-        "x-ms-version": "2021-08-06"
-      },
-      "ResponseBody": null
-    },
-    {
-      "RequestUri": "https://samcw32zcnpjldw.blob.core.windows.net/azureml-blobstore-3bd2018e-4b43-401e-ad49-85df181c9e0a/az-ml-artifacts/00000000000000000000000000000000/COMPONENT_PLACEHOLDER",
-      "RequestMethod": "HEAD",
-      "RequestHeaders": {
-        "Accept": "application/xml",
-        "Accept-Encoding": "gzip, deflate",
-        "Connection": "keep-alive",
-        "User-Agent": "azsdk-python-storage-blob/12.14.1 Python/3.10.6 (Linux-5.15.79.1-microsoft-standard-WSL2-x86_64-with-glibc2.35)",
-        "x-ms-date": "Tue, 21 Feb 2023 21:02:15 GMT",
-        "x-ms-version": "2021-08-06"
-      },
-      "RequestBody": null,
-      "StatusCode": 404,
-      "ResponseHeaders": {
-        "Date": "Tue, 21 Feb 2023 21:02:14 GMT",
-        "Server": [
-          "Windows-Azure-Blob/1.0",
-          "Microsoft-HTTPAPI/2.0"
-        ],
-        "Transfer-Encoding": "chunked",
-        "Vary": "Origin",
-        "x-ms-error-code": "BlobNotFound",
-        "x-ms-version": "2021-08-06"
-      },
-      "ResponseBody": null
-    },
-    {
-      "RequestUri": "https://management.azure.com/subscriptions/00000000-0000-0000-0000-000000000/resourceGroups/00000/providers/Microsoft.MachineLearningServices/workspaces/00000/codes/c4b5a984-a0c9-4622-a5cf-f22114f04941/versions/1?api-version=2022-05-01",
-      "RequestMethod": "PUT",
->>>>>>> ce9edaa6
       "RequestHeaders": {
         "Accept": "application/json",
         "Accept-Encoding": "gzip, deflate",
         "Connection": "keep-alive",
-<<<<<<< HEAD
         "User-Agent": "azure-ai-ml/1.5.0 azsdk-python-mgmt-machinelearningservices/0.1.0 Python/3.7.9 (Windows-10-10.0.22621-SP0)"
-=======
-        "Content-Length": "288",
-        "Content-Type": "application/json",
-        "User-Agent": "azure-ai-ml/1.5.0 azsdk-python-mgmt-machinelearningservices/0.1.0 Python/3.10.6 (Linux-5.15.79.1-microsoft-standard-WSL2-x86_64-with-glibc2.35)"
-      },
-      "RequestBody": {
-        "properties": {
-          "properties": {
-            "hash_sha256": "0000000000000",
-            "hash_version": "0000000000000"
-          },
-          "isAnonymous": true,
-          "isArchived": false,
-          "codeUri": "https://samcw32zcnpjldw.blob.core.windows.net/azureml-blobstore-3bd2018e-4b43-401e-ad49-85df181c9e0a/LocalUpload/00000000000000000000000000000000"
-        }
->>>>>>> ce9edaa6
       },
       "RequestBody": null,
       "StatusCode": 200,
@@ -356,48 +196,27 @@
         "Cache-Control": "no-cache",
         "Content-Encoding": "gzip",
         "Content-Type": "application/json; charset=utf-8",
-<<<<<<< HEAD
-        "Date": "Thu, 23 Feb 2023 04:42:52 GMT",
+        "Date": "Thu, 23 Feb 2023 20:32:18 GMT",
         "Expires": "-1",
         "Pragma": "no-cache",
         "Request-Context": "appId=cid-v1:2d2e8e63-272e-4b3c-8598-4ee570a0e70d",
-        "Server-Timing": "traceparent;desc=\u002200-8b1751986216c66ee66cb50f450d4b81-c172f8e8052b019a-01\u0022",
-=======
-        "Date": "Tue, 21 Feb 2023 21:02:18 GMT",
-        "Expires": "-1",
-        "Pragma": "no-cache",
-        "Request-Context": "appId=cid-v1:2d2e8e63-272e-4b3c-8598-4ee570a0e70d",
-        "Server-Timing": "traceparent;desc=\u002200-0ed5c799573800d3e36d26b7dc000a79-512f6151d6944c1f-01\u0022",
->>>>>>> ce9edaa6
+        "Server-Timing": "traceparent;desc=\u002200-d6550a09a5126e3c278820ba8f10b9d6-94887f27c07b9b38-01\u0022",
         "Strict-Transport-Security": "max-age=31536000; includeSubDomains",
         "Transfer-Encoding": "chunked",
         "Vary": [
           "Accept-Encoding",
           "Accept-Encoding"
         ],
-<<<<<<< HEAD
         "x-aml-cluster": "vienna-eastus2-01",
         "X-Content-Type-Options": "nosniff",
-        "x-ms-correlation-request-id": "2d2dcf3a-ea2b-4494-acff-6ad3689e1166",
-        "x-ms-ratelimit-remaining-subscription-reads": "11995",
+        "x-ms-correlation-request-id": "d3b230cd-7f49-4339-9834-7a9881d123c9",
+        "x-ms-ratelimit-remaining-subscription-reads": "11966",
         "x-ms-response-type": "standard",
-        "x-ms-routing-request-id": "WESTUS2:20230223T044253Z:2d2dcf3a-ea2b-4494-acff-6ad3689e1166",
-        "x-request-time": "0.056"
+        "x-ms-routing-request-id": "WESTUS2:20230223T203218Z:d3b230cd-7f49-4339-9834-7a9881d123c9",
+        "x-request-time": "0.401"
       },
       "ResponseBody": {
         "id": "/subscriptions/00000000-0000-0000-0000-000000000/resourceGroups/00000/providers/Microsoft.MachineLearningServices/workspaces/00000/codes/e7a3f40e-eb47-4499-9b80-1e5d911878f8/versions/1",
-=======
-        "x-aml-cluster": "vienna-eastus-02",
-        "X-Content-Type-Options": "nosniff",
-        "x-ms-correlation-request-id": "26d9948f-077c-45c2-962b-9c6250ef83b5",
-        "x-ms-ratelimit-remaining-subscription-writes": "1126",
-        "x-ms-response-type": "standard",
-        "x-ms-routing-request-id": "CANADACENTRAL:20230221T210218Z:26d9948f-077c-45c2-962b-9c6250ef83b5",
-        "x-request-time": "0.175"
-      },
-      "ResponseBody": {
-        "id": "/subscriptions/00000000-0000-0000-0000-000000000/resourceGroups/00000/providers/Microsoft.MachineLearningServices/workspaces/00000/codes/c4b5a984-a0c9-4622-a5cf-f22114f04941/versions/1",
->>>>>>> ce9edaa6
         "name": "1",
         "type": "Microsoft.MachineLearningServices/workspaces/codes/versions",
         "properties": {
@@ -409,7 +228,6 @@
           },
           "isArchived": false,
           "isAnonymous": false,
-<<<<<<< HEAD
           "codeUri": "https://saveorz2izv2bas.blob.core.windows.net:443/2d1e66ae-8-4d828c93-7c8f-558b-b99d-d21850cf37d9/"
         },
         "systemData": {
@@ -418,26 +236,12 @@
           "createdByType": "User",
           "lastModifiedAt": "2023-02-23T02:16:10.3151666\u002B00:00",
           "lastModifiedBy": "Diondra Peck",
-=======
-          "codeUri": "https://samcw32zcnpjldw.blob.core.windows.net/azureml-blobstore-3bd2018e-4b43-401e-ad49-85df181c9e0a/LocalUpload/00000000000000000000000000000000"
-        },
-        "systemData": {
-          "createdAt": "2023-02-18T09:30:23.7478116\u002B00:00",
-          "createdBy": "Firstname Lastname",
-          "createdByType": "User",
-          "lastModifiedAt": "2023-02-21T21:02:18.9025707\u002B00:00",
-          "lastModifiedBy": "Firstname Lastname",
->>>>>>> ce9edaa6
           "lastModifiedByType": "User"
         }
       }
     },
     {
-<<<<<<< HEAD
-      "RequestUri": "https://management.azure.com/subscriptions/00000000-0000-0000-0000-000000000/resourceGroups/00000/providers/Microsoft.MachineLearningServices/workspaces/00000/components/azureml_anonymous/versions/12fe321c-154d-534e-8ad5-d5045cec20c6?api-version=2022-10-01",
-=======
-      "RequestUri": "https://management.azure.com/subscriptions/00000000-0000-0000-0000-000000000/resourceGroups/00000/providers/Microsoft.MachineLearningServices/workspaces/00000/components/azureml_anonymous/versions/611b5215-ad9b-ff62-361a-5f2b71342a64?api-version=2022-10-01",
->>>>>>> ce9edaa6
+      "RequestUri": "https://management.azure.com/subscriptions/00000000-0000-0000-0000-000000000/resourceGroups/00000/providers/Microsoft.MachineLearningServices/workspaces/00000/components/azureml_anonymous/versions/7b11dfa3-504e-e8eb-486f-316b7f289184?api-version=2022-10-01",
       "RequestMethod": "PUT",
       "RequestHeaders": {
         "Accept": "application/json",
@@ -445,11 +249,7 @@
         "Connection": "keep-alive",
         "Content-Length": "1726",
         "Content-Type": "application/json",
-<<<<<<< HEAD
         "User-Agent": "azure-ai-ml/1.5.0 azsdk-python-mgmt-machinelearningservices/0.1.0 Python/3.7.9 (Windows-10-10.0.22621-SP0)"
-=======
-        "User-Agent": "azure-ai-ml/1.5.0 azsdk-python-mgmt-machinelearningservices/0.1.0 Python/3.10.6 (Linux-5.15.79.1-microsoft-standard-WSL2-x86_64-with-glibc2.35)"
->>>>>>> ce9edaa6
       },
       "RequestBody": {
         "properties": {
@@ -463,13 +263,8 @@
           "isArchived": false,
           "componentSpec": {
             "command": "echo Hello World \u0026 echo ${{inputs.component_in_string}} \u0026 echo ${{inputs.component_in_ranged_integer}} \u0026 echo ${{inputs.component_in_enum}} \u0026 echo ${{inputs.component_in_boolean}} \u0026 echo ${{inputs.component_in_ranged_number}} \u0026",
-<<<<<<< HEAD
             "code": "azureml:/subscriptions/00000000-0000-0000-0000-000000000/resourceGroups/00000/providers/Microsoft.MachineLearningServices/workspaces/00000/codes/e7a3f40e-eb47-4499-9b80-1e5d911878f8/versions/1",
-            "environment": "azureml:AzureML-sklearn-0.24-ubuntu18.04-py37-cpu:1",
-=======
-            "code": "azureml:/subscriptions/00000000-0000-0000-0000-000000000/resourceGroups/00000/providers/Microsoft.MachineLearningServices/workspaces/00000/codes/c4b5a984-a0c9-4622-a5cf-f22114f04941/versions/1",
             "environment": "azureml:AzureML-sklearn-1.0-ubuntu20.04-py38-cpu:33",
->>>>>>> ce9edaa6
             "name": "microsoft_samples_command_component_basic_inputs",
             "description": "This is the basic command component with several input types",
             "tags": {
@@ -523,49 +318,26 @@
       "StatusCode": 201,
       "ResponseHeaders": {
         "Cache-Control": "no-cache",
-<<<<<<< HEAD
         "Content-Length": "2969",
         "Content-Type": "application/json; charset=utf-8",
-        "Date": "Thu, 23 Feb 2023 04:42:53 GMT",
+        "Date": "Thu, 23 Feb 2023 20:32:22 GMT",
         "Expires": "-1",
-        "Location": "https://management.azure.com/subscriptions/00000000-0000-0000-0000-000000000/resourceGroups/00000/providers/Microsoft.MachineLearningServices/workspaces/00000/components/azureml_anonymous/versions/12fe321c-154d-534e-8ad5-d5045cec20c6?api-version=2022-10-01",
+        "Location": "https://management.azure.com/subscriptions/00000000-0000-0000-0000-000000000/resourceGroups/00000/providers/Microsoft.MachineLearningServices/workspaces/00000/components/azureml_anonymous/versions/7b11dfa3-504e-e8eb-486f-316b7f289184?api-version=2022-10-01",
         "Pragma": "no-cache",
         "Request-Context": "appId=cid-v1:2d2e8e63-272e-4b3c-8598-4ee570a0e70d",
-        "Server-Timing": "traceparent;desc=\u002200-dcb5488fc60644ed98b6a89bc8196f80-f96f976f3efa2b79-01\u0022",
+        "Server-Timing": "traceparent;desc=\u002200-1ba4f50f8384fcb83d5553069251362a-3aaee927e41ff250-01\u0022",
         "Strict-Transport-Security": "max-age=31536000; includeSubDomains",
         "x-aml-cluster": "vienna-eastus2-01",
         "X-Content-Type-Options": "nosniff",
-        "x-ms-correlation-request-id": "7dd834e2-2392-4e5f-9e80-091bbaedbba9",
-        "x-ms-ratelimit-remaining-subscription-writes": "1197",
+        "x-ms-correlation-request-id": "118537c7-238c-45d0-be0e-3c1b8f601700",
+        "x-ms-ratelimit-remaining-subscription-writes": "1186",
         "x-ms-response-type": "standard",
-        "x-ms-routing-request-id": "WESTUS2:20230223T044254Z:7dd834e2-2392-4e5f-9e80-091bbaedbba9",
-        "x-request-time": "0.611"
+        "x-ms-routing-request-id": "WESTUS2:20230223T203222Z:118537c7-238c-45d0-be0e-3c1b8f601700",
+        "x-request-time": "3.969"
       },
       "ResponseBody": {
-        "id": "/subscriptions/00000000-0000-0000-0000-000000000/resourceGroups/00000/providers/Microsoft.MachineLearningServices/workspaces/00000/components/azureml_anonymous/versions/cc585fa0-8ca3-44d0-9e41-74d1ecc4be8e",
-        "name": "cc585fa0-8ca3-44d0-9e41-74d1ecc4be8e",
-=======
-        "Content-Length": "2282",
-        "Content-Type": "application/json; charset=utf-8",
-        "Date": "Tue, 21 Feb 2023 21:02:20 GMT",
-        "Expires": "-1",
-        "Location": "https://management.azure.com/subscriptions/00000000-0000-0000-0000-000000000/resourceGroups/00000/providers/Microsoft.MachineLearningServices/workspaces/00000/components/azureml_anonymous/versions/611b5215-ad9b-ff62-361a-5f2b71342a64?api-version=2022-10-01",
-        "Pragma": "no-cache",
-        "Request-Context": "appId=cid-v1:2d2e8e63-272e-4b3c-8598-4ee570a0e70d",
-        "Server-Timing": "traceparent;desc=\u002200-4e85b47fafa347177349c28a742b2284-b8dc1a12d2ccea5b-01\u0022",
-        "Strict-Transport-Security": "max-age=31536000; includeSubDomains",
-        "x-aml-cluster": "vienna-eastus-02",
-        "X-Content-Type-Options": "nosniff",
-        "x-ms-correlation-request-id": "686b8438-4be3-40d3-98b1-4c4850b3b73c",
-        "x-ms-ratelimit-remaining-subscription-writes": "1125",
-        "x-ms-response-type": "standard",
-        "x-ms-routing-request-id": "CANADACENTRAL:20230221T210220Z:686b8438-4be3-40d3-98b1-4c4850b3b73c",
-        "x-request-time": "1.625"
-      },
-      "ResponseBody": {
-        "id": "/subscriptions/00000000-0000-0000-0000-000000000/resourceGroups/00000/providers/Microsoft.MachineLearningServices/workspaces/00000/components/azureml_anonymous/versions/086d88eb-a3d1-4875-bf47-51064bc31937",
-        "name": "086d88eb-a3d1-4875-bf47-51064bc31937",
->>>>>>> ce9edaa6
+        "id": "/subscriptions/00000000-0000-0000-0000-000000000/resourceGroups/00000/providers/Microsoft.MachineLearningServices/workspaces/00000/components/azureml_anonymous/versions/396c9bf2-5b71-4e88-a052-fedd5c98ff43",
+        "name": "396c9bf2-5b71-4e88-a052-fedd5c98ff43",
         "type": "Microsoft.MachineLearningServices/workspaces/components/versions",
         "properties": {
           "description": null,
@@ -626,13 +398,8 @@
                 "max": "8.0"
               }
             },
-<<<<<<< HEAD
             "code": "azureml:/subscriptions/00000000-0000-0000-0000-000000000/resourceGroups/00000/providers/Microsoft.MachineLearningServices/workspaces/00000/codes/e7a3f40e-eb47-4499-9b80-1e5d911878f8/versions/1",
-            "environment": "azureml://registries/azureml/environments/AzureML-sklearn-0.24-ubuntu18.04-py37-cpu/versions/1",
-=======
-            "code": "azureml:/subscriptions/00000000-0000-0000-0000-000000000/resourceGroups/00000/providers/Microsoft.MachineLearningServices/workspaces/00000/codes/c4b5a984-a0c9-4622-a5cf-f22114f04941/versions/1",
             "environment": "azureml://registries/azureml/environments/AzureML-sklearn-1.0-ubuntu20.04-py38-cpu/versions/33",
->>>>>>> ce9edaa6
             "resources": {
               "instance_count": "1"
             },
@@ -641,19 +408,11 @@
           }
         },
         "systemData": {
-<<<<<<< HEAD
-          "createdAt": "2023-02-23T04:33:07.6336161\u002B00:00",
+          "createdAt": "2023-02-23T20:21:07.8462468\u002B00:00",
           "createdBy": "Diondra Peck",
           "createdByType": "User",
-          "lastModifiedAt": "2023-02-23T04:33:07.722638\u002B00:00",
+          "lastModifiedAt": "2023-02-23T20:21:07.916233\u002B00:00",
           "lastModifiedBy": "Diondra Peck",
-=======
-          "createdAt": "2023-02-18T23:21:12.8486919\u002B00:00",
-          "createdBy": "Firstname Lastname",
-          "createdByType": "User",
-          "lastModifiedAt": "2023-02-18T23:21:12.9309743\u002B00:00",
-          "lastModifiedBy": "Firstname Lastname",
->>>>>>> ce9edaa6
           "lastModifiedByType": "User"
         }
       }
@@ -667,11 +426,7 @@
         "Connection": "keep-alive",
         "Content-Length": "1654",
         "Content-Type": "application/json",
-<<<<<<< HEAD
         "User-Agent": "azure-ai-ml/1.5.0 azsdk-python-mgmt-machinelearningservices/0.1.0 Python/3.7.9 (Windows-10-10.0.22621-SP0)"
-=======
-        "User-Agent": "azure-ai-ml/1.5.0 azsdk-python-mgmt-machinelearningservices/0.1.0 Python/3.10.6 (Linux-5.15.79.1-microsoft-standard-WSL2-x86_64-with-glibc2.35)"
->>>>>>> ce9edaa6
       },
       "RequestBody": {
         "properties": {
@@ -730,11 +485,7 @@
                 }
               },
               "_source": "YAML.COMPONENT",
-<<<<<<< HEAD
-              "componentId": "/subscriptions/00000000-0000-0000-0000-000000000/resourceGroups/00000/providers/Microsoft.MachineLearningServices/workspaces/00000/components/azureml_anonymous/versions/cc585fa0-8ca3-44d0-9e41-74d1ecc4be8e"
-=======
-              "componentId": "/subscriptions/00000000-0000-0000-0000-000000000/resourceGroups/00000/providers/Microsoft.MachineLearningServices/workspaces/00000/components/azureml_anonymous/versions/086d88eb-a3d1-4875-bf47-51064bc31937"
->>>>>>> ce9edaa6
+              "componentId": "/subscriptions/00000000-0000-0000-0000-000000000/resourceGroups/00000/providers/Microsoft.MachineLearningServices/workspaces/00000/components/azureml_anonymous/versions/396c9bf2-5b71-4e88-a052-fedd5c98ff43"
             }
           },
           "outputs": {},
@@ -747,40 +498,22 @@
       "StatusCode": 201,
       "ResponseHeaders": {
         "Cache-Control": "no-cache",
-<<<<<<< HEAD
-        "Content-Length": "4233",
+        "Content-Length": "4232",
         "Content-Type": "application/json; charset=utf-8",
-        "Date": "Thu, 23 Feb 2023 04:42:57 GMT",
-=======
-        "Content-Length": "3246",
-        "Content-Type": "application/json; charset=utf-8",
-        "Date": "Tue, 21 Feb 2023 21:02:24 GMT",
->>>>>>> ce9edaa6
+        "Date": "Thu, 23 Feb 2023 20:32:27 GMT",
         "Expires": "-1",
         "Location": "https://management.azure.com/subscriptions/00000000-0000-0000-0000-000000000/resourceGroups/00000/providers/Microsoft.MachineLearningServices/workspaces/00000/jobs/000000000000000000000?api-version=2022-12-01-preview",
         "Pragma": "no-cache",
         "Request-Context": "appId=cid-v1:2d2e8e63-272e-4b3c-8598-4ee570a0e70d",
-<<<<<<< HEAD
-        "Server-Timing": "traceparent;desc=\u002200-aa415a21e1bfd33964d762f870aaf1df-a4095d875cbe62fa-01\u0022",
+        "Server-Timing": "traceparent;desc=\u002200-e0f66e43f3f0ad1fd5ff105cf08d7a9b-5f98e911ee5e3de4-01\u0022",
         "Strict-Transport-Security": "max-age=31536000; includeSubDomains",
         "x-aml-cluster": "vienna-eastus2-01",
         "X-Content-Type-Options": "nosniff",
-        "x-ms-correlation-request-id": "e5eae6ea-fc3d-4bc6-af90-603ec8cf64b4",
-        "x-ms-ratelimit-remaining-subscription-writes": "1196",
+        "x-ms-correlation-request-id": "5edb8fa6-8d1a-4c98-adc0-da397bc9dc34",
+        "x-ms-ratelimit-remaining-subscription-writes": "1185",
         "x-ms-response-type": "standard",
-        "x-ms-routing-request-id": "WESTUS2:20230223T044258Z:e5eae6ea-fc3d-4bc6-af90-603ec8cf64b4",
-        "x-request-time": "1.087"
-=======
-        "Server-Timing": "traceparent;desc=\u002200-f3d546466a14a6e68997acf042bf052e-85ff8a38ea6b8427-01\u0022",
-        "Strict-Transport-Security": "max-age=31536000; includeSubDomains",
-        "x-aml-cluster": "vienna-eastus-02",
-        "X-Content-Type-Options": "nosniff",
-        "x-ms-correlation-request-id": "e11c4ff3-7488-4110-9c9d-a75d9adb9808",
-        "x-ms-ratelimit-remaining-subscription-writes": "1124",
-        "x-ms-response-type": "standard",
-        "x-ms-routing-request-id": "CANADACENTRAL:20230221T210225Z:e11c4ff3-7488-4110-9c9d-a75d9adb9808",
-        "x-request-time": "1.367"
->>>>>>> ce9edaa6
+        "x-ms-routing-request-id": "WESTUS2:20230223T203227Z:5edb8fa6-8d1a-4c98-adc0-da397bc9dc34",
+        "x-request-time": "1.755"
       },
       "ResponseBody": {
         "id": "/subscriptions/00000000-0000-0000-0000-000000000/resourceGroups/00000/providers/Microsoft.MachineLearningServices/workspaces/00000/jobs/000000000000000000000",
@@ -808,11 +541,7 @@
             "Tracking": {
               "jobServiceType": "Tracking",
               "port": null,
-<<<<<<< HEAD
               "endpoint": "azureml://eastus2.api.azureml.ms/mlflow/v1.0/subscriptions/00000000-0000-0000-0000-000000000/resourceGroups/00000/providers/Microsoft.MachineLearningServices/workspaces/00000?",
-=======
-              "endpoint": "azureml://eastus.api.azureml.ms/mlflow/v1.0/subscriptions/00000000-0000-0000-0000-000000000/resourceGroups/00000/providers/Microsoft.MachineLearningServices/workspaces/00000?",
->>>>>>> ce9edaa6
               "status": null,
               "errorMessage": null,
               "properties": null,
@@ -864,11 +593,7 @@
                 }
               },
               "_source": "YAML.COMPONENT",
-<<<<<<< HEAD
-              "componentId": "/subscriptions/00000000-0000-0000-0000-000000000/resourceGroups/00000/providers/Microsoft.MachineLearningServices/workspaces/00000/components/azureml_anonymous/versions/cc585fa0-8ca3-44d0-9e41-74d1ecc4be8e"
-=======
-              "componentId": "/subscriptions/00000000-0000-0000-0000-000000000/resourceGroups/00000/providers/Microsoft.MachineLearningServices/workspaces/00000/components/azureml_anonymous/versions/086d88eb-a3d1-4875-bf47-51064bc31937"
->>>>>>> ce9edaa6
+              "componentId": "/subscriptions/00000000-0000-0000-0000-000000000/resourceGroups/00000/providers/Microsoft.MachineLearningServices/workspaces/00000/components/azureml_anonymous/versions/396c9bf2-5b71-4e88-a052-fedd5c98ff43"
             }
           },
           "inputs": {
@@ -902,13 +627,8 @@
           "sourceJobId": null
         },
         "systemData": {
-<<<<<<< HEAD
-          "createdAt": "2023-02-23T04:42:57.9579399\u002B00:00",
+          "createdAt": "2023-02-23T20:32:26.738465\u002B00:00",
           "createdBy": "Diondra Peck",
-=======
-          "createdAt": "2023-02-21T21:02:24.5743199\u002B00:00",
-          "createdBy": "Firstname Lastname",
->>>>>>> ce9edaa6
           "createdByType": "User"
         }
       }
