{
  "Entries": [
    {
      "RequestUri": "https://management.azure.com/subscriptions/00000000-0000-0000-0000-000000000/resourceGroups/00000/providers/Microsoft.MachineLearningServices/workspaces/00000/computes/gpu-cluster?api-version=2022-10-01-preview",
      "RequestMethod": "GET",
      "RequestHeaders": {
        "Accept": "application/json",
        "Accept-Encoding": "gzip, deflate",
        "Connection": "keep-alive",
<<<<<<< HEAD
        "User-Agent": "azure-ai-ml/1.5.0 azsdk-python-mgmt-machinelearningservices/0.1.0 Python/3.7.9 (Windows-10-10.0.22621-SP0)"
=======
        "User-Agent": "azure-ai-ml/1.5.0 azsdk-python-mgmt-machinelearningservices/0.1.0 Python/3.10.6 (Linux-5.15.79.1-microsoft-standard-WSL2-x86_64-with-glibc2.35)"
>>>>>>> ce9edaa6
      },
      "RequestBody": null,
      "StatusCode": 200,
      "ResponseHeaders": {
        "Cache-Control": "no-cache",
        "Content-Encoding": "gzip",
        "Content-Type": "application/json; charset=utf-8",
<<<<<<< HEAD
        "Date": "Thu, 23 Feb 2023 18:11:27 GMT",
        "Expires": "-1",
        "Pragma": "no-cache",
        "Request-Context": "appId=cid-v1:2d2e8e63-272e-4b3c-8598-4ee570a0e70d",
        "Server-Timing": "traceparent;desc=\u002200-754e77952521ad741e27e88842ea1af4-9b152067b20ccb00-01\u0022",
=======
        "Date": "Tue, 21 Feb 2023 21:25:55 GMT",
        "Expires": "-1",
        "Pragma": "no-cache",
        "Request-Context": "appId=cid-v1:2d2e8e63-272e-4b3c-8598-4ee570a0e70d",
        "Server-Timing": "traceparent;desc=\u002200-d775e3d29e166e4c34ff3e777aa91790-c30e2e9fd9b2d747-01\u0022",
>>>>>>> ce9edaa6
        "Strict-Transport-Security": "max-age=31536000; includeSubDomains",
        "Transfer-Encoding": "chunked",
        "Vary": [
          "Accept-Encoding",
          "Accept-Encoding"
        ],
<<<<<<< HEAD
        "x-aml-cluster": "vienna-eastus2-01",
        "X-Content-Type-Options": "nosniff",
        "x-ms-correlation-request-id": "7b995726-29c9-4fb3-9d12-ed8f73eca46c",
        "x-ms-ratelimit-remaining-subscription-reads": "11999",
        "x-ms-response-type": "standard",
        "x-ms-routing-request-id": "WESTUS2:20230223T181128Z:7b995726-29c9-4fb3-9d12-ed8f73eca46c",
        "x-request-time": "0.040"
=======
        "x-aml-cluster": "vienna-eastus-01",
        "X-Content-Type-Options": "nosniff",
        "x-ms-correlation-request-id": "3bfae0d7-89ee-4dec-a35f-35264fafab62",
        "x-ms-ratelimit-remaining-subscription-reads": "11965",
        "x-ms-response-type": "standard",
        "x-ms-routing-request-id": "CANADACENTRAL:20230221T212555Z:3bfae0d7-89ee-4dec-a35f-35264fafab62",
        "x-request-time": "0.067"
>>>>>>> ce9edaa6
      },
      "ResponseBody": {
        "id": "/subscriptions/00000000-0000-0000-0000-000000000/resourceGroups/00000/providers/Microsoft.MachineLearningServices/workspaces/00000/computes/gpu-cluster",
        "name": "gpu-cluster",
        "type": "Microsoft.MachineLearningServices/workspaces/computes",
<<<<<<< HEAD
        "location": "eastus2",
        "tags": {},
        "properties": {
          "createdOn": "2023-02-23T02:11:49.069627\u002B00:00",
          "modifiedOn": "2023-02-23T02:11:52.5434608\u002B00:00",
=======
        "location": "eastus",
        "tags": {},
        "properties": {
          "createdOn": "2023-02-18T09:22:48.834214\u002B00:00",
          "modifiedOn": "2023-02-18T09:22:55.3559485\u002B00:00",
>>>>>>> ce9edaa6
          "disableLocalAuth": false,
          "description": null,
          "resourceId": null,
          "computeType": "AmlCompute",
<<<<<<< HEAD
          "computeLocation": "eastus2",
=======
          "computeLocation": "eastus",
>>>>>>> ce9edaa6
          "provisioningState": "Succeeded",
          "provisioningErrors": null,
          "isAttachedCompute": false,
          "properties": {
            "vmSize": "STANDARD_NC6",
            "vmPriority": "Dedicated",
            "scaleSettings": {
              "maxNodeCount": 1,
              "minNodeCount": 0,
              "nodeIdleTimeBeforeScaleDown": "PT2M"
            },
            "subnet": null,
            "currentNodeCount": 0,
            "targetNodeCount": 0,
            "nodeStateCounts": {
              "preparingNodeCount": 0,
              "runningNodeCount": 0,
              "idleNodeCount": 0,
              "unusableNodeCount": 0,
              "leavingNodeCount": 0,
              "preemptedNodeCount": 0
            },
            "allocationState": "Steady",
<<<<<<< HEAD
            "allocationStateTransitionTime": "2023-02-23T04:49:18.291\u002B00:00",
            "errors": null,
            "remoteLoginPortPublicAccess": "Disabled",
=======
            "allocationStateTransitionTime": "2023-02-19T00:02:45.11\u002B00:00",
            "errors": null,
            "remoteLoginPortPublicAccess": "Enabled",
>>>>>>> ce9edaa6
            "osType": "Linux",
            "virtualMachineImage": null,
            "isolatedNetwork": false,
            "propertyBag": {}
          }
        }
      }
    },
    {
      "RequestUri": "https://management.azure.com/subscriptions/00000000-0000-0000-0000-000000000/resourceGroups/00000/providers/Microsoft.MachineLearningServices/workspaces/00000/computes/gpu-cluster?api-version=2022-10-01-preview",
      "RequestMethod": "GET",
      "RequestHeaders": {
        "Accept": "application/json",
        "Accept-Encoding": "gzip, deflate",
        "Connection": "keep-alive",
<<<<<<< HEAD
        "User-Agent": "azure-ai-ml/1.5.0 azsdk-python-mgmt-machinelearningservices/0.1.0 Python/3.7.9 (Windows-10-10.0.22621-SP0)"
=======
        "User-Agent": "azure-ai-ml/1.5.0 azsdk-python-mgmt-machinelearningservices/0.1.0 Python/3.10.6 (Linux-5.15.79.1-microsoft-standard-WSL2-x86_64-with-glibc2.35)"
>>>>>>> ce9edaa6
      },
      "RequestBody": null,
      "StatusCode": 200,
      "ResponseHeaders": {
        "Cache-Control": "no-cache",
        "Content-Encoding": "gzip",
        "Content-Type": "application/json; charset=utf-8",
<<<<<<< HEAD
        "Date": "Thu, 23 Feb 2023 18:11:27 GMT",
        "Expires": "-1",
        "Pragma": "no-cache",
        "Request-Context": "appId=cid-v1:2d2e8e63-272e-4b3c-8598-4ee570a0e70d",
        "Server-Timing": "traceparent;desc=\u002200-13f0678f347b08ff5e32e7224ea69c97-f05a6e57b0e4de2d-01\u0022",
=======
        "Date": "Tue, 21 Feb 2023 21:25:55 GMT",
        "Expires": "-1",
        "Pragma": "no-cache",
        "Request-Context": "appId=cid-v1:2d2e8e63-272e-4b3c-8598-4ee570a0e70d",
        "Server-Timing": "traceparent;desc=\u002200-7c5fee5eec8a48d1d10e6e06b0784048-4eeb9c2945958eb0-01\u0022",
>>>>>>> ce9edaa6
        "Strict-Transport-Security": "max-age=31536000; includeSubDomains",
        "Transfer-Encoding": "chunked",
        "Vary": [
          "Accept-Encoding",
          "Accept-Encoding"
        ],
<<<<<<< HEAD
        "x-aml-cluster": "vienna-eastus2-01",
        "X-Content-Type-Options": "nosniff",
        "x-ms-correlation-request-id": "50a73958-64a7-43ed-8b36-277d6316ec15",
        "x-ms-ratelimit-remaining-subscription-reads": "11998",
        "x-ms-response-type": "standard",
        "x-ms-routing-request-id": "WESTUS2:20230223T181128Z:50a73958-64a7-43ed-8b36-277d6316ec15",
        "x-request-time": "0.039"
=======
        "x-aml-cluster": "vienna-eastus-01",
        "X-Content-Type-Options": "nosniff",
        "x-ms-correlation-request-id": "1739d335-5608-43ae-bfe7-4d518b9ef8e2",
        "x-ms-ratelimit-remaining-subscription-reads": "11964",
        "x-ms-response-type": "standard",
        "x-ms-routing-request-id": "CANADACENTRAL:20230221T212555Z:1739d335-5608-43ae-bfe7-4d518b9ef8e2",
        "x-request-time": "0.049"
>>>>>>> ce9edaa6
      },
      "ResponseBody": {
        "id": "/subscriptions/00000000-0000-0000-0000-000000000/resourceGroups/00000/providers/Microsoft.MachineLearningServices/workspaces/00000/computes/gpu-cluster",
        "name": "gpu-cluster",
        "type": "Microsoft.MachineLearningServices/workspaces/computes",
<<<<<<< HEAD
        "location": "eastus2",
        "tags": {},
        "properties": {
          "createdOn": "2023-02-23T02:11:49.069627\u002B00:00",
          "modifiedOn": "2023-02-23T02:11:52.5434608\u002B00:00",
=======
        "location": "eastus",
        "tags": {},
        "properties": {
          "createdOn": "2023-02-18T09:22:48.834214\u002B00:00",
          "modifiedOn": "2023-02-18T09:22:55.3559485\u002B00:00",
>>>>>>> ce9edaa6
          "disableLocalAuth": false,
          "description": null,
          "resourceId": null,
          "computeType": "AmlCompute",
<<<<<<< HEAD
          "computeLocation": "eastus2",
=======
          "computeLocation": "eastus",
>>>>>>> ce9edaa6
          "provisioningState": "Succeeded",
          "provisioningErrors": null,
          "isAttachedCompute": false,
          "properties": {
            "vmSize": "STANDARD_NC6",
            "vmPriority": "Dedicated",
            "scaleSettings": {
              "maxNodeCount": 1,
              "minNodeCount": 0,
              "nodeIdleTimeBeforeScaleDown": "PT2M"
            },
            "subnet": null,
            "currentNodeCount": 0,
            "targetNodeCount": 0,
            "nodeStateCounts": {
              "preparingNodeCount": 0,
              "runningNodeCount": 0,
              "idleNodeCount": 0,
              "unusableNodeCount": 0,
              "leavingNodeCount": 0,
              "preemptedNodeCount": 0
            },
            "allocationState": "Steady",
<<<<<<< HEAD
            "allocationStateTransitionTime": "2023-02-23T04:49:18.291\u002B00:00",
            "errors": null,
            "remoteLoginPortPublicAccess": "Disabled",
=======
            "allocationStateTransitionTime": "2023-02-19T00:02:45.11\u002B00:00",
            "errors": null,
            "remoteLoginPortPublicAccess": "Enabled",
>>>>>>> ce9edaa6
            "osType": "Linux",
            "virtualMachineImage": null,
            "isolatedNetwork": false,
            "propertyBag": {}
          }
        }
      }
    },
    {
      "RequestUri": "https://management.azure.com/subscriptions/00000000-0000-0000-0000-000000000/resourceGroups/00000/providers/Microsoft.MachineLearningServices/workspaces/00000?api-version=2022-10-01",
      "RequestMethod": "GET",
      "RequestHeaders": {
        "Accept": "application/json",
        "Accept-Encoding": "gzip, deflate",
        "Connection": "keep-alive",
<<<<<<< HEAD
        "User-Agent": "azure-ai-ml/1.5.0 azsdk-python-mgmt-machinelearningservices/0.1.0 Python/3.7.9 (Windows-10-10.0.22621-SP0)"
=======
        "User-Agent": "azure-ai-ml/1.5.0 azsdk-python-mgmt-machinelearningservices/0.1.0 Python/3.10.6 (Linux-5.15.79.1-microsoft-standard-WSL2-x86_64-with-glibc2.35)"
>>>>>>> ce9edaa6
      },
      "RequestBody": null,
      "StatusCode": 200,
      "ResponseHeaders": {
        "Cache-Control": "no-cache",
        "Content-Encoding": "gzip",
        "Content-Type": "application/json; charset=utf-8",
<<<<<<< HEAD
        "Date": "Thu, 23 Feb 2023 18:11:32 GMT",
        "Expires": "-1",
        "Pragma": "no-cache",
        "Request-Context": "appId=cid-v1:2d2e8e63-272e-4b3c-8598-4ee570a0e70d",
        "Server-Timing": "traceparent;desc=\u002200-aad0358949fd2d158d3264f8f29af1d5-6ef636f50e241d86-01\u0022",
=======
        "Date": "Tue, 21 Feb 2023 21:25:59 GMT",
        "Expires": "-1",
        "Pragma": "no-cache",
        "Request-Context": "appId=cid-v1:2d2e8e63-272e-4b3c-8598-4ee570a0e70d",
        "Server-Timing": "traceparent;desc=\u002200-82b0f0100fe2c5f55227d263c615e3b3-17876855c1a25d24-01\u0022",
>>>>>>> ce9edaa6
        "Strict-Transport-Security": "max-age=31536000; includeSubDomains",
        "Transfer-Encoding": "chunked",
        "Vary": [
          "Accept-Encoding",
          "Accept-Encoding"
        ],
<<<<<<< HEAD
        "x-aml-cluster": "vienna-eastus2-02",
        "X-Content-Type-Options": "nosniff",
        "x-ms-correlation-request-id": "9a12e9d0-36ab-48a5-b67e-7a71acfe1b10",
        "x-ms-ratelimit-remaining-subscription-reads": "11997",
        "x-ms-response-type": "standard",
        "x-ms-routing-request-id": "WESTUS2:20230223T181133Z:9a12e9d0-36ab-48a5-b67e-7a71acfe1b10",
        "x-request-time": "0.022"
=======
        "x-aml-cluster": "vienna-eastus-02",
        "X-Content-Type-Options": "nosniff",
        "x-ms-correlation-request-id": "314ae3cd-3246-4972-b7c8-e18f6ab7ce9f",
        "x-ms-ratelimit-remaining-subscription-reads": "11963",
        "x-ms-response-type": "standard",
        "x-ms-routing-request-id": "CANADACENTRAL:20230221T212559Z:314ae3cd-3246-4972-b7c8-e18f6ab7ce9f",
        "x-request-time": "0.128"
>>>>>>> ce9edaa6
      },
      "ResponseBody": {
        "id": "/subscriptions/00000000-0000-0000-0000-000000000/resourceGroups/00000/providers/Microsoft.MachineLearningServices/workspaces/00000",
        "name": "00000",
        "type": "Microsoft.MachineLearningServices/workspaces",
        "location": "eastus2",
        "tags": {},
        "etag": null,
        "properties": {
          "friendlyName": "00000",
          "description": "",
          "storageAccount": "/subscriptions/00000000-0000-0000-0000-000000000/resourceGroups/00000/providers/Microsoft.Storage/storageAccounts/saveorz2izv2bas",
          "keyVault": "/subscriptions/00000000-0000-0000-0000-000000000/resourceGroups/00000/providers/Microsoft.Keyvault/vaults/kvtest4k4d3fds6sjxs",
          "applicationInsights": "/subscriptions/00000000-0000-0000-0000-000000000/resourceGroups/00000/providers/Microsoft.insights/components/aiveorz2izv2bas",
          "hbiWorkspace": false,
          "tenantId": "72f988bf-86f1-41af-91ab-2d7cd011db47",
          "imageBuildCompute": null,
          "provisioningState": "Succeeded",
          "v1LegacyMode": false,
          "softDeleteEnabled": false,
          "containerRegistry": "/subscriptions/00000000-0000-0000-0000-000000000/resourceGroups/00000/providers/Microsoft.ContainerRegistry/registries/crveorz2izv2bas",
          "notebookInfo": {
            "resourceId": "0000000-0000-0000-0000-000000000000",
            "fqdn": "ml-sdkvnextcli-eastus2-2d1e66ae-85e3-42c0-be91-34de66397f26.eastus2.notebooks.azure.net",
            "isPrivateLinkEnabled": false,
            "notebookPreparationError": null
          },
<<<<<<< HEAD
          "storageHnsEnabled": false,
          "workspaceId": "2d1e66ae-85e3-42c0-be91-34de66397f26",
          "linkedModelInventoryArmId": null,
          "privateLinkCount": 0,
          "publicNetworkAccess": "Enabled",
          "discoveryUrl": "https://eastus2.api.azureml.ms/discovery",
          "mlFlowTrackingUri": "azureml://eastus2.api.azureml.ms/mlflow/v1.0/subscriptions/00000000-0000-0000-0000-000000000/resourceGroups/00000/providers/Microsoft.MachineLearningServices/workspaces/00000",
          "sdkTelemetryAppInsightsKey": "0000000-0000-0000-0000-000000000000",
          "sasGetterUri": "",
          "enableDataIsolation": false
        },
        "identity": {
          "type": "SystemAssigned",
          "principalId": "0000000-0000-0000-0000-000000000000",
          "tenantId": "72f988bf-86f1-41af-91ab-2d7cd011db47"
        },
        "kind": "Default",
        "sku": {
          "name": "Basic",
          "tier": "Basic"
        },
        "systemData": {
          "createdAt": "2023-02-23T02:09:00.5159669Z",
          "createdBy": "dipeck@microsoft.com",
          "createdByType": "User",
          "lastModifiedAt": "2023-02-23T02:09:00.5159669Z",
          "lastModifiedBy": "dipeck@microsoft.com",
          "lastModifiedByType": "User"
        }
      }
    },
    {
      "RequestUri": "https://management.azure.com/subscriptions/00000000-0000-0000-0000-000000000/resourceGroups/00000/providers/Microsoft.MachineLearningServices/workspaces/00000?api-version=2022-10-01",
=======
          "datastoreType": "AzureBlob",
          "accountName": "samcw32zcnpjldw",
          "containerName": "azureml-blobstore-3bd2018e-4b43-401e-ad49-85df181c9e0a",
          "endpoint": "core.windows.net",
          "protocol": "https",
          "serviceDataAccessAuthIdentity": "WorkspaceSystemAssignedIdentity"
        },
        "systemData": {
          "createdAt": "2023-02-18T09:22:33.5645164\u002B00:00",
          "createdBy": "779301c0-18b2-4cdc-801b-a0a3368fee0a",
          "createdByType": "Application",
          "lastModifiedAt": "2023-02-18T09:22:34.1712214\u002B00:00",
          "lastModifiedBy": "779301c0-18b2-4cdc-801b-a0a3368fee0a",
          "lastModifiedByType": "Application"
        }
      }
    },
    {
      "RequestUri": "https://management.azure.com/subscriptions/00000000-0000-0000-0000-000000000/resourceGroups/00000/providers/Microsoft.MachineLearningServices/workspaces/00000/datastores/workspaceblobstore?api-version=2022-10-01",
>>>>>>> ce9edaa6
      "RequestMethod": "GET",
      "RequestHeaders": {
        "Accept": "application/json",
        "Accept-Encoding": "gzip, deflate",
        "Connection": "keep-alive",
<<<<<<< HEAD
        "User-Agent": "azure-ai-ml/1.5.0 azsdk-python-mgmt-machinelearningservices/0.1.0 Python/3.7.9 (Windows-10-10.0.22621-SP0)"
=======
        "User-Agent": "azure-ai-ml/1.5.0 azsdk-python-mgmt-machinelearningservices/0.1.0 Python/3.10.6 (Linux-5.15.79.1-microsoft-standard-WSL2-x86_64-with-glibc2.35)"
>>>>>>> ce9edaa6
      },
      "RequestBody": null,
      "StatusCode": 200,
      "ResponseHeaders": {
        "Cache-Control": "no-cache",
        "Content-Encoding": "gzip",
        "Content-Type": "application/json; charset=utf-8",
<<<<<<< HEAD
        "Date": "Thu, 23 Feb 2023 18:11:32 GMT",
        "Expires": "-1",
        "Pragma": "no-cache",
        "Request-Context": "appId=cid-v1:2d2e8e63-272e-4b3c-8598-4ee570a0e70d",
        "Server-Timing": "traceparent;desc=\u002200-51bca01a73c73bbe0cecddc56c487ef1-5d1178da087bfeac-01\u0022",
=======
        "Date": "Tue, 21 Feb 2023 21:26:00 GMT",
        "Expires": "-1",
        "Pragma": "no-cache",
        "Request-Context": "appId=cid-v1:2d2e8e63-272e-4b3c-8598-4ee570a0e70d",
        "Server-Timing": "traceparent;desc=\u002200-5ad8a07072037266c967f626c0e0dc33-b37991ada1e38d92-01\u0022",
>>>>>>> ce9edaa6
        "Strict-Transport-Security": "max-age=31536000; includeSubDomains",
        "Transfer-Encoding": "chunked",
        "Vary": [
          "Accept-Encoding",
          "Accept-Encoding"
        ],
<<<<<<< HEAD
        "x-aml-cluster": "vienna-eastus2-02",
        "X-Content-Type-Options": "nosniff",
        "x-ms-correlation-request-id": "23314c34-07b3-4c6d-bcff-97bf7f361e89",
        "x-ms-ratelimit-remaining-subscription-reads": "11996",
        "x-ms-response-type": "standard",
        "x-ms-routing-request-id": "WESTUS2:20230223T181133Z:23314c34-07b3-4c6d-bcff-97bf7f361e89",
        "x-request-time": "0.018"
=======
        "x-aml-cluster": "vienna-eastus-02",
        "X-Content-Type-Options": "nosniff",
        "x-ms-correlation-request-id": "2c1e7a4a-9754-45b8-a7e7-04ff7f8737ac",
        "x-ms-ratelimit-remaining-subscription-reads": "11962",
        "x-ms-response-type": "standard",
        "x-ms-routing-request-id": "CANADACENTRAL:20230221T212600Z:2c1e7a4a-9754-45b8-a7e7-04ff7f8737ac",
        "x-request-time": "0.129"
>>>>>>> ce9edaa6
      },
      "ResponseBody": {
        "id": "/subscriptions/00000000-0000-0000-0000-000000000/resourceGroups/00000/providers/Microsoft.MachineLearningServices/workspaces/00000",
        "name": "00000",
        "type": "Microsoft.MachineLearningServices/workspaces",
        "location": "eastus2",
        "tags": {},
        "etag": null,
        "properties": {
          "friendlyName": "00000",
          "description": "",
          "storageAccount": "/subscriptions/00000000-0000-0000-0000-000000000/resourceGroups/00000/providers/Microsoft.Storage/storageAccounts/saveorz2izv2bas",
          "keyVault": "/subscriptions/00000000-0000-0000-0000-000000000/resourceGroups/00000/providers/Microsoft.Keyvault/vaults/kvtest4k4d3fds6sjxs",
          "applicationInsights": "/subscriptions/00000000-0000-0000-0000-000000000/resourceGroups/00000/providers/Microsoft.insights/components/aiveorz2izv2bas",
          "hbiWorkspace": false,
          "tenantId": "72f988bf-86f1-41af-91ab-2d7cd011db47",
          "imageBuildCompute": null,
          "provisioningState": "Succeeded",
          "v1LegacyMode": false,
          "softDeleteEnabled": false,
          "containerRegistry": "/subscriptions/00000000-0000-0000-0000-000000000/resourceGroups/00000/providers/Microsoft.ContainerRegistry/registries/crveorz2izv2bas",
          "notebookInfo": {
            "resourceId": "0000000-0000-0000-0000-000000000000",
            "fqdn": "ml-sdkvnextcli-eastus2-2d1e66ae-85e3-42c0-be91-34de66397f26.eastus2.notebooks.azure.net",
            "isPrivateLinkEnabled": false,
            "notebookPreparationError": null
          },
<<<<<<< HEAD
          "storageHnsEnabled": false,
          "workspaceId": "2d1e66ae-85e3-42c0-be91-34de66397f26",
          "linkedModelInventoryArmId": null,
          "privateLinkCount": 0,
          "publicNetworkAccess": "Enabled",
          "discoveryUrl": "https://eastus2.api.azureml.ms/discovery",
          "mlFlowTrackingUri": "azureml://eastus2.api.azureml.ms/mlflow/v1.0/subscriptions/00000000-0000-0000-0000-000000000/resourceGroups/00000/providers/Microsoft.MachineLearningServices/workspaces/00000",
          "sdkTelemetryAppInsightsKey": "0000000-0000-0000-0000-000000000000",
          "sasGetterUri": "",
          "enableDataIsolation": false
        },
        "identity": {
          "type": "SystemAssigned",
          "principalId": "0000000-0000-0000-0000-000000000000",
          "tenantId": "72f988bf-86f1-41af-91ab-2d7cd011db47"
        },
        "kind": "Default",
        "sku": {
          "name": "Basic",
          "tier": "Basic"
        },
        "systemData": {
          "createdAt": "2023-02-23T02:09:00.5159669Z",
          "createdBy": "dipeck@microsoft.com",
          "createdByType": "User",
          "lastModifiedAt": "2023-02-23T02:09:00.5159669Z",
          "lastModifiedBy": "dipeck@microsoft.com",
          "lastModifiedByType": "User"
=======
          "datastoreType": "AzureBlob",
          "accountName": "samcw32zcnpjldw",
          "containerName": "azureml-blobstore-3bd2018e-4b43-401e-ad49-85df181c9e0a",
          "endpoint": "core.windows.net",
          "protocol": "https",
          "serviceDataAccessAuthIdentity": "WorkspaceSystemAssignedIdentity"
        },
        "systemData": {
          "createdAt": "2023-02-18T09:22:33.5645164\u002B00:00",
          "createdBy": "779301c0-18b2-4cdc-801b-a0a3368fee0a",
          "createdByType": "Application",
          "lastModifiedAt": "2023-02-18T09:22:34.1712214\u002B00:00",
          "lastModifiedBy": "779301c0-18b2-4cdc-801b-a0a3368fee0a",
          "lastModifiedByType": "Application"
>>>>>>> ce9edaa6
        }
      }
    },
    {
      "RequestUri": "https://eastus2.api.azureml.ms/content/v2.0/subscriptions/00000000-0000-0000-0000-000000000/resourceGroups/00000/providers/Microsoft.MachineLearningServices/workspaces/00000/snapshots/getByHash?hash=d3c05b496c685e7e5a204e3cebc689086bd0f622c2975d8090c18968739a464a\u0026hashVersion=202208",
      "RequestMethod": "GET",
      "RequestHeaders": {
        "Accept": "*/*",
        "Accept-Encoding": "gzip, deflate",
        "Connection": "keep-alive",
<<<<<<< HEAD
        "Content-Type": "application/json; charset=UTF-8",
        "User-Agent": "azure-ai-ml/1.5.0 azsdk-python-core/1.26.3 Python/3.7.9 (Windows-10-10.0.22621-SP0)"
=======
        "Content-Length": "0",
        "User-Agent": "azure-ai-ml/1.5.0 azsdk-python-mgmt-machinelearningservices/0.1.0 Python/3.10.6 (Linux-5.15.79.1-microsoft-standard-WSL2-x86_64-with-glibc2.35)"
>>>>>>> ce9edaa6
      },
      "RequestBody": null,
      "StatusCode": 200,
      "ResponseHeaders": {
        "Connection": "keep-alive",
        "Content-Encoding": "gzip",
        "Content-Type": "application/json; charset=utf-8",
<<<<<<< HEAD
        "Date": "Thu, 23 Feb 2023 18:11:37 GMT",
        "Request-Context": "appId=cid-v1:2d2e8e63-272e-4b3c-8598-4ee570a0e70d",
        "Strict-Transport-Security": "max-age=15724800; includeSubDomains; preload",
        "Transfer-Encoding": "chunked",
        "Vary": "Accept-Encoding",
        "x-aml-cluster": "vienna-eastus2-02",
        "X-Content-Type-Options": "nosniff",
        "x-ms-response-type": "standard",
        "x-request-time": "0.090"
=======
        "Date": "Tue, 21 Feb 2023 21:26:01 GMT",
        "Expires": "-1",
        "Pragma": "no-cache",
        "Request-Context": "appId=cid-v1:2d2e8e63-272e-4b3c-8598-4ee570a0e70d",
        "Server-Timing": "traceparent;desc=\u002200-4d62574080defb9c660e911f1d1944ac-1b28f4913bab49ba-01\u0022",
        "Strict-Transport-Security": "max-age=31536000; includeSubDomains",
        "Transfer-Encoding": "chunked",
        "Vary": "Accept-Encoding",
        "x-aml-cluster": "vienna-eastus-02",
        "X-Content-Type-Options": "nosniff",
        "x-ms-correlation-request-id": "a879b94d-3ba5-4fec-82e2-990a0fbd4a5e",
        "x-ms-ratelimit-remaining-subscription-writes": "1176",
        "x-ms-response-type": "standard",
        "x-ms-routing-request-id": "CANADACENTRAL:20230221T212601Z:a879b94d-3ba5-4fec-82e2-990a0fbd4a5e",
        "x-request-time": "0.206"
>>>>>>> ce9edaa6
      },
      "ResponseBody": {
        "snapshotType": "LocalFiles",
        "id": "9b43efc6-3388-4585-99dc-71aea82a739c",
        "root": {
          "name": "",
          "hash": null,
          "type": "Directory",
          "timestamp": "0001-01-01T00:00:00\u002B00:00",
          "sasUrl": null,
          "absoluteUrl": null,
          "sizeBytes": 0,
          "sizeSet": false,
          "children": {
            "COMPONENT_PLACEHOLDER": {
              "name": "COMPONENT_PLACEHOLDER",
              "hash": "2FF0E74A91489FE8DA41673EB1441D73",
              "type": "File",
              "timestamp": "0001-01-01T00:00:00\u002B00:00",
              "sasUrl": null,
              "absoluteUrl": null,
              "sizeBytes": 35,
              "sizeSet": true,
              "children": {}
            }
          }
        },
        "tags": {},
        "properties": {
          "hash_sha256": "d3c05b496c685e7e5a204e3cebc689086bd0f622c2975d8090c18968739a464a",
          "hash_version": "202208",
          "azureml.codeUri": "https://saveorz2izv2bas.blob.core.windows.net:443/2d1e66ae-8-4d828c93-7c8f-558b-b99d-d21850cf37d9/"
        },
        "description": null,
        "name": "e7a3f40e-eb47-4499-9b80-1e5d911878f8",
        "version": "1",
        "createdBy": {
          "userObjectId": "b3a957de-450c-4ca7-b2aa-88dd98c87fef",
          "userPuId": "10037FFEAD05DD5D",
          "userIdp": null,
          "userAltSecId": null,
          "userIss": "https://sts.windows.net/72f988bf-86f1-41af-91ab-2d7cd011db47/",
          "userTenantId": "72f988bf-86f1-41af-91ab-2d7cd011db47",
          "userName": "Diondra Peck",
          "upn": null
        },
        "createdTime": "2023-02-23T02:16:10.3151666\u002B00:00",
        "modifiedBy": {
          "userObjectId": "b3a957de-450c-4ca7-b2aa-88dd98c87fef",
          "userPuId": "10037FFEAD05DD5D",
          "userIdp": null,
          "userAltSecId": null,
          "userIss": "https://sts.windows.net/72f988bf-86f1-41af-91ab-2d7cd011db47/",
          "userTenantId": "72f988bf-86f1-41af-91ab-2d7cd011db47",
          "userName": "Diondra Peck",
          "upn": null
        },
        "modifiedTime": "2023-02-23T02:16:10.3151666\u002B00:00",
        "gitRepositoryCommit": null,
        "uri": "https://saveorz2izv2bas.blob.core.windows.net:443/2d1e66ae-8-4d828c93-7c8f-558b-b99d-d21850cf37d9/",
        "contentHash": "d3c05b496c685e7e5a204e3cebc689086bd0f622c2975d8090c18968739a464a",
        "hashVersion": "202208",
        "provisioningState": "Succeeded"
      }
    },
    {
<<<<<<< HEAD
      "RequestUri": "https://eastus2.api.azureml.ms/content/v2.0/subscriptions/00000000-0000-0000-0000-000000000/resourceGroups/00000/providers/Microsoft.MachineLearningServices/workspaces/00000/snapshots/getByHash?hash=d3c05b496c685e7e5a204e3cebc689086bd0f622c2975d8090c18968739a464a\u0026hashVersion=202208",
      "RequestMethod": "GET",
=======
      "RequestUri": "https://samcw32zcnpjldw.blob.core.windows.net/azureml-blobstore-3bd2018e-4b43-401e-ad49-85df181c9e0a/LocalUpload/00000000000000000000000000000000/COMPONENT_PLACEHOLDER",
      "RequestMethod": "HEAD",
      "RequestHeaders": {
        "Accept": "application/xml",
        "Accept-Encoding": "gzip, deflate",
        "Connection": "keep-alive",
        "User-Agent": "azsdk-python-storage-blob/12.14.1 Python/3.10.6 (Linux-5.15.79.1-microsoft-standard-WSL2-x86_64-with-glibc2.35)",
        "x-ms-date": "Tue, 21 Feb 2023 21:26:00 GMT",
        "x-ms-version": "2021-08-06"
      },
      "RequestBody": null,
      "StatusCode": 200,
      "ResponseHeaders": {
        "Accept-Ranges": "bytes",
        "Content-Length": "35",
        "Content-MD5": "L/DnSpFIn\u002BjaQWc\u002BsUQdcw==",
        "Content-Type": "application/octet-stream",
        "Date": "Tue, 21 Feb 2023 21:26:01 GMT",
        "ETag": "\u00220x8DB1192C06E1C79\u0022",
        "Last-Modified": "Sat, 18 Feb 2023 09:30:19 GMT",
        "Server": [
          "Windows-Azure-Blob/1.0",
          "Microsoft-HTTPAPI/2.0"
        ],
        "Vary": "Origin",
        "x-ms-access-tier": "Hot",
        "x-ms-access-tier-inferred": "true",
        "x-ms-blob-type": "BlockBlob",
        "x-ms-creation-time": "Sat, 18 Feb 2023 09:30:19 GMT",
        "x-ms-lease-state": "available",
        "x-ms-lease-status": "unlocked",
        "x-ms-meta-name": "c4b5a984-a0c9-4622-a5cf-f22114f04941",
        "x-ms-meta-upload_status": "completed",
        "x-ms-meta-version": "1",
        "x-ms-server-encrypted": "true",
        "x-ms-version": "2021-08-06"
      },
      "ResponseBody": null
    },
    {
      "RequestUri": "https://samcw32zcnpjldw.blob.core.windows.net/azureml-blobstore-3bd2018e-4b43-401e-ad49-85df181c9e0a/az-ml-artifacts/00000000000000000000000000000000/COMPONENT_PLACEHOLDER",
      "RequestMethod": "HEAD",
>>>>>>> ce9edaa6
      "RequestHeaders": {
        "Accept": "*/*",
        "Accept-Encoding": "gzip, deflate",
        "Connection": "keep-alive",
<<<<<<< HEAD
        "Content-Type": "application/json; charset=UTF-8",
        "User-Agent": "azure-ai-ml/1.5.0 azsdk-python-core/1.26.3 Python/3.7.9 (Windows-10-10.0.22621-SP0)"
=======
        "User-Agent": "azsdk-python-storage-blob/12.14.1 Python/3.10.6 (Linux-5.15.79.1-microsoft-standard-WSL2-x86_64-with-glibc2.35)",
        "x-ms-date": "Tue, 21 Feb 2023 21:26:01 GMT",
        "x-ms-version": "2021-08-06"
>>>>>>> ce9edaa6
      },
      "RequestBody": null,
      "StatusCode": 404,
      "ResponseHeaders": {
<<<<<<< HEAD
        "Connection": "keep-alive",
        "Content-Encoding": "gzip",
        "Content-Type": "application/json; charset=utf-8",
        "Date": "Thu, 23 Feb 2023 18:11:37 GMT",
        "Request-Context": "appId=cid-v1:2d2e8e63-272e-4b3c-8598-4ee570a0e70d",
        "Strict-Transport-Security": "max-age=15724800; includeSubDomains; preload",
=======
        "Date": "Tue, 21 Feb 2023 21:26:01 GMT",
        "Server": [
          "Windows-Azure-Blob/1.0",
          "Microsoft-HTTPAPI/2.0"
        ],
        "Transfer-Encoding": "chunked",
        "Vary": "Origin",
        "x-ms-error-code": "BlobNotFound",
        "x-ms-version": "2021-08-06"
      },
      "ResponseBody": null
    },
    {
      "RequestUri": "https://management.azure.com/subscriptions/00000000-0000-0000-0000-000000000/resourceGroups/00000/providers/Microsoft.MachineLearningServices/workspaces/00000/datastores/workspaceblobstore/listSecrets?api-version=2022-10-01",
      "RequestMethod": "POST",
      "RequestHeaders": {
        "Accept": "application/json",
        "Accept-Encoding": "gzip, deflate",
        "Connection": "keep-alive",
        "Content-Length": "0",
        "User-Agent": "azure-ai-ml/1.5.0 azsdk-python-mgmt-machinelearningservices/0.1.0 Python/3.10.6 (Linux-5.15.79.1-microsoft-standard-WSL2-x86_64-with-glibc2.35)"
      },
      "RequestBody": null,
      "StatusCode": 200,
      "ResponseHeaders": {
        "Cache-Control": "no-cache",
        "Content-Encoding": "gzip",
        "Content-Type": "application/json; charset=utf-8",
        "Date": "Tue, 21 Feb 2023 21:26:01 GMT",
        "Expires": "-1",
        "Pragma": "no-cache",
        "Request-Context": "appId=cid-v1:2d2e8e63-272e-4b3c-8598-4ee570a0e70d",
        "Server-Timing": "traceparent;desc=\u002200-509bc60bfac2aa059c68da0a5a4b320e-59c7d4532e9b9dd2-01\u0022",
        "Strict-Transport-Security": "max-age=31536000; includeSubDomains",
        "Transfer-Encoding": "chunked",
        "Vary": "Accept-Encoding",
        "x-aml-cluster": "vienna-eastus-02",
        "X-Content-Type-Options": "nosniff",
        "x-ms-correlation-request-id": "e60f0d51-5532-440c-8ad4-583d504dde3f",
        "x-ms-ratelimit-remaining-subscription-writes": "1199",
        "x-ms-response-type": "standard",
        "x-ms-routing-request-id": "CANADACENTRAL:20230221T212601Z:e60f0d51-5532-440c-8ad4-583d504dde3f",
        "x-request-time": "0.138"
      },
      "ResponseBody": {
        "secretsType": "AccountKey",
        "key": "dGhpcyBpcyBmYWtlIGtleQ=="
      }
    },
    {
      "RequestUri": "https://samcw32zcnpjldw.blob.core.windows.net/azureml-blobstore-3bd2018e-4b43-401e-ad49-85df181c9e0a/LocalUpload/00000000000000000000000000000000/COMPONENT_PLACEHOLDER",
      "RequestMethod": "HEAD",
      "RequestHeaders": {
        "Accept": "application/xml",
        "Accept-Encoding": "gzip, deflate",
        "Connection": "keep-alive",
        "User-Agent": "azsdk-python-storage-blob/12.14.1 Python/3.10.6 (Linux-5.15.79.1-microsoft-standard-WSL2-x86_64-with-glibc2.35)",
        "x-ms-date": "Tue, 21 Feb 2023 21:26:01 GMT",
        "x-ms-version": "2021-08-06"
      },
      "RequestBody": null,
      "StatusCode": 200,
      "ResponseHeaders": {
        "Accept-Ranges": "bytes",
        "Content-Length": "35",
        "Content-MD5": "L/DnSpFIn\u002BjaQWc\u002BsUQdcw==",
        "Content-Type": "application/octet-stream",
        "Date": "Tue, 21 Feb 2023 21:26:01 GMT",
        "ETag": "\u00220x8DB1192C06E1C79\u0022",
        "Last-Modified": "Sat, 18 Feb 2023 09:30:19 GMT",
        "Server": [
          "Windows-Azure-Blob/1.0",
          "Microsoft-HTTPAPI/2.0"
        ],
        "Vary": "Origin",
        "x-ms-access-tier": "Hot",
        "x-ms-access-tier-inferred": "true",
        "x-ms-blob-type": "BlockBlob",
        "x-ms-creation-time": "Sat, 18 Feb 2023 09:30:19 GMT",
        "x-ms-lease-state": "available",
        "x-ms-lease-status": "unlocked",
        "x-ms-meta-name": "c4b5a984-a0c9-4622-a5cf-f22114f04941",
        "x-ms-meta-upload_status": "completed",
        "x-ms-meta-version": "1",
        "x-ms-server-encrypted": "true",
        "x-ms-version": "2021-08-06"
      },
      "ResponseBody": null
    },
    {
      "RequestUri": "https://samcw32zcnpjldw.blob.core.windows.net/azureml-blobstore-3bd2018e-4b43-401e-ad49-85df181c9e0a/az-ml-artifacts/00000000000000000000000000000000/COMPONENT_PLACEHOLDER",
      "RequestMethod": "HEAD",
      "RequestHeaders": {
        "Accept": "application/xml",
        "Accept-Encoding": "gzip, deflate",
        "Connection": "keep-alive",
        "User-Agent": "azsdk-python-storage-blob/12.14.1 Python/3.10.6 (Linux-5.15.79.1-microsoft-standard-WSL2-x86_64-with-glibc2.35)",
        "x-ms-date": "Tue, 21 Feb 2023 21:26:01 GMT",
        "x-ms-version": "2021-08-06"
      },
      "RequestBody": null,
      "StatusCode": 404,
      "ResponseHeaders": {
        "Date": "Tue, 21 Feb 2023 21:26:01 GMT",
        "Server": [
          "Windows-Azure-Blob/1.0",
          "Microsoft-HTTPAPI/2.0"
        ],
>>>>>>> ce9edaa6
        "Transfer-Encoding": "chunked",
        "Vary": "Accept-Encoding",
        "x-aml-cluster": "vienna-eastus2-02",
        "X-Content-Type-Options": "nosniff",
        "x-ms-response-type": "standard",
        "x-request-time": "0.053"
      },
      "ResponseBody": {
        "snapshotType": "LocalFiles",
        "id": "9b43efc6-3388-4585-99dc-71aea82a739c",
        "root": {
          "name": "",
          "hash": null,
          "type": "Directory",
          "timestamp": "0001-01-01T00:00:00\u002B00:00",
          "sasUrl": null,
          "absoluteUrl": null,
          "sizeBytes": 0,
          "sizeSet": false,
          "children": {
            "COMPONENT_PLACEHOLDER": {
              "name": "COMPONENT_PLACEHOLDER",
              "hash": "2FF0E74A91489FE8DA41673EB1441D73",
              "type": "File",
              "timestamp": "0001-01-01T00:00:00\u002B00:00",
              "sasUrl": null,
              "absoluteUrl": null,
              "sizeBytes": 35,
              "sizeSet": true,
              "children": {}
            }
          }
        },
        "tags": {},
        "properties": {
          "hash_sha256": "d3c05b496c685e7e5a204e3cebc689086bd0f622c2975d8090c18968739a464a",
          "hash_version": "202208",
          "azureml.codeUri": "https://saveorz2izv2bas.blob.core.windows.net:443/2d1e66ae-8-4d828c93-7c8f-558b-b99d-d21850cf37d9/"
        },
        "description": null,
        "name": "e7a3f40e-eb47-4499-9b80-1e5d911878f8",
        "version": "1",
        "createdBy": {
          "userObjectId": "b3a957de-450c-4ca7-b2aa-88dd98c87fef",
          "userPuId": "10037FFEAD05DD5D",
          "userIdp": null,
          "userAltSecId": null,
          "userIss": "https://sts.windows.net/72f988bf-86f1-41af-91ab-2d7cd011db47/",
          "userTenantId": "72f988bf-86f1-41af-91ab-2d7cd011db47",
          "userName": "Diondra Peck",
          "upn": null
        },
        "createdTime": "2023-02-23T02:16:10.3151666\u002B00:00",
        "modifiedBy": {
          "userObjectId": "b3a957de-450c-4ca7-b2aa-88dd98c87fef",
          "userPuId": "10037FFEAD05DD5D",
          "userIdp": null,
          "userAltSecId": null,
          "userIss": "https://sts.windows.net/72f988bf-86f1-41af-91ab-2d7cd011db47/",
          "userTenantId": "72f988bf-86f1-41af-91ab-2d7cd011db47",
          "userName": "Diondra Peck",
          "upn": null
        },
        "modifiedTime": "2023-02-23T02:16:10.3151666\u002B00:00",
        "gitRepositoryCommit": null,
        "uri": "https://saveorz2izv2bas.blob.core.windows.net:443/2d1e66ae-8-4d828c93-7c8f-558b-b99d-d21850cf37d9/",
        "contentHash": "d3c05b496c685e7e5a204e3cebc689086bd0f622c2975d8090c18968739a464a",
        "hashVersion": "202208",
        "provisioningState": "Succeeded"
      }
    },
    {
<<<<<<< HEAD
      "RequestUri": "https://management.azure.com/subscriptions/00000000-0000-0000-0000-000000000/resourceGroups/00000/providers/Microsoft.MachineLearningServices/workspaces/00000/codes/e7a3f40e-eb47-4499-9b80-1e5d911878f8/versions/1?api-version=2022-05-01",
      "RequestMethod": "GET",
=======
      "RequestUri": "https://management.azure.com/subscriptions/00000000-0000-0000-0000-000000000/resourceGroups/00000/providers/Microsoft.MachineLearningServices/workspaces/00000/codes/c4b5a984-a0c9-4622-a5cf-f22114f04941/versions/1?api-version=2022-05-01",
      "RequestMethod": "PUT",
>>>>>>> ce9edaa6
      "RequestHeaders": {
        "Accept": "application/json",
        "Accept-Encoding": "gzip, deflate",
        "Connection": "keep-alive",
<<<<<<< HEAD
        "User-Agent": "azure-ai-ml/1.5.0 azsdk-python-mgmt-machinelearningservices/0.1.0 Python/3.7.9 (Windows-10-10.0.22621-SP0)"
=======
        "Content-Length": "288",
        "Content-Type": "application/json",
        "User-Agent": "azure-ai-ml/1.5.0 azsdk-python-mgmt-machinelearningservices/0.1.0 Python/3.10.6 (Linux-5.15.79.1-microsoft-standard-WSL2-x86_64-with-glibc2.35)"
      },
      "RequestBody": {
        "properties": {
          "properties": {
            "hash_sha256": "0000000000000",
            "hash_version": "0000000000000"
          },
          "isAnonymous": true,
          "isArchived": false,
          "codeUri": "https://samcw32zcnpjldw.blob.core.windows.net/azureml-blobstore-3bd2018e-4b43-401e-ad49-85df181c9e0a/LocalUpload/00000000000000000000000000000000"
        }
>>>>>>> ce9edaa6
      },
      "RequestBody": null,
      "StatusCode": 200,
      "ResponseHeaders": {
        "Cache-Control": "no-cache",
        "Content-Encoding": "gzip",
        "Content-Type": "application/json; charset=utf-8",
<<<<<<< HEAD
        "Date": "Thu, 23 Feb 2023 18:11:40 GMT",
        "Expires": "-1",
        "Pragma": "no-cache",
        "Request-Context": "appId=cid-v1:2d2e8e63-272e-4b3c-8598-4ee570a0e70d",
        "Server-Timing": "traceparent;desc=\u002200-437b6000f5a5f23f4035a40a55566393-684c68b73d79b86d-01\u0022",
=======
        "Date": "Tue, 21 Feb 2023 21:26:05 GMT",
        "Expires": "-1",
        "Pragma": "no-cache",
        "Request-Context": "appId=cid-v1:2d2e8e63-272e-4b3c-8598-4ee570a0e70d",
        "Server-Timing": "traceparent;desc=\u002200-466a9daf365dc8a721ccbe4015630093-40dbce754cfc79e0-01\u0022",
>>>>>>> ce9edaa6
        "Strict-Transport-Security": "max-age=31536000; includeSubDomains",
        "Transfer-Encoding": "chunked",
        "Vary": [
          "Accept-Encoding",
          "Accept-Encoding"
        ],
<<<<<<< HEAD
        "x-aml-cluster": "vienna-eastus2-02",
        "X-Content-Type-Options": "nosniff",
        "x-ms-correlation-request-id": "21ab9850-f83f-46ba-897a-c3e85d3587b5",
        "x-ms-ratelimit-remaining-subscription-reads": "11995",
        "x-ms-response-type": "standard",
        "x-ms-routing-request-id": "WESTUS2:20230223T181140Z:21ab9850-f83f-46ba-897a-c3e85d3587b5",
        "x-request-time": "0.075"
      },
      "ResponseBody": {
        "id": "/subscriptions/00000000-0000-0000-0000-000000000/resourceGroups/00000/providers/Microsoft.MachineLearningServices/workspaces/00000/codes/e7a3f40e-eb47-4499-9b80-1e5d911878f8/versions/1",
=======
        "x-aml-cluster": "vienna-eastus-02",
        "X-Content-Type-Options": "nosniff",
        "x-ms-correlation-request-id": "b65bbe19-8f60-4c19-a7bb-1dad97823717",
        "x-ms-ratelimit-remaining-subscription-writes": "1199",
        "x-ms-response-type": "standard",
        "x-ms-routing-request-id": "CANADACENTRAL:20230221T212605Z:b65bbe19-8f60-4c19-a7bb-1dad97823717",
        "x-request-time": "0.191"
      },
      "ResponseBody": {
        "id": "/subscriptions/00000000-0000-0000-0000-000000000/resourceGroups/00000/providers/Microsoft.MachineLearningServices/workspaces/00000/codes/c4b5a984-a0c9-4622-a5cf-f22114f04941/versions/1",
>>>>>>> ce9edaa6
        "name": "1",
        "type": "Microsoft.MachineLearningServices/workspaces/codes/versions",
        "properties": {
          "description": null,
          "tags": {},
          "properties": {
            "hash_sha256": "0000000000000",
            "hash_version": "0000000000000"
          },
          "isArchived": false,
          "isAnonymous": false,
<<<<<<< HEAD
          "codeUri": "https://saveorz2izv2bas.blob.core.windows.net:443/2d1e66ae-8-4d828c93-7c8f-558b-b99d-d21850cf37d9/"
        },
        "systemData": {
          "createdAt": "2023-02-23T02:16:10.3151666\u002B00:00",
          "createdBy": "Diondra Peck",
          "createdByType": "User",
          "lastModifiedAt": "2023-02-23T02:16:10.3151666\u002B00:00",
          "lastModifiedBy": "Diondra Peck",
=======
          "codeUri": "https://samcw32zcnpjldw.blob.core.windows.net/azureml-blobstore-3bd2018e-4b43-401e-ad49-85df181c9e0a/LocalUpload/00000000000000000000000000000000"
        },
        "systemData": {
          "createdAt": "2023-02-18T09:30:23.7478116\u002B00:00",
          "createdBy": "Firstname Lastname",
          "createdByType": "User",
          "lastModifiedAt": "2023-02-21T21:26:05.7232114\u002B00:00",
          "lastModifiedBy": "Firstname Lastname",
>>>>>>> ce9edaa6
          "lastModifiedByType": "User"
        }
      }
    },
    {
<<<<<<< HEAD
      "RequestUri": "https://management.azure.com/subscriptions/00000000-0000-0000-0000-000000000/resourceGroups/00000/providers/Microsoft.MachineLearningServices/workspaces/00000/codes/e7a3f40e-eb47-4499-9b80-1e5d911878f8/versions/1?api-version=2022-05-01",
      "RequestMethod": "GET",
=======
      "RequestUri": "https://management.azure.com/subscriptions/00000000-0000-0000-0000-000000000/resourceGroups/00000/providers/Microsoft.MachineLearningServices/workspaces/00000/codes/c4b5a984-a0c9-4622-a5cf-f22114f04941/versions/1?api-version=2022-05-01",
      "RequestMethod": "PUT",
>>>>>>> ce9edaa6
      "RequestHeaders": {
        "Accept": "application/json",
        "Accept-Encoding": "gzip, deflate",
        "Connection": "keep-alive",
<<<<<<< HEAD
        "User-Agent": "azure-ai-ml/1.5.0 azsdk-python-mgmt-machinelearningservices/0.1.0 Python/3.7.9 (Windows-10-10.0.22621-SP0)"
=======
        "Content-Length": "288",
        "Content-Type": "application/json",
        "User-Agent": "azure-ai-ml/1.5.0 azsdk-python-mgmt-machinelearningservices/0.1.0 Python/3.10.6 (Linux-5.15.79.1-microsoft-standard-WSL2-x86_64-with-glibc2.35)"
      },
      "RequestBody": {
        "properties": {
          "properties": {
            "hash_sha256": "0000000000000",
            "hash_version": "0000000000000"
          },
          "isAnonymous": true,
          "isArchived": false,
          "codeUri": "https://samcw32zcnpjldw.blob.core.windows.net/azureml-blobstore-3bd2018e-4b43-401e-ad49-85df181c9e0a/LocalUpload/00000000000000000000000000000000"
        }
>>>>>>> ce9edaa6
      },
      "RequestBody": null,
      "StatusCode": 200,
      "ResponseHeaders": {
        "Cache-Control": "no-cache",
        "Content-Encoding": "gzip",
        "Content-Type": "application/json; charset=utf-8",
<<<<<<< HEAD
        "Date": "Thu, 23 Feb 2023 18:11:40 GMT",
        "Expires": "-1",
        "Pragma": "no-cache",
        "Request-Context": "appId=cid-v1:2d2e8e63-272e-4b3c-8598-4ee570a0e70d",
        "Server-Timing": "traceparent;desc=\u002200-b21d6b4fdd6797f68f0d6af90edbe747-8cb36b1adee38c7f-01\u0022",
=======
        "Date": "Tue, 21 Feb 2023 21:26:05 GMT",
        "Expires": "-1",
        "Pragma": "no-cache",
        "Request-Context": "appId=cid-v1:2d2e8e63-272e-4b3c-8598-4ee570a0e70d",
        "Server-Timing": "traceparent;desc=\u002200-9376bd025e9d51407f06b848dd5700c4-7bf70d2cad1ad568-01\u0022",
>>>>>>> ce9edaa6
        "Strict-Transport-Security": "max-age=31536000; includeSubDomains",
        "Transfer-Encoding": "chunked",
        "Vary": [
          "Accept-Encoding",
          "Accept-Encoding"
        ],
<<<<<<< HEAD
        "x-aml-cluster": "vienna-eastus2-01",
        "X-Content-Type-Options": "nosniff",
        "x-ms-correlation-request-id": "c5ae5dbe-39f2-4cb5-b301-2a40709f86f6",
        "x-ms-ratelimit-remaining-subscription-reads": "11999",
        "x-ms-response-type": "standard",
        "x-ms-routing-request-id": "WESTUS2:20230223T181141Z:c5ae5dbe-39f2-4cb5-b301-2a40709f86f6",
        "x-request-time": "0.105"
      },
      "ResponseBody": {
        "id": "/subscriptions/00000000-0000-0000-0000-000000000/resourceGroups/00000/providers/Microsoft.MachineLearningServices/workspaces/00000/codes/e7a3f40e-eb47-4499-9b80-1e5d911878f8/versions/1",
=======
        "x-aml-cluster": "vienna-eastus-02",
        "X-Content-Type-Options": "nosniff",
        "x-ms-correlation-request-id": "472bf993-b95d-4055-ac75-0bbab51ea9fa",
        "x-ms-ratelimit-remaining-subscription-writes": "1167",
        "x-ms-response-type": "standard",
        "x-ms-routing-request-id": "CANADACENTRAL:20230221T212606Z:472bf993-b95d-4055-ac75-0bbab51ea9fa",
        "x-request-time": "0.135"
      },
      "ResponseBody": {
        "id": "/subscriptions/00000000-0000-0000-0000-000000000/resourceGroups/00000/providers/Microsoft.MachineLearningServices/workspaces/00000/codes/c4b5a984-a0c9-4622-a5cf-f22114f04941/versions/1",
>>>>>>> ce9edaa6
        "name": "1",
        "type": "Microsoft.MachineLearningServices/workspaces/codes/versions",
        "properties": {
          "description": null,
          "tags": {},
          "properties": {
            "hash_sha256": "0000000000000",
            "hash_version": "0000000000000"
          },
          "isArchived": false,
          "isAnonymous": false,
<<<<<<< HEAD
          "codeUri": "https://saveorz2izv2bas.blob.core.windows.net:443/2d1e66ae-8-4d828c93-7c8f-558b-b99d-d21850cf37d9/"
        },
        "systemData": {
          "createdAt": "2023-02-23T02:16:10.3151666\u002B00:00",
          "createdBy": "Diondra Peck",
          "createdByType": "User",
          "lastModifiedAt": "2023-02-23T02:16:10.3151666\u002B00:00",
          "lastModifiedBy": "Diondra Peck",
=======
          "codeUri": "https://samcw32zcnpjldw.blob.core.windows.net/azureml-blobstore-3bd2018e-4b43-401e-ad49-85df181c9e0a/LocalUpload/00000000000000000000000000000000"
        },
        "systemData": {
          "createdAt": "2023-02-18T09:30:23.7478116\u002B00:00",
          "createdBy": "Firstname Lastname",
          "createdByType": "User",
          "lastModifiedAt": "2023-02-21T21:26:05.8338908\u002B00:00",
          "lastModifiedBy": "Firstname Lastname",
>>>>>>> ce9edaa6
          "lastModifiedByType": "User"
        }
      }
    },
    {
<<<<<<< HEAD
      "RequestUri": "https://management.azure.com/subscriptions/00000000-0000-0000-0000-000000000/resourceGroups/00000/providers/Microsoft.MachineLearningServices/workspaces/00000/components/azureml_anonymous/versions/0b35a8f7-cee5-d105-0ea9-5575c8ab619b?api-version=2022-10-01",
=======
      "RequestUri": "https://management.azure.com/subscriptions/00000000-0000-0000-0000-000000000/resourceGroups/00000/providers/Microsoft.MachineLearningServices/workspaces/00000/components/azureml_anonymous/versions/c69b468f-5cf3-2edb-680e-f382769c983d?api-version=2022-10-01",
>>>>>>> ce9edaa6
      "RequestMethod": "PUT",
      "RequestHeaders": {
        "Accept": "application/json",
        "Accept-Encoding": "gzip, deflate",
        "Connection": "keep-alive",
        "Content-Length": "1280",
        "Content-Type": "application/json",
<<<<<<< HEAD
        "User-Agent": "azure-ai-ml/1.5.0 azsdk-python-mgmt-machinelearningservices/0.1.0 Python/3.7.9 (Windows-10-10.0.22621-SP0)"
=======
        "User-Agent": "azure-ai-ml/1.5.0 azsdk-python-mgmt-machinelearningservices/0.1.0 Python/3.10.6 (Linux-5.15.79.1-microsoft-standard-WSL2-x86_64-with-glibc2.35)"
>>>>>>> ce9edaa6
      },
      "RequestBody": {
        "properties": {
          "description": "This is the basic command component",
          "properties": {},
          "tags": {
            "tag": "tagvalue",
            "owner": "sdkteam"
          },
          "isAnonymous": true,
          "isArchived": false,
          "componentSpec": {
            "command": "echo Hello World \u0026 echo $[[${{inputs.component_in_number}}]] \u0026 echo ${{inputs.component_in_path}} \u0026 echo ${{outputs.component_out_path}} \u003E ${{outputs.component_out_path}}/component_in_number",
<<<<<<< HEAD
            "code": "azureml:/subscriptions/00000000-0000-0000-0000-000000000/resourceGroups/00000/providers/Microsoft.MachineLearningServices/workspaces/00000/codes/e7a3f40e-eb47-4499-9b80-1e5d911878f8/versions/1",
            "environment": "azureml:AzureML-sklearn-0.24-ubuntu18.04-py37-cpu:1",
=======
            "code": "azureml:/subscriptions/00000000-0000-0000-0000-000000000/resourceGroups/00000/providers/Microsoft.MachineLearningServices/workspaces/00000/codes/c4b5a984-a0c9-4622-a5cf-f22114f04941/versions/1",
            "environment": "azureml:AzureML-sklearn-1.0-ubuntu20.04-py38-cpu:33",
>>>>>>> ce9edaa6
            "name": "node_to_link",
            "description": "This is the basic command component",
            "tags": {
              "tag": "tagvalue",
              "owner": "sdkteam"
            },
            "version": "0.0.1",
            "$schema": "https://azuremlschemas.azureedge.net/development/commandComponent.schema.json",
            "display_name": "CommandComponentBasic",
            "is_deterministic": true,
            "inputs": {
              "component_in_number": {
                "type": "number",
                "optional": true,
                "default": "10.99",
                "description": "A number"
              },
              "component_in_path": {
                "type": "uri_folder",
                "description": "A path"
              }
            },
            "outputs": {
              "component_out_path": {
                "type": "uri_folder"
              }
            },
            "type": "command",
            "_source": "YAML.COMPONENT"
          }
        }
      },
      "StatusCode": 201,
      "ResponseHeaders": {
        "Cache-Control": "no-cache",
<<<<<<< HEAD
        "Content-Length": "2268",
        "Content-Type": "application/json; charset=utf-8",
        "Date": "Thu, 23 Feb 2023 18:11:41 GMT",
        "Expires": "-1",
        "Location": "https://management.azure.com/subscriptions/00000000-0000-0000-0000-000000000/resourceGroups/00000/providers/Microsoft.MachineLearningServices/workspaces/00000/components/azureml_anonymous/versions/0b35a8f7-cee5-d105-0ea9-5575c8ab619b?api-version=2022-10-01",
        "Pragma": "no-cache",
        "Request-Context": "appId=cid-v1:2d2e8e63-272e-4b3c-8598-4ee570a0e70d",
        "Server-Timing": "traceparent;desc=\u002200-e2dab3f45991226193a3bf530cfd0f6b-17c12728c85ca97c-01\u0022",
        "Strict-Transport-Security": "max-age=31536000; includeSubDomains",
        "x-aml-cluster": "vienna-eastus2-02",
        "X-Content-Type-Options": "nosniff",
        "x-ms-correlation-request-id": "de16718a-51b6-4fd3-aff6-6dcf7261f92b",
        "x-ms-ratelimit-remaining-subscription-writes": "1199",
        "x-ms-response-type": "standard",
        "x-ms-routing-request-id": "WESTUS2:20230223T181141Z:de16718a-51b6-4fd3-aff6-6dcf7261f92b",
        "x-request-time": "0.566"
      },
      "ResponseBody": {
        "id": "/subscriptions/00000000-0000-0000-0000-000000000/resourceGroups/00000/providers/Microsoft.MachineLearningServices/workspaces/00000/components/azureml_anonymous/versions/45902f90-ae3f-4186-97c1-4f5b8ba7b7d9",
        "name": "45902f90-ae3f-4186-97c1-4f5b8ba7b7d9",
=======
        "Content-Length": "1831",
        "Content-Type": "application/json; charset=utf-8",
        "Date": "Tue, 21 Feb 2023 21:26:06 GMT",
        "Expires": "-1",
        "Location": "https://management.azure.com/subscriptions/00000000-0000-0000-0000-000000000/resourceGroups/00000/providers/Microsoft.MachineLearningServices/workspaces/00000/components/azureml_anonymous/versions/c69b468f-5cf3-2edb-680e-f382769c983d?api-version=2022-10-01",
        "Pragma": "no-cache",
        "Request-Context": "appId=cid-v1:2d2e8e63-272e-4b3c-8598-4ee570a0e70d",
        "Server-Timing": "traceparent;desc=\u002200-b6ea6af7963f421a9773b93a277318f2-4ac29da63f2d4789-01\u0022",
        "Strict-Transport-Security": "max-age=31536000; includeSubDomains",
        "x-aml-cluster": "vienna-eastus-02",
        "X-Content-Type-Options": "nosniff",
        "x-ms-correlation-request-id": "1c4e89c2-3277-4f1b-a2eb-5821a8a688fa",
        "x-ms-ratelimit-remaining-subscription-writes": "1166",
        "x-ms-response-type": "standard",
        "x-ms-routing-request-id": "CANADACENTRAL:20230221T212606Z:1c4e89c2-3277-4f1b-a2eb-5821a8a688fa",
        "x-request-time": "0.582"
      },
      "ResponseBody": {
        "id": "/subscriptions/00000000-0000-0000-0000-000000000/resourceGroups/00000/providers/Microsoft.MachineLearningServices/workspaces/00000/components/azureml_anonymous/versions/4035d17d-66ec-404c-bf2b-f52cfafb3453",
        "name": "4035d17d-66ec-404c-bf2b-f52cfafb3453",
>>>>>>> ce9edaa6
        "type": "Microsoft.MachineLearningServices/workspaces/components/versions",
        "properties": {
          "description": null,
          "tags": {
            "tag": "tagvalue",
            "owner": "sdkteam"
          },
          "properties": {},
          "isArchived": false,
          "isAnonymous": true,
          "componentSpec": {
            "name": "node_to_link",
            "version": "0.0.1",
            "display_name": "CommandComponentBasic",
            "is_deterministic": "True",
            "type": "command",
            "description": "This is the basic command component",
            "tags": {
              "tag": "tagvalue",
              "owner": "sdkteam"
            },
            "inputs": {
              "component_in_path": {
                "type": "uri_folder",
                "optional": "False",
                "description": "A path"
              },
              "component_in_number": {
                "type": "number",
                "optional": "True",
                "default": "10.99",
                "description": "A number"
              }
            },
            "outputs": {
              "component_out_path": {
                "type": "uri_folder"
              }
            },
<<<<<<< HEAD
            "code": "azureml:/subscriptions/00000000-0000-0000-0000-000000000/resourceGroups/00000/providers/Microsoft.MachineLearningServices/workspaces/00000/codes/e7a3f40e-eb47-4499-9b80-1e5d911878f8/versions/1",
            "environment": "azureml://registries/azureml/environments/AzureML-sklearn-0.24-ubuntu18.04-py37-cpu/versions/1",
=======
            "code": "azureml:/subscriptions/00000000-0000-0000-0000-000000000/resourceGroups/00000/providers/Microsoft.MachineLearningServices/workspaces/00000/codes/c4b5a984-a0c9-4622-a5cf-f22114f04941/versions/1",
            "environment": "azureml://registries/azureml/environments/AzureML-sklearn-1.0-ubuntu20.04-py38-cpu/versions/33",
>>>>>>> ce9edaa6
            "resources": {
              "instance_count": "1"
            },
            "command": "echo Hello World \u0026 echo $[[${{inputs.component_in_number}}]] \u0026 echo ${{inputs.component_in_path}} \u0026 echo ${{outputs.component_out_path}} \u003E ${{outputs.component_out_path}}/component_in_number",
            "$schema": "https://azuremlschemas.azureedge.net/development/commandComponent.schema.json"
          }
        },
        "systemData": {
<<<<<<< HEAD
          "createdAt": "2023-02-23T18:11:41.4672094\u002B00:00",
          "createdBy": "Diondra Peck",
          "createdByType": "User",
          "lastModifiedAt": "2023-02-23T18:11:41.4672094\u002B00:00",
          "lastModifiedBy": "Diondra Peck",
=======
          "createdAt": "2023-02-18T09:31:52.976559\u002B00:00",
          "createdBy": "Firstname Lastname",
          "createdByType": "User",
          "lastModifiedAt": "2023-02-18T09:31:53.0688368\u002B00:00",
          "lastModifiedBy": "Firstname Lastname",
>>>>>>> ce9edaa6
          "lastModifiedByType": "User"
        }
      }
    },
    {
<<<<<<< HEAD
      "RequestUri": "https://management.azure.com/subscriptions/00000000-0000-0000-0000-000000000/resourceGroups/00000/providers/Microsoft.MachineLearningServices/workspaces/00000/components/azureml_anonymous/versions/16600f97-58d7-a092-3f81-d7563ea849b6?api-version=2022-10-01",
=======
      "RequestUri": "https://management.azure.com/subscriptions/00000000-0000-0000-0000-000000000/resourceGroups/00000/providers/Microsoft.MachineLearningServices/workspaces/00000/components/azureml_anonymous/versions/aa6848b5-1994-a3a4-7c39-1a9bae540bbc?api-version=2022-10-01",
>>>>>>> ce9edaa6
      "RequestMethod": "PUT",
      "RequestHeaders": {
        "Accept": "application/json",
        "Accept-Encoding": "gzip, deflate",
        "Connection": "keep-alive",
        "Content-Length": "1267",
        "Content-Type": "application/json",
<<<<<<< HEAD
        "User-Agent": "azure-ai-ml/1.5.0 azsdk-python-mgmt-machinelearningservices/0.1.0 Python/3.7.9 (Windows-10-10.0.22621-SP0)"
=======
        "User-Agent": "azure-ai-ml/1.5.0 azsdk-python-mgmt-machinelearningservices/0.1.0 Python/3.10.6 (Linux-5.15.79.1-microsoft-standard-WSL2-x86_64-with-glibc2.35)"
>>>>>>> ce9edaa6
      },
      "RequestBody": {
        "properties": {
          "description": "This is the basic command component",
          "properties": {},
          "tags": {
            "tag": "tagvalue",
            "owner": "sdkteam"
          },
          "isAnonymous": true,
          "isArchived": false,
          "componentSpec": {
            "command": "echo Hello World \u0026 echo $[[${{inputs.component_in_number}}]] \u0026 echo ${{inputs.component_in_path}} \u0026 echo ${{outputs.component_out_path}} \u003E ${{outputs.component_out_path}}/component_in_number",
<<<<<<< HEAD
            "code": "azureml:/subscriptions/00000000-0000-0000-0000-000000000/resourceGroups/00000/providers/Microsoft.MachineLearningServices/workspaces/00000/codes/e7a3f40e-eb47-4499-9b80-1e5d911878f8/versions/1",
            "environment": "azureml:AzureML-sklearn-0.24-ubuntu18.04-py37-cpu:1",
=======
            "code": "azureml:/subscriptions/00000000-0000-0000-0000-000000000/resourceGroups/00000/providers/Microsoft.MachineLearningServices/workspaces/00000/codes/c4b5a984-a0c9-4622-a5cf-f22114f04941/versions/1",
            "environment": "azureml:AzureML-sklearn-1.0-ubuntu20.04-py38-cpu:33",
>>>>>>> ce9edaa6
            "name": "microsoftsamples_command_component_basic",
            "description": "This is the basic command component",
            "tags": {
              "tag": "tagvalue",
              "owner": "sdkteam"
            },
            "version": "0.0.1",
            "$schema": "https://azuremlschemas.azureedge.net/development/commandComponent.schema.json",
            "is_deterministic": true,
            "inputs": {
              "component_in_number": {
                "type": "number",
                "optional": true,
                "default": "10.99",
                "description": "A number"
              },
              "component_in_path": {
                "type": "uri_folder",
                "description": "A path"
              }
            },
            "outputs": {
              "component_out_path": {
                "type": "uri_folder"
              }
            },
            "type": "command",
            "_source": "YAML.COMPONENT"
          }
        }
      },
      "StatusCode": 201,
      "ResponseHeaders": {
        "Cache-Control": "no-cache",
<<<<<<< HEAD
        "Content-Length": "2249",
        "Content-Type": "application/json; charset=utf-8",
        "Date": "Thu, 23 Feb 2023 18:11:41 GMT",
        "Expires": "-1",
        "Location": "https://management.azure.com/subscriptions/00000000-0000-0000-0000-000000000/resourceGroups/00000/providers/Microsoft.MachineLearningServices/workspaces/00000/components/azureml_anonymous/versions/16600f97-58d7-a092-3f81-d7563ea849b6?api-version=2022-10-01",
        "Pragma": "no-cache",
        "Request-Context": "appId=cid-v1:2d2e8e63-272e-4b3c-8598-4ee570a0e70d",
        "Server-Timing": "traceparent;desc=\u002200-014d3c68fd1914da69c96a1ae3fa954f-f7366fa30e99fea8-01\u0022",
        "Strict-Transport-Security": "max-age=31536000; includeSubDomains",
        "x-aml-cluster": "vienna-eastus2-01",
        "X-Content-Type-Options": "nosniff",
        "x-ms-correlation-request-id": "f4e1cd65-2590-4710-a307-43a811dc1fcc",
        "x-ms-ratelimit-remaining-subscription-writes": "1199",
        "x-ms-response-type": "standard",
        "x-ms-routing-request-id": "WESTUS2:20230223T181142Z:f4e1cd65-2590-4710-a307-43a811dc1fcc",
        "x-request-time": "0.710"
      },
      "ResponseBody": {
        "id": "/subscriptions/00000000-0000-0000-0000-000000000/resourceGroups/00000/providers/Microsoft.MachineLearningServices/workspaces/00000/components/azureml_anonymous/versions/175176ed-1502-4a26-9b88-d6f11d2d2f50",
        "name": "175176ed-1502-4a26-9b88-d6f11d2d2f50",
=======
        "Content-Length": "1821",
        "Content-Type": "application/json; charset=utf-8",
        "Date": "Tue, 21 Feb 2023 21:26:06 GMT",
        "Expires": "-1",
        "Location": "https://management.azure.com/subscriptions/00000000-0000-0000-0000-000000000/resourceGroups/00000/providers/Microsoft.MachineLearningServices/workspaces/00000/components/azureml_anonymous/versions/aa6848b5-1994-a3a4-7c39-1a9bae540bbc?api-version=2022-10-01",
        "Pragma": "no-cache",
        "Request-Context": "appId=cid-v1:2d2e8e63-272e-4b3c-8598-4ee570a0e70d",
        "Server-Timing": "traceparent;desc=\u002200-0de5452bbe27945c0ccfb810153ede41-a1e9b3ed45fae0ff-01\u0022",
        "Strict-Transport-Security": "max-age=31536000; includeSubDomains",
        "x-aml-cluster": "vienna-eastus-02",
        "X-Content-Type-Options": "nosniff",
        "x-ms-correlation-request-id": "12f61874-2cc9-4011-8d60-0db17d0f99e7",
        "x-ms-ratelimit-remaining-subscription-writes": "1198",
        "x-ms-response-type": "standard",
        "x-ms-routing-request-id": "CANADACENTRAL:20230221T212607Z:12f61874-2cc9-4011-8d60-0db17d0f99e7",
        "x-request-time": "0.517"
      },
      "ResponseBody": {
        "id": "/subscriptions/00000000-0000-0000-0000-000000000/resourceGroups/00000/providers/Microsoft.MachineLearningServices/workspaces/00000/components/azureml_anonymous/versions/3cf974cd-839c-48b8-99b7-02d7d687fc7f",
        "name": "3cf974cd-839c-48b8-99b7-02d7d687fc7f",
>>>>>>> ce9edaa6
        "type": "Microsoft.MachineLearningServices/workspaces/components/versions",
        "properties": {
          "description": null,
          "tags": {
            "tag": "tagvalue",
            "owner": "sdkteam"
          },
          "properties": {},
          "isArchived": false,
          "isAnonymous": true,
          "componentSpec": {
            "name": "microsoftsamples_command_component_basic",
            "version": "0.0.1",
            "is_deterministic": "True",
            "type": "command",
            "description": "This is the basic command component",
            "tags": {
              "tag": "tagvalue",
              "owner": "sdkteam"
            },
            "inputs": {
              "component_in_path": {
                "type": "uri_folder",
                "optional": "False",
                "description": "A path"
              },
              "component_in_number": {
                "type": "number",
                "optional": "True",
                "default": "10.99",
                "description": "A number"
              }
            },
            "outputs": {
              "component_out_path": {
                "type": "uri_folder"
              }
            },
<<<<<<< HEAD
            "code": "azureml:/subscriptions/00000000-0000-0000-0000-000000000/resourceGroups/00000/providers/Microsoft.MachineLearningServices/workspaces/00000/codes/e7a3f40e-eb47-4499-9b80-1e5d911878f8/versions/1",
            "environment": "azureml://registries/azureml/environments/AzureML-sklearn-0.24-ubuntu18.04-py37-cpu/versions/1",
=======
            "code": "azureml:/subscriptions/00000000-0000-0000-0000-000000000/resourceGroups/00000/providers/Microsoft.MachineLearningServices/workspaces/00000/codes/c4b5a984-a0c9-4622-a5cf-f22114f04941/versions/1",
            "environment": "azureml://registries/azureml/environments/AzureML-sklearn-1.0-ubuntu20.04-py38-cpu/versions/33",
>>>>>>> ce9edaa6
            "resources": {
              "instance_count": "1"
            },
            "command": "echo Hello World \u0026 echo $[[${{inputs.component_in_number}}]] \u0026 echo ${{inputs.component_in_path}} \u0026 echo ${{outputs.component_out_path}} \u003E ${{outputs.component_out_path}}/component_in_number",
            "$schema": "https://azuremlschemas.azureedge.net/development/commandComponent.schema.json"
          }
        },
        "systemData": {
<<<<<<< HEAD
          "createdAt": "2023-02-23T18:11:42.1849304\u002B00:00",
          "createdBy": "Diondra Peck",
          "createdByType": "User",
          "lastModifiedAt": "2023-02-23T18:11:42.1849304\u002B00:00",
          "lastModifiedBy": "Diondra Peck",
=======
          "createdAt": "2023-02-18T09:31:52.8576015\u002B00:00",
          "createdBy": "Firstname Lastname",
          "createdByType": "User",
          "lastModifiedAt": "2023-02-18T09:31:52.9693165\u002B00:00",
          "lastModifiedBy": "Firstname Lastname",
>>>>>>> ce9edaa6
          "lastModifiedByType": "User"
        }
      }
    },
    {
      "RequestUri": "https://management.azure.com/subscriptions/00000000-0000-0000-0000-000000000/resourceGroups/00000/providers/Microsoft.MachineLearningServices/workspaces/00000/jobs/000000000000000000000?api-version=2022-12-01-preview",
      "RequestMethod": "PUT",
      "RequestHeaders": {
        "Accept": "application/json",
        "Accept-Encoding": "gzip, deflate",
        "Connection": "keep-alive",
        "Content-Length": "4109",
        "Content-Type": "application/json",
<<<<<<< HEAD
        "User-Agent": "azure-ai-ml/1.5.0 azsdk-python-mgmt-machinelearningservices/0.1.0 Python/3.7.9 (Windows-10-10.0.22621-SP0)"
=======
        "User-Agent": "azure-ai-ml/1.5.0 azsdk-python-mgmt-machinelearningservices/0.1.0 Python/3.10.6 (Linux-5.15.79.1-microsoft-standard-WSL2-x86_64-with-glibc2.35)"
>>>>>>> ce9edaa6
      },
      "RequestBody": {
        "properties": {
          "properties": {},
          "tags": {},
          "displayName": "train_with_sweep_in_pipeline",
          "experimentName": "azure-ai-ml",
          "isArchived": false,
          "jobType": "Pipeline",
          "inputs": {
            "primary_metric": {
              "jobInputType": "literal",
              "value": "accuracy"
            },
            "max_total_trials": {
              "jobInputType": "literal",
              "value": "100"
            },
            "raw_data": {
              "uri": "https://dprepdata.blob.core.windows.net/demo/Titanic.csv",
              "jobInputType": "uri_file"
            }
          },
          "jobs": {
            "sweep_job1": {
              "limits": {
                "max_total_trials": 10
              },
              "sampling_algorithm": "random",
              "objective": {
                "goal": "maximize",
                "primary_metric": "AUC"
              },
              "search_space": {
                "component_in_number": {
                  "values": [
                    2,
                    3,
                    4,
                    5
                  ],
                  "type": "choice"
                }
              },
              "name": "sweep_job1",
              "type": "sweep",
              "computeId": "/subscriptions/00000000-0000-0000-0000-000000000/resourceGroups/00000/providers/Microsoft.MachineLearningServices/workspaces/00000/computes/gpu-cluster",
              "inputs": {
                "component_in_path": {
                  "job_input_type": "literal",
                  "value": "${{parent.inputs.raw_data}}"
                }
              },
              "outputs": {
                "component_out_path": {
                  "value": "${{parent.outputs.pipeline_job_best_model1}}",
                  "type": "literal"
                }
              },
              "_source": "YAML.COMPONENT",
              "trial": {
<<<<<<< HEAD
                "componentId": "/subscriptions/00000000-0000-0000-0000-000000000/resourceGroups/00000/providers/Microsoft.MachineLearningServices/workspaces/00000/components/azureml_anonymous/versions/175176ed-1502-4a26-9b88-d6f11d2d2f50"
=======
                "componentId": "/subscriptions/00000000-0000-0000-0000-000000000/resourceGroups/00000/providers/Microsoft.MachineLearningServices/workspaces/00000/components/azureml_anonymous/versions/3cf974cd-839c-48b8-99b7-02d7d687fc7f"
>>>>>>> ce9edaa6
              }
            },
            "sweep_job2": {
              "limits": {
                "max_total_trials": 10
              },
              "sampling_algorithm": "random",
              "objective": {
                "goal": "minimize",
                "primary_metric": "AUC"
              },
              "search_space": {
                "component_in_number": {
                  "values": [
                    2,
                    3,
                    4,
                    5
                  ],
                  "type": "choice"
                }
              },
              "name": "sweep_job2",
              "type": "sweep",
              "computeId": "/subscriptions/00000000-0000-0000-0000-000000000/resourceGroups/00000/providers/Microsoft.MachineLearningServices/workspaces/00000/computes/gpu-cluster",
              "inputs": {
                "component_in_path": {
                  "job_input_type": "literal",
                  "value": "${{parent.inputs.raw_data}}"
                }
              },
              "outputs": {
                "component_out_path": {
                  "value": "${{parent.outputs.pipeline_job_best_model2}}",
                  "type": "literal"
                }
              },
              "_source": "YAML.COMPONENT",
              "trial": {
<<<<<<< HEAD
                "componentId": "/subscriptions/00000000-0000-0000-0000-000000000/resourceGroups/00000/providers/Microsoft.MachineLearningServices/workspaces/00000/components/azureml_anonymous/versions/175176ed-1502-4a26-9b88-d6f11d2d2f50"
=======
                "componentId": "/subscriptions/00000000-0000-0000-0000-000000000/resourceGroups/00000/providers/Microsoft.MachineLearningServices/workspaces/00000/components/azureml_anonymous/versions/3cf974cd-839c-48b8-99b7-02d7d687fc7f"
>>>>>>> ce9edaa6
              }
            },
            "sweep_job3": {
              "limits": {
                "max_total_trials": 10
              },
              "sampling_algorithm": "random",
              "objective": {
                "goal": "maximize",
                "primary_metric": "accuracy"
              },
              "search_space": {
                "component_in_number": {
                  "values": [
                    2,
                    3,
                    4,
                    5
                  ],
                  "type": "choice"
                }
              },
              "name": "sweep_job3",
              "type": "sweep",
              "inputs": {
                "component_in_path": {
                  "job_input_type": "literal",
                  "value": "${{parent.inputs.raw_data}}"
                }
              },
              "outputs": {
                "component_out_path": {
                  "value": "${{parent.outputs.pipeline_job_best_model3}}",
                  "type": "literal"
                }
              },
              "_source": "YAML.COMPONENT",
              "trial": {
<<<<<<< HEAD
                "componentId": "/subscriptions/00000000-0000-0000-0000-000000000/resourceGroups/00000/providers/Microsoft.MachineLearningServices/workspaces/00000/components/azureml_anonymous/versions/175176ed-1502-4a26-9b88-d6f11d2d2f50"
=======
                "componentId": "/subscriptions/00000000-0000-0000-0000-000000000/resourceGroups/00000/providers/Microsoft.MachineLearningServices/workspaces/00000/components/azureml_anonymous/versions/3cf974cd-839c-48b8-99b7-02d7d687fc7f"
>>>>>>> ce9edaa6
              }
            },
            "link_node": {
              "name": "link_node",
              "type": "command",
              "inputs": {
                "component_in_path": {
                  "job_input_type": "literal",
                  "value": "${{parent.jobs.sweep_job1.outputs.component_out_path}}"
                },
                "component_in_number": {
                  "job_input_type": "literal",
                  "value": "2"
                }
              },
              "outputs": {
                "component_out_path": {
                  "value": "${{parent.outputs.pipeline_model_test_result}}",
                  "type": "literal"
                }
              },
              "_source": "YAML.COMPONENT",
<<<<<<< HEAD
              "componentId": "/subscriptions/00000000-0000-0000-0000-000000000/resourceGroups/00000/providers/Microsoft.MachineLearningServices/workspaces/00000/components/azureml_anonymous/versions/45902f90-ae3f-4186-97c1-4f5b8ba7b7d9"
=======
              "componentId": "/subscriptions/00000000-0000-0000-0000-000000000/resourceGroups/00000/providers/Microsoft.MachineLearningServices/workspaces/00000/components/azureml_anonymous/versions/4035d17d-66ec-404c-bf2b-f52cfafb3453"
>>>>>>> ce9edaa6
            }
          },
          "outputs": {
            "pipeline_job_best_model1": {
              "jobOutputType": "uri_folder"
            },
            "pipeline_job_best_model2": {
              "jobOutputType": "uri_folder"
            },
            "pipeline_job_best_model3": {
              "jobOutputType": "uri_folder"
            },
            "pipeline_model_test_result": {
              "jobOutputType": "uri_folder"
            }
          },
          "settings": {
            "default_compute": "/subscriptions/00000000-0000-0000-0000-000000000/resourceGroups/00000/providers/Microsoft.MachineLearningServices/workspaces/00000/computes/cpu-cluster",
            "_source": "DSL"
          }
        }
      },
      "StatusCode": 201,
      "ResponseHeaders": {
        "Cache-Control": "no-cache",
<<<<<<< HEAD
        "Content-Length": "8322",
        "Content-Type": "application/json; charset=utf-8",
        "Date": "Thu, 23 Feb 2023 18:11:48 GMT",
=======
        "Content-Length": "5844",
        "Content-Type": "application/json; charset=utf-8",
        "Date": "Tue, 21 Feb 2023 21:26:12 GMT",
>>>>>>> ce9edaa6
        "Expires": "-1",
        "Location": "https://management.azure.com/subscriptions/00000000-0000-0000-0000-000000000/resourceGroups/00000/providers/Microsoft.MachineLearningServices/workspaces/00000/jobs/000000000000000000000?api-version=2022-12-01-preview",
        "Pragma": "no-cache",
        "Request-Context": "appId=cid-v1:2d2e8e63-272e-4b3c-8598-4ee570a0e70d",
<<<<<<< HEAD
        "Server-Timing": "traceparent;desc=\u002200-eafce2f04cba855ea23e9b94d44dc551-c672559db02fa4e0-01\u0022",
        "Strict-Transport-Security": "max-age=31536000; includeSubDomains",
        "x-aml-cluster": "vienna-eastus2-01",
        "X-Content-Type-Options": "nosniff",
        "x-ms-correlation-request-id": "128bfe1a-a708-45fb-b36a-115b1e0d686e",
        "x-ms-ratelimit-remaining-subscription-writes": "1198",
        "x-ms-response-type": "standard",
        "x-ms-routing-request-id": "WESTUS2:20230223T181149Z:128bfe1a-a708-45fb-b36a-115b1e0d686e",
        "x-request-time": "3.178"
=======
        "Server-Timing": "traceparent;desc=\u002200-fe0816a1e268b141164b3a0d71b7a624-7ca78db76504089d-01\u0022",
        "Strict-Transport-Security": "max-age=31536000; includeSubDomains",
        "x-aml-cluster": "vienna-eastus-02",
        "X-Content-Type-Options": "nosniff",
        "x-ms-correlation-request-id": "906424d5-1c99-47df-9481-9860533c3c0d",
        "x-ms-ratelimit-remaining-subscription-writes": "1197",
        "x-ms-response-type": "standard",
        "x-ms-routing-request-id": "CANADACENTRAL:20230221T212612Z:906424d5-1c99-47df-9481-9860533c3c0d",
        "x-request-time": "2.349"
>>>>>>> ce9edaa6
      },
      "ResponseBody": {
        "id": "/subscriptions/00000000-0000-0000-0000-000000000/resourceGroups/00000/providers/Microsoft.MachineLearningServices/workspaces/00000/jobs/000000000000000000000",
        "name": "000000000000000000000",
        "type": "Microsoft.MachineLearningServices/workspaces/jobs",
        "properties": {
          "description": null,
          "tags": {},
          "properties": {
            "azureml.DevPlatv2": "true",
            "azureml.runsource": "azureml.PipelineRun",
            "runSource": "MFE",
            "runType": "HTTP",
            "azureml.parameters": "{\u0022primary_metric\u0022:\u0022accuracy\u0022,\u0022max_total_trials\u0022:\u0022100\u0022}",
            "azureml.continue_on_step_failure": "False",
            "azureml.continue_on_failed_optional_input": "True",
            "azureml.defaultComputeName": "cpu-cluster",
            "azureml.defaultDataStoreName": "workspaceblobstore",
            "azureml.pipelineComponent": "pipelinerun"
          },
          "displayName": "train_with_sweep_in_pipeline",
          "status": "Preparing",
          "experimentName": "azure-ai-ml",
          "services": {
            "Tracking": {
              "jobServiceType": "Tracking",
              "port": null,
<<<<<<< HEAD
              "endpoint": "azureml://eastus2.api.azureml.ms/mlflow/v1.0/subscriptions/00000000-0000-0000-0000-000000000/resourceGroups/00000/providers/Microsoft.MachineLearningServices/workspaces/00000?",
=======
              "endpoint": "azureml://eastus.api.azureml.ms/mlflow/v1.0/subscriptions/00000000-0000-0000-0000-000000000/resourceGroups/00000/providers/Microsoft.MachineLearningServices/workspaces/00000?",
>>>>>>> ce9edaa6
              "status": null,
              "errorMessage": null,
              "properties": null,
              "nodes": null
            },
            "Studio": {
              "jobServiceType": "Studio",
              "port": null,
              "endpoint": "https://ml.azure.com/runs/000000000000000000000?wsid=/subscriptions/00000000-0000-0000-0000-000000000/resourcegroups/00000/workspaces/00000",
              "status": null,
              "errorMessage": null,
              "properties": null,
              "nodes": null
            }
          },
          "computeId": null,
          "isArchived": false,
          "identity": null,
          "componentId": null,
          "jobType": "Pipeline",
          "settings": {
            "default_compute": "/subscriptions/00000000-0000-0000-0000-000000000/resourceGroups/00000/providers/Microsoft.MachineLearningServices/workspaces/00000/computes/cpu-cluster",
            "_source": "DSL"
          },
          "jobs": {
            "sweep_job1": {
              "limits": {
                "max_total_trials": 10
              },
              "sampling_algorithm": "random",
              "objective": {
                "goal": "maximize",
                "primary_metric": "AUC"
              },
              "search_space": {
                "component_in_number": {
                  "values": [
                    2,
                    3,
                    4,
                    5
                  ],
                  "type": "choice"
                }
              },
              "name": "sweep_job1",
              "type": "sweep",
              "computeId": "/subscriptions/00000000-0000-0000-0000-000000000/resourceGroups/00000/providers/Microsoft.MachineLearningServices/workspaces/00000/computes/gpu-cluster",
              "inputs": {
                "component_in_path": {
                  "job_input_type": "literal",
                  "value": "${{parent.inputs.raw_data}}"
                }
              },
              "outputs": {
                "component_out_path": {
                  "value": "${{parent.outputs.pipeline_job_best_model1}}",
                  "type": "literal"
                }
              },
              "_source": "YAML.COMPONENT",
              "trial": {
<<<<<<< HEAD
                "componentId": "/subscriptions/00000000-0000-0000-0000-000000000/resourceGroups/00000/providers/Microsoft.MachineLearningServices/workspaces/00000/components/azureml_anonymous/versions/175176ed-1502-4a26-9b88-d6f11d2d2f50"
=======
                "componentId": "/subscriptions/00000000-0000-0000-0000-000000000/resourceGroups/00000/providers/Microsoft.MachineLearningServices/workspaces/00000/components/azureml_anonymous/versions/3cf974cd-839c-48b8-99b7-02d7d687fc7f"
>>>>>>> ce9edaa6
              }
            },
            "sweep_job2": {
              "limits": {
                "max_total_trials": 10
              },
              "sampling_algorithm": "random",
              "objective": {
                "goal": "minimize",
                "primary_metric": "AUC"
              },
              "search_space": {
                "component_in_number": {
                  "values": [
                    2,
                    3,
                    4,
                    5
                  ],
                  "type": "choice"
                }
              },
              "name": "sweep_job2",
              "type": "sweep",
              "computeId": "/subscriptions/00000000-0000-0000-0000-000000000/resourceGroups/00000/providers/Microsoft.MachineLearningServices/workspaces/00000/computes/gpu-cluster",
              "inputs": {
                "component_in_path": {
                  "job_input_type": "literal",
                  "value": "${{parent.inputs.raw_data}}"
                }
              },
              "outputs": {
                "component_out_path": {
                  "value": "${{parent.outputs.pipeline_job_best_model2}}",
                  "type": "literal"
                }
              },
              "_source": "YAML.COMPONENT",
              "trial": {
<<<<<<< HEAD
                "componentId": "/subscriptions/00000000-0000-0000-0000-000000000/resourceGroups/00000/providers/Microsoft.MachineLearningServices/workspaces/00000/components/azureml_anonymous/versions/175176ed-1502-4a26-9b88-d6f11d2d2f50"
=======
                "componentId": "/subscriptions/00000000-0000-0000-0000-000000000/resourceGroups/00000/providers/Microsoft.MachineLearningServices/workspaces/00000/components/azureml_anonymous/versions/3cf974cd-839c-48b8-99b7-02d7d687fc7f"
>>>>>>> ce9edaa6
              }
            },
            "sweep_job3": {
              "limits": {
                "max_total_trials": 10
              },
              "sampling_algorithm": "random",
              "objective": {
                "goal": "maximize",
                "primary_metric": "accuracy"
              },
              "search_space": {
                "component_in_number": {
                  "values": [
                    2,
                    3,
                    4,
                    5
                  ],
                  "type": "choice"
                }
              },
              "name": "sweep_job3",
              "type": "sweep",
              "inputs": {
                "component_in_path": {
                  "job_input_type": "literal",
                  "value": "${{parent.inputs.raw_data}}"
                }
              },
              "outputs": {
                "component_out_path": {
                  "value": "${{parent.outputs.pipeline_job_best_model3}}",
                  "type": "literal"
                }
              },
              "_source": "YAML.COMPONENT",
              "trial": {
<<<<<<< HEAD
                "componentId": "/subscriptions/00000000-0000-0000-0000-000000000/resourceGroups/00000/providers/Microsoft.MachineLearningServices/workspaces/00000/components/azureml_anonymous/versions/175176ed-1502-4a26-9b88-d6f11d2d2f50"
=======
                "componentId": "/subscriptions/00000000-0000-0000-0000-000000000/resourceGroups/00000/providers/Microsoft.MachineLearningServices/workspaces/00000/components/azureml_anonymous/versions/3cf974cd-839c-48b8-99b7-02d7d687fc7f"
>>>>>>> ce9edaa6
              }
            },
            "link_node": {
              "name": "link_node",
              "type": "command",
              "inputs": {
                "component_in_path": {
                  "job_input_type": "literal",
                  "value": "${{parent.jobs.sweep_job1.outputs.component_out_path}}"
                },
                "component_in_number": {
                  "job_input_type": "literal",
                  "value": "2"
                }
              },
              "outputs": {
                "component_out_path": {
                  "value": "${{parent.outputs.pipeline_model_test_result}}",
                  "type": "literal"
                }
              },
              "_source": "YAML.COMPONENT",
<<<<<<< HEAD
              "componentId": "/subscriptions/00000000-0000-0000-0000-000000000/resourceGroups/00000/providers/Microsoft.MachineLearningServices/workspaces/00000/components/azureml_anonymous/versions/45902f90-ae3f-4186-97c1-4f5b8ba7b7d9"
=======
              "componentId": "/subscriptions/00000000-0000-0000-0000-000000000/resourceGroups/00000/providers/Microsoft.MachineLearningServices/workspaces/00000/components/azureml_anonymous/versions/4035d17d-66ec-404c-bf2b-f52cfafb3453"
>>>>>>> ce9edaa6
            }
          },
          "inputs": {
            "primary_metric": {
              "description": null,
              "jobInputType": "literal",
              "value": "accuracy"
            },
            "max_total_trials": {
              "description": null,
              "jobInputType": "literal",
              "value": "100"
            },
            "raw_data": {
              "description": null,
              "uri": "https://dprepdata.blob.core.windows.net/demo/Titanic.csv",
              "mode": "ReadOnlyMount",
              "jobInputType": "uri_file"
            }
          },
          "outputs": {
            "pipeline_job_best_model1": {
              "description": null,
              "uri": null,
              "assetName": null,
              "assetVersion": null,
              "mode": "ReadWriteMount",
              "jobOutputType": "uri_folder"
            },
            "pipeline_job_best_model2": {
              "description": null,
              "uri": null,
              "assetName": null,
              "assetVersion": null,
              "mode": "ReadWriteMount",
              "jobOutputType": "uri_folder"
            },
            "pipeline_job_best_model3": {
              "description": null,
              "uri": null,
              "assetName": null,
              "assetVersion": null,
              "mode": "ReadWriteMount",
              "jobOutputType": "uri_folder"
            },
            "pipeline_model_test_result": {
              "description": null,
              "uri": null,
              "assetName": null,
              "assetVersion": null,
              "mode": "ReadWriteMount",
              "jobOutputType": "uri_folder"
            }
          },
          "sourceJobId": null
        },
        "systemData": {
<<<<<<< HEAD
          "createdAt": "2023-02-23T18:11:48.9971513\u002B00:00",
          "createdBy": "Diondra Peck",
=======
          "createdAt": "2023-02-21T21:26:12.1490257\u002B00:00",
          "createdBy": "Firstname Lastname",
>>>>>>> ce9edaa6
          "createdByType": "User"
        }
      }
    },
    {
      "RequestUri": "https://management.azure.com/subscriptions/00000000-0000-0000-0000-000000000/resourceGroups/00000/providers/Microsoft.MachineLearningServices/workspaces/00000/jobs/000000000000000000000/cancel?api-version=2022-12-01-preview",
      "RequestMethod": "POST",
      "RequestHeaders": {
        "Accept": "application/json",
        "Accept-Encoding": "gzip, deflate",
        "Connection": "keep-alive",
        "Content-Length": "0",
<<<<<<< HEAD
        "User-Agent": "azure-ai-ml/1.5.0 azsdk-python-mgmt-machinelearningservices/0.1.0 Python/3.7.9 (Windows-10-10.0.22621-SP0)"
=======
        "User-Agent": "azure-ai-ml/1.5.0 azsdk-python-mgmt-machinelearningservices/0.1.0 Python/3.10.6 (Linux-5.15.79.1-microsoft-standard-WSL2-x86_64-with-glibc2.35)"
>>>>>>> ce9edaa6
      },
      "RequestBody": null,
      "StatusCode": 400,
      "ResponseHeaders": {
        "Cache-Control": "no-cache",
        "Content-Length": "1222",
        "Content-Type": "application/json; charset=utf-8",
<<<<<<< HEAD
        "Date": "Thu, 23 Feb 2023 18:11:52 GMT",
        "Expires": "-1",
        "Location": "https://management.azure.com/subscriptions/00000000-0000-0000-0000-000000000/providers/Microsoft.MachineLearningServices/locations/eastus2/mfeOperationResults/jc:2d1e66ae-85e3-42c0-be91-34de66397f26:000000000000000000000?api-version=2022-12-01-preview",
        "Pragma": "no-cache",
        "Request-Context": "appId=cid-v1:2d2e8e63-272e-4b3c-8598-4ee570a0e70d",
        "Strict-Transport-Security": "max-age=31536000; includeSubDomains",
        "x-aml-cluster": "vienna-eastus2-01",
        "X-Content-Type-Options": "nosniff",
        "x-ms-async-operation-timeout": "PT1H",
        "x-ms-correlation-request-id": "0808942d-ffb7-4cf5-80f5-56c3edc25e95",
        "x-ms-ratelimit-remaining-subscription-writes": "1199",
        "x-ms-response-type": "standard",
        "x-ms-routing-request-id": "WESTUS2:20230223T181152Z:0808942d-ffb7-4cf5-80f5-56c3edc25e95",
        "x-request-time": "0.700"
      },
      "ResponseBody": "null"
    },
    {
      "RequestUri": "https://management.azure.com/subscriptions/00000000-0000-0000-0000-000000000/providers/Microsoft.MachineLearningServices/locations/eastus2/mfeOperationResults/jc:2d1e66ae-85e3-42c0-be91-34de66397f26:000000000000000000000?api-version=2022-12-01-preview",
      "RequestMethod": "GET",
      "RequestHeaders": {
        "Accept": "*/*",
        "Accept-Encoding": "gzip, deflate",
        "Connection": "keep-alive",
        "User-Agent": "azure-ai-ml/1.5.0 azsdk-python-mgmt-machinelearningservices/0.1.0 Python/3.7.9 (Windows-10-10.0.22621-SP0)"
      },
      "RequestBody": null,
      "StatusCode": 202,
      "ResponseHeaders": {
        "Cache-Control": "no-cache",
        "Content-Length": "2",
        "Content-Type": "application/json; charset=utf-8",
        "Date": "Thu, 23 Feb 2023 18:11:53 GMT",
        "Expires": "-1",
        "Location": "https://management.azure.com/subscriptions/00000000-0000-0000-0000-000000000/providers/Microsoft.MachineLearningServices/locations/eastus2/mfeOperationResults/jc:2d1e66ae-85e3-42c0-be91-34de66397f26:000000000000000000000?api-version=2022-12-01-preview",
        "Pragma": "no-cache",
        "Request-Context": "appId=cid-v1:2d2e8e63-272e-4b3c-8598-4ee570a0e70d",
        "Strict-Transport-Security": "max-age=31536000; includeSubDomains",
        "x-aml-cluster": "vienna-eastus2-01",
        "X-Content-Type-Options": "nosniff",
        "x-ms-correlation-request-id": "32a27f1c-60b9-4084-b4e9-5837092819c5",
        "x-ms-ratelimit-remaining-subscription-reads": "11998",
        "x-ms-response-type": "standard",
        "x-ms-routing-request-id": "WESTUS2:20230223T181153Z:32a27f1c-60b9-4084-b4e9-5837092819c5",
        "x-request-time": "0.025"
      },
      "ResponseBody": {}
    },
    {
      "RequestUri": "https://management.azure.com/subscriptions/00000000-0000-0000-0000-000000000/providers/Microsoft.MachineLearningServices/locations/eastus2/mfeOperationResults/jc:2d1e66ae-85e3-42c0-be91-34de66397f26:000000000000000000000?api-version=2022-12-01-preview",
      "RequestMethod": "GET",
      "RequestHeaders": {
        "Accept": "*/*",
        "Accept-Encoding": "gzip, deflate",
        "Connection": "keep-alive",
        "User-Agent": "azure-ai-ml/1.5.0 azsdk-python-mgmt-machinelearningservices/0.1.0 Python/3.7.9 (Windows-10-10.0.22621-SP0)"
      },
      "RequestBody": null,
      "StatusCode": 200,
      "ResponseHeaders": {
        "Cache-Control": "no-cache",
        "Content-Length": "0",
        "Date": "Thu, 23 Feb 2023 18:12:23 GMT",
        "Expires": "-1",
        "Pragma": "no-cache",
        "Request-Context": "appId=cid-v1:2d2e8e63-272e-4b3c-8598-4ee570a0e70d",
        "Server-Timing": "traceparent;desc=\u002200-f0571a8785f8a393247ab6b9c14be953-86f8026506b2e759-01\u0022",
        "Strict-Transport-Security": "max-age=31536000; includeSubDomains",
        "x-aml-cluster": "vienna-eastus2-01",
        "X-Content-Type-Options": "nosniff",
        "x-ms-correlation-request-id": "e52f888c-a5f2-4183-ae7f-d9e3ec83e241",
        "x-ms-ratelimit-remaining-subscription-reads": "11997",
        "x-ms-response-type": "standard",
        "x-ms-routing-request-id": "WESTUS2:20230223T181223Z:e52f888c-a5f2-4183-ae7f-d9e3ec83e241",
        "x-request-time": "0.027"
=======
        "Date": "Tue, 21 Feb 2023 21:26:30 GMT",
        "Expires": "-1",
        "Pragma": "no-cache",
        "Request-Context": "appId=cid-v1:2d2e8e63-272e-4b3c-8598-4ee570a0e70d",
        "Strict-Transport-Security": "max-age=31536000; includeSubDomains",
        "x-aml-cluster": "vienna-eastus-02",
        "X-Content-Type-Options": "nosniff",
        "x-ms-correlation-request-id": "447377c4-9514-4234-b429-b89eb77bf435",
        "x-ms-ratelimit-remaining-subscription-writes": "1198",
        "x-ms-response-type": "error",
        "x-ms-routing-request-id": "CANADACENTRAL:20230221T212631Z:447377c4-9514-4234-b429-b89eb77bf435",
        "x-request-time": "15.526"
>>>>>>> ce9edaa6
      },
      "ResponseBody": {
        "error": {
          "code": "UserError",
          "message": "The pipeline run 000000000000000000000 is in terminal status, it can\u0027t be canceled.",
          "details": [],
          "additionalInfo": [
            {
              "type": "ComponentName",
              "info": {
                "value": "managementfrontend"
              }
            },
            {
              "type": "Correlation",
              "info": {
                "value": {
                  "operation": "4ae37da868282ce2d25d55029f150a0f",
                  "request": "ff49d63e50c2b1ef"
                }
              }
            },
            {
              "type": "Environment",
              "info": {
                "value": "eastus"
              }
            },
            {
              "type": "Location",
              "info": {
                "value": "eastus"
              }
            },
            {
              "type": "Time",
              "info": {
                "value": "2023-02-21T21:26:31.2440137\u002B00:00"
              }
            },
            {
              "type": "InnerError",
              "info": {
                "value": {
                  "code": "BadArgument",
                  "innerError": {
                    "code": "ArgumentInvalid",
                    "innerError": {
                      "code": "CancelPipelineRunInTerminalStatus",
                      "innerError": null
                    }
                  }
                }
              }
            }
          ]
        }
      }
    },
    {
<<<<<<< HEAD
      "RequestUri": "https://management.azure.com/subscriptions/00000000-0000-0000-0000-000000000/resourceGroups/00000/providers/Microsoft.MachineLearningServices/workspaces/00000/components/azureml_anonymous/versions/175176ed-1502-4a26-9b88-d6f11d2d2f50?api-version=2022-10-01",
=======
      "RequestUri": "https://management.azure.com/subscriptions/00000000-0000-0000-0000-000000000/resourceGroups/00000/providers/Microsoft.MachineLearningServices/workspaces/00000/components/azureml_anonymous/versions/3cf974cd-839c-48b8-99b7-02d7d687fc7f?api-version=2022-10-01",
>>>>>>> ce9edaa6
      "RequestMethod": "GET",
      "RequestHeaders": {
        "Accept": "application/json",
        "Accept-Encoding": "gzip, deflate",
        "Connection": "keep-alive",
<<<<<<< HEAD
        "User-Agent": "azure-ai-ml/1.5.0 azsdk-python-mgmt-machinelearningservices/0.1.0 Python/3.7.9 (Windows-10-10.0.22621-SP0)"
=======
        "User-Agent": "azure-ai-ml/1.5.0 azsdk-python-mgmt-machinelearningservices/0.1.0 Python/3.10.6 (Linux-5.15.79.1-microsoft-standard-WSL2-x86_64-with-glibc2.35)"
>>>>>>> ce9edaa6
      },
      "RequestBody": null,
      "StatusCode": 200,
      "ResponseHeaders": {
        "Cache-Control": "no-cache",
        "Content-Encoding": "gzip",
        "Content-Type": "application/json; charset=utf-8",
<<<<<<< HEAD
        "Date": "Thu, 23 Feb 2023 18:12:23 GMT",
        "Expires": "-1",
        "Pragma": "no-cache",
        "Request-Context": "appId=cid-v1:2d2e8e63-272e-4b3c-8598-4ee570a0e70d",
        "Server-Timing": "traceparent;desc=\u002200-0cd3056c9117378f5ffc2c78a1468873-f93c6432ffa8bd5b-01\u0022",
=======
        "Date": "Tue, 21 Feb 2023 21:26:30 GMT",
        "Expires": "-1",
        "Pragma": "no-cache",
        "Request-Context": "appId=cid-v1:2d2e8e63-272e-4b3c-8598-4ee570a0e70d",
        "Server-Timing": "traceparent;desc=\u002200-c59265261c7a8e230a141161ad6cc481-7bac1a5fef4bded7-01\u0022",
>>>>>>> ce9edaa6
        "Strict-Transport-Security": "max-age=31536000; includeSubDomains",
        "Transfer-Encoding": "chunked",
        "Vary": [
          "Accept-Encoding",
          "Accept-Encoding"
        ],
<<<<<<< HEAD
        "x-aml-cluster": "vienna-eastus2-01",
        "X-Content-Type-Options": "nosniff",
        "x-ms-correlation-request-id": "710d8ef1-b6ee-4c7c-9df7-f6e6fa50d964",
        "x-ms-ratelimit-remaining-subscription-reads": "11996",
        "x-ms-response-type": "standard",
        "x-ms-routing-request-id": "WESTUS2:20230223T181223Z:710d8ef1-b6ee-4c7c-9df7-f6e6fa50d964",
        "x-request-time": "0.056"
      },
      "ResponseBody": {
        "id": "/subscriptions/00000000-0000-0000-0000-000000000/resourceGroups/00000/providers/Microsoft.MachineLearningServices/workspaces/00000/components/azureml_anonymous/versions/175176ed-1502-4a26-9b88-d6f11d2d2f50",
        "name": "175176ed-1502-4a26-9b88-d6f11d2d2f50",
=======
        "x-aml-cluster": "vienna-eastus-02",
        "X-Content-Type-Options": "nosniff",
        "x-ms-correlation-request-id": "a2297248-6c14-4822-91a0-ebded97f0f51",
        "x-ms-ratelimit-remaining-subscription-reads": "11998",
        "x-ms-response-type": "standard",
        "x-ms-routing-request-id": "CANADACENTRAL:20230221T212631Z:a2297248-6c14-4822-91a0-ebded97f0f51",
        "x-request-time": "0.054"
      },
      "ResponseBody": {
        "id": "/subscriptions/00000000-0000-0000-0000-000000000/resourceGroups/00000/providers/Microsoft.MachineLearningServices/workspaces/00000/components/azureml_anonymous/versions/3cf974cd-839c-48b8-99b7-02d7d687fc7f",
        "name": "3cf974cd-839c-48b8-99b7-02d7d687fc7f",
>>>>>>> ce9edaa6
        "type": "Microsoft.MachineLearningServices/workspaces/components/versions",
        "properties": {
          "description": null,
          "tags": {
            "tag": "tagvalue",
            "owner": "sdkteam"
          },
          "properties": {},
          "isArchived": false,
          "isAnonymous": true,
          "componentSpec": {
            "name": "microsoftsamples_command_component_basic",
            "version": "0.0.1",
            "is_deterministic": "True",
            "type": "command",
            "description": "This is the basic command component",
            "tags": {
              "tag": "tagvalue",
              "owner": "sdkteam"
            },
            "inputs": {
              "component_in_path": {
                "type": "uri_folder",
                "optional": "False",
                "description": "A path"
              },
              "component_in_number": {
                "type": "number",
                "optional": "True",
                "default": "10.99",
                "description": "A number"
              }
            },
            "outputs": {
              "component_out_path": {
                "type": "uri_folder"
              }
            },
<<<<<<< HEAD
            "code": "azureml:/subscriptions/00000000-0000-0000-0000-000000000/resourceGroups/00000/providers/Microsoft.MachineLearningServices/workspaces/00000/codes/e7a3f40e-eb47-4499-9b80-1e5d911878f8/versions/1",
            "environment": "azureml://registries/azureml/environments/AzureML-sklearn-0.24-ubuntu18.04-py37-cpu/versions/1",
=======
            "code": "azureml:/subscriptions/00000000-0000-0000-0000-000000000/resourceGroups/00000/providers/Microsoft.MachineLearningServices/workspaces/00000/codes/c4b5a984-a0c9-4622-a5cf-f22114f04941/versions/1",
            "environment": "azureml://registries/azureml/environments/AzureML-sklearn-1.0-ubuntu20.04-py38-cpu/versions/33",
>>>>>>> ce9edaa6
            "resources": {
              "instance_count": "1"
            },
            "command": "echo Hello World \u0026 echo $[[${{inputs.component_in_number}}]] \u0026 echo ${{inputs.component_in_path}} \u0026 echo ${{outputs.component_out_path}} \u003E ${{outputs.component_out_path}}/component_in_number",
            "$schema": "https://azuremlschemas.azureedge.net/development/commandComponent.schema.json"
          }
        },
        "systemData": {
<<<<<<< HEAD
          "createdAt": "2023-02-23T18:11:42.1849304\u002B00:00",
          "createdBy": "Diondra Peck",
          "createdByType": "User",
          "lastModifiedAt": "2023-02-23T18:11:42.2531094\u002B00:00",
          "lastModifiedBy": "Diondra Peck",
=======
          "createdAt": "2023-02-18T09:31:52.8576015\u002B00:00",
          "createdBy": "Firstname Lastname",
          "createdByType": "User",
          "lastModifiedAt": "2023-02-18T09:31:52.9693165\u002B00:00",
          "lastModifiedBy": "Firstname Lastname",
>>>>>>> ce9edaa6
          "lastModifiedByType": "User"
        }
      }
    }
  ],
  "Variables": {}
}<|MERGE_RESOLUTION|>--- conflicted
+++ resolved
@@ -7,11 +7,7 @@
         "Accept": "application/json",
         "Accept-Encoding": "gzip, deflate",
         "Connection": "keep-alive",
-<<<<<<< HEAD
         "User-Agent": "azure-ai-ml/1.5.0 azsdk-python-mgmt-machinelearningservices/0.1.0 Python/3.7.9 (Windows-10-10.0.22621-SP0)"
-=======
-        "User-Agent": "azure-ai-ml/1.5.0 azsdk-python-mgmt-machinelearningservices/0.1.0 Python/3.10.6 (Linux-5.15.79.1-microsoft-standard-WSL2-x86_64-with-glibc2.35)"
->>>>>>> ce9edaa6
       },
       "RequestBody": null,
       "StatusCode": 200,
@@ -19,69 +15,39 @@
         "Cache-Control": "no-cache",
         "Content-Encoding": "gzip",
         "Content-Type": "application/json; charset=utf-8",
-<<<<<<< HEAD
-        "Date": "Thu, 23 Feb 2023 18:11:27 GMT",
+        "Date": "Thu, 23 Feb 2023 20:08:20 GMT",
         "Expires": "-1",
         "Pragma": "no-cache",
         "Request-Context": "appId=cid-v1:2d2e8e63-272e-4b3c-8598-4ee570a0e70d",
-        "Server-Timing": "traceparent;desc=\u002200-754e77952521ad741e27e88842ea1af4-9b152067b20ccb00-01\u0022",
-=======
-        "Date": "Tue, 21 Feb 2023 21:25:55 GMT",
-        "Expires": "-1",
-        "Pragma": "no-cache",
-        "Request-Context": "appId=cid-v1:2d2e8e63-272e-4b3c-8598-4ee570a0e70d",
-        "Server-Timing": "traceparent;desc=\u002200-d775e3d29e166e4c34ff3e777aa91790-c30e2e9fd9b2d747-01\u0022",
->>>>>>> ce9edaa6
+        "Server-Timing": "traceparent;desc=\u002200-47e5f87966bb41bd35ef03825caf166a-dcf4a1c58207b49d-01\u0022",
         "Strict-Transport-Security": "max-age=31536000; includeSubDomains",
         "Transfer-Encoding": "chunked",
         "Vary": [
           "Accept-Encoding",
           "Accept-Encoding"
         ],
-<<<<<<< HEAD
-        "x-aml-cluster": "vienna-eastus2-01",
+        "x-aml-cluster": "vienna-eastus2-02",
         "X-Content-Type-Options": "nosniff",
-        "x-ms-correlation-request-id": "7b995726-29c9-4fb3-9d12-ed8f73eca46c",
+        "x-ms-correlation-request-id": "3997e87e-9915-47cc-803b-dece2d5c7733",
         "x-ms-ratelimit-remaining-subscription-reads": "11999",
         "x-ms-response-type": "standard",
-        "x-ms-routing-request-id": "WESTUS2:20230223T181128Z:7b995726-29c9-4fb3-9d12-ed8f73eca46c",
-        "x-request-time": "0.040"
-=======
-        "x-aml-cluster": "vienna-eastus-01",
-        "X-Content-Type-Options": "nosniff",
-        "x-ms-correlation-request-id": "3bfae0d7-89ee-4dec-a35f-35264fafab62",
-        "x-ms-ratelimit-remaining-subscription-reads": "11965",
-        "x-ms-response-type": "standard",
-        "x-ms-routing-request-id": "CANADACENTRAL:20230221T212555Z:3bfae0d7-89ee-4dec-a35f-35264fafab62",
-        "x-request-time": "0.067"
->>>>>>> ce9edaa6
+        "x-ms-routing-request-id": "WESTUS2:20230223T200821Z:3997e87e-9915-47cc-803b-dece2d5c7733",
+        "x-request-time": "0.210"
       },
       "ResponseBody": {
         "id": "/subscriptions/00000000-0000-0000-0000-000000000/resourceGroups/00000/providers/Microsoft.MachineLearningServices/workspaces/00000/computes/gpu-cluster",
         "name": "gpu-cluster",
         "type": "Microsoft.MachineLearningServices/workspaces/computes",
-<<<<<<< HEAD
         "location": "eastus2",
         "tags": {},
         "properties": {
           "createdOn": "2023-02-23T02:11:49.069627\u002B00:00",
           "modifiedOn": "2023-02-23T02:11:52.5434608\u002B00:00",
-=======
-        "location": "eastus",
-        "tags": {},
-        "properties": {
-          "createdOn": "2023-02-18T09:22:48.834214\u002B00:00",
-          "modifiedOn": "2023-02-18T09:22:55.3559485\u002B00:00",
->>>>>>> ce9edaa6
           "disableLocalAuth": false,
           "description": null,
           "resourceId": null,
           "computeType": "AmlCompute",
-<<<<<<< HEAD
           "computeLocation": "eastus2",
-=======
-          "computeLocation": "eastus",
->>>>>>> ce9edaa6
           "provisioningState": "Succeeded",
           "provisioningErrors": null,
           "isAttachedCompute": false,
@@ -95,7 +61,7 @@
             },
             "subnet": null,
             "currentNodeCount": 0,
-            "targetNodeCount": 0,
+            "targetNodeCount": 1,
             "nodeStateCounts": {
               "preparingNodeCount": 0,
               "runningNodeCount": 0,
@@ -104,16 +70,10 @@
               "leavingNodeCount": 0,
               "preemptedNodeCount": 0
             },
-            "allocationState": "Steady",
-<<<<<<< HEAD
-            "allocationStateTransitionTime": "2023-02-23T04:49:18.291\u002B00:00",
+            "allocationState": "Resizing",
+            "allocationStateTransitionTime": "2023-02-23T20:07:49.902\u002B00:00",
             "errors": null,
             "remoteLoginPortPublicAccess": "Disabled",
-=======
-            "allocationStateTransitionTime": "2023-02-19T00:02:45.11\u002B00:00",
-            "errors": null,
-            "remoteLoginPortPublicAccess": "Enabled",
->>>>>>> ce9edaa6
             "osType": "Linux",
             "virtualMachineImage": null,
             "isolatedNetwork": false,
@@ -129,11 +89,7 @@
         "Accept": "application/json",
         "Accept-Encoding": "gzip, deflate",
         "Connection": "keep-alive",
-<<<<<<< HEAD
         "User-Agent": "azure-ai-ml/1.5.0 azsdk-python-mgmt-machinelearningservices/0.1.0 Python/3.7.9 (Windows-10-10.0.22621-SP0)"
-=======
-        "User-Agent": "azure-ai-ml/1.5.0 azsdk-python-mgmt-machinelearningservices/0.1.0 Python/3.10.6 (Linux-5.15.79.1-microsoft-standard-WSL2-x86_64-with-glibc2.35)"
->>>>>>> ce9edaa6
       },
       "RequestBody": null,
       "StatusCode": 200,
@@ -141,69 +97,39 @@
         "Cache-Control": "no-cache",
         "Content-Encoding": "gzip",
         "Content-Type": "application/json; charset=utf-8",
-<<<<<<< HEAD
-        "Date": "Thu, 23 Feb 2023 18:11:27 GMT",
+        "Date": "Thu, 23 Feb 2023 20:08:21 GMT",
         "Expires": "-1",
         "Pragma": "no-cache",
         "Request-Context": "appId=cid-v1:2d2e8e63-272e-4b3c-8598-4ee570a0e70d",
-        "Server-Timing": "traceparent;desc=\u002200-13f0678f347b08ff5e32e7224ea69c97-f05a6e57b0e4de2d-01\u0022",
-=======
-        "Date": "Tue, 21 Feb 2023 21:25:55 GMT",
-        "Expires": "-1",
-        "Pragma": "no-cache",
-        "Request-Context": "appId=cid-v1:2d2e8e63-272e-4b3c-8598-4ee570a0e70d",
-        "Server-Timing": "traceparent;desc=\u002200-7c5fee5eec8a48d1d10e6e06b0784048-4eeb9c2945958eb0-01\u0022",
->>>>>>> ce9edaa6
+        "Server-Timing": "traceparent;desc=\u002200-c2585dd807df68868a5e50863f1246a6-44f90833924b95c9-01\u0022",
         "Strict-Transport-Security": "max-age=31536000; includeSubDomains",
         "Transfer-Encoding": "chunked",
         "Vary": [
           "Accept-Encoding",
           "Accept-Encoding"
         ],
-<<<<<<< HEAD
-        "x-aml-cluster": "vienna-eastus2-01",
+        "x-aml-cluster": "vienna-eastus2-02",
         "X-Content-Type-Options": "nosniff",
-        "x-ms-correlation-request-id": "50a73958-64a7-43ed-8b36-277d6316ec15",
+        "x-ms-correlation-request-id": "11d89d2d-2105-452d-bb41-4105eab8ffd4",
         "x-ms-ratelimit-remaining-subscription-reads": "11998",
         "x-ms-response-type": "standard",
-        "x-ms-routing-request-id": "WESTUS2:20230223T181128Z:50a73958-64a7-43ed-8b36-277d6316ec15",
-        "x-request-time": "0.039"
-=======
-        "x-aml-cluster": "vienna-eastus-01",
-        "X-Content-Type-Options": "nosniff",
-        "x-ms-correlation-request-id": "1739d335-5608-43ae-bfe7-4d518b9ef8e2",
-        "x-ms-ratelimit-remaining-subscription-reads": "11964",
-        "x-ms-response-type": "standard",
-        "x-ms-routing-request-id": "CANADACENTRAL:20230221T212555Z:1739d335-5608-43ae-bfe7-4d518b9ef8e2",
-        "x-request-time": "0.049"
->>>>>>> ce9edaa6
+        "x-ms-routing-request-id": "WESTUS2:20230223T200821Z:11d89d2d-2105-452d-bb41-4105eab8ffd4",
+        "x-request-time": "0.181"
       },
       "ResponseBody": {
         "id": "/subscriptions/00000000-0000-0000-0000-000000000/resourceGroups/00000/providers/Microsoft.MachineLearningServices/workspaces/00000/computes/gpu-cluster",
         "name": "gpu-cluster",
         "type": "Microsoft.MachineLearningServices/workspaces/computes",
-<<<<<<< HEAD
         "location": "eastus2",
         "tags": {},
         "properties": {
           "createdOn": "2023-02-23T02:11:49.069627\u002B00:00",
           "modifiedOn": "2023-02-23T02:11:52.5434608\u002B00:00",
-=======
-        "location": "eastus",
-        "tags": {},
-        "properties": {
-          "createdOn": "2023-02-18T09:22:48.834214\u002B00:00",
-          "modifiedOn": "2023-02-18T09:22:55.3559485\u002B00:00",
->>>>>>> ce9edaa6
           "disableLocalAuth": false,
           "description": null,
           "resourceId": null,
           "computeType": "AmlCompute",
-<<<<<<< HEAD
           "computeLocation": "eastus2",
-=======
-          "computeLocation": "eastus",
->>>>>>> ce9edaa6
           "provisioningState": "Succeeded",
           "provisioningErrors": null,
           "isAttachedCompute": false,
@@ -217,7 +143,7 @@
             },
             "subnet": null,
             "currentNodeCount": 0,
-            "targetNodeCount": 0,
+            "targetNodeCount": 1,
             "nodeStateCounts": {
               "preparingNodeCount": 0,
               "runningNodeCount": 0,
@@ -226,16 +152,10 @@
               "leavingNodeCount": 0,
               "preemptedNodeCount": 0
             },
-            "allocationState": "Steady",
-<<<<<<< HEAD
-            "allocationStateTransitionTime": "2023-02-23T04:49:18.291\u002B00:00",
+            "allocationState": "Resizing",
+            "allocationStateTransitionTime": "2023-02-23T20:07:49.902\u002B00:00",
             "errors": null,
             "remoteLoginPortPublicAccess": "Disabled",
-=======
-            "allocationStateTransitionTime": "2023-02-19T00:02:45.11\u002B00:00",
-            "errors": null,
-            "remoteLoginPortPublicAccess": "Enabled",
->>>>>>> ce9edaa6
             "osType": "Linux",
             "virtualMachineImage": null,
             "isolatedNetwork": false,
@@ -251,11 +171,7 @@
         "Accept": "application/json",
         "Accept-Encoding": "gzip, deflate",
         "Connection": "keep-alive",
-<<<<<<< HEAD
         "User-Agent": "azure-ai-ml/1.5.0 azsdk-python-mgmt-machinelearningservices/0.1.0 Python/3.7.9 (Windows-10-10.0.22621-SP0)"
-=======
-        "User-Agent": "azure-ai-ml/1.5.0 azsdk-python-mgmt-machinelearningservices/0.1.0 Python/3.10.6 (Linux-5.15.79.1-microsoft-standard-WSL2-x86_64-with-glibc2.35)"
->>>>>>> ce9edaa6
       },
       "RequestBody": null,
       "StatusCode": 200,
@@ -263,42 +179,24 @@
         "Cache-Control": "no-cache",
         "Content-Encoding": "gzip",
         "Content-Type": "application/json; charset=utf-8",
-<<<<<<< HEAD
-        "Date": "Thu, 23 Feb 2023 18:11:32 GMT",
+        "Date": "Thu, 23 Feb 2023 20:08:24 GMT",
         "Expires": "-1",
         "Pragma": "no-cache",
         "Request-Context": "appId=cid-v1:2d2e8e63-272e-4b3c-8598-4ee570a0e70d",
-        "Server-Timing": "traceparent;desc=\u002200-aad0358949fd2d158d3264f8f29af1d5-6ef636f50e241d86-01\u0022",
-=======
-        "Date": "Tue, 21 Feb 2023 21:25:59 GMT",
-        "Expires": "-1",
-        "Pragma": "no-cache",
-        "Request-Context": "appId=cid-v1:2d2e8e63-272e-4b3c-8598-4ee570a0e70d",
-        "Server-Timing": "traceparent;desc=\u002200-82b0f0100fe2c5f55227d263c615e3b3-17876855c1a25d24-01\u0022",
->>>>>>> ce9edaa6
+        "Server-Timing": "traceparent;desc=\u002200-b2cc6b4c68a4427f1bd4afcfd62105e1-e610bc3a8685ca5c-01\u0022",
         "Strict-Transport-Security": "max-age=31536000; includeSubDomains",
         "Transfer-Encoding": "chunked",
         "Vary": [
           "Accept-Encoding",
           "Accept-Encoding"
         ],
-<<<<<<< HEAD
         "x-aml-cluster": "vienna-eastus2-02",
         "X-Content-Type-Options": "nosniff",
-        "x-ms-correlation-request-id": "9a12e9d0-36ab-48a5-b67e-7a71acfe1b10",
+        "x-ms-correlation-request-id": "56dd58f6-0d78-4ecb-acf7-e2a16991a90f",
         "x-ms-ratelimit-remaining-subscription-reads": "11997",
         "x-ms-response-type": "standard",
-        "x-ms-routing-request-id": "WESTUS2:20230223T181133Z:9a12e9d0-36ab-48a5-b67e-7a71acfe1b10",
-        "x-request-time": "0.022"
-=======
-        "x-aml-cluster": "vienna-eastus-02",
-        "X-Content-Type-Options": "nosniff",
-        "x-ms-correlation-request-id": "314ae3cd-3246-4972-b7c8-e18f6ab7ce9f",
-        "x-ms-ratelimit-remaining-subscription-reads": "11963",
-        "x-ms-response-type": "standard",
-        "x-ms-routing-request-id": "CANADACENTRAL:20230221T212559Z:314ae3cd-3246-4972-b7c8-e18f6ab7ce9f",
-        "x-request-time": "0.128"
->>>>>>> ce9edaa6
+        "x-ms-routing-request-id": "WESTUS2:20230223T200824Z:56dd58f6-0d78-4ecb-acf7-e2a16991a90f",
+        "x-request-time": "0.240"
       },
       "ResponseBody": {
         "id": "/subscriptions/00000000-0000-0000-0000-000000000/resourceGroups/00000/providers/Microsoft.MachineLearningServices/workspaces/00000",
@@ -326,7 +224,6 @@
             "isPrivateLinkEnabled": false,
             "notebookPreparationError": null
           },
-<<<<<<< HEAD
           "storageHnsEnabled": false,
           "workspaceId": "2d1e66ae-85e3-42c0-be91-34de66397f26",
           "linkedModelInventoryArmId": null,
@@ -360,37 +257,12 @@
     },
     {
       "RequestUri": "https://management.azure.com/subscriptions/00000000-0000-0000-0000-000000000/resourceGroups/00000/providers/Microsoft.MachineLearningServices/workspaces/00000?api-version=2022-10-01",
-=======
-          "datastoreType": "AzureBlob",
-          "accountName": "samcw32zcnpjldw",
-          "containerName": "azureml-blobstore-3bd2018e-4b43-401e-ad49-85df181c9e0a",
-          "endpoint": "core.windows.net",
-          "protocol": "https",
-          "serviceDataAccessAuthIdentity": "WorkspaceSystemAssignedIdentity"
-        },
-        "systemData": {
-          "createdAt": "2023-02-18T09:22:33.5645164\u002B00:00",
-          "createdBy": "779301c0-18b2-4cdc-801b-a0a3368fee0a",
-          "createdByType": "Application",
-          "lastModifiedAt": "2023-02-18T09:22:34.1712214\u002B00:00",
-          "lastModifiedBy": "779301c0-18b2-4cdc-801b-a0a3368fee0a",
-          "lastModifiedByType": "Application"
-        }
-      }
-    },
-    {
-      "RequestUri": "https://management.azure.com/subscriptions/00000000-0000-0000-0000-000000000/resourceGroups/00000/providers/Microsoft.MachineLearningServices/workspaces/00000/datastores/workspaceblobstore?api-version=2022-10-01",
->>>>>>> ce9edaa6
       "RequestMethod": "GET",
       "RequestHeaders": {
         "Accept": "application/json",
         "Accept-Encoding": "gzip, deflate",
         "Connection": "keep-alive",
-<<<<<<< HEAD
         "User-Agent": "azure-ai-ml/1.5.0 azsdk-python-mgmt-machinelearningservices/0.1.0 Python/3.7.9 (Windows-10-10.0.22621-SP0)"
-=======
-        "User-Agent": "azure-ai-ml/1.5.0 azsdk-python-mgmt-machinelearningservices/0.1.0 Python/3.10.6 (Linux-5.15.79.1-microsoft-standard-WSL2-x86_64-with-glibc2.35)"
->>>>>>> ce9edaa6
       },
       "RequestBody": null,
       "StatusCode": 200,
@@ -398,42 +270,24 @@
         "Cache-Control": "no-cache",
         "Content-Encoding": "gzip",
         "Content-Type": "application/json; charset=utf-8",
-<<<<<<< HEAD
-        "Date": "Thu, 23 Feb 2023 18:11:32 GMT",
+        "Date": "Thu, 23 Feb 2023 20:08:25 GMT",
         "Expires": "-1",
         "Pragma": "no-cache",
         "Request-Context": "appId=cid-v1:2d2e8e63-272e-4b3c-8598-4ee570a0e70d",
-        "Server-Timing": "traceparent;desc=\u002200-51bca01a73c73bbe0cecddc56c487ef1-5d1178da087bfeac-01\u0022",
-=======
-        "Date": "Tue, 21 Feb 2023 21:26:00 GMT",
-        "Expires": "-1",
-        "Pragma": "no-cache",
-        "Request-Context": "appId=cid-v1:2d2e8e63-272e-4b3c-8598-4ee570a0e70d",
-        "Server-Timing": "traceparent;desc=\u002200-5ad8a07072037266c967f626c0e0dc33-b37991ada1e38d92-01\u0022",
->>>>>>> ce9edaa6
+        "Server-Timing": "traceparent;desc=\u002200-0dabdb0a5d1ddad61f6bccc9ff624b7f-41237fccfcec714e-01\u0022",
         "Strict-Transport-Security": "max-age=31536000; includeSubDomains",
         "Transfer-Encoding": "chunked",
         "Vary": [
           "Accept-Encoding",
           "Accept-Encoding"
         ],
-<<<<<<< HEAD
         "x-aml-cluster": "vienna-eastus2-02",
         "X-Content-Type-Options": "nosniff",
-        "x-ms-correlation-request-id": "23314c34-07b3-4c6d-bcff-97bf7f361e89",
-        "x-ms-ratelimit-remaining-subscription-reads": "11996",
+        "x-ms-correlation-request-id": "ee399780-b824-451f-bd4b-8ed8c84fbd91",
+        "x-ms-ratelimit-remaining-subscription-reads": "11999",
         "x-ms-response-type": "standard",
-        "x-ms-routing-request-id": "WESTUS2:20230223T181133Z:23314c34-07b3-4c6d-bcff-97bf7f361e89",
-        "x-request-time": "0.018"
-=======
-        "x-aml-cluster": "vienna-eastus-02",
-        "X-Content-Type-Options": "nosniff",
-        "x-ms-correlation-request-id": "2c1e7a4a-9754-45b8-a7e7-04ff7f8737ac",
-        "x-ms-ratelimit-remaining-subscription-reads": "11962",
-        "x-ms-response-type": "standard",
-        "x-ms-routing-request-id": "CANADACENTRAL:20230221T212600Z:2c1e7a4a-9754-45b8-a7e7-04ff7f8737ac",
-        "x-request-time": "0.129"
->>>>>>> ce9edaa6
+        "x-ms-routing-request-id": "WESTUS2:20230223T200825Z:ee399780-b824-451f-bd4b-8ed8c84fbd91",
+        "x-request-time": "0.106"
       },
       "ResponseBody": {
         "id": "/subscriptions/00000000-0000-0000-0000-000000000/resourceGroups/00000/providers/Microsoft.MachineLearningServices/workspaces/00000",
@@ -461,7 +315,6 @@
             "isPrivateLinkEnabled": false,
             "notebookPreparationError": null
           },
-<<<<<<< HEAD
           "storageHnsEnabled": false,
           "workspaceId": "2d1e66ae-85e3-42c0-be91-34de66397f26",
           "linkedModelInventoryArmId": null,
@@ -490,22 +343,6 @@
           "lastModifiedAt": "2023-02-23T02:09:00.5159669Z",
           "lastModifiedBy": "dipeck@microsoft.com",
           "lastModifiedByType": "User"
-=======
-          "datastoreType": "AzureBlob",
-          "accountName": "samcw32zcnpjldw",
-          "containerName": "azureml-blobstore-3bd2018e-4b43-401e-ad49-85df181c9e0a",
-          "endpoint": "core.windows.net",
-          "protocol": "https",
-          "serviceDataAccessAuthIdentity": "WorkspaceSystemAssignedIdentity"
-        },
-        "systemData": {
-          "createdAt": "2023-02-18T09:22:33.5645164\u002B00:00",
-          "createdBy": "779301c0-18b2-4cdc-801b-a0a3368fee0a",
-          "createdByType": "Application",
-          "lastModifiedAt": "2023-02-18T09:22:34.1712214\u002B00:00",
-          "lastModifiedBy": "779301c0-18b2-4cdc-801b-a0a3368fee0a",
-          "lastModifiedByType": "Application"
->>>>>>> ce9edaa6
         }
       }
     },
@@ -516,13 +353,8 @@
         "Accept": "*/*",
         "Accept-Encoding": "gzip, deflate",
         "Connection": "keep-alive",
-<<<<<<< HEAD
         "Content-Type": "application/json; charset=UTF-8",
         "User-Agent": "azure-ai-ml/1.5.0 azsdk-python-core/1.26.3 Python/3.7.9 (Windows-10-10.0.22621-SP0)"
-=======
-        "Content-Length": "0",
-        "User-Agent": "azure-ai-ml/1.5.0 azsdk-python-mgmt-machinelearningservices/0.1.0 Python/3.10.6 (Linux-5.15.79.1-microsoft-standard-WSL2-x86_64-with-glibc2.35)"
->>>>>>> ce9edaa6
       },
       "RequestBody": null,
       "StatusCode": 200,
@@ -530,8 +362,7 @@
         "Connection": "keep-alive",
         "Content-Encoding": "gzip",
         "Content-Type": "application/json; charset=utf-8",
-<<<<<<< HEAD
-        "Date": "Thu, 23 Feb 2023 18:11:37 GMT",
+        "Date": "Thu, 23 Feb 2023 20:08:28 GMT",
         "Request-Context": "appId=cid-v1:2d2e8e63-272e-4b3c-8598-4ee570a0e70d",
         "Strict-Transport-Security": "max-age=15724800; includeSubDomains; preload",
         "Transfer-Encoding": "chunked",
@@ -539,24 +370,7 @@
         "x-aml-cluster": "vienna-eastus2-02",
         "X-Content-Type-Options": "nosniff",
         "x-ms-response-type": "standard",
-        "x-request-time": "0.090"
-=======
-        "Date": "Tue, 21 Feb 2023 21:26:01 GMT",
-        "Expires": "-1",
-        "Pragma": "no-cache",
-        "Request-Context": "appId=cid-v1:2d2e8e63-272e-4b3c-8598-4ee570a0e70d",
-        "Server-Timing": "traceparent;desc=\u002200-4d62574080defb9c660e911f1d1944ac-1b28f4913bab49ba-01\u0022",
-        "Strict-Transport-Security": "max-age=31536000; includeSubDomains",
-        "Transfer-Encoding": "chunked",
-        "Vary": "Accept-Encoding",
-        "x-aml-cluster": "vienna-eastus-02",
-        "X-Content-Type-Options": "nosniff",
-        "x-ms-correlation-request-id": "a879b94d-3ba5-4fec-82e2-990a0fbd4a5e",
-        "x-ms-ratelimit-remaining-subscription-writes": "1176",
-        "x-ms-response-type": "standard",
-        "x-ms-routing-request-id": "CANADACENTRAL:20230221T212601Z:a879b94d-3ba5-4fec-82e2-990a0fbd4a5e",
-        "x-request-time": "0.206"
->>>>>>> ce9edaa6
+        "x-request-time": "0.195"
       },
       "ResponseBody": {
         "snapshotType": "LocalFiles",
@@ -623,192 +437,30 @@
       }
     },
     {
-<<<<<<< HEAD
       "RequestUri": "https://eastus2.api.azureml.ms/content/v2.0/subscriptions/00000000-0000-0000-0000-000000000/resourceGroups/00000/providers/Microsoft.MachineLearningServices/workspaces/00000/snapshots/getByHash?hash=d3c05b496c685e7e5a204e3cebc689086bd0f622c2975d8090c18968739a464a\u0026hashVersion=202208",
       "RequestMethod": "GET",
-=======
-      "RequestUri": "https://samcw32zcnpjldw.blob.core.windows.net/azureml-blobstore-3bd2018e-4b43-401e-ad49-85df181c9e0a/LocalUpload/00000000000000000000000000000000/COMPONENT_PLACEHOLDER",
-      "RequestMethod": "HEAD",
       "RequestHeaders": {
-        "Accept": "application/xml",
+        "Accept": "*/*",
         "Accept-Encoding": "gzip, deflate",
         "Connection": "keep-alive",
-        "User-Agent": "azsdk-python-storage-blob/12.14.1 Python/3.10.6 (Linux-5.15.79.1-microsoft-standard-WSL2-x86_64-with-glibc2.35)",
-        "x-ms-date": "Tue, 21 Feb 2023 21:26:00 GMT",
-        "x-ms-version": "2021-08-06"
+        "Content-Type": "application/json; charset=UTF-8",
+        "User-Agent": "azure-ai-ml/1.5.0 azsdk-python-core/1.26.3 Python/3.7.9 (Windows-10-10.0.22621-SP0)"
       },
       "RequestBody": null,
       "StatusCode": 200,
       "ResponseHeaders": {
-        "Accept-Ranges": "bytes",
-        "Content-Length": "35",
-        "Content-MD5": "L/DnSpFIn\u002BjaQWc\u002BsUQdcw==",
-        "Content-Type": "application/octet-stream",
-        "Date": "Tue, 21 Feb 2023 21:26:01 GMT",
-        "ETag": "\u00220x8DB1192C06E1C79\u0022",
-        "Last-Modified": "Sat, 18 Feb 2023 09:30:19 GMT",
-        "Server": [
-          "Windows-Azure-Blob/1.0",
-          "Microsoft-HTTPAPI/2.0"
-        ],
-        "Vary": "Origin",
-        "x-ms-access-tier": "Hot",
-        "x-ms-access-tier-inferred": "true",
-        "x-ms-blob-type": "BlockBlob",
-        "x-ms-creation-time": "Sat, 18 Feb 2023 09:30:19 GMT",
-        "x-ms-lease-state": "available",
-        "x-ms-lease-status": "unlocked",
-        "x-ms-meta-name": "c4b5a984-a0c9-4622-a5cf-f22114f04941",
-        "x-ms-meta-upload_status": "completed",
-        "x-ms-meta-version": "1",
-        "x-ms-server-encrypted": "true",
-        "x-ms-version": "2021-08-06"
-      },
-      "ResponseBody": null
-    },
-    {
-      "RequestUri": "https://samcw32zcnpjldw.blob.core.windows.net/azureml-blobstore-3bd2018e-4b43-401e-ad49-85df181c9e0a/az-ml-artifacts/00000000000000000000000000000000/COMPONENT_PLACEHOLDER",
-      "RequestMethod": "HEAD",
->>>>>>> ce9edaa6
-      "RequestHeaders": {
-        "Accept": "*/*",
-        "Accept-Encoding": "gzip, deflate",
-        "Connection": "keep-alive",
-<<<<<<< HEAD
-        "Content-Type": "application/json; charset=UTF-8",
-        "User-Agent": "azure-ai-ml/1.5.0 azsdk-python-core/1.26.3 Python/3.7.9 (Windows-10-10.0.22621-SP0)"
-=======
-        "User-Agent": "azsdk-python-storage-blob/12.14.1 Python/3.10.6 (Linux-5.15.79.1-microsoft-standard-WSL2-x86_64-with-glibc2.35)",
-        "x-ms-date": "Tue, 21 Feb 2023 21:26:01 GMT",
-        "x-ms-version": "2021-08-06"
->>>>>>> ce9edaa6
-      },
-      "RequestBody": null,
-      "StatusCode": 404,
-      "ResponseHeaders": {
-<<<<<<< HEAD
         "Connection": "keep-alive",
         "Content-Encoding": "gzip",
         "Content-Type": "application/json; charset=utf-8",
-        "Date": "Thu, 23 Feb 2023 18:11:37 GMT",
+        "Date": "Thu, 23 Feb 2023 20:08:30 GMT",
         "Request-Context": "appId=cid-v1:2d2e8e63-272e-4b3c-8598-4ee570a0e70d",
         "Strict-Transport-Security": "max-age=15724800; includeSubDomains; preload",
-=======
-        "Date": "Tue, 21 Feb 2023 21:26:01 GMT",
-        "Server": [
-          "Windows-Azure-Blob/1.0",
-          "Microsoft-HTTPAPI/2.0"
-        ],
-        "Transfer-Encoding": "chunked",
-        "Vary": "Origin",
-        "x-ms-error-code": "BlobNotFound",
-        "x-ms-version": "2021-08-06"
-      },
-      "ResponseBody": null
-    },
-    {
-      "RequestUri": "https://management.azure.com/subscriptions/00000000-0000-0000-0000-000000000/resourceGroups/00000/providers/Microsoft.MachineLearningServices/workspaces/00000/datastores/workspaceblobstore/listSecrets?api-version=2022-10-01",
-      "RequestMethod": "POST",
-      "RequestHeaders": {
-        "Accept": "application/json",
-        "Accept-Encoding": "gzip, deflate",
-        "Connection": "keep-alive",
-        "Content-Length": "0",
-        "User-Agent": "azure-ai-ml/1.5.0 azsdk-python-mgmt-machinelearningservices/0.1.0 Python/3.10.6 (Linux-5.15.79.1-microsoft-standard-WSL2-x86_64-with-glibc2.35)"
-      },
-      "RequestBody": null,
-      "StatusCode": 200,
-      "ResponseHeaders": {
-        "Cache-Control": "no-cache",
-        "Content-Encoding": "gzip",
-        "Content-Type": "application/json; charset=utf-8",
-        "Date": "Tue, 21 Feb 2023 21:26:01 GMT",
-        "Expires": "-1",
-        "Pragma": "no-cache",
-        "Request-Context": "appId=cid-v1:2d2e8e63-272e-4b3c-8598-4ee570a0e70d",
-        "Server-Timing": "traceparent;desc=\u002200-509bc60bfac2aa059c68da0a5a4b320e-59c7d4532e9b9dd2-01\u0022",
-        "Strict-Transport-Security": "max-age=31536000; includeSubDomains",
-        "Transfer-Encoding": "chunked",
-        "Vary": "Accept-Encoding",
-        "x-aml-cluster": "vienna-eastus-02",
-        "X-Content-Type-Options": "nosniff",
-        "x-ms-correlation-request-id": "e60f0d51-5532-440c-8ad4-583d504dde3f",
-        "x-ms-ratelimit-remaining-subscription-writes": "1199",
-        "x-ms-response-type": "standard",
-        "x-ms-routing-request-id": "CANADACENTRAL:20230221T212601Z:e60f0d51-5532-440c-8ad4-583d504dde3f",
-        "x-request-time": "0.138"
-      },
-      "ResponseBody": {
-        "secretsType": "AccountKey",
-        "key": "dGhpcyBpcyBmYWtlIGtleQ=="
-      }
-    },
-    {
-      "RequestUri": "https://samcw32zcnpjldw.blob.core.windows.net/azureml-blobstore-3bd2018e-4b43-401e-ad49-85df181c9e0a/LocalUpload/00000000000000000000000000000000/COMPONENT_PLACEHOLDER",
-      "RequestMethod": "HEAD",
-      "RequestHeaders": {
-        "Accept": "application/xml",
-        "Accept-Encoding": "gzip, deflate",
-        "Connection": "keep-alive",
-        "User-Agent": "azsdk-python-storage-blob/12.14.1 Python/3.10.6 (Linux-5.15.79.1-microsoft-standard-WSL2-x86_64-with-glibc2.35)",
-        "x-ms-date": "Tue, 21 Feb 2023 21:26:01 GMT",
-        "x-ms-version": "2021-08-06"
-      },
-      "RequestBody": null,
-      "StatusCode": 200,
-      "ResponseHeaders": {
-        "Accept-Ranges": "bytes",
-        "Content-Length": "35",
-        "Content-MD5": "L/DnSpFIn\u002BjaQWc\u002BsUQdcw==",
-        "Content-Type": "application/octet-stream",
-        "Date": "Tue, 21 Feb 2023 21:26:01 GMT",
-        "ETag": "\u00220x8DB1192C06E1C79\u0022",
-        "Last-Modified": "Sat, 18 Feb 2023 09:30:19 GMT",
-        "Server": [
-          "Windows-Azure-Blob/1.0",
-          "Microsoft-HTTPAPI/2.0"
-        ],
-        "Vary": "Origin",
-        "x-ms-access-tier": "Hot",
-        "x-ms-access-tier-inferred": "true",
-        "x-ms-blob-type": "BlockBlob",
-        "x-ms-creation-time": "Sat, 18 Feb 2023 09:30:19 GMT",
-        "x-ms-lease-state": "available",
-        "x-ms-lease-status": "unlocked",
-        "x-ms-meta-name": "c4b5a984-a0c9-4622-a5cf-f22114f04941",
-        "x-ms-meta-upload_status": "completed",
-        "x-ms-meta-version": "1",
-        "x-ms-server-encrypted": "true",
-        "x-ms-version": "2021-08-06"
-      },
-      "ResponseBody": null
-    },
-    {
-      "RequestUri": "https://samcw32zcnpjldw.blob.core.windows.net/azureml-blobstore-3bd2018e-4b43-401e-ad49-85df181c9e0a/az-ml-artifacts/00000000000000000000000000000000/COMPONENT_PLACEHOLDER",
-      "RequestMethod": "HEAD",
-      "RequestHeaders": {
-        "Accept": "application/xml",
-        "Accept-Encoding": "gzip, deflate",
-        "Connection": "keep-alive",
-        "User-Agent": "azsdk-python-storage-blob/12.14.1 Python/3.10.6 (Linux-5.15.79.1-microsoft-standard-WSL2-x86_64-with-glibc2.35)",
-        "x-ms-date": "Tue, 21 Feb 2023 21:26:01 GMT",
-        "x-ms-version": "2021-08-06"
-      },
-      "RequestBody": null,
-      "StatusCode": 404,
-      "ResponseHeaders": {
-        "Date": "Tue, 21 Feb 2023 21:26:01 GMT",
-        "Server": [
-          "Windows-Azure-Blob/1.0",
-          "Microsoft-HTTPAPI/2.0"
-        ],
->>>>>>> ce9edaa6
         "Transfer-Encoding": "chunked",
         "Vary": "Accept-Encoding",
         "x-aml-cluster": "vienna-eastus2-02",
         "X-Content-Type-Options": "nosniff",
         "x-ms-response-type": "standard",
-        "x-request-time": "0.053"
+        "x-request-time": "1.210"
       },
       "ResponseBody": {
         "snapshotType": "LocalFiles",
@@ -875,35 +527,13 @@
       }
     },
     {
-<<<<<<< HEAD
       "RequestUri": "https://management.azure.com/subscriptions/00000000-0000-0000-0000-000000000/resourceGroups/00000/providers/Microsoft.MachineLearningServices/workspaces/00000/codes/e7a3f40e-eb47-4499-9b80-1e5d911878f8/versions/1?api-version=2022-05-01",
       "RequestMethod": "GET",
-=======
-      "RequestUri": "https://management.azure.com/subscriptions/00000000-0000-0000-0000-000000000/resourceGroups/00000/providers/Microsoft.MachineLearningServices/workspaces/00000/codes/c4b5a984-a0c9-4622-a5cf-f22114f04941/versions/1?api-version=2022-05-01",
-      "RequestMethod": "PUT",
->>>>>>> ce9edaa6
       "RequestHeaders": {
         "Accept": "application/json",
         "Accept-Encoding": "gzip, deflate",
         "Connection": "keep-alive",
-<<<<<<< HEAD
         "User-Agent": "azure-ai-ml/1.5.0 azsdk-python-mgmt-machinelearningservices/0.1.0 Python/3.7.9 (Windows-10-10.0.22621-SP0)"
-=======
-        "Content-Length": "288",
-        "Content-Type": "application/json",
-        "User-Agent": "azure-ai-ml/1.5.0 azsdk-python-mgmt-machinelearningservices/0.1.0 Python/3.10.6 (Linux-5.15.79.1-microsoft-standard-WSL2-x86_64-with-glibc2.35)"
-      },
-      "RequestBody": {
-        "properties": {
-          "properties": {
-            "hash_sha256": "0000000000000",
-            "hash_version": "0000000000000"
-          },
-          "isAnonymous": true,
-          "isArchived": false,
-          "codeUri": "https://samcw32zcnpjldw.blob.core.windows.net/azureml-blobstore-3bd2018e-4b43-401e-ad49-85df181c9e0a/LocalUpload/00000000000000000000000000000000"
-        }
->>>>>>> ce9edaa6
       },
       "RequestBody": null,
       "StatusCode": 200,
@@ -911,48 +541,27 @@
         "Cache-Control": "no-cache",
         "Content-Encoding": "gzip",
         "Content-Type": "application/json; charset=utf-8",
-<<<<<<< HEAD
-        "Date": "Thu, 23 Feb 2023 18:11:40 GMT",
+        "Date": "Thu, 23 Feb 2023 20:08:30 GMT",
         "Expires": "-1",
         "Pragma": "no-cache",
         "Request-Context": "appId=cid-v1:2d2e8e63-272e-4b3c-8598-4ee570a0e70d",
-        "Server-Timing": "traceparent;desc=\u002200-437b6000f5a5f23f4035a40a55566393-684c68b73d79b86d-01\u0022",
-=======
-        "Date": "Tue, 21 Feb 2023 21:26:05 GMT",
-        "Expires": "-1",
-        "Pragma": "no-cache",
-        "Request-Context": "appId=cid-v1:2d2e8e63-272e-4b3c-8598-4ee570a0e70d",
-        "Server-Timing": "traceparent;desc=\u002200-466a9daf365dc8a721ccbe4015630093-40dbce754cfc79e0-01\u0022",
->>>>>>> ce9edaa6
+        "Server-Timing": "traceparent;desc=\u002200-3d3571120cf81b0b96701a44d79cf781-9af22de213b21d69-01\u0022",
         "Strict-Transport-Security": "max-age=31536000; includeSubDomains",
         "Transfer-Encoding": "chunked",
         "Vary": [
           "Accept-Encoding",
           "Accept-Encoding"
         ],
-<<<<<<< HEAD
         "x-aml-cluster": "vienna-eastus2-02",
         "X-Content-Type-Options": "nosniff",
-        "x-ms-correlation-request-id": "21ab9850-f83f-46ba-897a-c3e85d3587b5",
-        "x-ms-ratelimit-remaining-subscription-reads": "11995",
+        "x-ms-correlation-request-id": "6cb9b8cc-d885-4a85-8334-6a55aaf095f8",
+        "x-ms-ratelimit-remaining-subscription-reads": "11998",
         "x-ms-response-type": "standard",
-        "x-ms-routing-request-id": "WESTUS2:20230223T181140Z:21ab9850-f83f-46ba-897a-c3e85d3587b5",
-        "x-request-time": "0.075"
+        "x-ms-routing-request-id": "WESTUS2:20230223T200831Z:6cb9b8cc-d885-4a85-8334-6a55aaf095f8",
+        "x-request-time": "0.119"
       },
       "ResponseBody": {
         "id": "/subscriptions/00000000-0000-0000-0000-000000000/resourceGroups/00000/providers/Microsoft.MachineLearningServices/workspaces/00000/codes/e7a3f40e-eb47-4499-9b80-1e5d911878f8/versions/1",
-=======
-        "x-aml-cluster": "vienna-eastus-02",
-        "X-Content-Type-Options": "nosniff",
-        "x-ms-correlation-request-id": "b65bbe19-8f60-4c19-a7bb-1dad97823717",
-        "x-ms-ratelimit-remaining-subscription-writes": "1199",
-        "x-ms-response-type": "standard",
-        "x-ms-routing-request-id": "CANADACENTRAL:20230221T212605Z:b65bbe19-8f60-4c19-a7bb-1dad97823717",
-        "x-request-time": "0.191"
-      },
-      "ResponseBody": {
-        "id": "/subscriptions/00000000-0000-0000-0000-000000000/resourceGroups/00000/providers/Microsoft.MachineLearningServices/workspaces/00000/codes/c4b5a984-a0c9-4622-a5cf-f22114f04941/versions/1",
->>>>>>> ce9edaa6
         "name": "1",
         "type": "Microsoft.MachineLearningServices/workspaces/codes/versions",
         "properties": {
@@ -964,7 +573,6 @@
           },
           "isArchived": false,
           "isAnonymous": false,
-<<<<<<< HEAD
           "codeUri": "https://saveorz2izv2bas.blob.core.windows.net:443/2d1e66ae-8-4d828c93-7c8f-558b-b99d-d21850cf37d9/"
         },
         "systemData": {
@@ -973,50 +581,18 @@
           "createdByType": "User",
           "lastModifiedAt": "2023-02-23T02:16:10.3151666\u002B00:00",
           "lastModifiedBy": "Diondra Peck",
-=======
-          "codeUri": "https://samcw32zcnpjldw.blob.core.windows.net/azureml-blobstore-3bd2018e-4b43-401e-ad49-85df181c9e0a/LocalUpload/00000000000000000000000000000000"
-        },
-        "systemData": {
-          "createdAt": "2023-02-18T09:30:23.7478116\u002B00:00",
-          "createdBy": "Firstname Lastname",
-          "createdByType": "User",
-          "lastModifiedAt": "2023-02-21T21:26:05.7232114\u002B00:00",
-          "lastModifiedBy": "Firstname Lastname",
->>>>>>> ce9edaa6
           "lastModifiedByType": "User"
         }
       }
     },
     {
-<<<<<<< HEAD
       "RequestUri": "https://management.azure.com/subscriptions/00000000-0000-0000-0000-000000000/resourceGroups/00000/providers/Microsoft.MachineLearningServices/workspaces/00000/codes/e7a3f40e-eb47-4499-9b80-1e5d911878f8/versions/1?api-version=2022-05-01",
       "RequestMethod": "GET",
-=======
-      "RequestUri": "https://management.azure.com/subscriptions/00000000-0000-0000-0000-000000000/resourceGroups/00000/providers/Microsoft.MachineLearningServices/workspaces/00000/codes/c4b5a984-a0c9-4622-a5cf-f22114f04941/versions/1?api-version=2022-05-01",
-      "RequestMethod": "PUT",
->>>>>>> ce9edaa6
       "RequestHeaders": {
         "Accept": "application/json",
         "Accept-Encoding": "gzip, deflate",
         "Connection": "keep-alive",
-<<<<<<< HEAD
         "User-Agent": "azure-ai-ml/1.5.0 azsdk-python-mgmt-machinelearningservices/0.1.0 Python/3.7.9 (Windows-10-10.0.22621-SP0)"
-=======
-        "Content-Length": "288",
-        "Content-Type": "application/json",
-        "User-Agent": "azure-ai-ml/1.5.0 azsdk-python-mgmt-machinelearningservices/0.1.0 Python/3.10.6 (Linux-5.15.79.1-microsoft-standard-WSL2-x86_64-with-glibc2.35)"
-      },
-      "RequestBody": {
-        "properties": {
-          "properties": {
-            "hash_sha256": "0000000000000",
-            "hash_version": "0000000000000"
-          },
-          "isAnonymous": true,
-          "isArchived": false,
-          "codeUri": "https://samcw32zcnpjldw.blob.core.windows.net/azureml-blobstore-3bd2018e-4b43-401e-ad49-85df181c9e0a/LocalUpload/00000000000000000000000000000000"
-        }
->>>>>>> ce9edaa6
       },
       "RequestBody": null,
       "StatusCode": 200,
@@ -1024,48 +600,27 @@
         "Cache-Control": "no-cache",
         "Content-Encoding": "gzip",
         "Content-Type": "application/json; charset=utf-8",
-<<<<<<< HEAD
-        "Date": "Thu, 23 Feb 2023 18:11:40 GMT",
+        "Date": "Thu, 23 Feb 2023 20:08:32 GMT",
         "Expires": "-1",
         "Pragma": "no-cache",
         "Request-Context": "appId=cid-v1:2d2e8e63-272e-4b3c-8598-4ee570a0e70d",
-        "Server-Timing": "traceparent;desc=\u002200-b21d6b4fdd6797f68f0d6af90edbe747-8cb36b1adee38c7f-01\u0022",
-=======
-        "Date": "Tue, 21 Feb 2023 21:26:05 GMT",
-        "Expires": "-1",
-        "Pragma": "no-cache",
-        "Request-Context": "appId=cid-v1:2d2e8e63-272e-4b3c-8598-4ee570a0e70d",
-        "Server-Timing": "traceparent;desc=\u002200-9376bd025e9d51407f06b848dd5700c4-7bf70d2cad1ad568-01\u0022",
->>>>>>> ce9edaa6
+        "Server-Timing": "traceparent;desc=\u002200-fd22799332b24ab3b8c49570fcb42097-97249924acdf30a0-01\u0022",
         "Strict-Transport-Security": "max-age=31536000; includeSubDomains",
         "Transfer-Encoding": "chunked",
         "Vary": [
           "Accept-Encoding",
           "Accept-Encoding"
         ],
-<<<<<<< HEAD
-        "x-aml-cluster": "vienna-eastus2-01",
+        "x-aml-cluster": "vienna-eastus2-02",
         "X-Content-Type-Options": "nosniff",
-        "x-ms-correlation-request-id": "c5ae5dbe-39f2-4cb5-b301-2a40709f86f6",
-        "x-ms-ratelimit-remaining-subscription-reads": "11999",
+        "x-ms-correlation-request-id": "39ae6dd0-395d-4bdf-b732-5ec4e6e1937f",
+        "x-ms-ratelimit-remaining-subscription-reads": "11996",
         "x-ms-response-type": "standard",
-        "x-ms-routing-request-id": "WESTUS2:20230223T181141Z:c5ae5dbe-39f2-4cb5-b301-2a40709f86f6",
-        "x-request-time": "0.105"
+        "x-ms-routing-request-id": "WESTUS2:20230223T200832Z:39ae6dd0-395d-4bdf-b732-5ec4e6e1937f",
+        "x-request-time": "0.463"
       },
       "ResponseBody": {
         "id": "/subscriptions/00000000-0000-0000-0000-000000000/resourceGroups/00000/providers/Microsoft.MachineLearningServices/workspaces/00000/codes/e7a3f40e-eb47-4499-9b80-1e5d911878f8/versions/1",
-=======
-        "x-aml-cluster": "vienna-eastus-02",
-        "X-Content-Type-Options": "nosniff",
-        "x-ms-correlation-request-id": "472bf993-b95d-4055-ac75-0bbab51ea9fa",
-        "x-ms-ratelimit-remaining-subscription-writes": "1167",
-        "x-ms-response-type": "standard",
-        "x-ms-routing-request-id": "CANADACENTRAL:20230221T212606Z:472bf993-b95d-4055-ac75-0bbab51ea9fa",
-        "x-request-time": "0.135"
-      },
-      "ResponseBody": {
-        "id": "/subscriptions/00000000-0000-0000-0000-000000000/resourceGroups/00000/providers/Microsoft.MachineLearningServices/workspaces/00000/codes/c4b5a984-a0c9-4622-a5cf-f22114f04941/versions/1",
->>>>>>> ce9edaa6
         "name": "1",
         "type": "Microsoft.MachineLearningServices/workspaces/codes/versions",
         "properties": {
@@ -1077,7 +632,6 @@
           },
           "isArchived": false,
           "isAnonymous": false,
-<<<<<<< HEAD
           "codeUri": "https://saveorz2izv2bas.blob.core.windows.net:443/2d1e66ae-8-4d828c93-7c8f-558b-b99d-d21850cf37d9/"
         },
         "systemData": {
@@ -1086,38 +640,20 @@
           "createdByType": "User",
           "lastModifiedAt": "2023-02-23T02:16:10.3151666\u002B00:00",
           "lastModifiedBy": "Diondra Peck",
-=======
-          "codeUri": "https://samcw32zcnpjldw.blob.core.windows.net/azureml-blobstore-3bd2018e-4b43-401e-ad49-85df181c9e0a/LocalUpload/00000000000000000000000000000000"
-        },
-        "systemData": {
-          "createdAt": "2023-02-18T09:30:23.7478116\u002B00:00",
-          "createdBy": "Firstname Lastname",
-          "createdByType": "User",
-          "lastModifiedAt": "2023-02-21T21:26:05.8338908\u002B00:00",
-          "lastModifiedBy": "Firstname Lastname",
->>>>>>> ce9edaa6
           "lastModifiedByType": "User"
         }
       }
     },
     {
-<<<<<<< HEAD
-      "RequestUri": "https://management.azure.com/subscriptions/00000000-0000-0000-0000-000000000/resourceGroups/00000/providers/Microsoft.MachineLearningServices/workspaces/00000/components/azureml_anonymous/versions/0b35a8f7-cee5-d105-0ea9-5575c8ab619b?api-version=2022-10-01",
-=======
-      "RequestUri": "https://management.azure.com/subscriptions/00000000-0000-0000-0000-000000000/resourceGroups/00000/providers/Microsoft.MachineLearningServices/workspaces/00000/components/azureml_anonymous/versions/c69b468f-5cf3-2edb-680e-f382769c983d?api-version=2022-10-01",
->>>>>>> ce9edaa6
+      "RequestUri": "https://management.azure.com/subscriptions/00000000-0000-0000-0000-000000000/resourceGroups/00000/providers/Microsoft.MachineLearningServices/workspaces/00000/components/azureml_anonymous/versions/85c946d6-0b61-92a3-3322-36597bd11495?api-version=2022-10-01",
       "RequestMethod": "PUT",
       "RequestHeaders": {
         "Accept": "application/json",
         "Accept-Encoding": "gzip, deflate",
         "Connection": "keep-alive",
-        "Content-Length": "1280",
+        "Content-Length": "1267",
         "Content-Type": "application/json",
-<<<<<<< HEAD
         "User-Agent": "azure-ai-ml/1.5.0 azsdk-python-mgmt-machinelearningservices/0.1.0 Python/3.7.9 (Windows-10-10.0.22621-SP0)"
-=======
-        "User-Agent": "azure-ai-ml/1.5.0 azsdk-python-mgmt-machinelearningservices/0.1.0 Python/3.10.6 (Linux-5.15.79.1-microsoft-standard-WSL2-x86_64-with-glibc2.35)"
->>>>>>> ce9edaa6
       },
       "RequestBody": {
         "properties": {
@@ -1131,13 +667,144 @@
           "isArchived": false,
           "componentSpec": {
             "command": "echo Hello World \u0026 echo $[[${{inputs.component_in_number}}]] \u0026 echo ${{inputs.component_in_path}} \u0026 echo ${{outputs.component_out_path}} \u003E ${{outputs.component_out_path}}/component_in_number",
-<<<<<<< HEAD
             "code": "azureml:/subscriptions/00000000-0000-0000-0000-000000000/resourceGroups/00000/providers/Microsoft.MachineLearningServices/workspaces/00000/codes/e7a3f40e-eb47-4499-9b80-1e5d911878f8/versions/1",
-            "environment": "azureml:AzureML-sklearn-0.24-ubuntu18.04-py37-cpu:1",
-=======
-            "code": "azureml:/subscriptions/00000000-0000-0000-0000-000000000/resourceGroups/00000/providers/Microsoft.MachineLearningServices/workspaces/00000/codes/c4b5a984-a0c9-4622-a5cf-f22114f04941/versions/1",
             "environment": "azureml:AzureML-sklearn-1.0-ubuntu20.04-py38-cpu:33",
->>>>>>> ce9edaa6
+            "name": "microsoftsamples_command_component_basic",
+            "description": "This is the basic command component",
+            "tags": {
+              "tag": "tagvalue",
+              "owner": "sdkteam"
+            },
+            "version": "0.0.1",
+            "$schema": "https://azuremlschemas.azureedge.net/development/commandComponent.schema.json",
+            "is_deterministic": true,
+            "inputs": {
+              "component_in_number": {
+                "type": "number",
+                "optional": true,
+                "default": "10.99",
+                "description": "A number"
+              },
+              "component_in_path": {
+                "type": "uri_folder",
+                "description": "A path"
+              }
+            },
+            "outputs": {
+              "component_out_path": {
+                "type": "uri_folder"
+              }
+            },
+            "type": "command",
+            "_source": "YAML.COMPONENT"
+          }
+        }
+      },
+      "StatusCode": 201,
+      "ResponseHeaders": {
+        "Cache-Control": "no-cache",
+        "Content-Length": "2249",
+        "Content-Type": "application/json; charset=utf-8",
+        "Date": "Thu, 23 Feb 2023 20:08:33 GMT",
+        "Expires": "-1",
+        "Location": "https://management.azure.com/subscriptions/00000000-0000-0000-0000-000000000/resourceGroups/00000/providers/Microsoft.MachineLearningServices/workspaces/00000/components/azureml_anonymous/versions/85c946d6-0b61-92a3-3322-36597bd11495?api-version=2022-10-01",
+        "Pragma": "no-cache",
+        "Request-Context": "appId=cid-v1:2d2e8e63-272e-4b3c-8598-4ee570a0e70d",
+        "Server-Timing": "traceparent;desc=\u002200-95c4dff09f7ddc64e3a43b592cf4acae-22cf51b756b1a1fd-01\u0022",
+        "Strict-Transport-Security": "max-age=31536000; includeSubDomains",
+        "x-aml-cluster": "vienna-eastus2-02",
+        "X-Content-Type-Options": "nosniff",
+        "x-ms-correlation-request-id": "87720925-c25e-4802-ae1d-a1c16a751815",
+        "x-ms-ratelimit-remaining-subscription-writes": "1199",
+        "x-ms-response-type": "standard",
+        "x-ms-routing-request-id": "WESTUS2:20230223T200833Z:87720925-c25e-4802-ae1d-a1c16a751815",
+        "x-request-time": "2.168"
+      },
+      "ResponseBody": {
+        "id": "/subscriptions/00000000-0000-0000-0000-000000000/resourceGroups/00000/providers/Microsoft.MachineLearningServices/workspaces/00000/components/azureml_anonymous/versions/34cca92f-4af1-401c-ad10-f75f5636d1dd",
+        "name": "34cca92f-4af1-401c-ad10-f75f5636d1dd",
+        "type": "Microsoft.MachineLearningServices/workspaces/components/versions",
+        "properties": {
+          "description": null,
+          "tags": {
+            "tag": "tagvalue",
+            "owner": "sdkteam"
+          },
+          "properties": {},
+          "isArchived": false,
+          "isAnonymous": true,
+          "componentSpec": {
+            "name": "microsoftsamples_command_component_basic",
+            "version": "0.0.1",
+            "is_deterministic": "True",
+            "type": "command",
+            "description": "This is the basic command component",
+            "tags": {
+              "tag": "tagvalue",
+              "owner": "sdkteam"
+            },
+            "inputs": {
+              "component_in_path": {
+                "type": "uri_folder",
+                "optional": "False",
+                "description": "A path"
+              },
+              "component_in_number": {
+                "type": "number",
+                "optional": "True",
+                "default": "10.99",
+                "description": "A number"
+              }
+            },
+            "outputs": {
+              "component_out_path": {
+                "type": "uri_folder"
+              }
+            },
+            "code": "azureml:/subscriptions/00000000-0000-0000-0000-000000000/resourceGroups/00000/providers/Microsoft.MachineLearningServices/workspaces/00000/codes/e7a3f40e-eb47-4499-9b80-1e5d911878f8/versions/1",
+            "environment": "azureml://registries/azureml/environments/AzureML-sklearn-1.0-ubuntu20.04-py38-cpu/versions/33",
+            "resources": {
+              "instance_count": "1"
+            },
+            "command": "echo Hello World \u0026 echo $[[${{inputs.component_in_number}}]] \u0026 echo ${{inputs.component_in_path}} \u0026 echo ${{outputs.component_out_path}} \u003E ${{outputs.component_out_path}}/component_in_number",
+            "$schema": "https://azuremlschemas.azureedge.net/development/commandComponent.schema.json"
+          }
+        },
+        "systemData": {
+          "createdAt": "2023-02-23T20:06:37.5978965\u002B00:00",
+          "createdBy": "Diondra Peck",
+          "createdByType": "User",
+          "lastModifiedAt": "2023-02-23T20:06:37.6518372\u002B00:00",
+          "lastModifiedBy": "Diondra Peck",
+          "lastModifiedByType": "User"
+        }
+      }
+    },
+    {
+      "RequestUri": "https://management.azure.com/subscriptions/00000000-0000-0000-0000-000000000/resourceGroups/00000/providers/Microsoft.MachineLearningServices/workspaces/00000/components/azureml_anonymous/versions/b233095b-7964-64f4-db6e-5ac440193065?api-version=2022-10-01",
+      "RequestMethod": "PUT",
+      "RequestHeaders": {
+        "Accept": "application/json",
+        "Accept-Encoding": "gzip, deflate",
+        "Connection": "keep-alive",
+        "Content-Length": "1280",
+        "Content-Type": "application/json",
+        "User-Agent": "azure-ai-ml/1.5.0 azsdk-python-mgmt-machinelearningservices/0.1.0 Python/3.7.9 (Windows-10-10.0.22621-SP0)"
+      },
+      "RequestBody": {
+        "properties": {
+          "description": "This is the basic command component",
+          "properties": {},
+          "tags": {
+            "tag": "tagvalue",
+            "owner": "sdkteam"
+          },
+          "isAnonymous": true,
+          "isArchived": false,
+          "componentSpec": {
+            "command": "echo Hello World \u0026 echo $[[${{inputs.component_in_number}}]] \u0026 echo ${{inputs.component_in_path}} \u0026 echo ${{outputs.component_out_path}} \u003E ${{outputs.component_out_path}}/component_in_number",
+            "code": "azureml:/subscriptions/00000000-0000-0000-0000-000000000/resourceGroups/00000/providers/Microsoft.MachineLearningServices/workspaces/00000/codes/e7a3f40e-eb47-4499-9b80-1e5d911878f8/versions/1",
+            "environment": "azureml:AzureML-sklearn-1.0-ubuntu20.04-py38-cpu:33",
             "name": "node_to_link",
             "description": "This is the basic command component",
             "tags": {
@@ -1173,49 +840,26 @@
       "StatusCode": 201,
       "ResponseHeaders": {
         "Cache-Control": "no-cache",
-<<<<<<< HEAD
         "Content-Length": "2268",
         "Content-Type": "application/json; charset=utf-8",
-        "Date": "Thu, 23 Feb 2023 18:11:41 GMT",
+        "Date": "Thu, 23 Feb 2023 20:08:36 GMT",
         "Expires": "-1",
-        "Location": "https://management.azure.com/subscriptions/00000000-0000-0000-0000-000000000/resourceGroups/00000/providers/Microsoft.MachineLearningServices/workspaces/00000/components/azureml_anonymous/versions/0b35a8f7-cee5-d105-0ea9-5575c8ab619b?api-version=2022-10-01",
+        "Location": "https://management.azure.com/subscriptions/00000000-0000-0000-0000-000000000/resourceGroups/00000/providers/Microsoft.MachineLearningServices/workspaces/00000/components/azureml_anonymous/versions/b233095b-7964-64f4-db6e-5ac440193065?api-version=2022-10-01",
         "Pragma": "no-cache",
         "Request-Context": "appId=cid-v1:2d2e8e63-272e-4b3c-8598-4ee570a0e70d",
-        "Server-Timing": "traceparent;desc=\u002200-e2dab3f45991226193a3bf530cfd0f6b-17c12728c85ca97c-01\u0022",
+        "Server-Timing": "traceparent;desc=\u002200-8cb3252c78edf40ab62bb32922a4cac1-5c6fe8b9a0946081-01\u0022",
         "Strict-Transport-Security": "max-age=31536000; includeSubDomains",
         "x-aml-cluster": "vienna-eastus2-02",
         "X-Content-Type-Options": "nosniff",
-        "x-ms-correlation-request-id": "de16718a-51b6-4fd3-aff6-6dcf7261f92b",
+        "x-ms-correlation-request-id": "892ba930-2e71-4efb-aaa9-48f50d6263ee",
         "x-ms-ratelimit-remaining-subscription-writes": "1199",
         "x-ms-response-type": "standard",
-        "x-ms-routing-request-id": "WESTUS2:20230223T181141Z:de16718a-51b6-4fd3-aff6-6dcf7261f92b",
-        "x-request-time": "0.566"
+        "x-ms-routing-request-id": "WESTUS2:20230223T200836Z:892ba930-2e71-4efb-aaa9-48f50d6263ee",
+        "x-request-time": "3.853"
       },
       "ResponseBody": {
-        "id": "/subscriptions/00000000-0000-0000-0000-000000000/resourceGroups/00000/providers/Microsoft.MachineLearningServices/workspaces/00000/components/azureml_anonymous/versions/45902f90-ae3f-4186-97c1-4f5b8ba7b7d9",
-        "name": "45902f90-ae3f-4186-97c1-4f5b8ba7b7d9",
-=======
-        "Content-Length": "1831",
-        "Content-Type": "application/json; charset=utf-8",
-        "Date": "Tue, 21 Feb 2023 21:26:06 GMT",
-        "Expires": "-1",
-        "Location": "https://management.azure.com/subscriptions/00000000-0000-0000-0000-000000000/resourceGroups/00000/providers/Microsoft.MachineLearningServices/workspaces/00000/components/azureml_anonymous/versions/c69b468f-5cf3-2edb-680e-f382769c983d?api-version=2022-10-01",
-        "Pragma": "no-cache",
-        "Request-Context": "appId=cid-v1:2d2e8e63-272e-4b3c-8598-4ee570a0e70d",
-        "Server-Timing": "traceparent;desc=\u002200-b6ea6af7963f421a9773b93a277318f2-4ac29da63f2d4789-01\u0022",
-        "Strict-Transport-Security": "max-age=31536000; includeSubDomains",
-        "x-aml-cluster": "vienna-eastus-02",
-        "X-Content-Type-Options": "nosniff",
-        "x-ms-correlation-request-id": "1c4e89c2-3277-4f1b-a2eb-5821a8a688fa",
-        "x-ms-ratelimit-remaining-subscription-writes": "1166",
-        "x-ms-response-type": "standard",
-        "x-ms-routing-request-id": "CANADACENTRAL:20230221T212606Z:1c4e89c2-3277-4f1b-a2eb-5821a8a688fa",
-        "x-request-time": "0.582"
-      },
-      "ResponseBody": {
-        "id": "/subscriptions/00000000-0000-0000-0000-000000000/resourceGroups/00000/providers/Microsoft.MachineLearningServices/workspaces/00000/components/azureml_anonymous/versions/4035d17d-66ec-404c-bf2b-f52cfafb3453",
-        "name": "4035d17d-66ec-404c-bf2b-f52cfafb3453",
->>>>>>> ce9edaa6
+        "id": "/subscriptions/00000000-0000-0000-0000-000000000/resourceGroups/00000/providers/Microsoft.MachineLearningServices/workspaces/00000/components/azureml_anonymous/versions/e8a415c6-3cac-4096-b495-ece4754e3286",
+        "name": "e8a415c6-3cac-4096-b495-ece4754e3286",
         "type": "Microsoft.MachineLearningServices/workspaces/components/versions",
         "properties": {
           "description": null,
@@ -1255,13 +899,8 @@
                 "type": "uri_folder"
               }
             },
-<<<<<<< HEAD
             "code": "azureml:/subscriptions/00000000-0000-0000-0000-000000000/resourceGroups/00000/providers/Microsoft.MachineLearningServices/workspaces/00000/codes/e7a3f40e-eb47-4499-9b80-1e5d911878f8/versions/1",
-            "environment": "azureml://registries/azureml/environments/AzureML-sklearn-0.24-ubuntu18.04-py37-cpu/versions/1",
-=======
-            "code": "azureml:/subscriptions/00000000-0000-0000-0000-000000000/resourceGroups/00000/providers/Microsoft.MachineLearningServices/workspaces/00000/codes/c4b5a984-a0c9-4622-a5cf-f22114f04941/versions/1",
             "environment": "azureml://registries/azureml/environments/AzureML-sklearn-1.0-ubuntu20.04-py38-cpu/versions/33",
->>>>>>> ce9edaa6
             "resources": {
               "instance_count": "1"
             },
@@ -1270,204 +909,11 @@
           }
         },
         "systemData": {
-<<<<<<< HEAD
-          "createdAt": "2023-02-23T18:11:41.4672094\u002B00:00",
+          "createdAt": "2023-02-23T20:06:37.8875736\u002B00:00",
           "createdBy": "Diondra Peck",
           "createdByType": "User",
-          "lastModifiedAt": "2023-02-23T18:11:41.4672094\u002B00:00",
+          "lastModifiedAt": "2023-02-23T20:06:37.9835479\u002B00:00",
           "lastModifiedBy": "Diondra Peck",
-=======
-          "createdAt": "2023-02-18T09:31:52.976559\u002B00:00",
-          "createdBy": "Firstname Lastname",
-          "createdByType": "User",
-          "lastModifiedAt": "2023-02-18T09:31:53.0688368\u002B00:00",
-          "lastModifiedBy": "Firstname Lastname",
->>>>>>> ce9edaa6
-          "lastModifiedByType": "User"
-        }
-      }
-    },
-    {
-<<<<<<< HEAD
-      "RequestUri": "https://management.azure.com/subscriptions/00000000-0000-0000-0000-000000000/resourceGroups/00000/providers/Microsoft.MachineLearningServices/workspaces/00000/components/azureml_anonymous/versions/16600f97-58d7-a092-3f81-d7563ea849b6?api-version=2022-10-01",
-=======
-      "RequestUri": "https://management.azure.com/subscriptions/00000000-0000-0000-0000-000000000/resourceGroups/00000/providers/Microsoft.MachineLearningServices/workspaces/00000/components/azureml_anonymous/versions/aa6848b5-1994-a3a4-7c39-1a9bae540bbc?api-version=2022-10-01",
->>>>>>> ce9edaa6
-      "RequestMethod": "PUT",
-      "RequestHeaders": {
-        "Accept": "application/json",
-        "Accept-Encoding": "gzip, deflate",
-        "Connection": "keep-alive",
-        "Content-Length": "1267",
-        "Content-Type": "application/json",
-<<<<<<< HEAD
-        "User-Agent": "azure-ai-ml/1.5.0 azsdk-python-mgmt-machinelearningservices/0.1.0 Python/3.7.9 (Windows-10-10.0.22621-SP0)"
-=======
-        "User-Agent": "azure-ai-ml/1.5.0 azsdk-python-mgmt-machinelearningservices/0.1.0 Python/3.10.6 (Linux-5.15.79.1-microsoft-standard-WSL2-x86_64-with-glibc2.35)"
->>>>>>> ce9edaa6
-      },
-      "RequestBody": {
-        "properties": {
-          "description": "This is the basic command component",
-          "properties": {},
-          "tags": {
-            "tag": "tagvalue",
-            "owner": "sdkteam"
-          },
-          "isAnonymous": true,
-          "isArchived": false,
-          "componentSpec": {
-            "command": "echo Hello World \u0026 echo $[[${{inputs.component_in_number}}]] \u0026 echo ${{inputs.component_in_path}} \u0026 echo ${{outputs.component_out_path}} \u003E ${{outputs.component_out_path}}/component_in_number",
-<<<<<<< HEAD
-            "code": "azureml:/subscriptions/00000000-0000-0000-0000-000000000/resourceGroups/00000/providers/Microsoft.MachineLearningServices/workspaces/00000/codes/e7a3f40e-eb47-4499-9b80-1e5d911878f8/versions/1",
-            "environment": "azureml:AzureML-sklearn-0.24-ubuntu18.04-py37-cpu:1",
-=======
-            "code": "azureml:/subscriptions/00000000-0000-0000-0000-000000000/resourceGroups/00000/providers/Microsoft.MachineLearningServices/workspaces/00000/codes/c4b5a984-a0c9-4622-a5cf-f22114f04941/versions/1",
-            "environment": "azureml:AzureML-sklearn-1.0-ubuntu20.04-py38-cpu:33",
->>>>>>> ce9edaa6
-            "name": "microsoftsamples_command_component_basic",
-            "description": "This is the basic command component",
-            "tags": {
-              "tag": "tagvalue",
-              "owner": "sdkteam"
-            },
-            "version": "0.0.1",
-            "$schema": "https://azuremlschemas.azureedge.net/development/commandComponent.schema.json",
-            "is_deterministic": true,
-            "inputs": {
-              "component_in_number": {
-                "type": "number",
-                "optional": true,
-                "default": "10.99",
-                "description": "A number"
-              },
-              "component_in_path": {
-                "type": "uri_folder",
-                "description": "A path"
-              }
-            },
-            "outputs": {
-              "component_out_path": {
-                "type": "uri_folder"
-              }
-            },
-            "type": "command",
-            "_source": "YAML.COMPONENT"
-          }
-        }
-      },
-      "StatusCode": 201,
-      "ResponseHeaders": {
-        "Cache-Control": "no-cache",
-<<<<<<< HEAD
-        "Content-Length": "2249",
-        "Content-Type": "application/json; charset=utf-8",
-        "Date": "Thu, 23 Feb 2023 18:11:41 GMT",
-        "Expires": "-1",
-        "Location": "https://management.azure.com/subscriptions/00000000-0000-0000-0000-000000000/resourceGroups/00000/providers/Microsoft.MachineLearningServices/workspaces/00000/components/azureml_anonymous/versions/16600f97-58d7-a092-3f81-d7563ea849b6?api-version=2022-10-01",
-        "Pragma": "no-cache",
-        "Request-Context": "appId=cid-v1:2d2e8e63-272e-4b3c-8598-4ee570a0e70d",
-        "Server-Timing": "traceparent;desc=\u002200-014d3c68fd1914da69c96a1ae3fa954f-f7366fa30e99fea8-01\u0022",
-        "Strict-Transport-Security": "max-age=31536000; includeSubDomains",
-        "x-aml-cluster": "vienna-eastus2-01",
-        "X-Content-Type-Options": "nosniff",
-        "x-ms-correlation-request-id": "f4e1cd65-2590-4710-a307-43a811dc1fcc",
-        "x-ms-ratelimit-remaining-subscription-writes": "1199",
-        "x-ms-response-type": "standard",
-        "x-ms-routing-request-id": "WESTUS2:20230223T181142Z:f4e1cd65-2590-4710-a307-43a811dc1fcc",
-        "x-request-time": "0.710"
-      },
-      "ResponseBody": {
-        "id": "/subscriptions/00000000-0000-0000-0000-000000000/resourceGroups/00000/providers/Microsoft.MachineLearningServices/workspaces/00000/components/azureml_anonymous/versions/175176ed-1502-4a26-9b88-d6f11d2d2f50",
-        "name": "175176ed-1502-4a26-9b88-d6f11d2d2f50",
-=======
-        "Content-Length": "1821",
-        "Content-Type": "application/json; charset=utf-8",
-        "Date": "Tue, 21 Feb 2023 21:26:06 GMT",
-        "Expires": "-1",
-        "Location": "https://management.azure.com/subscriptions/00000000-0000-0000-0000-000000000/resourceGroups/00000/providers/Microsoft.MachineLearningServices/workspaces/00000/components/azureml_anonymous/versions/aa6848b5-1994-a3a4-7c39-1a9bae540bbc?api-version=2022-10-01",
-        "Pragma": "no-cache",
-        "Request-Context": "appId=cid-v1:2d2e8e63-272e-4b3c-8598-4ee570a0e70d",
-        "Server-Timing": "traceparent;desc=\u002200-0de5452bbe27945c0ccfb810153ede41-a1e9b3ed45fae0ff-01\u0022",
-        "Strict-Transport-Security": "max-age=31536000; includeSubDomains",
-        "x-aml-cluster": "vienna-eastus-02",
-        "X-Content-Type-Options": "nosniff",
-        "x-ms-correlation-request-id": "12f61874-2cc9-4011-8d60-0db17d0f99e7",
-        "x-ms-ratelimit-remaining-subscription-writes": "1198",
-        "x-ms-response-type": "standard",
-        "x-ms-routing-request-id": "CANADACENTRAL:20230221T212607Z:12f61874-2cc9-4011-8d60-0db17d0f99e7",
-        "x-request-time": "0.517"
-      },
-      "ResponseBody": {
-        "id": "/subscriptions/00000000-0000-0000-0000-000000000/resourceGroups/00000/providers/Microsoft.MachineLearningServices/workspaces/00000/components/azureml_anonymous/versions/3cf974cd-839c-48b8-99b7-02d7d687fc7f",
-        "name": "3cf974cd-839c-48b8-99b7-02d7d687fc7f",
->>>>>>> ce9edaa6
-        "type": "Microsoft.MachineLearningServices/workspaces/components/versions",
-        "properties": {
-          "description": null,
-          "tags": {
-            "tag": "tagvalue",
-            "owner": "sdkteam"
-          },
-          "properties": {},
-          "isArchived": false,
-          "isAnonymous": true,
-          "componentSpec": {
-            "name": "microsoftsamples_command_component_basic",
-            "version": "0.0.1",
-            "is_deterministic": "True",
-            "type": "command",
-            "description": "This is the basic command component",
-            "tags": {
-              "tag": "tagvalue",
-              "owner": "sdkteam"
-            },
-            "inputs": {
-              "component_in_path": {
-                "type": "uri_folder",
-                "optional": "False",
-                "description": "A path"
-              },
-              "component_in_number": {
-                "type": "number",
-                "optional": "True",
-                "default": "10.99",
-                "description": "A number"
-              }
-            },
-            "outputs": {
-              "component_out_path": {
-                "type": "uri_folder"
-              }
-            },
-<<<<<<< HEAD
-            "code": "azureml:/subscriptions/00000000-0000-0000-0000-000000000/resourceGroups/00000/providers/Microsoft.MachineLearningServices/workspaces/00000/codes/e7a3f40e-eb47-4499-9b80-1e5d911878f8/versions/1",
-            "environment": "azureml://registries/azureml/environments/AzureML-sklearn-0.24-ubuntu18.04-py37-cpu/versions/1",
-=======
-            "code": "azureml:/subscriptions/00000000-0000-0000-0000-000000000/resourceGroups/00000/providers/Microsoft.MachineLearningServices/workspaces/00000/codes/c4b5a984-a0c9-4622-a5cf-f22114f04941/versions/1",
-            "environment": "azureml://registries/azureml/environments/AzureML-sklearn-1.0-ubuntu20.04-py38-cpu/versions/33",
->>>>>>> ce9edaa6
-            "resources": {
-              "instance_count": "1"
-            },
-            "command": "echo Hello World \u0026 echo $[[${{inputs.component_in_number}}]] \u0026 echo ${{inputs.component_in_path}} \u0026 echo ${{outputs.component_out_path}} \u003E ${{outputs.component_out_path}}/component_in_number",
-            "$schema": "https://azuremlschemas.azureedge.net/development/commandComponent.schema.json"
-          }
-        },
-        "systemData": {
-<<<<<<< HEAD
-          "createdAt": "2023-02-23T18:11:42.1849304\u002B00:00",
-          "createdBy": "Diondra Peck",
-          "createdByType": "User",
-          "lastModifiedAt": "2023-02-23T18:11:42.1849304\u002B00:00",
-          "lastModifiedBy": "Diondra Peck",
-=======
-          "createdAt": "2023-02-18T09:31:52.8576015\u002B00:00",
-          "createdBy": "Firstname Lastname",
-          "createdByType": "User",
-          "lastModifiedAt": "2023-02-18T09:31:52.9693165\u002B00:00",
-          "lastModifiedBy": "Firstname Lastname",
->>>>>>> ce9edaa6
           "lastModifiedByType": "User"
         }
       }
@@ -1481,11 +927,7 @@
         "Connection": "keep-alive",
         "Content-Length": "4109",
         "Content-Type": "application/json",
-<<<<<<< HEAD
         "User-Agent": "azure-ai-ml/1.5.0 azsdk-python-mgmt-machinelearningservices/0.1.0 Python/3.7.9 (Windows-10-10.0.22621-SP0)"
-=======
-        "User-Agent": "azure-ai-ml/1.5.0 azsdk-python-mgmt-machinelearningservices/0.1.0 Python/3.10.6 (Linux-5.15.79.1-microsoft-standard-WSL2-x86_64-with-glibc2.35)"
->>>>>>> ce9edaa6
       },
       "RequestBody": {
         "properties": {
@@ -1547,11 +989,7 @@
               },
               "_source": "YAML.COMPONENT",
               "trial": {
-<<<<<<< HEAD
-                "componentId": "/subscriptions/00000000-0000-0000-0000-000000000/resourceGroups/00000/providers/Microsoft.MachineLearningServices/workspaces/00000/components/azureml_anonymous/versions/175176ed-1502-4a26-9b88-d6f11d2d2f50"
-=======
-                "componentId": "/subscriptions/00000000-0000-0000-0000-000000000/resourceGroups/00000/providers/Microsoft.MachineLearningServices/workspaces/00000/components/azureml_anonymous/versions/3cf974cd-839c-48b8-99b7-02d7d687fc7f"
->>>>>>> ce9edaa6
+                "componentId": "/subscriptions/00000000-0000-0000-0000-000000000/resourceGroups/00000/providers/Microsoft.MachineLearningServices/workspaces/00000/components/azureml_anonymous/versions/34cca92f-4af1-401c-ad10-f75f5636d1dd"
               }
             },
             "sweep_job2": {
@@ -1591,11 +1029,7 @@
               },
               "_source": "YAML.COMPONENT",
               "trial": {
-<<<<<<< HEAD
-                "componentId": "/subscriptions/00000000-0000-0000-0000-000000000/resourceGroups/00000/providers/Microsoft.MachineLearningServices/workspaces/00000/components/azureml_anonymous/versions/175176ed-1502-4a26-9b88-d6f11d2d2f50"
-=======
-                "componentId": "/subscriptions/00000000-0000-0000-0000-000000000/resourceGroups/00000/providers/Microsoft.MachineLearningServices/workspaces/00000/components/azureml_anonymous/versions/3cf974cd-839c-48b8-99b7-02d7d687fc7f"
->>>>>>> ce9edaa6
+                "componentId": "/subscriptions/00000000-0000-0000-0000-000000000/resourceGroups/00000/providers/Microsoft.MachineLearningServices/workspaces/00000/components/azureml_anonymous/versions/34cca92f-4af1-401c-ad10-f75f5636d1dd"
               }
             },
             "sweep_job3": {
@@ -1634,11 +1068,7 @@
               },
               "_source": "YAML.COMPONENT",
               "trial": {
-<<<<<<< HEAD
-                "componentId": "/subscriptions/00000000-0000-0000-0000-000000000/resourceGroups/00000/providers/Microsoft.MachineLearningServices/workspaces/00000/components/azureml_anonymous/versions/175176ed-1502-4a26-9b88-d6f11d2d2f50"
-=======
-                "componentId": "/subscriptions/00000000-0000-0000-0000-000000000/resourceGroups/00000/providers/Microsoft.MachineLearningServices/workspaces/00000/components/azureml_anonymous/versions/3cf974cd-839c-48b8-99b7-02d7d687fc7f"
->>>>>>> ce9edaa6
+                "componentId": "/subscriptions/00000000-0000-0000-0000-000000000/resourceGroups/00000/providers/Microsoft.MachineLearningServices/workspaces/00000/components/azureml_anonymous/versions/34cca92f-4af1-401c-ad10-f75f5636d1dd"
               }
             },
             "link_node": {
@@ -1661,11 +1091,7 @@
                 }
               },
               "_source": "YAML.COMPONENT",
-<<<<<<< HEAD
-              "componentId": "/subscriptions/00000000-0000-0000-0000-000000000/resourceGroups/00000/providers/Microsoft.MachineLearningServices/workspaces/00000/components/azureml_anonymous/versions/45902f90-ae3f-4186-97c1-4f5b8ba7b7d9"
-=======
-              "componentId": "/subscriptions/00000000-0000-0000-0000-000000000/resourceGroups/00000/providers/Microsoft.MachineLearningServices/workspaces/00000/components/azureml_anonymous/versions/4035d17d-66ec-404c-bf2b-f52cfafb3453"
->>>>>>> ce9edaa6
+              "componentId": "/subscriptions/00000000-0000-0000-0000-000000000/resourceGroups/00000/providers/Microsoft.MachineLearningServices/workspaces/00000/components/azureml_anonymous/versions/e8a415c6-3cac-4096-b495-ece4754e3286"
             }
           },
           "outputs": {
@@ -1691,40 +1117,22 @@
       "StatusCode": 201,
       "ResponseHeaders": {
         "Cache-Control": "no-cache",
-<<<<<<< HEAD
         "Content-Length": "8322",
         "Content-Type": "application/json; charset=utf-8",
-        "Date": "Thu, 23 Feb 2023 18:11:48 GMT",
-=======
-        "Content-Length": "5844",
-        "Content-Type": "application/json; charset=utf-8",
-        "Date": "Tue, 21 Feb 2023 21:26:12 GMT",
->>>>>>> ce9edaa6
+        "Date": "Thu, 23 Feb 2023 20:08:47 GMT",
         "Expires": "-1",
         "Location": "https://management.azure.com/subscriptions/00000000-0000-0000-0000-000000000/resourceGroups/00000/providers/Microsoft.MachineLearningServices/workspaces/00000/jobs/000000000000000000000?api-version=2022-12-01-preview",
         "Pragma": "no-cache",
         "Request-Context": "appId=cid-v1:2d2e8e63-272e-4b3c-8598-4ee570a0e70d",
-<<<<<<< HEAD
-        "Server-Timing": "traceparent;desc=\u002200-eafce2f04cba855ea23e9b94d44dc551-c672559db02fa4e0-01\u0022",
+        "Server-Timing": "traceparent;desc=\u002200-47b4c91238dcb9654defc473fa7de49b-7463482c33065690-01\u0022",
         "Strict-Transport-Security": "max-age=31536000; includeSubDomains",
-        "x-aml-cluster": "vienna-eastus2-01",
+        "x-aml-cluster": "vienna-eastus2-02",
         "X-Content-Type-Options": "nosniff",
-        "x-ms-correlation-request-id": "128bfe1a-a708-45fb-b36a-115b1e0d686e",
+        "x-ms-correlation-request-id": "ae27e11d-641c-41f8-8894-cc5275b3078f",
         "x-ms-ratelimit-remaining-subscription-writes": "1198",
         "x-ms-response-type": "standard",
-        "x-ms-routing-request-id": "WESTUS2:20230223T181149Z:128bfe1a-a708-45fb-b36a-115b1e0d686e",
-        "x-request-time": "3.178"
-=======
-        "Server-Timing": "traceparent;desc=\u002200-fe0816a1e268b141164b3a0d71b7a624-7ca78db76504089d-01\u0022",
-        "Strict-Transport-Security": "max-age=31536000; includeSubDomains",
-        "x-aml-cluster": "vienna-eastus-02",
-        "X-Content-Type-Options": "nosniff",
-        "x-ms-correlation-request-id": "906424d5-1c99-47df-9481-9860533c3c0d",
-        "x-ms-ratelimit-remaining-subscription-writes": "1197",
-        "x-ms-response-type": "standard",
-        "x-ms-routing-request-id": "CANADACENTRAL:20230221T212612Z:906424d5-1c99-47df-9481-9860533c3c0d",
-        "x-request-time": "2.349"
->>>>>>> ce9edaa6
+        "x-ms-routing-request-id": "WESTUS2:20230223T200848Z:ae27e11d-641c-41f8-8894-cc5275b3078f",
+        "x-request-time": "9.801"
       },
       "ResponseBody": {
         "id": "/subscriptions/00000000-0000-0000-0000-000000000/resourceGroups/00000/providers/Microsoft.MachineLearningServices/workspaces/00000/jobs/000000000000000000000",
@@ -1752,11 +1160,7 @@
             "Tracking": {
               "jobServiceType": "Tracking",
               "port": null,
-<<<<<<< HEAD
               "endpoint": "azureml://eastus2.api.azureml.ms/mlflow/v1.0/subscriptions/00000000-0000-0000-0000-000000000/resourceGroups/00000/providers/Microsoft.MachineLearningServices/workspaces/00000?",
-=======
-              "endpoint": "azureml://eastus.api.azureml.ms/mlflow/v1.0/subscriptions/00000000-0000-0000-0000-000000000/resourceGroups/00000/providers/Microsoft.MachineLearningServices/workspaces/00000?",
->>>>>>> ce9edaa6
               "status": null,
               "errorMessage": null,
               "properties": null,
@@ -1819,11 +1223,7 @@
               },
               "_source": "YAML.COMPONENT",
               "trial": {
-<<<<<<< HEAD
-                "componentId": "/subscriptions/00000000-0000-0000-0000-000000000/resourceGroups/00000/providers/Microsoft.MachineLearningServices/workspaces/00000/components/azureml_anonymous/versions/175176ed-1502-4a26-9b88-d6f11d2d2f50"
-=======
-                "componentId": "/subscriptions/00000000-0000-0000-0000-000000000/resourceGroups/00000/providers/Microsoft.MachineLearningServices/workspaces/00000/components/azureml_anonymous/versions/3cf974cd-839c-48b8-99b7-02d7d687fc7f"
->>>>>>> ce9edaa6
+                "componentId": "/subscriptions/00000000-0000-0000-0000-000000000/resourceGroups/00000/providers/Microsoft.MachineLearningServices/workspaces/00000/components/azureml_anonymous/versions/34cca92f-4af1-401c-ad10-f75f5636d1dd"
               }
             },
             "sweep_job2": {
@@ -1863,11 +1263,7 @@
               },
               "_source": "YAML.COMPONENT",
               "trial": {
-<<<<<<< HEAD
-                "componentId": "/subscriptions/00000000-0000-0000-0000-000000000/resourceGroups/00000/providers/Microsoft.MachineLearningServices/workspaces/00000/components/azureml_anonymous/versions/175176ed-1502-4a26-9b88-d6f11d2d2f50"
-=======
-                "componentId": "/subscriptions/00000000-0000-0000-0000-000000000/resourceGroups/00000/providers/Microsoft.MachineLearningServices/workspaces/00000/components/azureml_anonymous/versions/3cf974cd-839c-48b8-99b7-02d7d687fc7f"
->>>>>>> ce9edaa6
+                "componentId": "/subscriptions/00000000-0000-0000-0000-000000000/resourceGroups/00000/providers/Microsoft.MachineLearningServices/workspaces/00000/components/azureml_anonymous/versions/34cca92f-4af1-401c-ad10-f75f5636d1dd"
               }
             },
             "sweep_job3": {
@@ -1906,11 +1302,7 @@
               },
               "_source": "YAML.COMPONENT",
               "trial": {
-<<<<<<< HEAD
-                "componentId": "/subscriptions/00000000-0000-0000-0000-000000000/resourceGroups/00000/providers/Microsoft.MachineLearningServices/workspaces/00000/components/azureml_anonymous/versions/175176ed-1502-4a26-9b88-d6f11d2d2f50"
-=======
-                "componentId": "/subscriptions/00000000-0000-0000-0000-000000000/resourceGroups/00000/providers/Microsoft.MachineLearningServices/workspaces/00000/components/azureml_anonymous/versions/3cf974cd-839c-48b8-99b7-02d7d687fc7f"
->>>>>>> ce9edaa6
+                "componentId": "/subscriptions/00000000-0000-0000-0000-000000000/resourceGroups/00000/providers/Microsoft.MachineLearningServices/workspaces/00000/components/azureml_anonymous/versions/34cca92f-4af1-401c-ad10-f75f5636d1dd"
               }
             },
             "link_node": {
@@ -1933,11 +1325,7 @@
                 }
               },
               "_source": "YAML.COMPONENT",
-<<<<<<< HEAD
-              "componentId": "/subscriptions/00000000-0000-0000-0000-000000000/resourceGroups/00000/providers/Microsoft.MachineLearningServices/workspaces/00000/components/azureml_anonymous/versions/45902f90-ae3f-4186-97c1-4f5b8ba7b7d9"
-=======
-              "componentId": "/subscriptions/00000000-0000-0000-0000-000000000/resourceGroups/00000/providers/Microsoft.MachineLearningServices/workspaces/00000/components/azureml_anonymous/versions/4035d17d-66ec-404c-bf2b-f52cfafb3453"
->>>>>>> ce9edaa6
+              "componentId": "/subscriptions/00000000-0000-0000-0000-000000000/resourceGroups/00000/providers/Microsoft.MachineLearningServices/workspaces/00000/components/azureml_anonymous/versions/e8a415c6-3cac-4096-b495-ece4754e3286"
             }
           },
           "inputs": {
@@ -1995,13 +1383,8 @@
           "sourceJobId": null
         },
         "systemData": {
-<<<<<<< HEAD
-          "createdAt": "2023-02-23T18:11:48.9971513\u002B00:00",
+          "createdAt": "2023-02-23T20:08:47.6032341\u002B00:00",
           "createdBy": "Diondra Peck",
-=======
-          "createdAt": "2023-02-21T21:26:12.1490257\u002B00:00",
-          "createdBy": "Firstname Lastname",
->>>>>>> ce9edaa6
           "createdByType": "User"
         }
       }
@@ -2014,33 +1397,28 @@
         "Accept-Encoding": "gzip, deflate",
         "Connection": "keep-alive",
         "Content-Length": "0",
-<<<<<<< HEAD
         "User-Agent": "azure-ai-ml/1.5.0 azsdk-python-mgmt-machinelearningservices/0.1.0 Python/3.7.9 (Windows-10-10.0.22621-SP0)"
-=======
-        "User-Agent": "azure-ai-ml/1.5.0 azsdk-python-mgmt-machinelearningservices/0.1.0 Python/3.10.6 (Linux-5.15.79.1-microsoft-standard-WSL2-x86_64-with-glibc2.35)"
->>>>>>> ce9edaa6
       },
       "RequestBody": null,
-      "StatusCode": 400,
+      "StatusCode": 202,
       "ResponseHeaders": {
         "Cache-Control": "no-cache",
-        "Content-Length": "1222",
+        "Content-Length": "4",
         "Content-Type": "application/json; charset=utf-8",
-<<<<<<< HEAD
-        "Date": "Thu, 23 Feb 2023 18:11:52 GMT",
+        "Date": "Thu, 23 Feb 2023 20:08:52 GMT",
         "Expires": "-1",
         "Location": "https://management.azure.com/subscriptions/00000000-0000-0000-0000-000000000/providers/Microsoft.MachineLearningServices/locations/eastus2/mfeOperationResults/jc:2d1e66ae-85e3-42c0-be91-34de66397f26:000000000000000000000?api-version=2022-12-01-preview",
         "Pragma": "no-cache",
         "Request-Context": "appId=cid-v1:2d2e8e63-272e-4b3c-8598-4ee570a0e70d",
         "Strict-Transport-Security": "max-age=31536000; includeSubDomains",
-        "x-aml-cluster": "vienna-eastus2-01",
+        "x-aml-cluster": "vienna-eastus2-02",
         "X-Content-Type-Options": "nosniff",
         "x-ms-async-operation-timeout": "PT1H",
-        "x-ms-correlation-request-id": "0808942d-ffb7-4cf5-80f5-56c3edc25e95",
+        "x-ms-correlation-request-id": "647f87fb-040b-4c0a-815a-14d752690fb3",
         "x-ms-ratelimit-remaining-subscription-writes": "1199",
         "x-ms-response-type": "standard",
-        "x-ms-routing-request-id": "WESTUS2:20230223T181152Z:0808942d-ffb7-4cf5-80f5-56c3edc25e95",
-        "x-request-time": "0.700"
+        "x-ms-routing-request-id": "WESTUS2:20230223T200852Z:647f87fb-040b-4c0a-815a-14d752690fb3",
+        "x-request-time": "2.028"
       },
       "ResponseBody": "null"
     },
@@ -2059,19 +1437,19 @@
         "Cache-Control": "no-cache",
         "Content-Length": "2",
         "Content-Type": "application/json; charset=utf-8",
-        "Date": "Thu, 23 Feb 2023 18:11:53 GMT",
+        "Date": "Thu, 23 Feb 2023 20:08:52 GMT",
         "Expires": "-1",
         "Location": "https://management.azure.com/subscriptions/00000000-0000-0000-0000-000000000/providers/Microsoft.MachineLearningServices/locations/eastus2/mfeOperationResults/jc:2d1e66ae-85e3-42c0-be91-34de66397f26:000000000000000000000?api-version=2022-12-01-preview",
         "Pragma": "no-cache",
         "Request-Context": "appId=cid-v1:2d2e8e63-272e-4b3c-8598-4ee570a0e70d",
         "Strict-Transport-Security": "max-age=31536000; includeSubDomains",
-        "x-aml-cluster": "vienna-eastus2-01",
+        "x-aml-cluster": "vienna-eastus2-02",
         "X-Content-Type-Options": "nosniff",
-        "x-ms-correlation-request-id": "32a27f1c-60b9-4084-b4e9-5837092819c5",
-        "x-ms-ratelimit-remaining-subscription-reads": "11998",
+        "x-ms-correlation-request-id": "ed6f6150-efcf-482e-b29a-d96223a5e3f8",
+        "x-ms-ratelimit-remaining-subscription-reads": "11995",
         "x-ms-response-type": "standard",
-        "x-ms-routing-request-id": "WESTUS2:20230223T181153Z:32a27f1c-60b9-4084-b4e9-5837092819c5",
-        "x-request-time": "0.025"
+        "x-ms-routing-request-id": "WESTUS2:20230223T200853Z:ed6f6150-efcf-482e-b29a-d96223a5e3f8",
+        "x-request-time": "0.229"
       },
       "ResponseBody": {}
     },
@@ -2089,108 +1467,30 @@
       "ResponseHeaders": {
         "Cache-Control": "no-cache",
         "Content-Length": "0",
-        "Date": "Thu, 23 Feb 2023 18:12:23 GMT",
+        "Date": "Thu, 23 Feb 2023 20:09:23 GMT",
         "Expires": "-1",
         "Pragma": "no-cache",
         "Request-Context": "appId=cid-v1:2d2e8e63-272e-4b3c-8598-4ee570a0e70d",
-        "Server-Timing": "traceparent;desc=\u002200-f0571a8785f8a393247ab6b9c14be953-86f8026506b2e759-01\u0022",
+        "Server-Timing": "traceparent;desc=\u002200-47fbcaf16d20bdf41745887d7a35c9e6-d81b650475b79f83-01\u0022",
         "Strict-Transport-Security": "max-age=31536000; includeSubDomains",
-        "x-aml-cluster": "vienna-eastus2-01",
+        "x-aml-cluster": "vienna-eastus2-02",
         "X-Content-Type-Options": "nosniff",
-        "x-ms-correlation-request-id": "e52f888c-a5f2-4183-ae7f-d9e3ec83e241",
-        "x-ms-ratelimit-remaining-subscription-reads": "11997",
+        "x-ms-correlation-request-id": "40890fb4-25c0-40d4-bceb-22013c9b6c8e",
+        "x-ms-ratelimit-remaining-subscription-reads": "11994",
         "x-ms-response-type": "standard",
-        "x-ms-routing-request-id": "WESTUS2:20230223T181223Z:e52f888c-a5f2-4183-ae7f-d9e3ec83e241",
-        "x-request-time": "0.027"
-=======
-        "Date": "Tue, 21 Feb 2023 21:26:30 GMT",
-        "Expires": "-1",
-        "Pragma": "no-cache",
-        "Request-Context": "appId=cid-v1:2d2e8e63-272e-4b3c-8598-4ee570a0e70d",
-        "Strict-Transport-Security": "max-age=31536000; includeSubDomains",
-        "x-aml-cluster": "vienna-eastus-02",
-        "X-Content-Type-Options": "nosniff",
-        "x-ms-correlation-request-id": "447377c4-9514-4234-b429-b89eb77bf435",
-        "x-ms-ratelimit-remaining-subscription-writes": "1198",
-        "x-ms-response-type": "error",
-        "x-ms-routing-request-id": "CANADACENTRAL:20230221T212631Z:447377c4-9514-4234-b429-b89eb77bf435",
-        "x-request-time": "15.526"
->>>>>>> ce9edaa6
-      },
-      "ResponseBody": {
-        "error": {
-          "code": "UserError",
-          "message": "The pipeline run 000000000000000000000 is in terminal status, it can\u0027t be canceled.",
-          "details": [],
-          "additionalInfo": [
-            {
-              "type": "ComponentName",
-              "info": {
-                "value": "managementfrontend"
-              }
-            },
-            {
-              "type": "Correlation",
-              "info": {
-                "value": {
-                  "operation": "4ae37da868282ce2d25d55029f150a0f",
-                  "request": "ff49d63e50c2b1ef"
-                }
-              }
-            },
-            {
-              "type": "Environment",
-              "info": {
-                "value": "eastus"
-              }
-            },
-            {
-              "type": "Location",
-              "info": {
-                "value": "eastus"
-              }
-            },
-            {
-              "type": "Time",
-              "info": {
-                "value": "2023-02-21T21:26:31.2440137\u002B00:00"
-              }
-            },
-            {
-              "type": "InnerError",
-              "info": {
-                "value": {
-                  "code": "BadArgument",
-                  "innerError": {
-                    "code": "ArgumentInvalid",
-                    "innerError": {
-                      "code": "CancelPipelineRunInTerminalStatus",
-                      "innerError": null
-                    }
-                  }
-                }
-              }
-            }
-          ]
-        }
-      }
+        "x-ms-routing-request-id": "WESTUS2:20230223T200924Z:40890fb4-25c0-40d4-bceb-22013c9b6c8e",
+        "x-request-time": "0.557"
+      },
+      "ResponseBody": null
     },
     {
-<<<<<<< HEAD
-      "RequestUri": "https://management.azure.com/subscriptions/00000000-0000-0000-0000-000000000/resourceGroups/00000/providers/Microsoft.MachineLearningServices/workspaces/00000/components/azureml_anonymous/versions/175176ed-1502-4a26-9b88-d6f11d2d2f50?api-version=2022-10-01",
-=======
-      "RequestUri": "https://management.azure.com/subscriptions/00000000-0000-0000-0000-000000000/resourceGroups/00000/providers/Microsoft.MachineLearningServices/workspaces/00000/components/azureml_anonymous/versions/3cf974cd-839c-48b8-99b7-02d7d687fc7f?api-version=2022-10-01",
->>>>>>> ce9edaa6
+      "RequestUri": "https://management.azure.com/subscriptions/00000000-0000-0000-0000-000000000/resourceGroups/00000/providers/Microsoft.MachineLearningServices/workspaces/00000/components/azureml_anonymous/versions/34cca92f-4af1-401c-ad10-f75f5636d1dd?api-version=2022-10-01",
       "RequestMethod": "GET",
       "RequestHeaders": {
         "Accept": "application/json",
         "Accept-Encoding": "gzip, deflate",
         "Connection": "keep-alive",
-<<<<<<< HEAD
         "User-Agent": "azure-ai-ml/1.5.0 azsdk-python-mgmt-machinelearningservices/0.1.0 Python/3.7.9 (Windows-10-10.0.22621-SP0)"
-=======
-        "User-Agent": "azure-ai-ml/1.5.0 azsdk-python-mgmt-machinelearningservices/0.1.0 Python/3.10.6 (Linux-5.15.79.1-microsoft-standard-WSL2-x86_64-with-glibc2.35)"
->>>>>>> ce9edaa6
       },
       "RequestBody": null,
       "StatusCode": 200,
@@ -2198,50 +1498,28 @@
         "Cache-Control": "no-cache",
         "Content-Encoding": "gzip",
         "Content-Type": "application/json; charset=utf-8",
-<<<<<<< HEAD
-        "Date": "Thu, 23 Feb 2023 18:12:23 GMT",
+        "Date": "Thu, 23 Feb 2023 20:09:24 GMT",
         "Expires": "-1",
         "Pragma": "no-cache",
         "Request-Context": "appId=cid-v1:2d2e8e63-272e-4b3c-8598-4ee570a0e70d",
-        "Server-Timing": "traceparent;desc=\u002200-0cd3056c9117378f5ffc2c78a1468873-f93c6432ffa8bd5b-01\u0022",
-=======
-        "Date": "Tue, 21 Feb 2023 21:26:30 GMT",
-        "Expires": "-1",
-        "Pragma": "no-cache",
-        "Request-Context": "appId=cid-v1:2d2e8e63-272e-4b3c-8598-4ee570a0e70d",
-        "Server-Timing": "traceparent;desc=\u002200-c59265261c7a8e230a141161ad6cc481-7bac1a5fef4bded7-01\u0022",
->>>>>>> ce9edaa6
+        "Server-Timing": "traceparent;desc=\u002200-9200e49b00191f1c098844e895aacc50-4f628f8a91a5c3e9-01\u0022",
         "Strict-Transport-Security": "max-age=31536000; includeSubDomains",
         "Transfer-Encoding": "chunked",
         "Vary": [
           "Accept-Encoding",
           "Accept-Encoding"
         ],
-<<<<<<< HEAD
-        "x-aml-cluster": "vienna-eastus2-01",
+        "x-aml-cluster": "vienna-eastus2-02",
         "X-Content-Type-Options": "nosniff",
-        "x-ms-correlation-request-id": "710d8ef1-b6ee-4c7c-9df7-f6e6fa50d964",
-        "x-ms-ratelimit-remaining-subscription-reads": "11996",
+        "x-ms-correlation-request-id": "bc66278f-c26a-4805-a225-3bef1a527488",
+        "x-ms-ratelimit-remaining-subscription-reads": "11993",
         "x-ms-response-type": "standard",
-        "x-ms-routing-request-id": "WESTUS2:20230223T181223Z:710d8ef1-b6ee-4c7c-9df7-f6e6fa50d964",
-        "x-request-time": "0.056"
+        "x-ms-routing-request-id": "WESTUS2:20230223T200925Z:bc66278f-c26a-4805-a225-3bef1a527488",
+        "x-request-time": "1.257"
       },
       "ResponseBody": {
-        "id": "/subscriptions/00000000-0000-0000-0000-000000000/resourceGroups/00000/providers/Microsoft.MachineLearningServices/workspaces/00000/components/azureml_anonymous/versions/175176ed-1502-4a26-9b88-d6f11d2d2f50",
-        "name": "175176ed-1502-4a26-9b88-d6f11d2d2f50",
-=======
-        "x-aml-cluster": "vienna-eastus-02",
-        "X-Content-Type-Options": "nosniff",
-        "x-ms-correlation-request-id": "a2297248-6c14-4822-91a0-ebded97f0f51",
-        "x-ms-ratelimit-remaining-subscription-reads": "11998",
-        "x-ms-response-type": "standard",
-        "x-ms-routing-request-id": "CANADACENTRAL:20230221T212631Z:a2297248-6c14-4822-91a0-ebded97f0f51",
-        "x-request-time": "0.054"
-      },
-      "ResponseBody": {
-        "id": "/subscriptions/00000000-0000-0000-0000-000000000/resourceGroups/00000/providers/Microsoft.MachineLearningServices/workspaces/00000/components/azureml_anonymous/versions/3cf974cd-839c-48b8-99b7-02d7d687fc7f",
-        "name": "3cf974cd-839c-48b8-99b7-02d7d687fc7f",
->>>>>>> ce9edaa6
+        "id": "/subscriptions/00000000-0000-0000-0000-000000000/resourceGroups/00000/providers/Microsoft.MachineLearningServices/workspaces/00000/components/azureml_anonymous/versions/34cca92f-4af1-401c-ad10-f75f5636d1dd",
+        "name": "34cca92f-4af1-401c-ad10-f75f5636d1dd",
         "type": "Microsoft.MachineLearningServices/workspaces/components/versions",
         "properties": {
           "description": null,
@@ -2280,13 +1558,8 @@
                 "type": "uri_folder"
               }
             },
-<<<<<<< HEAD
             "code": "azureml:/subscriptions/00000000-0000-0000-0000-000000000/resourceGroups/00000/providers/Microsoft.MachineLearningServices/workspaces/00000/codes/e7a3f40e-eb47-4499-9b80-1e5d911878f8/versions/1",
-            "environment": "azureml://registries/azureml/environments/AzureML-sklearn-0.24-ubuntu18.04-py37-cpu/versions/1",
-=======
-            "code": "azureml:/subscriptions/00000000-0000-0000-0000-000000000/resourceGroups/00000/providers/Microsoft.MachineLearningServices/workspaces/00000/codes/c4b5a984-a0c9-4622-a5cf-f22114f04941/versions/1",
             "environment": "azureml://registries/azureml/environments/AzureML-sklearn-1.0-ubuntu20.04-py38-cpu/versions/33",
->>>>>>> ce9edaa6
             "resources": {
               "instance_count": "1"
             },
@@ -2295,19 +1568,11 @@
           }
         },
         "systemData": {
-<<<<<<< HEAD
-          "createdAt": "2023-02-23T18:11:42.1849304\u002B00:00",
+          "createdAt": "2023-02-23T20:06:37.5978965\u002B00:00",
           "createdBy": "Diondra Peck",
           "createdByType": "User",
-          "lastModifiedAt": "2023-02-23T18:11:42.2531094\u002B00:00",
+          "lastModifiedAt": "2023-02-23T20:06:37.6518372\u002B00:00",
           "lastModifiedBy": "Diondra Peck",
-=======
-          "createdAt": "2023-02-18T09:31:52.8576015\u002B00:00",
-          "createdBy": "Firstname Lastname",
-          "createdByType": "User",
-          "lastModifiedAt": "2023-02-18T09:31:52.9693165\u002B00:00",
-          "lastModifiedBy": "Firstname Lastname",
->>>>>>> ce9edaa6
           "lastModifiedByType": "User"
         }
       }
