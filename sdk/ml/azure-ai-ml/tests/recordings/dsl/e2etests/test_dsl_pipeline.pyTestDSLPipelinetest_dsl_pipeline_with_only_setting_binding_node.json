--- conflicted
+++ resolved
@@ -7,11 +7,7 @@
         "Accept": "application/json",
         "Accept-Encoding": "gzip, deflate",
         "Connection": "keep-alive",
-<<<<<<< HEAD
-        "User-Agent": "azure-ai-ml/1.5.0 azsdk-python-mgmt-machinelearningservices/0.1.0 Python/3.7.9 (Windows-10-10.0.22621-SP0)"
-=======
         "User-Agent": "azure-ai-ml/1.5.0 azsdk-python-mgmt-machinelearningservices/0.1.0 Python/3.8.13 (Windows-10-10.0.19045-SP0)"
->>>>>>> b23e71b2
       },
       "RequestBody": null,
       "StatusCode": 200,
@@ -19,19 +15,11 @@
         "Cache-Control": "no-cache",
         "Content-Encoding": "gzip",
         "Content-Type": "application/json; charset=utf-8",
-<<<<<<< HEAD
-        "Date": "Fri, 10 Feb 2023 23:51:23 GMT",
-        "Expires": "-1",
-        "Pragma": "no-cache",
-        "Request-Context": "appId=cid-v1:2d2e8e63-272e-4b3c-8598-4ee570a0e70d",
-        "Server-Timing": "traceparent;desc=\u002200-32b38adce2be58ed3c73e4124fae59c0-115164ef3f818431-01\u0022",
-=======
         "Date": "Wed, 15 Feb 2023 04:08:12 GMT",
         "Expires": "-1",
         "Pragma": "no-cache",
         "Request-Context": "appId=cid-v1:512cc15a-13b5-415b-bfd0-dce7accb6bb1",
         "Server-Timing": "traceparent;desc=\u002200-78b2154ab93f3a00b894260739a9747e-02ebd6bdf463e6b0-01\u0022",
->>>>>>> b23e71b2
         "Strict-Transport-Security": "max-age=31536000; includeSubDomains",
         "Transfer-Encoding": "chunked",
         "Vary": [
@@ -40,19 +28,11 @@
         ],
         "x-aml-cluster": "vienna-eastus2-01",
         "X-Content-Type-Options": "nosniff",
-<<<<<<< HEAD
-        "x-ms-correlation-request-id": "3f395180-1202-495f-96e0-2ce54c512938",
-        "x-ms-ratelimit-remaining-subscription-reads": "11999",
-        "x-ms-response-type": "standard",
-        "x-ms-routing-request-id": "WESTUS2:20230210T235124Z:3f395180-1202-495f-96e0-2ce54c512938",
-        "x-request-time": "0.037"
-=======
         "x-ms-correlation-request-id": "8b3c1aff-0339-4f3e-b52f-c3640c2932bd",
         "x-ms-ratelimit-remaining-subscription-reads": "11976",
         "x-ms-response-type": "standard",
         "x-ms-routing-request-id": "JAPANEAST:20230215T040812Z:8b3c1aff-0339-4f3e-b52f-c3640c2932bd",
         "x-request-time": "0.233"
->>>>>>> b23e71b2
       },
       "ResponseBody": {
         "id": "/subscriptions/00000000-0000-0000-0000-000000000/resourceGroups/00000/providers/Microsoft.MachineLearningServices/workspaces/00000/computes/cpu-cluster",
@@ -80,30 +60,18 @@
               "nodeIdleTimeBeforeScaleDown": "PT2M"
             },
             "subnet": null,
-<<<<<<< HEAD
-            "currentNodeCount": 0,
-            "targetNodeCount": 0,
-            "nodeStateCounts": {
-              "preparingNodeCount": 0,
-              "runningNodeCount": 0,
-=======
             "currentNodeCount": 6,
             "targetNodeCount": 6,
             "nodeStateCounts": {
               "preparingNodeCount": 0,
               "runningNodeCount": 6,
->>>>>>> b23e71b2
               "idleNodeCount": 0,
               "unusableNodeCount": 0,
               "leavingNodeCount": 0,
               "preemptedNodeCount": 0
             },
             "allocationState": "Steady",
-<<<<<<< HEAD
-            "allocationStateTransitionTime": "2023-02-10T18:25:36.924\u002B00:00",
-=======
             "allocationStateTransitionTime": "2023-02-03T15:03:52.027\u002B00:00",
->>>>>>> b23e71b2
             "errors": null,
             "remoteLoginPortPublicAccess": "Enabled",
             "osType": "Linux",
@@ -115,14 +83,13 @@
       }
     },
     {
-<<<<<<< HEAD
-      "RequestUri": "https://management.azure.com/subscriptions/00000000-0000-0000-0000-000000000/resourceGroups/00000/providers/Microsoft.MachineLearningServices/workspaces/00000?api-version=2022-10-01",
+      "RequestUri": "https://management.azure.com/subscriptions/00000000-0000-0000-0000-000000000/resourceGroups/00000/providers/Microsoft.MachineLearningServices/workspaces/00000/datastores/workspaceblobstore?api-version=2022-10-01",
       "RequestMethod": "GET",
       "RequestHeaders": {
         "Accept": "application/json",
         "Accept-Encoding": "gzip, deflate",
         "Connection": "keep-alive",
-        "User-Agent": "azure-ai-ml/1.5.0 azsdk-python-mgmt-machinelearningservices/0.1.0 Python/3.7.9 (Windows-10-10.0.22621-SP0)"
+        "User-Agent": "azure-ai-ml/1.5.0 azsdk-python-mgmt-machinelearningservices/0.1.0 Python/3.8.13 (Windows-10-10.0.19045-SP0)"
       },
       "RequestBody": null,
       "StatusCode": 200,
@@ -130,416 +97,17 @@
         "Cache-Control": "no-cache",
         "Content-Encoding": "gzip",
         "Content-Type": "application/json; charset=utf-8",
-        "Date": "Fri, 10 Feb 2023 23:51:25 GMT",
+        "Date": "Wed, 15 Feb 2023 04:08:16 GMT",
         "Expires": "-1",
         "Pragma": "no-cache",
-        "Request-Context": "appId=cid-v1:2d2e8e63-272e-4b3c-8598-4ee570a0e70d",
-        "Server-Timing": "traceparent;desc=\u002200-20b93c48b1d05c0f98dc8dcc0e2db1c1-be9459f3e690c930-01\u0022",
+        "Request-Context": "appId=cid-v1:512cc15a-13b5-415b-bfd0-dce7accb6bb1",
+        "Server-Timing": "traceparent;desc=\u002200-6d0c621f230f5e5cb20855bd05e997bf-2dee44cba3738de8-01\u0022",
         "Strict-Transport-Security": "max-age=31536000; includeSubDomains",
         "Transfer-Encoding": "chunked",
         "Vary": [
           "Accept-Encoding",
           "Accept-Encoding"
         ],
-        "x-aml-cluster": "vienna-eastus2-02",
-        "X-Content-Type-Options": "nosniff",
-        "x-ms-correlation-request-id": "cd544853-55d4-4ccd-805f-45acc5de5fdb",
-        "x-ms-ratelimit-remaining-subscription-reads": "11998",
-        "x-ms-response-type": "standard",
-        "x-ms-routing-request-id": "WESTUS2:20230210T235125Z:cd544853-55d4-4ccd-805f-45acc5de5fdb",
-        "x-request-time": "0.019"
-      },
-      "ResponseBody": {
-        "id": "/subscriptions/00000000-0000-0000-0000-000000000/resourceGroups/00000/providers/Microsoft.MachineLearningServices/workspaces/00000",
-        "name": "00000",
-        "type": "Microsoft.MachineLearningServices/workspaces",
-        "location": "eastus2",
-        "tags": {},
-        "etag": null,
-        "properties": {
-          "friendlyName": "00000",
-          "description": "",
-          "storageAccount": "/subscriptions/00000000-0000-0000-0000-000000000/resourceGroups/00000/providers/Microsoft.Storage/storageAccounts/safat2f6rn4hclg",
-          "keyVault": "/subscriptions/00000000-0000-0000-0000-000000000/resourceGroups/00000/providers/Microsoft.Keyvault/vaults/kvtestkwk2ikhiolcmu",
-          "applicationInsights": "/subscriptions/00000000-0000-0000-0000-000000000/resourceGroups/00000/providers/Microsoft.insights/components/aifat2f6rn4hclg",
-          "hbiWorkspace": false,
-          "tenantId": "72f988bf-86f1-41af-91ab-2d7cd011db47",
-          "imageBuildCompute": null,
-          "provisioningState": "Succeeded",
-          "v1LegacyMode": false,
-          "softDeleteEnabled": false,
-          "containerRegistry": "/subscriptions/00000000-0000-0000-0000-000000000/resourceGroups/00000/providers/Microsoft.ContainerRegistry/registries/crfat2f6rn4hclg",
-          "notebookInfo": {
-            "resourceId": "0000000-0000-0000-0000-000000000000",
-            "fqdn": "ml-sdkvnextcli-eastus2-f7a7a6a9-166d-4f8e-9423-60668c799dd1.eastus2.notebooks.azure.net",
-            "isPrivateLinkEnabled": false,
-            "notebookPreparationError": null
-          },
-          "storageHnsEnabled": false,
-          "workspaceId": "f7a7a6a9-166d-4f8e-9423-60668c799dd1",
-          "linkedModelInventoryArmId": null,
-          "privateLinkCount": 0,
-          "publicNetworkAccess": "Enabled",
-          "discoveryUrl": "https://eastus2.api.azureml.ms/discovery",
-          "mlFlowTrackingUri": "azureml://eastus2.api.azureml.ms/mlflow/v1.0/subscriptions/00000000-0000-0000-0000-000000000/resourceGroups/00000/providers/Microsoft.MachineLearningServices/workspaces/00000",
-          "sdkTelemetryAppInsightsKey": "0000000-0000-0000-0000-000000000000",
-          "sasGetterUri": "",
-          "enableDataIsolation": false
-        },
-        "identity": {
-          "type": "SystemAssigned",
-          "principalId": "0000000-0000-0000-0000-000000000000",
-          "tenantId": "72f988bf-86f1-41af-91ab-2d7cd011db47"
-        },
-        "kind": "Default",
-        "sku": {
-          "name": "Basic",
-          "tier": "Basic"
-        },
-        "systemData": {
-          "createdAt": "2023-02-09T01:53:50.8086974Z",
-          "createdBy": "dipeck@microsoft.com",
-          "createdByType": "User",
-          "lastModifiedAt": "2023-02-09T01:53:50.8086974Z",
-          "lastModifiedBy": "dipeck@microsoft.com",
-          "lastModifiedByType": "User"
-        }
-      }
-    },
-    {
-      "RequestUri": "https://eastus2.api.azureml.ms/content/v2.0/subscriptions/00000000-0000-0000-0000-000000000/resourceGroups/00000/providers/Microsoft.MachineLearningServices/workspaces/00000/snapshots/getByHash?hash=2735546483b0329614357785c9ce58e15d3c43b1401bacc7e587e6526ff79af5\u0026hashVersion=202208",
-      "RequestMethod": "GET",
-      "RequestHeaders": {
-        "Accept": "*/*",
-        "Accept-Encoding": "gzip, deflate",
-        "Connection": "keep-alive",
-        "Content-Type": "application/json; charset=UTF-8",
-        "User-Agent": "azure-ai-ml/1.5.0 azsdk-python-core/1.26.3 Python/3.7.9 (Windows-10-10.0.22621-SP0)"
-      },
-      "RequestBody": null,
-      "StatusCode": 200,
-      "ResponseHeaders": {
-        "Connection": "keep-alive",
-        "Content-Encoding": "gzip",
-        "Content-Type": "application/json; charset=utf-8",
-        "Date": "Fri, 10 Feb 2023 23:51:28 GMT",
-        "Request-Context": "appId=cid-v1:2d2e8e63-272e-4b3c-8598-4ee570a0e70d",
-        "Strict-Transport-Security": "max-age=15724800; includeSubDomains; preload",
-        "Transfer-Encoding": "chunked",
-        "Vary": "Accept-Encoding",
-        "x-aml-cluster": "vienna-eastus2-02",
-        "X-Content-Type-Options": "nosniff",
-        "x-ms-response-type": "standard",
-        "x-request-time": "0.075"
-      },
-      "ResponseBody": {
-        "snapshotType": "LocalFiles",
-        "id": "057044ef-4aa8-45d2-a813-b8e16c40c53e",
-        "root": {
-          "name": "",
-          "hash": null,
-          "type": "Directory",
-          "timestamp": "0001-01-01T00:00:00\u002B00:00",
-          "sasUrl": null,
-          "absoluteUrl": null,
-          "sizeBytes": 0,
-          "sizeSet": false,
-          "children": {
-            "train.py": {
-              "name": "train.py",
-              "hash": "D2F1705C4A14D669E7EC752D21F6E456",
-              "type": "File",
-              "timestamp": "0001-01-01T00:00:00\u002B00:00",
-              "sasUrl": null,
-              "absoluteUrl": null,
-              "sizeBytes": 1459,
-              "sizeSet": true,
-              "children": {}
-            }
-          }
-        },
-        "tags": {},
-        "properties": {
-          "hash_sha256": "2735546483b0329614357785c9ce58e15d3c43b1401bacc7e587e6526ff79af5",
-          "hash_version": "202208",
-          "azureml.codeUri": "https://safat2f6rn4hclg.blob.core.windows.net:443/f7a7a6a9-1-a441c612-4f46-5a38-b60d-78796fc9de3f/train_src"
-        },
-        "description": null,
-        "name": "d2654176-2710-4860-80ae-85a8eb4ea61d",
-        "version": "1",
-        "createdBy": {
-          "userObjectId": "b3a957de-450c-4ca7-b2aa-88dd98c87fef",
-          "userPuId": "10037FFEAD05DD5D",
-          "userIdp": null,
-          "userAltSecId": null,
-          "userIss": "https://sts.windows.net/72f988bf-86f1-41af-91ab-2d7cd011db47/",
-          "userTenantId": "72f988bf-86f1-41af-91ab-2d7cd011db47",
-          "userName": "Diondra Peck",
-          "upn": null
-        },
-        "createdTime": "2023-02-10T05:39:35.4544229\u002B00:00",
-        "modifiedBy": {
-          "userObjectId": "b3a957de-450c-4ca7-b2aa-88dd98c87fef",
-          "userPuId": "10037FFEAD05DD5D",
-          "userIdp": null,
-          "userAltSecId": null,
-          "userIss": "https://sts.windows.net/72f988bf-86f1-41af-91ab-2d7cd011db47/",
-          "userTenantId": "72f988bf-86f1-41af-91ab-2d7cd011db47",
-          "userName": "Diondra Peck",
-          "upn": null
-        },
-        "modifiedTime": "2023-02-10T05:39:35.4544229\u002B00:00",
-        "gitRepositoryCommit": null,
-        "uri": "https://safat2f6rn4hclg.blob.core.windows.net:443/f7a7a6a9-1-a441c612-4f46-5a38-b60d-78796fc9de3f/train_src",
-        "contentHash": "2735546483b0329614357785c9ce58e15d3c43b1401bacc7e587e6526ff79af5",
-        "hashVersion": "202208",
-        "provisioningState": "Succeeded"
-      }
-    },
-    {
-      "RequestUri": "https://management.azure.com/subscriptions/00000000-0000-0000-0000-000000000/resourceGroups/00000/providers/Microsoft.MachineLearningServices/workspaces/00000/codes/d2654176-2710-4860-80ae-85a8eb4ea61d/versions/1?api-version=2022-05-01",
-      "RequestMethod": "GET",
-      "RequestHeaders": {
-        "Accept": "application/json",
-        "Accept-Encoding": "gzip, deflate",
-        "Connection": "keep-alive",
-        "User-Agent": "azure-ai-ml/1.5.0 azsdk-python-mgmt-machinelearningservices/0.1.0 Python/3.7.9 (Windows-10-10.0.22621-SP0)"
-      },
-      "RequestBody": null,
-      "StatusCode": 200,
-      "ResponseHeaders": {
-        "Cache-Control": "no-cache",
-        "Content-Encoding": "gzip",
-        "Content-Type": "application/json; charset=utf-8",
-        "Date": "Fri, 10 Feb 2023 23:51:30 GMT",
-        "Expires": "-1",
-        "Pragma": "no-cache",
-        "Request-Context": "appId=cid-v1:2d2e8e63-272e-4b3c-8598-4ee570a0e70d",
-        "Server-Timing": "traceparent;desc=\u002200-64010dda0ee38620bccbf3317f6b5c10-9cbffd99ac807eb7-01\u0022",
-        "Strict-Transport-Security": "max-age=31536000; includeSubDomains",
-        "Transfer-Encoding": "chunked",
-        "Vary": [
-          "Accept-Encoding",
-          "Accept-Encoding"
-        ],
-        "x-aml-cluster": "vienna-eastus2-02",
-        "X-Content-Type-Options": "nosniff",
-        "x-ms-correlation-request-id": "1aad4b97-8a7b-44a5-a943-40dcada4554b",
-        "x-ms-ratelimit-remaining-subscription-reads": "11997",
-        "x-ms-response-type": "standard",
-        "x-ms-routing-request-id": "WESTUS2:20230210T235130Z:1aad4b97-8a7b-44a5-a943-40dcada4554b",
-        "x-request-time": "0.103"
-      },
-      "ResponseBody": {
-        "id": "/subscriptions/00000000-0000-0000-0000-000000000/resourceGroups/00000/providers/Microsoft.MachineLearningServices/workspaces/00000/codes/d2654176-2710-4860-80ae-85a8eb4ea61d/versions/1",
-        "name": "1",
-        "type": "Microsoft.MachineLearningServices/workspaces/codes/versions",
-        "properties": {
-          "description": null,
-          "tags": {},
-          "properties": {
-            "hash_sha256": "0000000000000",
-            "hash_version": "0000000000000"
-          },
-          "isArchived": false,
-          "isAnonymous": false,
-          "codeUri": "https://safat2f6rn4hclg.blob.core.windows.net:443/f7a7a6a9-1-a441c612-4f46-5a38-b60d-78796fc9de3f/train_src"
-        },
-        "systemData": {
-          "createdAt": "2023-02-10T05:39:35.4544229\u002B00:00",
-          "createdBy": "Diondra Peck",
-          "createdByType": "User",
-          "lastModifiedAt": "2023-02-10T05:39:35.4544229\u002B00:00",
-          "lastModifiedBy": "Diondra Peck",
-          "lastModifiedByType": "User"
-        }
-      }
-    },
-    {
-      "RequestUri": "https://management.azure.com/subscriptions/00000000-0000-0000-0000-000000000/resourceGroups/00000/providers/Microsoft.MachineLearningServices/workspaces/00000/components/azureml_anonymous/versions/f9b7a185-aa4d-9e8e-ee12-541edd60e4ea?api-version=2022-10-01",
-      "RequestMethod": "PUT",
-      "RequestHeaders": {
-        "Accept": "application/json",
-        "Accept-Encoding": "gzip, deflate",
-        "Connection": "keep-alive",
-        "Content-Length": "1248",
-        "Content-Type": "application/json",
-        "User-Agent": "azure-ai-ml/1.5.0 azsdk-python-mgmt-machinelearningservices/0.1.0 Python/3.7.9 (Windows-10-10.0.22621-SP0)"
-      },
-      "RequestBody": {
-        "properties": {
-          "description": "A dummy training component",
-          "properties": {},
-          "tags": {},
-          "isAnonymous": true,
-          "isArchived": false,
-          "componentSpec": {
-            "command": "python train.py --training_data ${{inputs.training_data}} $[[--max_epochs ${{inputs.max_epochs}}]] --learning_rate ${{inputs.learning_rate}} --learning_rate_schedule ${{inputs.learning_rate_schedule}} --model_output ${{outputs.model_output}}",
-            "code": "azureml:/subscriptions/00000000-0000-0000-0000-000000000/resourceGroups/00000/providers/Microsoft.MachineLearningServices/workspaces/00000/codes/d2654176-2710-4860-80ae-85a8eb4ea61d/versions/1",
-            "environment": "azureml:AzureML-sklearn-0.24-ubuntu18.04-py37-cpu:5",
-            "name": "train_model",
-            "description": "A dummy training component",
-            "version": "0.0.1",
-            "$schema": "https://azuremlschemas.azureedge.net/latest/commandComponent.schema.json",
-            "display_name": "Train Model",
-            "is_deterministic": true,
-            "inputs": {
-              "training_data": {
-                "type": "uri_folder"
-              },
-              "max_epochs": {
-                "type": "integer",
-                "optional": true
-              },
-              "learning_rate": {
-                "type": "number",
-                "default": "0.01"
-              },
-              "learning_rate_schedule": {
-                "type": "string",
-                "default": "time-based"
-              }
-            },
-            "outputs": {
-              "model_output": {
-                "type": "uri_folder"
-              }
-            },
-            "type": "command",
-            "_source": "YAML.COMPONENT"
-          }
-        }
-      },
-      "StatusCode": 201,
-      "ResponseHeaders": {
-        "Cache-Control": "no-cache",
-        "Content-Length": "2305",
-        "Content-Type": "application/json; charset=utf-8",
-        "Date": "Fri, 10 Feb 2023 23:51:31 GMT",
-        "Expires": "-1",
-        "Location": "https://management.azure.com/subscriptions/00000000-0000-0000-0000-000000000/resourceGroups/00000/providers/Microsoft.MachineLearningServices/workspaces/00000/components/azureml_anonymous/versions/f9b7a185-aa4d-9e8e-ee12-541edd60e4ea?api-version=2022-10-01",
-        "Pragma": "no-cache",
-        "Request-Context": "appId=cid-v1:2d2e8e63-272e-4b3c-8598-4ee570a0e70d",
-        "Server-Timing": "traceparent;desc=\u002200-54af45cc024e62e7f17159e7245dc6e7-28d60115c92ac591-01\u0022",
-        "Strict-Transport-Security": "max-age=31536000; includeSubDomains",
-        "x-aml-cluster": "vienna-eastus2-02",
-        "X-Content-Type-Options": "nosniff",
-        "x-ms-correlation-request-id": "4c122c62-c3d5-45c2-b141-301c5b76dd97",
-        "x-ms-ratelimit-remaining-subscription-writes": "1199",
-        "x-ms-response-type": "standard",
-        "x-ms-routing-request-id": "WESTUS2:20230210T235131Z:4c122c62-c3d5-45c2-b141-301c5b76dd97",
-        "x-request-time": "0.578"
-      },
-      "ResponseBody": {
-        "id": "/subscriptions/00000000-0000-0000-0000-000000000/resourceGroups/00000/providers/Microsoft.MachineLearningServices/workspaces/00000/components/azureml_anonymous/versions/7f1058fe-61a8-4435-aa45-a6d3aa459fa0",
-        "name": "7f1058fe-61a8-4435-aa45-a6d3aa459fa0",
-        "type": "Microsoft.MachineLearningServices/workspaces/components/versions",
-        "properties": {
-          "description": null,
-          "tags": {},
-          "properties": {},
-          "isArchived": false,
-          "isAnonymous": true,
-          "componentSpec": {
-            "name": "train_model",
-            "version": "0.0.1",
-            "display_name": "Train Model",
-            "is_deterministic": "True",
-            "type": "command",
-            "description": "A dummy training component",
-            "inputs": {
-              "training_data": {
-                "type": "uri_folder",
-                "optional": "False"
-              },
-              "max_epochs": {
-                "type": "integer",
-                "optional": "True"
-              },
-              "learning_rate": {
-                "type": "number",
-                "optional": "False",
-                "default": "0.01"
-              },
-              "learning_rate_schedule": {
-                "type": "string",
-                "optional": "False",
-                "default": "time-based"
-              }
-            },
-            "outputs": {
-              "model_output": {
-                "type": "uri_folder"
-              }
-            },
-            "code": "azureml:/subscriptions/00000000-0000-0000-0000-000000000/resourceGroups/00000/providers/Microsoft.MachineLearningServices/workspaces/00000/codes/d2654176-2710-4860-80ae-85a8eb4ea61d/versions/1",
-            "environment": "azureml://registries/azureml/environments/AzureML-sklearn-0.24-ubuntu18.04-py37-cpu/versions/5",
-            "resources": {
-              "instance_count": "1"
-            },
-            "command": "python train.py --training_data ${{inputs.training_data}} $[[--max_epochs ${{inputs.max_epochs}}]] --learning_rate ${{inputs.learning_rate}} --learning_rate_schedule ${{inputs.learning_rate_schedule}} --model_output ${{outputs.model_output}}",
-            "$schema": "https://azuremlschemas.azureedge.net/latest/commandComponent.schema.json"
-          }
-        },
-        "systemData": {
-          "createdAt": "2023-02-10T05:39:36.6640522\u002B00:00",
-          "createdBy": "Diondra Peck",
-          "createdByType": "User",
-          "lastModifiedAt": "2023-02-10T05:39:36.7353156\u002B00:00",
-          "lastModifiedBy": "Diondra Peck",
-          "lastModifiedByType": "User"
-        }
-      }
-    },
-    {
-=======
->>>>>>> b23e71b2
-      "RequestUri": "https://management.azure.com/subscriptions/00000000-0000-0000-0000-000000000/resourceGroups/00000/providers/Microsoft.MachineLearningServices/workspaces/00000/datastores/workspaceblobstore?api-version=2022-10-01",
-      "RequestMethod": "GET",
-      "RequestHeaders": {
-        "Accept": "application/json",
-        "Accept-Encoding": "gzip, deflate",
-        "Connection": "keep-alive",
-<<<<<<< HEAD
-        "User-Agent": "azure-ai-ml/1.5.0 azsdk-python-mgmt-machinelearningservices/0.1.0 Python/3.7.9 (Windows-10-10.0.22621-SP0)"
-=======
-        "User-Agent": "azure-ai-ml/1.5.0 azsdk-python-mgmt-machinelearningservices/0.1.0 Python/3.8.13 (Windows-10-10.0.19045-SP0)"
->>>>>>> b23e71b2
-      },
-      "RequestBody": null,
-      "StatusCode": 200,
-      "ResponseHeaders": {
-        "Cache-Control": "no-cache",
-        "Content-Encoding": "gzip",
-        "Content-Type": "application/json; charset=utf-8",
-<<<<<<< HEAD
-        "Date": "Fri, 10 Feb 2023 23:51:32 GMT",
-        "Expires": "-1",
-        "Pragma": "no-cache",
-        "Request-Context": "appId=cid-v1:2d2e8e63-272e-4b3c-8598-4ee570a0e70d",
-        "Server-Timing": "traceparent;desc=\u002200-57239806a8c3899b3130ebb8efe5154a-614a82a45a3b17bd-01\u0022",
-=======
-        "Date": "Wed, 15 Feb 2023 04:08:16 GMT",
-        "Expires": "-1",
-        "Pragma": "no-cache",
-        "Request-Context": "appId=cid-v1:512cc15a-13b5-415b-bfd0-dce7accb6bb1",
-        "Server-Timing": "traceparent;desc=\u002200-6d0c621f230f5e5cb20855bd05e997bf-2dee44cba3738de8-01\u0022",
->>>>>>> b23e71b2
-        "Strict-Transport-Security": "max-age=31536000; includeSubDomains",
-        "Transfer-Encoding": "chunked",
-        "Vary": [
-          "Accept-Encoding",
-          "Accept-Encoding"
-        ],
-<<<<<<< HEAD
-        "x-aml-cluster": "vienna-eastus2-02",
-        "X-Content-Type-Options": "nosniff",
-        "x-ms-correlation-request-id": "d0dbccd1-0021-44fc-b9f3-99db90cf678c",
-        "x-ms-ratelimit-remaining-subscription-reads": "11996",
-        "x-ms-response-type": "standard",
-        "x-ms-routing-request-id": "WESTUS2:20230210T235132Z:d0dbccd1-0021-44fc-b9f3-99db90cf678c",
-        "x-request-time": "0.083"
-=======
         "x-aml-cluster": "vienna-test-westus2-01",
         "X-Content-Type-Options": "nosniff",
         "x-ms-correlation-request-id": "2ca3b9a5-2673-4dc8-8e79-bdd1c4164bbe",
@@ -547,7 +115,6 @@
         "x-ms-response-type": "standard",
         "x-ms-routing-request-id": "JAPANEAST:20230215T040816Z:2ca3b9a5-2673-4dc8-8e79-bdd1c4164bbe",
         "x-request-time": "1.025"
->>>>>>> b23e71b2
       },
       "ResponseBody": {
         "id": "/subscriptions/00000000-0000-0000-0000-000000000/resourceGroups/00000/providers/Microsoft.MachineLearningServices/workspaces/00000/datastores/workspaceblobstore",
@@ -586,11 +153,7 @@
         "Accept-Encoding": "gzip, deflate",
         "Connection": "keep-alive",
         "Content-Length": "0",
-<<<<<<< HEAD
-        "User-Agent": "azure-ai-ml/1.5.0 azsdk-python-mgmt-machinelearningservices/0.1.0 Python/3.7.9 (Windows-10-10.0.22621-SP0)"
-=======
         "User-Agent": "azure-ai-ml/1.5.0 azsdk-python-mgmt-machinelearningservices/0.1.0 Python/3.8.13 (Windows-10-10.0.19045-SP0)"
->>>>>>> b23e71b2
       },
       "RequestBody": null,
       "StatusCode": 200,
@@ -598,23 +161,6 @@
         "Cache-Control": "no-cache",
         "Content-Encoding": "gzip",
         "Content-Type": "application/json; charset=utf-8",
-<<<<<<< HEAD
-        "Date": "Fri, 10 Feb 2023 23:51:32 GMT",
-        "Expires": "-1",
-        "Pragma": "no-cache",
-        "Request-Context": "appId=cid-v1:2d2e8e63-272e-4b3c-8598-4ee570a0e70d",
-        "Server-Timing": "traceparent;desc=\u002200-7a8bafcc2d0f832e306455920b4afb87-5b392ab84e6cc372-01\u0022",
-        "Strict-Transport-Security": "max-age=31536000; includeSubDomains",
-        "Transfer-Encoding": "chunked",
-        "Vary": "Accept-Encoding",
-        "x-aml-cluster": "vienna-eastus2-02",
-        "X-Content-Type-Options": "nosniff",
-        "x-ms-correlation-request-id": "b7c16bc8-7e33-409c-82db-074e8519008e",
-        "x-ms-ratelimit-remaining-subscription-writes": "1199",
-        "x-ms-response-type": "standard",
-        "x-ms-routing-request-id": "WESTUS2:20230210T235132Z:b7c16bc8-7e33-409c-82db-074e8519008e",
-        "x-request-time": "0.184"
-=======
         "Date": "Wed, 15 Feb 2023 04:08:17 GMT",
         "Expires": "-1",
         "Pragma": "no-cache",
@@ -1003,7 +549,6 @@
         "x-ms-response-type": "standard",
         "x-ms-routing-request-id": "JAPANEAST:20230215T040829Z:10aacd26-1371-43b9-866f-c03223a97ccb",
         "x-request-time": "0.146"
->>>>>>> b23e71b2
       },
       "ResponseBody": {
         "secretsType": "AccountKey",
@@ -1017,13 +562,8 @@
         "Accept": "application/xml",
         "Accept-Encoding": "gzip, deflate",
         "Connection": "keep-alive",
-<<<<<<< HEAD
-        "User-Agent": "azsdk-python-storage-blob/12.14.1 Python/3.7.9 (Windows-10-10.0.22621-SP0)",
-        "x-ms-date": "Fri, 10 Feb 2023 23:51:32 GMT",
-=======
         "User-Agent": "azsdk-python-storage-blob/12.13.1 Python/3.8.13 (Windows-10-10.0.19045-SP0)",
         "x-ms-date": "Wed, 15 Feb 2023 04:08:29 GMT",
->>>>>>> b23e71b2
         "x-ms-version": "2021-08-06"
       },
       "RequestBody": null,
@@ -1033,15 +573,9 @@
         "Content-Length": "499",
         "Content-MD5": "kD7N5\u002BygjTfbYTFhyEo7RA==",
         "Content-Type": "application/octet-stream",
-<<<<<<< HEAD
-        "Date": "Fri, 10 Feb 2023 23:51:32 GMT",
-        "ETag": "\u00220x8DB0A44A847D81E\u0022",
-        "Last-Modified": "Thu, 09 Feb 2023 02:23:40 GMT",
-=======
         "Date": "Wed, 15 Feb 2023 04:08:29 GMT",
         "ETag": "\u00220x8DA9D48AFBCE5A6\u0022",
         "Last-Modified": "Fri, 23 Sep 2022 09:47:53 GMT",
->>>>>>> b23e71b2
         "Server": [
           "Windows-Azure-Blob/1.0",
           "Microsoft-HTTPAPI/2.0"
@@ -1068,23 +602,14 @@
         "Accept": "application/xml",
         "Accept-Encoding": "gzip, deflate",
         "Connection": "keep-alive",
-<<<<<<< HEAD
-        "User-Agent": "azsdk-python-storage-blob/12.14.1 Python/3.7.9 (Windows-10-10.0.22621-SP0)",
-        "x-ms-date": "Fri, 10 Feb 2023 23:51:33 GMT",
-=======
         "User-Agent": "azsdk-python-storage-blob/12.13.1 Python/3.8.13 (Windows-10-10.0.19045-SP0)",
         "x-ms-date": "Wed, 15 Feb 2023 04:08:29 GMT",
->>>>>>> b23e71b2
         "x-ms-version": "2021-08-06"
       },
       "RequestBody": null,
       "StatusCode": 404,
       "ResponseHeaders": {
-<<<<<<< HEAD
-        "Date": "Fri, 10 Feb 2023 23:51:32 GMT",
-=======
         "Date": "Wed, 15 Feb 2023 04:08:29 GMT",
->>>>>>> b23e71b2
         "Server": [
           "Windows-Azure-Blob/1.0",
           "Microsoft-HTTPAPI/2.0"
@@ -1105,11 +630,7 @@
         "Connection": "keep-alive",
         "Content-Length": "1797",
         "Content-Type": "application/json",
-<<<<<<< HEAD
-        "User-Agent": "azure-ai-ml/1.5.0 azsdk-python-mgmt-machinelearningservices/0.1.0 Python/3.7.9 (Windows-10-10.0.22621-SP0)"
-=======
         "User-Agent": "azure-ai-ml/1.5.0 azsdk-python-mgmt-machinelearningservices/0.1.0 Python/3.8.13 (Windows-10-10.0.19045-SP0)"
->>>>>>> b23e71b2
       },
       "RequestBody": {
         "properties": {
@@ -1170,11 +691,7 @@
                 }
               },
               "_source": "YAML.COMPONENT",
-<<<<<<< HEAD
-              "componentId": "/subscriptions/00000000-0000-0000-0000-000000000/resourceGroups/00000/providers/Microsoft.MachineLearningServices/workspaces/00000/components/azureml_anonymous/versions/7f1058fe-61a8-4435-aa45-a6d3aa459fa0"
-=======
               "componentId": "/subscriptions/00000000-0000-0000-0000-000000000/resourceGroups/00000/providers/Microsoft.MachineLearningServices/workspaces/00000/components/azureml_anonymous/versions/7cbeffee-0f68-4b73-8a96-5ae0ead31008"
->>>>>>> b23e71b2
             }
           },
           "outputs": {
@@ -1191,24 +708,6 @@
       "StatusCode": 201,
       "ResponseHeaders": {
         "Cache-Control": "no-cache",
-<<<<<<< HEAD
-        "Content-Length": "4457",
-        "Content-Type": "application/json; charset=utf-8",
-        "Date": "Fri, 10 Feb 2023 23:51:36 GMT",
-        "Expires": "-1",
-        "Location": "https://management.azure.com/subscriptions/00000000-0000-0000-0000-000000000/resourceGroups/00000/providers/Microsoft.MachineLearningServices/workspaces/00000/jobs/000000000000000000000?api-version=2022-12-01-preview",
-        "Pragma": "no-cache",
-        "Request-Context": "appId=cid-v1:2d2e8e63-272e-4b3c-8598-4ee570a0e70d",
-        "Server-Timing": "traceparent;desc=\u002200-2c147f8a3898436cbced99729ce799da-49b25a11caa41f01-01\u0022",
-        "Strict-Transport-Security": "max-age=31536000; includeSubDomains",
-        "x-aml-cluster": "vienna-eastus2-02",
-        "X-Content-Type-Options": "nosniff",
-        "x-ms-correlation-request-id": "2f8ec587-5bfb-48cc-bbdd-8cbdfb2ae41d",
-        "x-ms-ratelimit-remaining-subscription-writes": "1198",
-        "x-ms-response-type": "standard",
-        "x-ms-routing-request-id": "WESTUS2:20230210T235136Z:2f8ec587-5bfb-48cc-bbdd-8cbdfb2ae41d",
-        "x-request-time": "1.246"
-=======
         "Content-Length": "4449",
         "Content-Type": "application/json; charset=utf-8",
         "Date": "Wed, 15 Feb 2023 04:08:35 GMT",
@@ -1225,7 +724,6 @@
         "x-ms-response-type": "standard",
         "x-ms-routing-request-id": "JAPANEAST:20230215T040836Z:467cc149-3e1f-4c78-b1d4-b20573d00e7a",
         "x-request-time": "3.716"
->>>>>>> b23e71b2
       },
       "ResponseBody": {
         "id": "/subscriptions/00000000-0000-0000-0000-000000000/resourceGroups/00000/providers/Microsoft.MachineLearningServices/workspaces/00000/jobs/000000000000000000000",
@@ -1308,11 +806,7 @@
                 }
               },
               "_source": "YAML.COMPONENT",
-<<<<<<< HEAD
-              "componentId": "/subscriptions/00000000-0000-0000-0000-000000000/resourceGroups/00000/providers/Microsoft.MachineLearningServices/workspaces/00000/components/azureml_anonymous/versions/7f1058fe-61a8-4435-aa45-a6d3aa459fa0"
-=======
               "componentId": "/subscriptions/00000000-0000-0000-0000-000000000/resourceGroups/00000/providers/Microsoft.MachineLearningServices/workspaces/00000/components/azureml_anonymous/versions/7cbeffee-0f68-4b73-8a96-5ae0ead31008"
->>>>>>> b23e71b2
             }
           },
           "inputs": {
@@ -1344,24 +838,15 @@
               "uri": null,
               "assetName": null,
               "assetVersion": null,
-<<<<<<< HEAD
-              "mode": "ReadWriteMount",
-=======
               "mode": "Upload",
->>>>>>> b23e71b2
               "jobOutputType": "uri_folder"
             }
           },
           "sourceJobId": null
         },
         "systemData": {
-<<<<<<< HEAD
-          "createdAt": "2023-02-10T23:51:36.2345582\u002B00:00",
-          "createdBy": "Diondra Peck",
-=======
           "createdAt": "2023-02-15T04:08:35.4345668\u002B00:00",
           "createdBy": "Han Wang",
->>>>>>> b23e71b2
           "createdByType": "User"
         }
       }
