{
  "Entries": [
    {
      "RequestUri": "https://management.azure.com/subscriptions/00000000-0000-0000-0000-000000000/resourceGroups/00000/providers/Microsoft.MachineLearningServices/workspaces/00000/computes/cpu-cluster?api-version=2022-10-01-preview",
      "RequestMethod": "GET",
      "RequestHeaders": {
        "Accept": "application/json",
        "Accept-Encoding": "gzip, deflate",
        "Connection": "keep-alive",
<<<<<<< HEAD
        "User-Agent": "azure-ai-ml/1.5.0 azsdk-python-mgmt-machinelearningservices/0.1.0 Python/3.7.9 (Windows-10-10.0.22621-SP0)"
=======
        "User-Agent": "azure-ai-ml/1.5.0 azsdk-python-mgmt-machinelearningservices/0.1.0 Python/3.10.6 (Linux-5.15.90.1-microsoft-standard-WSL2-x86_64-with-glibc2.35)"
>>>>>>> d49b4ced
      },
      "RequestBody": null,
      "StatusCode": 200,
      "ResponseHeaders": {
        "Cache-Control": "no-cache",
        "Content-Encoding": "gzip",
        "Content-Type": "application/json; charset=utf-8",
<<<<<<< HEAD
        "Date": "Thu, 23 Feb 2023 19:40:55 GMT",
        "Expires": "-1",
        "Pragma": "no-cache",
        "Request-Context": "appId=cid-v1:2d2e8e63-272e-4b3c-8598-4ee570a0e70d",
        "Server-Timing": "traceparent;desc=\u002200-9cc52f002e81e45390975841a8abb338-b09251d3feb929aa-01\u0022",
=======
        "Date": "Thu, 09 Mar 2023 07:36:09 GMT",
        "Expires": "-1",
        "Pragma": "no-cache",
        "Request-Context": "appId=cid-v1:2d2e8e63-272e-4b3c-8598-4ee570a0e70d",
        "Server-Timing": "traceparent;desc=\u002200-406fc8570d07eadac4f8dbf03f37076e-8bf3c2124c873d62-01\u0022",
>>>>>>> d49b4ced
        "Strict-Transport-Security": "max-age=31536000; includeSubDomains",
        "Transfer-Encoding": "chunked",
        "Vary": [
          "Accept-Encoding",
          "Accept-Encoding"
        ],
<<<<<<< HEAD
        "x-aml-cluster": "vienna-eastus2-02",
        "X-Content-Type-Options": "nosniff",
        "x-ms-correlation-request-id": "1fb4cbd5-d45e-42e4-b6de-290a06e7c5ef",
        "x-ms-ratelimit-remaining-subscription-reads": "11951",
        "x-ms-response-type": "standard",
        "x-ms-routing-request-id": "WESTUS2:20230223T194055Z:1fb4cbd5-d45e-42e4-b6de-290a06e7c5ef",
        "x-request-time": "0.438"
=======
        "x-aml-cluster": "vienna-eastus-01",
        "X-Content-Type-Options": "nosniff",
        "x-ms-correlation-request-id": "5066e5ad-145e-452d-aa7a-55c658e41e76",
        "x-ms-ratelimit-remaining-subscription-reads": "11991",
        "x-ms-response-type": "standard",
        "x-ms-routing-request-id": "CANADACENTRAL:20230309T073610Z:5066e5ad-145e-452d-aa7a-55c658e41e76",
        "x-request-time": "0.046"
>>>>>>> d49b4ced
      },
      "ResponseBody": {
        "id": "/subscriptions/00000000-0000-0000-0000-000000000/resourceGroups/00000/providers/Microsoft.MachineLearningServices/workspaces/00000/computes/cpu-cluster",
        "name": "cpu-cluster",
        "type": "Microsoft.MachineLearningServices/workspaces/computes",
<<<<<<< HEAD
        "location": "eastus2",
        "tags": {},
        "properties": {
          "createdOn": "2023-02-23T02:09:37.0381833\u002B00:00",
          "modifiedOn": "2023-02-23T02:09:40.5544927\u002B00:00",
=======
        "location": "eastus",
        "tags": {},
        "properties": {
          "createdOn": "2023-02-18T09:22:48.8321811\u002B00:00",
          "modifiedOn": "2023-02-20T22:34:01.0617008\u002B00:00",
>>>>>>> d49b4ced
          "disableLocalAuth": false,
          "description": null,
          "resourceId": null,
          "computeType": "AmlCompute",
<<<<<<< HEAD
          "computeLocation": "eastus2",
=======
          "computeLocation": "eastus",
>>>>>>> d49b4ced
          "provisioningState": "Succeeded",
          "provisioningErrors": null,
          "isAttachedCompute": false,
          "properties": {
            "vmSize": "STANDARD_DS2_V2",
            "vmPriority": "Dedicated",
            "scaleSettings": {
              "maxNodeCount": 4,
              "minNodeCount": 0,
<<<<<<< HEAD
              "nodeIdleTimeBeforeScaleDown": "PT2M"
=======
              "nodeIdleTimeBeforeScaleDown": "PT20M"
>>>>>>> d49b4ced
            },
            "subnet": null,
            "currentNodeCount": 0,
            "targetNodeCount": 0,
            "nodeStateCounts": {
              "preparingNodeCount": 0,
              "runningNodeCount": 0,
              "idleNodeCount": 0,
              "unusableNodeCount": 0,
              "leavingNodeCount": 0,
              "preemptedNodeCount": 0
            },
            "allocationState": "Steady",
<<<<<<< HEAD
            "allocationStateTransitionTime": "2023-02-23T19:25:02.755\u002B00:00",
=======
            "allocationStateTransitionTime": "2023-03-09T02:01:12.941\u002B00:00",
>>>>>>> d49b4ced
            "errors": null,
            "remoteLoginPortPublicAccess": "Enabled",
            "osType": "Linux",
            "virtualMachineImage": null,
            "isolatedNetwork": false,
            "enableBatchPrivateLink": false,
            "propertyBag": {}
          }
        }
      }
    },
    {
<<<<<<< HEAD
      "RequestUri": "https://management.azure.com/subscriptions/00000000-0000-0000-0000-000000000/resourceGroups/00000/providers/Microsoft.MachineLearningServices/workspaces/00000?api-version=2022-10-01",
=======
      "RequestUri": "https://management.azure.com/subscriptions/00000000-0000-0000-0000-000000000/resourceGroups/00000/providers/Microsoft.MachineLearningServices/workspaces/00000/datastores/workspaceblobstore?api-version=2022-10-01",
>>>>>>> d49b4ced
      "RequestMethod": "GET",
      "RequestHeaders": {
        "Accept": "application/json",
        "Accept-Encoding": "gzip, deflate",
        "Connection": "keep-alive",
<<<<<<< HEAD
        "User-Agent": "azure-ai-ml/1.5.0 azsdk-python-mgmt-machinelearningservices/0.1.0 Python/3.7.9 (Windows-10-10.0.22621-SP0)"
=======
        "User-Agent": "azure-ai-ml/1.5.0 azsdk-python-mgmt-machinelearningservices/0.1.0 Python/3.10.6 (Linux-5.15.90.1-microsoft-standard-WSL2-x86_64-with-glibc2.35)"
>>>>>>> d49b4ced
      },
      "RequestBody": null,
      "StatusCode": 200,
      "ResponseHeaders": {
        "Cache-Control": "no-cache",
        "Content-Encoding": "gzip",
        "Content-Type": "application/json; charset=utf-8",
<<<<<<< HEAD
        "Date": "Thu, 23 Feb 2023 19:40:57 GMT",
        "Expires": "-1",
        "Pragma": "no-cache",
        "Request-Context": "appId=cid-v1:2d2e8e63-272e-4b3c-8598-4ee570a0e70d",
        "Server-Timing": "traceparent;desc=\u002200-8f7571840b2327b3cd21bfd7463354aa-29cdce422df7d697-01\u0022",
=======
        "Date": "Thu, 09 Mar 2023 07:36:12 GMT",
        "Expires": "-1",
        "Pragma": "no-cache",
        "Request-Context": "appId=cid-v1:2d2e8e63-272e-4b3c-8598-4ee570a0e70d",
        "Server-Timing": "traceparent;desc=\u002200-47ba22235bfba85c20293f541d872883-025cef1a41b2bdce-01\u0022",
>>>>>>> d49b4ced
        "Strict-Transport-Security": "max-age=31536000; includeSubDomains",
        "Transfer-Encoding": "chunked",
        "Vary": [
          "Accept-Encoding",
          "Accept-Encoding"
        ],
<<<<<<< HEAD
        "x-aml-cluster": "vienna-eastus2-01",
        "X-Content-Type-Options": "nosniff",
        "x-ms-correlation-request-id": "b23232d0-3a79-4db4-858c-86cece1e853f",
        "x-ms-ratelimit-remaining-subscription-reads": "11950",
        "x-ms-response-type": "standard",
        "x-ms-routing-request-id": "WESTUS2:20230223T194057Z:b23232d0-3a79-4db4-858c-86cece1e853f",
        "x-request-time": "0.099"
=======
        "x-aml-cluster": "vienna-eastus-02",
        "X-Content-Type-Options": "nosniff",
        "x-ms-correlation-request-id": "56f43087-7431-4bd0-934a-02eefbaaeb6e",
        "x-ms-ratelimit-remaining-subscription-reads": "11990",
        "x-ms-response-type": "standard",
        "x-ms-routing-request-id": "CANADACENTRAL:20230309T073613Z:56f43087-7431-4bd0-934a-02eefbaaeb6e",
        "x-request-time": "0.107"
>>>>>>> d49b4ced
      },
      "ResponseBody": {
        "id": "/subscriptions/00000000-0000-0000-0000-000000000/resourceGroups/00000/providers/Microsoft.MachineLearningServices/workspaces/00000",
        "name": "00000",
        "type": "Microsoft.MachineLearningServices/workspaces",
        "location": "eastus2",
        "tags": {},
        "etag": null,
        "properties": {
          "friendlyName": "00000",
          "description": "",
          "storageAccount": "/subscriptions/00000000-0000-0000-0000-000000000/resourceGroups/00000/providers/Microsoft.Storage/storageAccounts/saveorz2izv2bas",
          "keyVault": "/subscriptions/00000000-0000-0000-0000-000000000/resourceGroups/00000/providers/Microsoft.Keyvault/vaults/kvtest4k4d3fds6sjxs",
          "applicationInsights": "/subscriptions/00000000-0000-0000-0000-000000000/resourceGroups/00000/providers/Microsoft.insights/components/aiveorz2izv2bas",
          "hbiWorkspace": false,
          "tenantId": "72f988bf-86f1-41af-91ab-2d7cd011db47",
          "imageBuildCompute": null,
          "provisioningState": "Succeeded",
          "v1LegacyMode": false,
          "softDeleteEnabled": false,
          "containerRegistry": "/subscriptions/00000000-0000-0000-0000-000000000/resourceGroups/00000/providers/Microsoft.ContainerRegistry/registries/crveorz2izv2bas",
          "notebookInfo": {
            "resourceId": "0000000-0000-0000-0000-000000000000",
            "fqdn": "ml-sdkvnextcli-eastus2-2d1e66ae-85e3-42c0-be91-34de66397f26.eastus2.notebooks.azure.net",
            "isPrivateLinkEnabled": false,
            "notebookPreparationError": null
          },
<<<<<<< HEAD
          "storageHnsEnabled": false,
          "workspaceId": "2d1e66ae-85e3-42c0-be91-34de66397f26",
          "linkedModelInventoryArmId": null,
          "privateLinkCount": 0,
          "publicNetworkAccess": "Enabled",
          "discoveryUrl": "https://eastus2.api.azureml.ms/discovery",
          "mlFlowTrackingUri": "azureml://eastus2.api.azureml.ms/mlflow/v1.0/subscriptions/00000000-0000-0000-0000-000000000/resourceGroups/00000/providers/Microsoft.MachineLearningServices/workspaces/00000",
          "sdkTelemetryAppInsightsKey": "0000000-0000-0000-0000-000000000000",
          "sasGetterUri": "",
          "enableDataIsolation": false
        },
        "identity": {
          "type": "SystemAssigned",
          "principalId": "0000000-0000-0000-0000-000000000000",
          "tenantId": "72f988bf-86f1-41af-91ab-2d7cd011db47"
        },
        "kind": "Default",
        "sku": {
          "name": "Basic",
          "tier": "Basic"
        },
        "systemData": {
          "createdAt": "2023-02-23T02:09:00.5159669Z",
          "createdBy": "dipeck@microsoft.com",
          "createdByType": "User",
          "lastModifiedAt": "2023-02-23T02:09:00.5159669Z",
          "lastModifiedBy": "dipeck@microsoft.com",
          "lastModifiedByType": "User"
        }
      }
    },
    {
      "RequestUri": "https://eastus2.api.azureml.ms/content/v2.0/subscriptions/00000000-0000-0000-0000-000000000/resourceGroups/00000/providers/Microsoft.MachineLearningServices/workspaces/00000/snapshots/getByHash?hash=d3c05b496c685e7e5a204e3cebc689086bd0f622c2975d8090c18968739a464a\u0026hashVersion=202208",
      "RequestMethod": "GET",
=======
          "datastoreType": "AzureBlob",
          "accountName": "samcw32zcnpjldw",
          "containerName": "azureml-blobstore-3bd2018e-4b43-401e-ad49-85df181c9e0a",
          "endpoint": "core.windows.net",
          "protocol": "https",
          "serviceDataAccessAuthIdentity": "WorkspaceSystemAssignedIdentity"
        },
        "systemData": {
          "createdAt": "2023-02-18T09:22:33.5645164\u002B00:00",
          "createdBy": "779301c0-18b2-4cdc-801b-a0a3368fee0a",
          "createdByType": "Application",
          "lastModifiedAt": "2023-02-18T09:22:34.1712214\u002B00:00",
          "lastModifiedBy": "779301c0-18b2-4cdc-801b-a0a3368fee0a",
          "lastModifiedByType": "Application"
        }
      }
    },
    {
      "RequestUri": "https://management.azure.com/subscriptions/00000000-0000-0000-0000-000000000/resourceGroups/00000/providers/Microsoft.MachineLearningServices/workspaces/00000/datastores/workspaceblobstore/listSecrets?api-version=2022-10-01",
      "RequestMethod": "POST",
>>>>>>> d49b4ced
      "RequestHeaders": {
        "Accept": "*/*",
        "Accept-Encoding": "gzip, deflate",
        "Connection": "keep-alive",
<<<<<<< HEAD
        "Content-Type": "application/json; charset=UTF-8",
        "User-Agent": "azure-ai-ml/1.5.0 azsdk-python-core/1.26.3 Python/3.7.9 (Windows-10-10.0.22621-SP0)"
=======
        "Content-Length": "0",
        "User-Agent": "azure-ai-ml/1.5.0 azsdk-python-mgmt-machinelearningservices/0.1.0 Python/3.10.6 (Linux-5.15.90.1-microsoft-standard-WSL2-x86_64-with-glibc2.35)"
>>>>>>> d49b4ced
      },
      "RequestBody": null,
      "StatusCode": 200,
      "ResponseHeaders": {
        "Connection": "keep-alive",
        "Content-Encoding": "gzip",
        "Content-Type": "application/json; charset=utf-8",
<<<<<<< HEAD
        "Date": "Thu, 23 Feb 2023 19:41:01 GMT",
        "Request-Context": "appId=cid-v1:2d2e8e63-272e-4b3c-8598-4ee570a0e70d",
        "Strict-Transport-Security": "max-age=15724800; includeSubDomains; preload",
        "Transfer-Encoding": "chunked",
        "Vary": "Accept-Encoding",
        "x-aml-cluster": "vienna-eastus2-02",
        "X-Content-Type-Options": "nosniff",
        "x-ms-response-type": "standard",
        "x-request-time": "1.487"
=======
        "Date": "Thu, 09 Mar 2023 07:36:13 GMT",
        "Expires": "-1",
        "Pragma": "no-cache",
        "Request-Context": "appId=cid-v1:2d2e8e63-272e-4b3c-8598-4ee570a0e70d",
        "Server-Timing": "traceparent;desc=\u002200-87288cbdcbd766086e63c5834d3c07a9-74a63fc1fe2706ca-01\u0022",
        "Strict-Transport-Security": "max-age=31536000; includeSubDomains",
        "Transfer-Encoding": "chunked",
        "Vary": "Accept-Encoding",
        "x-aml-cluster": "vienna-eastus-02",
        "X-Content-Type-Options": "nosniff",
        "x-ms-correlation-request-id": "1cb45d1b-aad3-4804-ab16-52043ffa2f27",
        "x-ms-ratelimit-remaining-subscription-writes": "1195",
        "x-ms-response-type": "standard",
        "x-ms-routing-request-id": "CANADACENTRAL:20230309T073613Z:1cb45d1b-aad3-4804-ab16-52043ffa2f27",
        "x-request-time": "0.123"
>>>>>>> d49b4ced
      },
      "ResponseBody": {
        "snapshotType": "LocalFiles",
        "id": "9b43efc6-3388-4585-99dc-71aea82a739c",
        "root": {
          "name": "",
          "hash": null,
          "type": "Directory",
          "timestamp": "0001-01-01T00:00:00\u002B00:00",
          "sasUrl": null,
          "absoluteUrl": null,
          "sizeBytes": 0,
          "sizeSet": false,
          "children": {
            "COMPONENT_PLACEHOLDER": {
              "name": "COMPONENT_PLACEHOLDER",
              "hash": "2FF0E74A91489FE8DA41673EB1441D73",
              "type": "File",
              "timestamp": "0001-01-01T00:00:00\u002B00:00",
              "sasUrl": null,
              "absoluteUrl": null,
              "sizeBytes": 35,
              "sizeSet": true,
              "children": {}
            }
          }
        },
        "tags": {},
        "properties": {
          "hash_sha256": "d3c05b496c685e7e5a204e3cebc689086bd0f622c2975d8090c18968739a464a",
          "hash_version": "202208",
          "azureml.codeUri": "https://saveorz2izv2bas.blob.core.windows.net:443/2d1e66ae-8-4d828c93-7c8f-558b-b99d-d21850cf37d9/"
        },
        "description": null,
        "name": "e7a3f40e-eb47-4499-9b80-1e5d911878f8",
        "version": "1",
        "createdBy": {
          "userObjectId": "b3a957de-450c-4ca7-b2aa-88dd98c87fef",
          "userPuId": "10037FFEAD05DD5D",
          "userIdp": null,
          "userAltSecId": null,
          "userIss": "https://sts.windows.net/72f988bf-86f1-41af-91ab-2d7cd011db47/",
          "userTenantId": "72f988bf-86f1-41af-91ab-2d7cd011db47",
          "userName": "Diondra Peck",
          "upn": null
        },
        "createdTime": "2023-02-23T02:16:10.3151666\u002B00:00",
        "modifiedBy": {
          "userObjectId": "b3a957de-450c-4ca7-b2aa-88dd98c87fef",
          "userPuId": "10037FFEAD05DD5D",
          "userIdp": null,
          "userAltSecId": null,
          "userIss": "https://sts.windows.net/72f988bf-86f1-41af-91ab-2d7cd011db47/",
          "userTenantId": "72f988bf-86f1-41af-91ab-2d7cd011db47",
          "userName": "Diondra Peck",
          "upn": null
        },
        "modifiedTime": "2023-02-23T02:16:10.3151666\u002B00:00",
        "gitRepositoryCommit": null,
        "uri": "https://saveorz2izv2bas.blob.core.windows.net:443/2d1e66ae-8-4d828c93-7c8f-558b-b99d-d21850cf37d9/",
        "contentHash": "d3c05b496c685e7e5a204e3cebc689086bd0f622c2975d8090c18968739a464a",
        "hashVersion": "202208",
        "provisioningState": "Succeeded"
      }
    },
    {
<<<<<<< HEAD
      "RequestUri": "https://management.azure.com/subscriptions/00000000-0000-0000-0000-000000000/resourceGroups/00000/providers/Microsoft.MachineLearningServices/workspaces/00000/codes/e7a3f40e-eb47-4499-9b80-1e5d911878f8/versions/1?api-version=2022-05-01",
      "RequestMethod": "GET",
=======
      "RequestUri": "https://samcw32zcnpjldw.blob.core.windows.net/azureml-blobstore-3bd2018e-4b43-401e-ad49-85df181c9e0a/LocalUpload/00000000000000000000000000000000/COMPONENT_PLACEHOLDER",
      "RequestMethod": "HEAD",
      "RequestHeaders": {
        "Accept": "application/xml",
        "Accept-Encoding": "gzip, deflate",
        "Connection": "keep-alive",
        "User-Agent": "azsdk-python-storage-blob/12.14.1 Python/3.10.6 (Linux-5.15.90.1-microsoft-standard-WSL2-x86_64-with-glibc2.35)",
        "x-ms-date": "Thu, 09 Mar 2023 07:36:13 GMT",
        "x-ms-version": "2021-08-06"
      },
      "RequestBody": null,
      "StatusCode": 200,
      "ResponseHeaders": {
        "Accept-Ranges": "bytes",
        "Content-Length": "35",
        "Content-MD5": "L/DnSpFIn\u002BjaQWc\u002BsUQdcw==",
        "Content-Type": "application/octet-stream",
        "Date": "Thu, 09 Mar 2023 07:36:13 GMT",
        "ETag": "\u00220x8DB1192C06E1C79\u0022",
        "Last-Modified": "Sat, 18 Feb 2023 09:30:19 GMT",
        "Server": [
          "Windows-Azure-Blob/1.0",
          "Microsoft-HTTPAPI/2.0"
        ],
        "Vary": "Origin",
        "x-ms-access-tier": "Hot",
        "x-ms-access-tier-inferred": "true",
        "x-ms-blob-type": "BlockBlob",
        "x-ms-creation-time": "Sat, 18 Feb 2023 09:30:19 GMT",
        "x-ms-lease-state": "available",
        "x-ms-lease-status": "unlocked",
        "x-ms-meta-name": "c4b5a984-a0c9-4622-a5cf-f22114f04941",
        "x-ms-meta-upload_status": "completed",
        "x-ms-meta-version": "1",
        "x-ms-server-encrypted": "true",
        "x-ms-version": "2021-08-06"
      },
      "ResponseBody": null
    },
    {
      "RequestUri": "https://samcw32zcnpjldw.blob.core.windows.net/azureml-blobstore-3bd2018e-4b43-401e-ad49-85df181c9e0a/az-ml-artifacts/00000000000000000000000000000000/COMPONENT_PLACEHOLDER",
      "RequestMethod": "HEAD",
      "RequestHeaders": {
        "Accept": "application/xml",
        "Accept-Encoding": "gzip, deflate",
        "Connection": "keep-alive",
        "User-Agent": "azsdk-python-storage-blob/12.14.1 Python/3.10.6 (Linux-5.15.90.1-microsoft-standard-WSL2-x86_64-with-glibc2.35)",
        "x-ms-date": "Thu, 09 Mar 2023 07:36:14 GMT",
        "x-ms-version": "2021-08-06"
      },
      "RequestBody": null,
      "StatusCode": 404,
      "ResponseHeaders": {
        "Date": "Thu, 09 Mar 2023 07:36:13 GMT",
        "Server": [
          "Windows-Azure-Blob/1.0",
          "Microsoft-HTTPAPI/2.0"
        ],
        "Transfer-Encoding": "chunked",
        "Vary": "Origin",
        "x-ms-error-code": "BlobNotFound",
        "x-ms-version": "2021-08-06"
      },
      "ResponseBody": null
    },
    {
      "RequestUri": "https://management.azure.com/subscriptions/00000000-0000-0000-0000-000000000/resourceGroups/00000/providers/Microsoft.MachineLearningServices/workspaces/00000/codes/c4b5a984-a0c9-4622-a5cf-f22114f04941/versions/1?api-version=2022-05-01",
      "RequestMethod": "PUT",
>>>>>>> d49b4ced
      "RequestHeaders": {
        "Accept": "application/json",
        "Accept-Encoding": "gzip, deflate",
        "Connection": "keep-alive",
<<<<<<< HEAD
        "User-Agent": "azure-ai-ml/1.5.0 azsdk-python-mgmt-machinelearningservices/0.1.0 Python/3.7.9 (Windows-10-10.0.22621-SP0)"
=======
        "Content-Length": "288",
        "Content-Type": "application/json",
        "User-Agent": "azure-ai-ml/1.5.0 azsdk-python-mgmt-machinelearningservices/0.1.0 Python/3.10.6 (Linux-5.15.90.1-microsoft-standard-WSL2-x86_64-with-glibc2.35)"
      },
      "RequestBody": {
        "properties": {
          "properties": {
            "hash_sha256": "0000000000000",
            "hash_version": "0000000000000"
          },
          "isAnonymous": true,
          "isArchived": false,
          "codeUri": "https://samcw32zcnpjldw.blob.core.windows.net/azureml-blobstore-3bd2018e-4b43-401e-ad49-85df181c9e0a/LocalUpload/00000000000000000000000000000000"
        }
>>>>>>> d49b4ced
      },
      "RequestBody": null,
      "StatusCode": 200,
      "ResponseHeaders": {
        "Cache-Control": "no-cache",
        "Content-Encoding": "gzip",
        "Content-Type": "application/json; charset=utf-8",
<<<<<<< HEAD
        "Date": "Thu, 23 Feb 2023 19:41:02 GMT",
        "Expires": "-1",
        "Pragma": "no-cache",
        "Request-Context": "appId=cid-v1:2d2e8e63-272e-4b3c-8598-4ee570a0e70d",
        "Server-Timing": "traceparent;desc=\u002200-80b64fe73831c35f5aa54018a49078c3-4616e9334cb29018-01\u0022",
=======
        "Date": "Thu, 09 Mar 2023 07:36:16 GMT",
        "Expires": "-1",
        "Pragma": "no-cache",
        "Request-Context": "appId=cid-v1:2d2e8e63-272e-4b3c-8598-4ee570a0e70d",
        "Server-Timing": "traceparent;desc=\u002200-a14ed84fd665035abadb237c93c02d64-69fe07089370701e-01\u0022",
>>>>>>> d49b4ced
        "Strict-Transport-Security": "max-age=31536000; includeSubDomains",
        "Transfer-Encoding": "chunked",
        "Vary": [
          "Accept-Encoding",
          "Accept-Encoding"
        ],
<<<<<<< HEAD
        "x-aml-cluster": "vienna-eastus2-01",
        "X-Content-Type-Options": "nosniff",
        "x-ms-correlation-request-id": "113819af-d922-444c-8264-1c9a335276a7",
        "x-ms-ratelimit-remaining-subscription-reads": "11949",
        "x-ms-response-type": "standard",
        "x-ms-routing-request-id": "WESTUS2:20230223T194102Z:113819af-d922-444c-8264-1c9a335276a7",
        "x-request-time": "0.135"
      },
      "ResponseBody": {
        "id": "/subscriptions/00000000-0000-0000-0000-000000000/resourceGroups/00000/providers/Microsoft.MachineLearningServices/workspaces/00000/codes/e7a3f40e-eb47-4499-9b80-1e5d911878f8/versions/1",
=======
        "x-aml-cluster": "vienna-eastus-02",
        "X-Content-Type-Options": "nosniff",
        "x-ms-correlation-request-id": "efebca94-335d-47bf-aeb7-5024b8cee265",
        "x-ms-ratelimit-remaining-subscription-writes": "1193",
        "x-ms-response-type": "standard",
        "x-ms-routing-request-id": "CANADACENTRAL:20230309T073617Z:efebca94-335d-47bf-aeb7-5024b8cee265",
        "x-request-time": "0.081"
      },
      "ResponseBody": {
        "id": "/subscriptions/00000000-0000-0000-0000-000000000/resourceGroups/00000/providers/Microsoft.MachineLearningServices/workspaces/00000/codes/c4b5a984-a0c9-4622-a5cf-f22114f04941/versions/1",
>>>>>>> d49b4ced
        "name": "1",
        "type": "Microsoft.MachineLearningServices/workspaces/codes/versions",
        "properties": {
          "description": null,
          "tags": {},
          "properties": {
            "hash_sha256": "0000000000000",
            "hash_version": "0000000000000"
          },
          "isArchived": false,
          "isAnonymous": false,
<<<<<<< HEAD
          "codeUri": "https://saveorz2izv2bas.blob.core.windows.net:443/2d1e66ae-8-4d828c93-7c8f-558b-b99d-d21850cf37d9/"
        },
        "systemData": {
          "createdAt": "2023-02-23T02:16:10.3151666\u002B00:00",
          "createdBy": "Diondra Peck",
          "createdByType": "User",
          "lastModifiedAt": "2023-02-23T02:16:10.3151666\u002B00:00",
          "lastModifiedBy": "Diondra Peck",
=======
          "codeUri": "https://samcw32zcnpjldw.blob.core.windows.net/azureml-blobstore-3bd2018e-4b43-401e-ad49-85df181c9e0a/LocalUpload/00000000000000000000000000000000"
        },
        "systemData": {
          "createdAt": "2023-02-18T09:30:23.7478116\u002B00:00",
          "createdBy": "Firstname Lastname",
          "createdByType": "User",
          "lastModifiedAt": "2023-03-09T07:36:17.1594747\u002B00:00",
          "lastModifiedBy": "Firstname Lastname",
>>>>>>> d49b4ced
          "lastModifiedByType": "User"
        }
      }
    },
    {
<<<<<<< HEAD
      "RequestUri": "https://management.azure.com/subscriptions/00000000-0000-0000-0000-000000000/resourceGroups/00000/providers/Microsoft.MachineLearningServices/workspaces/00000/components/azureml_anonymous/versions/5d32e54a-4e4e-a024-3f1c-ac3226fd4e12?api-version=2022-10-01",
=======
      "RequestUri": "https://management.azure.com/subscriptions/00000000-0000-0000-0000-000000000/resourceGroups/00000/providers/Microsoft.MachineLearningServices/workspaces/00000/components/azureml_anonymous/versions/e9c7f5e7-32ea-bc00-f20e-cefd4df601f0?api-version=2022-10-01",
>>>>>>> d49b4ced
      "RequestMethod": "PUT",
      "RequestHeaders": {
        "Accept": "application/json",
        "Accept-Encoding": "gzip, deflate",
        "Connection": "keep-alive",
        "Content-Length": "1064",
        "Content-Type": "application/json",
<<<<<<< HEAD
        "User-Agent": "azure-ai-ml/1.5.0 azsdk-python-mgmt-machinelearningservices/0.1.0 Python/3.7.9 (Windows-10-10.0.22621-SP0)"
=======
        "User-Agent": "azure-ai-ml/1.5.0 azsdk-python-mgmt-machinelearningservices/0.1.0 Python/3.10.6 (Linux-5.15.90.1-microsoft-standard-WSL2-x86_64-with-glibc2.35)"
>>>>>>> d49b4ced
      },
      "RequestBody": {
        "properties": {
          "description": "Prints the environment variables useful for scripts running in a PyTorch training environment.",
          "properties": {},
          "tags": {},
          "isAnonymous": true,
          "isArchived": false,
          "componentSpec": {
            "compute": "azureml:gpu-cluster",
            "command": "echo \u0022 RANK: $RANK \\n LOCAL_RANK: $LOCAL_RANK \\n NODE_RANK: $NODE_RANK \\n MASTER_ADDR: $MASTER_ADDR \\n MASTER_PORT: $MASTER_PORT \\n\u0022",
<<<<<<< HEAD
            "code": "azureml:/subscriptions/00000000-0000-0000-0000-000000000/resourceGroups/00000/providers/Microsoft.MachineLearningServices/workspaces/00000/codes/e7a3f40e-eb47-4499-9b80-1e5d911878f8/versions/1",
            "environment": "azureml:AzureML-pytorch-1.9-ubuntu18.04-py37-cuda11-gpu:7",
=======
            "code": "azureml:/subscriptions/00000000-0000-0000-0000-000000000/resourceGroups/00000/providers/Microsoft.MachineLearningServices/workspaces/00000/codes/c4b5a984-a0c9-4622-a5cf-f22114f04941/versions/1",
            "environment": "azureml:AzureML-ACPT-pytorch-1.12-py39-cuda11.6-gpu:8",
>>>>>>> d49b4ced
            "resources": {
              "instance_count": 2
            },
            "distribution": {
              "type": "pytorch",
              "process_count_per_instance": 2
            },
            "name": "py_torch_hello_world",
            "description": "Prints the environment variables useful for scripts running in a PyTorch training environment.",
            "version": "1",
            "display_name": "PyTorch-hello-world",
            "is_deterministic": true,
            "type": "command",
            "_source": "YAML.COMPONENT"
          }
        }
      },
      "StatusCode": 201,
      "ResponseHeaders": {
        "Cache-Control": "no-cache",
<<<<<<< HEAD
        "Content-Length": "1808",
        "Content-Type": "application/json; charset=utf-8",
        "Date": "Thu, 23 Feb 2023 19:41:07 GMT",
        "Expires": "-1",
        "Location": "https://management.azure.com/subscriptions/00000000-0000-0000-0000-000000000/resourceGroups/00000/providers/Microsoft.MachineLearningServices/workspaces/00000/components/azureml_anonymous/versions/5d32e54a-4e4e-a024-3f1c-ac3226fd4e12?api-version=2022-10-01",
        "Pragma": "no-cache",
        "Request-Context": "appId=cid-v1:2d2e8e63-272e-4b3c-8598-4ee570a0e70d",
        "Server-Timing": "traceparent;desc=\u002200-092080d86a41fb8e0fa50b996947791d-76a501a771c78dec-01\u0022",
        "Strict-Transport-Security": "max-age=31536000; includeSubDomains",
        "x-aml-cluster": "vienna-eastus2-01",
        "X-Content-Type-Options": "nosniff",
        "x-ms-correlation-request-id": "d536e5e8-24ab-43df-9b49-3594211ab3f4",
        "x-ms-ratelimit-remaining-subscription-writes": "1174",
        "x-ms-response-type": "standard",
        "x-ms-routing-request-id": "WESTUS2:20230223T194107Z:d536e5e8-24ab-43df-9b49-3594211ab3f4",
        "x-request-time": "4.653"
      },
      "ResponseBody": {
        "id": "/subscriptions/00000000-0000-0000-0000-000000000/resourceGroups/00000/providers/Microsoft.MachineLearningServices/workspaces/00000/components/azureml_anonymous/versions/17d00b54-cc2d-4599-957a-0a8ca6fed445",
        "name": "17d00b54-cc2d-4599-957a-0a8ca6fed445",
=======
        "Content-Length": "1572",
        "Content-Type": "application/json; charset=utf-8",
        "Date": "Thu, 09 Mar 2023 07:36:17 GMT",
        "Expires": "-1",
        "Location": "https://management.azure.com/subscriptions/00000000-0000-0000-0000-000000000/resourceGroups/00000/providers/Microsoft.MachineLearningServices/workspaces/00000/components/azureml_anonymous/versions/e9c7f5e7-32ea-bc00-f20e-cefd4df601f0?api-version=2022-10-01",
        "Pragma": "no-cache",
        "Request-Context": "appId=cid-v1:2d2e8e63-272e-4b3c-8598-4ee570a0e70d",
        "Server-Timing": "traceparent;desc=\u002200-4b0c7e4393e62368b6e4de5457b6e45a-91a7c173379a2deb-01\u0022",
        "Strict-Transport-Security": "max-age=31536000; includeSubDomains",
        "x-aml-cluster": "vienna-eastus-02",
        "X-Content-Type-Options": "nosniff",
        "x-ms-correlation-request-id": "4906181a-2e15-4046-aa0e-fd534c2e3012",
        "x-ms-ratelimit-remaining-subscription-writes": "1192",
        "x-ms-response-type": "standard",
        "x-ms-routing-request-id": "CANADACENTRAL:20230309T073618Z:4906181a-2e15-4046-aa0e-fd534c2e3012",
        "x-request-time": "0.566"
      },
      "ResponseBody": {
        "id": "/subscriptions/00000000-0000-0000-0000-000000000/resourceGroups/00000/providers/Microsoft.MachineLearningServices/workspaces/00000/components/azureml_anonymous/versions/b186041c-6c64-4fea-b83a-7ec63b702230",
        "name": "b186041c-6c64-4fea-b83a-7ec63b702230",
>>>>>>> d49b4ced
        "type": "Microsoft.MachineLearningServices/workspaces/components/versions",
        "properties": {
          "description": null,
          "tags": {},
          "properties": {},
          "isArchived": false,
          "isAnonymous": true,
          "componentSpec": {
            "name": "py_torch_hello_world",
            "version": "1",
            "display_name": "PyTorch-hello-world",
            "is_deterministic": "True",
            "type": "command",
            "description": "Prints the environment variables useful for scripts running in a PyTorch training environment.",
<<<<<<< HEAD
            "code": "azureml:/subscriptions/00000000-0000-0000-0000-000000000/resourceGroups/00000/providers/Microsoft.MachineLearningServices/workspaces/00000/codes/e7a3f40e-eb47-4499-9b80-1e5d911878f8/versions/1",
            "environment": "azureml://registries/azureml/environments/AzureML-pytorch-1.9-ubuntu18.04-py37-cuda11-gpu/versions/7",
=======
            "code": "azureml:/subscriptions/00000000-0000-0000-0000-000000000/resourceGroups/00000/providers/Microsoft.MachineLearningServices/workspaces/00000/codes/c4b5a984-a0c9-4622-a5cf-f22114f04941/versions/1",
            "environment": "azureml://registries/azureml/environments/AzureML-ACPT-pytorch-1.12-py39-cuda11.6-gpu/versions/8",
>>>>>>> d49b4ced
            "resources": {
              "instance_count": "2"
            },
            "distribution": {
              "process_count_per_instance": "2",
              "type": "Pytorch"
            },
            "command": "echo \u0022 RANK: $RANK \\n LOCAL_RANK: $LOCAL_RANK \\n NODE_RANK: $NODE_RANK \\n MASTER_ADDR: $MASTER_ADDR \\n MASTER_PORT: $MASTER_PORT \\n\u0022",
            "$schema": "https://componentsdk.azureedge.net/jsonschema/CommandComponent.json"
          }
        },
        "systemData": {
<<<<<<< HEAD
          "createdAt": "2023-02-23T07:20:32.7878532\u002B00:00",
          "createdBy": "Diondra Peck",
          "createdByType": "User",
          "lastModifiedAt": "2023-02-23T07:20:32.8414367\u002B00:00",
          "lastModifiedBy": "Diondra Peck",
=======
          "createdAt": "2023-03-09T07:36:17.9857414\u002B00:00",
          "createdBy": "Firstname Lastname",
          "createdByType": "User",
          "lastModifiedAt": "2023-03-09T07:36:17.9857414\u002B00:00",
          "lastModifiedBy": "Firstname Lastname",
>>>>>>> d49b4ced
          "lastModifiedByType": "User"
        }
      }
    },
    {
<<<<<<< HEAD
      "RequestUri": "https://management.azure.com/subscriptions/00000000-0000-0000-0000-000000000/resourceGroups/00000/providers/Microsoft.MachineLearningServices/workspaces/00000/jobs/000000000000000000000?api-version=2022-12-01-preview",
=======
      "RequestUri": "https://management.azure.com/subscriptions/00000000-0000-0000-0000-000000000/resourceGroups/00000/providers/Microsoft.MachineLearningServices/workspaces/00000/jobs/000000000000000000000?api-version=2023-02-01-preview",
>>>>>>> d49b4ced
      "RequestMethod": "PUT",
      "RequestHeaders": {
        "Accept": "application/json",
        "Accept-Encoding": "gzip, deflate",
        "Connection": "keep-alive",
        "Content-Length": "943",
        "Content-Type": "application/json",
<<<<<<< HEAD
        "User-Agent": "azure-ai-ml/1.5.0 azsdk-python-mgmt-machinelearningservices/0.1.0 Python/3.7.9 (Windows-10-10.0.22621-SP0)"
=======
        "User-Agent": "azure-ai-ml/1.5.0 azsdk-python-mgmt-machinelearningservices/0.1.0 Python/3.10.6 (Linux-5.15.90.1-microsoft-standard-WSL2-x86_64-with-glibc2.35)"
>>>>>>> d49b4ced
      },
      "RequestBody": {
        "properties": {
          "description": "Prints the environment variables useful for scripts running in a PyTorch training environment",
          "properties": {},
          "tags": {},
          "displayName": "pytorch_hello_world",
          "experimentName": "azure-ai-ml",
          "isArchived": false,
          "jobType": "Pipeline",
          "inputs": {},
          "jobs": {
            "pytorch_job": {
              "resources": {
                "instance_count": 2
              },
              "distribution": {
                "distribution_type": "PyTorch",
                "process_count_per_instance": 1
              },
              "name": "pytorch_job",
              "type": "command",
              "computeId": "/subscriptions/00000000-0000-0000-0000-000000000/resourceGroups/00000/providers/Microsoft.MachineLearningServices/workspaces/00000/computes/cpu-cluster",
              "_source": "YAML.COMPONENT",
<<<<<<< HEAD
              "componentId": "/subscriptions/00000000-0000-0000-0000-000000000/resourceGroups/00000/providers/Microsoft.MachineLearningServices/workspaces/00000/components/azureml_anonymous/versions/17d00b54-cc2d-4599-957a-0a8ca6fed445"
=======
              "componentId": "/subscriptions/00000000-0000-0000-0000-000000000/resourceGroups/00000/providers/Microsoft.MachineLearningServices/workspaces/00000/components/azureml_anonymous/versions/b186041c-6c64-4fea-b83a-7ec63b702230"
>>>>>>> d49b4ced
            }
          },
          "outputs": {},
          "settings": {
            "_source": "DSL"
          }
        }
      },
      "StatusCode": 201,
      "ResponseHeaders": {
        "Cache-Control": "no-cache",
<<<<<<< HEAD
        "Content-Length": "2821",
        "Content-Type": "application/json; charset=utf-8",
        "Date": "Thu, 23 Feb 2023 19:41:10 GMT",
        "Expires": "-1",
        "Location": "https://management.azure.com/subscriptions/00000000-0000-0000-0000-000000000/resourceGroups/00000/providers/Microsoft.MachineLearningServices/workspaces/00000/jobs/000000000000000000000?api-version=2022-12-01-preview",
        "Pragma": "no-cache",
        "Request-Context": "appId=cid-v1:2d2e8e63-272e-4b3c-8598-4ee570a0e70d",
        "Server-Timing": "traceparent;desc=\u002200-e4ec71dcde4d080e5dc06b5bf3dd6816-c006aed3562198d1-01\u0022",
        "Strict-Transport-Security": "max-age=31536000; includeSubDomains",
        "x-aml-cluster": "vienna-eastus2-01",
        "X-Content-Type-Options": "nosniff",
        "x-ms-correlation-request-id": "adcdb26b-0985-4415-806d-220c250eefd9",
        "x-ms-ratelimit-remaining-subscription-writes": "1173",
        "x-ms-response-type": "standard",
        "x-ms-routing-request-id": "WESTUS2:20230223T194110Z:adcdb26b-0985-4415-806d-220c250eefd9",
        "x-request-time": "1.194"
=======
        "Content-Length": "2297",
        "Content-Type": "application/json; charset=utf-8",
        "Date": "Thu, 09 Mar 2023 07:36:22 GMT",
        "Expires": "-1",
        "Location": "https://management.azure.com/subscriptions/00000000-0000-0000-0000-000000000/resourceGroups/00000/providers/Microsoft.MachineLearningServices/workspaces/00000/jobs/000000000000000000000?api-version=2023-02-01-preview",
        "Pragma": "no-cache",
        "Request-Context": "appId=cid-v1:2d2e8e63-272e-4b3c-8598-4ee570a0e70d",
        "Server-Timing": "traceparent;desc=\u002200-c0db194f12054f8be69ad3ad1a8042b0-7533592e0eb2a347-01\u0022",
        "Strict-Transport-Security": "max-age=31536000; includeSubDomains",
        "x-aml-cluster": "vienna-eastus-02",
        "X-Content-Type-Options": "nosniff",
        "x-ms-correlation-request-id": "786ae8f9-b012-4ec6-a6fd-27918633c62b",
        "x-ms-ratelimit-remaining-subscription-writes": "1191",
        "x-ms-response-type": "standard",
        "x-ms-routing-request-id": "CANADACENTRAL:20230309T073623Z:786ae8f9-b012-4ec6-a6fd-27918633c62b",
        "x-request-time": "1.240"
>>>>>>> d49b4ced
      },
      "ResponseBody": {
        "id": "/subscriptions/00000000-0000-0000-0000-000000000/resourceGroups/00000/providers/Microsoft.MachineLearningServices/workspaces/00000/jobs/000000000000000000000",
        "name": "000000000000000000000",
        "type": "Microsoft.MachineLearningServices/workspaces/jobs",
        "properties": {
          "description": "Prints the environment variables useful for scripts running in a PyTorch training environment",
          "tags": {},
          "properties": {
            "azureml.DevPlatv2": "true",
            "azureml.runsource": "azureml.PipelineRun",
            "runSource": "MFE",
            "runType": "HTTP",
            "azureml.parameters": "{}",
            "azureml.continue_on_step_failure": "True",
            "azureml.continue_on_failed_optional_input": "True",
            "azureml.defaultDataStoreName": "workspaceblobstore",
            "azureml.pipelineComponent": "pipelinerun"
          },
          "displayName": "pytorch_hello_world",
          "status": "Preparing",
          "experimentName": "azure-ai-ml",
          "services": {
            "Tracking": {
              "jobServiceType": "Tracking",
              "port": null,
<<<<<<< HEAD
              "endpoint": "azureml://eastus2.api.azureml.ms/mlflow/v1.0/subscriptions/00000000-0000-0000-0000-000000000/resourceGroups/00000/providers/Microsoft.MachineLearningServices/workspaces/00000?",
=======
              "endpoint": "azureml://eastus.api.azureml.ms/mlflow/v1.0/subscriptions/00000000-0000-0000-0000-000000000/resourceGroups/00000/providers/Microsoft.MachineLearningServices/workspaces/00000?",
>>>>>>> d49b4ced
              "status": null,
              "errorMessage": null,
              "properties": null,
              "nodes": null
            },
            "Studio": {
              "jobServiceType": "Studio",
              "port": null,
              "endpoint": "https://ml.azure.com/runs/000000000000000000000?wsid=/subscriptions/00000000-0000-0000-0000-000000000/resourcegroups/00000/workspaces/00000",
              "status": null,
              "errorMessage": null,
              "properties": null,
              "nodes": null
            }
          },
          "computeId": null,
          "isArchived": false,
          "identity": null,
          "componentId": null,
          "notificationSetting": null,
          "jobType": "Pipeline",
          "settings": {
            "_source": "DSL"
          },
          "jobs": {
            "pytorch_job": {
              "resources": {
                "instance_count": 2
              },
              "distribution": {
                "distribution_type": "PyTorch",
                "process_count_per_instance": 1
              },
              "name": "pytorch_job",
              "type": "command",
              "computeId": "/subscriptions/00000000-0000-0000-0000-000000000/resourceGroups/00000/providers/Microsoft.MachineLearningServices/workspaces/00000/computes/cpu-cluster",
              "_source": "YAML.COMPONENT",
<<<<<<< HEAD
              "componentId": "/subscriptions/00000000-0000-0000-0000-000000000/resourceGroups/00000/providers/Microsoft.MachineLearningServices/workspaces/00000/components/azureml_anonymous/versions/17d00b54-cc2d-4599-957a-0a8ca6fed445"
=======
              "componentId": "/subscriptions/00000000-0000-0000-0000-000000000/resourceGroups/00000/providers/Microsoft.MachineLearningServices/workspaces/00000/components/azureml_anonymous/versions/b186041c-6c64-4fea-b83a-7ec63b702230"
>>>>>>> d49b4ced
            }
          },
          "inputs": {},
          "outputs": {},
          "sourceJobId": null
        },
        "systemData": {
<<<<<<< HEAD
          "createdAt": "2023-02-23T19:41:10.082534\u002B00:00",
          "createdBy": "Diondra Peck",
=======
          "createdAt": "2023-03-09T07:36:22.7235348\u002B00:00",
          "createdBy": "Firstname Lastname",
>>>>>>> d49b4ced
          "createdByType": "User"
        }
      }
    },
    {
<<<<<<< HEAD
      "RequestUri": "https://management.azure.com/subscriptions/00000000-0000-0000-0000-000000000/resourceGroups/00000/providers/Microsoft.MachineLearningServices/workspaces/00000/jobs/000000000000000000000/cancel?api-version=2022-12-01-preview",
=======
      "RequestUri": "https://management.azure.com/subscriptions/00000000-0000-0000-0000-000000000/resourceGroups/00000/providers/Microsoft.MachineLearningServices/workspaces/00000/jobs/000000000000000000000/cancel?api-version=2023-02-01-preview",
>>>>>>> d49b4ced
      "RequestMethod": "POST",
      "RequestHeaders": {
        "Accept": "application/json",
        "Accept-Encoding": "gzip, deflate",
        "Connection": "keep-alive",
        "Content-Length": "0",
<<<<<<< HEAD
        "User-Agent": "azure-ai-ml/1.5.0 azsdk-python-mgmt-machinelearningservices/0.1.0 Python/3.7.9 (Windows-10-10.0.22621-SP0)"
=======
        "User-Agent": "azure-ai-ml/1.5.0 azsdk-python-mgmt-machinelearningservices/0.1.0 Python/3.10.6 (Linux-5.15.90.1-microsoft-standard-WSL2-x86_64-with-glibc2.35)"
>>>>>>> d49b4ced
      },
      "RequestBody": null,
      "StatusCode": 202,
      "ResponseHeaders": {
        "Cache-Control": "no-cache",
        "Content-Length": "4",
        "Content-Type": "application/json; charset=utf-8",
<<<<<<< HEAD
        "Date": "Thu, 23 Feb 2023 19:41:12 GMT",
        "Expires": "-1",
        "Location": "https://management.azure.com/subscriptions/00000000-0000-0000-0000-000000000/providers/Microsoft.MachineLearningServices/locations/eastus2/mfeOperationResults/jc:2d1e66ae-85e3-42c0-be91-34de66397f26:000000000000000000000?api-version=2022-12-01-preview",
        "Pragma": "no-cache",
        "Request-Context": "appId=cid-v1:2d2e8e63-272e-4b3c-8598-4ee570a0e70d",
        "Strict-Transport-Security": "max-age=31536000; includeSubDomains",
        "x-aml-cluster": "vienna-eastus2-01",
        "X-Content-Type-Options": "nosniff",
        "x-ms-async-operation-timeout": "PT1H",
        "x-ms-correlation-request-id": "003dd595-468b-44ba-8b6f-45a129804c1d",
        "x-ms-ratelimit-remaining-subscription-writes": "1187",
        "x-ms-response-type": "standard",
        "x-ms-routing-request-id": "WESTUS2:20230223T194112Z:003dd595-468b-44ba-8b6f-45a129804c1d",
        "x-request-time": "0.700"
=======
        "Date": "Thu, 09 Mar 2023 07:36:25 GMT",
        "Expires": "-1",
        "Location": "https://management.azure.com/subscriptions/00000000-0000-0000-0000-000000000/providers/Microsoft.MachineLearningServices/locations/eastus/mfeOperationResults/jc:3bd2018e-4b43-401e-ad49-85df181c9e0a:000000000000000000000?api-version=2023-02-01-preview",
        "Pragma": "no-cache",
        "Request-Context": "appId=cid-v1:2d2e8e63-272e-4b3c-8598-4ee570a0e70d",
        "Strict-Transport-Security": "max-age=31536000; includeSubDomains",
        "x-aml-cluster": "vienna-eastus-02",
        "X-Content-Type-Options": "nosniff",
        "x-ms-async-operation-timeout": "PT1H",
        "x-ms-correlation-request-id": "65d6e3b9-1c28-4f7f-8b7b-ebfab358910b",
        "x-ms-ratelimit-remaining-subscription-writes": "1194",
        "x-ms-response-type": "standard",
        "x-ms-routing-request-id": "CANADACENTRAL:20230309T073626Z:65d6e3b9-1c28-4f7f-8b7b-ebfab358910b",
        "x-request-time": "0.530"
>>>>>>> d49b4ced
      },
      "ResponseBody": "null"
    },
    {
<<<<<<< HEAD
      "RequestUri": "https://management.azure.com/subscriptions/00000000-0000-0000-0000-000000000/providers/Microsoft.MachineLearningServices/locations/eastus2/mfeOperationResults/jc:2d1e66ae-85e3-42c0-be91-34de66397f26:000000000000000000000?api-version=2022-12-01-preview",
=======
      "RequestUri": "https://management.azure.com/subscriptions/00000000-0000-0000-0000-000000000/providers/Microsoft.MachineLearningServices/locations/eastus/mfeOperationResults/jc:3bd2018e-4b43-401e-ad49-85df181c9e0a:000000000000000000000?api-version=2023-02-01-preview",
      "RequestMethod": "GET",
      "RequestHeaders": {
        "Accept": "*/*",
        "Accept-Encoding": "gzip, deflate",
        "Connection": "keep-alive",
        "User-Agent": "azure-ai-ml/1.5.0 azsdk-python-mgmt-machinelearningservices/0.1.0 Python/3.10.6 (Linux-5.15.90.1-microsoft-standard-WSL2-x86_64-with-glibc2.35)"
      },
      "RequestBody": null,
      "StatusCode": 202,
      "ResponseHeaders": {
        "Cache-Control": "no-cache",
        "Content-Length": "2",
        "Content-Type": "application/json; charset=utf-8",
        "Date": "Thu, 09 Mar 2023 07:36:26 GMT",
        "Expires": "-1",
        "Location": "https://management.azure.com/subscriptions/00000000-0000-0000-0000-000000000/providers/Microsoft.MachineLearningServices/locations/eastus/mfeOperationResults/jc:3bd2018e-4b43-401e-ad49-85df181c9e0a:000000000000000000000?api-version=2023-02-01-preview",
        "Pragma": "no-cache",
        "Request-Context": "appId=cid-v1:2d2e8e63-272e-4b3c-8598-4ee570a0e70d",
        "Strict-Transport-Security": "max-age=31536000; includeSubDomains",
        "x-aml-cluster": "vienna-eastus-01",
        "X-Content-Type-Options": "nosniff",
        "x-ms-correlation-request-id": "4246cb7d-b727-411e-a703-4fbd3157a53e",
        "x-ms-ratelimit-remaining-subscription-reads": "11989",
        "x-ms-response-type": "standard",
        "x-ms-routing-request-id": "CANADACENTRAL:20230309T073626Z:4246cb7d-b727-411e-a703-4fbd3157a53e",
        "x-request-time": "0.034"
      },
      "ResponseBody": {}
    },
    {
      "RequestUri": "https://management.azure.com/subscriptions/00000000-0000-0000-0000-000000000/providers/Microsoft.MachineLearningServices/locations/eastus/mfeOperationResults/jc:3bd2018e-4b43-401e-ad49-85df181c9e0a:000000000000000000000?api-version=2023-02-01-preview",
>>>>>>> d49b4ced
      "RequestMethod": "GET",
      "RequestHeaders": {
        "Accept": "*/*",
        "Accept-Encoding": "gzip, deflate",
        "Connection": "keep-alive",
<<<<<<< HEAD
        "User-Agent": "azure-ai-ml/1.5.0 azsdk-python-mgmt-machinelearningservices/0.1.0 Python/3.7.9 (Windows-10-10.0.22621-SP0)"
=======
        "User-Agent": "azure-ai-ml/1.5.0 azsdk-python-mgmt-machinelearningservices/0.1.0 Python/3.10.6 (Linux-5.15.90.1-microsoft-standard-WSL2-x86_64-with-glibc2.35)"
>>>>>>> d49b4ced
      },
      "RequestBody": null,
      "StatusCode": 200,
      "ResponseHeaders": {
        "Cache-Control": "no-cache",
        "Content-Length": "0",
<<<<<<< HEAD
        "Date": "Thu, 23 Feb 2023 19:41:13 GMT",
        "Expires": "-1",
        "Pragma": "no-cache",
        "Request-Context": "appId=cid-v1:2d2e8e63-272e-4b3c-8598-4ee570a0e70d",
        "Server-Timing": "traceparent;desc=\u002200-7aa9f79c773e862ccb17ccc997f7c57e-48d260455dd6f3cb-01\u0022",
        "Strict-Transport-Security": "max-age=31536000; includeSubDomains",
        "x-aml-cluster": "vienna-eastus2-02",
        "X-Content-Type-Options": "nosniff",
        "x-ms-correlation-request-id": "76671469-05df-42d3-81fc-77110a0c9ded",
        "x-ms-ratelimit-remaining-subscription-reads": "11948",
        "x-ms-response-type": "standard",
        "x-ms-routing-request-id": "WESTUS2:20230223T194113Z:76671469-05df-42d3-81fc-77110a0c9ded",
        "x-request-time": "0.562"
=======
        "Date": "Thu, 09 Mar 2023 07:36:56 GMT",
        "Expires": "-1",
        "Pragma": "no-cache",
        "Request-Context": "appId=cid-v1:2d2e8e63-272e-4b3c-8598-4ee570a0e70d",
        "Server-Timing": "traceparent;desc=\u002200-4700bc6e70ee67c1edfca32cf7b138cd-2791ee520f3ca560-01\u0022",
        "Strict-Transport-Security": "max-age=31536000; includeSubDomains",
        "x-aml-cluster": "vienna-eastus-01",
        "X-Content-Type-Options": "nosniff",
        "x-ms-correlation-request-id": "57a55f86-f385-4de6-afba-def546dda819",
        "x-ms-ratelimit-remaining-subscription-reads": "11988",
        "x-ms-response-type": "standard",
        "x-ms-routing-request-id": "CANADACENTRAL:20230309T073657Z:57a55f86-f385-4de6-afba-def546dda819",
        "x-request-time": "0.028"
>>>>>>> d49b4ced
      },
      "ResponseBody": null
    }
  ],
  "Variables": {}
}<|MERGE_RESOLUTION|>--- conflicted
+++ resolved
@@ -7,11 +7,7 @@
         "Accept": "application/json",
         "Accept-Encoding": "gzip, deflate",
         "Connection": "keep-alive",
-<<<<<<< HEAD
-        "User-Agent": "azure-ai-ml/1.5.0 azsdk-python-mgmt-machinelearningservices/0.1.0 Python/3.7.9 (Windows-10-10.0.22621-SP0)"
-=======
-        "User-Agent": "azure-ai-ml/1.5.0 azsdk-python-mgmt-machinelearningservices/0.1.0 Python/3.10.6 (Linux-5.15.90.1-microsoft-standard-WSL2-x86_64-with-glibc2.35)"
->>>>>>> d49b4ced
+        "User-Agent": "azure-ai-ml/1.5.0 azsdk-python-mgmt-machinelearningservices/0.1.0 Python/3.10.6 (Linux-5.15.90.1-microsoft-standard-WSL2-x86_64-with-glibc2.35)"
       },
       "RequestBody": null,
       "StatusCode": 200,
@@ -19,34 +15,17 @@
         "Cache-Control": "no-cache",
         "Content-Encoding": "gzip",
         "Content-Type": "application/json; charset=utf-8",
-<<<<<<< HEAD
-        "Date": "Thu, 23 Feb 2023 19:40:55 GMT",
-        "Expires": "-1",
-        "Pragma": "no-cache",
-        "Request-Context": "appId=cid-v1:2d2e8e63-272e-4b3c-8598-4ee570a0e70d",
-        "Server-Timing": "traceparent;desc=\u002200-9cc52f002e81e45390975841a8abb338-b09251d3feb929aa-01\u0022",
-=======
         "Date": "Thu, 09 Mar 2023 07:36:09 GMT",
         "Expires": "-1",
         "Pragma": "no-cache",
         "Request-Context": "appId=cid-v1:2d2e8e63-272e-4b3c-8598-4ee570a0e70d",
         "Server-Timing": "traceparent;desc=\u002200-406fc8570d07eadac4f8dbf03f37076e-8bf3c2124c873d62-01\u0022",
->>>>>>> d49b4ced
         "Strict-Transport-Security": "max-age=31536000; includeSubDomains",
         "Transfer-Encoding": "chunked",
         "Vary": [
           "Accept-Encoding",
           "Accept-Encoding"
         ],
-<<<<<<< HEAD
-        "x-aml-cluster": "vienna-eastus2-02",
-        "X-Content-Type-Options": "nosniff",
-        "x-ms-correlation-request-id": "1fb4cbd5-d45e-42e4-b6de-290a06e7c5ef",
-        "x-ms-ratelimit-remaining-subscription-reads": "11951",
-        "x-ms-response-type": "standard",
-        "x-ms-routing-request-id": "WESTUS2:20230223T194055Z:1fb4cbd5-d45e-42e4-b6de-290a06e7c5ef",
-        "x-request-time": "0.438"
-=======
         "x-aml-cluster": "vienna-eastus-01",
         "X-Content-Type-Options": "nosniff",
         "x-ms-correlation-request-id": "5066e5ad-145e-452d-aa7a-55c658e41e76",
@@ -54,34 +33,21 @@
         "x-ms-response-type": "standard",
         "x-ms-routing-request-id": "CANADACENTRAL:20230309T073610Z:5066e5ad-145e-452d-aa7a-55c658e41e76",
         "x-request-time": "0.046"
->>>>>>> d49b4ced
       },
       "ResponseBody": {
         "id": "/subscriptions/00000000-0000-0000-0000-000000000/resourceGroups/00000/providers/Microsoft.MachineLearningServices/workspaces/00000/computes/cpu-cluster",
         "name": "cpu-cluster",
         "type": "Microsoft.MachineLearningServices/workspaces/computes",
-<<<<<<< HEAD
-        "location": "eastus2",
-        "tags": {},
-        "properties": {
-          "createdOn": "2023-02-23T02:09:37.0381833\u002B00:00",
-          "modifiedOn": "2023-02-23T02:09:40.5544927\u002B00:00",
-=======
         "location": "eastus",
         "tags": {},
         "properties": {
           "createdOn": "2023-02-18T09:22:48.8321811\u002B00:00",
           "modifiedOn": "2023-02-20T22:34:01.0617008\u002B00:00",
->>>>>>> d49b4ced
           "disableLocalAuth": false,
           "description": null,
           "resourceId": null,
           "computeType": "AmlCompute",
-<<<<<<< HEAD
-          "computeLocation": "eastus2",
-=======
           "computeLocation": "eastus",
->>>>>>> d49b4ced
           "provisioningState": "Succeeded",
           "provisioningErrors": null,
           "isAttachedCompute": false,
@@ -91,11 +57,7 @@
             "scaleSettings": {
               "maxNodeCount": 4,
               "minNodeCount": 0,
-<<<<<<< HEAD
-              "nodeIdleTimeBeforeScaleDown": "PT2M"
-=======
               "nodeIdleTimeBeforeScaleDown": "PT20M"
->>>>>>> d49b4ced
             },
             "subnet": null,
             "currentNodeCount": 0,
@@ -109,11 +71,7 @@
               "preemptedNodeCount": 0
             },
             "allocationState": "Steady",
-<<<<<<< HEAD
-            "allocationStateTransitionTime": "2023-02-23T19:25:02.755\u002B00:00",
-=======
             "allocationStateTransitionTime": "2023-03-09T02:01:12.941\u002B00:00",
->>>>>>> d49b4ced
             "errors": null,
             "remoteLoginPortPublicAccess": "Enabled",
             "osType": "Linux",
@@ -126,21 +84,13 @@
       }
     },
     {
-<<<<<<< HEAD
-      "RequestUri": "https://management.azure.com/subscriptions/00000000-0000-0000-0000-000000000/resourceGroups/00000/providers/Microsoft.MachineLearningServices/workspaces/00000?api-version=2022-10-01",
-=======
       "RequestUri": "https://management.azure.com/subscriptions/00000000-0000-0000-0000-000000000/resourceGroups/00000/providers/Microsoft.MachineLearningServices/workspaces/00000/datastores/workspaceblobstore?api-version=2022-10-01",
->>>>>>> d49b4ced
       "RequestMethod": "GET",
       "RequestHeaders": {
         "Accept": "application/json",
         "Accept-Encoding": "gzip, deflate",
         "Connection": "keep-alive",
-<<<<<<< HEAD
-        "User-Agent": "azure-ai-ml/1.5.0 azsdk-python-mgmt-machinelearningservices/0.1.0 Python/3.7.9 (Windows-10-10.0.22621-SP0)"
-=======
-        "User-Agent": "azure-ai-ml/1.5.0 azsdk-python-mgmt-machinelearningservices/0.1.0 Python/3.10.6 (Linux-5.15.90.1-microsoft-standard-WSL2-x86_64-with-glibc2.35)"
->>>>>>> d49b4ced
+        "User-Agent": "azure-ai-ml/1.5.0 azsdk-python-mgmt-machinelearningservices/0.1.0 Python/3.10.6 (Linux-5.15.90.1-microsoft-standard-WSL2-x86_64-with-glibc2.35)"
       },
       "RequestBody": null,
       "StatusCode": 200,
@@ -148,34 +98,17 @@
         "Cache-Control": "no-cache",
         "Content-Encoding": "gzip",
         "Content-Type": "application/json; charset=utf-8",
-<<<<<<< HEAD
-        "Date": "Thu, 23 Feb 2023 19:40:57 GMT",
-        "Expires": "-1",
-        "Pragma": "no-cache",
-        "Request-Context": "appId=cid-v1:2d2e8e63-272e-4b3c-8598-4ee570a0e70d",
-        "Server-Timing": "traceparent;desc=\u002200-8f7571840b2327b3cd21bfd7463354aa-29cdce422df7d697-01\u0022",
-=======
         "Date": "Thu, 09 Mar 2023 07:36:12 GMT",
         "Expires": "-1",
         "Pragma": "no-cache",
         "Request-Context": "appId=cid-v1:2d2e8e63-272e-4b3c-8598-4ee570a0e70d",
         "Server-Timing": "traceparent;desc=\u002200-47ba22235bfba85c20293f541d872883-025cef1a41b2bdce-01\u0022",
->>>>>>> d49b4ced
         "Strict-Transport-Security": "max-age=31536000; includeSubDomains",
         "Transfer-Encoding": "chunked",
         "Vary": [
           "Accept-Encoding",
           "Accept-Encoding"
         ],
-<<<<<<< HEAD
-        "x-aml-cluster": "vienna-eastus2-01",
-        "X-Content-Type-Options": "nosniff",
-        "x-ms-correlation-request-id": "b23232d0-3a79-4db4-858c-86cece1e853f",
-        "x-ms-ratelimit-remaining-subscription-reads": "11950",
-        "x-ms-response-type": "standard",
-        "x-ms-routing-request-id": "WESTUS2:20230223T194057Z:b23232d0-3a79-4db4-858c-86cece1e853f",
-        "x-request-time": "0.099"
-=======
         "x-aml-cluster": "vienna-eastus-02",
         "X-Content-Type-Options": "nosniff",
         "x-ms-correlation-request-id": "56f43087-7431-4bd0-934a-02eefbaaeb6e",
@@ -183,7 +116,6 @@
         "x-ms-response-type": "standard",
         "x-ms-routing-request-id": "CANADACENTRAL:20230309T073613Z:56f43087-7431-4bd0-934a-02eefbaaeb6e",
         "x-request-time": "0.107"
->>>>>>> d49b4ced
       },
       "ResponseBody": {
         "id": "/subscriptions/00000000-0000-0000-0000-000000000/resourceGroups/00000/providers/Microsoft.MachineLearningServices/workspaces/00000",
@@ -211,42 +143,6 @@
             "isPrivateLinkEnabled": false,
             "notebookPreparationError": null
           },
-<<<<<<< HEAD
-          "storageHnsEnabled": false,
-          "workspaceId": "2d1e66ae-85e3-42c0-be91-34de66397f26",
-          "linkedModelInventoryArmId": null,
-          "privateLinkCount": 0,
-          "publicNetworkAccess": "Enabled",
-          "discoveryUrl": "https://eastus2.api.azureml.ms/discovery",
-          "mlFlowTrackingUri": "azureml://eastus2.api.azureml.ms/mlflow/v1.0/subscriptions/00000000-0000-0000-0000-000000000/resourceGroups/00000/providers/Microsoft.MachineLearningServices/workspaces/00000",
-          "sdkTelemetryAppInsightsKey": "0000000-0000-0000-0000-000000000000",
-          "sasGetterUri": "",
-          "enableDataIsolation": false
-        },
-        "identity": {
-          "type": "SystemAssigned",
-          "principalId": "0000000-0000-0000-0000-000000000000",
-          "tenantId": "72f988bf-86f1-41af-91ab-2d7cd011db47"
-        },
-        "kind": "Default",
-        "sku": {
-          "name": "Basic",
-          "tier": "Basic"
-        },
-        "systemData": {
-          "createdAt": "2023-02-23T02:09:00.5159669Z",
-          "createdBy": "dipeck@microsoft.com",
-          "createdByType": "User",
-          "lastModifiedAt": "2023-02-23T02:09:00.5159669Z",
-          "lastModifiedBy": "dipeck@microsoft.com",
-          "lastModifiedByType": "User"
-        }
-      }
-    },
-    {
-      "RequestUri": "https://eastus2.api.azureml.ms/content/v2.0/subscriptions/00000000-0000-0000-0000-000000000/resourceGroups/00000/providers/Microsoft.MachineLearningServices/workspaces/00000/snapshots/getByHash?hash=d3c05b496c685e7e5a204e3cebc689086bd0f622c2975d8090c18968739a464a\u0026hashVersion=202208",
-      "RequestMethod": "GET",
-=======
           "datastoreType": "AzureBlob",
           "accountName": "samcw32zcnpjldw",
           "containerName": "azureml-blobstore-3bd2018e-4b43-401e-ad49-85df181c9e0a",
@@ -267,18 +163,12 @@
     {
       "RequestUri": "https://management.azure.com/subscriptions/00000000-0000-0000-0000-000000000/resourceGroups/00000/providers/Microsoft.MachineLearningServices/workspaces/00000/datastores/workspaceblobstore/listSecrets?api-version=2022-10-01",
       "RequestMethod": "POST",
->>>>>>> d49b4ced
       "RequestHeaders": {
         "Accept": "*/*",
         "Accept-Encoding": "gzip, deflate",
         "Connection": "keep-alive",
-<<<<<<< HEAD
-        "Content-Type": "application/json; charset=UTF-8",
-        "User-Agent": "azure-ai-ml/1.5.0 azsdk-python-core/1.26.3 Python/3.7.9 (Windows-10-10.0.22621-SP0)"
-=======
         "Content-Length": "0",
         "User-Agent": "azure-ai-ml/1.5.0 azsdk-python-mgmt-machinelearningservices/0.1.0 Python/3.10.6 (Linux-5.15.90.1-microsoft-standard-WSL2-x86_64-with-glibc2.35)"
->>>>>>> d49b4ced
       },
       "RequestBody": null,
       "StatusCode": 200,
@@ -286,17 +176,6 @@
         "Connection": "keep-alive",
         "Content-Encoding": "gzip",
         "Content-Type": "application/json; charset=utf-8",
-<<<<<<< HEAD
-        "Date": "Thu, 23 Feb 2023 19:41:01 GMT",
-        "Request-Context": "appId=cid-v1:2d2e8e63-272e-4b3c-8598-4ee570a0e70d",
-        "Strict-Transport-Security": "max-age=15724800; includeSubDomains; preload",
-        "Transfer-Encoding": "chunked",
-        "Vary": "Accept-Encoding",
-        "x-aml-cluster": "vienna-eastus2-02",
-        "X-Content-Type-Options": "nosniff",
-        "x-ms-response-type": "standard",
-        "x-request-time": "1.487"
-=======
         "Date": "Thu, 09 Mar 2023 07:36:13 GMT",
         "Expires": "-1",
         "Pragma": "no-cache",
@@ -312,7 +191,6 @@
         "x-ms-response-type": "standard",
         "x-ms-routing-request-id": "CANADACENTRAL:20230309T073613Z:1cb45d1b-aad3-4804-ab16-52043ffa2f27",
         "x-request-time": "0.123"
->>>>>>> d49b4ced
       },
       "ResponseBody": {
         "snapshotType": "LocalFiles",
@@ -379,10 +257,6 @@
       }
     },
     {
-<<<<<<< HEAD
-      "RequestUri": "https://management.azure.com/subscriptions/00000000-0000-0000-0000-000000000/resourceGroups/00000/providers/Microsoft.MachineLearningServices/workspaces/00000/codes/e7a3f40e-eb47-4499-9b80-1e5d911878f8/versions/1?api-version=2022-05-01",
-      "RequestMethod": "GET",
-=======
       "RequestUri": "https://samcw32zcnpjldw.blob.core.windows.net/azureml-blobstore-3bd2018e-4b43-401e-ad49-85df181c9e0a/LocalUpload/00000000000000000000000000000000/COMPONENT_PLACEHOLDER",
       "RequestMethod": "HEAD",
       "RequestHeaders": {
@@ -451,14 +325,10 @@
     {
       "RequestUri": "https://management.azure.com/subscriptions/00000000-0000-0000-0000-000000000/resourceGroups/00000/providers/Microsoft.MachineLearningServices/workspaces/00000/codes/c4b5a984-a0c9-4622-a5cf-f22114f04941/versions/1?api-version=2022-05-01",
       "RequestMethod": "PUT",
->>>>>>> d49b4ced
       "RequestHeaders": {
         "Accept": "application/json",
         "Accept-Encoding": "gzip, deflate",
         "Connection": "keep-alive",
-<<<<<<< HEAD
-        "User-Agent": "azure-ai-ml/1.5.0 azsdk-python-mgmt-machinelearningservices/0.1.0 Python/3.7.9 (Windows-10-10.0.22621-SP0)"
-=======
         "Content-Length": "288",
         "Content-Type": "application/json",
         "User-Agent": "azure-ai-ml/1.5.0 azsdk-python-mgmt-machinelearningservices/0.1.0 Python/3.10.6 (Linux-5.15.90.1-microsoft-standard-WSL2-x86_64-with-glibc2.35)"
@@ -473,7 +343,6 @@
           "isArchived": false,
           "codeUri": "https://samcw32zcnpjldw.blob.core.windows.net/azureml-blobstore-3bd2018e-4b43-401e-ad49-85df181c9e0a/LocalUpload/00000000000000000000000000000000"
         }
->>>>>>> d49b4ced
       },
       "RequestBody": null,
       "StatusCode": 200,
@@ -481,37 +350,17 @@
         "Cache-Control": "no-cache",
         "Content-Encoding": "gzip",
         "Content-Type": "application/json; charset=utf-8",
-<<<<<<< HEAD
-        "Date": "Thu, 23 Feb 2023 19:41:02 GMT",
-        "Expires": "-1",
-        "Pragma": "no-cache",
-        "Request-Context": "appId=cid-v1:2d2e8e63-272e-4b3c-8598-4ee570a0e70d",
-        "Server-Timing": "traceparent;desc=\u002200-80b64fe73831c35f5aa54018a49078c3-4616e9334cb29018-01\u0022",
-=======
         "Date": "Thu, 09 Mar 2023 07:36:16 GMT",
         "Expires": "-1",
         "Pragma": "no-cache",
         "Request-Context": "appId=cid-v1:2d2e8e63-272e-4b3c-8598-4ee570a0e70d",
         "Server-Timing": "traceparent;desc=\u002200-a14ed84fd665035abadb237c93c02d64-69fe07089370701e-01\u0022",
->>>>>>> d49b4ced
         "Strict-Transport-Security": "max-age=31536000; includeSubDomains",
         "Transfer-Encoding": "chunked",
         "Vary": [
           "Accept-Encoding",
           "Accept-Encoding"
         ],
-<<<<<<< HEAD
-        "x-aml-cluster": "vienna-eastus2-01",
-        "X-Content-Type-Options": "nosniff",
-        "x-ms-correlation-request-id": "113819af-d922-444c-8264-1c9a335276a7",
-        "x-ms-ratelimit-remaining-subscription-reads": "11949",
-        "x-ms-response-type": "standard",
-        "x-ms-routing-request-id": "WESTUS2:20230223T194102Z:113819af-d922-444c-8264-1c9a335276a7",
-        "x-request-time": "0.135"
-      },
-      "ResponseBody": {
-        "id": "/subscriptions/00000000-0000-0000-0000-000000000/resourceGroups/00000/providers/Microsoft.MachineLearningServices/workspaces/00000/codes/e7a3f40e-eb47-4499-9b80-1e5d911878f8/versions/1",
-=======
         "x-aml-cluster": "vienna-eastus-02",
         "X-Content-Type-Options": "nosniff",
         "x-ms-correlation-request-id": "efebca94-335d-47bf-aeb7-5024b8cee265",
@@ -522,7 +371,6 @@
       },
       "ResponseBody": {
         "id": "/subscriptions/00000000-0000-0000-0000-000000000/resourceGroups/00000/providers/Microsoft.MachineLearningServices/workspaces/00000/codes/c4b5a984-a0c9-4622-a5cf-f22114f04941/versions/1",
->>>>>>> d49b4ced
         "name": "1",
         "type": "Microsoft.MachineLearningServices/workspaces/codes/versions",
         "properties": {
@@ -534,16 +382,6 @@
           },
           "isArchived": false,
           "isAnonymous": false,
-<<<<<<< HEAD
-          "codeUri": "https://saveorz2izv2bas.blob.core.windows.net:443/2d1e66ae-8-4d828c93-7c8f-558b-b99d-d21850cf37d9/"
-        },
-        "systemData": {
-          "createdAt": "2023-02-23T02:16:10.3151666\u002B00:00",
-          "createdBy": "Diondra Peck",
-          "createdByType": "User",
-          "lastModifiedAt": "2023-02-23T02:16:10.3151666\u002B00:00",
-          "lastModifiedBy": "Diondra Peck",
-=======
           "codeUri": "https://samcw32zcnpjldw.blob.core.windows.net/azureml-blobstore-3bd2018e-4b43-401e-ad49-85df181c9e0a/LocalUpload/00000000000000000000000000000000"
         },
         "systemData": {
@@ -552,17 +390,12 @@
           "createdByType": "User",
           "lastModifiedAt": "2023-03-09T07:36:17.1594747\u002B00:00",
           "lastModifiedBy": "Firstname Lastname",
->>>>>>> d49b4ced
           "lastModifiedByType": "User"
         }
       }
     },
     {
-<<<<<<< HEAD
-      "RequestUri": "https://management.azure.com/subscriptions/00000000-0000-0000-0000-000000000/resourceGroups/00000/providers/Microsoft.MachineLearningServices/workspaces/00000/components/azureml_anonymous/versions/5d32e54a-4e4e-a024-3f1c-ac3226fd4e12?api-version=2022-10-01",
-=======
       "RequestUri": "https://management.azure.com/subscriptions/00000000-0000-0000-0000-000000000/resourceGroups/00000/providers/Microsoft.MachineLearningServices/workspaces/00000/components/azureml_anonymous/versions/e9c7f5e7-32ea-bc00-f20e-cefd4df601f0?api-version=2022-10-01",
->>>>>>> d49b4ced
       "RequestMethod": "PUT",
       "RequestHeaders": {
         "Accept": "application/json",
@@ -570,11 +403,7 @@
         "Connection": "keep-alive",
         "Content-Length": "1064",
         "Content-Type": "application/json",
-<<<<<<< HEAD
-        "User-Agent": "azure-ai-ml/1.5.0 azsdk-python-mgmt-machinelearningservices/0.1.0 Python/3.7.9 (Windows-10-10.0.22621-SP0)"
-=======
-        "User-Agent": "azure-ai-ml/1.5.0 azsdk-python-mgmt-machinelearningservices/0.1.0 Python/3.10.6 (Linux-5.15.90.1-microsoft-standard-WSL2-x86_64-with-glibc2.35)"
->>>>>>> d49b4ced
+        "User-Agent": "azure-ai-ml/1.5.0 azsdk-python-mgmt-machinelearningservices/0.1.0 Python/3.10.6 (Linux-5.15.90.1-microsoft-standard-WSL2-x86_64-with-glibc2.35)"
       },
       "RequestBody": {
         "properties": {
@@ -586,13 +415,8 @@
           "componentSpec": {
             "compute": "azureml:gpu-cluster",
             "command": "echo \u0022 RANK: $RANK \\n LOCAL_RANK: $LOCAL_RANK \\n NODE_RANK: $NODE_RANK \\n MASTER_ADDR: $MASTER_ADDR \\n MASTER_PORT: $MASTER_PORT \\n\u0022",
-<<<<<<< HEAD
-            "code": "azureml:/subscriptions/00000000-0000-0000-0000-000000000/resourceGroups/00000/providers/Microsoft.MachineLearningServices/workspaces/00000/codes/e7a3f40e-eb47-4499-9b80-1e5d911878f8/versions/1",
-            "environment": "azureml:AzureML-pytorch-1.9-ubuntu18.04-py37-cuda11-gpu:7",
-=======
             "code": "azureml:/subscriptions/00000000-0000-0000-0000-000000000/resourceGroups/00000/providers/Microsoft.MachineLearningServices/workspaces/00000/codes/c4b5a984-a0c9-4622-a5cf-f22114f04941/versions/1",
             "environment": "azureml:AzureML-ACPT-pytorch-1.12-py39-cuda11.6-gpu:8",
->>>>>>> d49b4ced
             "resources": {
               "instance_count": 2
             },
@@ -613,28 +437,6 @@
       "StatusCode": 201,
       "ResponseHeaders": {
         "Cache-Control": "no-cache",
-<<<<<<< HEAD
-        "Content-Length": "1808",
-        "Content-Type": "application/json; charset=utf-8",
-        "Date": "Thu, 23 Feb 2023 19:41:07 GMT",
-        "Expires": "-1",
-        "Location": "https://management.azure.com/subscriptions/00000000-0000-0000-0000-000000000/resourceGroups/00000/providers/Microsoft.MachineLearningServices/workspaces/00000/components/azureml_anonymous/versions/5d32e54a-4e4e-a024-3f1c-ac3226fd4e12?api-version=2022-10-01",
-        "Pragma": "no-cache",
-        "Request-Context": "appId=cid-v1:2d2e8e63-272e-4b3c-8598-4ee570a0e70d",
-        "Server-Timing": "traceparent;desc=\u002200-092080d86a41fb8e0fa50b996947791d-76a501a771c78dec-01\u0022",
-        "Strict-Transport-Security": "max-age=31536000; includeSubDomains",
-        "x-aml-cluster": "vienna-eastus2-01",
-        "X-Content-Type-Options": "nosniff",
-        "x-ms-correlation-request-id": "d536e5e8-24ab-43df-9b49-3594211ab3f4",
-        "x-ms-ratelimit-remaining-subscription-writes": "1174",
-        "x-ms-response-type": "standard",
-        "x-ms-routing-request-id": "WESTUS2:20230223T194107Z:d536e5e8-24ab-43df-9b49-3594211ab3f4",
-        "x-request-time": "4.653"
-      },
-      "ResponseBody": {
-        "id": "/subscriptions/00000000-0000-0000-0000-000000000/resourceGroups/00000/providers/Microsoft.MachineLearningServices/workspaces/00000/components/azureml_anonymous/versions/17d00b54-cc2d-4599-957a-0a8ca6fed445",
-        "name": "17d00b54-cc2d-4599-957a-0a8ca6fed445",
-=======
         "Content-Length": "1572",
         "Content-Type": "application/json; charset=utf-8",
         "Date": "Thu, 09 Mar 2023 07:36:17 GMT",
@@ -655,7 +457,6 @@
       "ResponseBody": {
         "id": "/subscriptions/00000000-0000-0000-0000-000000000/resourceGroups/00000/providers/Microsoft.MachineLearningServices/workspaces/00000/components/azureml_anonymous/versions/b186041c-6c64-4fea-b83a-7ec63b702230",
         "name": "b186041c-6c64-4fea-b83a-7ec63b702230",
->>>>>>> d49b4ced
         "type": "Microsoft.MachineLearningServices/workspaces/components/versions",
         "properties": {
           "description": null,
@@ -670,13 +471,8 @@
             "is_deterministic": "True",
             "type": "command",
             "description": "Prints the environment variables useful for scripts running in a PyTorch training environment.",
-<<<<<<< HEAD
-            "code": "azureml:/subscriptions/00000000-0000-0000-0000-000000000/resourceGroups/00000/providers/Microsoft.MachineLearningServices/workspaces/00000/codes/e7a3f40e-eb47-4499-9b80-1e5d911878f8/versions/1",
-            "environment": "azureml://registries/azureml/environments/AzureML-pytorch-1.9-ubuntu18.04-py37-cuda11-gpu/versions/7",
-=======
             "code": "azureml:/subscriptions/00000000-0000-0000-0000-000000000/resourceGroups/00000/providers/Microsoft.MachineLearningServices/workspaces/00000/codes/c4b5a984-a0c9-4622-a5cf-f22114f04941/versions/1",
             "environment": "azureml://registries/azureml/environments/AzureML-ACPT-pytorch-1.12-py39-cuda11.6-gpu/versions/8",
->>>>>>> d49b4ced
             "resources": {
               "instance_count": "2"
             },
@@ -689,29 +485,17 @@
           }
         },
         "systemData": {
-<<<<<<< HEAD
-          "createdAt": "2023-02-23T07:20:32.7878532\u002B00:00",
-          "createdBy": "Diondra Peck",
-          "createdByType": "User",
-          "lastModifiedAt": "2023-02-23T07:20:32.8414367\u002B00:00",
-          "lastModifiedBy": "Diondra Peck",
-=======
           "createdAt": "2023-03-09T07:36:17.9857414\u002B00:00",
           "createdBy": "Firstname Lastname",
           "createdByType": "User",
           "lastModifiedAt": "2023-03-09T07:36:17.9857414\u002B00:00",
           "lastModifiedBy": "Firstname Lastname",
->>>>>>> d49b4ced
           "lastModifiedByType": "User"
         }
       }
     },
     {
-<<<<<<< HEAD
-      "RequestUri": "https://management.azure.com/subscriptions/00000000-0000-0000-0000-000000000/resourceGroups/00000/providers/Microsoft.MachineLearningServices/workspaces/00000/jobs/000000000000000000000?api-version=2022-12-01-preview",
-=======
       "RequestUri": "https://management.azure.com/subscriptions/00000000-0000-0000-0000-000000000/resourceGroups/00000/providers/Microsoft.MachineLearningServices/workspaces/00000/jobs/000000000000000000000?api-version=2023-02-01-preview",
->>>>>>> d49b4ced
       "RequestMethod": "PUT",
       "RequestHeaders": {
         "Accept": "application/json",
@@ -719,11 +503,7 @@
         "Connection": "keep-alive",
         "Content-Length": "943",
         "Content-Type": "application/json",
-<<<<<<< HEAD
-        "User-Agent": "azure-ai-ml/1.5.0 azsdk-python-mgmt-machinelearningservices/0.1.0 Python/3.7.9 (Windows-10-10.0.22621-SP0)"
-=======
-        "User-Agent": "azure-ai-ml/1.5.0 azsdk-python-mgmt-machinelearningservices/0.1.0 Python/3.10.6 (Linux-5.15.90.1-microsoft-standard-WSL2-x86_64-with-glibc2.35)"
->>>>>>> d49b4ced
+        "User-Agent": "azure-ai-ml/1.5.0 azsdk-python-mgmt-machinelearningservices/0.1.0 Python/3.10.6 (Linux-5.15.90.1-microsoft-standard-WSL2-x86_64-with-glibc2.35)"
       },
       "RequestBody": {
         "properties": {
@@ -748,11 +528,7 @@
               "type": "command",
               "computeId": "/subscriptions/00000000-0000-0000-0000-000000000/resourceGroups/00000/providers/Microsoft.MachineLearningServices/workspaces/00000/computes/cpu-cluster",
               "_source": "YAML.COMPONENT",
-<<<<<<< HEAD
-              "componentId": "/subscriptions/00000000-0000-0000-0000-000000000/resourceGroups/00000/providers/Microsoft.MachineLearningServices/workspaces/00000/components/azureml_anonymous/versions/17d00b54-cc2d-4599-957a-0a8ca6fed445"
-=======
               "componentId": "/subscriptions/00000000-0000-0000-0000-000000000/resourceGroups/00000/providers/Microsoft.MachineLearningServices/workspaces/00000/components/azureml_anonymous/versions/b186041c-6c64-4fea-b83a-7ec63b702230"
->>>>>>> d49b4ced
             }
           },
           "outputs": {},
@@ -764,24 +540,6 @@
       "StatusCode": 201,
       "ResponseHeaders": {
         "Cache-Control": "no-cache",
-<<<<<<< HEAD
-        "Content-Length": "2821",
-        "Content-Type": "application/json; charset=utf-8",
-        "Date": "Thu, 23 Feb 2023 19:41:10 GMT",
-        "Expires": "-1",
-        "Location": "https://management.azure.com/subscriptions/00000000-0000-0000-0000-000000000/resourceGroups/00000/providers/Microsoft.MachineLearningServices/workspaces/00000/jobs/000000000000000000000?api-version=2022-12-01-preview",
-        "Pragma": "no-cache",
-        "Request-Context": "appId=cid-v1:2d2e8e63-272e-4b3c-8598-4ee570a0e70d",
-        "Server-Timing": "traceparent;desc=\u002200-e4ec71dcde4d080e5dc06b5bf3dd6816-c006aed3562198d1-01\u0022",
-        "Strict-Transport-Security": "max-age=31536000; includeSubDomains",
-        "x-aml-cluster": "vienna-eastus2-01",
-        "X-Content-Type-Options": "nosniff",
-        "x-ms-correlation-request-id": "adcdb26b-0985-4415-806d-220c250eefd9",
-        "x-ms-ratelimit-remaining-subscription-writes": "1173",
-        "x-ms-response-type": "standard",
-        "x-ms-routing-request-id": "WESTUS2:20230223T194110Z:adcdb26b-0985-4415-806d-220c250eefd9",
-        "x-request-time": "1.194"
-=======
         "Content-Length": "2297",
         "Content-Type": "application/json; charset=utf-8",
         "Date": "Thu, 09 Mar 2023 07:36:22 GMT",
@@ -798,7 +556,6 @@
         "x-ms-response-type": "standard",
         "x-ms-routing-request-id": "CANADACENTRAL:20230309T073623Z:786ae8f9-b012-4ec6-a6fd-27918633c62b",
         "x-request-time": "1.240"
->>>>>>> d49b4ced
       },
       "ResponseBody": {
         "id": "/subscriptions/00000000-0000-0000-0000-000000000/resourceGroups/00000/providers/Microsoft.MachineLearningServices/workspaces/00000/jobs/000000000000000000000",
@@ -825,11 +582,7 @@
             "Tracking": {
               "jobServiceType": "Tracking",
               "port": null,
-<<<<<<< HEAD
-              "endpoint": "azureml://eastus2.api.azureml.ms/mlflow/v1.0/subscriptions/00000000-0000-0000-0000-000000000/resourceGroups/00000/providers/Microsoft.MachineLearningServices/workspaces/00000?",
-=======
               "endpoint": "azureml://eastus.api.azureml.ms/mlflow/v1.0/subscriptions/00000000-0000-0000-0000-000000000/resourceGroups/00000/providers/Microsoft.MachineLearningServices/workspaces/00000?",
->>>>>>> d49b4ced
               "status": null,
               "errorMessage": null,
               "properties": null,
@@ -867,11 +620,7 @@
               "type": "command",
               "computeId": "/subscriptions/00000000-0000-0000-0000-000000000/resourceGroups/00000/providers/Microsoft.MachineLearningServices/workspaces/00000/computes/cpu-cluster",
               "_source": "YAML.COMPONENT",
-<<<<<<< HEAD
-              "componentId": "/subscriptions/00000000-0000-0000-0000-000000000/resourceGroups/00000/providers/Microsoft.MachineLearningServices/workspaces/00000/components/azureml_anonymous/versions/17d00b54-cc2d-4599-957a-0a8ca6fed445"
-=======
               "componentId": "/subscriptions/00000000-0000-0000-0000-000000000/resourceGroups/00000/providers/Microsoft.MachineLearningServices/workspaces/00000/components/azureml_anonymous/versions/b186041c-6c64-4fea-b83a-7ec63b702230"
->>>>>>> d49b4ced
             }
           },
           "inputs": {},
@@ -879,34 +628,21 @@
           "sourceJobId": null
         },
         "systemData": {
-<<<<<<< HEAD
-          "createdAt": "2023-02-23T19:41:10.082534\u002B00:00",
-          "createdBy": "Diondra Peck",
-=======
           "createdAt": "2023-03-09T07:36:22.7235348\u002B00:00",
           "createdBy": "Firstname Lastname",
->>>>>>> d49b4ced
           "createdByType": "User"
         }
       }
     },
     {
-<<<<<<< HEAD
-      "RequestUri": "https://management.azure.com/subscriptions/00000000-0000-0000-0000-000000000/resourceGroups/00000/providers/Microsoft.MachineLearningServices/workspaces/00000/jobs/000000000000000000000/cancel?api-version=2022-12-01-preview",
-=======
       "RequestUri": "https://management.azure.com/subscriptions/00000000-0000-0000-0000-000000000/resourceGroups/00000/providers/Microsoft.MachineLearningServices/workspaces/00000/jobs/000000000000000000000/cancel?api-version=2023-02-01-preview",
->>>>>>> d49b4ced
       "RequestMethod": "POST",
       "RequestHeaders": {
         "Accept": "application/json",
         "Accept-Encoding": "gzip, deflate",
         "Connection": "keep-alive",
         "Content-Length": "0",
-<<<<<<< HEAD
-        "User-Agent": "azure-ai-ml/1.5.0 azsdk-python-mgmt-machinelearningservices/0.1.0 Python/3.7.9 (Windows-10-10.0.22621-SP0)"
-=======
-        "User-Agent": "azure-ai-ml/1.5.0 azsdk-python-mgmt-machinelearningservices/0.1.0 Python/3.10.6 (Linux-5.15.90.1-microsoft-standard-WSL2-x86_64-with-glibc2.35)"
->>>>>>> d49b4ced
+        "User-Agent": "azure-ai-ml/1.5.0 azsdk-python-mgmt-machinelearningservices/0.1.0 Python/3.10.6 (Linux-5.15.90.1-microsoft-standard-WSL2-x86_64-with-glibc2.35)"
       },
       "RequestBody": null,
       "StatusCode": 202,
@@ -914,22 +650,6 @@
         "Cache-Control": "no-cache",
         "Content-Length": "4",
         "Content-Type": "application/json; charset=utf-8",
-<<<<<<< HEAD
-        "Date": "Thu, 23 Feb 2023 19:41:12 GMT",
-        "Expires": "-1",
-        "Location": "https://management.azure.com/subscriptions/00000000-0000-0000-0000-000000000/providers/Microsoft.MachineLearningServices/locations/eastus2/mfeOperationResults/jc:2d1e66ae-85e3-42c0-be91-34de66397f26:000000000000000000000?api-version=2022-12-01-preview",
-        "Pragma": "no-cache",
-        "Request-Context": "appId=cid-v1:2d2e8e63-272e-4b3c-8598-4ee570a0e70d",
-        "Strict-Transport-Security": "max-age=31536000; includeSubDomains",
-        "x-aml-cluster": "vienna-eastus2-01",
-        "X-Content-Type-Options": "nosniff",
-        "x-ms-async-operation-timeout": "PT1H",
-        "x-ms-correlation-request-id": "003dd595-468b-44ba-8b6f-45a129804c1d",
-        "x-ms-ratelimit-remaining-subscription-writes": "1187",
-        "x-ms-response-type": "standard",
-        "x-ms-routing-request-id": "WESTUS2:20230223T194112Z:003dd595-468b-44ba-8b6f-45a129804c1d",
-        "x-request-time": "0.700"
-=======
         "Date": "Thu, 09 Mar 2023 07:36:25 GMT",
         "Expires": "-1",
         "Location": "https://management.azure.com/subscriptions/00000000-0000-0000-0000-000000000/providers/Microsoft.MachineLearningServices/locations/eastus/mfeOperationResults/jc:3bd2018e-4b43-401e-ad49-85df181c9e0a:000000000000000000000?api-version=2023-02-01-preview",
@@ -944,14 +664,10 @@
         "x-ms-response-type": "standard",
         "x-ms-routing-request-id": "CANADACENTRAL:20230309T073626Z:65d6e3b9-1c28-4f7f-8b7b-ebfab358910b",
         "x-request-time": "0.530"
->>>>>>> d49b4ced
       },
       "ResponseBody": "null"
     },
     {
-<<<<<<< HEAD
-      "RequestUri": "https://management.azure.com/subscriptions/00000000-0000-0000-0000-000000000/providers/Microsoft.MachineLearningServices/locations/eastus2/mfeOperationResults/jc:2d1e66ae-85e3-42c0-be91-34de66397f26:000000000000000000000?api-version=2022-12-01-preview",
-=======
       "RequestUri": "https://management.azure.com/subscriptions/00000000-0000-0000-0000-000000000/providers/Microsoft.MachineLearningServices/locations/eastus/mfeOperationResults/jc:3bd2018e-4b43-401e-ad49-85df181c9e0a:000000000000000000000?api-version=2023-02-01-preview",
       "RequestMethod": "GET",
       "RequestHeaders": {
@@ -984,38 +700,18 @@
     },
     {
       "RequestUri": "https://management.azure.com/subscriptions/00000000-0000-0000-0000-000000000/providers/Microsoft.MachineLearningServices/locations/eastus/mfeOperationResults/jc:3bd2018e-4b43-401e-ad49-85df181c9e0a:000000000000000000000?api-version=2023-02-01-preview",
->>>>>>> d49b4ced
       "RequestMethod": "GET",
       "RequestHeaders": {
         "Accept": "*/*",
         "Accept-Encoding": "gzip, deflate",
         "Connection": "keep-alive",
-<<<<<<< HEAD
-        "User-Agent": "azure-ai-ml/1.5.0 azsdk-python-mgmt-machinelearningservices/0.1.0 Python/3.7.9 (Windows-10-10.0.22621-SP0)"
-=======
-        "User-Agent": "azure-ai-ml/1.5.0 azsdk-python-mgmt-machinelearningservices/0.1.0 Python/3.10.6 (Linux-5.15.90.1-microsoft-standard-WSL2-x86_64-with-glibc2.35)"
->>>>>>> d49b4ced
+        "User-Agent": "azure-ai-ml/1.5.0 azsdk-python-mgmt-machinelearningservices/0.1.0 Python/3.10.6 (Linux-5.15.90.1-microsoft-standard-WSL2-x86_64-with-glibc2.35)"
       },
       "RequestBody": null,
       "StatusCode": 200,
       "ResponseHeaders": {
         "Cache-Control": "no-cache",
         "Content-Length": "0",
-<<<<<<< HEAD
-        "Date": "Thu, 23 Feb 2023 19:41:13 GMT",
-        "Expires": "-1",
-        "Pragma": "no-cache",
-        "Request-Context": "appId=cid-v1:2d2e8e63-272e-4b3c-8598-4ee570a0e70d",
-        "Server-Timing": "traceparent;desc=\u002200-7aa9f79c773e862ccb17ccc997f7c57e-48d260455dd6f3cb-01\u0022",
-        "Strict-Transport-Security": "max-age=31536000; includeSubDomains",
-        "x-aml-cluster": "vienna-eastus2-02",
-        "X-Content-Type-Options": "nosniff",
-        "x-ms-correlation-request-id": "76671469-05df-42d3-81fc-77110a0c9ded",
-        "x-ms-ratelimit-remaining-subscription-reads": "11948",
-        "x-ms-response-type": "standard",
-        "x-ms-routing-request-id": "WESTUS2:20230223T194113Z:76671469-05df-42d3-81fc-77110a0c9ded",
-        "x-request-time": "0.562"
-=======
         "Date": "Thu, 09 Mar 2023 07:36:56 GMT",
         "Expires": "-1",
         "Pragma": "no-cache",
@@ -1029,7 +725,6 @@
         "x-ms-response-type": "standard",
         "x-ms-routing-request-id": "CANADACENTRAL:20230309T073657Z:57a55f86-f385-4de6-afba-def546dda819",
         "x-request-time": "0.028"
->>>>>>> d49b4ced
       },
       "ResponseBody": null
     }
