{
  "Entries": [
    {
<<<<<<< HEAD
      "RequestUri": "https://management.azure.com/subscriptions/00000000-0000-0000-0000-000000000/resourceGroups/00000/providers/Microsoft.MachineLearningServices/workspaces/00000?api-version=2022-10-01",
=======
      "RequestUri": "https://management.azure.com/subscriptions/00000000-0000-0000-0000-000000000/resourceGroups/00000/providers/Microsoft.MachineLearningServices/workspaces/00000/datastores/workspaceblobstore?api-version=2022-10-01",
>>>>>>> ce9edaa6
      "RequestMethod": "GET",
      "RequestHeaders": {
        "Accept": "application/json",
        "Accept-Encoding": "gzip, deflate",
        "Connection": "keep-alive",
<<<<<<< HEAD
        "User-Agent": "azure-ai-ml/1.5.0 azsdk-python-mgmt-machinelearningservices/0.1.0 Python/3.7.9 (Windows-10-10.0.22621-SP0)"
=======
        "User-Agent": "azure-ai-ml/1.5.0 azsdk-python-mgmt-machinelearningservices/0.1.0 Python/3.10.6 (Linux-5.15.79.1-microsoft-standard-WSL2-x86_64-with-glibc2.35)"
>>>>>>> ce9edaa6
      },
      "RequestBody": null,
      "StatusCode": 200,
      "ResponseHeaders": {
        "Cache-Control": "no-cache",
        "Content-Encoding": "gzip",
        "Content-Type": "application/json; charset=utf-8",
<<<<<<< HEAD
        "Date": "Thu, 23 Feb 2023 04:36:07 GMT",
        "Expires": "-1",
        "Pragma": "no-cache",
        "Request-Context": "appId=cid-v1:2d2e8e63-272e-4b3c-8598-4ee570a0e70d",
        "Server-Timing": "traceparent;desc=\u002200-6584ffdaac1b0d267d317715e8b61056-28bcc5b4e764a114-01\u0022",
=======
        "Date": "Tue, 21 Feb 2023 21:01:44 GMT",
        "Expires": "-1",
        "Pragma": "no-cache",
        "Request-Context": "appId=cid-v1:2d2e8e63-272e-4b3c-8598-4ee570a0e70d",
        "Server-Timing": "traceparent;desc=\u002200-563c6e76b5faa4acb99ae1f9bce89093-edad4d1912a4c665-01\u0022",
>>>>>>> ce9edaa6
        "Strict-Transport-Security": "max-age=31536000; includeSubDomains",
        "Transfer-Encoding": "chunked",
        "Vary": [
          "Accept-Encoding",
          "Accept-Encoding"
        ],
<<<<<<< HEAD
        "x-aml-cluster": "vienna-eastus2-02",
        "X-Content-Type-Options": "nosniff",
        "x-ms-correlation-request-id": "837a009b-e9f6-4054-9e5b-61409e407302",
        "x-ms-ratelimit-remaining-subscription-reads": "11964",
        "x-ms-response-type": "standard",
        "x-ms-routing-request-id": "WESTUS:20230223T043607Z:837a009b-e9f6-4054-9e5b-61409e407302",
        "x-request-time": "0.146"
=======
        "x-aml-cluster": "vienna-eastus-02",
        "X-Content-Type-Options": "nosniff",
        "x-ms-correlation-request-id": "ae101e7d-f7fd-4da7-978c-ab9c5c3d5a95",
        "x-ms-ratelimit-remaining-subscription-reads": "11934",
        "x-ms-response-type": "standard",
        "x-ms-routing-request-id": "CANADACENTRAL:20230221T210144Z:ae101e7d-f7fd-4da7-978c-ab9c5c3d5a95",
        "x-request-time": "0.102"
>>>>>>> ce9edaa6
      },
      "ResponseBody": {
        "id": "/subscriptions/00000000-0000-0000-0000-000000000/resourceGroups/00000/providers/Microsoft.MachineLearningServices/workspaces/00000",
        "name": "00000",
        "type": "Microsoft.MachineLearningServices/workspaces",
        "location": "eastus2",
        "tags": {},
        "etag": null,
        "properties": {
          "friendlyName": "00000",
          "description": "",
          "storageAccount": "/subscriptions/00000000-0000-0000-0000-000000000/resourceGroups/00000/providers/Microsoft.Storage/storageAccounts/saveorz2izv2bas",
          "keyVault": "/subscriptions/00000000-0000-0000-0000-000000000/resourceGroups/00000/providers/Microsoft.Keyvault/vaults/kvtest4k4d3fds6sjxs",
          "applicationInsights": "/subscriptions/00000000-0000-0000-0000-000000000/resourceGroups/00000/providers/Microsoft.insights/components/aiveorz2izv2bas",
          "hbiWorkspace": false,
          "tenantId": "72f988bf-86f1-41af-91ab-2d7cd011db47",
          "imageBuildCompute": null,
          "provisioningState": "Succeeded",
          "v1LegacyMode": false,
          "softDeleteEnabled": false,
          "containerRegistry": "/subscriptions/00000000-0000-0000-0000-000000000/resourceGroups/00000/providers/Microsoft.ContainerRegistry/registries/crveorz2izv2bas",
          "notebookInfo": {
            "resourceId": "0000000-0000-0000-0000-000000000000",
            "fqdn": "ml-sdkvnextcli-eastus2-2d1e66ae-85e3-42c0-be91-34de66397f26.eastus2.notebooks.azure.net",
            "isPrivateLinkEnabled": false,
            "notebookPreparationError": null
          },
<<<<<<< HEAD
          "storageHnsEnabled": false,
          "workspaceId": "2d1e66ae-85e3-42c0-be91-34de66397f26",
          "linkedModelInventoryArmId": null,
          "privateLinkCount": 0,
          "publicNetworkAccess": "Enabled",
          "discoveryUrl": "https://eastus2.api.azureml.ms/discovery",
          "mlFlowTrackingUri": "azureml://eastus2.api.azureml.ms/mlflow/v1.0/subscriptions/00000000-0000-0000-0000-000000000/resourceGroups/00000/providers/Microsoft.MachineLearningServices/workspaces/00000",
          "sdkTelemetryAppInsightsKey": "0000000-0000-0000-0000-000000000000",
          "sasGetterUri": "",
          "enableDataIsolation": false
        },
        "identity": {
          "type": "SystemAssigned",
          "principalId": "0000000-0000-0000-0000-000000000000",
          "tenantId": "72f988bf-86f1-41af-91ab-2d7cd011db47"
        },
        "kind": "Default",
        "sku": {
          "name": "Basic",
          "tier": "Basic"
        },
        "systemData": {
          "createdAt": "2023-02-23T02:09:00.5159669Z",
          "createdBy": "dipeck@microsoft.com",
          "createdByType": "User",
          "lastModifiedAt": "2023-02-23T02:09:00.5159669Z",
          "lastModifiedBy": "dipeck@microsoft.com",
          "lastModifiedByType": "User"
        }
      }
    },
    {
      "RequestUri": "https://eastus2.api.azureml.ms/content/v2.0/subscriptions/00000000-0000-0000-0000-000000000/resourceGroups/00000/providers/Microsoft.MachineLearningServices/workspaces/00000/snapshots/getByHash?hash=d3c05b496c685e7e5a204e3cebc689086bd0f622c2975d8090c18968739a464a\u0026hashVersion=202208",
      "RequestMethod": "GET",
=======
          "datastoreType": "AzureBlob",
          "accountName": "samcw32zcnpjldw",
          "containerName": "azureml-blobstore-3bd2018e-4b43-401e-ad49-85df181c9e0a",
          "endpoint": "core.windows.net",
          "protocol": "https",
          "serviceDataAccessAuthIdentity": "WorkspaceSystemAssignedIdentity"
        },
        "systemData": {
          "createdAt": "2023-02-18T09:22:33.5645164\u002B00:00",
          "createdBy": "779301c0-18b2-4cdc-801b-a0a3368fee0a",
          "createdByType": "Application",
          "lastModifiedAt": "2023-02-18T09:22:34.1712214\u002B00:00",
          "lastModifiedBy": "779301c0-18b2-4cdc-801b-a0a3368fee0a",
          "lastModifiedByType": "Application"
        }
      }
    },
    {
      "RequestUri": "https://management.azure.com/subscriptions/00000000-0000-0000-0000-000000000/resourceGroups/00000/providers/Microsoft.MachineLearningServices/workspaces/00000/datastores/workspaceblobstore/listSecrets?api-version=2022-10-01",
      "RequestMethod": "POST",
>>>>>>> ce9edaa6
      "RequestHeaders": {
        "Accept": "*/*",
        "Accept-Encoding": "gzip, deflate",
        "Connection": "keep-alive",
<<<<<<< HEAD
        "Content-Type": "application/json; charset=UTF-8",
        "User-Agent": "azure-ai-ml/1.5.0 azsdk-python-core/1.26.3 Python/3.7.9 (Windows-10-10.0.22621-SP0)"
=======
        "Content-Length": "0",
        "User-Agent": "azure-ai-ml/1.5.0 azsdk-python-mgmt-machinelearningservices/0.1.0 Python/3.10.6 (Linux-5.15.79.1-microsoft-standard-WSL2-x86_64-with-glibc2.35)"
>>>>>>> ce9edaa6
      },
      "RequestBody": null,
      "StatusCode": 200,
      "ResponseHeaders": {
        "Connection": "keep-alive",
        "Content-Encoding": "gzip",
        "Content-Type": "application/json; charset=utf-8",
<<<<<<< HEAD
        "Date": "Thu, 23 Feb 2023 04:36:09 GMT",
        "Request-Context": "appId=cid-v1:2d2e8e63-272e-4b3c-8598-4ee570a0e70d",
        "Strict-Transport-Security": "max-age=15724800; includeSubDomains; preload",
        "Transfer-Encoding": "chunked",
        "Vary": "Accept-Encoding",
        "x-aml-cluster": "vienna-eastus2-01",
        "X-Content-Type-Options": "nosniff",
        "x-ms-response-type": "standard",
        "x-request-time": "0.079"
=======
        "Date": "Tue, 21 Feb 2023 21:01:45 GMT",
        "Expires": "-1",
        "Pragma": "no-cache",
        "Request-Context": "appId=cid-v1:2d2e8e63-272e-4b3c-8598-4ee570a0e70d",
        "Server-Timing": "traceparent;desc=\u002200-e985395400ef5bec9ca28a5d36bf768c-e39436644877058b-01\u0022",
        "Strict-Transport-Security": "max-age=31536000; includeSubDomains",
        "Transfer-Encoding": "chunked",
        "Vary": "Accept-Encoding",
        "x-aml-cluster": "vienna-eastus-02",
        "X-Content-Type-Options": "nosniff",
        "x-ms-correlation-request-id": "94b16a3e-d0ca-4f32-8c0d-44f802e53900",
        "x-ms-ratelimit-remaining-subscription-writes": "1163",
        "x-ms-response-type": "standard",
        "x-ms-routing-request-id": "CANADACENTRAL:20230221T210145Z:94b16a3e-d0ca-4f32-8c0d-44f802e53900",
        "x-request-time": "0.122"
>>>>>>> ce9edaa6
      },
      "ResponseBody": {
        "snapshotType": "LocalFiles",
        "id": "9b43efc6-3388-4585-99dc-71aea82a739c",
        "root": {
          "name": "",
          "hash": null,
          "type": "Directory",
          "timestamp": "0001-01-01T00:00:00\u002B00:00",
          "sasUrl": null,
          "absoluteUrl": null,
          "sizeBytes": 0,
          "sizeSet": false,
          "children": {
            "COMPONENT_PLACEHOLDER": {
              "name": "COMPONENT_PLACEHOLDER",
              "hash": "2FF0E74A91489FE8DA41673EB1441D73",
              "type": "File",
              "timestamp": "0001-01-01T00:00:00\u002B00:00",
              "sasUrl": null,
              "absoluteUrl": null,
              "sizeBytes": 35,
              "sizeSet": true,
              "children": {}
            }
          }
        },
        "tags": {},
        "properties": {
          "hash_sha256": "d3c05b496c685e7e5a204e3cebc689086bd0f622c2975d8090c18968739a464a",
          "hash_version": "202208",
          "azureml.codeUri": "https://saveorz2izv2bas.blob.core.windows.net:443/2d1e66ae-8-4d828c93-7c8f-558b-b99d-d21850cf37d9/"
        },
        "description": null,
        "name": "e7a3f40e-eb47-4499-9b80-1e5d911878f8",
        "version": "1",
        "createdBy": {
          "userObjectId": "b3a957de-450c-4ca7-b2aa-88dd98c87fef",
          "userPuId": "10037FFEAD05DD5D",
          "userIdp": null,
          "userAltSecId": null,
          "userIss": "https://sts.windows.net/72f988bf-86f1-41af-91ab-2d7cd011db47/",
          "userTenantId": "72f988bf-86f1-41af-91ab-2d7cd011db47",
          "userName": "Diondra Peck",
          "upn": null
        },
        "createdTime": "2023-02-23T02:16:10.3151666\u002B00:00",
        "modifiedBy": {
          "userObjectId": "b3a957de-450c-4ca7-b2aa-88dd98c87fef",
          "userPuId": "10037FFEAD05DD5D",
          "userIdp": null,
          "userAltSecId": null,
          "userIss": "https://sts.windows.net/72f988bf-86f1-41af-91ab-2d7cd011db47/",
          "userTenantId": "72f988bf-86f1-41af-91ab-2d7cd011db47",
          "userName": "Diondra Peck",
          "upn": null
        },
        "modifiedTime": "2023-02-23T02:16:10.3151666\u002B00:00",
        "gitRepositoryCommit": null,
        "uri": "https://saveorz2izv2bas.blob.core.windows.net:443/2d1e66ae-8-4d828c93-7c8f-558b-b99d-d21850cf37d9/",
        "contentHash": "d3c05b496c685e7e5a204e3cebc689086bd0f622c2975d8090c18968739a464a",
        "hashVersion": "202208",
        "provisioningState": "Succeeded"
      }
    },
    {
<<<<<<< HEAD
      "RequestUri": "https://management.azure.com/subscriptions/00000000-0000-0000-0000-000000000/resourceGroups/00000/providers/Microsoft.MachineLearningServices/workspaces/00000/codes/e7a3f40e-eb47-4499-9b80-1e5d911878f8/versions/1?api-version=2022-05-01",
      "RequestMethod": "GET",
=======
      "RequestUri": "https://samcw32zcnpjldw.blob.core.windows.net/azureml-blobstore-3bd2018e-4b43-401e-ad49-85df181c9e0a/LocalUpload/00000000000000000000000000000000/COMPONENT_PLACEHOLDER",
      "RequestMethod": "HEAD",
      "RequestHeaders": {
        "Accept": "application/xml",
        "Accept-Encoding": "gzip, deflate",
        "Connection": "keep-alive",
        "User-Agent": "azsdk-python-storage-blob/12.14.1 Python/3.10.6 (Linux-5.15.79.1-microsoft-standard-WSL2-x86_64-with-glibc2.35)",
        "x-ms-date": "Tue, 21 Feb 2023 21:01:45 GMT",
        "x-ms-version": "2021-08-06"
      },
      "RequestBody": null,
      "StatusCode": 200,
      "ResponseHeaders": {
        "Accept-Ranges": "bytes",
        "Content-Length": "35",
        "Content-MD5": "L/DnSpFIn\u002BjaQWc\u002BsUQdcw==",
        "Content-Type": "application/octet-stream",
        "Date": "Tue, 21 Feb 2023 21:01:45 GMT",
        "ETag": "\u00220x8DB1192C06E1C79\u0022",
        "Last-Modified": "Sat, 18 Feb 2023 09:30:19 GMT",
        "Server": [
          "Windows-Azure-Blob/1.0",
          "Microsoft-HTTPAPI/2.0"
        ],
        "Vary": "Origin",
        "x-ms-access-tier": "Hot",
        "x-ms-access-tier-inferred": "true",
        "x-ms-blob-type": "BlockBlob",
        "x-ms-creation-time": "Sat, 18 Feb 2023 09:30:19 GMT",
        "x-ms-lease-state": "available",
        "x-ms-lease-status": "unlocked",
        "x-ms-meta-name": "c4b5a984-a0c9-4622-a5cf-f22114f04941",
        "x-ms-meta-upload_status": "completed",
        "x-ms-meta-version": "1",
        "x-ms-server-encrypted": "true",
        "x-ms-version": "2021-08-06"
      },
      "ResponseBody": null
    },
    {
      "RequestUri": "https://samcw32zcnpjldw.blob.core.windows.net/azureml-blobstore-3bd2018e-4b43-401e-ad49-85df181c9e0a/az-ml-artifacts/00000000000000000000000000000000/COMPONENT_PLACEHOLDER",
      "RequestMethod": "HEAD",
      "RequestHeaders": {
        "Accept": "application/xml",
        "Accept-Encoding": "gzip, deflate",
        "Connection": "keep-alive",
        "User-Agent": "azsdk-python-storage-blob/12.14.1 Python/3.10.6 (Linux-5.15.79.1-microsoft-standard-WSL2-x86_64-with-glibc2.35)",
        "x-ms-date": "Tue, 21 Feb 2023 21:01:45 GMT",
        "x-ms-version": "2021-08-06"
      },
      "RequestBody": null,
      "StatusCode": 404,
      "ResponseHeaders": {
        "Date": "Tue, 21 Feb 2023 21:01:45 GMT",
        "Server": [
          "Windows-Azure-Blob/1.0",
          "Microsoft-HTTPAPI/2.0"
        ],
        "Transfer-Encoding": "chunked",
        "Vary": "Origin",
        "x-ms-error-code": "BlobNotFound",
        "x-ms-version": "2021-08-06"
      },
      "ResponseBody": null
    },
    {
      "RequestUri": "https://management.azure.com/subscriptions/00000000-0000-0000-0000-000000000/resourceGroups/00000/providers/Microsoft.MachineLearningServices/workspaces/00000/codes/c4b5a984-a0c9-4622-a5cf-f22114f04941/versions/1?api-version=2022-05-01",
      "RequestMethod": "PUT",
>>>>>>> ce9edaa6
      "RequestHeaders": {
        "Accept": "application/json",
        "Accept-Encoding": "gzip, deflate",
        "Connection": "keep-alive",
<<<<<<< HEAD
        "User-Agent": "azure-ai-ml/1.5.0 azsdk-python-mgmt-machinelearningservices/0.1.0 Python/3.7.9 (Windows-10-10.0.22621-SP0)"
=======
        "Content-Length": "288",
        "Content-Type": "application/json",
        "User-Agent": "azure-ai-ml/1.5.0 azsdk-python-mgmt-machinelearningservices/0.1.0 Python/3.10.6 (Linux-5.15.79.1-microsoft-standard-WSL2-x86_64-with-glibc2.35)"
      },
      "RequestBody": {
        "properties": {
          "properties": {
            "hash_sha256": "0000000000000",
            "hash_version": "0000000000000"
          },
          "isAnonymous": true,
          "isArchived": false,
          "codeUri": "https://samcw32zcnpjldw.blob.core.windows.net/azureml-blobstore-3bd2018e-4b43-401e-ad49-85df181c9e0a/LocalUpload/00000000000000000000000000000000"
        }
>>>>>>> ce9edaa6
      },
      "RequestBody": null,
      "StatusCode": 200,
      "ResponseHeaders": {
        "Cache-Control": "no-cache",
        "Content-Encoding": "gzip",
        "Content-Type": "application/json; charset=utf-8",
<<<<<<< HEAD
        "Date": "Thu, 23 Feb 2023 04:36:11 GMT",
        "Expires": "-1",
        "Pragma": "no-cache",
        "Request-Context": "appId=cid-v1:2d2e8e63-272e-4b3c-8598-4ee570a0e70d",
        "Server-Timing": "traceparent;desc=\u002200-68e757ed0eb22cd174dcbfea40224ec0-a92ab3c34cbd65a7-01\u0022",
=======
        "Date": "Tue, 21 Feb 2023 21:01:49 GMT",
        "Expires": "-1",
        "Pragma": "no-cache",
        "Request-Context": "appId=cid-v1:2d2e8e63-272e-4b3c-8598-4ee570a0e70d",
        "Server-Timing": "traceparent;desc=\u002200-eb930f29b47ef7ca32de776a5013453e-35d9aa1316200b4e-01\u0022",
>>>>>>> ce9edaa6
        "Strict-Transport-Security": "max-age=31536000; includeSubDomains",
        "Transfer-Encoding": "chunked",
        "Vary": [
          "Accept-Encoding",
          "Accept-Encoding"
        ],
<<<<<<< HEAD
        "x-aml-cluster": "vienna-eastus2-02",
        "X-Content-Type-Options": "nosniff",
        "x-ms-correlation-request-id": "31151830-46b7-4ad1-b4e1-491ea4da5f48",
        "x-ms-ratelimit-remaining-subscription-reads": "11963",
        "x-ms-response-type": "standard",
        "x-ms-routing-request-id": "WESTUS:20230223T043612Z:31151830-46b7-4ad1-b4e1-491ea4da5f48",
        "x-request-time": "0.061"
      },
      "ResponseBody": {
        "id": "/subscriptions/00000000-0000-0000-0000-000000000/resourceGroups/00000/providers/Microsoft.MachineLearningServices/workspaces/00000/codes/e7a3f40e-eb47-4499-9b80-1e5d911878f8/versions/1",
=======
        "x-aml-cluster": "vienna-eastus-02",
        "X-Content-Type-Options": "nosniff",
        "x-ms-correlation-request-id": "2da8b96b-a9c8-43b1-b283-2c9c988cb799",
        "x-ms-ratelimit-remaining-subscription-writes": "1131",
        "x-ms-response-type": "standard",
        "x-ms-routing-request-id": "CANADACENTRAL:20230221T210149Z:2da8b96b-a9c8-43b1-b283-2c9c988cb799",
        "x-request-time": "0.153"
      },
      "ResponseBody": {
        "id": "/subscriptions/00000000-0000-0000-0000-000000000/resourceGroups/00000/providers/Microsoft.MachineLearningServices/workspaces/00000/codes/c4b5a984-a0c9-4622-a5cf-f22114f04941/versions/1",
>>>>>>> ce9edaa6
        "name": "1",
        "type": "Microsoft.MachineLearningServices/workspaces/codes/versions",
        "properties": {
          "description": null,
          "tags": {},
          "properties": {
            "hash_sha256": "0000000000000",
            "hash_version": "0000000000000"
          },
          "isArchived": false,
          "isAnonymous": false,
<<<<<<< HEAD
          "codeUri": "https://saveorz2izv2bas.blob.core.windows.net:443/2d1e66ae-8-4d828c93-7c8f-558b-b99d-d21850cf37d9/"
        },
        "systemData": {
          "createdAt": "2023-02-23T02:16:10.3151666\u002B00:00",
          "createdBy": "Diondra Peck",
          "createdByType": "User",
          "lastModifiedAt": "2023-02-23T02:16:10.3151666\u002B00:00",
          "lastModifiedBy": "Diondra Peck",
=======
          "codeUri": "https://samcw32zcnpjldw.blob.core.windows.net/azureml-blobstore-3bd2018e-4b43-401e-ad49-85df181c9e0a/LocalUpload/00000000000000000000000000000000"
        },
        "systemData": {
          "createdAt": "2023-02-18T09:30:23.7478116\u002B00:00",
          "createdBy": "Firstname Lastname",
          "createdByType": "User",
          "lastModifiedAt": "2023-02-21T21:01:49.3734583\u002B00:00",
          "lastModifiedBy": "Firstname Lastname",
>>>>>>> ce9edaa6
          "lastModifiedByType": "User"
        }
      }
    },
    {
<<<<<<< HEAD
      "RequestUri": "https://management.azure.com/subscriptions/00000000-0000-0000-0000-000000000/resourceGroups/00000/providers/Microsoft.MachineLearningServices/workspaces/00000/components/azureml_anonymous/versions/11f2ddba-c5c4-849a-e8c0-9d045273e249?api-version=2022-10-01",
=======
      "RequestUri": "https://management.azure.com/subscriptions/00000000-0000-0000-0000-000000000/resourceGroups/00000/providers/Microsoft.MachineLearningServices/workspaces/00000/components/azureml_anonymous/versions/0a392d77-c830-6a01-f9c0-89e057c004de?api-version=2022-10-01",
>>>>>>> ce9edaa6
      "RequestMethod": "PUT",
      "RequestHeaders": {
        "Accept": "application/json",
        "Accept-Encoding": "gzip, deflate",
        "Connection": "keep-alive",
        "Content-Length": "1308",
        "Content-Type": "application/json",
<<<<<<< HEAD
        "User-Agent": "azure-ai-ml/1.5.0 azsdk-python-mgmt-machinelearningservices/0.1.0 Python/3.7.9 (Windows-10-10.0.22621-SP0)"
=======
        "User-Agent": "azure-ai-ml/1.5.0 azsdk-python-mgmt-machinelearningservices/0.1.0 Python/3.10.6 (Linux-5.15.79.1-microsoft-standard-WSL2-x86_64-with-glibc2.35)"
>>>>>>> ce9edaa6
      },
      "RequestBody": {
        "properties": {
          "description": "This is the basic command component",
          "properties": {},
          "tags": {
            "tag": "tagvalue",
            "owner": "sdkteam"
          },
          "isAnonymous": true,
          "isArchived": false,
          "componentSpec": {
            "command": "echo Hello World \u0026 echo $[[${{inputs.component_In_number}}]] \u0026 echo ${{inputs.component_in_path}} \u0026 echo ${{outputs.component_out_path}} \u003E ${{outputs.component_out_path}}/component_in_number",
<<<<<<< HEAD
            "code": "azureml:/subscriptions/00000000-0000-0000-0000-000000000/resourceGroups/00000/providers/Microsoft.MachineLearningServices/workspaces/00000/codes/e7a3f40e-eb47-4499-9b80-1e5d911878f8/versions/1",
            "environment": "azureml:AzureML-sklearn-0.24-ubuntu18.04-py37-cpu:1",
=======
            "code": "azureml:/subscriptions/00000000-0000-0000-0000-000000000/resourceGroups/00000/providers/Microsoft.MachineLearningServices/workspaces/00000/codes/c4b5a984-a0c9-4622-a5cf-f22114f04941/versions/1",
            "environment": "azureml:AzureML-sklearn-1.0-ubuntu20.04-py38-cpu:33",
>>>>>>> ce9edaa6
            "name": "microsoftsamples_command_component_basic",
            "description": "This is the basic command component",
            "tags": {
              "tag": "tagvalue",
              "owner": "sdkteam"
            },
            "version": "0.0.1",
            "$schema": "https://azuremlschemas.azureedge.net/development/commandComponent.schema.json",
            "display_name": "CommandComponentBasic",
            "is_deterministic": true,
            "inputs": {
              "component_In_number": {
                "type": "number",
                "optional": true,
                "default": "10.99",
                "description": "A number"
              },
              "component_in_path": {
                "type": "uri_folder",
                "description": "A path"
              }
            },
            "outputs": {
              "component_out_path": {
                "type": "uri_folder"
              }
            },
            "type": "command",
            "_source": "YAML.COMPONENT"
          }
        }
      },
      "StatusCode": 201,
      "ResponseHeaders": {
        "Cache-Control": "no-cache",
<<<<<<< HEAD
        "Content-Length": "2296",
        "Content-Type": "application/json; charset=utf-8",
        "Date": "Thu, 23 Feb 2023 04:36:13 GMT",
        "Expires": "-1",
        "Location": "https://management.azure.com/subscriptions/00000000-0000-0000-0000-000000000/resourceGroups/00000/providers/Microsoft.MachineLearningServices/workspaces/00000/components/azureml_anonymous/versions/11f2ddba-c5c4-849a-e8c0-9d045273e249?api-version=2022-10-01",
        "Pragma": "no-cache",
        "Request-Context": "appId=cid-v1:2d2e8e63-272e-4b3c-8598-4ee570a0e70d",
        "Server-Timing": "traceparent;desc=\u002200-4967adc64472ac2446de7a121bb3801c-aead9c1ee5cd59c9-01\u0022",
        "Strict-Transport-Security": "max-age=31536000; includeSubDomains",
        "x-aml-cluster": "vienna-eastus2-02",
        "X-Content-Type-Options": "nosniff",
        "x-ms-correlation-request-id": "1a80bba4-b465-421f-8421-3d6a15679dde",
        "x-ms-ratelimit-remaining-subscription-writes": "1165",
        "x-ms-response-type": "standard",
        "x-ms-routing-request-id": "WESTUS:20230223T043613Z:1a80bba4-b465-421f-8421-3d6a15679dde",
        "x-request-time": "0.715"
      },
      "ResponseBody": {
        "id": "/subscriptions/00000000-0000-0000-0000-000000000/resourceGroups/00000/providers/Microsoft.MachineLearningServices/workspaces/00000/components/azureml_anonymous/versions/4fb47783-9201-41b3-8bec-97cdebbf8068",
        "name": "4fb47783-9201-41b3-8bec-97cdebbf8068",
=======
        "Content-Length": "1860",
        "Content-Type": "application/json; charset=utf-8",
        "Date": "Tue, 21 Feb 2023 21:01:50 GMT",
        "Expires": "-1",
        "Location": "https://management.azure.com/subscriptions/00000000-0000-0000-0000-000000000/resourceGroups/00000/providers/Microsoft.MachineLearningServices/workspaces/00000/components/azureml_anonymous/versions/0a392d77-c830-6a01-f9c0-89e057c004de?api-version=2022-10-01",
        "Pragma": "no-cache",
        "Request-Context": "appId=cid-v1:2d2e8e63-272e-4b3c-8598-4ee570a0e70d",
        "Server-Timing": "traceparent;desc=\u002200-8490ee11cfacd7792bea9b584cbc36f8-1ad0768832bcfb42-01\u0022",
        "Strict-Transport-Security": "max-age=31536000; includeSubDomains",
        "x-aml-cluster": "vienna-eastus-02",
        "X-Content-Type-Options": "nosniff",
        "x-ms-correlation-request-id": "069ad881-e2d3-4fcb-9b67-9e13849b142f",
        "x-ms-ratelimit-remaining-subscription-writes": "1130",
        "x-ms-response-type": "standard",
        "x-ms-routing-request-id": "CANADACENTRAL:20230221T210150Z:069ad881-e2d3-4fcb-9b67-9e13849b142f",
        "x-request-time": "0.647"
      },
      "ResponseBody": {
        "id": "/subscriptions/00000000-0000-0000-0000-000000000/resourceGroups/00000/providers/Microsoft.MachineLearningServices/workspaces/00000/components/azureml_anonymous/versions/31ec6539-b6b1-4da4-8efc-b9239f35278b",
        "name": "31ec6539-b6b1-4da4-8efc-b9239f35278b",
>>>>>>> ce9edaa6
        "type": "Microsoft.MachineLearningServices/workspaces/components/versions",
        "properties": {
          "description": null,
          "tags": {
            "tag": "tagvalue",
            "owner": "sdkteam"
          },
          "properties": {},
          "isArchived": false,
          "isAnonymous": true,
          "componentSpec": {
            "name": "microsoftsamples_command_component_basic",
            "version": "0.0.1",
            "display_name": "CommandComponentBasic",
            "is_deterministic": "True",
            "type": "command",
            "description": "This is the basic command component",
            "tags": {
              "tag": "tagvalue",
              "owner": "sdkteam"
            },
            "inputs": {
              "component_in_path": {
                "type": "uri_folder",
                "optional": "False",
                "description": "A path"
              },
              "component_In_number": {
                "type": "number",
                "optional": "True",
                "default": "10.99",
                "description": "A number"
              }
            },
            "outputs": {
              "component_out_path": {
                "type": "uri_folder"
              }
            },
<<<<<<< HEAD
            "code": "azureml:/subscriptions/00000000-0000-0000-0000-000000000/resourceGroups/00000/providers/Microsoft.MachineLearningServices/workspaces/00000/codes/e7a3f40e-eb47-4499-9b80-1e5d911878f8/versions/1",
            "environment": "azureml://registries/azureml/environments/AzureML-sklearn-0.24-ubuntu18.04-py37-cpu/versions/1",
=======
            "code": "azureml:/subscriptions/00000000-0000-0000-0000-000000000/resourceGroups/00000/providers/Microsoft.MachineLearningServices/workspaces/00000/codes/c4b5a984-a0c9-4622-a5cf-f22114f04941/versions/1",
            "environment": "azureml://registries/azureml/environments/AzureML-sklearn-1.0-ubuntu20.04-py38-cpu/versions/33",
>>>>>>> ce9edaa6
            "resources": {
              "instance_count": "1"
            },
            "command": "echo Hello World \u0026 echo $[[${{inputs.component_In_number}}]] \u0026 echo ${{inputs.component_in_path}} \u0026 echo ${{outputs.component_out_path}} \u003E ${{outputs.component_out_path}}/component_in_number",
            "$schema": "https://azuremlschemas.azureedge.net/development/commandComponent.schema.json"
          }
        },
        "systemData": {
<<<<<<< HEAD
          "createdAt": "2023-02-23T04:36:13.5714146\u002B00:00",
          "createdBy": "Diondra Peck",
          "createdByType": "User",
          "lastModifiedAt": "2023-02-23T04:36:13.5714146\u002B00:00",
          "lastModifiedBy": "Diondra Peck",
=======
          "createdAt": "2023-02-18T23:24:08.7780535\u002B00:00",
          "createdBy": "Firstname Lastname",
          "createdByType": "User",
          "lastModifiedAt": "2023-02-18T23:24:08.8811062\u002B00:00",
          "lastModifiedBy": "Firstname Lastname",
>>>>>>> ce9edaa6
          "lastModifiedByType": "User"
        }
      }
    },
    {
      "RequestUri": "https://management.azure.com/subscriptions/00000000-0000-0000-0000-000000000/resourceGroups/00000/providers/Microsoft.MachineLearningServices/workspaces/00000/jobs/000000000000000000000?api-version=2022-12-01-preview",
      "RequestMethod": "PUT",
      "RequestHeaders": {
        "Accept": "application/json",
        "Accept-Encoding": "gzip, deflate",
        "Connection": "keep-alive",
        "Content-Length": "1183",
        "Content-Type": "application/json",
<<<<<<< HEAD
        "User-Agent": "azure-ai-ml/1.5.0 azsdk-python-mgmt-machinelearningservices/0.1.0 Python/3.7.9 (Windows-10-10.0.22621-SP0)"
=======
        "User-Agent": "azure-ai-ml/1.5.0 azsdk-python-mgmt-machinelearningservices/0.1.0 Python/3.10.6 (Linux-5.15.79.1-microsoft-standard-WSL2-x86_64-with-glibc2.35)"
>>>>>>> ce9edaa6
      },
      "RequestBody": {
        "properties": {
          "properties": {},
          "tags": {},
          "displayName": "hello_world_pipeline",
          "experimentName": "dsl_pipeline_e2e",
          "isArchived": false,
          "jobType": "Pipeline",
          "inputs": {
            "component_in_number": {
              "jobInputType": "literal",
              "value": "10"
            },
            "component_in_path": {
              "uri": "https://dprepdata.blob.core.windows.net/demo/Titanic.csv",
              "jobInputType": "uri_file"
            }
          },
          "jobs": {
            "microsoftsamples_command_component_basic": {
              "name": "microsoftsamples_command_component_basic",
              "type": "command",
              "inputs": {
                "component_In_number": {
                  "job_input_type": "literal",
                  "value": "${{parent.inputs.component_in_number}}"
                },
                "component_in_path": {
                  "job_input_type": "literal",
                  "value": "${{parent.inputs.component_in_path}}"
                }
              },
              "_source": "YAML.COMPONENT",
<<<<<<< HEAD
              "componentId": "/subscriptions/00000000-0000-0000-0000-000000000/resourceGroups/00000/providers/Microsoft.MachineLearningServices/workspaces/00000/components/azureml_anonymous/versions/4fb47783-9201-41b3-8bec-97cdebbf8068"
=======
              "componentId": "/subscriptions/00000000-0000-0000-0000-000000000/resourceGroups/00000/providers/Microsoft.MachineLearningServices/workspaces/00000/components/azureml_anonymous/versions/31ec6539-b6b1-4da4-8efc-b9239f35278b"
>>>>>>> ce9edaa6
            }
          },
          "outputs": {},
          "settings": {
            "default_compute": "/subscriptions/00000000-0000-0000-0000-000000000/resourceGroups/00000/providers/Microsoft.MachineLearningServices/workspaces/00000/computes/cpu-cluster",
            "_source": "DSL"
          }
        }
      },
      "StatusCode": 201,
      "ResponseHeaders": {
        "Cache-Control": "no-cache",
<<<<<<< HEAD
        "Content-Length": "3363",
        "Content-Type": "application/json; charset=utf-8",
        "Date": "Thu, 23 Feb 2023 04:36:17 GMT",
=======
        "Content-Length": "2654",
        "Content-Type": "application/json; charset=utf-8",
        "Date": "Tue, 21 Feb 2023 21:01:55 GMT",
>>>>>>> ce9edaa6
        "Expires": "-1",
        "Location": "https://management.azure.com/subscriptions/00000000-0000-0000-0000-000000000/resourceGroups/00000/providers/Microsoft.MachineLearningServices/workspaces/00000/jobs/000000000000000000000?api-version=2022-12-01-preview",
        "Pragma": "no-cache",
        "Request-Context": "appId=cid-v1:2d2e8e63-272e-4b3c-8598-4ee570a0e70d",
<<<<<<< HEAD
        "Server-Timing": "traceparent;desc=\u002200-e9cefa3218db5076b37dc571c68747e8-780f9782a0f45387-01\u0022",
        "Strict-Transport-Security": "max-age=31536000; includeSubDomains",
        "x-aml-cluster": "vienna-eastus2-02",
        "X-Content-Type-Options": "nosniff",
        "x-ms-correlation-request-id": "9b9b411f-ab0c-473b-a312-69cf0fce7e8d",
        "x-ms-ratelimit-remaining-subscription-writes": "1164",
        "x-ms-response-type": "standard",
        "x-ms-routing-request-id": "WESTUS:20230223T043618Z:9b9b411f-ab0c-473b-a312-69cf0fce7e8d",
        "x-request-time": "2.454"
=======
        "Server-Timing": "traceparent;desc=\u002200-13b77d8a694ddeace32f450fcba7fcdc-3fe2e40db8ec2383-01\u0022",
        "Strict-Transport-Security": "max-age=31536000; includeSubDomains",
        "x-aml-cluster": "vienna-eastus-02",
        "X-Content-Type-Options": "nosniff",
        "x-ms-correlation-request-id": "91f67213-be78-45ae-8e37-e4bd7e58d7be",
        "x-ms-ratelimit-remaining-subscription-writes": "1129",
        "x-ms-response-type": "standard",
        "x-ms-routing-request-id": "CANADACENTRAL:20230221T210155Z:91f67213-be78-45ae-8e37-e4bd7e58d7be",
        "x-request-time": "1.543"
>>>>>>> ce9edaa6
      },
      "ResponseBody": {
        "id": "/subscriptions/00000000-0000-0000-0000-000000000/resourceGroups/00000/providers/Microsoft.MachineLearningServices/workspaces/00000/jobs/000000000000000000000",
        "name": "000000000000000000000",
        "type": "Microsoft.MachineLearningServices/workspaces/jobs",
        "properties": {
          "description": null,
          "tags": {},
          "properties": {
            "azureml.DevPlatv2": "true",
            "azureml.runsource": "azureml.PipelineRun",
            "runSource": "MFE",
            "runType": "HTTP",
            "azureml.parameters": "{\u0022component_in_number\u0022:\u002210\u0022}",
            "azureml.continue_on_step_failure": "False",
            "azureml.continue_on_failed_optional_input": "True",
            "azureml.defaultComputeName": "cpu-cluster",
            "azureml.defaultDataStoreName": "workspaceblobstore",
            "azureml.pipelineComponent": "pipelinerun"
          },
          "displayName": "hello_world_pipeline",
          "status": "Preparing",
          "experimentName": "dsl_pipeline_e2e",
          "services": {
            "Tracking": {
              "jobServiceType": "Tracking",
              "port": null,
<<<<<<< HEAD
              "endpoint": "azureml://eastus2.api.azureml.ms/mlflow/v1.0/subscriptions/00000000-0000-0000-0000-000000000/resourceGroups/00000/providers/Microsoft.MachineLearningServices/workspaces/00000?",
=======
              "endpoint": "azureml://eastus.api.azureml.ms/mlflow/v1.0/subscriptions/00000000-0000-0000-0000-000000000/resourceGroups/00000/providers/Microsoft.MachineLearningServices/workspaces/00000?",
>>>>>>> ce9edaa6
              "status": null,
              "errorMessage": null,
              "properties": null,
              "nodes": null
            },
            "Studio": {
              "jobServiceType": "Studio",
              "port": null,
              "endpoint": "https://ml.azure.com/runs/000000000000000000000?wsid=/subscriptions/00000000-0000-0000-0000-000000000/resourcegroups/00000/workspaces/00000",
              "status": null,
              "errorMessage": null,
              "properties": null,
              "nodes": null
            }
          },
          "computeId": null,
          "isArchived": false,
          "identity": null,
          "componentId": null,
          "jobType": "Pipeline",
          "settings": {
            "default_compute": "/subscriptions/00000000-0000-0000-0000-000000000/resourceGroups/00000/providers/Microsoft.MachineLearningServices/workspaces/00000/computes/cpu-cluster",
            "_source": "DSL"
          },
          "jobs": {
            "microsoftsamples_command_component_basic": {
              "name": "microsoftsamples_command_component_basic",
              "type": "command",
              "inputs": {
                "component_In_number": {
                  "job_input_type": "literal",
                  "value": "${{parent.inputs.component_in_number}}"
                },
                "component_in_path": {
                  "job_input_type": "literal",
                  "value": "${{parent.inputs.component_in_path}}"
                }
              },
              "_source": "YAML.COMPONENT",
<<<<<<< HEAD
              "componentId": "/subscriptions/00000000-0000-0000-0000-000000000/resourceGroups/00000/providers/Microsoft.MachineLearningServices/workspaces/00000/components/azureml_anonymous/versions/4fb47783-9201-41b3-8bec-97cdebbf8068"
=======
              "componentId": "/subscriptions/00000000-0000-0000-0000-000000000/resourceGroups/00000/providers/Microsoft.MachineLearningServices/workspaces/00000/components/azureml_anonymous/versions/31ec6539-b6b1-4da4-8efc-b9239f35278b"
>>>>>>> ce9edaa6
            }
          },
          "inputs": {
            "component_in_number": {
              "description": null,
              "jobInputType": "literal",
              "value": "10"
            },
            "component_in_path": {
              "description": null,
              "uri": "https://dprepdata.blob.core.windows.net/demo/Titanic.csv",
              "mode": "ReadOnlyMount",
              "jobInputType": "uri_file"
            }
          },
          "outputs": {},
          "sourceJobId": null
        },
        "systemData": {
<<<<<<< HEAD
          "createdAt": "2023-02-23T04:36:17.7896969\u002B00:00",
          "createdBy": "Diondra Peck",
=======
          "createdAt": "2023-02-21T21:01:55.3545364\u002B00:00",
          "createdBy": "Firstname Lastname",
>>>>>>> ce9edaa6
          "createdByType": "User"
        }
      }
    },
    {
      "RequestUri": "https://management.azure.com/subscriptions/00000000-0000-0000-0000-000000000/resourceGroups/00000/providers/Microsoft.MachineLearningServices/workspaces/00000/jobs/000000000000000000000?api-version=2022-12-01-preview",
      "RequestMethod": "PUT",
      "RequestHeaders": {
        "Accept": "application/json",
        "Accept-Encoding": "gzip, deflate",
        "Connection": "keep-alive",
        "Content-Length": "1183",
        "Content-Type": "application/json",
<<<<<<< HEAD
        "User-Agent": "azure-ai-ml/1.5.0 azsdk-python-mgmt-machinelearningservices/0.1.0 Python/3.7.9 (Windows-10-10.0.22621-SP0)"
=======
        "User-Agent": "azure-ai-ml/1.5.0 azsdk-python-mgmt-machinelearningservices/0.1.0 Python/3.10.6 (Linux-5.15.79.1-microsoft-standard-WSL2-x86_64-with-glibc2.35)"
>>>>>>> ce9edaa6
      },
      "RequestBody": {
        "properties": {
          "properties": {},
          "tags": {},
          "displayName": "hello_world_pipeline",
          "experimentName": "dsl_pipeline_e2e",
          "isArchived": false,
          "jobType": "Pipeline",
          "inputs": {
            "component_in_number": {
              "jobInputType": "literal",
              "value": "10"
            },
            "component_in_path": {
              "uri": "https://dprepdata.blob.core.windows.net/demo/Titanic.csv",
              "jobInputType": "uri_file"
            }
          },
          "jobs": {
            "microsoftsamples_command_component_basic": {
              "name": "microsoftsamples_command_component_basic",
              "type": "command",
              "inputs": {
                "component_In_number": {
                  "job_input_type": "literal",
                  "value": "${{parent.inputs.component_in_number}}"
                },
                "component_in_path": {
                  "job_input_type": "literal",
                  "value": "${{parent.inputs.component_in_path}}"
                }
              },
              "_source": "YAML.COMPONENT",
<<<<<<< HEAD
              "componentId": "/subscriptions/00000000-0000-0000-0000-000000000/resourceGroups/00000/providers/Microsoft.MachineLearningServices/workspaces/00000/components/azureml_anonymous/versions/4fb47783-9201-41b3-8bec-97cdebbf8068"
=======
              "componentId": "/subscriptions/00000000-0000-0000-0000-000000000/resourceGroups/00000/providers/Microsoft.MachineLearningServices/workspaces/00000/components/azureml_anonymous/versions/31ec6539-b6b1-4da4-8efc-b9239f35278b"
>>>>>>> ce9edaa6
            }
          },
          "outputs": {},
          "settings": {
            "default_compute": "/subscriptions/00000000-0000-0000-0000-000000000/resourceGroups/00000/providers/Microsoft.MachineLearningServices/workspaces/00000/computes/cpu-cluster",
            "_source": "DSL"
          }
        }
      },
      "StatusCode": 201,
      "ResponseHeaders": {
        "Cache-Control": "no-cache",
<<<<<<< HEAD
        "Content-Length": "3363",
        "Content-Type": "application/json; charset=utf-8",
        "Date": "Thu, 23 Feb 2023 04:36:21 GMT",
=======
        "Content-Length": "2654",
        "Content-Type": "application/json; charset=utf-8",
        "Date": "Tue, 21 Feb 2023 21:01:59 GMT",
>>>>>>> ce9edaa6
        "Expires": "-1",
        "Location": "https://management.azure.com/subscriptions/00000000-0000-0000-0000-000000000/resourceGroups/00000/providers/Microsoft.MachineLearningServices/workspaces/00000/jobs/000000000000000000000?api-version=2022-12-01-preview",
        "Pragma": "no-cache",
        "Request-Context": "appId=cid-v1:2d2e8e63-272e-4b3c-8598-4ee570a0e70d",
<<<<<<< HEAD
        "Server-Timing": "traceparent;desc=\u002200-f9082b20cb00f9bb3cbab66a301f7796-2330477a3c502c4a-01\u0022",
        "Strict-Transport-Security": "max-age=31536000; includeSubDomains",
        "x-aml-cluster": "vienna-eastus2-02",
        "X-Content-Type-Options": "nosniff",
        "x-ms-correlation-request-id": "b62bad58-d254-48e4-bcf4-245d2388ead8",
        "x-ms-ratelimit-remaining-subscription-writes": "1163",
        "x-ms-response-type": "standard",
        "x-ms-routing-request-id": "WESTUS:20230223T043621Z:b62bad58-d254-48e4-bcf4-245d2388ead8",
        "x-request-time": "1.110"
=======
        "Server-Timing": "traceparent;desc=\u002200-916a95df019be718fbe22cc77fae198c-3cb5418b68162854-01\u0022",
        "Strict-Transport-Security": "max-age=31536000; includeSubDomains",
        "x-aml-cluster": "vienna-eastus-02",
        "X-Content-Type-Options": "nosniff",
        "x-ms-correlation-request-id": "04cfbe85-3147-42f8-90b5-ba991cc11f73",
        "x-ms-ratelimit-remaining-subscription-writes": "1128",
        "x-ms-response-type": "standard",
        "x-ms-routing-request-id": "CANADACENTRAL:20230221T210200Z:04cfbe85-3147-42f8-90b5-ba991cc11f73",
        "x-request-time": "1.443"
>>>>>>> ce9edaa6
      },
      "ResponseBody": {
        "id": "/subscriptions/00000000-0000-0000-0000-000000000/resourceGroups/00000/providers/Microsoft.MachineLearningServices/workspaces/00000/jobs/000000000000000000000",
        "name": "000000000000000000000",
        "type": "Microsoft.MachineLearningServices/workspaces/jobs",
        "properties": {
          "description": null,
          "tags": {},
          "properties": {
            "azureml.DevPlatv2": "true",
            "azureml.runsource": "azureml.PipelineRun",
            "runSource": "MFE",
            "runType": "HTTP",
            "azureml.parameters": "{\u0022component_in_number\u0022:\u002210\u0022}",
            "azureml.continue_on_step_failure": "False",
            "azureml.continue_on_failed_optional_input": "True",
            "azureml.defaultComputeName": "cpu-cluster",
            "azureml.defaultDataStoreName": "workspaceblobstore",
            "azureml.pipelineComponent": "pipelinerun"
          },
          "displayName": "hello_world_pipeline",
          "status": "Preparing",
          "experimentName": "dsl_pipeline_e2e",
          "services": {
            "Tracking": {
              "jobServiceType": "Tracking",
              "port": null,
<<<<<<< HEAD
              "endpoint": "azureml://eastus2.api.azureml.ms/mlflow/v1.0/subscriptions/00000000-0000-0000-0000-000000000/resourceGroups/00000/providers/Microsoft.MachineLearningServices/workspaces/00000?",
=======
              "endpoint": "azureml://eastus.api.azureml.ms/mlflow/v1.0/subscriptions/00000000-0000-0000-0000-000000000/resourceGroups/00000/providers/Microsoft.MachineLearningServices/workspaces/00000?",
>>>>>>> ce9edaa6
              "status": null,
              "errorMessage": null,
              "properties": null,
              "nodes": null
            },
            "Studio": {
              "jobServiceType": "Studio",
              "port": null,
              "endpoint": "https://ml.azure.com/runs/000000000000000000000?wsid=/subscriptions/00000000-0000-0000-0000-000000000/resourcegroups/00000/workspaces/00000",
              "status": null,
              "errorMessage": null,
              "properties": null,
              "nodes": null
            }
          },
          "computeId": null,
          "isArchived": false,
          "identity": null,
          "componentId": null,
          "jobType": "Pipeline",
          "settings": {
            "default_compute": "/subscriptions/00000000-0000-0000-0000-000000000/resourceGroups/00000/providers/Microsoft.MachineLearningServices/workspaces/00000/computes/cpu-cluster",
            "_source": "DSL"
          },
          "jobs": {
            "microsoftsamples_command_component_basic": {
              "name": "microsoftsamples_command_component_basic",
              "type": "command",
              "inputs": {
                "component_In_number": {
                  "job_input_type": "literal",
                  "value": "${{parent.inputs.component_in_number}}"
                },
                "component_in_path": {
                  "job_input_type": "literal",
                  "value": "${{parent.inputs.component_in_path}}"
                }
              },
              "_source": "YAML.COMPONENT",
<<<<<<< HEAD
              "componentId": "/subscriptions/00000000-0000-0000-0000-000000000/resourceGroups/00000/providers/Microsoft.MachineLearningServices/workspaces/00000/components/azureml_anonymous/versions/4fb47783-9201-41b3-8bec-97cdebbf8068"
=======
              "componentId": "/subscriptions/00000000-0000-0000-0000-000000000/resourceGroups/00000/providers/Microsoft.MachineLearningServices/workspaces/00000/components/azureml_anonymous/versions/31ec6539-b6b1-4da4-8efc-b9239f35278b"
>>>>>>> ce9edaa6
            }
          },
          "inputs": {
            "component_in_number": {
              "description": null,
              "jobInputType": "literal",
              "value": "10"
            },
            "component_in_path": {
              "description": null,
              "uri": "https://dprepdata.blob.core.windows.net/demo/Titanic.csv",
              "mode": "ReadOnlyMount",
              "jobInputType": "uri_file"
            }
          },
          "outputs": {},
          "sourceJobId": null
        },
        "systemData": {
<<<<<<< HEAD
          "createdAt": "2023-02-23T04:36:21.3255721\u002B00:00",
          "createdBy": "Diondra Peck",
=======
          "createdAt": "2023-02-21T21:01:59.7340506\u002B00:00",
          "createdBy": "Firstname Lastname",
>>>>>>> ce9edaa6
          "createdByType": "User"
        }
      }
    },
    {
      "RequestUri": "https://management.azure.com/subscriptions/00000000-0000-0000-0000-000000000/resourceGroups/00000/providers/Microsoft.MachineLearningServices/workspaces/00000/jobs/000000000000000000000?api-version=2022-12-01-preview",
      "RequestMethod": "PUT",
      "RequestHeaders": {
        "Accept": "application/json",
        "Accept-Encoding": "gzip, deflate",
        "Connection": "keep-alive",
        "Content-Length": "1183",
        "Content-Type": "application/json",
<<<<<<< HEAD
        "User-Agent": "azure-ai-ml/1.5.0 azsdk-python-mgmt-machinelearningservices/0.1.0 Python/3.7.9 (Windows-10-10.0.22621-SP0)"
=======
        "User-Agent": "azure-ai-ml/1.5.0 azsdk-python-mgmt-machinelearningservices/0.1.0 Python/3.10.6 (Linux-5.15.79.1-microsoft-standard-WSL2-x86_64-with-glibc2.35)"
>>>>>>> ce9edaa6
      },
      "RequestBody": {
        "properties": {
          "properties": {},
          "tags": {},
          "displayName": "hello_world_pipeline",
          "experimentName": "dsl_pipeline_e2e",
          "isArchived": false,
          "jobType": "Pipeline",
          "inputs": {
            "component_in_number": {
              "jobInputType": "literal",
              "value": "10"
            },
            "component_in_path": {
              "uri": "https://dprepdata.blob.core.windows.net/demo/Titanic.csv",
              "jobInputType": "uri_file"
            }
          },
          "jobs": {
            "microsoftsamples_command_component_basic": {
              "name": "microsoftsamples_command_component_basic",
              "type": "command",
              "inputs": {
                "component_In_number": {
                  "job_input_type": "literal",
                  "value": "${{parent.inputs.component_in_number}}"
                },
                "component_in_path": {
                  "job_input_type": "literal",
                  "value": "${{parent.inputs.component_in_path}}"
                }
              },
              "_source": "YAML.COMPONENT",
<<<<<<< HEAD
              "componentId": "/subscriptions/00000000-0000-0000-0000-000000000/resourceGroups/00000/providers/Microsoft.MachineLearningServices/workspaces/00000/components/azureml_anonymous/versions/4fb47783-9201-41b3-8bec-97cdebbf8068"
=======
              "componentId": "/subscriptions/00000000-0000-0000-0000-000000000/resourceGroups/00000/providers/Microsoft.MachineLearningServices/workspaces/00000/components/azureml_anonymous/versions/31ec6539-b6b1-4da4-8efc-b9239f35278b"
>>>>>>> ce9edaa6
            }
          },
          "outputs": {},
          "settings": {
            "default_compute": "/subscriptions/00000000-0000-0000-0000-000000000/resourceGroups/00000/providers/Microsoft.MachineLearningServices/workspaces/00000/computes/cpu-cluster",
            "_source": "DSL"
          }
        }
      },
      "StatusCode": 201,
      "ResponseHeaders": {
        "Cache-Control": "no-cache",
<<<<<<< HEAD
        "Content-Length": "3363",
        "Content-Type": "application/json; charset=utf-8",
        "Date": "Thu, 23 Feb 2023 04:36:25 GMT",
=======
        "Content-Length": "2654",
        "Content-Type": "application/json; charset=utf-8",
        "Date": "Tue, 21 Feb 2023 21:02:05 GMT",
>>>>>>> ce9edaa6
        "Expires": "-1",
        "Location": "https://management.azure.com/subscriptions/00000000-0000-0000-0000-000000000/resourceGroups/00000/providers/Microsoft.MachineLearningServices/workspaces/00000/jobs/000000000000000000000?api-version=2022-12-01-preview",
        "Pragma": "no-cache",
        "Request-Context": "appId=cid-v1:2d2e8e63-272e-4b3c-8598-4ee570a0e70d",
<<<<<<< HEAD
        "Server-Timing": "traceparent;desc=\u002200-198a0a6d64e8c5b7d983ed7a506ae0f1-56c8082fbcb3f178-01\u0022",
        "Strict-Transport-Security": "max-age=31536000; includeSubDomains",
        "x-aml-cluster": "vienna-eastus2-02",
        "X-Content-Type-Options": "nosniff",
        "x-ms-correlation-request-id": "fd50ee95-5795-473f-a25b-40256b257c06",
        "x-ms-ratelimit-remaining-subscription-writes": "1162",
        "x-ms-response-type": "standard",
        "x-ms-routing-request-id": "WESTUS:20230223T043625Z:fd50ee95-5795-473f-a25b-40256b257c06",
        "x-request-time": "1.627"
=======
        "Server-Timing": "traceparent;desc=\u002200-7f69dc272ee2cbb88fd68ddfb7ec346a-066ea1cee6da1df3-01\u0022",
        "Strict-Transport-Security": "max-age=31536000; includeSubDomains",
        "x-aml-cluster": "vienna-eastus-02",
        "X-Content-Type-Options": "nosniff",
        "x-ms-correlation-request-id": "431d34af-5a26-4ba6-bdff-71fe6560ef97",
        "x-ms-ratelimit-remaining-subscription-writes": "1127",
        "x-ms-response-type": "standard",
        "x-ms-routing-request-id": "CANADACENTRAL:20230221T210206Z:431d34af-5a26-4ba6-bdff-71fe6560ef97",
        "x-request-time": "3.229"
>>>>>>> ce9edaa6
      },
      "ResponseBody": {
        "id": "/subscriptions/00000000-0000-0000-0000-000000000/resourceGroups/00000/providers/Microsoft.MachineLearningServices/workspaces/00000/jobs/000000000000000000000",
        "name": "000000000000000000000",
        "type": "Microsoft.MachineLearningServices/workspaces/jobs",
        "properties": {
          "description": null,
          "tags": {},
          "properties": {
            "azureml.DevPlatv2": "true",
            "azureml.runsource": "azureml.PipelineRun",
            "runSource": "MFE",
            "runType": "HTTP",
            "azureml.parameters": "{\u0022component_in_number\u0022:\u002210\u0022}",
            "azureml.continue_on_step_failure": "False",
            "azureml.continue_on_failed_optional_input": "True",
            "azureml.defaultComputeName": "cpu-cluster",
            "azureml.defaultDataStoreName": "workspaceblobstore",
            "azureml.pipelineComponent": "pipelinerun"
          },
          "displayName": "hello_world_pipeline",
          "status": "Preparing",
          "experimentName": "dsl_pipeline_e2e",
          "services": {
            "Tracking": {
              "jobServiceType": "Tracking",
              "port": null,
<<<<<<< HEAD
              "endpoint": "azureml://eastus2.api.azureml.ms/mlflow/v1.0/subscriptions/00000000-0000-0000-0000-000000000/resourceGroups/00000/providers/Microsoft.MachineLearningServices/workspaces/00000?",
=======
              "endpoint": "azureml://eastus.api.azureml.ms/mlflow/v1.0/subscriptions/00000000-0000-0000-0000-000000000/resourceGroups/00000/providers/Microsoft.MachineLearningServices/workspaces/00000?",
>>>>>>> ce9edaa6
              "status": null,
              "errorMessage": null,
              "properties": null,
              "nodes": null
            },
            "Studio": {
              "jobServiceType": "Studio",
              "port": null,
              "endpoint": "https://ml.azure.com/runs/000000000000000000000?wsid=/subscriptions/00000000-0000-0000-0000-000000000/resourcegroups/00000/workspaces/00000",
              "status": null,
              "errorMessage": null,
              "properties": null,
              "nodes": null
            }
          },
          "computeId": null,
          "isArchived": false,
          "identity": null,
          "componentId": null,
          "jobType": "Pipeline",
          "settings": {
            "default_compute": "/subscriptions/00000000-0000-0000-0000-000000000/resourceGroups/00000/providers/Microsoft.MachineLearningServices/workspaces/00000/computes/cpu-cluster",
            "_source": "DSL"
          },
          "jobs": {
            "microsoftsamples_command_component_basic": {
              "name": "microsoftsamples_command_component_basic",
              "type": "command",
              "inputs": {
                "component_In_number": {
                  "job_input_type": "literal",
                  "value": "${{parent.inputs.component_in_number}}"
                },
                "component_in_path": {
                  "job_input_type": "literal",
                  "value": "${{parent.inputs.component_in_path}}"
                }
              },
              "_source": "YAML.COMPONENT",
<<<<<<< HEAD
              "componentId": "/subscriptions/00000000-0000-0000-0000-000000000/resourceGroups/00000/providers/Microsoft.MachineLearningServices/workspaces/00000/components/azureml_anonymous/versions/4fb47783-9201-41b3-8bec-97cdebbf8068"
=======
              "componentId": "/subscriptions/00000000-0000-0000-0000-000000000/resourceGroups/00000/providers/Microsoft.MachineLearningServices/workspaces/00000/components/azureml_anonymous/versions/31ec6539-b6b1-4da4-8efc-b9239f35278b"
>>>>>>> ce9edaa6
            }
          },
          "inputs": {
            "component_in_number": {
              "description": null,
              "jobInputType": "literal",
              "value": "10"
            },
            "component_in_path": {
              "description": null,
              "uri": "https://dprepdata.blob.core.windows.net/demo/Titanic.csv",
              "mode": "ReadOnlyMount",
              "jobInputType": "uri_file"
            }
          },
          "outputs": {},
          "sourceJobId": null
        },
        "systemData": {
<<<<<<< HEAD
          "createdAt": "2023-02-23T04:36:25.1801304\u002B00:00",
          "createdBy": "Diondra Peck",
=======
          "createdAt": "2023-02-21T21:02:05.9431165\u002B00:00",
          "createdBy": "Firstname Lastname",
>>>>>>> ce9edaa6
          "createdByType": "User"
        }
      }
    }
  ],
  "Variables": {}
}<|MERGE_RESOLUTION|>--- conflicted
+++ resolved
@@ -1,21 +1,13 @@
 {
   "Entries": [
     {
-<<<<<<< HEAD
       "RequestUri": "https://management.azure.com/subscriptions/00000000-0000-0000-0000-000000000/resourceGroups/00000/providers/Microsoft.MachineLearningServices/workspaces/00000?api-version=2022-10-01",
-=======
-      "RequestUri": "https://management.azure.com/subscriptions/00000000-0000-0000-0000-000000000/resourceGroups/00000/providers/Microsoft.MachineLearningServices/workspaces/00000/datastores/workspaceblobstore?api-version=2022-10-01",
->>>>>>> ce9edaa6
       "RequestMethod": "GET",
       "RequestHeaders": {
         "Accept": "application/json",
         "Accept-Encoding": "gzip, deflate",
         "Connection": "keep-alive",
-<<<<<<< HEAD
         "User-Agent": "azure-ai-ml/1.5.0 azsdk-python-mgmt-machinelearningservices/0.1.0 Python/3.7.9 (Windows-10-10.0.22621-SP0)"
-=======
-        "User-Agent": "azure-ai-ml/1.5.0 azsdk-python-mgmt-machinelearningservices/0.1.0 Python/3.10.6 (Linux-5.15.79.1-microsoft-standard-WSL2-x86_64-with-glibc2.35)"
->>>>>>> ce9edaa6
       },
       "RequestBody": null,
       "StatusCode": 200,
@@ -23,42 +15,24 @@
         "Cache-Control": "no-cache",
         "Content-Encoding": "gzip",
         "Content-Type": "application/json; charset=utf-8",
-<<<<<<< HEAD
-        "Date": "Thu, 23 Feb 2023 04:36:07 GMT",
+        "Date": "Thu, 23 Feb 2023 20:24:50 GMT",
         "Expires": "-1",
         "Pragma": "no-cache",
         "Request-Context": "appId=cid-v1:2d2e8e63-272e-4b3c-8598-4ee570a0e70d",
-        "Server-Timing": "traceparent;desc=\u002200-6584ffdaac1b0d267d317715e8b61056-28bcc5b4e764a114-01\u0022",
-=======
-        "Date": "Tue, 21 Feb 2023 21:01:44 GMT",
-        "Expires": "-1",
-        "Pragma": "no-cache",
-        "Request-Context": "appId=cid-v1:2d2e8e63-272e-4b3c-8598-4ee570a0e70d",
-        "Server-Timing": "traceparent;desc=\u002200-563c6e76b5faa4acb99ae1f9bce89093-edad4d1912a4c665-01\u0022",
->>>>>>> ce9edaa6
+        "Server-Timing": "traceparent;desc=\u002200-11465a78cce3073c79e1dc2fac42c0b0-fb155834475cb140-01\u0022",
         "Strict-Transport-Security": "max-age=31536000; includeSubDomains",
         "Transfer-Encoding": "chunked",
         "Vary": [
           "Accept-Encoding",
           "Accept-Encoding"
         ],
-<<<<<<< HEAD
-        "x-aml-cluster": "vienna-eastus2-02",
+        "x-aml-cluster": "vienna-eastus2-01",
         "X-Content-Type-Options": "nosniff",
-        "x-ms-correlation-request-id": "837a009b-e9f6-4054-9e5b-61409e407302",
-        "x-ms-ratelimit-remaining-subscription-reads": "11964",
+        "x-ms-correlation-request-id": "0409d27b-0eb9-44e0-8473-516116f608e6",
+        "x-ms-ratelimit-remaining-subscription-reads": "11955",
         "x-ms-response-type": "standard",
-        "x-ms-routing-request-id": "WESTUS:20230223T043607Z:837a009b-e9f6-4054-9e5b-61409e407302",
-        "x-request-time": "0.146"
-=======
-        "x-aml-cluster": "vienna-eastus-02",
-        "X-Content-Type-Options": "nosniff",
-        "x-ms-correlation-request-id": "ae101e7d-f7fd-4da7-978c-ab9c5c3d5a95",
-        "x-ms-ratelimit-remaining-subscription-reads": "11934",
-        "x-ms-response-type": "standard",
-        "x-ms-routing-request-id": "CANADACENTRAL:20230221T210144Z:ae101e7d-f7fd-4da7-978c-ab9c5c3d5a95",
-        "x-request-time": "0.102"
->>>>>>> ce9edaa6
+        "x-ms-routing-request-id": "WESTUS2:20230223T202451Z:0409d27b-0eb9-44e0-8473-516116f608e6",
+        "x-request-time": "0.608"
       },
       "ResponseBody": {
         "id": "/subscriptions/00000000-0000-0000-0000-000000000/resourceGroups/00000/providers/Microsoft.MachineLearningServices/workspaces/00000",
@@ -86,7 +60,6 @@
             "isPrivateLinkEnabled": false,
             "notebookPreparationError": null
           },
-<<<<<<< HEAD
           "storageHnsEnabled": false,
           "workspaceId": "2d1e66ae-85e3-42c0-be91-34de66397f26",
           "linkedModelInventoryArmId": null,
@@ -121,39 +94,12 @@
     {
       "RequestUri": "https://eastus2.api.azureml.ms/content/v2.0/subscriptions/00000000-0000-0000-0000-000000000/resourceGroups/00000/providers/Microsoft.MachineLearningServices/workspaces/00000/snapshots/getByHash?hash=d3c05b496c685e7e5a204e3cebc689086bd0f622c2975d8090c18968739a464a\u0026hashVersion=202208",
       "RequestMethod": "GET",
-=======
-          "datastoreType": "AzureBlob",
-          "accountName": "samcw32zcnpjldw",
-          "containerName": "azureml-blobstore-3bd2018e-4b43-401e-ad49-85df181c9e0a",
-          "endpoint": "core.windows.net",
-          "protocol": "https",
-          "serviceDataAccessAuthIdentity": "WorkspaceSystemAssignedIdentity"
-        },
-        "systemData": {
-          "createdAt": "2023-02-18T09:22:33.5645164\u002B00:00",
-          "createdBy": "779301c0-18b2-4cdc-801b-a0a3368fee0a",
-          "createdByType": "Application",
-          "lastModifiedAt": "2023-02-18T09:22:34.1712214\u002B00:00",
-          "lastModifiedBy": "779301c0-18b2-4cdc-801b-a0a3368fee0a",
-          "lastModifiedByType": "Application"
-        }
-      }
-    },
-    {
-      "RequestUri": "https://management.azure.com/subscriptions/00000000-0000-0000-0000-000000000/resourceGroups/00000/providers/Microsoft.MachineLearningServices/workspaces/00000/datastores/workspaceblobstore/listSecrets?api-version=2022-10-01",
-      "RequestMethod": "POST",
->>>>>>> ce9edaa6
       "RequestHeaders": {
         "Accept": "*/*",
         "Accept-Encoding": "gzip, deflate",
         "Connection": "keep-alive",
-<<<<<<< HEAD
         "Content-Type": "application/json; charset=UTF-8",
         "User-Agent": "azure-ai-ml/1.5.0 azsdk-python-core/1.26.3 Python/3.7.9 (Windows-10-10.0.22621-SP0)"
-=======
-        "Content-Length": "0",
-        "User-Agent": "azure-ai-ml/1.5.0 azsdk-python-mgmt-machinelearningservices/0.1.0 Python/3.10.6 (Linux-5.15.79.1-microsoft-standard-WSL2-x86_64-with-glibc2.35)"
->>>>>>> ce9edaa6
       },
       "RequestBody": null,
       "StatusCode": 200,
@@ -161,33 +107,15 @@
         "Connection": "keep-alive",
         "Content-Encoding": "gzip",
         "Content-Type": "application/json; charset=utf-8",
-<<<<<<< HEAD
-        "Date": "Thu, 23 Feb 2023 04:36:09 GMT",
+        "Date": "Thu, 23 Feb 2023 20:24:53 GMT",
         "Request-Context": "appId=cid-v1:2d2e8e63-272e-4b3c-8598-4ee570a0e70d",
         "Strict-Transport-Security": "max-age=15724800; includeSubDomains; preload",
         "Transfer-Encoding": "chunked",
         "Vary": "Accept-Encoding",
-        "x-aml-cluster": "vienna-eastus2-01",
+        "x-aml-cluster": "vienna-eastus2-02",
         "X-Content-Type-Options": "nosniff",
         "x-ms-response-type": "standard",
-        "x-request-time": "0.079"
-=======
-        "Date": "Tue, 21 Feb 2023 21:01:45 GMT",
-        "Expires": "-1",
-        "Pragma": "no-cache",
-        "Request-Context": "appId=cid-v1:2d2e8e63-272e-4b3c-8598-4ee570a0e70d",
-        "Server-Timing": "traceparent;desc=\u002200-e985395400ef5bec9ca28a5d36bf768c-e39436644877058b-01\u0022",
-        "Strict-Transport-Security": "max-age=31536000; includeSubDomains",
-        "Transfer-Encoding": "chunked",
-        "Vary": "Accept-Encoding",
-        "x-aml-cluster": "vienna-eastus-02",
-        "X-Content-Type-Options": "nosniff",
-        "x-ms-correlation-request-id": "94b16a3e-d0ca-4f32-8c0d-44f802e53900",
-        "x-ms-ratelimit-remaining-subscription-writes": "1163",
-        "x-ms-response-type": "standard",
-        "x-ms-routing-request-id": "CANADACENTRAL:20230221T210145Z:94b16a3e-d0ca-4f32-8c0d-44f802e53900",
-        "x-request-time": "0.122"
->>>>>>> ce9edaa6
+        "x-request-time": "0.141"
       },
       "ResponseBody": {
         "snapshotType": "LocalFiles",
@@ -254,101 +182,13 @@
       }
     },
     {
-<<<<<<< HEAD
       "RequestUri": "https://management.azure.com/subscriptions/00000000-0000-0000-0000-000000000/resourceGroups/00000/providers/Microsoft.MachineLearningServices/workspaces/00000/codes/e7a3f40e-eb47-4499-9b80-1e5d911878f8/versions/1?api-version=2022-05-01",
       "RequestMethod": "GET",
-=======
-      "RequestUri": "https://samcw32zcnpjldw.blob.core.windows.net/azureml-blobstore-3bd2018e-4b43-401e-ad49-85df181c9e0a/LocalUpload/00000000000000000000000000000000/COMPONENT_PLACEHOLDER",
-      "RequestMethod": "HEAD",
-      "RequestHeaders": {
-        "Accept": "application/xml",
-        "Accept-Encoding": "gzip, deflate",
-        "Connection": "keep-alive",
-        "User-Agent": "azsdk-python-storage-blob/12.14.1 Python/3.10.6 (Linux-5.15.79.1-microsoft-standard-WSL2-x86_64-with-glibc2.35)",
-        "x-ms-date": "Tue, 21 Feb 2023 21:01:45 GMT",
-        "x-ms-version": "2021-08-06"
-      },
-      "RequestBody": null,
-      "StatusCode": 200,
-      "ResponseHeaders": {
-        "Accept-Ranges": "bytes",
-        "Content-Length": "35",
-        "Content-MD5": "L/DnSpFIn\u002BjaQWc\u002BsUQdcw==",
-        "Content-Type": "application/octet-stream",
-        "Date": "Tue, 21 Feb 2023 21:01:45 GMT",
-        "ETag": "\u00220x8DB1192C06E1C79\u0022",
-        "Last-Modified": "Sat, 18 Feb 2023 09:30:19 GMT",
-        "Server": [
-          "Windows-Azure-Blob/1.0",
-          "Microsoft-HTTPAPI/2.0"
-        ],
-        "Vary": "Origin",
-        "x-ms-access-tier": "Hot",
-        "x-ms-access-tier-inferred": "true",
-        "x-ms-blob-type": "BlockBlob",
-        "x-ms-creation-time": "Sat, 18 Feb 2023 09:30:19 GMT",
-        "x-ms-lease-state": "available",
-        "x-ms-lease-status": "unlocked",
-        "x-ms-meta-name": "c4b5a984-a0c9-4622-a5cf-f22114f04941",
-        "x-ms-meta-upload_status": "completed",
-        "x-ms-meta-version": "1",
-        "x-ms-server-encrypted": "true",
-        "x-ms-version": "2021-08-06"
-      },
-      "ResponseBody": null
-    },
-    {
-      "RequestUri": "https://samcw32zcnpjldw.blob.core.windows.net/azureml-blobstore-3bd2018e-4b43-401e-ad49-85df181c9e0a/az-ml-artifacts/00000000000000000000000000000000/COMPONENT_PLACEHOLDER",
-      "RequestMethod": "HEAD",
-      "RequestHeaders": {
-        "Accept": "application/xml",
-        "Accept-Encoding": "gzip, deflate",
-        "Connection": "keep-alive",
-        "User-Agent": "azsdk-python-storage-blob/12.14.1 Python/3.10.6 (Linux-5.15.79.1-microsoft-standard-WSL2-x86_64-with-glibc2.35)",
-        "x-ms-date": "Tue, 21 Feb 2023 21:01:45 GMT",
-        "x-ms-version": "2021-08-06"
-      },
-      "RequestBody": null,
-      "StatusCode": 404,
-      "ResponseHeaders": {
-        "Date": "Tue, 21 Feb 2023 21:01:45 GMT",
-        "Server": [
-          "Windows-Azure-Blob/1.0",
-          "Microsoft-HTTPAPI/2.0"
-        ],
-        "Transfer-Encoding": "chunked",
-        "Vary": "Origin",
-        "x-ms-error-code": "BlobNotFound",
-        "x-ms-version": "2021-08-06"
-      },
-      "ResponseBody": null
-    },
-    {
-      "RequestUri": "https://management.azure.com/subscriptions/00000000-0000-0000-0000-000000000/resourceGroups/00000/providers/Microsoft.MachineLearningServices/workspaces/00000/codes/c4b5a984-a0c9-4622-a5cf-f22114f04941/versions/1?api-version=2022-05-01",
-      "RequestMethod": "PUT",
->>>>>>> ce9edaa6
       "RequestHeaders": {
         "Accept": "application/json",
         "Accept-Encoding": "gzip, deflate",
         "Connection": "keep-alive",
-<<<<<<< HEAD
         "User-Agent": "azure-ai-ml/1.5.0 azsdk-python-mgmt-machinelearningservices/0.1.0 Python/3.7.9 (Windows-10-10.0.22621-SP0)"
-=======
-        "Content-Length": "288",
-        "Content-Type": "application/json",
-        "User-Agent": "azure-ai-ml/1.5.0 azsdk-python-mgmt-machinelearningservices/0.1.0 Python/3.10.6 (Linux-5.15.79.1-microsoft-standard-WSL2-x86_64-with-glibc2.35)"
-      },
-      "RequestBody": {
-        "properties": {
-          "properties": {
-            "hash_sha256": "0000000000000",
-            "hash_version": "0000000000000"
-          },
-          "isAnonymous": true,
-          "isArchived": false,
-          "codeUri": "https://samcw32zcnpjldw.blob.core.windows.net/azureml-blobstore-3bd2018e-4b43-401e-ad49-85df181c9e0a/LocalUpload/00000000000000000000000000000000"
-        }
->>>>>>> ce9edaa6
       },
       "RequestBody": null,
       "StatusCode": 200,
@@ -356,48 +196,27 @@
         "Cache-Control": "no-cache",
         "Content-Encoding": "gzip",
         "Content-Type": "application/json; charset=utf-8",
-<<<<<<< HEAD
-        "Date": "Thu, 23 Feb 2023 04:36:11 GMT",
+        "Date": "Thu, 23 Feb 2023 20:24:54 GMT",
         "Expires": "-1",
         "Pragma": "no-cache",
         "Request-Context": "appId=cid-v1:2d2e8e63-272e-4b3c-8598-4ee570a0e70d",
-        "Server-Timing": "traceparent;desc=\u002200-68e757ed0eb22cd174dcbfea40224ec0-a92ab3c34cbd65a7-01\u0022",
-=======
-        "Date": "Tue, 21 Feb 2023 21:01:49 GMT",
-        "Expires": "-1",
-        "Pragma": "no-cache",
-        "Request-Context": "appId=cid-v1:2d2e8e63-272e-4b3c-8598-4ee570a0e70d",
-        "Server-Timing": "traceparent;desc=\u002200-eb930f29b47ef7ca32de776a5013453e-35d9aa1316200b4e-01\u0022",
->>>>>>> ce9edaa6
+        "Server-Timing": "traceparent;desc=\u002200-6ea2bf68b3939e3bb2a5d4a9863e07ad-19faa232a0271ec4-01\u0022",
         "Strict-Transport-Security": "max-age=31536000; includeSubDomains",
         "Transfer-Encoding": "chunked",
         "Vary": [
           "Accept-Encoding",
           "Accept-Encoding"
         ],
-<<<<<<< HEAD
-        "x-aml-cluster": "vienna-eastus2-02",
+        "x-aml-cluster": "vienna-eastus2-01",
         "X-Content-Type-Options": "nosniff",
-        "x-ms-correlation-request-id": "31151830-46b7-4ad1-b4e1-491ea4da5f48",
-        "x-ms-ratelimit-remaining-subscription-reads": "11963",
+        "x-ms-correlation-request-id": "c42c9a58-cb91-42a2-8a20-dbc0b09d3cec",
+        "x-ms-ratelimit-remaining-subscription-reads": "11954",
         "x-ms-response-type": "standard",
-        "x-ms-routing-request-id": "WESTUS:20230223T043612Z:31151830-46b7-4ad1-b4e1-491ea4da5f48",
-        "x-request-time": "0.061"
+        "x-ms-routing-request-id": "WESTUS2:20230223T202455Z:c42c9a58-cb91-42a2-8a20-dbc0b09d3cec",
+        "x-request-time": "0.446"
       },
       "ResponseBody": {
         "id": "/subscriptions/00000000-0000-0000-0000-000000000/resourceGroups/00000/providers/Microsoft.MachineLearningServices/workspaces/00000/codes/e7a3f40e-eb47-4499-9b80-1e5d911878f8/versions/1",
-=======
-        "x-aml-cluster": "vienna-eastus-02",
-        "X-Content-Type-Options": "nosniff",
-        "x-ms-correlation-request-id": "2da8b96b-a9c8-43b1-b283-2c9c988cb799",
-        "x-ms-ratelimit-remaining-subscription-writes": "1131",
-        "x-ms-response-type": "standard",
-        "x-ms-routing-request-id": "CANADACENTRAL:20230221T210149Z:2da8b96b-a9c8-43b1-b283-2c9c988cb799",
-        "x-request-time": "0.153"
-      },
-      "ResponseBody": {
-        "id": "/subscriptions/00000000-0000-0000-0000-000000000/resourceGroups/00000/providers/Microsoft.MachineLearningServices/workspaces/00000/codes/c4b5a984-a0c9-4622-a5cf-f22114f04941/versions/1",
->>>>>>> ce9edaa6
         "name": "1",
         "type": "Microsoft.MachineLearningServices/workspaces/codes/versions",
         "properties": {
@@ -409,7 +228,6 @@
           },
           "isArchived": false,
           "isAnonymous": false,
-<<<<<<< HEAD
           "codeUri": "https://saveorz2izv2bas.blob.core.windows.net:443/2d1e66ae-8-4d828c93-7c8f-558b-b99d-d21850cf37d9/"
         },
         "systemData": {
@@ -418,26 +236,12 @@
           "createdByType": "User",
           "lastModifiedAt": "2023-02-23T02:16:10.3151666\u002B00:00",
           "lastModifiedBy": "Diondra Peck",
-=======
-          "codeUri": "https://samcw32zcnpjldw.blob.core.windows.net/azureml-blobstore-3bd2018e-4b43-401e-ad49-85df181c9e0a/LocalUpload/00000000000000000000000000000000"
-        },
-        "systemData": {
-          "createdAt": "2023-02-18T09:30:23.7478116\u002B00:00",
-          "createdBy": "Firstname Lastname",
-          "createdByType": "User",
-          "lastModifiedAt": "2023-02-21T21:01:49.3734583\u002B00:00",
-          "lastModifiedBy": "Firstname Lastname",
->>>>>>> ce9edaa6
           "lastModifiedByType": "User"
         }
       }
     },
     {
-<<<<<<< HEAD
-      "RequestUri": "https://management.azure.com/subscriptions/00000000-0000-0000-0000-000000000/resourceGroups/00000/providers/Microsoft.MachineLearningServices/workspaces/00000/components/azureml_anonymous/versions/11f2ddba-c5c4-849a-e8c0-9d045273e249?api-version=2022-10-01",
-=======
-      "RequestUri": "https://management.azure.com/subscriptions/00000000-0000-0000-0000-000000000/resourceGroups/00000/providers/Microsoft.MachineLearningServices/workspaces/00000/components/azureml_anonymous/versions/0a392d77-c830-6a01-f9c0-89e057c004de?api-version=2022-10-01",
->>>>>>> ce9edaa6
+      "RequestUri": "https://management.azure.com/subscriptions/00000000-0000-0000-0000-000000000/resourceGroups/00000/providers/Microsoft.MachineLearningServices/workspaces/00000/components/azureml_anonymous/versions/220228ce-a5f4-f7e7-db2f-299018a1d5c4?api-version=2022-10-01",
       "RequestMethod": "PUT",
       "RequestHeaders": {
         "Accept": "application/json",
@@ -445,11 +249,7 @@
         "Connection": "keep-alive",
         "Content-Length": "1308",
         "Content-Type": "application/json",
-<<<<<<< HEAD
         "User-Agent": "azure-ai-ml/1.5.0 azsdk-python-mgmt-machinelearningservices/0.1.0 Python/3.7.9 (Windows-10-10.0.22621-SP0)"
-=======
-        "User-Agent": "azure-ai-ml/1.5.0 azsdk-python-mgmt-machinelearningservices/0.1.0 Python/3.10.6 (Linux-5.15.79.1-microsoft-standard-WSL2-x86_64-with-glibc2.35)"
->>>>>>> ce9edaa6
       },
       "RequestBody": {
         "properties": {
@@ -463,13 +263,8 @@
           "isArchived": false,
           "componentSpec": {
             "command": "echo Hello World \u0026 echo $[[${{inputs.component_In_number}}]] \u0026 echo ${{inputs.component_in_path}} \u0026 echo ${{outputs.component_out_path}} \u003E ${{outputs.component_out_path}}/component_in_number",
-<<<<<<< HEAD
             "code": "azureml:/subscriptions/00000000-0000-0000-0000-000000000/resourceGroups/00000/providers/Microsoft.MachineLearningServices/workspaces/00000/codes/e7a3f40e-eb47-4499-9b80-1e5d911878f8/versions/1",
-            "environment": "azureml:AzureML-sklearn-0.24-ubuntu18.04-py37-cpu:1",
-=======
-            "code": "azureml:/subscriptions/00000000-0000-0000-0000-000000000/resourceGroups/00000/providers/Microsoft.MachineLearningServices/workspaces/00000/codes/c4b5a984-a0c9-4622-a5cf-f22114f04941/versions/1",
             "environment": "azureml:AzureML-sklearn-1.0-ubuntu20.04-py38-cpu:33",
->>>>>>> ce9edaa6
             "name": "microsoftsamples_command_component_basic",
             "description": "This is the basic command component",
             "tags": {
@@ -505,49 +300,26 @@
       "StatusCode": 201,
       "ResponseHeaders": {
         "Cache-Control": "no-cache",
-<<<<<<< HEAD
         "Content-Length": "2296",
         "Content-Type": "application/json; charset=utf-8",
-        "Date": "Thu, 23 Feb 2023 04:36:13 GMT",
+        "Date": "Thu, 23 Feb 2023 20:24:57 GMT",
         "Expires": "-1",
-        "Location": "https://management.azure.com/subscriptions/00000000-0000-0000-0000-000000000/resourceGroups/00000/providers/Microsoft.MachineLearningServices/workspaces/00000/components/azureml_anonymous/versions/11f2ddba-c5c4-849a-e8c0-9d045273e249?api-version=2022-10-01",
+        "Location": "https://management.azure.com/subscriptions/00000000-0000-0000-0000-000000000/resourceGroups/00000/providers/Microsoft.MachineLearningServices/workspaces/00000/components/azureml_anonymous/versions/220228ce-a5f4-f7e7-db2f-299018a1d5c4?api-version=2022-10-01",
         "Pragma": "no-cache",
         "Request-Context": "appId=cid-v1:2d2e8e63-272e-4b3c-8598-4ee570a0e70d",
-        "Server-Timing": "traceparent;desc=\u002200-4967adc64472ac2446de7a121bb3801c-aead9c1ee5cd59c9-01\u0022",
+        "Server-Timing": "traceparent;desc=\u002200-7cd3961b74b6edd07865f818b4b43102-b379e563082be7f2-01\u0022",
         "Strict-Transport-Security": "max-age=31536000; includeSubDomains",
-        "x-aml-cluster": "vienna-eastus2-02",
+        "x-aml-cluster": "vienna-eastus2-01",
         "X-Content-Type-Options": "nosniff",
-        "x-ms-correlation-request-id": "1a80bba4-b465-421f-8421-3d6a15679dde",
-        "x-ms-ratelimit-remaining-subscription-writes": "1165",
+        "x-ms-correlation-request-id": "2bf65f3e-dd10-46ab-9b57-de41fff4f189",
+        "x-ms-ratelimit-remaining-subscription-writes": "1163",
         "x-ms-response-type": "standard",
-        "x-ms-routing-request-id": "WESTUS:20230223T043613Z:1a80bba4-b465-421f-8421-3d6a15679dde",
-        "x-request-time": "0.715"
+        "x-ms-routing-request-id": "WESTUS2:20230223T202458Z:2bf65f3e-dd10-46ab-9b57-de41fff4f189",
+        "x-request-time": "2.995"
       },
       "ResponseBody": {
-        "id": "/subscriptions/00000000-0000-0000-0000-000000000/resourceGroups/00000/providers/Microsoft.MachineLearningServices/workspaces/00000/components/azureml_anonymous/versions/4fb47783-9201-41b3-8bec-97cdebbf8068",
-        "name": "4fb47783-9201-41b3-8bec-97cdebbf8068",
-=======
-        "Content-Length": "1860",
-        "Content-Type": "application/json; charset=utf-8",
-        "Date": "Tue, 21 Feb 2023 21:01:50 GMT",
-        "Expires": "-1",
-        "Location": "https://management.azure.com/subscriptions/00000000-0000-0000-0000-000000000/resourceGroups/00000/providers/Microsoft.MachineLearningServices/workspaces/00000/components/azureml_anonymous/versions/0a392d77-c830-6a01-f9c0-89e057c004de?api-version=2022-10-01",
-        "Pragma": "no-cache",
-        "Request-Context": "appId=cid-v1:2d2e8e63-272e-4b3c-8598-4ee570a0e70d",
-        "Server-Timing": "traceparent;desc=\u002200-8490ee11cfacd7792bea9b584cbc36f8-1ad0768832bcfb42-01\u0022",
-        "Strict-Transport-Security": "max-age=31536000; includeSubDomains",
-        "x-aml-cluster": "vienna-eastus-02",
-        "X-Content-Type-Options": "nosniff",
-        "x-ms-correlation-request-id": "069ad881-e2d3-4fcb-9b67-9e13849b142f",
-        "x-ms-ratelimit-remaining-subscription-writes": "1130",
-        "x-ms-response-type": "standard",
-        "x-ms-routing-request-id": "CANADACENTRAL:20230221T210150Z:069ad881-e2d3-4fcb-9b67-9e13849b142f",
-        "x-request-time": "0.647"
-      },
-      "ResponseBody": {
-        "id": "/subscriptions/00000000-0000-0000-0000-000000000/resourceGroups/00000/providers/Microsoft.MachineLearningServices/workspaces/00000/components/azureml_anonymous/versions/31ec6539-b6b1-4da4-8efc-b9239f35278b",
-        "name": "31ec6539-b6b1-4da4-8efc-b9239f35278b",
->>>>>>> ce9edaa6
+        "id": "/subscriptions/00000000-0000-0000-0000-000000000/resourceGroups/00000/providers/Microsoft.MachineLearningServices/workspaces/00000/components/azureml_anonymous/versions/46731ac4-b25d-4f9a-a9d4-1afac21b725e",
+        "name": "46731ac4-b25d-4f9a-a9d4-1afac21b725e",
         "type": "Microsoft.MachineLearningServices/workspaces/components/versions",
         "properties": {
           "description": null,
@@ -587,13 +359,8 @@
                 "type": "uri_folder"
               }
             },
-<<<<<<< HEAD
             "code": "azureml:/subscriptions/00000000-0000-0000-0000-000000000/resourceGroups/00000/providers/Microsoft.MachineLearningServices/workspaces/00000/codes/e7a3f40e-eb47-4499-9b80-1e5d911878f8/versions/1",
-            "environment": "azureml://registries/azureml/environments/AzureML-sklearn-0.24-ubuntu18.04-py37-cpu/versions/1",
-=======
-            "code": "azureml:/subscriptions/00000000-0000-0000-0000-000000000/resourceGroups/00000/providers/Microsoft.MachineLearningServices/workspaces/00000/codes/c4b5a984-a0c9-4622-a5cf-f22114f04941/versions/1",
             "environment": "azureml://registries/azureml/environments/AzureML-sklearn-1.0-ubuntu20.04-py38-cpu/versions/33",
->>>>>>> ce9edaa6
             "resources": {
               "instance_count": "1"
             },
@@ -602,19 +369,11 @@
           }
         },
         "systemData": {
-<<<<<<< HEAD
-          "createdAt": "2023-02-23T04:36:13.5714146\u002B00:00",
+          "createdAt": "2023-02-23T20:24:58.4151393\u002B00:00",
           "createdBy": "Diondra Peck",
           "createdByType": "User",
-          "lastModifiedAt": "2023-02-23T04:36:13.5714146\u002B00:00",
+          "lastModifiedAt": "2023-02-23T20:24:58.4151393\u002B00:00",
           "lastModifiedBy": "Diondra Peck",
-=======
-          "createdAt": "2023-02-18T23:24:08.7780535\u002B00:00",
-          "createdBy": "Firstname Lastname",
-          "createdByType": "User",
-          "lastModifiedAt": "2023-02-18T23:24:08.8811062\u002B00:00",
-          "lastModifiedBy": "Firstname Lastname",
->>>>>>> ce9edaa6
           "lastModifiedByType": "User"
         }
       }
@@ -628,11 +387,7 @@
         "Connection": "keep-alive",
         "Content-Length": "1183",
         "Content-Type": "application/json",
-<<<<<<< HEAD
         "User-Agent": "azure-ai-ml/1.5.0 azsdk-python-mgmt-machinelearningservices/0.1.0 Python/3.7.9 (Windows-10-10.0.22621-SP0)"
-=======
-        "User-Agent": "azure-ai-ml/1.5.0 azsdk-python-mgmt-machinelearningservices/0.1.0 Python/3.10.6 (Linux-5.15.79.1-microsoft-standard-WSL2-x86_64-with-glibc2.35)"
->>>>>>> ce9edaa6
       },
       "RequestBody": {
         "properties": {
@@ -667,11 +422,7 @@
                 }
               },
               "_source": "YAML.COMPONENT",
-<<<<<<< HEAD
-              "componentId": "/subscriptions/00000000-0000-0000-0000-000000000/resourceGroups/00000/providers/Microsoft.MachineLearningServices/workspaces/00000/components/azureml_anonymous/versions/4fb47783-9201-41b3-8bec-97cdebbf8068"
-=======
-              "componentId": "/subscriptions/00000000-0000-0000-0000-000000000/resourceGroups/00000/providers/Microsoft.MachineLearningServices/workspaces/00000/components/azureml_anonymous/versions/31ec6539-b6b1-4da4-8efc-b9239f35278b"
->>>>>>> ce9edaa6
+              "componentId": "/subscriptions/00000000-0000-0000-0000-000000000/resourceGroups/00000/providers/Microsoft.MachineLearningServices/workspaces/00000/components/azureml_anonymous/versions/46731ac4-b25d-4f9a-a9d4-1afac21b725e"
             }
           },
           "outputs": {},
@@ -684,40 +435,22 @@
       "StatusCode": 201,
       "ResponseHeaders": {
         "Cache-Control": "no-cache",
-<<<<<<< HEAD
         "Content-Length": "3363",
         "Content-Type": "application/json; charset=utf-8",
-        "Date": "Thu, 23 Feb 2023 04:36:17 GMT",
-=======
-        "Content-Length": "2654",
-        "Content-Type": "application/json; charset=utf-8",
-        "Date": "Tue, 21 Feb 2023 21:01:55 GMT",
->>>>>>> ce9edaa6
+        "Date": "Thu, 23 Feb 2023 20:25:01 GMT",
         "Expires": "-1",
         "Location": "https://management.azure.com/subscriptions/00000000-0000-0000-0000-000000000/resourceGroups/00000/providers/Microsoft.MachineLearningServices/workspaces/00000/jobs/000000000000000000000?api-version=2022-12-01-preview",
         "Pragma": "no-cache",
         "Request-Context": "appId=cid-v1:2d2e8e63-272e-4b3c-8598-4ee570a0e70d",
-<<<<<<< HEAD
-        "Server-Timing": "traceparent;desc=\u002200-e9cefa3218db5076b37dc571c68747e8-780f9782a0f45387-01\u0022",
+        "Server-Timing": "traceparent;desc=\u002200-f60ea73be1416a8ba70f80edaa5ba4f4-bb2df23120e06606-01\u0022",
         "Strict-Transport-Security": "max-age=31536000; includeSubDomains",
-        "x-aml-cluster": "vienna-eastus2-02",
+        "x-aml-cluster": "vienna-eastus2-01",
         "X-Content-Type-Options": "nosniff",
-        "x-ms-correlation-request-id": "9b9b411f-ab0c-473b-a312-69cf0fce7e8d",
-        "x-ms-ratelimit-remaining-subscription-writes": "1164",
+        "x-ms-correlation-request-id": "7f285906-4392-498e-857e-df8b8b18cc32",
+        "x-ms-ratelimit-remaining-subscription-writes": "1162",
         "x-ms-response-type": "standard",
-        "x-ms-routing-request-id": "WESTUS:20230223T043618Z:9b9b411f-ab0c-473b-a312-69cf0fce7e8d",
-        "x-request-time": "2.454"
-=======
-        "Server-Timing": "traceparent;desc=\u002200-13b77d8a694ddeace32f450fcba7fcdc-3fe2e40db8ec2383-01\u0022",
-        "Strict-Transport-Security": "max-age=31536000; includeSubDomains",
-        "x-aml-cluster": "vienna-eastus-02",
-        "X-Content-Type-Options": "nosniff",
-        "x-ms-correlation-request-id": "91f67213-be78-45ae-8e37-e4bd7e58d7be",
-        "x-ms-ratelimit-remaining-subscription-writes": "1129",
-        "x-ms-response-type": "standard",
-        "x-ms-routing-request-id": "CANADACENTRAL:20230221T210155Z:91f67213-be78-45ae-8e37-e4bd7e58d7be",
-        "x-request-time": "1.543"
->>>>>>> ce9edaa6
+        "x-ms-routing-request-id": "WESTUS2:20230223T202502Z:7f285906-4392-498e-857e-df8b8b18cc32",
+        "x-request-time": "2.235"
       },
       "ResponseBody": {
         "id": "/subscriptions/00000000-0000-0000-0000-000000000/resourceGroups/00000/providers/Microsoft.MachineLearningServices/workspaces/00000/jobs/000000000000000000000",
@@ -745,11 +478,7 @@
             "Tracking": {
               "jobServiceType": "Tracking",
               "port": null,
-<<<<<<< HEAD
               "endpoint": "azureml://eastus2.api.azureml.ms/mlflow/v1.0/subscriptions/00000000-0000-0000-0000-000000000/resourceGroups/00000/providers/Microsoft.MachineLearningServices/workspaces/00000?",
-=======
-              "endpoint": "azureml://eastus.api.azureml.ms/mlflow/v1.0/subscriptions/00000000-0000-0000-0000-000000000/resourceGroups/00000/providers/Microsoft.MachineLearningServices/workspaces/00000?",
->>>>>>> ce9edaa6
               "status": null,
               "errorMessage": null,
               "properties": null,
@@ -789,11 +518,7 @@
                 }
               },
               "_source": "YAML.COMPONENT",
-<<<<<<< HEAD
-              "componentId": "/subscriptions/00000000-0000-0000-0000-000000000/resourceGroups/00000/providers/Microsoft.MachineLearningServices/workspaces/00000/components/azureml_anonymous/versions/4fb47783-9201-41b3-8bec-97cdebbf8068"
-=======
-              "componentId": "/subscriptions/00000000-0000-0000-0000-000000000/resourceGroups/00000/providers/Microsoft.MachineLearningServices/workspaces/00000/components/azureml_anonymous/versions/31ec6539-b6b1-4da4-8efc-b9239f35278b"
->>>>>>> ce9edaa6
+              "componentId": "/subscriptions/00000000-0000-0000-0000-000000000/resourceGroups/00000/providers/Microsoft.MachineLearningServices/workspaces/00000/components/azureml_anonymous/versions/46731ac4-b25d-4f9a-a9d4-1afac21b725e"
             }
           },
           "inputs": {
@@ -813,13 +538,8 @@
           "sourceJobId": null
         },
         "systemData": {
-<<<<<<< HEAD
-          "createdAt": "2023-02-23T04:36:17.7896969\u002B00:00",
+          "createdAt": "2023-02-23T20:25:02.1656234\u002B00:00",
           "createdBy": "Diondra Peck",
-=======
-          "createdAt": "2023-02-21T21:01:55.3545364\u002B00:00",
-          "createdBy": "Firstname Lastname",
->>>>>>> ce9edaa6
           "createdByType": "User"
         }
       }
@@ -833,11 +553,7 @@
         "Connection": "keep-alive",
         "Content-Length": "1183",
         "Content-Type": "application/json",
-<<<<<<< HEAD
         "User-Agent": "azure-ai-ml/1.5.0 azsdk-python-mgmt-machinelearningservices/0.1.0 Python/3.7.9 (Windows-10-10.0.22621-SP0)"
-=======
-        "User-Agent": "azure-ai-ml/1.5.0 azsdk-python-mgmt-machinelearningservices/0.1.0 Python/3.10.6 (Linux-5.15.79.1-microsoft-standard-WSL2-x86_64-with-glibc2.35)"
->>>>>>> ce9edaa6
       },
       "RequestBody": {
         "properties": {
@@ -872,11 +588,7 @@
                 }
               },
               "_source": "YAML.COMPONENT",
-<<<<<<< HEAD
-              "componentId": "/subscriptions/00000000-0000-0000-0000-000000000/resourceGroups/00000/providers/Microsoft.MachineLearningServices/workspaces/00000/components/azureml_anonymous/versions/4fb47783-9201-41b3-8bec-97cdebbf8068"
-=======
-              "componentId": "/subscriptions/00000000-0000-0000-0000-000000000/resourceGroups/00000/providers/Microsoft.MachineLearningServices/workspaces/00000/components/azureml_anonymous/versions/31ec6539-b6b1-4da4-8efc-b9239f35278b"
->>>>>>> ce9edaa6
+              "componentId": "/subscriptions/00000000-0000-0000-0000-000000000/resourceGroups/00000/providers/Microsoft.MachineLearningServices/workspaces/00000/components/azureml_anonymous/versions/46731ac4-b25d-4f9a-a9d4-1afac21b725e"
             }
           },
           "outputs": {},
@@ -889,40 +601,22 @@
       "StatusCode": 201,
       "ResponseHeaders": {
         "Cache-Control": "no-cache",
-<<<<<<< HEAD
         "Content-Length": "3363",
         "Content-Type": "application/json; charset=utf-8",
-        "Date": "Thu, 23 Feb 2023 04:36:21 GMT",
-=======
-        "Content-Length": "2654",
-        "Content-Type": "application/json; charset=utf-8",
-        "Date": "Tue, 21 Feb 2023 21:01:59 GMT",
->>>>>>> ce9edaa6
+        "Date": "Thu, 23 Feb 2023 20:25:05 GMT",
         "Expires": "-1",
         "Location": "https://management.azure.com/subscriptions/00000000-0000-0000-0000-000000000/resourceGroups/00000/providers/Microsoft.MachineLearningServices/workspaces/00000/jobs/000000000000000000000?api-version=2022-12-01-preview",
         "Pragma": "no-cache",
         "Request-Context": "appId=cid-v1:2d2e8e63-272e-4b3c-8598-4ee570a0e70d",
-<<<<<<< HEAD
-        "Server-Timing": "traceparent;desc=\u002200-f9082b20cb00f9bb3cbab66a301f7796-2330477a3c502c4a-01\u0022",
+        "Server-Timing": "traceparent;desc=\u002200-e773e08c5966f46e47f05185ea35094f-66fe1e7c13c964bd-01\u0022",
         "Strict-Transport-Security": "max-age=31536000; includeSubDomains",
-        "x-aml-cluster": "vienna-eastus2-02",
+        "x-aml-cluster": "vienna-eastus2-01",
         "X-Content-Type-Options": "nosniff",
-        "x-ms-correlation-request-id": "b62bad58-d254-48e4-bcf4-245d2388ead8",
-        "x-ms-ratelimit-remaining-subscription-writes": "1163",
+        "x-ms-correlation-request-id": "82a5e4ba-4ed0-4e20-a521-2dde9c2492ef",
+        "x-ms-ratelimit-remaining-subscription-writes": "1161",
         "x-ms-response-type": "standard",
-        "x-ms-routing-request-id": "WESTUS:20230223T043621Z:b62bad58-d254-48e4-bcf4-245d2388ead8",
-        "x-request-time": "1.110"
-=======
-        "Server-Timing": "traceparent;desc=\u002200-916a95df019be718fbe22cc77fae198c-3cb5418b68162854-01\u0022",
-        "Strict-Transport-Security": "max-age=31536000; includeSubDomains",
-        "x-aml-cluster": "vienna-eastus-02",
-        "X-Content-Type-Options": "nosniff",
-        "x-ms-correlation-request-id": "04cfbe85-3147-42f8-90b5-ba991cc11f73",
-        "x-ms-ratelimit-remaining-subscription-writes": "1128",
-        "x-ms-response-type": "standard",
-        "x-ms-routing-request-id": "CANADACENTRAL:20230221T210200Z:04cfbe85-3147-42f8-90b5-ba991cc11f73",
-        "x-request-time": "1.443"
->>>>>>> ce9edaa6
+        "x-ms-routing-request-id": "WESTUS2:20230223T202506Z:82a5e4ba-4ed0-4e20-a521-2dde9c2492ef",
+        "x-request-time": "1.909"
       },
       "ResponseBody": {
         "id": "/subscriptions/00000000-0000-0000-0000-000000000/resourceGroups/00000/providers/Microsoft.MachineLearningServices/workspaces/00000/jobs/000000000000000000000",
@@ -950,11 +644,7 @@
             "Tracking": {
               "jobServiceType": "Tracking",
               "port": null,
-<<<<<<< HEAD
               "endpoint": "azureml://eastus2.api.azureml.ms/mlflow/v1.0/subscriptions/00000000-0000-0000-0000-000000000/resourceGroups/00000/providers/Microsoft.MachineLearningServices/workspaces/00000?",
-=======
-              "endpoint": "azureml://eastus.api.azureml.ms/mlflow/v1.0/subscriptions/00000000-0000-0000-0000-000000000/resourceGroups/00000/providers/Microsoft.MachineLearningServices/workspaces/00000?",
->>>>>>> ce9edaa6
               "status": null,
               "errorMessage": null,
               "properties": null,
@@ -994,11 +684,7 @@
                 }
               },
               "_source": "YAML.COMPONENT",
-<<<<<<< HEAD
-              "componentId": "/subscriptions/00000000-0000-0000-0000-000000000/resourceGroups/00000/providers/Microsoft.MachineLearningServices/workspaces/00000/components/azureml_anonymous/versions/4fb47783-9201-41b3-8bec-97cdebbf8068"
-=======
-              "componentId": "/subscriptions/00000000-0000-0000-0000-000000000/resourceGroups/00000/providers/Microsoft.MachineLearningServices/workspaces/00000/components/azureml_anonymous/versions/31ec6539-b6b1-4da4-8efc-b9239f35278b"
->>>>>>> ce9edaa6
+              "componentId": "/subscriptions/00000000-0000-0000-0000-000000000/resourceGroups/00000/providers/Microsoft.MachineLearningServices/workspaces/00000/components/azureml_anonymous/versions/46731ac4-b25d-4f9a-a9d4-1afac21b725e"
             }
           },
           "inputs": {
@@ -1018,13 +704,8 @@
           "sourceJobId": null
         },
         "systemData": {
-<<<<<<< HEAD
-          "createdAt": "2023-02-23T04:36:21.3255721\u002B00:00",
+          "createdAt": "2023-02-23T20:25:05.6660439\u002B00:00",
           "createdBy": "Diondra Peck",
-=======
-          "createdAt": "2023-02-21T21:01:59.7340506\u002B00:00",
-          "createdBy": "Firstname Lastname",
->>>>>>> ce9edaa6
           "createdByType": "User"
         }
       }
@@ -1038,11 +719,7 @@
         "Connection": "keep-alive",
         "Content-Length": "1183",
         "Content-Type": "application/json",
-<<<<<<< HEAD
         "User-Agent": "azure-ai-ml/1.5.0 azsdk-python-mgmt-machinelearningservices/0.1.0 Python/3.7.9 (Windows-10-10.0.22621-SP0)"
-=======
-        "User-Agent": "azure-ai-ml/1.5.0 azsdk-python-mgmt-machinelearningservices/0.1.0 Python/3.10.6 (Linux-5.15.79.1-microsoft-standard-WSL2-x86_64-with-glibc2.35)"
->>>>>>> ce9edaa6
       },
       "RequestBody": {
         "properties": {
@@ -1077,11 +754,7 @@
                 }
               },
               "_source": "YAML.COMPONENT",
-<<<<<<< HEAD
-              "componentId": "/subscriptions/00000000-0000-0000-0000-000000000/resourceGroups/00000/providers/Microsoft.MachineLearningServices/workspaces/00000/components/azureml_anonymous/versions/4fb47783-9201-41b3-8bec-97cdebbf8068"
-=======
-              "componentId": "/subscriptions/00000000-0000-0000-0000-000000000/resourceGroups/00000/providers/Microsoft.MachineLearningServices/workspaces/00000/components/azureml_anonymous/versions/31ec6539-b6b1-4da4-8efc-b9239f35278b"
->>>>>>> ce9edaa6
+              "componentId": "/subscriptions/00000000-0000-0000-0000-000000000/resourceGroups/00000/providers/Microsoft.MachineLearningServices/workspaces/00000/components/azureml_anonymous/versions/46731ac4-b25d-4f9a-a9d4-1afac21b725e"
             }
           },
           "outputs": {},
@@ -1094,40 +767,22 @@
       "StatusCode": 201,
       "ResponseHeaders": {
         "Cache-Control": "no-cache",
-<<<<<<< HEAD
         "Content-Length": "3363",
         "Content-Type": "application/json; charset=utf-8",
-        "Date": "Thu, 23 Feb 2023 04:36:25 GMT",
-=======
-        "Content-Length": "2654",
-        "Content-Type": "application/json; charset=utf-8",
-        "Date": "Tue, 21 Feb 2023 21:02:05 GMT",
->>>>>>> ce9edaa6
+        "Date": "Thu, 23 Feb 2023 20:25:09 GMT",
         "Expires": "-1",
         "Location": "https://management.azure.com/subscriptions/00000000-0000-0000-0000-000000000/resourceGroups/00000/providers/Microsoft.MachineLearningServices/workspaces/00000/jobs/000000000000000000000?api-version=2022-12-01-preview",
         "Pragma": "no-cache",
         "Request-Context": "appId=cid-v1:2d2e8e63-272e-4b3c-8598-4ee570a0e70d",
-<<<<<<< HEAD
-        "Server-Timing": "traceparent;desc=\u002200-198a0a6d64e8c5b7d983ed7a506ae0f1-56c8082fbcb3f178-01\u0022",
+        "Server-Timing": "traceparent;desc=\u002200-0f7cf385f2847e296ffbf3314cefddd7-9a8358185717405e-01\u0022",
         "Strict-Transport-Security": "max-age=31536000; includeSubDomains",
-        "x-aml-cluster": "vienna-eastus2-02",
+        "x-aml-cluster": "vienna-eastus2-01",
         "X-Content-Type-Options": "nosniff",
-        "x-ms-correlation-request-id": "fd50ee95-5795-473f-a25b-40256b257c06",
-        "x-ms-ratelimit-remaining-subscription-writes": "1162",
+        "x-ms-correlation-request-id": "aa082485-2a16-4bb2-86fc-c8601045a7d3",
+        "x-ms-ratelimit-remaining-subscription-writes": "1160",
         "x-ms-response-type": "standard",
-        "x-ms-routing-request-id": "WESTUS:20230223T043625Z:fd50ee95-5795-473f-a25b-40256b257c06",
-        "x-request-time": "1.627"
-=======
-        "Server-Timing": "traceparent;desc=\u002200-7f69dc272ee2cbb88fd68ddfb7ec346a-066ea1cee6da1df3-01\u0022",
-        "Strict-Transport-Security": "max-age=31536000; includeSubDomains",
-        "x-aml-cluster": "vienna-eastus-02",
-        "X-Content-Type-Options": "nosniff",
-        "x-ms-correlation-request-id": "431d34af-5a26-4ba6-bdff-71fe6560ef97",
-        "x-ms-ratelimit-remaining-subscription-writes": "1127",
-        "x-ms-response-type": "standard",
-        "x-ms-routing-request-id": "CANADACENTRAL:20230221T210206Z:431d34af-5a26-4ba6-bdff-71fe6560ef97",
-        "x-request-time": "3.229"
->>>>>>> ce9edaa6
+        "x-ms-routing-request-id": "WESTUS2:20230223T202509Z:aa082485-2a16-4bb2-86fc-c8601045a7d3",
+        "x-request-time": "1.680"
       },
       "ResponseBody": {
         "id": "/subscriptions/00000000-0000-0000-0000-000000000/resourceGroups/00000/providers/Microsoft.MachineLearningServices/workspaces/00000/jobs/000000000000000000000",
@@ -1155,11 +810,7 @@
             "Tracking": {
               "jobServiceType": "Tracking",
               "port": null,
-<<<<<<< HEAD
               "endpoint": "azureml://eastus2.api.azureml.ms/mlflow/v1.0/subscriptions/00000000-0000-0000-0000-000000000/resourceGroups/00000/providers/Microsoft.MachineLearningServices/workspaces/00000?",
-=======
-              "endpoint": "azureml://eastus.api.azureml.ms/mlflow/v1.0/subscriptions/00000000-0000-0000-0000-000000000/resourceGroups/00000/providers/Microsoft.MachineLearningServices/workspaces/00000?",
->>>>>>> ce9edaa6
               "status": null,
               "errorMessage": null,
               "properties": null,
@@ -1199,11 +850,7 @@
                 }
               },
               "_source": "YAML.COMPONENT",
-<<<<<<< HEAD
-              "componentId": "/subscriptions/00000000-0000-0000-0000-000000000/resourceGroups/00000/providers/Microsoft.MachineLearningServices/workspaces/00000/components/azureml_anonymous/versions/4fb47783-9201-41b3-8bec-97cdebbf8068"
-=======
-              "componentId": "/subscriptions/00000000-0000-0000-0000-000000000/resourceGroups/00000/providers/Microsoft.MachineLearningServices/workspaces/00000/components/azureml_anonymous/versions/31ec6539-b6b1-4da4-8efc-b9239f35278b"
->>>>>>> ce9edaa6
+              "componentId": "/subscriptions/00000000-0000-0000-0000-000000000/resourceGroups/00000/providers/Microsoft.MachineLearningServices/workspaces/00000/components/azureml_anonymous/versions/46731ac4-b25d-4f9a-a9d4-1afac21b725e"
             }
           },
           "inputs": {
@@ -1223,13 +870,8 @@
           "sourceJobId": null
         },
         "systemData": {
-<<<<<<< HEAD
-          "createdAt": "2023-02-23T04:36:25.1801304\u002B00:00",
+          "createdAt": "2023-02-23T20:25:09.0917897\u002B00:00",
           "createdBy": "Diondra Peck",
-=======
-          "createdAt": "2023-02-21T21:02:05.9431165\u002B00:00",
-          "createdBy": "Firstname Lastname",
->>>>>>> ce9edaa6
           "createdByType": "User"
         }
       }
