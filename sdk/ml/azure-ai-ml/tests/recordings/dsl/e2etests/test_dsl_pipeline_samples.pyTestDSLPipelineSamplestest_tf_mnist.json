--- conflicted
+++ resolved
@@ -7,11 +7,7 @@
         "Accept": "application/json",
         "Accept-Encoding": "gzip, deflate",
         "Connection": "keep-alive",
-<<<<<<< HEAD
-        "User-Agent": "azure-ai-ml/1.5.0 azsdk-python-mgmt-machinelearningservices/0.1.0 Python/3.7.9 (Windows-10-10.0.22621-SP0)"
-=======
-        "User-Agent": "azure-ai-ml/1.5.0 azsdk-python-mgmt-machinelearningservices/0.1.0 Python/3.10.6 (Linux-5.15.90.1-microsoft-standard-WSL2-x86_64-with-glibc2.35)"
->>>>>>> d49b4ced
+        "User-Agent": "azure-ai-ml/1.5.0 azsdk-python-mgmt-machinelearningservices/0.1.0 Python/3.10.6 (Linux-5.15.90.1-microsoft-standard-WSL2-x86_64-with-glibc2.35)"
       },
       "RequestBody": null,
       "StatusCode": 200,
@@ -19,34 +15,17 @@
         "Cache-Control": "no-cache",
         "Content-Encoding": "gzip",
         "Content-Type": "application/json; charset=utf-8",
-<<<<<<< HEAD
-        "Date": "Thu, 23 Feb 2023 19:42:19 GMT",
-        "Expires": "-1",
-        "Pragma": "no-cache",
-        "Request-Context": "appId=cid-v1:2d2e8e63-272e-4b3c-8598-4ee570a0e70d",
-        "Server-Timing": "traceparent;desc=\u002200-ac8a9e99979b851cc6f83a72ded17237-1ddcc8ac4aa6c4af-01\u0022",
-=======
         "Date": "Thu, 09 Mar 2023 16:05:29 GMT",
         "Expires": "-1",
         "Pragma": "no-cache",
         "Request-Context": "appId=cid-v1:2d2e8e63-272e-4b3c-8598-4ee570a0e70d",
         "Server-Timing": "traceparent;desc=\u002200-391c0c70fbfe2e39c1fe4b9ab00cae41-5e6fd8aceae29c3c-01\u0022",
->>>>>>> d49b4ced
         "Strict-Transport-Security": "max-age=31536000; includeSubDomains",
         "Transfer-Encoding": "chunked",
         "Vary": [
           "Accept-Encoding",
           "Accept-Encoding"
         ],
-<<<<<<< HEAD
-        "x-aml-cluster": "vienna-eastus2-02",
-        "X-Content-Type-Options": "nosniff",
-        "x-ms-correlation-request-id": "eef359c0-fc04-49ff-8cc5-783194185f8c",
-        "x-ms-ratelimit-remaining-subscription-reads": "11995",
-        "x-ms-response-type": "standard",
-        "x-ms-routing-request-id": "WESTUS2:20230223T194219Z:eef359c0-fc04-49ff-8cc5-783194185f8c",
-        "x-request-time": "0.124"
-=======
         "x-aml-cluster": "vienna-eastus-02",
         "X-Content-Type-Options": "nosniff",
         "x-ms-correlation-request-id": "3f5c36b6-40d1-4dee-a74f-5cede144ff41",
@@ -54,34 +33,21 @@
         "x-ms-response-type": "standard",
         "x-ms-routing-request-id": "CANADACENTRAL:20230309T160529Z:3f5c36b6-40d1-4dee-a74f-5cede144ff41",
         "x-request-time": "0.080"
->>>>>>> d49b4ced
       },
       "ResponseBody": {
         "id": "/subscriptions/00000000-0000-0000-0000-000000000/resourceGroups/00000/providers/Microsoft.MachineLearningServices/workspaces/00000/computes/cpu-cluster",
         "name": "cpu-cluster",
         "type": "Microsoft.MachineLearningServices/workspaces/computes",
-<<<<<<< HEAD
-        "location": "eastus2",
-        "tags": {},
-        "properties": {
-          "createdOn": "2023-02-23T02:09:37.0381833\u002B00:00",
-          "modifiedOn": "2023-02-23T02:09:40.5544927\u002B00:00",
-=======
         "location": "eastus",
         "tags": {},
         "properties": {
           "createdOn": "2023-02-18T09:22:48.8321811\u002B00:00",
           "modifiedOn": "2023-02-20T22:34:01.0617008\u002B00:00",
->>>>>>> d49b4ced
           "disableLocalAuth": false,
           "description": null,
           "resourceId": null,
           "computeType": "AmlCompute",
-<<<<<<< HEAD
-          "computeLocation": "eastus2",
-=======
           "computeLocation": "eastus",
->>>>>>> d49b4ced
           "provisioningState": "Succeeded",
           "provisioningErrors": null,
           "isAttachedCompute": false,
@@ -91,17 +57,10 @@
             "scaleSettings": {
               "maxNodeCount": 4,
               "minNodeCount": 0,
-<<<<<<< HEAD
-              "nodeIdleTimeBeforeScaleDown": "PT2M"
-            },
-            "subnet": null,
-            "currentNodeCount": 0,
-=======
               "nodeIdleTimeBeforeScaleDown": "PT20M"
             },
             "subnet": null,
             "currentNodeCount": 1,
->>>>>>> d49b4ced
             "targetNodeCount": 0,
             "nodeStateCounts": {
               "preparingNodeCount": 0,
@@ -111,13 +70,8 @@
               "leavingNodeCount": 1,
               "preemptedNodeCount": 0
             },
-<<<<<<< HEAD
-            "allocationState": "Steady",
-            "allocationStateTransitionTime": "2023-02-23T19:25:02.755\u002B00:00",
-=======
             "allocationState": "Resizing",
             "allocationStateTransitionTime": "2023-03-09T16:01:44.029\u002B00:00",
->>>>>>> d49b4ced
             "errors": null,
             "remoteLoginPortPublicAccess": "Enabled",
             "osType": "Linux",
@@ -130,21 +84,13 @@
       }
     },
     {
-<<<<<<< HEAD
-      "RequestUri": "https://management.azure.com/subscriptions/00000000-0000-0000-0000-000000000/resourceGroups/00000/providers/Microsoft.MachineLearningServices/workspaces/00000?api-version=2022-10-01",
-=======
       "RequestUri": "https://management.azure.com/subscriptions/00000000-0000-0000-0000-000000000/resourceGroups/00000/providers/Microsoft.MachineLearningServices/workspaces/00000/datastores/workspaceblobstore?api-version=2022-10-01",
->>>>>>> d49b4ced
       "RequestMethod": "GET",
       "RequestHeaders": {
         "Accept": "application/json",
         "Accept-Encoding": "gzip, deflate",
         "Connection": "keep-alive",
-<<<<<<< HEAD
-        "User-Agent": "azure-ai-ml/1.5.0 azsdk-python-mgmt-machinelearningservices/0.1.0 Python/3.7.9 (Windows-10-10.0.22621-SP0)"
-=======
-        "User-Agent": "azure-ai-ml/1.5.0 azsdk-python-mgmt-machinelearningservices/0.1.0 Python/3.10.6 (Linux-5.15.90.1-microsoft-standard-WSL2-x86_64-with-glibc2.35)"
->>>>>>> d49b4ced
+        "User-Agent": "azure-ai-ml/1.5.0 azsdk-python-mgmt-machinelearningservices/0.1.0 Python/3.10.6 (Linux-5.15.90.1-microsoft-standard-WSL2-x86_64-with-glibc2.35)"
       },
       "RequestBody": null,
       "StatusCode": 200,
@@ -152,34 +98,17 @@
         "Cache-Control": "no-cache",
         "Content-Encoding": "gzip",
         "Content-Type": "application/json; charset=utf-8",
-<<<<<<< HEAD
-        "Date": "Thu, 23 Feb 2023 19:42:22 GMT",
-        "Expires": "-1",
-        "Pragma": "no-cache",
-        "Request-Context": "appId=cid-v1:2d2e8e63-272e-4b3c-8598-4ee570a0e70d",
-        "Server-Timing": "traceparent;desc=\u002200-b3512b2a41bb8f977306dcad0e1ede3a-0316a7a50ccb3768-01\u0022",
-=======
         "Date": "Thu, 09 Mar 2023 16:05:32 GMT",
         "Expires": "-1",
         "Pragma": "no-cache",
         "Request-Context": "appId=cid-v1:2d2e8e63-272e-4b3c-8598-4ee570a0e70d",
         "Server-Timing": "traceparent;desc=\u002200-ef22e696c9fb5fd33e9cd2a1dfb89415-4a1bb7eb815869bf-01\u0022",
->>>>>>> d49b4ced
         "Strict-Transport-Security": "max-age=31536000; includeSubDomains",
         "Transfer-Encoding": "chunked",
         "Vary": [
           "Accept-Encoding",
           "Accept-Encoding"
         ],
-<<<<<<< HEAD
-        "x-aml-cluster": "vienna-eastus2-01",
-        "X-Content-Type-Options": "nosniff",
-        "x-ms-correlation-request-id": "88147132-5a60-442b-ab5f-d476f8f27e65",
-        "x-ms-ratelimit-remaining-subscription-reads": "11994",
-        "x-ms-response-type": "standard",
-        "x-ms-routing-request-id": "WESTUS2:20230223T194222Z:88147132-5a60-442b-ab5f-d476f8f27e65",
-        "x-request-time": "0.687"
-=======
         "x-aml-cluster": "vienna-eastus-02",
         "X-Content-Type-Options": "nosniff",
         "x-ms-correlation-request-id": "46068efe-291f-44f3-be79-f63f27e52367",
@@ -187,7 +116,6 @@
         "x-ms-response-type": "standard",
         "x-ms-routing-request-id": "CANADACENTRAL:20230309T160532Z:46068efe-291f-44f3-be79-f63f27e52367",
         "x-request-time": "0.481"
->>>>>>> d49b4ced
       },
       "ResponseBody": {
         "id": "/subscriptions/00000000-0000-0000-0000-000000000/resourceGroups/00000/providers/Microsoft.MachineLearningServices/workspaces/00000",
@@ -215,42 +143,6 @@
             "isPrivateLinkEnabled": false,
             "notebookPreparationError": null
           },
-<<<<<<< HEAD
-          "storageHnsEnabled": false,
-          "workspaceId": "2d1e66ae-85e3-42c0-be91-34de66397f26",
-          "linkedModelInventoryArmId": null,
-          "privateLinkCount": 0,
-          "publicNetworkAccess": "Enabled",
-          "discoveryUrl": "https://eastus2.api.azureml.ms/discovery",
-          "mlFlowTrackingUri": "azureml://eastus2.api.azureml.ms/mlflow/v1.0/subscriptions/00000000-0000-0000-0000-000000000/resourceGroups/00000/providers/Microsoft.MachineLearningServices/workspaces/00000",
-          "sdkTelemetryAppInsightsKey": "0000000-0000-0000-0000-000000000000",
-          "sasGetterUri": "",
-          "enableDataIsolation": false
-        },
-        "identity": {
-          "type": "SystemAssigned",
-          "principalId": "0000000-0000-0000-0000-000000000000",
-          "tenantId": "72f988bf-86f1-41af-91ab-2d7cd011db47"
-        },
-        "kind": "Default",
-        "sku": {
-          "name": "Basic",
-          "tier": "Basic"
-        },
-        "systemData": {
-          "createdAt": "2023-02-23T02:09:00.5159669Z",
-          "createdBy": "dipeck@microsoft.com",
-          "createdByType": "User",
-          "lastModifiedAt": "2023-02-23T02:09:00.5159669Z",
-          "lastModifiedBy": "dipeck@microsoft.com",
-          "lastModifiedByType": "User"
-        }
-      }
-    },
-    {
-      "RequestUri": "https://eastus2.api.azureml.ms/content/v2.0/subscriptions/00000000-0000-0000-0000-000000000/resourceGroups/00000/providers/Microsoft.MachineLearningServices/workspaces/00000/snapshots/getByHash?hash=7229e5feb4795b61cc9152557375c59af4ddc2e37f2f64926a5ca798cd73e6da\u0026hashVersion=202208",
-      "RequestMethod": "GET",
-=======
           "datastoreType": "AzureBlob",
           "accountName": "samcw32zcnpjldw",
           "containerName": "azureml-blobstore-3bd2018e-4b43-401e-ad49-85df181c9e0a",
@@ -271,18 +163,12 @@
     {
       "RequestUri": "https://management.azure.com/subscriptions/00000000-0000-0000-0000-000000000/resourceGroups/00000/providers/Microsoft.MachineLearningServices/workspaces/00000/datastores/workspaceblobstore/listSecrets?api-version=2022-10-01",
       "RequestMethod": "POST",
->>>>>>> d49b4ced
       "RequestHeaders": {
         "Accept": "*/*",
         "Accept-Encoding": "gzip, deflate",
         "Connection": "keep-alive",
-<<<<<<< HEAD
-        "Content-Type": "application/json; charset=UTF-8",
-        "User-Agent": "azure-ai-ml/1.5.0 azsdk-python-core/1.26.3 Python/3.7.9 (Windows-10-10.0.22621-SP0)"
-=======
         "Content-Length": "0",
         "User-Agent": "azure-ai-ml/1.5.0 azsdk-python-mgmt-machinelearningservices/0.1.0 Python/3.10.6 (Linux-5.15.90.1-microsoft-standard-WSL2-x86_64-with-glibc2.35)"
->>>>>>> d49b4ced
       },
       "RequestBody": null,
       "StatusCode": 200,
@@ -290,25 +176,14 @@
         "Connection": "keep-alive",
         "Content-Encoding": "gzip",
         "Content-Type": "application/json; charset=utf-8",
-<<<<<<< HEAD
-        "Date": "Thu, 23 Feb 2023 19:42:24 GMT",
-        "Request-Context": "appId=cid-v1:2d2e8e63-272e-4b3c-8598-4ee570a0e70d",
-        "Strict-Transport-Security": "max-age=15724800; includeSubDomains; preload",
+        "Date": "Thu, 09 Mar 2023 16:05:33 GMT",
+        "Expires": "-1",
+        "Pragma": "no-cache",
+        "Request-Context": "appId=cid-v1:2d2e8e63-272e-4b3c-8598-4ee570a0e70d",
+        "Server-Timing": "traceparent;desc=\u002200-b7b6f6504bf691a2504567d58a700b6c-df18fe884a31c630-01\u0022",
+        "Strict-Transport-Security": "max-age=31536000; includeSubDomains",
         "Transfer-Encoding": "chunked",
         "Vary": "Accept-Encoding",
-        "x-aml-cluster": "vienna-eastus2-02",
-        "X-Content-Type-Options": "nosniff",
-        "x-ms-response-type": "standard",
-        "x-request-time": "0.345"
-=======
-        "Date": "Thu, 09 Mar 2023 16:05:33 GMT",
-        "Expires": "-1",
-        "Pragma": "no-cache",
-        "Request-Context": "appId=cid-v1:2d2e8e63-272e-4b3c-8598-4ee570a0e70d",
-        "Server-Timing": "traceparent;desc=\u002200-b7b6f6504bf691a2504567d58a700b6c-df18fe884a31c630-01\u0022",
-        "Strict-Transport-Security": "max-age=31536000; includeSubDomains",
-        "Transfer-Encoding": "chunked",
-        "Vary": "Accept-Encoding",
         "x-aml-cluster": "vienna-eastus-02",
         "X-Content-Type-Options": "nosniff",
         "x-ms-correlation-request-id": "85d8f63a-92c7-4537-bd58-90c5d76f62f8",
@@ -316,7 +191,6 @@
         "x-ms-response-type": "standard",
         "x-ms-routing-request-id": "CANADACENTRAL:20230309T160533Z:85d8f63a-92c7-4537-bd58-90c5d76f62f8",
         "x-request-time": "0.439"
->>>>>>> d49b4ced
       },
       "ResponseBody": {
         "snapshotType": "LocalFiles",
@@ -383,10 +257,6 @@
       }
     },
     {
-<<<<<<< HEAD
-      "RequestUri": "https://management.azure.com/subscriptions/00000000-0000-0000-0000-000000000/resourceGroups/00000/providers/Microsoft.MachineLearningServices/workspaces/00000/codes/9e87f062-ad4c-45b9-91ef-37f91be4d8fb/versions/1?api-version=2022-05-01",
-      "RequestMethod": "GET",
-=======
       "RequestUri": "https://samcw32zcnpjldw.blob.core.windows.net/azureml-blobstore-3bd2018e-4b43-401e-ad49-85df181c9e0a/LocalUpload/00000000000000000000000000000000/src/train.py",
       "RequestMethod": "HEAD",
       "RequestHeaders": {
@@ -455,14 +325,10 @@
     {
       "RequestUri": "https://management.azure.com/subscriptions/00000000-0000-0000-0000-000000000/resourceGroups/00000/providers/Microsoft.MachineLearningServices/workspaces/00000/codes/f69cf4b4-da27-457f-8079-a46f28270c3b/versions/1?api-version=2022-05-01",
       "RequestMethod": "PUT",
->>>>>>> d49b4ced
       "RequestHeaders": {
         "Accept": "application/json",
         "Accept-Encoding": "gzip, deflate",
         "Connection": "keep-alive",
-<<<<<<< HEAD
-        "User-Agent": "azure-ai-ml/1.5.0 azsdk-python-mgmt-machinelearningservices/0.1.0 Python/3.7.9 (Windows-10-10.0.22621-SP0)"
-=======
         "Content-Length": "292",
         "Content-Type": "application/json",
         "User-Agent": "azure-ai-ml/1.5.0 azsdk-python-mgmt-machinelearningservices/0.1.0 Python/3.10.6 (Linux-5.15.90.1-microsoft-standard-WSL2-x86_64-with-glibc2.35)"
@@ -477,7 +343,6 @@
           "isArchived": false,
           "codeUri": "https://samcw32zcnpjldw.blob.core.windows.net/azureml-blobstore-3bd2018e-4b43-401e-ad49-85df181c9e0a/LocalUpload/00000000000000000000000000000000/src"
         }
->>>>>>> d49b4ced
       },
       "RequestBody": null,
       "StatusCode": 200,
@@ -485,37 +350,17 @@
         "Cache-Control": "no-cache",
         "Content-Encoding": "gzip",
         "Content-Type": "application/json; charset=utf-8",
-<<<<<<< HEAD
-        "Date": "Thu, 23 Feb 2023 19:42:26 GMT",
-        "Expires": "-1",
-        "Pragma": "no-cache",
-        "Request-Context": "appId=cid-v1:2d2e8e63-272e-4b3c-8598-4ee570a0e70d",
-        "Server-Timing": "traceparent;desc=\u002200-782e10321be1ed58ddac6c3a5535dfc4-f594ebd434948438-01\u0022",
-=======
         "Date": "Thu, 09 Mar 2023 16:05:38 GMT",
         "Expires": "-1",
         "Pragma": "no-cache",
         "Request-Context": "appId=cid-v1:2d2e8e63-272e-4b3c-8598-4ee570a0e70d",
         "Server-Timing": "traceparent;desc=\u002200-ca7890153ef0f88ee5cded632ee997d5-2da30ab37ba31ad7-01\u0022",
->>>>>>> d49b4ced
         "Strict-Transport-Security": "max-age=31536000; includeSubDomains",
         "Transfer-Encoding": "chunked",
         "Vary": [
           "Accept-Encoding",
           "Accept-Encoding"
         ],
-<<<<<<< HEAD
-        "x-aml-cluster": "vienna-eastus2-01",
-        "X-Content-Type-Options": "nosniff",
-        "x-ms-correlation-request-id": "895a90f9-a995-4330-8176-f79aac1c2fb2",
-        "x-ms-ratelimit-remaining-subscription-reads": "11993",
-        "x-ms-response-type": "standard",
-        "x-ms-routing-request-id": "WESTUS2:20230223T194226Z:895a90f9-a995-4330-8176-f79aac1c2fb2",
-        "x-request-time": "0.588"
-      },
-      "ResponseBody": {
-        "id": "/subscriptions/00000000-0000-0000-0000-000000000/resourceGroups/00000/providers/Microsoft.MachineLearningServices/workspaces/00000/codes/9e87f062-ad4c-45b9-91ef-37f91be4d8fb/versions/1",
-=======
         "x-aml-cluster": "vienna-eastus-02",
         "X-Content-Type-Options": "nosniff",
         "x-ms-correlation-request-id": "25c7cbea-81b0-45ee-846c-852b0f8b0708",
@@ -526,7 +371,6 @@
       },
       "ResponseBody": {
         "id": "/subscriptions/00000000-0000-0000-0000-000000000/resourceGroups/00000/providers/Microsoft.MachineLearningServices/workspaces/00000/codes/f69cf4b4-da27-457f-8079-a46f28270c3b/versions/1",
->>>>>>> d49b4ced
         "name": "1",
         "type": "Microsoft.MachineLearningServices/workspaces/codes/versions",
         "properties": {
@@ -538,16 +382,6 @@
           },
           "isArchived": false,
           "isAnonymous": false,
-<<<<<<< HEAD
-          "codeUri": "https://saveorz2izv2bas.blob.core.windows.net:443/2d1e66ae-8-0f81332b-3a4e-5160-ac19-87aa4fc95682/src"
-        },
-        "systemData": {
-          "createdAt": "2023-02-23T07:21:11.076046\u002B00:00",
-          "createdBy": "Diondra Peck",
-          "createdByType": "User",
-          "lastModifiedAt": "2023-02-23T07:21:11.076046\u002B00:00",
-          "lastModifiedBy": "Diondra Peck",
-=======
           "codeUri": "https://samcw32zcnpjldw.blob.core.windows.net/azureml-blobstore-3bd2018e-4b43-401e-ad49-85df181c9e0a/LocalUpload/00000000000000000000000000000000/src"
         },
         "systemData": {
@@ -556,17 +390,12 @@
           "createdByType": "User",
           "lastModifiedAt": "2023-03-09T16:05:38.1061491\u002B00:00",
           "lastModifiedBy": "Firstname Lastname",
->>>>>>> d49b4ced
           "lastModifiedByType": "User"
         }
       }
     },
     {
-<<<<<<< HEAD
-      "RequestUri": "https://management.azure.com/subscriptions/00000000-0000-0000-0000-000000000/resourceGroups/00000/providers/Microsoft.MachineLearningServices/workspaces/00000/components/azureml_anonymous/versions/87086c6e-c10b-1399-8f81-fef8e8414f7c?api-version=2022-10-01",
-=======
       "RequestUri": "https://management.azure.com/subscriptions/00000000-0000-0000-0000-000000000/resourceGroups/00000/providers/Microsoft.MachineLearningServices/workspaces/00000/components/azureml_anonymous/versions/b5c2932b-98c9-8ddb-4532-dcb9219fb9d4?api-version=2022-10-01",
->>>>>>> d49b4ced
       "RequestMethod": "PUT",
       "RequestHeaders": {
         "Accept": "application/json",
@@ -574,11 +403,7 @@
         "Connection": "keep-alive",
         "Content-Length": "1138",
         "Content-Type": "application/json",
-<<<<<<< HEAD
-        "User-Agent": "azure-ai-ml/1.5.0 azsdk-python-mgmt-machinelearningservices/0.1.0 Python/3.7.9 (Windows-10-10.0.22621-SP0)"
-=======
-        "User-Agent": "azure-ai-ml/1.5.0 azsdk-python-mgmt-machinelearningservices/0.1.0 Python/3.10.6 (Linux-5.15.90.1-microsoft-standard-WSL2-x86_64-with-glibc2.35)"
->>>>>>> d49b4ced
+        "User-Agent": "azure-ai-ml/1.5.0 azsdk-python-mgmt-machinelearningservices/0.1.0 Python/3.10.6 (Linux-5.15.90.1-microsoft-standard-WSL2-x86_64-with-glibc2.35)"
       },
       "RequestBody": {
         "properties": {
@@ -590,13 +415,8 @@
           "componentSpec": {
             "compute": "azureml:gpu-cluster",
             "command": "python train.py --epochs ${{inputs.epochs}} --model-dir ${{outputs.trained_model_output}}",
-<<<<<<< HEAD
-            "code": "azureml:/subscriptions/00000000-0000-0000-0000-000000000/resourceGroups/00000/providers/Microsoft.MachineLearningServices/workspaces/00000/codes/9e87f062-ad4c-45b9-91ef-37f91be4d8fb/versions/1",
-            "environment": "azureml:AzureML-tensorflow-2.4-ubuntu18.04-py37-cuda11-gpu:15",
-=======
             "code": "azureml:/subscriptions/00000000-0000-0000-0000-000000000/resourceGroups/00000/providers/Microsoft.MachineLearningServices/workspaces/00000/codes/f69cf4b4-da27-457f-8079-a46f28270c3b/versions/1",
             "environment": "azureml:AzureML-tensorflow-2.5-ubuntu20.04-py38-cuda11-gpu:27",
->>>>>>> d49b4ced
             "resources": {
               "instance_count": 2
             },
@@ -629,28 +449,6 @@
       "StatusCode": 201,
       "ResponseHeaders": {
         "Cache-Control": "no-cache",
-<<<<<<< HEAD
-        "Content-Length": "2013",
-        "Content-Type": "application/json; charset=utf-8",
-        "Date": "Thu, 23 Feb 2023 19:42:29 GMT",
-        "Expires": "-1",
-        "Location": "https://management.azure.com/subscriptions/00000000-0000-0000-0000-000000000/resourceGroups/00000/providers/Microsoft.MachineLearningServices/workspaces/00000/components/azureml_anonymous/versions/87086c6e-c10b-1399-8f81-fef8e8414f7c?api-version=2022-10-01",
-        "Pragma": "no-cache",
-        "Request-Context": "appId=cid-v1:2d2e8e63-272e-4b3c-8598-4ee570a0e70d",
-        "Server-Timing": "traceparent;desc=\u002200-9172e515de75f9cc669a4617314fee1d-0b7cc7669da55963-01\u0022",
-        "Strict-Transport-Security": "max-age=31536000; includeSubDomains",
-        "x-aml-cluster": "vienna-eastus2-01",
-        "X-Content-Type-Options": "nosniff",
-        "x-ms-correlation-request-id": "6b72e76c-6e87-484a-98b4-4eb65e0623d4",
-        "x-ms-ratelimit-remaining-subscription-writes": "1197",
-        "x-ms-response-type": "standard",
-        "x-ms-routing-request-id": "WESTUS2:20230223T194229Z:6b72e76c-6e87-484a-98b4-4eb65e0623d4",
-        "x-request-time": "2.477"
-      },
-      "ResponseBody": {
-        "id": "/subscriptions/00000000-0000-0000-0000-000000000/resourceGroups/00000/providers/Microsoft.MachineLearningServices/workspaces/00000/components/azureml_anonymous/versions/87a16919-5931-4131-ac14-ace5a5803fcc",
-        "name": "87a16919-5931-4131-ac14-ace5a5803fcc",
-=======
         "Content-Length": "1655",
         "Content-Type": "application/json; charset=utf-8",
         "Date": "Thu, 09 Mar 2023 16:05:39 GMT",
@@ -671,7 +469,6 @@
       "ResponseBody": {
         "id": "/subscriptions/00000000-0000-0000-0000-000000000/resourceGroups/00000/providers/Microsoft.MachineLearningServices/workspaces/00000/components/azureml_anonymous/versions/efea606e-8bee-45cd-95a9-4e52b68c63b8",
         "name": "efea606e-8bee-45cd-95a9-4e52b68c63b8",
->>>>>>> d49b4ced
         "type": "Microsoft.MachineLearningServices/workspaces/components/versions",
         "properties": {
           "description": null,
@@ -698,13 +495,8 @@
                 "default": "1.0"
               }
             },
-<<<<<<< HEAD
-            "code": "azureml:/subscriptions/00000000-0000-0000-0000-000000000/resourceGroups/00000/providers/Microsoft.MachineLearningServices/workspaces/00000/codes/9e87f062-ad4c-45b9-91ef-37f91be4d8fb/versions/1",
-            "environment": "azureml://registries/azureml/environments/AzureML-tensorflow-2.4-ubuntu18.04-py37-cuda11-gpu/versions/15",
-=======
             "code": "azureml:/subscriptions/00000000-0000-0000-0000-000000000/resourceGroups/00000/providers/Microsoft.MachineLearningServices/workspaces/00000/codes/f69cf4b4-da27-457f-8079-a46f28270c3b/versions/1",
             "environment": "azureml://registries/azureml/environments/AzureML-tensorflow-2.5-ubuntu20.04-py38-cuda11-gpu/versions/27",
->>>>>>> d49b4ced
             "resources": {
               "instance_count": "2"
             },
@@ -718,29 +510,17 @@
           }
         },
         "systemData": {
-<<<<<<< HEAD
-          "createdAt": "2023-02-23T07:21:12.1200668\u002B00:00",
-          "createdBy": "Diondra Peck",
-          "createdByType": "User",
-          "lastModifiedAt": "2023-02-23T07:21:12.2035065\u002B00:00",
-          "lastModifiedBy": "Diondra Peck",
-=======
           "createdAt": "2023-03-09T07:37:09.8416961\u002B00:00",
           "createdBy": "Firstname Lastname",
           "createdByType": "User",
           "lastModifiedAt": "2023-03-09T07:37:09.8921665\u002B00:00",
           "lastModifiedBy": "Firstname Lastname",
->>>>>>> d49b4ced
           "lastModifiedByType": "User"
         }
       }
     },
     {
-<<<<<<< HEAD
-      "RequestUri": "https://management.azure.com/subscriptions/00000000-0000-0000-0000-000000000/resourceGroups/00000/providers/Microsoft.MachineLearningServices/workspaces/00000/jobs/000000000000000000000?api-version=2022-12-01-preview",
-=======
       "RequestUri": "https://management.azure.com/subscriptions/00000000-0000-0000-0000-000000000/resourceGroups/00000/providers/Microsoft.MachineLearningServices/workspaces/00000/jobs/000000000000000000000?api-version=2023-02-01-preview",
->>>>>>> d49b4ced
       "RequestMethod": "PUT",
       "RequestHeaders": {
         "Accept": "application/json",
@@ -748,11 +528,7 @@
         "Connection": "keep-alive",
         "Content-Length": "1028",
         "Content-Type": "application/json",
-<<<<<<< HEAD
-        "User-Agent": "azure-ai-ml/1.5.0 azsdk-python-mgmt-machinelearningservices/0.1.0 Python/3.7.9 (Windows-10-10.0.22621-SP0)"
-=======
-        "User-Agent": "azure-ai-ml/1.5.0 azsdk-python-mgmt-machinelearningservices/0.1.0 Python/3.10.6 (Linux-5.15.90.1-microsoft-standard-WSL2-x86_64-with-glibc2.35)"
->>>>>>> d49b4ced
+        "User-Agent": "azure-ai-ml/1.5.0 azsdk-python-mgmt-machinelearningservices/0.1.0 Python/3.10.6 (Linux-5.15.90.1-microsoft-standard-WSL2-x86_64-with-glibc2.35)"
       },
       "RequestBody": {
         "properties": {
@@ -790,11 +566,7 @@
                 }
               },
               "_source": "YAML.COMPONENT",
-<<<<<<< HEAD
-              "componentId": "/subscriptions/00000000-0000-0000-0000-000000000/resourceGroups/00000/providers/Microsoft.MachineLearningServices/workspaces/00000/components/azureml_anonymous/versions/87a16919-5931-4131-ac14-ace5a5803fcc"
-=======
               "componentId": "/subscriptions/00000000-0000-0000-0000-000000000/resourceGroups/00000/providers/Microsoft.MachineLearningServices/workspaces/00000/components/azureml_anonymous/versions/efea606e-8bee-45cd-95a9-4e52b68c63b8"
->>>>>>> d49b4ced
             }
           },
           "outputs": {},
@@ -806,24 +578,6 @@
       "StatusCode": 201,
       "ResponseHeaders": {
         "Cache-Control": "no-cache",
-<<<<<<< HEAD
-        "Content-Length": "3045",
-        "Content-Type": "application/json; charset=utf-8",
-        "Date": "Thu, 23 Feb 2023 19:42:32 GMT",
-        "Expires": "-1",
-        "Location": "https://management.azure.com/subscriptions/00000000-0000-0000-0000-000000000/resourceGroups/00000/providers/Microsoft.MachineLearningServices/workspaces/00000/jobs/000000000000000000000?api-version=2022-12-01-preview",
-        "Pragma": "no-cache",
-        "Request-Context": "appId=cid-v1:2d2e8e63-272e-4b3c-8598-4ee570a0e70d",
-        "Server-Timing": "traceparent;desc=\u002200-df736380532d5685b03d06c9563a4f20-ee9a5e9accd55d1d-01\u0022",
-        "Strict-Transport-Security": "max-age=31536000; includeSubDomains",
-        "x-aml-cluster": "vienna-eastus2-01",
-        "X-Content-Type-Options": "nosniff",
-        "x-ms-correlation-request-id": "b491d827-e3d3-41d9-a2b8-3c2e8c81b946",
-        "x-ms-ratelimit-remaining-subscription-writes": "1196",
-        "x-ms-response-type": "standard",
-        "x-ms-routing-request-id": "WESTUS2:20230223T194233Z:b491d827-e3d3-41d9-a2b8-3c2e8c81b946",
-        "x-request-time": "1.553"
-=======
         "Content-Length": "2368",
         "Content-Type": "application/json; charset=utf-8",
         "Date": "Thu, 09 Mar 2023 16:05:43 GMT",
@@ -840,7 +594,6 @@
         "x-ms-response-type": "standard",
         "x-ms-routing-request-id": "CANADACENTRAL:20230309T160544Z:5ab83e97-7b1a-4353-b115-dc097302c971",
         "x-request-time": "1.416"
->>>>>>> d49b4ced
       },
       "ResponseBody": {
         "id": "/subscriptions/00000000-0000-0000-0000-000000000/resourceGroups/00000/providers/Microsoft.MachineLearningServices/workspaces/00000/jobs/000000000000000000000",
@@ -867,11 +620,7 @@
             "Tracking": {
               "jobServiceType": "Tracking",
               "port": null,
-<<<<<<< HEAD
-              "endpoint": "azureml://eastus2.api.azureml.ms/mlflow/v1.0/subscriptions/00000000-0000-0000-0000-000000000/resourceGroups/00000/providers/Microsoft.MachineLearningServices/workspaces/00000?",
-=======
               "endpoint": "azureml://eastus.api.azureml.ms/mlflow/v1.0/subscriptions/00000000-0000-0000-0000-000000000/resourceGroups/00000/providers/Microsoft.MachineLearningServices/workspaces/00000?",
->>>>>>> d49b4ced
               "status": null,
               "errorMessage": null,
               "properties": null,
@@ -922,11 +671,7 @@
                 }
               },
               "_source": "YAML.COMPONENT",
-<<<<<<< HEAD
-              "componentId": "/subscriptions/00000000-0000-0000-0000-000000000/resourceGroups/00000/providers/Microsoft.MachineLearningServices/workspaces/00000/components/azureml_anonymous/versions/87a16919-5931-4131-ac14-ace5a5803fcc"
-=======
               "componentId": "/subscriptions/00000000-0000-0000-0000-000000000/resourceGroups/00000/providers/Microsoft.MachineLearningServices/workspaces/00000/components/azureml_anonymous/versions/efea606e-8bee-45cd-95a9-4e52b68c63b8"
->>>>>>> d49b4ced
             }
           },
           "inputs": {},
@@ -934,34 +679,21 @@
           "sourceJobId": null
         },
         "systemData": {
-<<<<<<< HEAD
-          "createdAt": "2023-02-23T19:42:32.6879132\u002B00:00",
-          "createdBy": "Diondra Peck",
-=======
           "createdAt": "2023-03-09T16:05:43.5210234\u002B00:00",
           "createdBy": "Firstname Lastname",
->>>>>>> d49b4ced
           "createdByType": "User"
         }
       }
     },
     {
-<<<<<<< HEAD
-      "RequestUri": "https://management.azure.com/subscriptions/00000000-0000-0000-0000-000000000/resourceGroups/00000/providers/Microsoft.MachineLearningServices/workspaces/00000/jobs/000000000000000000000/cancel?api-version=2022-12-01-preview",
-=======
       "RequestUri": "https://management.azure.com/subscriptions/00000000-0000-0000-0000-000000000/resourceGroups/00000/providers/Microsoft.MachineLearningServices/workspaces/00000/jobs/000000000000000000000/cancel?api-version=2023-02-01-preview",
->>>>>>> d49b4ced
       "RequestMethod": "POST",
       "RequestHeaders": {
         "Accept": "application/json",
         "Accept-Encoding": "gzip, deflate",
         "Connection": "keep-alive",
         "Content-Length": "0",
-<<<<<<< HEAD
-        "User-Agent": "azure-ai-ml/1.5.0 azsdk-python-mgmt-machinelearningservices/0.1.0 Python/3.7.9 (Windows-10-10.0.22621-SP0)"
-=======
-        "User-Agent": "azure-ai-ml/1.5.0 azsdk-python-mgmt-machinelearningservices/0.1.0 Python/3.10.6 (Linux-5.15.90.1-microsoft-standard-WSL2-x86_64-with-glibc2.35)"
->>>>>>> d49b4ced
+        "User-Agent": "azure-ai-ml/1.5.0 azsdk-python-mgmt-machinelearningservices/0.1.0 Python/3.10.6 (Linux-5.15.90.1-microsoft-standard-WSL2-x86_64-with-glibc2.35)"
       },
       "RequestBody": null,
       "StatusCode": 202,
@@ -969,22 +701,6 @@
         "Cache-Control": "no-cache",
         "Content-Length": "4",
         "Content-Type": "application/json; charset=utf-8",
-<<<<<<< HEAD
-        "Date": "Thu, 23 Feb 2023 19:42:35 GMT",
-        "Expires": "-1",
-        "Location": "https://management.azure.com/subscriptions/00000000-0000-0000-0000-000000000/providers/Microsoft.MachineLearningServices/locations/eastus2/mfeOperationResults/jc:2d1e66ae-85e3-42c0-be91-34de66397f26:000000000000000000000?api-version=2022-12-01-preview",
-        "Pragma": "no-cache",
-        "Request-Context": "appId=cid-v1:2d2e8e63-272e-4b3c-8598-4ee570a0e70d",
-        "Strict-Transport-Security": "max-age=31536000; includeSubDomains",
-        "x-aml-cluster": "vienna-eastus2-01",
-        "X-Content-Type-Options": "nosniff",
-        "x-ms-async-operation-timeout": "PT1H",
-        "x-ms-correlation-request-id": "e428b3a5-3394-4045-8f12-6b73988d5654",
-        "x-ms-ratelimit-remaining-subscription-writes": "1197",
-        "x-ms-response-type": "standard",
-        "x-ms-routing-request-id": "WESTUS2:20230223T194235Z:e428b3a5-3394-4045-8f12-6b73988d5654",
-        "x-request-time": "1.149"
-=======
         "Date": "Thu, 09 Mar 2023 16:05:48 GMT",
         "Expires": "-1",
         "Location": "https://management.azure.com/subscriptions/00000000-0000-0000-0000-000000000/providers/Microsoft.MachineLearningServices/locations/eastus/mfeOperationResults/jc:3bd2018e-4b43-401e-ad49-85df181c9e0a:000000000000000000000?api-version=2023-02-01-preview",
@@ -999,26 +715,17 @@
         "x-ms-response-type": "standard",
         "x-ms-routing-request-id": "CANADACENTRAL:20230309T160548Z:c2f08399-8928-4cee-a8f6-91cbbb913785",
         "x-request-time": "1.096"
->>>>>>> d49b4ced
       },
       "ResponseBody": "null"
     },
     {
-<<<<<<< HEAD
-      "RequestUri": "https://management.azure.com/subscriptions/00000000-0000-0000-0000-000000000/providers/Microsoft.MachineLearningServices/locations/eastus2/mfeOperationResults/jc:2d1e66ae-85e3-42c0-be91-34de66397f26:000000000000000000000?api-version=2022-12-01-preview",
-=======
       "RequestUri": "https://management.azure.com/subscriptions/00000000-0000-0000-0000-000000000/providers/Microsoft.MachineLearningServices/locations/eastus/mfeOperationResults/jc:3bd2018e-4b43-401e-ad49-85df181c9e0a:000000000000000000000?api-version=2023-02-01-preview",
->>>>>>> d49b4ced
       "RequestMethod": "GET",
       "RequestHeaders": {
         "Accept": "*/*",
         "Accept-Encoding": "gzip, deflate",
         "Connection": "keep-alive",
-<<<<<<< HEAD
-        "User-Agent": "azure-ai-ml/1.5.0 azsdk-python-mgmt-machinelearningservices/0.1.0 Python/3.7.9 (Windows-10-10.0.22621-SP0)"
-=======
-        "User-Agent": "azure-ai-ml/1.5.0 azsdk-python-mgmt-machinelearningservices/0.1.0 Python/3.10.6 (Linux-5.15.90.1-microsoft-standard-WSL2-x86_64-with-glibc2.35)"
->>>>>>> d49b4ced
+        "User-Agent": "azure-ai-ml/1.5.0 azsdk-python-mgmt-machinelearningservices/0.1.0 Python/3.10.6 (Linux-5.15.90.1-microsoft-standard-WSL2-x86_64-with-glibc2.35)"
       },
       "RequestBody": null,
       "StatusCode": 202,
@@ -1026,21 +733,6 @@
         "Cache-Control": "no-cache",
         "Content-Length": "2",
         "Content-Type": "application/json; charset=utf-8",
-<<<<<<< HEAD
-        "Date": "Thu, 23 Feb 2023 19:42:35 GMT",
-        "Expires": "-1",
-        "Location": "https://management.azure.com/subscriptions/00000000-0000-0000-0000-000000000/providers/Microsoft.MachineLearningServices/locations/eastus2/mfeOperationResults/jc:2d1e66ae-85e3-42c0-be91-34de66397f26:000000000000000000000?api-version=2022-12-01-preview",
-        "Pragma": "no-cache",
-        "Request-Context": "appId=cid-v1:2d2e8e63-272e-4b3c-8598-4ee570a0e70d",
-        "Strict-Transport-Security": "max-age=31536000; includeSubDomains",
-        "x-aml-cluster": "vienna-eastus2-02",
-        "X-Content-Type-Options": "nosniff",
-        "x-ms-correlation-request-id": "149a1e4e-0ef5-4828-a97a-14d28df88796",
-        "x-ms-ratelimit-remaining-subscription-reads": "11992",
-        "x-ms-response-type": "standard",
-        "x-ms-routing-request-id": "WESTUS2:20230223T194236Z:149a1e4e-0ef5-4828-a97a-14d28df88796",
-        "x-request-time": "0.045"
-=======
         "Date": "Thu, 09 Mar 2023 16:05:48 GMT",
         "Expires": "-1",
         "Location": "https://management.azure.com/subscriptions/00000000-0000-0000-0000-000000000/providers/Microsoft.MachineLearningServices/locations/eastus/mfeOperationResults/jc:3bd2018e-4b43-401e-ad49-85df181c9e0a:000000000000000000000?api-version=2023-02-01-preview",
@@ -1054,47 +746,23 @@
         "x-ms-response-type": "standard",
         "x-ms-routing-request-id": "CANADACENTRAL:20230309T160548Z:56642d40-eb39-4382-bddd-f9508273b6fc",
         "x-request-time": "0.037"
->>>>>>> d49b4ced
       },
       "ResponseBody": {}
     },
     {
-<<<<<<< HEAD
-      "RequestUri": "https://management.azure.com/subscriptions/00000000-0000-0000-0000-000000000/providers/Microsoft.MachineLearningServices/locations/eastus2/mfeOperationResults/jc:2d1e66ae-85e3-42c0-be91-34de66397f26:000000000000000000000?api-version=2022-12-01-preview",
-=======
       "RequestUri": "https://management.azure.com/subscriptions/00000000-0000-0000-0000-000000000/providers/Microsoft.MachineLearningServices/locations/eastus/mfeOperationResults/jc:3bd2018e-4b43-401e-ad49-85df181c9e0a:000000000000000000000?api-version=2023-02-01-preview",
->>>>>>> d49b4ced
       "RequestMethod": "GET",
       "RequestHeaders": {
         "Accept": "*/*",
         "Accept-Encoding": "gzip, deflate",
         "Connection": "keep-alive",
-<<<<<<< HEAD
-        "User-Agent": "azure-ai-ml/1.5.0 azsdk-python-mgmt-machinelearningservices/0.1.0 Python/3.7.9 (Windows-10-10.0.22621-SP0)"
-=======
-        "User-Agent": "azure-ai-ml/1.5.0 azsdk-python-mgmt-machinelearningservices/0.1.0 Python/3.10.6 (Linux-5.15.90.1-microsoft-standard-WSL2-x86_64-with-glibc2.35)"
->>>>>>> d49b4ced
+        "User-Agent": "azure-ai-ml/1.5.0 azsdk-python-mgmt-machinelearningservices/0.1.0 Python/3.10.6 (Linux-5.15.90.1-microsoft-standard-WSL2-x86_64-with-glibc2.35)"
       },
       "RequestBody": null,
       "StatusCode": 200,
       "ResponseHeaders": {
         "Cache-Control": "no-cache",
         "Content-Length": "0",
-<<<<<<< HEAD
-        "Date": "Thu, 23 Feb 2023 19:43:05 GMT",
-        "Expires": "-1",
-        "Pragma": "no-cache",
-        "Request-Context": "appId=cid-v1:2d2e8e63-272e-4b3c-8598-4ee570a0e70d",
-        "Server-Timing": "traceparent;desc=\u002200-82fc323e53c2bff69329164ea56879d5-9b0a2dacdcaedb2d-01\u0022",
-        "Strict-Transport-Security": "max-age=31536000; includeSubDomains",
-        "x-aml-cluster": "vienna-eastus2-02",
-        "X-Content-Type-Options": "nosniff",
-        "x-ms-correlation-request-id": "b3c7f58e-a191-49c1-a3f3-3c510d24ac2b",
-        "x-ms-ratelimit-remaining-subscription-reads": "11991",
-        "x-ms-response-type": "standard",
-        "x-ms-routing-request-id": "WESTUS2:20230223T194306Z:b3c7f58e-a191-49c1-a3f3-3c510d24ac2b",
-        "x-request-time": "0.211"
-=======
         "Date": "Thu, 09 Mar 2023 16:06:18 GMT",
         "Expires": "-1",
         "Pragma": "no-cache",
@@ -1108,7 +776,6 @@
         "x-ms-response-type": "standard",
         "x-ms-routing-request-id": "CANADACENTRAL:20230309T160618Z:ee785b44-03d3-4bc4-8513-b3602b6f331b",
         "x-request-time": "0.128"
->>>>>>> d49b4ced
       },
       "ResponseBody": null
     }
