--- conflicted
+++ resolved
@@ -7,11 +7,7 @@
         "Accept": "application/json",
         "Accept-Encoding": "gzip, deflate",
         "Connection": "keep-alive",
-<<<<<<< HEAD
         "User-Agent": "azure-ai-ml/1.5.0 azsdk-python-mgmt-machinelearningservices/0.1.0 Python/3.7.9 (Windows-10-10.0.22621-SP0)"
-=======
-        "User-Agent": "azure-ai-ml/1.5.0 azsdk-python-mgmt-machinelearningservices/0.1.0 Python/3.10.6 (Linux-5.15.79.1-microsoft-standard-WSL2-x86_64-with-glibc2.35)"
->>>>>>> ce9edaa6
       },
       "RequestBody": null,
       "StatusCode": 200,
@@ -19,69 +15,39 @@
         "Cache-Control": "no-cache",
         "Content-Encoding": "gzip",
         "Content-Type": "application/json; charset=utf-8",
-<<<<<<< HEAD
-        "Date": "Thu, 23 Feb 2023 04:43:42 GMT",
+        "Date": "Thu, 23 Feb 2023 20:33:21 GMT",
         "Expires": "-1",
         "Pragma": "no-cache",
         "Request-Context": "appId=cid-v1:2d2e8e63-272e-4b3c-8598-4ee570a0e70d",
-        "Server-Timing": "traceparent;desc=\u002200-fa9ad199b22fe5ddb20b830ac9b197b7-a3cb65e2ef047199-01\u0022",
-=======
-        "Date": "Tue, 21 Feb 2023 21:01:08 GMT",
-        "Expires": "-1",
-        "Pragma": "no-cache",
-        "Request-Context": "appId=cid-v1:2d2e8e63-272e-4b3c-8598-4ee570a0e70d",
-        "Server-Timing": "traceparent;desc=\u002200-d23bc8136d9f57cc08dc6cfb90e3ff2f-21ba0f1c0ffb9e62-01\u0022",
->>>>>>> ce9edaa6
+        "Server-Timing": "traceparent;desc=\u002200-c74dbed45c10351fa64368958c067d89-5cec02b16257a1f0-01\u0022",
         "Strict-Transport-Security": "max-age=31536000; includeSubDomains",
         "Transfer-Encoding": "chunked",
         "Vary": [
           "Accept-Encoding",
           "Accept-Encoding"
         ],
-<<<<<<< HEAD
-        "x-aml-cluster": "vienna-eastus2-01",
+        "x-aml-cluster": "vienna-eastus2-02",
         "X-Content-Type-Options": "nosniff",
-        "x-ms-correlation-request-id": "e42fade6-53a0-4c62-8fbe-7f7ca207d118",
-        "x-ms-ratelimit-remaining-subscription-reads": "11986",
+        "x-ms-correlation-request-id": "54839841-c9e7-4aa5-b4c1-3c2cfa084f3a",
+        "x-ms-ratelimit-remaining-subscription-reads": "11957",
         "x-ms-response-type": "standard",
-        "x-ms-routing-request-id": "WESTUS2:20230223T044343Z:e42fade6-53a0-4c62-8fbe-7f7ca207d118",
-        "x-request-time": "0.050"
-=======
-        "x-aml-cluster": "vienna-eastus-02",
-        "X-Content-Type-Options": "nosniff",
-        "x-ms-correlation-request-id": "55df9e89-d5fe-45e9-b9e1-758c51af9eee",
-        "x-ms-ratelimit-remaining-subscription-reads": "11937",
-        "x-ms-response-type": "standard",
-        "x-ms-routing-request-id": "CANADACENTRAL:20230221T210109Z:55df9e89-d5fe-45e9-b9e1-758c51af9eee",
-        "x-request-time": "0.044"
->>>>>>> ce9edaa6
+        "x-ms-routing-request-id": "WESTUS2:20230223T203322Z:54839841-c9e7-4aa5-b4c1-3c2cfa084f3a",
+        "x-request-time": "0.337"
       },
       "ResponseBody": {
         "id": "/subscriptions/00000000-0000-0000-0000-000000000/resourceGroups/00000/providers/Microsoft.MachineLearningServices/workspaces/00000/computes/cpu-cluster",
         "name": "cpu-cluster",
         "type": "Microsoft.MachineLearningServices/workspaces/computes",
-<<<<<<< HEAD
         "location": "eastus2",
         "tags": {},
         "properties": {
           "createdOn": "2023-02-23T02:09:37.0381833\u002B00:00",
           "modifiedOn": "2023-02-23T02:09:40.5544927\u002B00:00",
-=======
-        "location": "eastus",
-        "tags": {},
-        "properties": {
-          "createdOn": "2023-02-18T09:22:48.8321811\u002B00:00",
-          "modifiedOn": "2023-02-20T22:34:01.0617008\u002B00:00",
->>>>>>> ce9edaa6
           "disableLocalAuth": false,
           "description": null,
           "resourceId": null,
           "computeType": "AmlCompute",
-<<<<<<< HEAD
           "computeLocation": "eastus2",
-=======
-          "computeLocation": "eastus",
->>>>>>> ce9edaa6
           "provisioningState": "Succeeded",
           "provisioningErrors": null,
           "isAttachedCompute": false,
@@ -91,35 +57,35 @@
             "scaleSettings": {
               "maxNodeCount": 4,
               "minNodeCount": 0,
-<<<<<<< HEAD
               "nodeIdleTimeBeforeScaleDown": "PT2M"
-=======
-              "nodeIdleTimeBeforeScaleDown": "PT20M"
->>>>>>> ce9edaa6
             },
             "subnet": null,
             "currentNodeCount": 4,
-            "targetNodeCount": 4,
+            "targetNodeCount": 2,
             "nodeStateCounts": {
               "preparingNodeCount": 0,
-<<<<<<< HEAD
-              "runningNodeCount": 2,
+              "runningNodeCount": 0,
               "idleNodeCount": 2,
-=======
-              "runningNodeCount": 0,
-              "idleNodeCount": 4,
->>>>>>> ce9edaa6
               "unusableNodeCount": 0,
-              "leavingNodeCount": 0,
+              "leavingNodeCount": 2,
               "preemptedNodeCount": 0
             },
-            "allocationState": "Steady",
-<<<<<<< HEAD
-            "allocationStateTransitionTime": "2023-02-23T04:41:56.449\u002B00:00",
-=======
-            "allocationStateTransitionTime": "2023-02-21T20:46:52.65\u002B00:00",
->>>>>>> ce9edaa6
-            "errors": null,
+            "allocationState": "Resizing",
+            "allocationStateTransitionTime": "2023-02-23T20:30:31.962\u002B00:00",
+            "errors": [
+              {
+                "error": {
+                  "code": "DiskFull",
+                  "message": "ComputeNode.Id=tvmps_69fca04a96d3726662de782643a0944c33e9522ee88a385dde78b236d5b1586c_d: There is not enough disk space on the node",
+                  "details": [
+                    {
+                      "code": "Message",
+                      "message": "The VM disk is full. Delete jobs, tasks, or files on the node to free up space and then reboot the node."
+                    }
+                  ]
+                }
+              }
+            ],
             "remoteLoginPortPublicAccess": "Enabled",
             "osType": "Linux",
             "virtualMachineImage": null,
@@ -130,21 +96,13 @@
       }
     },
     {
-<<<<<<< HEAD
       "RequestUri": "https://management.azure.com/subscriptions/00000000-0000-0000-0000-000000000/resourceGroups/00000/providers/Microsoft.MachineLearningServices/workspaces/00000?api-version=2022-10-01",
-=======
-      "RequestUri": "https://management.azure.com/subscriptions/00000000-0000-0000-0000-000000000/resourceGroups/00000/providers/Microsoft.MachineLearningServices/workspaces/00000/datastores/workspaceblobstore?api-version=2022-10-01",
->>>>>>> ce9edaa6
       "RequestMethod": "GET",
       "RequestHeaders": {
         "Accept": "application/json",
         "Accept-Encoding": "gzip, deflate",
         "Connection": "keep-alive",
-<<<<<<< HEAD
         "User-Agent": "azure-ai-ml/1.5.0 azsdk-python-mgmt-machinelearningservices/0.1.0 Python/3.7.9 (Windows-10-10.0.22621-SP0)"
-=======
-        "User-Agent": "azure-ai-ml/1.5.0 azsdk-python-mgmt-machinelearningservices/0.1.0 Python/3.10.6 (Linux-5.15.79.1-microsoft-standard-WSL2-x86_64-with-glibc2.35)"
->>>>>>> ce9edaa6
       },
       "RequestBody": null,
       "StatusCode": 200,
@@ -152,42 +110,24 @@
         "Cache-Control": "no-cache",
         "Content-Encoding": "gzip",
         "Content-Type": "application/json; charset=utf-8",
-<<<<<<< HEAD
-        "Date": "Thu, 23 Feb 2023 04:43:45 GMT",
+        "Date": "Thu, 23 Feb 2023 20:33:24 GMT",
         "Expires": "-1",
         "Pragma": "no-cache",
         "Request-Context": "appId=cid-v1:2d2e8e63-272e-4b3c-8598-4ee570a0e70d",
-        "Server-Timing": "traceparent;desc=\u002200-271a26db234f5f18408e9f7fd7c49d70-2fb4fb28e31157a1-01\u0022",
-=======
-        "Date": "Tue, 21 Feb 2023 21:01:11 GMT",
-        "Expires": "-1",
-        "Pragma": "no-cache",
-        "Request-Context": "appId=cid-v1:2d2e8e63-272e-4b3c-8598-4ee570a0e70d",
-        "Server-Timing": "traceparent;desc=\u002200-841d1dd7f663d1fe699ae77baed6fcea-de504339ed84b772-01\u0022",
->>>>>>> ce9edaa6
+        "Server-Timing": "traceparent;desc=\u002200-3dca417614beed06a643460fdf39da11-7611d4869b2d4e1f-01\u0022",
         "Strict-Transport-Security": "max-age=31536000; includeSubDomains",
         "Transfer-Encoding": "chunked",
         "Vary": [
           "Accept-Encoding",
           "Accept-Encoding"
         ],
-<<<<<<< HEAD
         "x-aml-cluster": "vienna-eastus2-01",
         "X-Content-Type-Options": "nosniff",
-        "x-ms-correlation-request-id": "379cb96c-92a5-4303-97ed-e4acd71781fe",
-        "x-ms-ratelimit-remaining-subscription-reads": "11985",
+        "x-ms-correlation-request-id": "a9c03f43-c803-4566-9aa7-35c9a1e08a88",
+        "x-ms-ratelimit-remaining-subscription-reads": "11956",
         "x-ms-response-type": "standard",
-        "x-ms-routing-request-id": "WESTUS2:20230223T044345Z:379cb96c-92a5-4303-97ed-e4acd71781fe",
-        "x-request-time": "0.020"
-=======
-        "x-aml-cluster": "vienna-eastus-02",
-        "X-Content-Type-Options": "nosniff",
-        "x-ms-correlation-request-id": "5d129a59-2ead-4dac-a399-103657331a29",
-        "x-ms-ratelimit-remaining-subscription-reads": "11936",
-        "x-ms-response-type": "standard",
-        "x-ms-routing-request-id": "CANADACENTRAL:20230221T210111Z:5d129a59-2ead-4dac-a399-103657331a29",
-        "x-request-time": "0.099"
->>>>>>> ce9edaa6
+        "x-ms-routing-request-id": "WESTUS2:20230223T203325Z:a9c03f43-c803-4566-9aa7-35c9a1e08a88",
+        "x-request-time": "0.450"
       },
       "ResponseBody": {
         "id": "/subscriptions/00000000-0000-0000-0000-000000000/resourceGroups/00000/providers/Microsoft.MachineLearningServices/workspaces/00000",
@@ -215,7 +155,6 @@
             "isPrivateLinkEnabled": false,
             "notebookPreparationError": null
           },
-<<<<<<< HEAD
           "storageHnsEnabled": false,
           "workspaceId": "2d1e66ae-85e3-42c0-be91-34de66397f26",
           "linkedModelInventoryArmId": null,
@@ -250,39 +189,12 @@
     {
       "RequestUri": "https://eastus2.api.azureml.ms/content/v2.0/subscriptions/00000000-0000-0000-0000-000000000/resourceGroups/00000/providers/Microsoft.MachineLearningServices/workspaces/00000/snapshots/getByHash?hash=d3c05b496c685e7e5a204e3cebc689086bd0f622c2975d8090c18968739a464a\u0026hashVersion=202208",
       "RequestMethod": "GET",
-=======
-          "datastoreType": "AzureBlob",
-          "accountName": "samcw32zcnpjldw",
-          "containerName": "azureml-blobstore-3bd2018e-4b43-401e-ad49-85df181c9e0a",
-          "endpoint": "core.windows.net",
-          "protocol": "https",
-          "serviceDataAccessAuthIdentity": "WorkspaceSystemAssignedIdentity"
-        },
-        "systemData": {
-          "createdAt": "2023-02-18T09:22:33.5645164\u002B00:00",
-          "createdBy": "779301c0-18b2-4cdc-801b-a0a3368fee0a",
-          "createdByType": "Application",
-          "lastModifiedAt": "2023-02-18T09:22:34.1712214\u002B00:00",
-          "lastModifiedBy": "779301c0-18b2-4cdc-801b-a0a3368fee0a",
-          "lastModifiedByType": "Application"
-        }
-      }
-    },
-    {
-      "RequestUri": "https://management.azure.com/subscriptions/00000000-0000-0000-0000-000000000/resourceGroups/00000/providers/Microsoft.MachineLearningServices/workspaces/00000/datastores/workspaceblobstore/listSecrets?api-version=2022-10-01",
-      "RequestMethod": "POST",
->>>>>>> ce9edaa6
       "RequestHeaders": {
         "Accept": "*/*",
         "Accept-Encoding": "gzip, deflate",
         "Connection": "keep-alive",
-<<<<<<< HEAD
         "Content-Type": "application/json; charset=UTF-8",
         "User-Agent": "azure-ai-ml/1.5.0 azsdk-python-core/1.26.3 Python/3.7.9 (Windows-10-10.0.22621-SP0)"
-=======
-        "Content-Length": "0",
-        "User-Agent": "azure-ai-ml/1.5.0 azsdk-python-mgmt-machinelearningservices/0.1.0 Python/3.10.6 (Linux-5.15.79.1-microsoft-standard-WSL2-x86_64-with-glibc2.35)"
->>>>>>> ce9edaa6
       },
       "RequestBody": null,
       "StatusCode": 200,
@@ -290,8 +202,7 @@
         "Connection": "keep-alive",
         "Content-Encoding": "gzip",
         "Content-Type": "application/json; charset=utf-8",
-<<<<<<< HEAD
-        "Date": "Thu, 23 Feb 2023 04:43:47 GMT",
+        "Date": "Thu, 23 Feb 2023 20:33:28 GMT",
         "Request-Context": "appId=cid-v1:2d2e8e63-272e-4b3c-8598-4ee570a0e70d",
         "Strict-Transport-Security": "max-age=15724800; includeSubDomains; preload",
         "Transfer-Encoding": "chunked",
@@ -299,24 +210,7 @@
         "x-aml-cluster": "vienna-eastus2-01",
         "X-Content-Type-Options": "nosniff",
         "x-ms-response-type": "standard",
-        "x-request-time": "0.123"
-=======
-        "Date": "Tue, 21 Feb 2023 21:01:11 GMT",
-        "Expires": "-1",
-        "Pragma": "no-cache",
-        "Request-Context": "appId=cid-v1:2d2e8e63-272e-4b3c-8598-4ee570a0e70d",
-        "Server-Timing": "traceparent;desc=\u002200-77c4187b4522cd642c48ba116a5401ec-a3040448c2876bb0-01\u0022",
-        "Strict-Transport-Security": "max-age=31536000; includeSubDomains",
-        "Transfer-Encoding": "chunked",
-        "Vary": "Accept-Encoding",
-        "x-aml-cluster": "vienna-eastus-02",
-        "X-Content-Type-Options": "nosniff",
-        "x-ms-correlation-request-id": "280d103a-c997-4e96-9076-e37fdffb3493",
-        "x-ms-ratelimit-remaining-subscription-writes": "1165",
-        "x-ms-response-type": "standard",
-        "x-ms-routing-request-id": "CANADACENTRAL:20230221T210112Z:280d103a-c997-4e96-9076-e37fdffb3493",
-        "x-request-time": "0.121"
->>>>>>> ce9edaa6
+        "x-request-time": "0.700"
       },
       "ResponseBody": {
         "snapshotType": "LocalFiles",
@@ -383,101 +277,13 @@
       }
     },
     {
-<<<<<<< HEAD
       "RequestUri": "https://management.azure.com/subscriptions/00000000-0000-0000-0000-000000000/resourceGroups/00000/providers/Microsoft.MachineLearningServices/workspaces/00000/codes/e7a3f40e-eb47-4499-9b80-1e5d911878f8/versions/1?api-version=2022-05-01",
       "RequestMethod": "GET",
-=======
-      "RequestUri": "https://samcw32zcnpjldw.blob.core.windows.net/azureml-blobstore-3bd2018e-4b43-401e-ad49-85df181c9e0a/LocalUpload/00000000000000000000000000000000/COMPONENT_PLACEHOLDER",
-      "RequestMethod": "HEAD",
-      "RequestHeaders": {
-        "Accept": "application/xml",
-        "Accept-Encoding": "gzip, deflate",
-        "Connection": "keep-alive",
-        "User-Agent": "azsdk-python-storage-blob/12.14.1 Python/3.10.6 (Linux-5.15.79.1-microsoft-standard-WSL2-x86_64-with-glibc2.35)",
-        "x-ms-date": "Tue, 21 Feb 2023 21:01:12 GMT",
-        "x-ms-version": "2021-08-06"
-      },
-      "RequestBody": null,
-      "StatusCode": 200,
-      "ResponseHeaders": {
-        "Accept-Ranges": "bytes",
-        "Content-Length": "35",
-        "Content-MD5": "L/DnSpFIn\u002BjaQWc\u002BsUQdcw==",
-        "Content-Type": "application/octet-stream",
-        "Date": "Tue, 21 Feb 2023 21:01:11 GMT",
-        "ETag": "\u00220x8DB1192C06E1C79\u0022",
-        "Last-Modified": "Sat, 18 Feb 2023 09:30:19 GMT",
-        "Server": [
-          "Windows-Azure-Blob/1.0",
-          "Microsoft-HTTPAPI/2.0"
-        ],
-        "Vary": "Origin",
-        "x-ms-access-tier": "Hot",
-        "x-ms-access-tier-inferred": "true",
-        "x-ms-blob-type": "BlockBlob",
-        "x-ms-creation-time": "Sat, 18 Feb 2023 09:30:19 GMT",
-        "x-ms-lease-state": "available",
-        "x-ms-lease-status": "unlocked",
-        "x-ms-meta-name": "c4b5a984-a0c9-4622-a5cf-f22114f04941",
-        "x-ms-meta-upload_status": "completed",
-        "x-ms-meta-version": "1",
-        "x-ms-server-encrypted": "true",
-        "x-ms-version": "2021-08-06"
-      },
-      "ResponseBody": null
-    },
-    {
-      "RequestUri": "https://samcw32zcnpjldw.blob.core.windows.net/azureml-blobstore-3bd2018e-4b43-401e-ad49-85df181c9e0a/az-ml-artifacts/00000000000000000000000000000000/COMPONENT_PLACEHOLDER",
-      "RequestMethod": "HEAD",
-      "RequestHeaders": {
-        "Accept": "application/xml",
-        "Accept-Encoding": "gzip, deflate",
-        "Connection": "keep-alive",
-        "User-Agent": "azsdk-python-storage-blob/12.14.1 Python/3.10.6 (Linux-5.15.79.1-microsoft-standard-WSL2-x86_64-with-glibc2.35)",
-        "x-ms-date": "Tue, 21 Feb 2023 21:01:12 GMT",
-        "x-ms-version": "2021-08-06"
-      },
-      "RequestBody": null,
-      "StatusCode": 404,
-      "ResponseHeaders": {
-        "Date": "Tue, 21 Feb 2023 21:01:11 GMT",
-        "Server": [
-          "Windows-Azure-Blob/1.0",
-          "Microsoft-HTTPAPI/2.0"
-        ],
-        "Transfer-Encoding": "chunked",
-        "Vary": "Origin",
-        "x-ms-error-code": "BlobNotFound",
-        "x-ms-version": "2021-08-06"
-      },
-      "ResponseBody": null
-    },
-    {
-      "RequestUri": "https://management.azure.com/subscriptions/00000000-0000-0000-0000-000000000/resourceGroups/00000/providers/Microsoft.MachineLearningServices/workspaces/00000/codes/c4b5a984-a0c9-4622-a5cf-f22114f04941/versions/1?api-version=2022-05-01",
-      "RequestMethod": "PUT",
->>>>>>> ce9edaa6
       "RequestHeaders": {
         "Accept": "application/json",
         "Accept-Encoding": "gzip, deflate",
         "Connection": "keep-alive",
-<<<<<<< HEAD
         "User-Agent": "azure-ai-ml/1.5.0 azsdk-python-mgmt-machinelearningservices/0.1.0 Python/3.7.9 (Windows-10-10.0.22621-SP0)"
-=======
-        "Content-Length": "288",
-        "Content-Type": "application/json",
-        "User-Agent": "azure-ai-ml/1.5.0 azsdk-python-mgmt-machinelearningservices/0.1.0 Python/3.10.6 (Linux-5.15.79.1-microsoft-standard-WSL2-x86_64-with-glibc2.35)"
-      },
-      "RequestBody": {
-        "properties": {
-          "properties": {
-            "hash_sha256": "0000000000000",
-            "hash_version": "0000000000000"
-          },
-          "isAnonymous": true,
-          "isArchived": false,
-          "codeUri": "https://samcw32zcnpjldw.blob.core.windows.net/azureml-blobstore-3bd2018e-4b43-401e-ad49-85df181c9e0a/LocalUpload/00000000000000000000000000000000"
-        }
->>>>>>> ce9edaa6
       },
       "RequestBody": null,
       "StatusCode": 200,
@@ -485,48 +291,27 @@
         "Cache-Control": "no-cache",
         "Content-Encoding": "gzip",
         "Content-Type": "application/json; charset=utf-8",
-<<<<<<< HEAD
-        "Date": "Thu, 23 Feb 2023 04:43:49 GMT",
+        "Date": "Thu, 23 Feb 2023 20:33:30 GMT",
         "Expires": "-1",
         "Pragma": "no-cache",
         "Request-Context": "appId=cid-v1:2d2e8e63-272e-4b3c-8598-4ee570a0e70d",
-        "Server-Timing": "traceparent;desc=\u002200-fbc0a96e2e8c188d69680eb29e5cfd9d-015368daecb9f9ef-01\u0022",
-=======
-        "Date": "Tue, 21 Feb 2023 21:01:14 GMT",
-        "Expires": "-1",
-        "Pragma": "no-cache",
-        "Request-Context": "appId=cid-v1:2d2e8e63-272e-4b3c-8598-4ee570a0e70d",
-        "Server-Timing": "traceparent;desc=\u002200-1f4c94f35b1c0a5449f97ddd7d93fb96-120144970be42812-01\u0022",
->>>>>>> ce9edaa6
+        "Server-Timing": "traceparent;desc=\u002200-652c3cb88b98d7abb3d1cf8f5bd92513-759ca55615bd198e-01\u0022",
         "Strict-Transport-Security": "max-age=31536000; includeSubDomains",
         "Transfer-Encoding": "chunked",
         "Vary": [
           "Accept-Encoding",
           "Accept-Encoding"
         ],
-<<<<<<< HEAD
         "x-aml-cluster": "vienna-eastus2-01",
         "X-Content-Type-Options": "nosniff",
-        "x-ms-correlation-request-id": "b105d62e-5f17-45bd-87ec-e39fb7a4a817",
-        "x-ms-ratelimit-remaining-subscription-reads": "11984",
+        "x-ms-correlation-request-id": "394f5010-b115-43b8-89e5-8fc649b4603e",
+        "x-ms-ratelimit-remaining-subscription-reads": "11955",
         "x-ms-response-type": "standard",
-        "x-ms-routing-request-id": "WESTUS2:20230223T044349Z:b105d62e-5f17-45bd-87ec-e39fb7a4a817",
-        "x-request-time": "0.106"
+        "x-ms-routing-request-id": "WESTUS2:20230223T203331Z:394f5010-b115-43b8-89e5-8fc649b4603e",
+        "x-request-time": "0.620"
       },
       "ResponseBody": {
         "id": "/subscriptions/00000000-0000-0000-0000-000000000/resourceGroups/00000/providers/Microsoft.MachineLearningServices/workspaces/00000/codes/e7a3f40e-eb47-4499-9b80-1e5d911878f8/versions/1",
-=======
-        "x-aml-cluster": "vienna-eastus-02",
-        "X-Content-Type-Options": "nosniff",
-        "x-ms-correlation-request-id": "6387e4fd-66fa-48bd-8254-0530e26e214f",
-        "x-ms-ratelimit-remaining-subscription-writes": "1137",
-        "x-ms-response-type": "standard",
-        "x-ms-routing-request-id": "CANADACENTRAL:20230221T210115Z:6387e4fd-66fa-48bd-8254-0530e26e214f",
-        "x-request-time": "0.134"
-      },
-      "ResponseBody": {
-        "id": "/subscriptions/00000000-0000-0000-0000-000000000/resourceGroups/00000/providers/Microsoft.MachineLearningServices/workspaces/00000/codes/c4b5a984-a0c9-4622-a5cf-f22114f04941/versions/1",
->>>>>>> ce9edaa6
         "name": "1",
         "type": "Microsoft.MachineLearningServices/workspaces/codes/versions",
         "properties": {
@@ -538,7 +323,6 @@
           },
           "isArchived": false,
           "isAnonymous": false,
-<<<<<<< HEAD
           "codeUri": "https://saveorz2izv2bas.blob.core.windows.net:443/2d1e66ae-8-4d828c93-7c8f-558b-b99d-d21850cf37d9/"
         },
         "systemData": {
@@ -547,26 +331,12 @@
           "createdByType": "User",
           "lastModifiedAt": "2023-02-23T02:16:10.3151666\u002B00:00",
           "lastModifiedBy": "Diondra Peck",
-=======
-          "codeUri": "https://samcw32zcnpjldw.blob.core.windows.net/azureml-blobstore-3bd2018e-4b43-401e-ad49-85df181c9e0a/LocalUpload/00000000000000000000000000000000"
-        },
-        "systemData": {
-          "createdAt": "2023-02-18T09:30:23.7478116\u002B00:00",
-          "createdBy": "Firstname Lastname",
-          "createdByType": "User",
-          "lastModifiedAt": "2023-02-21T21:01:15.5517802\u002B00:00",
-          "lastModifiedBy": "Firstname Lastname",
->>>>>>> ce9edaa6
           "lastModifiedByType": "User"
         }
       }
     },
     {
-<<<<<<< HEAD
-      "RequestUri": "https://management.azure.com/subscriptions/00000000-0000-0000-0000-000000000/resourceGroups/00000/providers/Microsoft.MachineLearningServices/workspaces/00000/components/azureml_anonymous/versions/0b35a8f7-cee5-d105-0ea9-5575c8ab619b?api-version=2022-10-01",
-=======
-      "RequestUri": "https://management.azure.com/subscriptions/00000000-0000-0000-0000-000000000/resourceGroups/00000/providers/Microsoft.MachineLearningServices/workspaces/00000/components/azureml_anonymous/versions/c69b468f-5cf3-2edb-680e-f382769c983d?api-version=2022-10-01",
->>>>>>> ce9edaa6
+      "RequestUri": "https://management.azure.com/subscriptions/00000000-0000-0000-0000-000000000/resourceGroups/00000/providers/Microsoft.MachineLearningServices/workspaces/00000/components/azureml_anonymous/versions/b233095b-7964-64f4-db6e-5ac440193065?api-version=2022-10-01",
       "RequestMethod": "PUT",
       "RequestHeaders": {
         "Accept": "application/json",
@@ -574,11 +344,7 @@
         "Connection": "keep-alive",
         "Content-Length": "1308",
         "Content-Type": "application/json",
-<<<<<<< HEAD
         "User-Agent": "azure-ai-ml/1.5.0 azsdk-python-mgmt-machinelearningservices/0.1.0 Python/3.7.9 (Windows-10-10.0.22621-SP0)"
-=======
-        "User-Agent": "azure-ai-ml/1.5.0 azsdk-python-mgmt-machinelearningservices/0.1.0 Python/3.10.6 (Linux-5.15.79.1-microsoft-standard-WSL2-x86_64-with-glibc2.35)"
->>>>>>> ce9edaa6
       },
       "RequestBody": {
         "properties": {
@@ -592,13 +358,8 @@
           "isArchived": false,
           "componentSpec": {
             "command": "echo Hello World \u0026 echo $[[${{inputs.component_in_number}}]] \u0026 echo ${{inputs.component_in_path}} \u0026 echo ${{outputs.component_out_path}} \u003E ${{outputs.component_out_path}}/component_in_number",
-<<<<<<< HEAD
             "code": "azureml:/subscriptions/00000000-0000-0000-0000-000000000/resourceGroups/00000/providers/Microsoft.MachineLearningServices/workspaces/00000/codes/e7a3f40e-eb47-4499-9b80-1e5d911878f8/versions/1",
-            "environment": "azureml:AzureML-sklearn-0.24-ubuntu18.04-py37-cpu:1",
-=======
-            "code": "azureml:/subscriptions/00000000-0000-0000-0000-000000000/resourceGroups/00000/providers/Microsoft.MachineLearningServices/workspaces/00000/codes/c4b5a984-a0c9-4622-a5cf-f22114f04941/versions/1",
             "environment": "azureml:AzureML-sklearn-1.0-ubuntu20.04-py38-cpu:33",
->>>>>>> ce9edaa6
             "name": "microsoftsamples_command_component_basic",
             "description": "This is the basic command component",
             "tags": {
@@ -634,49 +395,26 @@
       "StatusCode": 201,
       "ResponseHeaders": {
         "Cache-Control": "no-cache",
-<<<<<<< HEAD
         "Content-Length": "2295",
         "Content-Type": "application/json; charset=utf-8",
-        "Date": "Thu, 23 Feb 2023 04:43:50 GMT",
+        "Date": "Thu, 23 Feb 2023 20:33:33 GMT",
         "Expires": "-1",
-        "Location": "https://management.azure.com/subscriptions/00000000-0000-0000-0000-000000000/resourceGroups/00000/providers/Microsoft.MachineLearningServices/workspaces/00000/components/azureml_anonymous/versions/0b35a8f7-cee5-d105-0ea9-5575c8ab619b?api-version=2022-10-01",
+        "Location": "https://management.azure.com/subscriptions/00000000-0000-0000-0000-000000000/resourceGroups/00000/providers/Microsoft.MachineLearningServices/workspaces/00000/components/azureml_anonymous/versions/b233095b-7964-64f4-db6e-5ac440193065?api-version=2022-10-01",
         "Pragma": "no-cache",
         "Request-Context": "appId=cid-v1:2d2e8e63-272e-4b3c-8598-4ee570a0e70d",
-        "Server-Timing": "traceparent;desc=\u002200-aea43cd469ac4cd71fa7480634de0ef6-b4f2fd5ec571f5f0-01\u0022",
+        "Server-Timing": "traceparent;desc=\u002200-e066b1646a78cb49ca4b489f2bdeee4b-de044e3d9056baad-01\u0022",
         "Strict-Transport-Security": "max-age=31536000; includeSubDomains",
         "x-aml-cluster": "vienna-eastus2-01",
         "X-Content-Type-Options": "nosniff",
-        "x-ms-correlation-request-id": "f2c31d5f-c813-44db-9a8d-b3614631458e",
-        "x-ms-ratelimit-remaining-subscription-writes": "1190",
+        "x-ms-correlation-request-id": "7f7a94fd-0c73-40b8-82f2-f2f64bdb7193",
+        "x-ms-ratelimit-remaining-subscription-writes": "1179",
         "x-ms-response-type": "standard",
-        "x-ms-routing-request-id": "WESTUS2:20230223T044350Z:f2c31d5f-c813-44db-9a8d-b3614631458e",
-        "x-request-time": "0.700"
+        "x-ms-routing-request-id": "WESTUS2:20230223T203334Z:7f7a94fd-0c73-40b8-82f2-f2f64bdb7193",
+        "x-request-time": "2.771"
       },
       "ResponseBody": {
-        "id": "/subscriptions/00000000-0000-0000-0000-000000000/resourceGroups/00000/providers/Microsoft.MachineLearningServices/workspaces/00000/components/azureml_anonymous/versions/833cdf36-a5af-493c-809a-0b7bfb2c91bc",
-        "name": "833cdf36-a5af-493c-809a-0b7bfb2c91bc",
-=======
-        "Content-Length": "1860",
-        "Content-Type": "application/json; charset=utf-8",
-        "Date": "Tue, 21 Feb 2023 21:01:15 GMT",
-        "Expires": "-1",
-        "Location": "https://management.azure.com/subscriptions/00000000-0000-0000-0000-000000000/resourceGroups/00000/providers/Microsoft.MachineLearningServices/workspaces/00000/components/azureml_anonymous/versions/c69b468f-5cf3-2edb-680e-f382769c983d?api-version=2022-10-01",
-        "Pragma": "no-cache",
-        "Request-Context": "appId=cid-v1:2d2e8e63-272e-4b3c-8598-4ee570a0e70d",
-        "Server-Timing": "traceparent;desc=\u002200-97db4fa43868179dd3a61b93e8dedef8-5831315d6dcaa39a-01\u0022",
-        "Strict-Transport-Security": "max-age=31536000; includeSubDomains",
-        "x-aml-cluster": "vienna-eastus-02",
-        "X-Content-Type-Options": "nosniff",
-        "x-ms-correlation-request-id": "e8e1702a-7706-43a2-8948-ac714edf9c1c",
-        "x-ms-ratelimit-remaining-subscription-writes": "1136",
-        "x-ms-response-type": "standard",
-        "x-ms-routing-request-id": "CANADACENTRAL:20230221T210116Z:e8e1702a-7706-43a2-8948-ac714edf9c1c",
-        "x-request-time": "0.698"
-      },
-      "ResponseBody": {
-        "id": "/subscriptions/00000000-0000-0000-0000-000000000/resourceGroups/00000/providers/Microsoft.MachineLearningServices/workspaces/00000/components/azureml_anonymous/versions/68824f44-e08e-486f-b3e1-20c610731caa",
-        "name": "68824f44-e08e-486f-b3e1-20c610731caa",
->>>>>>> ce9edaa6
+        "id": "/subscriptions/00000000-0000-0000-0000-000000000/resourceGroups/00000/providers/Microsoft.MachineLearningServices/workspaces/00000/components/azureml_anonymous/versions/01f2a0ca-131d-447d-8525-c0b37db16ec7",
+        "name": "01f2a0ca-131d-447d-8525-c0b37db16ec7",
         "type": "Microsoft.MachineLearningServices/workspaces/components/versions",
         "properties": {
           "description": null,
@@ -716,13 +454,8 @@
                 "type": "uri_folder"
               }
             },
-<<<<<<< HEAD
             "code": "azureml:/subscriptions/00000000-0000-0000-0000-000000000/resourceGroups/00000/providers/Microsoft.MachineLearningServices/workspaces/00000/codes/e7a3f40e-eb47-4499-9b80-1e5d911878f8/versions/1",
-            "environment": "azureml://registries/azureml/environments/AzureML-sklearn-0.24-ubuntu18.04-py37-cpu/versions/1",
-=======
-            "code": "azureml:/subscriptions/00000000-0000-0000-0000-000000000/resourceGroups/00000/providers/Microsoft.MachineLearningServices/workspaces/00000/codes/c4b5a984-a0c9-4622-a5cf-f22114f04941/versions/1",
             "environment": "azureml://registries/azureml/environments/AzureML-sklearn-1.0-ubuntu20.04-py38-cpu/versions/33",
->>>>>>> ce9edaa6
             "resources": {
               "instance_count": "1"
             },
@@ -731,19 +464,11 @@
           }
         },
         "systemData": {
-<<<<<<< HEAD
-          "createdAt": "2023-02-23T04:30:19.5602547\u002B00:00",
+          "createdAt": "2023-02-23T19:04:44.0030332\u002B00:00",
           "createdBy": "Diondra Peck",
           "createdByType": "User",
-          "lastModifiedAt": "2023-02-23T04:30:19.605687\u002B00:00",
+          "lastModifiedAt": "2023-02-23T19:04:44.075392\u002B00:00",
           "lastModifiedBy": "Diondra Peck",
-=======
-          "createdAt": "2023-02-18T09:32:29.8019177\u002B00:00",
-          "createdBy": "Firstname Lastname",
-          "createdByType": "User",
-          "lastModifiedAt": "2023-02-18T09:32:29.8982296\u002B00:00",
-          "lastModifiedBy": "Firstname Lastname",
->>>>>>> ce9edaa6
           "lastModifiedByType": "User"
         }
       }
@@ -757,11 +482,7 @@
         "Connection": "keep-alive",
         "Content-Length": "2069",
         "Content-Type": "application/json",
-<<<<<<< HEAD
         "User-Agent": "azure-ai-ml/1.5.0 azsdk-python-mgmt-machinelearningservices/0.1.0 Python/3.7.9 (Windows-10-10.0.22621-SP0)"
-=======
-        "User-Agent": "azure-ai-ml/1.5.0 azsdk-python-mgmt-machinelearningservices/0.1.0 Python/3.10.6 (Linux-5.15.79.1-microsoft-standard-WSL2-x86_64-with-glibc2.35)"
->>>>>>> ce9edaa6
       },
       "RequestBody": {
         "properties": {
@@ -793,11 +514,7 @@
                 }
               },
               "_source": "YAML.COMPONENT",
-<<<<<<< HEAD
-              "componentId": "/subscriptions/00000000-0000-0000-0000-000000000/resourceGroups/00000/providers/Microsoft.MachineLearningServices/workspaces/00000/components/azureml_anonymous/versions/833cdf36-a5af-493c-809a-0b7bfb2c91bc",
-=======
-              "componentId": "/subscriptions/00000000-0000-0000-0000-000000000/resourceGroups/00000/providers/Microsoft.MachineLearningServices/workspaces/00000/components/azureml_anonymous/versions/68824f44-e08e-486f-b3e1-20c610731caa",
->>>>>>> ce9edaa6
+              "componentId": "/subscriptions/00000000-0000-0000-0000-000000000/resourceGroups/00000/providers/Microsoft.MachineLearningServices/workspaces/00000/components/azureml_anonymous/versions/01f2a0ca-131d-447d-8525-c0b37db16ec7",
               "identity": {
                 "type": "aml_token"
               }
@@ -816,11 +533,7 @@
                 }
               },
               "_source": "YAML.COMPONENT",
-<<<<<<< HEAD
-              "componentId": "/subscriptions/00000000-0000-0000-0000-000000000/resourceGroups/00000/providers/Microsoft.MachineLearningServices/workspaces/00000/components/azureml_anonymous/versions/833cdf36-a5af-493c-809a-0b7bfb2c91bc",
-=======
-              "componentId": "/subscriptions/00000000-0000-0000-0000-000000000/resourceGroups/00000/providers/Microsoft.MachineLearningServices/workspaces/00000/components/azureml_anonymous/versions/68824f44-e08e-486f-b3e1-20c610731caa",
->>>>>>> ce9edaa6
+              "componentId": "/subscriptions/00000000-0000-0000-0000-000000000/resourceGroups/00000/providers/Microsoft.MachineLearningServices/workspaces/00000/components/azureml_anonymous/versions/01f2a0ca-131d-447d-8525-c0b37db16ec7",
               "identity": {
                 "type": "user_identity"
               }
@@ -839,11 +552,7 @@
                 }
               },
               "_source": "YAML.COMPONENT",
-<<<<<<< HEAD
-              "componentId": "/subscriptions/00000000-0000-0000-0000-000000000/resourceGroups/00000/providers/Microsoft.MachineLearningServices/workspaces/00000/components/azureml_anonymous/versions/833cdf36-a5af-493c-809a-0b7bfb2c91bc",
-=======
-              "componentId": "/subscriptions/00000000-0000-0000-0000-000000000/resourceGroups/00000/providers/Microsoft.MachineLearningServices/workspaces/00000/components/azureml_anonymous/versions/68824f44-e08e-486f-b3e1-20c610731caa",
->>>>>>> ce9edaa6
+              "componentId": "/subscriptions/00000000-0000-0000-0000-000000000/resourceGroups/00000/providers/Microsoft.MachineLearningServices/workspaces/00000/components/azureml_anonymous/versions/01f2a0ca-131d-447d-8525-c0b37db16ec7",
               "identity": {
                 "type": "managed_identity"
               }
@@ -858,40 +567,22 @@
       "StatusCode": 201,
       "ResponseHeaders": {
         "Cache-Control": "no-cache",
-<<<<<<< HEAD
         "Content-Length": "4531",
         "Content-Type": "application/json; charset=utf-8",
-        "Date": "Thu, 23 Feb 2023 04:43:54 GMT",
-=======
-        "Content-Length": "3430",
-        "Content-Type": "application/json; charset=utf-8",
-        "Date": "Tue, 21 Feb 2023 21:01:20 GMT",
->>>>>>> ce9edaa6
+        "Date": "Thu, 23 Feb 2023 20:33:38 GMT",
         "Expires": "-1",
         "Location": "https://management.azure.com/subscriptions/00000000-0000-0000-0000-000000000/resourceGroups/00000/providers/Microsoft.MachineLearningServices/workspaces/00000/jobs/000000000000000000000?api-version=2022-12-01-preview",
         "Pragma": "no-cache",
         "Request-Context": "appId=cid-v1:2d2e8e63-272e-4b3c-8598-4ee570a0e70d",
-<<<<<<< HEAD
-        "Server-Timing": "traceparent;desc=\u002200-dc64b5e2518b82e24a6dd73f944c3251-3cbc43019854a035-01\u0022",
+        "Server-Timing": "traceparent;desc=\u002200-b7d996445cc156ead3ff8a17071e35cb-fc8309df9f2e2d5a-01\u0022",
         "Strict-Transport-Security": "max-age=31536000; includeSubDomains",
         "x-aml-cluster": "vienna-eastus2-01",
         "X-Content-Type-Options": "nosniff",
-        "x-ms-correlation-request-id": "7c4e7f63-ef0d-4005-87e0-f00de3f87432",
-        "x-ms-ratelimit-remaining-subscription-writes": "1189",
+        "x-ms-correlation-request-id": "f851ea32-c01e-4528-a037-39c49992e9d6",
+        "x-ms-ratelimit-remaining-subscription-writes": "1178",
         "x-ms-response-type": "standard",
-        "x-ms-routing-request-id": "WESTUS2:20230223T044354Z:7c4e7f63-ef0d-4005-87e0-f00de3f87432",
-        "x-request-time": "1.256"
-=======
-        "Server-Timing": "traceparent;desc=\u002200-0a47b278310be992eb1167f7f5bad5d9-bee46dad1971fd01-01\u0022",
-        "Strict-Transport-Security": "max-age=31536000; includeSubDomains",
-        "x-aml-cluster": "vienna-eastus-02",
-        "X-Content-Type-Options": "nosniff",
-        "x-ms-correlation-request-id": "fed596a8-b025-4ae3-bed7-69198da24ab8",
-        "x-ms-ratelimit-remaining-subscription-writes": "1135",
-        "x-ms-response-type": "standard",
-        "x-ms-routing-request-id": "CANADACENTRAL:20230221T210120Z:fed596a8-b025-4ae3-bed7-69198da24ab8",
-        "x-request-time": "1.563"
->>>>>>> ce9edaa6
+        "x-ms-routing-request-id": "WESTUS2:20230223T203339Z:f851ea32-c01e-4528-a037-39c49992e9d6",
+        "x-request-time": "2.126"
       },
       "ResponseBody": {
         "id": "/subscriptions/00000000-0000-0000-0000-000000000/resourceGroups/00000/providers/Microsoft.MachineLearningServices/workspaces/00000/jobs/000000000000000000000",
@@ -919,11 +610,7 @@
             "Tracking": {
               "jobServiceType": "Tracking",
               "port": null,
-<<<<<<< HEAD
               "endpoint": "azureml://eastus2.api.azureml.ms/mlflow/v1.0/subscriptions/00000000-0000-0000-0000-000000000/resourceGroups/00000/providers/Microsoft.MachineLearningServices/workspaces/00000?",
-=======
-              "endpoint": "azureml://eastus.api.azureml.ms/mlflow/v1.0/subscriptions/00000000-0000-0000-0000-000000000/resourceGroups/00000/providers/Microsoft.MachineLearningServices/workspaces/00000?",
->>>>>>> ce9edaa6
               "status": null,
               "errorMessage": null,
               "properties": null,
@@ -962,11 +649,7 @@
                 }
               },
               "_source": "YAML.COMPONENT",
-<<<<<<< HEAD
-              "componentId": "/subscriptions/00000000-0000-0000-0000-000000000/resourceGroups/00000/providers/Microsoft.MachineLearningServices/workspaces/00000/components/azureml_anonymous/versions/833cdf36-a5af-493c-809a-0b7bfb2c91bc",
-=======
-              "componentId": "/subscriptions/00000000-0000-0000-0000-000000000/resourceGroups/00000/providers/Microsoft.MachineLearningServices/workspaces/00000/components/azureml_anonymous/versions/68824f44-e08e-486f-b3e1-20c610731caa",
->>>>>>> ce9edaa6
+              "componentId": "/subscriptions/00000000-0000-0000-0000-000000000/resourceGroups/00000/providers/Microsoft.MachineLearningServices/workspaces/00000/components/azureml_anonymous/versions/01f2a0ca-131d-447d-8525-c0b37db16ec7",
               "identity": {
                 "type": "aml_token"
               }
@@ -985,11 +668,7 @@
                 }
               },
               "_source": "YAML.COMPONENT",
-<<<<<<< HEAD
-              "componentId": "/subscriptions/00000000-0000-0000-0000-000000000/resourceGroups/00000/providers/Microsoft.MachineLearningServices/workspaces/00000/components/azureml_anonymous/versions/833cdf36-a5af-493c-809a-0b7bfb2c91bc",
-=======
-              "componentId": "/subscriptions/00000000-0000-0000-0000-000000000/resourceGroups/00000/providers/Microsoft.MachineLearningServices/workspaces/00000/components/azureml_anonymous/versions/68824f44-e08e-486f-b3e1-20c610731caa",
->>>>>>> ce9edaa6
+              "componentId": "/subscriptions/00000000-0000-0000-0000-000000000/resourceGroups/00000/providers/Microsoft.MachineLearningServices/workspaces/00000/components/azureml_anonymous/versions/01f2a0ca-131d-447d-8525-c0b37db16ec7",
               "identity": {
                 "type": "user_identity"
               }
@@ -1008,11 +687,7 @@
                 }
               },
               "_source": "YAML.COMPONENT",
-<<<<<<< HEAD
-              "componentId": "/subscriptions/00000000-0000-0000-0000-000000000/resourceGroups/00000/providers/Microsoft.MachineLearningServices/workspaces/00000/components/azureml_anonymous/versions/833cdf36-a5af-493c-809a-0b7bfb2c91bc",
-=======
-              "componentId": "/subscriptions/00000000-0000-0000-0000-000000000/resourceGroups/00000/providers/Microsoft.MachineLearningServices/workspaces/00000/components/azureml_anonymous/versions/68824f44-e08e-486f-b3e1-20c610731caa",
->>>>>>> ce9edaa6
+              "componentId": "/subscriptions/00000000-0000-0000-0000-000000000/resourceGroups/00000/providers/Microsoft.MachineLearningServices/workspaces/00000/components/azureml_anonymous/versions/01f2a0ca-131d-447d-8525-c0b37db16ec7",
               "identity": {
                 "type": "managed_identity"
               }
@@ -1030,13 +705,8 @@
           "sourceJobId": null
         },
         "systemData": {
-<<<<<<< HEAD
-          "createdAt": "2023-02-23T04:43:54.3502381\u002B00:00",
+          "createdAt": "2023-02-23T20:33:38.6036532\u002B00:00",
           "createdBy": "Diondra Peck",
-=======
-          "createdAt": "2023-02-21T21:01:20.4695469\u002B00:00",
-          "createdBy": "Firstname Lastname",
->>>>>>> ce9edaa6
           "createdByType": "User"
         }
       }
