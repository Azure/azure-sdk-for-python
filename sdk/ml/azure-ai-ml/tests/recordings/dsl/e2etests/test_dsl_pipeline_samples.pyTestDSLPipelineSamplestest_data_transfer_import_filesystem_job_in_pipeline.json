{
  "Entries": [
    {
      "RequestUri": "https://management.azure.com/subscriptions/00000000-0000-0000-0000-000000000/resourceGroups/00000/providers/Microsoft.MachineLearningServices/workspaces/00000/jobs/000000000000000000000?api-version=2023-02-01-preview",
      "RequestMethod": "PUT",
      "RequestHeaders": {
        "Accept": "application/json",
        "Accept-Encoding": "gzip, deflate",
        "Connection": "keep-alive",
        "Content-Length": "1438",
        "Content-Type": "application/json",
<<<<<<< HEAD
        "User-Agent": "azure-ai-ml/1.5.0 azsdk-python-mgmt-machinelearningservices/0.1.0 Python/3.7.9 (Windows-10-10.0.22621-SP0)"
=======
        "User-Agent": "azure-ai-ml/1.5.0 az00000-python-mgmt-machinelearningservices/0.1.0 Python/3.8.13 (Windows-10-10.0.22000-SP0)"
>>>>>>> 3db039c7
      },
      "RequestBody": {
        "properties": {
          "description": "submit a pipeline with data transfer import file system job",
          "properties": {},
          "tags": {},
          "displayName": "data_transfer_import_file_system_pipeline_from_builder",
          "experimentName": "azure-ai-ml",
          "isArchived": false,
          "jobType": "Pipeline",
          "inputs": {
            "path_source_s3": {
              "jobInputType": "literal",
              "value": "test1/*"
            },
            "connection_target": {
              "jobInputType": "literal",
              "value": "azureml:my-s3-connection"
            }
          },
          "jobs": {
            "s3_blob_input": {
              "type": "data_transfer",
              "task": "import_data",
              "source": {
                "type": "file_system",
                "path": "test1/*",
                "connection": "azureml:my-s3-connection"
              },
              "name": "s3_blob_input",
              "outputs": {
                "sink": {
                  "job_output_type": "uri_folder"
                }
              },
              "_source": "BUILTIN",
              "componentId": "azureml://registries/azureml-preview/components/import_data_file_system/versions/0.0.1"
            },
            "s3_blob": {
              "type": "data_transfer",
              "task": "import_data",
              "source": {
                "type": "file_system",
                "path": "${{parent.inputs.path_source_s3}}",
                "connection": "${{parent.inputs.connection_target}}"
              },
              "name": "s3_blob",
              "outputs": {
                "sink": {
                  "job_output_type": "uri_folder"
                }
              },
              "_source": "BUILTIN",
              "componentId": "azureml://registries/azureml-preview/components/import_data_file_system/versions/0.0.1"
            }
          },
          "outputs": {},
          "settings": {
            "default_compute": "/subscriptions/00000000-0000-0000-0000-000000000/resourceGroups/00000/providers/Microsoft.MachineLearningServices/workspaces/00000/computes/serverless",
            "_source": "DSL"
          }
        }
      },
      "StatusCode": 201,
      "ResponseHeaders": {
        "Cache-Control": "no-cache",
<<<<<<< HEAD
        "Content-Length": "2907",
        "Content-Type": "application/json; charset=utf-8",
        "Date": "Sun, 05 Mar 2023 21:19:23 GMT",
=======
        "Content-Length": "2888",
        "Content-Type": "application/json; charset=utf-8",
        "Date": "Fri, 03 Mar 2023 04:48:22 GMT",
>>>>>>> 3db039c7
        "Expires": "-1",
        "Location": "https://management.azure.com/subscriptions/00000000-0000-0000-0000-000000000/resourceGroups/00000/providers/Microsoft.MachineLearningServices/workspaces/00000/jobs/000000000000000000000?api-version=2023-02-01-preview",
        "Pragma": "no-cache",
<<<<<<< HEAD
        "request-context": "appId=cid-v1:512cc15a-13b5-415b-bfd0-dce7accb6bb1",
        "Server-Timing": "traceparent;desc=\u002200-7f5a6df7b2d97e840de2533353d9443d-c6c62d26dfd4585f-01\u0022",
=======
        "Request-Context": "appId=cid-v1:17d65b70-e9ce-4ed5-9347-1f660ec782e9",
        "Server-Timing": "traceparent;desc=\u002200-b8893c25a18fd4258e1730601ac418f1-8f8cc74b59ac7d94-01\u0022",
>>>>>>> 3db039c7
        "Strict-Transport-Security": "max-age=31536000; includeSubDomains",
        "x-aml-cluster": "vienna-eastus2euap-01",
        "X-Content-Type-Options": "nosniff",
<<<<<<< HEAD
        "x-ms-correlation-request-id": "2df6a163-6968-4078-9686-51b9bc8a974c",
        "x-ms-ratelimit-remaining-subscription-writes": "1175",
        "x-ms-response-type": "standard",
        "x-ms-routing-request-id": "WESTUS2:20230305T211923Z:2df6a163-6968-4078-9686-51b9bc8a974c",
        "x-request-time": "2.688"
=======
        "x-ms-correlation-request-id": "684e6c83-a970-46a7-ba6d-acf6697eb42f",
        "x-ms-ratelimit-remaining-subscription-writes": "1199",
        "x-ms-response-type": "standard",
        "x-ms-routing-request-id": "JAPANEAST:20230303T044822Z:684e6c83-a970-46a7-ba6d-acf6697eb42f",
        "x-request-time": "1.947"
>>>>>>> 3db039c7
      },
      "ResponseBody": {
        "id": "/subscriptions/00000000-0000-0000-0000-000000000/resourceGroups/00000/providers/Microsoft.MachineLearningServices/workspaces/00000/jobs/000000000000000000000",
        "name": "000000000000000000000",
        "type": "Microsoft.MachineLearningServices/workspaces/jobs",
        "properties": {
          "description": "submit a pipeline with data transfer import file system job",
          "tags": {},
          "properties": {
            "azureml.DevPlatv2": "true",
            "azureml.runsource": "azureml.PipelineRun",
            "runSource": "MFE",
            "runType": "HTTP",
            "azureml.parameters": "{\u0022path_source_s3\u0022:\u0022test1/*\u0022,\u0022connection_target\u0022:\u0022my-s3-connection\u0022}",
            "azureml.continue_on_step_failure": "False",
            "azureml.continue_on_failed_optional_input": "True",
            "azureml.defaultComputeName": "serverless",
            "azureml.defaultDataStoreName": "workspaceblobstore",
            "azureml.pipelineComponent": "pipelinerun"
          },
          "displayName": "data_transfer_import_file_system_pipeline_from_builder",
          "status": "Preparing",
          "experimentName": "azure-ai-ml",
          "services": {
            "Tracking": {
              "jobServiceType": "Tracking",
              "port": null,
              "endpoint": "azureml://eastus2euap.api.azureml.ms/mlflow/v1.0/subscriptions/00000000-0000-0000-0000-000000000/resourceGroups/00000/providers/Microsoft.MachineLearningServices/workspaces/00000?",
              "status": null,
              "errorMessage": null,
              "properties": null,
              "nodes": null
            },
            "Studio": {
              "jobServiceType": "Studio",
              "port": null,
              "endpoint": "https://ml.azure.com/runs/000000000000000000000?wsid=/subscriptions/00000000-0000-0000-0000-000000000/resourcegroups/00000/workspaces/00000",
              "status": null,
              "errorMessage": null,
              "properties": null,
              "nodes": null
            }
          },
          "computeId": null,
          "isArchived": false,
          "identity": null,
          "componentId": null,
          "notificationSetting": null,
          "jobType": "Pipeline",
          "settings": {
            "default_compute": "/subscriptions/00000000-0000-0000-0000-000000000/resourceGroups/00000/providers/Microsoft.MachineLearningServices/workspaces/00000/computes/serverless",
            "_source": "DSL"
          },
          "jobs": {
            "s3_blob_input": {
              "type": "data_transfer",
              "task": "import_data",
              "source": {
                "type": "file_system",
                "path": "test1/*",
                "connection": "azureml:my-s3-connection"
              },
              "name": "s3_blob_input",
              "outputs": {
                "sink": {
                  "job_output_type": "uri_folder"
                }
              },
              "_source": "BUILTIN",
              "componentId": "azureml://registries/azureml-preview/components/import_data_file_system/versions/0.0.1"
            },
            "s3_blob": {
              "type": "data_transfer",
              "task": "import_data",
              "source": {
                "type": "file_system",
                "path": "${{parent.inputs.path_source_s3}}",
                "connection": "${{parent.inputs.connection_target}}"
              },
              "name": "s3_blob",
              "outputs": {
                "sink": {
                  "job_output_type": "uri_folder"
                }
              },
              "_source": "BUILTIN",
              "componentId": "azureml://registries/azureml-preview/components/import_data_file_system/versions/0.0.1"
            }
          },
          "inputs": {
            "path_source_s3": {
              "description": null,
              "jobInputType": "literal",
              "value": "test1/*"
            },
            "connection_target": {
              "description": null,
              "jobInputType": "literal",
              "value": "azureml:my-s3-connection"
            }
          },
          "outputs": {},
          "sourceJobId": null
        },
        "systemData": {
<<<<<<< HEAD
          "createdAt": "2023-03-05T21:19:23.3578925\u002B00:00",
=======
          "createdAt": "2023-03-03T04:48:21.8570757\u002B00:00",
>>>>>>> 3db039c7
          "createdBy": "Firstname Lastname",
          "createdByType": "User"
        }
      }
    },
    {
      "RequestUri": "https://management.azure.com/subscriptions/00000000-0000-0000-0000-000000000/resourceGroups/00000/providers/Microsoft.MachineLearningServices/workspaces/00000/jobs/000000000000000000000/cancel?api-version=2023-02-01-preview",
      "RequestMethod": "POST",
      "RequestHeaders": {
        "Accept": "application/json",
        "Accept-Encoding": "gzip, deflate",
        "Connection": "keep-alive",
        "Content-Length": "0",
<<<<<<< HEAD
        "User-Agent": "azure-ai-ml/1.5.0 azsdk-python-mgmt-machinelearningservices/0.1.0 Python/3.7.9 (Windows-10-10.0.22621-SP0)"
=======
        "User-Agent": "azure-ai-ml/1.5.0 az00000-python-mgmt-machinelearningservices/0.1.0 Python/3.8.13 (Windows-10-10.0.22000-SP0)"
>>>>>>> 3db039c7
      },
      "RequestBody": null,
      "StatusCode": 202,
      "ResponseHeaders": {
        "Cache-Control": "no-cache",
<<<<<<< HEAD
        "Content-Length": "4",
        "Content-Type": "application/json; charset=utf-8",
        "Date": "Sun, 05 Mar 2023 21:19:25 GMT",
=======
        "Content-Length": "1232",
        "Content-Type": "application/json; charset=utf-8",
        "Date": "Fri, 03 Mar 2023 04:48:48 GMT",
>>>>>>> 3db039c7
        "Expires": "-1",
        "Location": "https://management.azure.com/subscriptions/00000000-0000-0000-0000-000000000/providers/Microsoft.MachineLearningServices/locations/centraluseuap/mfeOperationResults/jc:288fbc99-974d-4a49-b40f-53b041fe40cc:000000000000000000000?api-version=2023-02-01-preview",
        "Pragma": "no-cache",
<<<<<<< HEAD
        "request-context": "appId=cid-v1:512cc15a-13b5-415b-bfd0-dce7accb6bb1",
=======
        "Request-Context": "appId=cid-v1:17d65b70-e9ce-4ed5-9347-1f660ec782e9",
>>>>>>> 3db039c7
        "Strict-Transport-Security": "max-age=31536000; includeSubDomains",
        "x-aml-cluster": "vienna-eastus2euap-01",
        "X-Content-Type-Options": "nosniff",
<<<<<<< HEAD
        "x-ms-async-operation-timeout": "PT1H",
        "x-ms-correlation-request-id": "5ffac98e-41b6-41f6-bb8e-2c635ef0a358",
        "x-ms-ratelimit-remaining-subscription-writes": "1178",
        "x-ms-response-type": "standard",
        "x-ms-routing-request-id": "WESTUS2:20230305T211926Z:5ffac98e-41b6-41f6-bb8e-2c635ef0a358",
        "x-request-time": "0.777"
      },
      "ResponseBody": "null"
    },
    {
      "RequestUri": "https://management.azure.com/subscriptions/00000000-0000-0000-0000-000000000/providers/Microsoft.MachineLearningServices/locations/centraluseuap/mfeOperationResults/jc:288fbc99-974d-4a49-b40f-53b041fe40cc:000000000000000000000?api-version=2023-02-01-preview",
      "RequestMethod": "GET",
      "RequestHeaders": {
        "Accept": "*/*",
        "Accept-Encoding": "gzip, deflate",
        "Connection": "keep-alive",
        "User-Agent": "azure-ai-ml/1.5.0 azsdk-python-mgmt-machinelearningservices/0.1.0 Python/3.7.9 (Windows-10-10.0.22621-SP0)"
      },
      "RequestBody": null,
      "StatusCode": 202,
      "ResponseHeaders": {
        "Cache-Control": "no-cache",
        "Content-Length": "2",
        "Content-Type": "application/json; charset=utf-8",
        "Date": "Sun, 05 Mar 2023 21:19:25 GMT",
        "Expires": "-1",
        "Location": "https://management.azure.com/subscriptions/00000000-0000-0000-0000-000000000/providers/Microsoft.MachineLearningServices/locations/centraluseuap/mfeOperationResults/jc:288fbc99-974d-4a49-b40f-53b041fe40cc:000000000000000000000?api-version=2023-02-01-preview",
        "Pragma": "no-cache",
        "request-context": "appId=cid-v1:512cc15a-13b5-415b-bfd0-dce7accb6bb1",
        "Strict-Transport-Security": "max-age=31536000; includeSubDomains",
        "x-aml-cluster": "vienna-test-westus2-02",
        "X-Content-Type-Options": "nosniff",
        "x-ms-correlation-request-id": "c92f4bf0-5be7-45eb-980f-c7a9fd5f06c4",
        "x-ms-ratelimit-remaining-subscription-reads": "11952",
        "x-ms-response-type": "standard",
        "x-ms-routing-request-id": "WESTUS2:20230305T211926Z:c92f4bf0-5be7-45eb-980f-c7a9fd5f06c4",
        "x-request-time": "0.040"
      },
      "ResponseBody": {}
    },
    {
      "RequestUri": "https://management.azure.com/subscriptions/00000000-0000-0000-0000-000000000/providers/Microsoft.MachineLearningServices/locations/centraluseuap/mfeOperationResults/jc:288fbc99-974d-4a49-b40f-53b041fe40cc:000000000000000000000?api-version=2023-02-01-preview",
      "RequestMethod": "GET",
      "RequestHeaders": {
        "Accept": "*/*",
        "Accept-Encoding": "gzip, deflate",
        "Connection": "keep-alive",
        "User-Agent": "azure-ai-ml/1.5.0 azsdk-python-mgmt-machinelearningservices/0.1.0 Python/3.7.9 (Windows-10-10.0.22621-SP0)"
      },
      "RequestBody": null,
      "StatusCode": 200,
      "ResponseHeaders": {
        "Cache-Control": "no-cache",
        "Content-Length": "0",
        "Date": "Sun, 05 Mar 2023 21:19:56 GMT",
        "Expires": "-1",
        "Pragma": "no-cache",
        "request-context": "appId=cid-v1:512cc15a-13b5-415b-bfd0-dce7accb6bb1",
        "Server-Timing": "traceparent;desc=\u002200-7aa7e8e1d24015cfb0e0327b8355a1f3-eeacbce2fa12865e-01\u0022",
        "Strict-Transport-Security": "max-age=31536000; includeSubDomains",
        "x-aml-cluster": "vienna-test-westus2-02",
        "X-Content-Type-Options": "nosniff",
        "x-ms-correlation-request-id": "b1a6c848-3797-491e-8290-579c61760f62",
        "x-ms-ratelimit-remaining-subscription-reads": "11951",
        "x-ms-response-type": "standard",
        "x-ms-routing-request-id": "WESTUS2:20230305T211956Z:b1a6c848-3797-491e-8290-579c61760f62",
        "x-request-time": "0.024"
      },
      "ResponseBody": null
=======
        "x-ms-correlation-request-id": "f91fdd88-f502-4f18-9322-9fe9519a1098",
        "x-ms-ratelimit-remaining-subscription-writes": "1199",
        "x-ms-response-type": "error",
        "x-ms-routing-request-id": "JAPANEAST:20230303T044848Z:f91fdd88-f502-4f18-9322-9fe9519a1098",
        "x-request-time": "23.834"
      },
      "ResponseBody": {
        "error": {
          "code": "UserError",
          "message": "The pipeline run 000000000000000000000 is in terminal status, it can\u0027t be canceled.",
          "details": [],
          "additionalInfo": [
            {
              "type": "ComponentName",
              "info": {
                "value": "managementfrontend"
              }
            },
            {
              "type": "Correlation",
              "info": {
                "value": {
                  "operation": "e9d67494bc8e2f99fb9b6f9080f45278",
                  "request": "e984e4c5bedf0f8e"
                }
              }
            },
            {
              "type": "Environment",
              "info": {
                "value": "eastus2euap"
              }
            },
            {
              "type": "Location",
              "info": {
                "value": "eastus2euap"
              }
            },
            {
              "type": "Time",
              "info": {
                "value": "2023-03-03T04:48:48.6733801\u002B00:00"
              }
            },
            {
              "type": "InnerError",
              "info": {
                "value": {
                  "code": "BadArgument",
                  "innerError": {
                    "code": "ArgumentInvalid",
                    "innerError": {
                      "code": "CancelPipelineRunInTerminalStatus",
                      "innerError": null
                    }
                  }
                }
              }
            }
          ]
        }
      }
>>>>>>> 3db039c7
    }
  ],
  "Variables": {}
}<|MERGE_RESOLUTION|>--- conflicted
+++ resolved
@@ -9,11 +9,7 @@
         "Connection": "keep-alive",
         "Content-Length": "1438",
         "Content-Type": "application/json",
-<<<<<<< HEAD
-        "User-Agent": "azure-ai-ml/1.5.0 azsdk-python-mgmt-machinelearningservices/0.1.0 Python/3.7.9 (Windows-10-10.0.22621-SP0)"
-=======
         "User-Agent": "azure-ai-ml/1.5.0 az00000-python-mgmt-machinelearningservices/0.1.0 Python/3.8.13 (Windows-10-10.0.22000-SP0)"
->>>>>>> 3db039c7
       },
       "RequestBody": {
         "properties": {
@@ -80,41 +76,22 @@
       "StatusCode": 201,
       "ResponseHeaders": {
         "Cache-Control": "no-cache",
-<<<<<<< HEAD
-        "Content-Length": "2907",
-        "Content-Type": "application/json; charset=utf-8",
-        "Date": "Sun, 05 Mar 2023 21:19:23 GMT",
-=======
         "Content-Length": "2888",
         "Content-Type": "application/json; charset=utf-8",
         "Date": "Fri, 03 Mar 2023 04:48:22 GMT",
->>>>>>> 3db039c7
         "Expires": "-1",
         "Location": "https://management.azure.com/subscriptions/00000000-0000-0000-0000-000000000/resourceGroups/00000/providers/Microsoft.MachineLearningServices/workspaces/00000/jobs/000000000000000000000?api-version=2023-02-01-preview",
         "Pragma": "no-cache",
-<<<<<<< HEAD
-        "request-context": "appId=cid-v1:512cc15a-13b5-415b-bfd0-dce7accb6bb1",
-        "Server-Timing": "traceparent;desc=\u002200-7f5a6df7b2d97e840de2533353d9443d-c6c62d26dfd4585f-01\u0022",
-=======
         "Request-Context": "appId=cid-v1:17d65b70-e9ce-4ed5-9347-1f660ec782e9",
         "Server-Timing": "traceparent;desc=\u002200-b8893c25a18fd4258e1730601ac418f1-8f8cc74b59ac7d94-01\u0022",
->>>>>>> 3db039c7
         "Strict-Transport-Security": "max-age=31536000; includeSubDomains",
         "x-aml-cluster": "vienna-eastus2euap-01",
         "X-Content-Type-Options": "nosniff",
-<<<<<<< HEAD
-        "x-ms-correlation-request-id": "2df6a163-6968-4078-9686-51b9bc8a974c",
-        "x-ms-ratelimit-remaining-subscription-writes": "1175",
-        "x-ms-response-type": "standard",
-        "x-ms-routing-request-id": "WESTUS2:20230305T211923Z:2df6a163-6968-4078-9686-51b9bc8a974c",
-        "x-request-time": "2.688"
-=======
         "x-ms-correlation-request-id": "684e6c83-a970-46a7-ba6d-acf6697eb42f",
         "x-ms-ratelimit-remaining-subscription-writes": "1199",
         "x-ms-response-type": "standard",
         "x-ms-routing-request-id": "JAPANEAST:20230303T044822Z:684e6c83-a970-46a7-ba6d-acf6697eb42f",
         "x-request-time": "1.947"
->>>>>>> 3db039c7
       },
       "ResponseBody": {
         "id": "/subscriptions/00000000-0000-0000-0000-000000000/resourceGroups/00000/providers/Microsoft.MachineLearningServices/workspaces/00000/jobs/000000000000000000000",
@@ -220,11 +197,7 @@
           "sourceJobId": null
         },
         "systemData": {
-<<<<<<< HEAD
-          "createdAt": "2023-03-05T21:19:23.3578925\u002B00:00",
-=======
           "createdAt": "2023-03-03T04:48:21.8570757\u002B00:00",
->>>>>>> 3db039c7
           "createdBy": "Firstname Lastname",
           "createdByType": "User"
         }
@@ -238,107 +211,22 @@
         "Accept-Encoding": "gzip, deflate",
         "Connection": "keep-alive",
         "Content-Length": "0",
-<<<<<<< HEAD
-        "User-Agent": "azure-ai-ml/1.5.0 azsdk-python-mgmt-machinelearningservices/0.1.0 Python/3.7.9 (Windows-10-10.0.22621-SP0)"
-=======
         "User-Agent": "azure-ai-ml/1.5.0 az00000-python-mgmt-machinelearningservices/0.1.0 Python/3.8.13 (Windows-10-10.0.22000-SP0)"
->>>>>>> 3db039c7
       },
       "RequestBody": null,
       "StatusCode": 202,
       "ResponseHeaders": {
         "Cache-Control": "no-cache",
-<<<<<<< HEAD
-        "Content-Length": "4",
-        "Content-Type": "application/json; charset=utf-8",
-        "Date": "Sun, 05 Mar 2023 21:19:25 GMT",
-=======
         "Content-Length": "1232",
         "Content-Type": "application/json; charset=utf-8",
         "Date": "Fri, 03 Mar 2023 04:48:48 GMT",
->>>>>>> 3db039c7
         "Expires": "-1",
         "Location": "https://management.azure.com/subscriptions/00000000-0000-0000-0000-000000000/providers/Microsoft.MachineLearningServices/locations/centraluseuap/mfeOperationResults/jc:288fbc99-974d-4a49-b40f-53b041fe40cc:000000000000000000000?api-version=2023-02-01-preview",
         "Pragma": "no-cache",
-<<<<<<< HEAD
-        "request-context": "appId=cid-v1:512cc15a-13b5-415b-bfd0-dce7accb6bb1",
-=======
         "Request-Context": "appId=cid-v1:17d65b70-e9ce-4ed5-9347-1f660ec782e9",
->>>>>>> 3db039c7
         "Strict-Transport-Security": "max-age=31536000; includeSubDomains",
         "x-aml-cluster": "vienna-eastus2euap-01",
         "X-Content-Type-Options": "nosniff",
-<<<<<<< HEAD
-        "x-ms-async-operation-timeout": "PT1H",
-        "x-ms-correlation-request-id": "5ffac98e-41b6-41f6-bb8e-2c635ef0a358",
-        "x-ms-ratelimit-remaining-subscription-writes": "1178",
-        "x-ms-response-type": "standard",
-        "x-ms-routing-request-id": "WESTUS2:20230305T211926Z:5ffac98e-41b6-41f6-bb8e-2c635ef0a358",
-        "x-request-time": "0.777"
-      },
-      "ResponseBody": "null"
-    },
-    {
-      "RequestUri": "https://management.azure.com/subscriptions/00000000-0000-0000-0000-000000000/providers/Microsoft.MachineLearningServices/locations/centraluseuap/mfeOperationResults/jc:288fbc99-974d-4a49-b40f-53b041fe40cc:000000000000000000000?api-version=2023-02-01-preview",
-      "RequestMethod": "GET",
-      "RequestHeaders": {
-        "Accept": "*/*",
-        "Accept-Encoding": "gzip, deflate",
-        "Connection": "keep-alive",
-        "User-Agent": "azure-ai-ml/1.5.0 azsdk-python-mgmt-machinelearningservices/0.1.0 Python/3.7.9 (Windows-10-10.0.22621-SP0)"
-      },
-      "RequestBody": null,
-      "StatusCode": 202,
-      "ResponseHeaders": {
-        "Cache-Control": "no-cache",
-        "Content-Length": "2",
-        "Content-Type": "application/json; charset=utf-8",
-        "Date": "Sun, 05 Mar 2023 21:19:25 GMT",
-        "Expires": "-1",
-        "Location": "https://management.azure.com/subscriptions/00000000-0000-0000-0000-000000000/providers/Microsoft.MachineLearningServices/locations/centraluseuap/mfeOperationResults/jc:288fbc99-974d-4a49-b40f-53b041fe40cc:000000000000000000000?api-version=2023-02-01-preview",
-        "Pragma": "no-cache",
-        "request-context": "appId=cid-v1:512cc15a-13b5-415b-bfd0-dce7accb6bb1",
-        "Strict-Transport-Security": "max-age=31536000; includeSubDomains",
-        "x-aml-cluster": "vienna-test-westus2-02",
-        "X-Content-Type-Options": "nosniff",
-        "x-ms-correlation-request-id": "c92f4bf0-5be7-45eb-980f-c7a9fd5f06c4",
-        "x-ms-ratelimit-remaining-subscription-reads": "11952",
-        "x-ms-response-type": "standard",
-        "x-ms-routing-request-id": "WESTUS2:20230305T211926Z:c92f4bf0-5be7-45eb-980f-c7a9fd5f06c4",
-        "x-request-time": "0.040"
-      },
-      "ResponseBody": {}
-    },
-    {
-      "RequestUri": "https://management.azure.com/subscriptions/00000000-0000-0000-0000-000000000/providers/Microsoft.MachineLearningServices/locations/centraluseuap/mfeOperationResults/jc:288fbc99-974d-4a49-b40f-53b041fe40cc:000000000000000000000?api-version=2023-02-01-preview",
-      "RequestMethod": "GET",
-      "RequestHeaders": {
-        "Accept": "*/*",
-        "Accept-Encoding": "gzip, deflate",
-        "Connection": "keep-alive",
-        "User-Agent": "azure-ai-ml/1.5.0 azsdk-python-mgmt-machinelearningservices/0.1.0 Python/3.7.9 (Windows-10-10.0.22621-SP0)"
-      },
-      "RequestBody": null,
-      "StatusCode": 200,
-      "ResponseHeaders": {
-        "Cache-Control": "no-cache",
-        "Content-Length": "0",
-        "Date": "Sun, 05 Mar 2023 21:19:56 GMT",
-        "Expires": "-1",
-        "Pragma": "no-cache",
-        "request-context": "appId=cid-v1:512cc15a-13b5-415b-bfd0-dce7accb6bb1",
-        "Server-Timing": "traceparent;desc=\u002200-7aa7e8e1d24015cfb0e0327b8355a1f3-eeacbce2fa12865e-01\u0022",
-        "Strict-Transport-Security": "max-age=31536000; includeSubDomains",
-        "x-aml-cluster": "vienna-test-westus2-02",
-        "X-Content-Type-Options": "nosniff",
-        "x-ms-correlation-request-id": "b1a6c848-3797-491e-8290-579c61760f62",
-        "x-ms-ratelimit-remaining-subscription-reads": "11951",
-        "x-ms-response-type": "standard",
-        "x-ms-routing-request-id": "WESTUS2:20230305T211956Z:b1a6c848-3797-491e-8290-579c61760f62",
-        "x-request-time": "0.024"
-      },
-      "ResponseBody": null
-=======
         "x-ms-correlation-request-id": "f91fdd88-f502-4f18-9322-9fe9519a1098",
         "x-ms-ratelimit-remaining-subscription-writes": "1199",
         "x-ms-response-type": "error",
@@ -402,7 +290,6 @@
           ]
         }
       }
->>>>>>> 3db039c7
     }
   ],
   "Variables": {}
