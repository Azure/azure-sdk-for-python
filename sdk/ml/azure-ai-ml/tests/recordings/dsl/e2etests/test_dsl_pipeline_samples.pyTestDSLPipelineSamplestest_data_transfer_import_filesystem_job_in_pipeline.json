--- conflicted
+++ resolved
@@ -1,11 +1,7 @@
 {
   "Entries": [
     {
-<<<<<<< HEAD
-      "RequestUri": "https://management.azure.com/subscriptions/00000000-0000-0000-0000-000000000/resourceGroups/00000/providers/Microsoft.MachineLearningServices/workspaces/00000/jobs/000000000000000000000?api-version=2023-02-01-preview",
-=======
       "RequestUri": "https://management.azure.com/subscriptions/00000000-0000-0000-0000-000000000/resourceGroups/00000/providers/Microsoft.MachineLearningServices/workspaces/00000/jobs/000000000000000000000?api-version=2023-04-01-preview",
->>>>>>> ade14f2c
       "RequestMethod": "PUT",
       "RequestHeaders": {
         "Accept": "application/json",
@@ -13,11 +9,7 @@
         "Connection": "keep-alive",
         "Content-Length": "1422",
         "Content-Type": "application/json",
-<<<<<<< HEAD
-        "User-Agent": "azure-ai-ml/1.6.0 azsdk-python-mgmt-machinelearningservices/0.1.0 Python/3.10.11 (Windows-10-10.0.19045-SP0)"
-=======
         "User-Agent": "azure-ai-ml/1.6.0 azsdk-python-mgmt-machinelearningservices/0.1.0 Python/3.8.13 (Windows-10-10.0.22000-SP0)"
->>>>>>> ade14f2c
       },
       "RequestBody": {
         "properties": {
@@ -84,24 +76,6 @@
       "StatusCode": 201,
       "ResponseHeaders": {
         "Cache-Control": "no-cache",
-<<<<<<< HEAD
-        "Content-Length": "3877",
-        "Content-Type": "application/json; charset=utf-8",
-        "Date": "Fri, 14 Apr 2023 05:05:13 GMT",
-        "Expires": "-1",
-        "Location": "https://management.azure.com/subscriptions/00000000-0000-0000-0000-000000000/resourceGroups/00000/providers/Microsoft.MachineLearningServices/workspaces/00000/jobs/000000000000000000000?api-version=2023-02-01-preview",
-        "Pragma": "no-cache",
-        "request-context": "appId=cid-v1:512cc15a-13b5-415b-bfd0-dce7accb6bb1",
-        "Server-Timing": "traceparent;desc=\u002200-e85f9fd8bc2a28eb57f5ce0a2dab1c76-473d09b704016a3b-01\u0022",
-        "Strict-Transport-Security": "max-age=31536000; includeSubDomains",
-        "x-aml-cluster": "vienna-test-westus2-01",
-        "X-Content-Type-Options": "nosniff",
-        "x-ms-correlation-request-id": "a4b8afea-a098-4127-a9f5-80847cced9b2",
-        "x-ms-ratelimit-remaining-subscription-writes": "1181",
-        "x-ms-response-type": "standard",
-        "x-ms-routing-request-id": "WESTUS2:20230414T050513Z:a4b8afea-a098-4127-a9f5-80847cced9b2",
-        "x-request-time": "3.774"
-=======
         "Content-Length": "3291",
         "Content-Type": "application/json; charset=utf-8",
         "Date": "Tue, 18 Apr 2023 09:39:33 GMT",
@@ -118,7 +92,6 @@
         "x-ms-response-type": "standard",
         "x-ms-routing-request-id": "JAPANEAST:20230418T093934Z:3c82f8fc-7d03-4c46-949a-a49383cb8100",
         "x-request-time": "0.482"
->>>>>>> ade14f2c
       },
       "ResponseBody": {
         "id": "/subscriptions/00000000-0000-0000-0000-000000000/resourceGroups/00000/providers/Microsoft.MachineLearningServices/workspaces/00000/jobs/000000000000000000000",
@@ -127,24 +100,7 @@
         "properties": {
           "description": "submit a pipeline with data transfer import file system job",
           "tags": {},
-<<<<<<< HEAD
-          "properties": {
-            "azureml.DevPlatv2": "true",
-            "azureml.DatasetAccessMode": "Asset",
-            "azureml.runsource": "azureml.PipelineRun",
-            "runSource": "MFE",
-            "runType": "HTTP",
-            "azureml.parameters": "{\u0022path_source_s3\u0022:\u0022test1/*\u0022,\u0022connection_target\u0022:\u0022my-s3-connection\u0022}",
-            "azureml.continue_on_step_failure": "True",
-            "azureml.continue_on_failed_optional_input": "True",
-            "azureml.enforceRerun": "False",
-            "azureml.defaultComputeName": "serverless",
-            "azureml.defaultDataStoreName": "workspaceblobstore",
-            "azureml.pipelineComponent": "pipelinerun"
-          },
-=======
           "properties": {},
->>>>>>> ade14f2c
           "displayName": "data_transfer_import_file_system_pipeline_from_builder",
           "status": "NotStarted",
           "experimentName": "azure-ai-ml",
@@ -152,11 +108,7 @@
             "Tracking": {
               "jobServiceType": "Tracking",
               "port": null,
-<<<<<<< HEAD
-              "endpoint": "azureml://master.api.azureml-test.ms/mlflow/v1.0/subscriptions/00000000-0000-0000-0000-000000000/resourceGroups/00000/providers/Microsoft.MachineLearningServices/workspaces/00000?",
-=======
               "endpoint": "azureml://int.api.azureml-test.ms/mlflow/v1.0/subscriptions/00000000-0000-0000-0000-000000000/resourceGroups/00000/providers/Microsoft.MachineLearningServices/workspaces/00000?",
->>>>>>> ade14f2c
               "status": null,
               "errorMessage": null,
               "properties": null,
@@ -177,10 +129,7 @@
           "identity": null,
           "componentId": null,
           "notificationSetting": null,
-<<<<<<< HEAD
-=======
           "secretsConfiguration": null,
->>>>>>> ade14f2c
           "jobType": "Pipeline",
           "settings": {
             "default_compute": "/subscriptions/00000000-0000-0000-0000-000000000/resourceGroups/00000/providers/Microsoft.MachineLearningServices/workspaces/00000/computes/serverless",
@@ -238,34 +187,21 @@
           "sourceJobId": null
         },
         "systemData": {
-<<<<<<< HEAD
-          "createdAt": "2023-04-14T05:05:12.8852717\u002B00:00",
-          "createdBy": "Diondra Peck",
-=======
           "createdAt": "2023-04-18T09:39:33.6459033\u002B00:00",
           "createdBy": "Ying Chen",
->>>>>>> ade14f2c
           "createdByType": "User"
         }
       }
     },
     {
-<<<<<<< HEAD
-      "RequestUri": "https://management.azure.com/subscriptions/00000000-0000-0000-0000-000000000/resourceGroups/00000/providers/Microsoft.MachineLearningServices/workspaces/00000/jobs/000000000000000000000/cancel?api-version=2023-02-01-preview",
-=======
       "RequestUri": "https://management.azure.com/subscriptions/00000000-0000-0000-0000-000000000/resourceGroups/00000/providers/Microsoft.MachineLearningServices/workspaces/00000/jobs/000000000000000000000/cancel?api-version=2023-04-01-preview",
->>>>>>> ade14f2c
       "RequestMethod": "POST",
       "RequestHeaders": {
         "Accept": "application/json",
         "Accept-Encoding": "gzip, deflate",
         "Connection": "keep-alive",
         "Content-Length": "0",
-<<<<<<< HEAD
-        "User-Agent": "azure-ai-ml/1.6.0 azsdk-python-mgmt-machinelearningservices/0.1.0 Python/3.10.11 (Windows-10-10.0.19045-SP0)"
-=======
         "User-Agent": "azure-ai-ml/1.6.0 azsdk-python-mgmt-machinelearningservices/0.1.0 Python/3.8.13 (Windows-10-10.0.22000-SP0)"
->>>>>>> ade14f2c
       },
       "RequestBody": null,
       "StatusCode": 202,
@@ -273,22 +209,6 @@
         "Cache-Control": "no-cache",
         "Content-Length": "4",
         "Content-Type": "application/json; charset=utf-8",
-<<<<<<< HEAD
-        "Date": "Fri, 14 Apr 2023 05:05:15 GMT",
-        "Expires": "-1",
-        "Location": "https://management.azure.com/subscriptions/00000000-0000-0000-0000-000000000/providers/Microsoft.MachineLearningServices/locations/centraluseuap/mfeOperationResults/jc:061273aa-2956-4aff-8628-0fad8c820f9e:000000000000000000000?api-version=2023-02-01-preview",
-        "Pragma": "no-cache",
-        "request-context": "appId=cid-v1:512cc15a-13b5-415b-bfd0-dce7accb6bb1",
-        "Strict-Transport-Security": "max-age=31536000; includeSubDomains",
-        "x-aml-cluster": "vienna-test-westus2-01",
-        "X-Content-Type-Options": "nosniff",
-        "x-ms-async-operation-timeout": "PT1H",
-        "x-ms-correlation-request-id": "d68acbc3-804e-4b47-ba86-afdc83a19bdc",
-        "x-ms-ratelimit-remaining-subscription-writes": "1184",
-        "x-ms-response-type": "standard",
-        "x-ms-routing-request-id": "WESTUS2:20230414T050515Z:d68acbc3-804e-4b47-ba86-afdc83a19bdc",
-        "x-request-time": "0.674"
-=======
         "Date": "Tue, 18 Apr 2023 09:39:37 GMT",
         "Expires": "-1",
         "Location": "https://management.azure.com/subscriptions/00000000-0000-0000-0000-000000000/providers/Microsoft.MachineLearningServices/locations/centraluseuap/mfeOperationResults/jc:4cb595ba-a971-49ea-b17f-fc1f049f599d:000000000000000000000?api-version=2023-04-01-preview",
@@ -303,78 +223,23 @@
         "x-ms-response-type": "standard",
         "x-ms-routing-request-id": "JAPANEAST:20230418T093937Z:6073e93c-8f7f-44b5-a263-3bfcb9d88cc8",
         "x-request-time": "0.482"
->>>>>>> ade14f2c
       },
       "ResponseBody": "null"
     },
     {
-<<<<<<< HEAD
-      "RequestUri": "https://management.azure.com/subscriptions/00000000-0000-0000-0000-000000000/providers/Microsoft.MachineLearningServices/locations/centraluseuap/mfeOperationResults/jc:061273aa-2956-4aff-8628-0fad8c820f9e:000000000000000000000?api-version=2023-02-01-preview",
-=======
       "RequestUri": "https://management.azure.com/subscriptions/00000000-0000-0000-0000-000000000/providers/Microsoft.MachineLearningServices/locations/centraluseuap/mfeOperationResults/jc:4cb595ba-a971-49ea-b17f-fc1f049f599d:000000000000000000000?api-version=2023-04-01-preview",
->>>>>>> ade14f2c
       "RequestMethod": "GET",
       "RequestHeaders": {
         "Accept": "*/*",
         "Accept-Encoding": "gzip, deflate",
         "Connection": "keep-alive",
-<<<<<<< HEAD
-        "User-Agent": "azure-ai-ml/1.6.0 azsdk-python-mgmt-machinelearningservices/0.1.0 Python/3.10.11 (Windows-10-10.0.19045-SP0)"
-      },
-      "RequestBody": null,
-      "StatusCode": 202,
-      "ResponseHeaders": {
-        "Cache-Control": "no-cache",
-        "Content-Length": "2",
-        "Content-Type": "application/json; charset=utf-8",
-        "Date": "Fri, 14 Apr 2023 05:05:15 GMT",
-        "Expires": "-1",
-        "Location": "https://management.azure.com/subscriptions/00000000-0000-0000-0000-000000000/providers/Microsoft.MachineLearningServices/locations/centraluseuap/mfeOperationResults/jc:061273aa-2956-4aff-8628-0fad8c820f9e:000000000000000000000?api-version=2023-02-01-preview",
-        "Pragma": "no-cache",
-        "request-context": "appId=cid-v1:512cc15a-13b5-415b-bfd0-dce7accb6bb1",
-        "Strict-Transport-Security": "max-age=31536000; includeSubDomains",
-        "x-aml-cluster": "vienna-test-westus2-02",
-        "X-Content-Type-Options": "nosniff",
-        "x-ms-correlation-request-id": "4407e659-a984-44e4-894b-564f72d7b7aa",
-        "x-ms-ratelimit-remaining-subscription-reads": "11969",
-        "x-ms-response-type": "standard",
-        "x-ms-routing-request-id": "WESTUS2:20230414T050515Z:4407e659-a984-44e4-894b-564f72d7b7aa",
-        "x-request-time": "0.032"
-      },
-      "ResponseBody": {}
-    },
-    {
-      "RequestUri": "https://management.azure.com/subscriptions/00000000-0000-0000-0000-000000000/providers/Microsoft.MachineLearningServices/locations/centraluseuap/mfeOperationResults/jc:061273aa-2956-4aff-8628-0fad8c820f9e:000000000000000000000?api-version=2023-02-01-preview",
-      "RequestMethod": "GET",
-      "RequestHeaders": {
-        "Accept": "*/*",
-        "Accept-Encoding": "gzip, deflate",
-        "Connection": "keep-alive",
-        "User-Agent": "azure-ai-ml/1.6.0 azsdk-python-mgmt-machinelearningservices/0.1.0 Python/3.10.11 (Windows-10-10.0.19045-SP0)"
-=======
         "User-Agent": "azure-ai-ml/1.6.0 azsdk-python-mgmt-machinelearningservices/0.1.0 Python/3.8.13 (Windows-10-10.0.22000-SP0)"
->>>>>>> ade14f2c
       },
       "RequestBody": null,
       "StatusCode": 200,
       "ResponseHeaders": {
         "Cache-Control": "no-cache",
         "Content-Length": "0",
-<<<<<<< HEAD
-        "Date": "Fri, 14 Apr 2023 05:05:45 GMT",
-        "Expires": "-1",
-        "Pragma": "no-cache",
-        "request-context": "appId=cid-v1:512cc15a-13b5-415b-bfd0-dce7accb6bb1",
-        "Server-Timing": "traceparent;desc=\u002200-be7f1b8239aef1a09d4b115eac03ea0b-12c35d1a7c554b03-01\u0022",
-        "Strict-Transport-Security": "max-age=31536000; includeSubDomains",
-        "x-aml-cluster": "vienna-test-westus2-02",
-        "X-Content-Type-Options": "nosniff",
-        "x-ms-correlation-request-id": "7de57926-e70a-408d-8567-b6bf1cf78e20",
-        "x-ms-ratelimit-remaining-subscription-reads": "11968",
-        "x-ms-response-type": "standard",
-        "x-ms-routing-request-id": "WESTUS2:20230414T050545Z:7de57926-e70a-408d-8567-b6bf1cf78e20",
-        "x-request-time": "0.031"
-=======
         "Date": "Tue, 18 Apr 2023 09:39:37 GMT",
         "Expires": "-1",
         "Pragma": "no-cache",
@@ -388,7 +253,6 @@
         "x-ms-response-type": "standard",
         "x-ms-routing-request-id": "JAPANEAST:20230418T093938Z:d9527e5f-ac7c-4a86-87d0-383a24a5233a",
         "x-request-time": "0.027"
->>>>>>> ade14f2c
       },
       "ResponseBody": null
     }
