--- conflicted
+++ resolved
@@ -1,21 +1,13 @@
 {
   "Entries": [
     {
-<<<<<<< HEAD
       "RequestUri": "https://management.azure.com/subscriptions/00000000-0000-0000-0000-000000000/resourceGroups/00000/providers/Microsoft.MachineLearningServices/workspaces/00000?api-version=2022-10-01",
-=======
-      "RequestUri": "https://management.azure.com/subscriptions/00000000-0000-0000-0000-000000000/resourceGroups/00000/providers/Microsoft.MachineLearningServices/workspaces/00000/datastores/workspaceblobstore?api-version=2022-10-01",
->>>>>>> ce9edaa6
       "RequestMethod": "GET",
       "RequestHeaders": {
         "Accept": "application/json",
         "Accept-Encoding": "gzip, deflate",
         "Connection": "keep-alive",
-<<<<<<< HEAD
         "User-Agent": "azure-ai-ml/1.5.0 azsdk-python-mgmt-machinelearningservices/0.1.0 Python/3.7.9 (Windows-10-10.0.22621-SP0)"
-=======
-        "User-Agent": "azure-ai-ml/1.5.0 azsdk-python-mgmt-machinelearningservices/0.1.0 Python/3.10.6 (Linux-5.15.79.1-microsoft-standard-WSL2-x86_64-with-glibc2.35)"
->>>>>>> ce9edaa6
       },
       "RequestBody": null,
       "StatusCode": 200,
@@ -23,42 +15,24 @@
         "Cache-Control": "no-cache",
         "Content-Encoding": "gzip",
         "Content-Type": "application/json; charset=utf-8",
-<<<<<<< HEAD
-        "Date": "Thu, 23 Feb 2023 04:33:02 GMT",
+        "Date": "Thu, 23 Feb 2023 20:20:54 GMT",
         "Expires": "-1",
         "Pragma": "no-cache",
         "Request-Context": "appId=cid-v1:2d2e8e63-272e-4b3c-8598-4ee570a0e70d",
-        "Server-Timing": "traceparent;desc=\u002200-9e7095fbed4698c664871c3c27ae19aa-b58d0762fca74a71-01\u0022",
-=======
-        "Date": "Tue, 21 Feb 2023 21:01:27 GMT",
-        "Expires": "-1",
-        "Pragma": "no-cache",
-        "Request-Context": "appId=cid-v1:2d2e8e63-272e-4b3c-8598-4ee570a0e70d",
-        "Server-Timing": "traceparent;desc=\u002200-4db5624b3822f7bc1c369b093bd90793-4afac7137e14db71-01\u0022",
->>>>>>> ce9edaa6
+        "Server-Timing": "traceparent;desc=\u002200-7843792a396306e0603313798a96809a-9fb7edbfbfb8d953-01\u0022",
         "Strict-Transport-Security": "max-age=31536000; includeSubDomains",
         "Transfer-Encoding": "chunked",
         "Vary": [
           "Accept-Encoding",
           "Accept-Encoding"
         ],
-<<<<<<< HEAD
-        "x-aml-cluster": "vienna-eastus2-02",
+        "x-aml-cluster": "vienna-eastus2-01",
         "X-Content-Type-Options": "nosniff",
-        "x-ms-correlation-request-id": "f7c7e1e2-ea77-43b7-b553-f662dfa9eef5",
-        "x-ms-ratelimit-remaining-subscription-reads": "11990",
+        "x-ms-correlation-request-id": "77d4c1d5-6394-46ef-a148-979066b39f03",
+        "x-ms-ratelimit-remaining-subscription-reads": "11981",
         "x-ms-response-type": "standard",
-        "x-ms-routing-request-id": "WESTUS:20230223T043302Z:f7c7e1e2-ea77-43b7-b553-f662dfa9eef5",
-        "x-request-time": "0.028"
-=======
-        "x-aml-cluster": "vienna-eastus-02",
-        "X-Content-Type-Options": "nosniff",
-        "x-ms-correlation-request-id": "8d00961e-3511-47b6-ba45-838db3f97f4c",
-        "x-ms-ratelimit-remaining-subscription-reads": "11935",
-        "x-ms-response-type": "standard",
-        "x-ms-routing-request-id": "CANADACENTRAL:20230221T210128Z:8d00961e-3511-47b6-ba45-838db3f97f4c",
-        "x-request-time": "0.109"
->>>>>>> ce9edaa6
+        "x-ms-routing-request-id": "WESTUS2:20230223T202054Z:77d4c1d5-6394-46ef-a148-979066b39f03",
+        "x-request-time": "0.767"
       },
       "ResponseBody": {
         "id": "/subscriptions/00000000-0000-0000-0000-000000000/resourceGroups/00000/providers/Microsoft.MachineLearningServices/workspaces/00000",
@@ -86,7 +60,6 @@
             "isPrivateLinkEnabled": false,
             "notebookPreparationError": null
           },
-<<<<<<< HEAD
           "storageHnsEnabled": false,
           "workspaceId": "2d1e66ae-85e3-42c0-be91-34de66397f26",
           "linkedModelInventoryArmId": null,
@@ -121,39 +94,12 @@
     {
       "RequestUri": "https://eastus2.api.azureml.ms/content/v2.0/subscriptions/00000000-0000-0000-0000-000000000/resourceGroups/00000/providers/Microsoft.MachineLearningServices/workspaces/00000/snapshots/getByHash?hash=d3c05b496c685e7e5a204e3cebc689086bd0f622c2975d8090c18968739a464a\u0026hashVersion=202208",
       "RequestMethod": "GET",
-=======
-          "datastoreType": "AzureBlob",
-          "accountName": "samcw32zcnpjldw",
-          "containerName": "azureml-blobstore-3bd2018e-4b43-401e-ad49-85df181c9e0a",
-          "endpoint": "core.windows.net",
-          "protocol": "https",
-          "serviceDataAccessAuthIdentity": "WorkspaceSystemAssignedIdentity"
-        },
-        "systemData": {
-          "createdAt": "2023-02-18T09:22:33.5645164\u002B00:00",
-          "createdBy": "779301c0-18b2-4cdc-801b-a0a3368fee0a",
-          "createdByType": "Application",
-          "lastModifiedAt": "2023-02-18T09:22:34.1712214\u002B00:00",
-          "lastModifiedBy": "779301c0-18b2-4cdc-801b-a0a3368fee0a",
-          "lastModifiedByType": "Application"
-        }
-      }
-    },
-    {
-      "RequestUri": "https://management.azure.com/subscriptions/00000000-0000-0000-0000-000000000/resourceGroups/00000/providers/Microsoft.MachineLearningServices/workspaces/00000/datastores/workspaceblobstore/listSecrets?api-version=2022-10-01",
-      "RequestMethod": "POST",
->>>>>>> ce9edaa6
       "RequestHeaders": {
         "Accept": "*/*",
         "Accept-Encoding": "gzip, deflate",
         "Connection": "keep-alive",
-<<<<<<< HEAD
         "Content-Type": "application/json; charset=UTF-8",
         "User-Agent": "azure-ai-ml/1.5.0 azsdk-python-core/1.26.3 Python/3.7.9 (Windows-10-10.0.22621-SP0)"
-=======
-        "Content-Length": "0",
-        "User-Agent": "azure-ai-ml/1.5.0 azsdk-python-mgmt-machinelearningservices/0.1.0 Python/3.10.6 (Linux-5.15.79.1-microsoft-standard-WSL2-x86_64-with-glibc2.35)"
->>>>>>> ce9edaa6
       },
       "RequestBody": null,
       "StatusCode": 200,
@@ -161,33 +107,15 @@
         "Connection": "keep-alive",
         "Content-Encoding": "gzip",
         "Content-Type": "application/json; charset=utf-8",
-<<<<<<< HEAD
-        "Date": "Thu, 23 Feb 2023 04:33:04 GMT",
+        "Date": "Thu, 23 Feb 2023 20:20:58 GMT",
         "Request-Context": "appId=cid-v1:2d2e8e63-272e-4b3c-8598-4ee570a0e70d",
         "Strict-Transport-Security": "max-age=15724800; includeSubDomains; preload",
         "Transfer-Encoding": "chunked",
         "Vary": "Accept-Encoding",
-        "x-aml-cluster": "vienna-eastus2-01",
+        "x-aml-cluster": "vienna-eastus2-02",
         "X-Content-Type-Options": "nosniff",
         "x-ms-response-type": "standard",
-        "x-request-time": "0.049"
-=======
-        "Date": "Tue, 21 Feb 2023 21:01:27 GMT",
-        "Expires": "-1",
-        "Pragma": "no-cache",
-        "Request-Context": "appId=cid-v1:2d2e8e63-272e-4b3c-8598-4ee570a0e70d",
-        "Server-Timing": "traceparent;desc=\u002200-6bee19ccdaa7962a716621d109dc0b2e-2d024744b77d8e02-01\u0022",
-        "Strict-Transport-Security": "max-age=31536000; includeSubDomains",
-        "Transfer-Encoding": "chunked",
-        "Vary": "Accept-Encoding",
-        "x-aml-cluster": "vienna-eastus-02",
-        "X-Content-Type-Options": "nosniff",
-        "x-ms-correlation-request-id": "7b51ffbc-7f9b-447d-a178-2ea1d43f13ee",
-        "x-ms-ratelimit-remaining-subscription-writes": "1164",
-        "x-ms-response-type": "standard",
-        "x-ms-routing-request-id": "CANADACENTRAL:20230221T210128Z:7b51ffbc-7f9b-447d-a178-2ea1d43f13ee",
-        "x-request-time": "0.169"
->>>>>>> ce9edaa6
+        "x-request-time": "1.133"
       },
       "ResponseBody": {
         "snapshotType": "LocalFiles",
@@ -254,101 +182,13 @@
       }
     },
     {
-<<<<<<< HEAD
       "RequestUri": "https://management.azure.com/subscriptions/00000000-0000-0000-0000-000000000/resourceGroups/00000/providers/Microsoft.MachineLearningServices/workspaces/00000/codes/e7a3f40e-eb47-4499-9b80-1e5d911878f8/versions/1?api-version=2022-05-01",
       "RequestMethod": "GET",
-=======
-      "RequestUri": "https://samcw32zcnpjldw.blob.core.windows.net/azureml-blobstore-3bd2018e-4b43-401e-ad49-85df181c9e0a/LocalUpload/00000000000000000000000000000000/COMPONENT_PLACEHOLDER",
-      "RequestMethod": "HEAD",
-      "RequestHeaders": {
-        "Accept": "application/xml",
-        "Accept-Encoding": "gzip, deflate",
-        "Connection": "keep-alive",
-        "User-Agent": "azsdk-python-storage-blob/12.14.1 Python/3.10.6 (Linux-5.15.79.1-microsoft-standard-WSL2-x86_64-with-glibc2.35)",
-        "x-ms-date": "Tue, 21 Feb 2023 21:01:28 GMT",
-        "x-ms-version": "2021-08-06"
-      },
-      "RequestBody": null,
-      "StatusCode": 200,
-      "ResponseHeaders": {
-        "Accept-Ranges": "bytes",
-        "Content-Length": "35",
-        "Content-MD5": "L/DnSpFIn\u002BjaQWc\u002BsUQdcw==",
-        "Content-Type": "application/octet-stream",
-        "Date": "Tue, 21 Feb 2023 21:01:27 GMT",
-        "ETag": "\u00220x8DB1192C06E1C79\u0022",
-        "Last-Modified": "Sat, 18 Feb 2023 09:30:19 GMT",
-        "Server": [
-          "Windows-Azure-Blob/1.0",
-          "Microsoft-HTTPAPI/2.0"
-        ],
-        "Vary": "Origin",
-        "x-ms-access-tier": "Hot",
-        "x-ms-access-tier-inferred": "true",
-        "x-ms-blob-type": "BlockBlob",
-        "x-ms-creation-time": "Sat, 18 Feb 2023 09:30:19 GMT",
-        "x-ms-lease-state": "available",
-        "x-ms-lease-status": "unlocked",
-        "x-ms-meta-name": "c4b5a984-a0c9-4622-a5cf-f22114f04941",
-        "x-ms-meta-upload_status": "completed",
-        "x-ms-meta-version": "1",
-        "x-ms-server-encrypted": "true",
-        "x-ms-version": "2021-08-06"
-      },
-      "ResponseBody": null
-    },
-    {
-      "RequestUri": "https://samcw32zcnpjldw.blob.core.windows.net/azureml-blobstore-3bd2018e-4b43-401e-ad49-85df181c9e0a/az-ml-artifacts/00000000000000000000000000000000/COMPONENT_PLACEHOLDER",
-      "RequestMethod": "HEAD",
-      "RequestHeaders": {
-        "Accept": "application/xml",
-        "Accept-Encoding": "gzip, deflate",
-        "Connection": "keep-alive",
-        "User-Agent": "azsdk-python-storage-blob/12.14.1 Python/3.10.6 (Linux-5.15.79.1-microsoft-standard-WSL2-x86_64-with-glibc2.35)",
-        "x-ms-date": "Tue, 21 Feb 2023 21:01:28 GMT",
-        "x-ms-version": "2021-08-06"
-      },
-      "RequestBody": null,
-      "StatusCode": 404,
-      "ResponseHeaders": {
-        "Date": "Tue, 21 Feb 2023 21:01:27 GMT",
-        "Server": [
-          "Windows-Azure-Blob/1.0",
-          "Microsoft-HTTPAPI/2.0"
-        ],
-        "Transfer-Encoding": "chunked",
-        "Vary": "Origin",
-        "x-ms-error-code": "BlobNotFound",
-        "x-ms-version": "2021-08-06"
-      },
-      "ResponseBody": null
-    },
-    {
-      "RequestUri": "https://management.azure.com/subscriptions/00000000-0000-0000-0000-000000000/resourceGroups/00000/providers/Microsoft.MachineLearningServices/workspaces/00000/codes/c4b5a984-a0c9-4622-a5cf-f22114f04941/versions/1?api-version=2022-05-01",
-      "RequestMethod": "PUT",
->>>>>>> ce9edaa6
       "RequestHeaders": {
         "Accept": "application/json",
         "Accept-Encoding": "gzip, deflate",
         "Connection": "keep-alive",
-<<<<<<< HEAD
         "User-Agent": "azure-ai-ml/1.5.0 azsdk-python-mgmt-machinelearningservices/0.1.0 Python/3.7.9 (Windows-10-10.0.22621-SP0)"
-=======
-        "Content-Length": "288",
-        "Content-Type": "application/json",
-        "User-Agent": "azure-ai-ml/1.5.0 azsdk-python-mgmt-machinelearningservices/0.1.0 Python/3.10.6 (Linux-5.15.79.1-microsoft-standard-WSL2-x86_64-with-glibc2.35)"
-      },
-      "RequestBody": {
-        "properties": {
-          "properties": {
-            "hash_sha256": "0000000000000",
-            "hash_version": "0000000000000"
-          },
-          "isAnonymous": true,
-          "isArchived": false,
-          "codeUri": "https://samcw32zcnpjldw.blob.core.windows.net/azureml-blobstore-3bd2018e-4b43-401e-ad49-85df181c9e0a/LocalUpload/00000000000000000000000000000000"
-        }
->>>>>>> ce9edaa6
       },
       "RequestBody": null,
       "StatusCode": 200,
@@ -356,48 +196,27 @@
         "Cache-Control": "no-cache",
         "Content-Encoding": "gzip",
         "Content-Type": "application/json; charset=utf-8",
-<<<<<<< HEAD
-        "Date": "Thu, 23 Feb 2023 04:33:06 GMT",
+        "Date": "Thu, 23 Feb 2023 20:21:01 GMT",
         "Expires": "-1",
         "Pragma": "no-cache",
         "Request-Context": "appId=cid-v1:2d2e8e63-272e-4b3c-8598-4ee570a0e70d",
-        "Server-Timing": "traceparent;desc=\u002200-9525c9ee3516b59f4f5e670b82f8eb4b-82723c37ccf1cebe-01\u0022",
-=======
-        "Date": "Tue, 21 Feb 2023 21:01:32 GMT",
-        "Expires": "-1",
-        "Pragma": "no-cache",
-        "Request-Context": "appId=cid-v1:2d2e8e63-272e-4b3c-8598-4ee570a0e70d",
-        "Server-Timing": "traceparent;desc=\u002200-e25db1cadb0a5705e3068b365527df00-f228badd5494872f-01\u0022",
->>>>>>> ce9edaa6
+        "Server-Timing": "traceparent;desc=\u002200-7462b8cf8cecb02e58942549f6ac7ae4-acd675a60d9d7da0-01\u0022",
         "Strict-Transport-Security": "max-age=31536000; includeSubDomains",
         "Transfer-Encoding": "chunked",
         "Vary": [
           "Accept-Encoding",
           "Accept-Encoding"
         ],
-<<<<<<< HEAD
-        "x-aml-cluster": "vienna-eastus2-02",
+        "x-aml-cluster": "vienna-eastus2-01",
         "X-Content-Type-Options": "nosniff",
-        "x-ms-correlation-request-id": "f6157f3d-be7d-48f7-94d0-aa817b382c67",
-        "x-ms-ratelimit-remaining-subscription-reads": "11989",
+        "x-ms-correlation-request-id": "61a0e9ce-b83b-416d-95c6-2ae96ce8cec4",
+        "x-ms-ratelimit-remaining-subscription-reads": "11980",
         "x-ms-response-type": "standard",
-        "x-ms-routing-request-id": "WESTUS:20230223T043306Z:f6157f3d-be7d-48f7-94d0-aa817b382c67",
-        "x-request-time": "0.064"
+        "x-ms-routing-request-id": "WESTUS2:20230223T202102Z:61a0e9ce-b83b-416d-95c6-2ae96ce8cec4",
+        "x-request-time": "0.487"
       },
       "ResponseBody": {
         "id": "/subscriptions/00000000-0000-0000-0000-000000000/resourceGroups/00000/providers/Microsoft.MachineLearningServices/workspaces/00000/codes/e7a3f40e-eb47-4499-9b80-1e5d911878f8/versions/1",
-=======
-        "x-aml-cluster": "vienna-eastus-02",
-        "X-Content-Type-Options": "nosniff",
-        "x-ms-correlation-request-id": "e4f580e4-afb0-4a0a-9dab-f5af850c0a1d",
-        "x-ms-ratelimit-remaining-subscription-writes": "1134",
-        "x-ms-response-type": "standard",
-        "x-ms-routing-request-id": "CANADACENTRAL:20230221T210132Z:e4f580e4-afb0-4a0a-9dab-f5af850c0a1d",
-        "x-request-time": "0.126"
-      },
-      "ResponseBody": {
-        "id": "/subscriptions/00000000-0000-0000-0000-000000000/resourceGroups/00000/providers/Microsoft.MachineLearningServices/workspaces/00000/codes/c4b5a984-a0c9-4622-a5cf-f22114f04941/versions/1",
->>>>>>> ce9edaa6
         "name": "1",
         "type": "Microsoft.MachineLearningServices/workspaces/codes/versions",
         "properties": {
@@ -409,7 +228,6 @@
           },
           "isArchived": false,
           "isAnonymous": false,
-<<<<<<< HEAD
           "codeUri": "https://saveorz2izv2bas.blob.core.windows.net:443/2d1e66ae-8-4d828c93-7c8f-558b-b99d-d21850cf37d9/"
         },
         "systemData": {
@@ -418,26 +236,12 @@
           "createdByType": "User",
           "lastModifiedAt": "2023-02-23T02:16:10.3151666\u002B00:00",
           "lastModifiedBy": "Diondra Peck",
-=======
-          "codeUri": "https://samcw32zcnpjldw.blob.core.windows.net/azureml-blobstore-3bd2018e-4b43-401e-ad49-85df181c9e0a/LocalUpload/00000000000000000000000000000000"
-        },
-        "systemData": {
-          "createdAt": "2023-02-18T09:30:23.7478116\u002B00:00",
-          "createdBy": "Firstname Lastname",
-          "createdByType": "User",
-          "lastModifiedAt": "2023-02-21T21:01:32.3936278\u002B00:00",
-          "lastModifiedBy": "Firstname Lastname",
->>>>>>> ce9edaa6
           "lastModifiedByType": "User"
         }
       }
     },
     {
-<<<<<<< HEAD
-      "RequestUri": "https://management.azure.com/subscriptions/00000000-0000-0000-0000-000000000/resourceGroups/00000/providers/Microsoft.MachineLearningServices/workspaces/00000/components/azureml_anonymous/versions/12fe321c-154d-534e-8ad5-d5045cec20c6?api-version=2022-10-01",
-=======
-      "RequestUri": "https://management.azure.com/subscriptions/00000000-0000-0000-0000-000000000/resourceGroups/00000/providers/Microsoft.MachineLearningServices/workspaces/00000/components/azureml_anonymous/versions/611b5215-ad9b-ff62-361a-5f2b71342a64?api-version=2022-10-01",
->>>>>>> ce9edaa6
+      "RequestUri": "https://management.azure.com/subscriptions/00000000-0000-0000-0000-000000000/resourceGroups/00000/providers/Microsoft.MachineLearningServices/workspaces/00000/components/azureml_anonymous/versions/7b11dfa3-504e-e8eb-486f-316b7f289184?api-version=2022-10-01",
       "RequestMethod": "PUT",
       "RequestHeaders": {
         "Accept": "application/json",
@@ -445,11 +249,7 @@
         "Connection": "keep-alive",
         "Content-Length": "1726",
         "Content-Type": "application/json",
-<<<<<<< HEAD
         "User-Agent": "azure-ai-ml/1.5.0 azsdk-python-mgmt-machinelearningservices/0.1.0 Python/3.7.9 (Windows-10-10.0.22621-SP0)"
-=======
-        "User-Agent": "azure-ai-ml/1.5.0 azsdk-python-mgmt-machinelearningservices/0.1.0 Python/3.10.6 (Linux-5.15.79.1-microsoft-standard-WSL2-x86_64-with-glibc2.35)"
->>>>>>> ce9edaa6
       },
       "RequestBody": {
         "properties": {
@@ -463,13 +263,8 @@
           "isArchived": false,
           "componentSpec": {
             "command": "echo Hello World \u0026 echo ${{inputs.component_in_string}} \u0026 echo ${{inputs.component_in_ranged_integer}} \u0026 echo ${{inputs.component_in_enum}} \u0026 echo ${{inputs.component_in_boolean}} \u0026 echo ${{inputs.component_in_ranged_number}} \u0026",
-<<<<<<< HEAD
             "code": "azureml:/subscriptions/00000000-0000-0000-0000-000000000/resourceGroups/00000/providers/Microsoft.MachineLearningServices/workspaces/00000/codes/e7a3f40e-eb47-4499-9b80-1e5d911878f8/versions/1",
-            "environment": "azureml:AzureML-sklearn-0.24-ubuntu18.04-py37-cpu:1",
-=======
-            "code": "azureml:/subscriptions/00000000-0000-0000-0000-000000000/resourceGroups/00000/providers/Microsoft.MachineLearningServices/workspaces/00000/codes/c4b5a984-a0c9-4622-a5cf-f22114f04941/versions/1",
             "environment": "azureml:AzureML-sklearn-1.0-ubuntu20.04-py38-cpu:33",
->>>>>>> ce9edaa6
             "name": "microsoft_samples_command_component_basic_inputs",
             "description": "This is the basic command component with several input types",
             "tags": {
@@ -523,49 +318,26 @@
       "StatusCode": 201,
       "ResponseHeaders": {
         "Cache-Control": "no-cache",
-<<<<<<< HEAD
         "Content-Length": "2970",
         "Content-Type": "application/json; charset=utf-8",
-        "Date": "Thu, 23 Feb 2023 04:33:07 GMT",
+        "Date": "Thu, 23 Feb 2023 20:21:07 GMT",
         "Expires": "-1",
-        "Location": "https://management.azure.com/subscriptions/00000000-0000-0000-0000-000000000/resourceGroups/00000/providers/Microsoft.MachineLearningServices/workspaces/00000/components/azureml_anonymous/versions/12fe321c-154d-534e-8ad5-d5045cec20c6?api-version=2022-10-01",
+        "Location": "https://management.azure.com/subscriptions/00000000-0000-0000-0000-000000000/resourceGroups/00000/providers/Microsoft.MachineLearningServices/workspaces/00000/components/azureml_anonymous/versions/7b11dfa3-504e-e8eb-486f-316b7f289184?api-version=2022-10-01",
         "Pragma": "no-cache",
         "Request-Context": "appId=cid-v1:2d2e8e63-272e-4b3c-8598-4ee570a0e70d",
-        "Server-Timing": "traceparent;desc=\u002200-a9684049217acaa26bcd8b86cf06df1d-9441a4baaaf5dc2a-01\u0022",
+        "Server-Timing": "traceparent;desc=\u002200-b0ec6a73655b42f31b2afb54b88545f6-f79df0a2b0426c64-01\u0022",
         "Strict-Transport-Security": "max-age=31536000; includeSubDomains",
-        "x-aml-cluster": "vienna-eastus2-02",
+        "x-aml-cluster": "vienna-eastus2-01",
         "X-Content-Type-Options": "nosniff",
-        "x-ms-correlation-request-id": "0bcfb270-6230-405a-8034-b1c13a99fba1",
-        "x-ms-ratelimit-remaining-subscription-writes": "1188",
+        "x-ms-correlation-request-id": "2e5649e5-4ea3-45b1-bed1-0a41eb096e7f",
+        "x-ms-ratelimit-remaining-subscription-writes": "1186",
         "x-ms-response-type": "standard",
-        "x-ms-routing-request-id": "WESTUS:20230223T043307Z:0bcfb270-6230-405a-8034-b1c13a99fba1",
-        "x-request-time": "0.519"
+        "x-ms-routing-request-id": "WESTUS2:20230223T202108Z:2e5649e5-4ea3-45b1-bed1-0a41eb096e7f",
+        "x-request-time": "4.893"
       },
       "ResponseBody": {
-        "id": "/subscriptions/00000000-0000-0000-0000-000000000/resourceGroups/00000/providers/Microsoft.MachineLearningServices/workspaces/00000/components/azureml_anonymous/versions/cc585fa0-8ca3-44d0-9e41-74d1ecc4be8e",
-        "name": "cc585fa0-8ca3-44d0-9e41-74d1ecc4be8e",
-=======
-        "Content-Length": "2282",
-        "Content-Type": "application/json; charset=utf-8",
-        "Date": "Tue, 21 Feb 2023 21:01:33 GMT",
-        "Expires": "-1",
-        "Location": "https://management.azure.com/subscriptions/00000000-0000-0000-0000-000000000/resourceGroups/00000/providers/Microsoft.MachineLearningServices/workspaces/00000/components/azureml_anonymous/versions/611b5215-ad9b-ff62-361a-5f2b71342a64?api-version=2022-10-01",
-        "Pragma": "no-cache",
-        "Request-Context": "appId=cid-v1:2d2e8e63-272e-4b3c-8598-4ee570a0e70d",
-        "Server-Timing": "traceparent;desc=\u002200-27a2fa82b1d9d1fc4fad37d2827422bb-96576cd5a6e974c1-01\u0022",
-        "Strict-Transport-Security": "max-age=31536000; includeSubDomains",
-        "x-aml-cluster": "vienna-eastus-02",
-        "X-Content-Type-Options": "nosniff",
-        "x-ms-correlation-request-id": "31c85eef-1788-48ee-b07d-ba3e48534769",
-        "x-ms-ratelimit-remaining-subscription-writes": "1133",
-        "x-ms-response-type": "standard",
-        "x-ms-routing-request-id": "CANADACENTRAL:20230221T210133Z:31c85eef-1788-48ee-b07d-ba3e48534769",
-        "x-request-time": "0.622"
-      },
-      "ResponseBody": {
-        "id": "/subscriptions/00000000-0000-0000-0000-000000000/resourceGroups/00000/providers/Microsoft.MachineLearningServices/workspaces/00000/components/azureml_anonymous/versions/086d88eb-a3d1-4875-bf47-51064bc31937",
-        "name": "086d88eb-a3d1-4875-bf47-51064bc31937",
->>>>>>> ce9edaa6
+        "id": "/subscriptions/00000000-0000-0000-0000-000000000/resourceGroups/00000/providers/Microsoft.MachineLearningServices/workspaces/00000/components/azureml_anonymous/versions/396c9bf2-5b71-4e88-a052-fedd5c98ff43",
+        "name": "396c9bf2-5b71-4e88-a052-fedd5c98ff43",
         "type": "Microsoft.MachineLearningServices/workspaces/components/versions",
         "properties": {
           "description": null,
@@ -626,13 +398,8 @@
                 "max": "8.0"
               }
             },
-<<<<<<< HEAD
             "code": "azureml:/subscriptions/00000000-0000-0000-0000-000000000/resourceGroups/00000/providers/Microsoft.MachineLearningServices/workspaces/00000/codes/e7a3f40e-eb47-4499-9b80-1e5d911878f8/versions/1",
-            "environment": "azureml://registries/azureml/environments/AzureML-sklearn-0.24-ubuntu18.04-py37-cpu/versions/1",
-=======
-            "code": "azureml:/subscriptions/00000000-0000-0000-0000-000000000/resourceGroups/00000/providers/Microsoft.MachineLearningServices/workspaces/00000/codes/c4b5a984-a0c9-4622-a5cf-f22114f04941/versions/1",
             "environment": "azureml://registries/azureml/environments/AzureML-sklearn-1.0-ubuntu20.04-py38-cpu/versions/33",
->>>>>>> ce9edaa6
             "resources": {
               "instance_count": "1"
             },
@@ -641,19 +408,11 @@
           }
         },
         "systemData": {
-<<<<<<< HEAD
-          "createdAt": "2023-02-23T04:33:07.6336161\u002B00:00",
+          "createdAt": "2023-02-23T20:21:07.8462468\u002B00:00",
           "createdBy": "Diondra Peck",
           "createdByType": "User",
-          "lastModifiedAt": "2023-02-23T04:33:07.6336161\u002B00:00",
+          "lastModifiedAt": "2023-02-23T20:21:07.8462468\u002B00:00",
           "lastModifiedBy": "Diondra Peck",
-=======
-          "createdAt": "2023-02-18T23:21:12.8486919\u002B00:00",
-          "createdBy": "Firstname Lastname",
-          "createdByType": "User",
-          "lastModifiedAt": "2023-02-18T23:21:12.9309743\u002B00:00",
-          "lastModifiedBy": "Firstname Lastname",
->>>>>>> ce9edaa6
           "lastModifiedByType": "User"
         }
       }
@@ -667,11 +426,7 @@
         "Connection": "keep-alive",
         "Content-Length": "1805",
         "Content-Type": "application/json",
-<<<<<<< HEAD
         "User-Agent": "azure-ai-ml/1.5.0 azsdk-python-mgmt-machinelearningservices/0.1.0 Python/3.7.9 (Windows-10-10.0.22621-SP0)"
-=======
-        "User-Agent": "azure-ai-ml/1.5.0 azsdk-python-mgmt-machinelearningservices/0.1.0 Python/3.10.6 (Linux-5.15.79.1-microsoft-standard-WSL2-x86_64-with-glibc2.35)"
->>>>>>> ce9edaa6
       },
       "RequestBody": {
         "properties": {
@@ -731,11 +486,7 @@
                 }
               },
               "_source": "YAML.COMPONENT",
-<<<<<<< HEAD
-              "componentId": "/subscriptions/00000000-0000-0000-0000-000000000/resourceGroups/00000/providers/Microsoft.MachineLearningServices/workspaces/00000/components/azureml_anonymous/versions/cc585fa0-8ca3-44d0-9e41-74d1ecc4be8e"
-=======
-              "componentId": "/subscriptions/00000000-0000-0000-0000-000000000/resourceGroups/00000/providers/Microsoft.MachineLearningServices/workspaces/00000/components/azureml_anonymous/versions/086d88eb-a3d1-4875-bf47-51064bc31937"
->>>>>>> ce9edaa6
+              "componentId": "/subscriptions/00000000-0000-0000-0000-000000000/resourceGroups/00000/providers/Microsoft.MachineLearningServices/workspaces/00000/components/azureml_anonymous/versions/396c9bf2-5b71-4e88-a052-fedd5c98ff43"
             }
           },
           "outputs": {},
@@ -748,40 +499,22 @@
       "StatusCode": 201,
       "ResponseHeaders": {
         "Cache-Control": "no-cache",
-<<<<<<< HEAD
         "Content-Length": "4405",
         "Content-Type": "application/json; charset=utf-8",
-        "Date": "Thu, 23 Feb 2023 04:33:10 GMT",
-=======
-        "Content-Length": "3418",
-        "Content-Type": "application/json; charset=utf-8",
-        "Date": "Tue, 21 Feb 2023 21:01:37 GMT",
->>>>>>> ce9edaa6
+        "Date": "Thu, 23 Feb 2023 20:21:12 GMT",
         "Expires": "-1",
         "Location": "https://management.azure.com/subscriptions/00000000-0000-0000-0000-000000000/resourceGroups/00000/providers/Microsoft.MachineLearningServices/workspaces/00000/jobs/000000000000000000000?api-version=2022-12-01-preview",
         "Pragma": "no-cache",
         "Request-Context": "appId=cid-v1:2d2e8e63-272e-4b3c-8598-4ee570a0e70d",
-<<<<<<< HEAD
-        "Server-Timing": "traceparent;desc=\u002200-524984dfe1b3e68b15e30c2889e4567c-79d1fb604453c5b6-01\u0022",
+        "Server-Timing": "traceparent;desc=\u002200-b8c7b7925c7e6733b7a315170342a19f-c2fbe195d1d505ed-01\u0022",
         "Strict-Transport-Security": "max-age=31536000; includeSubDomains",
-        "x-aml-cluster": "vienna-eastus2-02",
+        "x-aml-cluster": "vienna-eastus2-01",
         "X-Content-Type-Options": "nosniff",
-        "x-ms-correlation-request-id": "93871bcc-bb57-47b4-af11-026a3e33f2c0",
-        "x-ms-ratelimit-remaining-subscription-writes": "1187",
+        "x-ms-correlation-request-id": "a8bfbeed-6ae9-4ab3-a874-5eb77445e977",
+        "x-ms-ratelimit-remaining-subscription-writes": "1185",
         "x-ms-response-type": "standard",
-        "x-ms-routing-request-id": "WESTUS:20230223T043310Z:93871bcc-bb57-47b4-af11-026a3e33f2c0",
-        "x-request-time": "1.184"
-=======
-        "Server-Timing": "traceparent;desc=\u002200-f85b4aa70c975753610433c12783d65f-57815d811602e961-01\u0022",
-        "Strict-Transport-Security": "max-age=31536000; includeSubDomains",
-        "x-aml-cluster": "vienna-eastus-02",
-        "X-Content-Type-Options": "nosniff",
-        "x-ms-correlation-request-id": "6297131a-901b-4e5b-9584-c57884bc63c2",
-        "x-ms-ratelimit-remaining-subscription-writes": "1132",
-        "x-ms-response-type": "standard",
-        "x-ms-routing-request-id": "CANADACENTRAL:20230221T210137Z:6297131a-901b-4e5b-9584-c57884bc63c2",
-        "x-request-time": "1.429"
->>>>>>> ce9edaa6
+        "x-ms-routing-request-id": "WESTUS2:20230223T202112Z:a8bfbeed-6ae9-4ab3-a874-5eb77445e977",
+        "x-request-time": "2.745"
       },
       "ResponseBody": {
         "id": "/subscriptions/00000000-0000-0000-0000-000000000/resourceGroups/00000/providers/Microsoft.MachineLearningServices/workspaces/00000/jobs/000000000000000000000",
@@ -809,11 +542,7 @@
             "Tracking": {
               "jobServiceType": "Tracking",
               "port": null,
-<<<<<<< HEAD
               "endpoint": "azureml://eastus2.api.azureml.ms/mlflow/v1.0/subscriptions/00000000-0000-0000-0000-000000000/resourceGroups/00000/providers/Microsoft.MachineLearningServices/workspaces/00000?",
-=======
-              "endpoint": "azureml://eastus.api.azureml.ms/mlflow/v1.0/subscriptions/00000000-0000-0000-0000-000000000/resourceGroups/00000/providers/Microsoft.MachineLearningServices/workspaces/00000?",
->>>>>>> ce9edaa6
               "status": null,
               "errorMessage": null,
               "properties": null,
@@ -865,11 +594,7 @@
                 }
               },
               "_source": "YAML.COMPONENT",
-<<<<<<< HEAD
-              "componentId": "/subscriptions/00000000-0000-0000-0000-000000000/resourceGroups/00000/providers/Microsoft.MachineLearningServices/workspaces/00000/components/azureml_anonymous/versions/cc585fa0-8ca3-44d0-9e41-74d1ecc4be8e"
-=======
-              "componentId": "/subscriptions/00000000-0000-0000-0000-000000000/resourceGroups/00000/providers/Microsoft.MachineLearningServices/workspaces/00000/components/azureml_anonymous/versions/086d88eb-a3d1-4875-bf47-51064bc31937"
->>>>>>> ce9edaa6
+              "componentId": "/subscriptions/00000000-0000-0000-0000-000000000/resourceGroups/00000/providers/Microsoft.MachineLearningServices/workspaces/00000/components/azureml_anonymous/versions/396c9bf2-5b71-4e88-a052-fedd5c98ff43"
             }
           },
           "inputs": {
@@ -903,13 +628,8 @@
           "sourceJobId": null
         },
         "systemData": {
-<<<<<<< HEAD
-          "createdAt": "2023-02-23T04:33:10.3231733\u002B00:00",
+          "createdAt": "2023-02-23T20:21:12.2279463\u002B00:00",
           "createdBy": "Diondra Peck",
-=======
-          "createdAt": "2023-02-21T21:01:37.2721573\u002B00:00",
-          "createdBy": "Firstname Lastname",
->>>>>>> ce9edaa6
           "createdByType": "User"
         }
       }
