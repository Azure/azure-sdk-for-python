{
  "Entries": [
    {
      "RequestUri": "https://management.azure.com/subscriptions/00000000-0000-0000-0000-000000000/resourceGroups/00000/providers/Microsoft.MachineLearningServices/workspaces/00000?api-version=2022-10-01",
      "RequestMethod": "GET",
      "RequestHeaders": {
        "Accept": "application/json",
        "Accept-Encoding": "gzip, deflate",
        "Connection": "keep-alive",
<<<<<<< HEAD
        "User-Agent": "azure-ai-ml/1.5.0 azsdk-python-mgmt-machinelearningservices/0.1.0 Python/3.7.9 (Windows-10-10.0.22621-SP0)"
=======
        "User-Agent": "azure-ai-ml/1.5.0 azsdk-python-mgmt-machinelearningservices/0.1.0 Python/3.8.13 (Windows-10-10.0.22621-SP0)"
>>>>>>> 36df7d3e
      },
      "RequestBody": null,
      "StatusCode": 200,
      "ResponseHeaders": {
        "Cache-Control": "no-cache",
        "Content-Encoding": "gzip",
        "Content-Type": "application/json; charset=utf-8",
<<<<<<< HEAD
        "Date": "Mon, 13 Feb 2023 23:01:24 GMT",
        "Expires": "-1",
        "Pragma": "no-cache",
        "Request-Context": "appId=cid-v1:2d2e8e63-272e-4b3c-8598-4ee570a0e70d",
        "Server-Timing": "traceparent;desc=\u002200-f33fef99f91b92563a05835885dbb3df-6e56481e8d5befda-01\u0022",
=======
        "Date": "Mon, 13 Feb 2023 08:31:22 GMT",
        "Expires": "-1",
        "Pragma": "no-cache",
        "Request-Context": "appId=cid-v1:512cc15a-13b5-415b-bfd0-dce7accb6bb1",
        "Server-Timing": "traceparent;desc=\u002200-f231552a35fc072d1e7d3050847b3076-1b53d89e85c4b6cf-01\u0022",
>>>>>>> 36df7d3e
        "Strict-Transport-Security": "max-age=31536000; includeSubDomains",
        "Transfer-Encoding": "chunked",
        "Vary": [
          "Accept-Encoding",
          "Accept-Encoding"
        ],
        "x-aml-cluster": "vienna-eastus2-02",
        "X-Content-Type-Options": "nosniff",
<<<<<<< HEAD
        "x-ms-correlation-request-id": "19e3389a-fa71-49d6-ba40-47d43f51585d",
        "x-ms-ratelimit-remaining-subscription-reads": "11999",
        "x-ms-response-type": "standard",
        "x-ms-routing-request-id": "WESTUS2:20230213T230124Z:19e3389a-fa71-49d6-ba40-47d43f51585d",
        "x-request-time": "0.023"
=======
        "x-ms-correlation-request-id": "52ab02ca-2d02-48d4-8a10-bde92f0e1678",
        "x-ms-ratelimit-remaining-subscription-reads": "11972",
        "x-ms-response-type": "standard",
        "x-ms-routing-request-id": "JAPANEAST:20230213T083122Z:52ab02ca-2d02-48d4-8a10-bde92f0e1678",
        "x-request-time": "0.170"
>>>>>>> 36df7d3e
      },
      "ResponseBody": {
        "id": "/subscriptions/00000000-0000-0000-0000-000000000/resourceGroups/00000/providers/Microsoft.MachineLearningServices/workspaces/00000",
        "name": "00000",
        "type": "Microsoft.MachineLearningServices/workspaces",
        "location": "eastus2",
        "tags": {},
        "etag": null,
        "properties": {
          "friendlyName": "00000",
          "description": "",
          "storageAccount": "/subscriptions/00000000-0000-0000-0000-000000000/resourceGroups/00000/providers/Microsoft.Storage/storageAccounts/saocxrxy4dyx3oa",
          "keyVault": "/subscriptions/00000000-0000-0000-0000-000000000/resourceGroups/00000/providers/Microsoft.Keyvault/vaults/kvtestasvsnmm4pzm5a",
          "applicationInsights": "/subscriptions/00000000-0000-0000-0000-000000000/resourceGroups/00000/providers/Microsoft.insights/components/aiocxrxy4dyx3oa",
          "hbiWorkspace": false,
          "tenantId": "72f988bf-86f1-41af-91ab-2d7cd011db47",
          "imageBuildCompute": null,
          "provisioningState": "Succeeded",
          "v1LegacyMode": false,
          "softDeleteEnabled": false,
          "containerRegistry": "/subscriptions/00000000-0000-0000-0000-000000000/resourceGroups/00000/providers/Microsoft.ContainerRegistry/registries/crocxrxy4dyx3oa",
          "notebookInfo": {
            "resourceId": "0000000-0000-0000-0000-000000000000",
            "fqdn": "ml-sdkvnextcli-eastus2-43bdc2d7-9930-46b1-b7d0-0e906bdb656a.eastus2.notebooks.azure.net",
            "isPrivateLinkEnabled": false,
            "notebookPreparationError": null
          },
          "storageHnsEnabled": false,
          "workspaceId": "43bdc2d7-9930-46b1-b7d0-0e906bdb656a",
          "linkedModelInventoryArmId": null,
          "privateLinkCount": 0,
          "publicNetworkAccess": "Enabled",
          "discoveryUrl": "https://eastus2.api.azureml.ms/discovery",
          "mlFlowTrackingUri": "azureml://eastus2.api.azureml.ms/mlflow/v1.0/subscriptions/00000000-0000-0000-0000-000000000/resourceGroups/00000/providers/Microsoft.MachineLearningServices/workspaces/00000",
          "sdkTelemetryAppInsightsKey": "0000000-0000-0000-0000-000000000000",
          "sasGetterUri": "",
          "enableDataIsolation": false
        },
        "identity": {
          "type": "SystemAssigned",
          "principalId": "0000000-0000-0000-0000-000000000000",
          "tenantId": "72f988bf-86f1-41af-91ab-2d7cd011db47"
        },
        "kind": "Default",
        "sku": {
          "name": "Basic",
          "tier": "Basic"
        },
        "systemData": {
          "createdAt": "2023-02-13T17:10:49.3829227Z",
          "createdBy": "dipeck@microsoft.com",
          "createdByType": "User",
          "lastModifiedAt": "2023-02-13T17:10:49.3829227Z",
          "lastModifiedBy": "dipeck@microsoft.com",
          "lastModifiedByType": "User"
        }
      }
    },
    {
      "RequestUri": "https://eastus2.api.azureml.ms/content/v2.0/subscriptions/00000000-0000-0000-0000-000000000/resourceGroups/00000/providers/Microsoft.MachineLearningServices/workspaces/00000/snapshots/getByHash?hash=d3c05b496c685e7e5a204e3cebc689086bd0f622c2975d8090c18968739a464a\u0026hashVersion=202208",
      "RequestMethod": "GET",
      "RequestHeaders": {
        "Accept": "*/*",
        "Accept-Encoding": "gzip, deflate",
        "Connection": "keep-alive",
<<<<<<< HEAD
        "Content-Type": "application/json; charset=UTF-8",
        "User-Agent": "azure-ai-ml/1.5.0 azsdk-python-core/1.26.3 Python/3.7.9 (Windows-10-10.0.22621-SP0)"
=======
        "Content-Length": "0",
        "User-Agent": "azure-ai-ml/1.5.0 azsdk-python-mgmt-machinelearningservices/0.1.0 Python/3.8.13 (Windows-10-10.0.22621-SP0)"
>>>>>>> 36df7d3e
      },
      "RequestBody": null,
      "StatusCode": 200,
      "ResponseHeaders": {
        "Connection": "keep-alive",
        "Content-Encoding": "gzip",
        "Content-Type": "application/json; charset=utf-8",
<<<<<<< HEAD
        "Date": "Mon, 13 Feb 2023 23:01:28 GMT",
        "Request-Context": "appId=cid-v1:2d2e8e63-272e-4b3c-8598-4ee570a0e70d",
        "Strict-Transport-Security": "max-age=15724800; includeSubDomains; preload",
=======
        "Date": "Mon, 13 Feb 2023 08:31:22 GMT",
        "Expires": "-1",
        "Pragma": "no-cache",
        "Request-Context": "appId=cid-v1:512cc15a-13b5-415b-bfd0-dce7accb6bb1",
        "Server-Timing": "traceparent;desc=\u002200-5ae0ed1df71f97e3b81952751b87f130-46ae233f249af265-01\u0022",
        "Strict-Transport-Security": "max-age=31536000; includeSubDomains",
>>>>>>> 36df7d3e
        "Transfer-Encoding": "chunked",
        "Vary": "Accept-Encoding",
        "x-aml-cluster": "vienna-eastus2-01",
        "X-Content-Type-Options": "nosniff",
<<<<<<< HEAD
        "x-ms-response-type": "standard",
        "x-request-time": "0.049"
=======
        "x-ms-correlation-request-id": "3e938b1a-96b4-4c90-a889-4b9d0af71de6",
        "x-ms-ratelimit-remaining-subscription-writes": "1185",
        "x-ms-response-type": "standard",
        "x-ms-routing-request-id": "JAPANEAST:20230213T083123Z:3e938b1a-96b4-4c90-a889-4b9d0af71de6",
        "x-request-time": "0.173"
>>>>>>> 36df7d3e
      },
      "ResponseBody": {
        "snapshotType": "LocalFiles",
        "id": "1b37fe99-0fc9-438c-acae-e8868cea3b28",
        "root": {
          "name": "",
          "hash": null,
          "type": "Directory",
          "timestamp": "0001-01-01T00:00:00\u002B00:00",
          "sasUrl": null,
          "absoluteUrl": null,
          "sizeBytes": 0,
          "sizeSet": false,
          "children": {
            "COMPONENT_PLACEHOLDER": {
              "name": "COMPONENT_PLACEHOLDER",
              "hash": "2FF0E74A91489FE8DA41673EB1441D73",
              "type": "File",
              "timestamp": "0001-01-01T00:00:00\u002B00:00",
              "sasUrl": null,
              "absoluteUrl": null,
              "sizeBytes": 35,
              "sizeSet": true,
              "children": {}
            }
          }
        },
        "tags": {},
        "properties": {
          "hash_sha256": "d3c05b496c685e7e5a204e3cebc689086bd0f622c2975d8090c18968739a464a",
          "hash_version": "202208",
          "azureml.codeUri": "https://saocxrxy4dyx3oa.blob.core.windows.net:443/43bdc2d7-9-f001ad47-8105-5112-b854-8337bdde6f24/"
        },
        "description": null,
        "name": "8049def6-b143-4c84-8888-1b7f4782b566",
        "version": "1",
        "createdBy": {
          "userObjectId": "f47f5c70-0aab-4533-bf50-4ceb64589b23",
          "userPuId": null,
          "userIdp": "https://sts.windows.net/72f988bf-86f1-41af-91ab-2d7cd011db47/",
          "userAltSecId": null,
          "userIss": "https://sts.windows.net/72f988bf-86f1-41af-91ab-2d7cd011db47/",
          "userTenantId": "72f988bf-86f1-41af-91ab-2d7cd011db47",
          "userName": "9d38e6ce-9061-40c6-ba8d-c6e0462c76e7",
          "upn": null
        },
        "createdTime": "2023-02-13T17:22:20.7371942\u002B00:00",
        "modifiedBy": {
          "userObjectId": "f47f5c70-0aab-4533-bf50-4ceb64589b23",
          "userPuId": null,
          "userIdp": "https://sts.windows.net/72f988bf-86f1-41af-91ab-2d7cd011db47/",
          "userAltSecId": null,
          "userIss": "https://sts.windows.net/72f988bf-86f1-41af-91ab-2d7cd011db47/",
          "userTenantId": "72f988bf-86f1-41af-91ab-2d7cd011db47",
          "userName": "9d38e6ce-9061-40c6-ba8d-c6e0462c76e7",
          "upn": null
        },
        "modifiedTime": "2023-02-13T17:22:20.7371942\u002B00:00",
        "gitRepositoryCommit": null,
        "uri": "https://saocxrxy4dyx3oa.blob.core.windows.net:443/43bdc2d7-9-f001ad47-8105-5112-b854-8337bdde6f24/",
        "contentHash": "d3c05b496c685e7e5a204e3cebc689086bd0f622c2975d8090c18968739a464a",
        "hashVersion": "202208",
        "provisioningState": "Succeeded"
      }
    },
    {
<<<<<<< HEAD
      "RequestUri": "https://management.azure.com/subscriptions/00000000-0000-0000-0000-000000000/resourceGroups/00000/providers/Microsoft.MachineLearningServices/workspaces/00000/codes/8049def6-b143-4c84-8888-1b7f4782b566/versions/1?api-version=2022-05-01",
      "RequestMethod": "GET",
=======
      "RequestUri": "https://sagvgsoim6nmhbq.blob.core.windows.net/azureml-blobstore-e61cd5e2-512f-475e-9842-5e2a973993b8/LocalUpload/00000000000000000000000000000000/COMPONENT_PLACEHOLDER",
      "RequestMethod": "HEAD",
      "RequestHeaders": {
        "Accept": "application/xml",
        "Accept-Encoding": "gzip, deflate",
        "Connection": "keep-alive",
        "User-Agent": "azsdk-python-storage-blob/12.12.0 Python/3.8.13 (Windows-10-10.0.22621-SP0)",
        "x-ms-date": "Mon, 13 Feb 2023 08:31:23 GMT",
        "x-ms-version": "2021-06-08"
      },
      "RequestBody": null,
      "StatusCode": 200,
      "ResponseHeaders": {
        "Accept-Ranges": "bytes",
        "Content-Length": "35",
        "Content-MD5": "L/DnSpFIn\u002BjaQWc\u002BsUQdcw==",
        "Content-Type": "application/octet-stream",
        "Date": "Mon, 13 Feb 2023 08:31:23 GMT",
        "ETag": "\u00220x8DA9D48E17467D7\u0022",
        "Last-Modified": "Fri, 23 Sep 2022 09:49:17 GMT",
        "Server": [
          "Windows-Azure-Blob/1.0",
          "Microsoft-HTTPAPI/2.0"
        ],
        "Vary": "Origin",
        "x-ms-access-tier": "Hot",
        "x-ms-access-tier-inferred": "true",
        "x-ms-blob-type": "BlockBlob",
        "x-ms-creation-time": "Fri, 23 Sep 2022 09:49:16 GMT",
        "x-ms-lease-state": "available",
        "x-ms-lease-status": "unlocked",
        "x-ms-meta-name": "9c9cfba9-82bd-45db-ad06-07009d1d9672",
        "x-ms-meta-upload_status": "completed",
        "x-ms-meta-version": "1",
        "x-ms-server-encrypted": "true",
        "x-ms-version": "2021-06-08"
      },
      "ResponseBody": null
    },
    {
      "RequestUri": "https://sagvgsoim6nmhbq.blob.core.windows.net/azureml-blobstore-e61cd5e2-512f-475e-9842-5e2a973993b8/az-ml-artifacts/00000000000000000000000000000000/COMPONENT_PLACEHOLDER",
      "RequestMethod": "HEAD",
      "RequestHeaders": {
        "Accept": "application/xml",
        "Accept-Encoding": "gzip, deflate",
        "Connection": "keep-alive",
        "User-Agent": "azsdk-python-storage-blob/12.12.0 Python/3.8.13 (Windows-10-10.0.22621-SP0)",
        "x-ms-date": "Mon, 13 Feb 2023 08:31:23 GMT",
        "x-ms-version": "2021-06-08"
      },
      "RequestBody": null,
      "StatusCode": 404,
      "ResponseHeaders": {
        "Date": "Mon, 13 Feb 2023 08:31:23 GMT",
        "Server": [
          "Windows-Azure-Blob/1.0",
          "Microsoft-HTTPAPI/2.0"
        ],
        "Transfer-Encoding": "chunked",
        "Vary": "Origin",
        "x-ms-error-code": "BlobNotFound",
        "x-ms-version": "2021-06-08"
      },
      "ResponseBody": null
    },
    {
      "RequestUri": "https://management.azure.com/subscriptions/00000000-0000-0000-0000-000000000/resourceGroups/00000/providers/Microsoft.MachineLearningServices/workspaces/00000/codes/9c9cfba9-82bd-45db-ad06-07009d1d9672/versions/1?api-version=2022-05-01",
      "RequestMethod": "PUT",
>>>>>>> 36df7d3e
      "RequestHeaders": {
        "Accept": "application/json",
        "Accept-Encoding": "gzip, deflate",
        "Connection": "keep-alive",
<<<<<<< HEAD
        "User-Agent": "azure-ai-ml/1.5.0 azsdk-python-mgmt-machinelearningservices/0.1.0 Python/3.7.9 (Windows-10-10.0.22621-SP0)"
=======
        "Content-Length": "288",
        "Content-Type": "application/json",
        "User-Agent": "azure-ai-ml/1.5.0 azsdk-python-mgmt-machinelearningservices/0.1.0 Python/3.8.13 (Windows-10-10.0.22621-SP0)"
      },
      "RequestBody": {
        "properties": {
          "properties": {
            "hash_sha256": "0000000000000",
            "hash_version": "0000000000000"
          },
          "isAnonymous": true,
          "isArchived": false,
          "codeUri": "https://sagvgsoim6nmhbq.blob.core.windows.net/azureml-blobstore-e61cd5e2-512f-475e-9842-5e2a973993b8/LocalUpload/00000000000000000000000000000000"
        }
>>>>>>> 36df7d3e
      },
      "RequestBody": null,
      "StatusCode": 200,
      "ResponseHeaders": {
        "Cache-Control": "no-cache",
        "Content-Encoding": "gzip",
        "Content-Type": "application/json; charset=utf-8",
<<<<<<< HEAD
        "Date": "Mon, 13 Feb 2023 23:01:30 GMT",
        "Expires": "-1",
        "Pragma": "no-cache",
        "Request-Context": "appId=cid-v1:2d2e8e63-272e-4b3c-8598-4ee570a0e70d",
        "Server-Timing": "traceparent;desc=\u002200-fdb907a93ff779574f3f380ab7e2edfc-4464f8be1394ba77-01\u0022",
=======
        "Date": "Mon, 13 Feb 2023 08:31:26 GMT",
        "Expires": "-1",
        "Pragma": "no-cache",
        "Request-Context": "appId=cid-v1:512cc15a-13b5-415b-bfd0-dce7accb6bb1",
        "Server-Timing": "traceparent;desc=\u002200-7cc091ebb446aa0c58a4b6434e337f36-58cce486672ce969-01\u0022",
>>>>>>> 36df7d3e
        "Strict-Transport-Security": "max-age=31536000; includeSubDomains",
        "Transfer-Encoding": "chunked",
        "Vary": [
          "Accept-Encoding",
          "Accept-Encoding"
        ],
        "x-aml-cluster": "vienna-eastus2-02",
        "X-Content-Type-Options": "nosniff",
<<<<<<< HEAD
        "x-ms-correlation-request-id": "a1147fe2-5be3-4149-9dd2-c3ad7d64e7e1",
        "x-ms-ratelimit-remaining-subscription-reads": "11998",
        "x-ms-response-type": "standard",
        "x-ms-routing-request-id": "WESTUS2:20230213T230130Z:a1147fe2-5be3-4149-9dd2-c3ad7d64e7e1",
        "x-request-time": "0.092"
=======
        "x-ms-correlation-request-id": "1b3dbbe0-0f32-47d5-99c3-95749dbe7081",
        "x-ms-ratelimit-remaining-subscription-writes": "1173",
        "x-ms-response-type": "standard",
        "x-ms-routing-request-id": "JAPANEAST:20230213T083127Z:1b3dbbe0-0f32-47d5-99c3-95749dbe7081",
        "x-request-time": "0.353"
>>>>>>> 36df7d3e
      },
      "ResponseBody": {
        "id": "/subscriptions/00000000-0000-0000-0000-000000000/resourceGroups/00000/providers/Microsoft.MachineLearningServices/workspaces/00000/codes/8049def6-b143-4c84-8888-1b7f4782b566/versions/1",
        "name": "1",
        "type": "Microsoft.MachineLearningServices/workspaces/codes/versions",
        "properties": {
          "description": null,
          "tags": {},
          "properties": {
            "hash_sha256": "0000000000000",
            "hash_version": "0000000000000"
          },
          "isArchived": false,
          "isAnonymous": false,
          "codeUri": "https://saocxrxy4dyx3oa.blob.core.windows.net:443/43bdc2d7-9-f001ad47-8105-5112-b854-8337bdde6f24/"
        },
        "systemData": {
<<<<<<< HEAD
          "createdAt": "2023-02-13T17:22:20.7371942\u002B00:00",
          "createdBy": "9d38e6ce-9061-40c6-ba8d-c6e0462c76e7",
          "createdByType": "Application",
          "lastModifiedAt": "2023-02-13T17:22:20.7371942\u002B00:00",
          "lastModifiedBy": "9d38e6ce-9061-40c6-ba8d-c6e0462c76e7",
          "lastModifiedByType": "Application"
=======
          "createdAt": "2022-09-23T09:49:20.984936\u002B00:00",
          "createdBy": "Ying Chen",
          "createdByType": "User",
          "lastModifiedAt": "2023-02-13T08:31:26.77036\u002B00:00",
          "lastModifiedBy": "Brynn Yin",
          "lastModifiedByType": "User"
>>>>>>> 36df7d3e
        }
      }
    },
    {
      "RequestUri": "https://management.azure.com/subscriptions/00000000-0000-0000-0000-000000000/resourceGroups/00000/providers/Microsoft.MachineLearningServices/workspaces/00000/components/azureml_anonymous/versions/281c6c2c-dd62-84eb-508c-5e9cdb509378?api-version=2022-10-01",
      "RequestMethod": "PUT",
      "RequestHeaders": {
        "Accept": "application/json",
        "Accept-Encoding": "gzip, deflate",
        "Connection": "keep-alive",
        "Content-Length": "998",
        "Content-Type": "application/json",
<<<<<<< HEAD
        "User-Agent": "azure-ai-ml/1.5.0 azsdk-python-mgmt-machinelearningservices/0.1.0 Python/3.7.9 (Windows-10-10.0.22621-SP0)"
=======
        "User-Agent": "azure-ai-ml/1.5.0 azsdk-python-mgmt-machinelearningservices/0.1.0 Python/3.8.13 (Windows-10-10.0.22621-SP0)"
>>>>>>> 36df7d3e
      },
      "RequestBody": {
        "properties": {
          "description": "This is the basic command component",
          "properties": {},
          "tags": {
            "tag": "tagvalue",
            "owner": "sdkteam"
          },
          "isAnonymous": true,
          "isArchived": false,
          "componentSpec": {
            "command": "echo Hello World \u003E ${{outputs.component_out_path}}/component_in_number",
            "code": "azureml:/subscriptions/00000000-0000-0000-0000-000000000/resourceGroups/00000/providers/Microsoft.MachineLearningServices/workspaces/00000/codes/8049def6-b143-4c84-8888-1b7f4782b566/versions/1",
            "environment": "azureml:AzureML-sklearn-0.24-ubuntu18.04-py37-cpu:1",
            "name": "microsoftsamples_command_component_basic",
            "description": "This is the basic command component",
            "tags": {
              "tag": "tagvalue",
              "owner": "sdkteam"
            },
            "version": "0.0.1",
            "$schema": "https://azuremlschemas.azureedge.net/development/commandComponent.schema.json",
            "display_name": "CommandComponentBasic",
            "is_deterministic": true,
            "outputs": {
              "component_out_path": {
                "type": "uri_folder"
              }
            },
            "type": "command",
            "_source": "YAML.COMPONENT"
          }
        }
      },
      "StatusCode": 201,
      "ResponseHeaders": {
        "Cache-Control": "no-cache",
        "Content-Length": "1843",
        "Content-Type": "application/json; charset=utf-8",
<<<<<<< HEAD
        "Date": "Mon, 13 Feb 2023 23:01:31 GMT",
=======
        "Date": "Mon, 13 Feb 2023 08:31:28 GMT",
>>>>>>> 36df7d3e
        "Expires": "-1",
        "Location": "https://management.azure.com/subscriptions/00000000-0000-0000-0000-000000000/resourceGroups/00000/providers/Microsoft.MachineLearningServices/workspaces/00000/components/azureml_anonymous/versions/281c6c2c-dd62-84eb-508c-5e9cdb509378?api-version=2022-10-01",
        "Pragma": "no-cache",
<<<<<<< HEAD
        "Request-Context": "appId=cid-v1:2d2e8e63-272e-4b3c-8598-4ee570a0e70d",
        "Server-Timing": "traceparent;desc=\u002200-48679a4914b6a348a1dcaecbb0893dea-1f105c6cb817c21c-01\u0022",
=======
        "Request-Context": "appId=cid-v1:512cc15a-13b5-415b-bfd0-dce7accb6bb1",
        "Server-Timing": "traceparent;desc=\u002200-2add0516664ac048ff05da9c42c23a3b-90320152a1a9e286-01\u0022",
>>>>>>> 36df7d3e
        "Strict-Transport-Security": "max-age=31536000; includeSubDomains",
        "x-aml-cluster": "vienna-eastus2-02",
        "X-Content-Type-Options": "nosniff",
<<<<<<< HEAD
        "x-ms-correlation-request-id": "b0895cee-e61a-4a5a-bab2-982693d001d3",
        "x-ms-ratelimit-remaining-subscription-writes": "1199",
        "x-ms-response-type": "standard",
        "x-ms-routing-request-id": "WESTUS2:20230213T230131Z:b0895cee-e61a-4a5a-bab2-982693d001d3",
        "x-request-time": "0.489"
=======
        "x-ms-correlation-request-id": "a18f791b-ae4d-445d-947f-4891ffa68416",
        "x-ms-ratelimit-remaining-subscription-writes": "1172",
        "x-ms-response-type": "standard",
        "x-ms-routing-request-id": "JAPANEAST:20230213T083128Z:a18f791b-ae4d-445d-947f-4891ffa68416",
        "x-request-time": "1.007"
>>>>>>> 36df7d3e
      },
      "ResponseBody": {
        "id": "/subscriptions/00000000-0000-0000-0000-000000000/resourceGroups/00000/providers/Microsoft.MachineLearningServices/workspaces/00000/components/azureml_anonymous/versions/46f7e4a7-5bc3-4638-9f41-dc4970f852dd",
        "name": "46f7e4a7-5bc3-4638-9f41-dc4970f852dd",
        "type": "Microsoft.MachineLearningServices/workspaces/components/versions",
        "properties": {
          "description": null,
          "tags": {
            "tag": "tagvalue",
            "owner": "sdkteam"
          },
          "properties": {},
          "isArchived": false,
          "isAnonymous": true,
          "componentSpec": {
            "name": "microsoftsamples_command_component_basic",
            "version": "0.0.1",
            "display_name": "CommandComponentBasic",
            "is_deterministic": "True",
            "type": "command",
            "description": "This is the basic command component",
            "tags": {
              "tag": "tagvalue",
              "owner": "sdkteam"
            },
            "outputs": {
              "component_out_path": {
                "type": "uri_folder"
              }
            },
            "code": "azureml:/subscriptions/00000000-0000-0000-0000-000000000/resourceGroups/00000/providers/Microsoft.MachineLearningServices/workspaces/00000/codes/8049def6-b143-4c84-8888-1b7f4782b566/versions/1",
            "environment": "azureml://registries/azureml/environments/AzureML-sklearn-0.24-ubuntu18.04-py37-cpu/versions/1",
            "resources": {
              "instance_count": "1"
            },
            "command": "echo Hello World \u003E ${{outputs.component_out_path}}/component_in_number",
            "$schema": "https://azuremlschemas.azureedge.net/development/commandComponent.schema.json"
          }
        },
        "systemData": {
          "createdAt": "2023-02-13T23:01:31.2958106\u002B00:00",
          "createdBy": "Diondra Peck",
          "createdByType": "User",
          "lastModifiedAt": "2023-02-13T23:01:31.2958106\u002B00:00",
          "lastModifiedBy": "Diondra Peck",
          "lastModifiedByType": "User"
        }
      }
    },
    {
      "RequestUri": "https://management.azure.com/subscriptions/00000000-0000-0000-0000-000000000/resourceGroups/00000/providers/Microsoft.MachineLearningServices/workspaces/00000/jobs/000000000000000000000?api-version=2022-12-01-preview",
      "RequestMethod": "PUT",
      "RequestHeaders": {
        "Accept": "application/json",
        "Accept-Encoding": "gzip, deflate",
        "Connection": "keep-alive",
        "Content-Length": "1157",
        "Content-Type": "application/json",
<<<<<<< HEAD
        "User-Agent": "azure-ai-ml/1.5.0 azsdk-python-mgmt-machinelearningservices/0.1.0 Python/3.7.9 (Windows-10-10.0.22621-SP0)"
=======
        "User-Agent": "azure-ai-ml/1.5.0 azsdk-python-mgmt-machinelearningservices/0.1.0 Python/3.8.13 (Windows-10-10.0.22621-SP0)"
>>>>>>> 36df7d3e
      },
      "RequestBody": {
        "properties": {
          "properties": {},
          "tags": {},
          "displayName": "parallel_for_pipeline",
          "experimentName": "azure-ai-ml",
          "isArchived": false,
          "jobType": "Pipeline",
          "inputs": {},
          "jobs": {
            "parallel_body": {
              "name": "parallel_body",
              "type": "command",
              "_source": "YAML.COMPONENT",
              "componentId": "/subscriptions/00000000-0000-0000-0000-000000000/resourceGroups/00000/providers/Microsoft.MachineLearningServices/workspaces/00000/components/azureml_anonymous/versions/46f7e4a7-5bc3-4638-9f41-dc4970f852dd"
            },
            "parallel_node": {
              "body": "${{parent.jobs.parallel_body}}",
              "type": "parallel_for",
              "items": "{\u0022silo_0\u0022: {}, \u0022silo_1\u0022: {}, \u0022silo_2\u0022: {}, \u0022silo_3\u0022: {}, \u0022silo_4\u0022: {}, \u0022silo_5\u0022: {}, \u0022silo_6\u0022: {}, \u0022silo_7\u0022: {}, \u0022silo_8\u0022: {}, \u0022silo_9\u0022: {}}",
              "outputs": {
                "component_out_path": {
                  "value": "${{parent.outputs.component_out_path}}",
                  "type": "literal"
                }
              },
              "_source": "DSL"
            }
          },
          "outputs": {
            "component_out_path": {
              "jobOutputType": "mltable"
            }
          },
          "settings": {
            "default_compute": "/subscriptions/00000000-0000-0000-0000-000000000/resourceGroups/00000/providers/Microsoft.MachineLearningServices/workspaces/00000/computes/cpu-cluster",
            "_source": "DSL"
          }
        }
      },
      "StatusCode": 201,
      "ResponseHeaders": {
        "Cache-Control": "no-cache",
        "Content-Length": "3320",
        "Content-Type": "application/json; charset=utf-8",
<<<<<<< HEAD
        "Date": "Mon, 13 Feb 2023 23:01:34 GMT",
        "Expires": "-1",
        "Location": "https://management.azure.com/subscriptions/00000000-0000-0000-0000-000000000/resourceGroups/00000/providers/Microsoft.MachineLearningServices/workspaces/00000/jobs/000000000000000000000?api-version=2022-12-01-preview",
        "Pragma": "no-cache",
        "Request-Context": "appId=cid-v1:2d2e8e63-272e-4b3c-8598-4ee570a0e70d",
        "Server-Timing": "traceparent;desc=\u002200-2d6d6e2e671904aa4be67eec250c60d1-7e29279e16628f00-01\u0022",
=======
        "Date": "Mon, 13 Feb 2023 08:31:33 GMT",
        "Expires": "-1",
        "Location": "https://management.azure.com/subscriptions/00000000-0000-0000-0000-000000000/resourceGroups/00000/providers/Microsoft.MachineLearningServices/workspaces/00000/jobs/000000000000000000000?api-version=2022-12-01-preview",
        "Pragma": "no-cache",
        "Request-Context": "appId=cid-v1:512cc15a-13b5-415b-bfd0-dce7accb6bb1",
        "Server-Timing": "traceparent;desc=\u002200-91c5ad2de8f59c0e13839dad30a9f5b5-fbad97af2a8150de-01\u0022",
>>>>>>> 36df7d3e
        "Strict-Transport-Security": "max-age=31536000; includeSubDomains",
        "x-aml-cluster": "vienna-eastus2-02",
        "X-Content-Type-Options": "nosniff",
<<<<<<< HEAD
        "x-ms-correlation-request-id": "67de49c3-1484-43ae-82a0-fed6e0caf687",
        "x-ms-ratelimit-remaining-subscription-writes": "1198",
        "x-ms-response-type": "standard",
        "x-ms-routing-request-id": "WESTUS2:20230213T230134Z:67de49c3-1484-43ae-82a0-fed6e0caf687",
        "x-request-time": "1.304"
=======
        "x-ms-correlation-request-id": "29bf7304-7c07-4596-9c28-4a9b68561632",
        "x-ms-ratelimit-remaining-subscription-writes": "1171",
        "x-ms-response-type": "standard",
        "x-ms-routing-request-id": "JAPANEAST:20230213T083133Z:29bf7304-7c07-4596-9c28-4a9b68561632",
        "x-request-time": "2.518"
>>>>>>> 36df7d3e
      },
      "ResponseBody": {
        "id": "/subscriptions/00000000-0000-0000-0000-000000000/resourceGroups/00000/providers/Microsoft.MachineLearningServices/workspaces/00000/jobs/000000000000000000000",
        "name": "000000000000000000000",
        "type": "Microsoft.MachineLearningServices/workspaces/jobs",
        "properties": {
          "description": null,
          "tags": {},
          "properties": {
            "azureml.DevPlatv2": "true",
            "azureml.runsource": "azureml.PipelineRun",
            "runSource": "MFE",
            "runType": "HTTP",
            "azureml.parameters": "{}",
            "azureml.continue_on_step_failure": "False",
            "azureml.continue_on_failed_optional_input": "True",
            "azureml.defaultComputeName": "cpu-cluster",
            "azureml.defaultDataStoreName": "workspaceblobstore",
            "azureml.pipelineComponent": "pipelinerun"
          },
          "displayName": "parallel_for_pipeline",
          "status": "Preparing",
          "experimentName": "azure-ai-ml",
          "services": {
            "Tracking": {
              "jobServiceType": "Tracking",
              "port": null,
              "endpoint": "azureml://eastus2.api.azureml.ms/mlflow/v1.0/subscriptions/00000000-0000-0000-0000-000000000/resourceGroups/00000/providers/Microsoft.MachineLearningServices/workspaces/00000?",
              "status": null,
              "errorMessage": null,
              "properties": null,
              "nodes": null
            },
            "Studio": {
              "jobServiceType": "Studio",
              "port": null,
              "endpoint": "https://ml.azure.com/runs/000000000000000000000?wsid=/subscriptions/00000000-0000-0000-0000-000000000/resourcegroups/00000/workspaces/00000",
              "status": null,
              "errorMessage": null,
              "properties": null,
              "nodes": null
            }
          },
          "computeId": null,
          "isArchived": false,
          "identity": null,
          "componentId": null,
          "jobType": "Pipeline",
          "settings": {
            "default_compute": "/subscriptions/00000000-0000-0000-0000-000000000/resourceGroups/00000/providers/Microsoft.MachineLearningServices/workspaces/00000/computes/cpu-cluster",
            "_source": "DSL"
          },
          "jobs": {
            "parallel_body": {
              "name": "parallel_body",
              "type": "command",
              "_source": "YAML.COMPONENT",
              "componentId": "/subscriptions/00000000-0000-0000-0000-000000000/resourceGroups/00000/providers/Microsoft.MachineLearningServices/workspaces/00000/components/azureml_anonymous/versions/46f7e4a7-5bc3-4638-9f41-dc4970f852dd"
            },
            "parallel_node": {
              "body": "${{parent.jobs.parallel_body}}",
              "type": "parallel_for",
              "items": "{\u0022silo_0\u0022: {}, \u0022silo_1\u0022: {}, \u0022silo_2\u0022: {}, \u0022silo_3\u0022: {}, \u0022silo_4\u0022: {}, \u0022silo_5\u0022: {}, \u0022silo_6\u0022: {}, \u0022silo_7\u0022: {}, \u0022silo_8\u0022: {}, \u0022silo_9\u0022: {}}",
              "outputs": {
                "component_out_path": {
                  "value": "${{parent.outputs.component_out_path}}",
                  "type": "literal"
                }
              },
              "_source": "DSL"
            }
          },
          "inputs": {},
          "outputs": {
            "component_out_path": {
              "description": null,
              "uri": null,
              "assetName": null,
              "assetVersion": null,
              "mode": "ReadWriteMount",
              "jobOutputType": "mltable"
            }
          },
          "sourceJobId": null
        },
        "systemData": {
<<<<<<< HEAD
          "createdAt": "2023-02-13T23:01:34.2056987\u002B00:00",
          "createdBy": "Diondra Peck",
=======
          "createdAt": "2023-02-13T08:31:33.1236534\u002B00:00",
          "createdBy": "Brynn Yin",
>>>>>>> 36df7d3e
          "createdByType": "User"
        }
      }
    },
    {
      "RequestUri": "https://management.azure.com/subscriptions/00000000-0000-0000-0000-000000000/resourceGroups/00000/providers/Microsoft.MachineLearningServices/workspaces/00000/jobs/000000000000000000000/cancel?api-version=2022-12-01-preview",
      "RequestMethod": "POST",
      "RequestHeaders": {
        "Accept": "application/json",
        "Accept-Encoding": "gzip, deflate",
        "Connection": "keep-alive",
        "Content-Length": "0",
<<<<<<< HEAD
        "User-Agent": "azure-ai-ml/1.5.0 azsdk-python-mgmt-machinelearningservices/0.1.0 Python/3.7.9 (Windows-10-10.0.22621-SP0)"
=======
        "User-Agent": "azure-ai-ml/1.5.0 azsdk-python-mgmt-machinelearningservices/0.1.0 Python/3.8.13 (Windows-10-10.0.22621-SP0)"
>>>>>>> 36df7d3e
      },
      "RequestBody": null,
      "StatusCode": 202,
      "ResponseHeaders": {
        "Cache-Control": "no-cache",
        "Content-Length": "4",
        "Content-Type": "application/json; charset=utf-8",
<<<<<<< HEAD
        "Date": "Mon, 13 Feb 2023 23:01:36 GMT",
=======
        "Date": "Mon, 13 Feb 2023 08:31:37 GMT",
>>>>>>> 36df7d3e
        "Expires": "-1",
        "Location": "https://management.azure.com/subscriptions/00000000-0000-0000-0000-000000000/providers/Microsoft.MachineLearningServices/locations/eastus2/mfeOperationResults/jc:43bdc2d7-9930-46b1-b7d0-0e906bdb656a:000000000000000000000?api-version=2022-12-01-preview",
        "Pragma": "no-cache",
        "Request-Context": "appId=cid-v1:2d2e8e63-272e-4b3c-8598-4ee570a0e70d",
        "Strict-Transport-Security": "max-age=31536000; includeSubDomains",
        "x-aml-cluster": "vienna-eastus2-02",
        "X-Content-Type-Options": "nosniff",
        "x-ms-async-operation-timeout": "PT1H",
<<<<<<< HEAD
        "x-ms-correlation-request-id": "0a09b57d-88a7-4984-a2f3-5c4dda922c77",
        "x-ms-ratelimit-remaining-subscription-writes": "1199",
        "x-ms-response-type": "standard",
        "x-ms-routing-request-id": "WESTUS2:20230213T230136Z:0a09b57d-88a7-4984-a2f3-5c4dda922c77",
        "x-request-time": "0.532"
=======
        "x-ms-correlation-request-id": "58923f82-614e-488d-a14c-becc05fbcb00",
        "x-ms-ratelimit-remaining-subscription-writes": "1184",
        "x-ms-response-type": "standard",
        "x-ms-routing-request-id": "JAPANEAST:20230213T083138Z:58923f82-614e-488d-a14c-becc05fbcb00",
        "x-request-time": "0.902"
>>>>>>> 36df7d3e
      },
      "ResponseBody": "null"
    },
    {
<<<<<<< HEAD
      "RequestUri": "https://management.azure.com/subscriptions/00000000-0000-0000-0000-000000000/providers/Microsoft.MachineLearningServices/locations/eastus2/mfeOperationResults/jc:43bdc2d7-9930-46b1-b7d0-0e906bdb656a:000000000000000000000?api-version=2022-12-01-preview",
=======
      "RequestUri": "https://management.azure.com/subscriptions/00000000-0000-0000-0000-000000000/providers/Microsoft.MachineLearningServices/locations/centraluseuap/mfeOperationResults/jc:e61cd5e2-512f-475e-9842-5e2a973993b8:000000000000000000000?api-version=2022-12-01-preview",
>>>>>>> 36df7d3e
      "RequestMethod": "GET",
      "RequestHeaders": {
        "Accept": "*/*",
        "Accept-Encoding": "gzip, deflate",
        "Connection": "keep-alive",
<<<<<<< HEAD
        "User-Agent": "azure-ai-ml/1.5.0 azsdk-python-mgmt-machinelearningservices/0.1.0 Python/3.7.9 (Windows-10-10.0.22621-SP0)"
      },
      "RequestBody": null,
      "StatusCode": 202,
      "ResponseHeaders": {
        "Cache-Control": "no-cache",
        "Content-Length": "2",
        "Content-Type": "application/json; charset=utf-8",
        "Date": "Mon, 13 Feb 2023 23:01:37 GMT",
        "Expires": "-1",
        "Location": "https://management.azure.com/subscriptions/00000000-0000-0000-0000-000000000/providers/Microsoft.MachineLearningServices/locations/eastus2/mfeOperationResults/jc:43bdc2d7-9930-46b1-b7d0-0e906bdb656a:000000000000000000000?api-version=2022-12-01-preview",
        "Pragma": "no-cache",
        "Request-Context": "appId=cid-v1:2d2e8e63-272e-4b3c-8598-4ee570a0e70d",
        "Strict-Transport-Security": "max-age=31536000; includeSubDomains",
        "x-aml-cluster": "vienna-eastus2-01",
        "X-Content-Type-Options": "nosniff",
        "x-ms-correlation-request-id": "463cb22b-5f1c-45b7-8716-fcdfffcfed0e",
        "x-ms-ratelimit-remaining-subscription-reads": "11997",
        "x-ms-response-type": "standard",
        "x-ms-routing-request-id": "WESTUS2:20230213T230137Z:463cb22b-5f1c-45b7-8716-fcdfffcfed0e",
        "x-request-time": "0.028"
      },
      "ResponseBody": {}
    },
    {
      "RequestUri": "https://management.azure.com/subscriptions/00000000-0000-0000-0000-000000000/providers/Microsoft.MachineLearningServices/locations/eastus2/mfeOperationResults/jc:43bdc2d7-9930-46b1-b7d0-0e906bdb656a:000000000000000000000?api-version=2022-12-01-preview",
      "RequestMethod": "GET",
      "RequestHeaders": {
        "Accept": "*/*",
        "Accept-Encoding": "gzip, deflate",
        "Connection": "keep-alive",
        "User-Agent": "azure-ai-ml/1.5.0 azsdk-python-mgmt-machinelearningservices/0.1.0 Python/3.7.9 (Windows-10-10.0.22621-SP0)"
=======
        "User-Agent": "azure-ai-ml/1.5.0 azsdk-python-mgmt-machinelearningservices/0.1.0 Python/3.8.13 (Windows-10-10.0.22621-SP0)"
>>>>>>> 36df7d3e
      },
      "RequestBody": null,
      "StatusCode": 200,
      "ResponseHeaders": {
        "Cache-Control": "no-cache",
        "Content-Length": "0",
<<<<<<< HEAD
        "Date": "Mon, 13 Feb 2023 23:02:06 GMT",
        "Expires": "-1",
        "Pragma": "no-cache",
        "Request-Context": "appId=cid-v1:2d2e8e63-272e-4b3c-8598-4ee570a0e70d",
        "Server-Timing": "traceparent;desc=\u002200-e42626332f70569adc7febb8418c6fd3-d8957a02e2f49977-01\u0022",
        "Strict-Transport-Security": "max-age=31536000; includeSubDomains",
        "x-aml-cluster": "vienna-eastus2-01",
        "X-Content-Type-Options": "nosniff",
        "x-ms-correlation-request-id": "2f24a57f-81bd-4119-b525-0fbd65f6373b",
        "x-ms-ratelimit-remaining-subscription-reads": "11996",
        "x-ms-response-type": "standard",
        "x-ms-routing-request-id": "WESTUS2:20230213T230207Z:2f24a57f-81bd-4119-b525-0fbd65f6373b",
        "x-request-time": "0.054"
=======
        "Date": "Mon, 13 Feb 2023 08:32:08 GMT",
        "Expires": "-1",
        "Pragma": "no-cache",
        "Request-Context": "appId=cid-v1:512cc15a-13b5-415b-bfd0-dce7accb6bb1",
        "Server-Timing": "traceparent;desc=\u002200-19ad4386ab84da47e04f4d11e2b10cc1-0e7dd652f61d7ee9-01\u0022",
        "Strict-Transport-Security": "max-age=31536000; includeSubDomains",
        "x-aml-cluster": "vienna-test-westus2-02",
        "X-Content-Type-Options": "nosniff",
        "x-ms-correlation-request-id": "49eb3f77-432d-43e7-8ec5-03e4cd328546",
        "x-ms-ratelimit-remaining-subscription-reads": "11971",
        "x-ms-response-type": "standard",
        "x-ms-routing-request-id": "JAPANEAST:20230213T083208Z:49eb3f77-432d-43e7-8ec5-03e4cd328546",
        "x-request-time": "0.031"
>>>>>>> 36df7d3e
      },
      "ResponseBody": null
    }
  ],
  "Variables": {}
}<|MERGE_RESOLUTION|>--- conflicted
+++ resolved
@@ -7,11 +7,7 @@
         "Accept": "application/json",
         "Accept-Encoding": "gzip, deflate",
         "Connection": "keep-alive",
-<<<<<<< HEAD
         "User-Agent": "azure-ai-ml/1.5.0 azsdk-python-mgmt-machinelearningservices/0.1.0 Python/3.7.9 (Windows-10-10.0.22621-SP0)"
-=======
-        "User-Agent": "azure-ai-ml/1.5.0 azsdk-python-mgmt-machinelearningservices/0.1.0 Python/3.8.13 (Windows-10-10.0.22621-SP0)"
->>>>>>> 36df7d3e
       },
       "RequestBody": null,
       "StatusCode": 200,
@@ -19,19 +15,11 @@
         "Cache-Control": "no-cache",
         "Content-Encoding": "gzip",
         "Content-Type": "application/json; charset=utf-8",
-<<<<<<< HEAD
         "Date": "Mon, 13 Feb 2023 23:01:24 GMT",
         "Expires": "-1",
         "Pragma": "no-cache",
         "Request-Context": "appId=cid-v1:2d2e8e63-272e-4b3c-8598-4ee570a0e70d",
         "Server-Timing": "traceparent;desc=\u002200-f33fef99f91b92563a05835885dbb3df-6e56481e8d5befda-01\u0022",
-=======
-        "Date": "Mon, 13 Feb 2023 08:31:22 GMT",
-        "Expires": "-1",
-        "Pragma": "no-cache",
-        "Request-Context": "appId=cid-v1:512cc15a-13b5-415b-bfd0-dce7accb6bb1",
-        "Server-Timing": "traceparent;desc=\u002200-f231552a35fc072d1e7d3050847b3076-1b53d89e85c4b6cf-01\u0022",
->>>>>>> 36df7d3e
         "Strict-Transport-Security": "max-age=31536000; includeSubDomains",
         "Transfer-Encoding": "chunked",
         "Vary": [
@@ -40,19 +28,11 @@
         ],
         "x-aml-cluster": "vienna-eastus2-02",
         "X-Content-Type-Options": "nosniff",
-<<<<<<< HEAD
         "x-ms-correlation-request-id": "19e3389a-fa71-49d6-ba40-47d43f51585d",
         "x-ms-ratelimit-remaining-subscription-reads": "11999",
         "x-ms-response-type": "standard",
         "x-ms-routing-request-id": "WESTUS2:20230213T230124Z:19e3389a-fa71-49d6-ba40-47d43f51585d",
         "x-request-time": "0.023"
-=======
-        "x-ms-correlation-request-id": "52ab02ca-2d02-48d4-8a10-bde92f0e1678",
-        "x-ms-ratelimit-remaining-subscription-reads": "11972",
-        "x-ms-response-type": "standard",
-        "x-ms-routing-request-id": "JAPANEAST:20230213T083122Z:52ab02ca-2d02-48d4-8a10-bde92f0e1678",
-        "x-request-time": "0.170"
->>>>>>> 36df7d3e
       },
       "ResponseBody": {
         "id": "/subscriptions/00000000-0000-0000-0000-000000000/resourceGroups/00000/providers/Microsoft.MachineLearningServices/workspaces/00000",
@@ -118,13 +98,8 @@
         "Accept": "*/*",
         "Accept-Encoding": "gzip, deflate",
         "Connection": "keep-alive",
-<<<<<<< HEAD
         "Content-Type": "application/json; charset=UTF-8",
         "User-Agent": "azure-ai-ml/1.5.0 azsdk-python-core/1.26.3 Python/3.7.9 (Windows-10-10.0.22621-SP0)"
-=======
-        "Content-Length": "0",
-        "User-Agent": "azure-ai-ml/1.5.0 azsdk-python-mgmt-machinelearningservices/0.1.0 Python/3.8.13 (Windows-10-10.0.22621-SP0)"
->>>>>>> 36df7d3e
       },
       "RequestBody": null,
       "StatusCode": 200,
@@ -132,32 +107,15 @@
         "Connection": "keep-alive",
         "Content-Encoding": "gzip",
         "Content-Type": "application/json; charset=utf-8",
-<<<<<<< HEAD
         "Date": "Mon, 13 Feb 2023 23:01:28 GMT",
         "Request-Context": "appId=cid-v1:2d2e8e63-272e-4b3c-8598-4ee570a0e70d",
         "Strict-Transport-Security": "max-age=15724800; includeSubDomains; preload",
-=======
-        "Date": "Mon, 13 Feb 2023 08:31:22 GMT",
-        "Expires": "-1",
-        "Pragma": "no-cache",
-        "Request-Context": "appId=cid-v1:512cc15a-13b5-415b-bfd0-dce7accb6bb1",
-        "Server-Timing": "traceparent;desc=\u002200-5ae0ed1df71f97e3b81952751b87f130-46ae233f249af265-01\u0022",
-        "Strict-Transport-Security": "max-age=31536000; includeSubDomains",
->>>>>>> 36df7d3e
         "Transfer-Encoding": "chunked",
         "Vary": "Accept-Encoding",
         "x-aml-cluster": "vienna-eastus2-01",
         "X-Content-Type-Options": "nosniff",
-<<<<<<< HEAD
         "x-ms-response-type": "standard",
         "x-request-time": "0.049"
-=======
-        "x-ms-correlation-request-id": "3e938b1a-96b4-4c90-a889-4b9d0af71de6",
-        "x-ms-ratelimit-remaining-subscription-writes": "1185",
-        "x-ms-response-type": "standard",
-        "x-ms-routing-request-id": "JAPANEAST:20230213T083123Z:3e938b1a-96b4-4c90-a889-4b9d0af71de6",
-        "x-request-time": "0.173"
->>>>>>> 36df7d3e
       },
       "ResponseBody": {
         "snapshotType": "LocalFiles",
@@ -224,101 +182,13 @@
       }
     },
     {
-<<<<<<< HEAD
       "RequestUri": "https://management.azure.com/subscriptions/00000000-0000-0000-0000-000000000/resourceGroups/00000/providers/Microsoft.MachineLearningServices/workspaces/00000/codes/8049def6-b143-4c84-8888-1b7f4782b566/versions/1?api-version=2022-05-01",
       "RequestMethod": "GET",
-=======
-      "RequestUri": "https://sagvgsoim6nmhbq.blob.core.windows.net/azureml-blobstore-e61cd5e2-512f-475e-9842-5e2a973993b8/LocalUpload/00000000000000000000000000000000/COMPONENT_PLACEHOLDER",
-      "RequestMethod": "HEAD",
-      "RequestHeaders": {
-        "Accept": "application/xml",
-        "Accept-Encoding": "gzip, deflate",
-        "Connection": "keep-alive",
-        "User-Agent": "azsdk-python-storage-blob/12.12.0 Python/3.8.13 (Windows-10-10.0.22621-SP0)",
-        "x-ms-date": "Mon, 13 Feb 2023 08:31:23 GMT",
-        "x-ms-version": "2021-06-08"
-      },
-      "RequestBody": null,
-      "StatusCode": 200,
-      "ResponseHeaders": {
-        "Accept-Ranges": "bytes",
-        "Content-Length": "35",
-        "Content-MD5": "L/DnSpFIn\u002BjaQWc\u002BsUQdcw==",
-        "Content-Type": "application/octet-stream",
-        "Date": "Mon, 13 Feb 2023 08:31:23 GMT",
-        "ETag": "\u00220x8DA9D48E17467D7\u0022",
-        "Last-Modified": "Fri, 23 Sep 2022 09:49:17 GMT",
-        "Server": [
-          "Windows-Azure-Blob/1.0",
-          "Microsoft-HTTPAPI/2.0"
-        ],
-        "Vary": "Origin",
-        "x-ms-access-tier": "Hot",
-        "x-ms-access-tier-inferred": "true",
-        "x-ms-blob-type": "BlockBlob",
-        "x-ms-creation-time": "Fri, 23 Sep 2022 09:49:16 GMT",
-        "x-ms-lease-state": "available",
-        "x-ms-lease-status": "unlocked",
-        "x-ms-meta-name": "9c9cfba9-82bd-45db-ad06-07009d1d9672",
-        "x-ms-meta-upload_status": "completed",
-        "x-ms-meta-version": "1",
-        "x-ms-server-encrypted": "true",
-        "x-ms-version": "2021-06-08"
-      },
-      "ResponseBody": null
-    },
-    {
-      "RequestUri": "https://sagvgsoim6nmhbq.blob.core.windows.net/azureml-blobstore-e61cd5e2-512f-475e-9842-5e2a973993b8/az-ml-artifacts/00000000000000000000000000000000/COMPONENT_PLACEHOLDER",
-      "RequestMethod": "HEAD",
-      "RequestHeaders": {
-        "Accept": "application/xml",
-        "Accept-Encoding": "gzip, deflate",
-        "Connection": "keep-alive",
-        "User-Agent": "azsdk-python-storage-blob/12.12.0 Python/3.8.13 (Windows-10-10.0.22621-SP0)",
-        "x-ms-date": "Mon, 13 Feb 2023 08:31:23 GMT",
-        "x-ms-version": "2021-06-08"
-      },
-      "RequestBody": null,
-      "StatusCode": 404,
-      "ResponseHeaders": {
-        "Date": "Mon, 13 Feb 2023 08:31:23 GMT",
-        "Server": [
-          "Windows-Azure-Blob/1.0",
-          "Microsoft-HTTPAPI/2.0"
-        ],
-        "Transfer-Encoding": "chunked",
-        "Vary": "Origin",
-        "x-ms-error-code": "BlobNotFound",
-        "x-ms-version": "2021-06-08"
-      },
-      "ResponseBody": null
-    },
-    {
-      "RequestUri": "https://management.azure.com/subscriptions/00000000-0000-0000-0000-000000000/resourceGroups/00000/providers/Microsoft.MachineLearningServices/workspaces/00000/codes/9c9cfba9-82bd-45db-ad06-07009d1d9672/versions/1?api-version=2022-05-01",
-      "RequestMethod": "PUT",
->>>>>>> 36df7d3e
       "RequestHeaders": {
         "Accept": "application/json",
         "Accept-Encoding": "gzip, deflate",
         "Connection": "keep-alive",
-<<<<<<< HEAD
         "User-Agent": "azure-ai-ml/1.5.0 azsdk-python-mgmt-machinelearningservices/0.1.0 Python/3.7.9 (Windows-10-10.0.22621-SP0)"
-=======
-        "Content-Length": "288",
-        "Content-Type": "application/json",
-        "User-Agent": "azure-ai-ml/1.5.0 azsdk-python-mgmt-machinelearningservices/0.1.0 Python/3.8.13 (Windows-10-10.0.22621-SP0)"
-      },
-      "RequestBody": {
-        "properties": {
-          "properties": {
-            "hash_sha256": "0000000000000",
-            "hash_version": "0000000000000"
-          },
-          "isAnonymous": true,
-          "isArchived": false,
-          "codeUri": "https://sagvgsoim6nmhbq.blob.core.windows.net/azureml-blobstore-e61cd5e2-512f-475e-9842-5e2a973993b8/LocalUpload/00000000000000000000000000000000"
-        }
->>>>>>> 36df7d3e
       },
       "RequestBody": null,
       "StatusCode": 200,
@@ -326,19 +196,11 @@
         "Cache-Control": "no-cache",
         "Content-Encoding": "gzip",
         "Content-Type": "application/json; charset=utf-8",
-<<<<<<< HEAD
         "Date": "Mon, 13 Feb 2023 23:01:30 GMT",
         "Expires": "-1",
         "Pragma": "no-cache",
         "Request-Context": "appId=cid-v1:2d2e8e63-272e-4b3c-8598-4ee570a0e70d",
         "Server-Timing": "traceparent;desc=\u002200-fdb907a93ff779574f3f380ab7e2edfc-4464f8be1394ba77-01\u0022",
-=======
-        "Date": "Mon, 13 Feb 2023 08:31:26 GMT",
-        "Expires": "-1",
-        "Pragma": "no-cache",
-        "Request-Context": "appId=cid-v1:512cc15a-13b5-415b-bfd0-dce7accb6bb1",
-        "Server-Timing": "traceparent;desc=\u002200-7cc091ebb446aa0c58a4b6434e337f36-58cce486672ce969-01\u0022",
->>>>>>> 36df7d3e
         "Strict-Transport-Security": "max-age=31536000; includeSubDomains",
         "Transfer-Encoding": "chunked",
         "Vary": [
@@ -347,19 +209,11 @@
         ],
         "x-aml-cluster": "vienna-eastus2-02",
         "X-Content-Type-Options": "nosniff",
-<<<<<<< HEAD
         "x-ms-correlation-request-id": "a1147fe2-5be3-4149-9dd2-c3ad7d64e7e1",
         "x-ms-ratelimit-remaining-subscription-reads": "11998",
         "x-ms-response-type": "standard",
         "x-ms-routing-request-id": "WESTUS2:20230213T230130Z:a1147fe2-5be3-4149-9dd2-c3ad7d64e7e1",
         "x-request-time": "0.092"
-=======
-        "x-ms-correlation-request-id": "1b3dbbe0-0f32-47d5-99c3-95749dbe7081",
-        "x-ms-ratelimit-remaining-subscription-writes": "1173",
-        "x-ms-response-type": "standard",
-        "x-ms-routing-request-id": "JAPANEAST:20230213T083127Z:1b3dbbe0-0f32-47d5-99c3-95749dbe7081",
-        "x-request-time": "0.353"
->>>>>>> 36df7d3e
       },
       "ResponseBody": {
         "id": "/subscriptions/00000000-0000-0000-0000-000000000/resourceGroups/00000/providers/Microsoft.MachineLearningServices/workspaces/00000/codes/8049def6-b143-4c84-8888-1b7f4782b566/versions/1",
@@ -377,21 +231,12 @@
           "codeUri": "https://saocxrxy4dyx3oa.blob.core.windows.net:443/43bdc2d7-9-f001ad47-8105-5112-b854-8337bdde6f24/"
         },
         "systemData": {
-<<<<<<< HEAD
           "createdAt": "2023-02-13T17:22:20.7371942\u002B00:00",
           "createdBy": "9d38e6ce-9061-40c6-ba8d-c6e0462c76e7",
           "createdByType": "Application",
           "lastModifiedAt": "2023-02-13T17:22:20.7371942\u002B00:00",
           "lastModifiedBy": "9d38e6ce-9061-40c6-ba8d-c6e0462c76e7",
           "lastModifiedByType": "Application"
-=======
-          "createdAt": "2022-09-23T09:49:20.984936\u002B00:00",
-          "createdBy": "Ying Chen",
-          "createdByType": "User",
-          "lastModifiedAt": "2023-02-13T08:31:26.77036\u002B00:00",
-          "lastModifiedBy": "Brynn Yin",
-          "lastModifiedByType": "User"
->>>>>>> 36df7d3e
         }
       }
     },
@@ -404,11 +249,7 @@
         "Connection": "keep-alive",
         "Content-Length": "998",
         "Content-Type": "application/json",
-<<<<<<< HEAD
         "User-Agent": "azure-ai-ml/1.5.0 azsdk-python-mgmt-machinelearningservices/0.1.0 Python/3.7.9 (Windows-10-10.0.22621-SP0)"
-=======
-        "User-Agent": "azure-ai-ml/1.5.0 azsdk-python-mgmt-machinelearningservices/0.1.0 Python/3.8.13 (Windows-10-10.0.22621-SP0)"
->>>>>>> 36df7d3e
       },
       "RequestBody": {
         "properties": {
@@ -449,37 +290,20 @@
         "Cache-Control": "no-cache",
         "Content-Length": "1843",
         "Content-Type": "application/json; charset=utf-8",
-<<<<<<< HEAD
         "Date": "Mon, 13 Feb 2023 23:01:31 GMT",
-=======
-        "Date": "Mon, 13 Feb 2023 08:31:28 GMT",
->>>>>>> 36df7d3e
         "Expires": "-1",
         "Location": "https://management.azure.com/subscriptions/00000000-0000-0000-0000-000000000/resourceGroups/00000/providers/Microsoft.MachineLearningServices/workspaces/00000/components/azureml_anonymous/versions/281c6c2c-dd62-84eb-508c-5e9cdb509378?api-version=2022-10-01",
         "Pragma": "no-cache",
-<<<<<<< HEAD
         "Request-Context": "appId=cid-v1:2d2e8e63-272e-4b3c-8598-4ee570a0e70d",
         "Server-Timing": "traceparent;desc=\u002200-48679a4914b6a348a1dcaecbb0893dea-1f105c6cb817c21c-01\u0022",
-=======
-        "Request-Context": "appId=cid-v1:512cc15a-13b5-415b-bfd0-dce7accb6bb1",
-        "Server-Timing": "traceparent;desc=\u002200-2add0516664ac048ff05da9c42c23a3b-90320152a1a9e286-01\u0022",
->>>>>>> 36df7d3e
         "Strict-Transport-Security": "max-age=31536000; includeSubDomains",
         "x-aml-cluster": "vienna-eastus2-02",
         "X-Content-Type-Options": "nosniff",
-<<<<<<< HEAD
         "x-ms-correlation-request-id": "b0895cee-e61a-4a5a-bab2-982693d001d3",
         "x-ms-ratelimit-remaining-subscription-writes": "1199",
         "x-ms-response-type": "standard",
         "x-ms-routing-request-id": "WESTUS2:20230213T230131Z:b0895cee-e61a-4a5a-bab2-982693d001d3",
         "x-request-time": "0.489"
-=======
-        "x-ms-correlation-request-id": "a18f791b-ae4d-445d-947f-4891ffa68416",
-        "x-ms-ratelimit-remaining-subscription-writes": "1172",
-        "x-ms-response-type": "standard",
-        "x-ms-routing-request-id": "JAPANEAST:20230213T083128Z:a18f791b-ae4d-445d-947f-4891ffa68416",
-        "x-request-time": "1.007"
->>>>>>> 36df7d3e
       },
       "ResponseBody": {
         "id": "/subscriptions/00000000-0000-0000-0000-000000000/resourceGroups/00000/providers/Microsoft.MachineLearningServices/workspaces/00000/components/azureml_anonymous/versions/46f7e4a7-5bc3-4638-9f41-dc4970f852dd",
@@ -538,11 +362,7 @@
         "Connection": "keep-alive",
         "Content-Length": "1157",
         "Content-Type": "application/json",
-<<<<<<< HEAD
         "User-Agent": "azure-ai-ml/1.5.0 azsdk-python-mgmt-machinelearningservices/0.1.0 Python/3.7.9 (Windows-10-10.0.22621-SP0)"
-=======
-        "User-Agent": "azure-ai-ml/1.5.0 azsdk-python-mgmt-machinelearningservices/0.1.0 Python/3.8.13 (Windows-10-10.0.22621-SP0)"
->>>>>>> 36df7d3e
       },
       "RequestBody": {
         "properties": {
@@ -589,37 +409,20 @@
         "Cache-Control": "no-cache",
         "Content-Length": "3320",
         "Content-Type": "application/json; charset=utf-8",
-<<<<<<< HEAD
         "Date": "Mon, 13 Feb 2023 23:01:34 GMT",
         "Expires": "-1",
         "Location": "https://management.azure.com/subscriptions/00000000-0000-0000-0000-000000000/resourceGroups/00000/providers/Microsoft.MachineLearningServices/workspaces/00000/jobs/000000000000000000000?api-version=2022-12-01-preview",
         "Pragma": "no-cache",
         "Request-Context": "appId=cid-v1:2d2e8e63-272e-4b3c-8598-4ee570a0e70d",
         "Server-Timing": "traceparent;desc=\u002200-2d6d6e2e671904aa4be67eec250c60d1-7e29279e16628f00-01\u0022",
-=======
-        "Date": "Mon, 13 Feb 2023 08:31:33 GMT",
-        "Expires": "-1",
-        "Location": "https://management.azure.com/subscriptions/00000000-0000-0000-0000-000000000/resourceGroups/00000/providers/Microsoft.MachineLearningServices/workspaces/00000/jobs/000000000000000000000?api-version=2022-12-01-preview",
-        "Pragma": "no-cache",
-        "Request-Context": "appId=cid-v1:512cc15a-13b5-415b-bfd0-dce7accb6bb1",
-        "Server-Timing": "traceparent;desc=\u002200-91c5ad2de8f59c0e13839dad30a9f5b5-fbad97af2a8150de-01\u0022",
->>>>>>> 36df7d3e
         "Strict-Transport-Security": "max-age=31536000; includeSubDomains",
         "x-aml-cluster": "vienna-eastus2-02",
         "X-Content-Type-Options": "nosniff",
-<<<<<<< HEAD
         "x-ms-correlation-request-id": "67de49c3-1484-43ae-82a0-fed6e0caf687",
         "x-ms-ratelimit-remaining-subscription-writes": "1198",
         "x-ms-response-type": "standard",
         "x-ms-routing-request-id": "WESTUS2:20230213T230134Z:67de49c3-1484-43ae-82a0-fed6e0caf687",
         "x-request-time": "1.304"
-=======
-        "x-ms-correlation-request-id": "29bf7304-7c07-4596-9c28-4a9b68561632",
-        "x-ms-ratelimit-remaining-subscription-writes": "1171",
-        "x-ms-response-type": "standard",
-        "x-ms-routing-request-id": "JAPANEAST:20230213T083133Z:29bf7304-7c07-4596-9c28-4a9b68561632",
-        "x-request-time": "2.518"
->>>>>>> 36df7d3e
       },
       "ResponseBody": {
         "id": "/subscriptions/00000000-0000-0000-0000-000000000/resourceGroups/00000/providers/Microsoft.MachineLearningServices/workspaces/00000/jobs/000000000000000000000",
@@ -706,13 +509,8 @@
           "sourceJobId": null
         },
         "systemData": {
-<<<<<<< HEAD
           "createdAt": "2023-02-13T23:01:34.2056987\u002B00:00",
           "createdBy": "Diondra Peck",
-=======
-          "createdAt": "2023-02-13T08:31:33.1236534\u002B00:00",
-          "createdBy": "Brynn Yin",
->>>>>>> 36df7d3e
           "createdByType": "User"
         }
       }
@@ -725,11 +523,7 @@
         "Accept-Encoding": "gzip, deflate",
         "Connection": "keep-alive",
         "Content-Length": "0",
-<<<<<<< HEAD
         "User-Agent": "azure-ai-ml/1.5.0 azsdk-python-mgmt-machinelearningservices/0.1.0 Python/3.7.9 (Windows-10-10.0.22621-SP0)"
-=======
-        "User-Agent": "azure-ai-ml/1.5.0 azsdk-python-mgmt-machinelearningservices/0.1.0 Python/3.8.13 (Windows-10-10.0.22621-SP0)"
->>>>>>> 36df7d3e
       },
       "RequestBody": null,
       "StatusCode": 202,
@@ -737,11 +531,7 @@
         "Cache-Control": "no-cache",
         "Content-Length": "4",
         "Content-Type": "application/json; charset=utf-8",
-<<<<<<< HEAD
         "Date": "Mon, 13 Feb 2023 23:01:36 GMT",
-=======
-        "Date": "Mon, 13 Feb 2023 08:31:37 GMT",
->>>>>>> 36df7d3e
         "Expires": "-1",
         "Location": "https://management.azure.com/subscriptions/00000000-0000-0000-0000-000000000/providers/Microsoft.MachineLearningServices/locations/eastus2/mfeOperationResults/jc:43bdc2d7-9930-46b1-b7d0-0e906bdb656a:000000000000000000000?api-version=2022-12-01-preview",
         "Pragma": "no-cache",
@@ -750,34 +540,21 @@
         "x-aml-cluster": "vienna-eastus2-02",
         "X-Content-Type-Options": "nosniff",
         "x-ms-async-operation-timeout": "PT1H",
-<<<<<<< HEAD
         "x-ms-correlation-request-id": "0a09b57d-88a7-4984-a2f3-5c4dda922c77",
         "x-ms-ratelimit-remaining-subscription-writes": "1199",
         "x-ms-response-type": "standard",
         "x-ms-routing-request-id": "WESTUS2:20230213T230136Z:0a09b57d-88a7-4984-a2f3-5c4dda922c77",
         "x-request-time": "0.532"
-=======
-        "x-ms-correlation-request-id": "58923f82-614e-488d-a14c-becc05fbcb00",
-        "x-ms-ratelimit-remaining-subscription-writes": "1184",
-        "x-ms-response-type": "standard",
-        "x-ms-routing-request-id": "JAPANEAST:20230213T083138Z:58923f82-614e-488d-a14c-becc05fbcb00",
-        "x-request-time": "0.902"
->>>>>>> 36df7d3e
       },
       "ResponseBody": "null"
     },
     {
-<<<<<<< HEAD
       "RequestUri": "https://management.azure.com/subscriptions/00000000-0000-0000-0000-000000000/providers/Microsoft.MachineLearningServices/locations/eastus2/mfeOperationResults/jc:43bdc2d7-9930-46b1-b7d0-0e906bdb656a:000000000000000000000?api-version=2022-12-01-preview",
-=======
-      "RequestUri": "https://management.azure.com/subscriptions/00000000-0000-0000-0000-000000000/providers/Microsoft.MachineLearningServices/locations/centraluseuap/mfeOperationResults/jc:e61cd5e2-512f-475e-9842-5e2a973993b8:000000000000000000000?api-version=2022-12-01-preview",
->>>>>>> 36df7d3e
       "RequestMethod": "GET",
       "RequestHeaders": {
         "Accept": "*/*",
         "Accept-Encoding": "gzip, deflate",
         "Connection": "keep-alive",
-<<<<<<< HEAD
         "User-Agent": "azure-ai-ml/1.5.0 azsdk-python-mgmt-machinelearningservices/0.1.0 Python/3.7.9 (Windows-10-10.0.22621-SP0)"
       },
       "RequestBody": null,
@@ -810,16 +587,12 @@
         "Accept-Encoding": "gzip, deflate",
         "Connection": "keep-alive",
         "User-Agent": "azure-ai-ml/1.5.0 azsdk-python-mgmt-machinelearningservices/0.1.0 Python/3.7.9 (Windows-10-10.0.22621-SP0)"
-=======
-        "User-Agent": "azure-ai-ml/1.5.0 azsdk-python-mgmt-machinelearningservices/0.1.0 Python/3.8.13 (Windows-10-10.0.22621-SP0)"
->>>>>>> 36df7d3e
       },
       "RequestBody": null,
       "StatusCode": 200,
       "ResponseHeaders": {
         "Cache-Control": "no-cache",
         "Content-Length": "0",
-<<<<<<< HEAD
         "Date": "Mon, 13 Feb 2023 23:02:06 GMT",
         "Expires": "-1",
         "Pragma": "no-cache",
@@ -833,21 +606,6 @@
         "x-ms-response-type": "standard",
         "x-ms-routing-request-id": "WESTUS2:20230213T230207Z:2f24a57f-81bd-4119-b525-0fbd65f6373b",
         "x-request-time": "0.054"
-=======
-        "Date": "Mon, 13 Feb 2023 08:32:08 GMT",
-        "Expires": "-1",
-        "Pragma": "no-cache",
-        "Request-Context": "appId=cid-v1:512cc15a-13b5-415b-bfd0-dce7accb6bb1",
-        "Server-Timing": "traceparent;desc=\u002200-19ad4386ab84da47e04f4d11e2b10cc1-0e7dd652f61d7ee9-01\u0022",
-        "Strict-Transport-Security": "max-age=31536000; includeSubDomains",
-        "x-aml-cluster": "vienna-test-westus2-02",
-        "X-Content-Type-Options": "nosniff",
-        "x-ms-correlation-request-id": "49eb3f77-432d-43e7-8ec5-03e4cd328546",
-        "x-ms-ratelimit-remaining-subscription-reads": "11971",
-        "x-ms-response-type": "standard",
-        "x-ms-routing-request-id": "JAPANEAST:20230213T083208Z:49eb3f77-432d-43e7-8ec5-03e4cd328546",
-        "x-request-time": "0.031"
->>>>>>> 36df7d3e
       },
       "ResponseBody": null
     }
