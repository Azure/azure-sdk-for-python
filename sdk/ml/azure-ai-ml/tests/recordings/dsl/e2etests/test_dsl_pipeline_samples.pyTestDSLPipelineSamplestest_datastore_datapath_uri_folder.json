--- conflicted
+++ resolved
@@ -7,11 +7,7 @@
         "Accept": "application/json",
         "Accept-Encoding": "gzip, deflate",
         "Connection": "keep-alive",
-<<<<<<< HEAD
         "User-Agent": "azure-ai-ml/1.5.0 azsdk-python-mgmt-machinelearningservices/0.1.0 Python/3.7.9 (Windows-10-10.0.22621-SP0)"
-=======
-        "User-Agent": "azure-ai-ml/1.5.0 azsdk-python-mgmt-machinelearningservices/0.1.0 Python/3.10.6 (Linux-5.15.79.1-microsoft-standard-WSL2-x86_64-with-glibc2.35)"
->>>>>>> ce9edaa6
       },
       "RequestBody": null,
       "StatusCode": 200,
@@ -19,69 +15,39 @@
         "Cache-Control": "no-cache",
         "Content-Encoding": "gzip",
         "Content-Type": "application/json; charset=utf-8",
-<<<<<<< HEAD
-        "Date": "Thu, 23 Feb 2023 07:13:30 GMT",
+        "Date": "Thu, 23 Feb 2023 19:36:52 GMT",
         "Expires": "-1",
         "Pragma": "no-cache",
         "Request-Context": "appId=cid-v1:2d2e8e63-272e-4b3c-8598-4ee570a0e70d",
-        "Server-Timing": "traceparent;desc=\u002200-36b6fda40e0c30fbbd25ad0183d25b01-30fa82933956599a-01\u0022",
-=======
-        "Date": "Tue, 21 Feb 2023 21:12:15 GMT",
-        "Expires": "-1",
-        "Pragma": "no-cache",
-        "Request-Context": "appId=cid-v1:2d2e8e63-272e-4b3c-8598-4ee570a0e70d",
-        "Server-Timing": "traceparent;desc=\u002200-b8d6d35e67dbb65d37a02637d2a7988d-1e70a898916aaa9f-01\u0022",
->>>>>>> ce9edaa6
+        "Server-Timing": "traceparent;desc=\u002200-fe761f04a4c18879d66b7a439a3c603e-17118136d08985ab-01\u0022",
         "Strict-Transport-Security": "max-age=31536000; includeSubDomains",
         "Transfer-Encoding": "chunked",
         "Vary": [
           "Accept-Encoding",
           "Accept-Encoding"
         ],
-<<<<<<< HEAD
         "x-aml-cluster": "vienna-eastus2-02",
         "X-Content-Type-Options": "nosniff",
-        "x-ms-correlation-request-id": "e4a9af8f-b88e-4ff9-a738-de96240f4a38",
-        "x-ms-ratelimit-remaining-subscription-reads": "11963",
-        "x-ms-response-type": "standard",
-        "x-ms-routing-request-id": "WESTUS2:20230223T071330Z:e4a9af8f-b88e-4ff9-a738-de96240f4a38",
-        "x-request-time": "0.073"
-=======
-        "x-aml-cluster": "vienna-eastus-02",
-        "X-Content-Type-Options": "nosniff",
-        "x-ms-correlation-request-id": "c31aa2c2-303a-431b-ade4-60f3d481ac8e",
-        "x-ms-ratelimit-remaining-subscription-reads": "11972",
-        "x-ms-response-type": "standard",
-        "x-ms-routing-request-id": "CANADACENTRAL:20230221T211216Z:c31aa2c2-303a-431b-ade4-60f3d481ac8e",
-        "x-request-time": "0.061"
->>>>>>> ce9edaa6
+        "x-ms-correlation-request-id": "b4c29f6e-c0c8-4b5c-a750-0cc994c5af5f",
+        "x-ms-ratelimit-remaining-subscription-reads": "11989",
+        "x-ms-response-type": "standard",
+        "x-ms-routing-request-id": "WESTUS2:20230223T193652Z:b4c29f6e-c0c8-4b5c-a750-0cc994c5af5f",
+        "x-request-time": "0.720"
       },
       "ResponseBody": {
         "id": "/subscriptions/00000000-0000-0000-0000-000000000/resourceGroups/00000/providers/Microsoft.MachineLearningServices/workspaces/00000/computes/cpu-cluster",
         "name": "cpu-cluster",
         "type": "Microsoft.MachineLearningServices/workspaces/computes",
-<<<<<<< HEAD
         "location": "eastus2",
         "tags": {},
         "properties": {
           "createdOn": "2023-02-23T02:09:37.0381833\u002B00:00",
           "modifiedOn": "2023-02-23T02:09:40.5544927\u002B00:00",
-=======
-        "location": "eastus",
-        "tags": {},
-        "properties": {
-          "createdOn": "2023-02-18T09:22:48.8321811\u002B00:00",
-          "modifiedOn": "2023-02-20T22:34:01.0617008\u002B00:00",
->>>>>>> ce9edaa6
           "disableLocalAuth": false,
           "description": null,
           "resourceId": null,
           "computeType": "AmlCompute",
-<<<<<<< HEAD
           "computeLocation": "eastus2",
-=======
-          "computeLocation": "eastus",
->>>>>>> ce9edaa6
           "provisioningState": "Succeeded",
           "provisioningErrors": null,
           "isAttachedCompute": false,
@@ -91,37 +57,21 @@
             "scaleSettings": {
               "maxNodeCount": 4,
               "minNodeCount": 0,
-<<<<<<< HEAD
               "nodeIdleTimeBeforeScaleDown": "PT2M"
             },
             "subnet": null,
-            "currentNodeCount": 2,
-            "targetNodeCount": 1,
+            "currentNodeCount": 0,
+            "targetNodeCount": 0,
             "nodeStateCounts": {
               "preparingNodeCount": 0,
               "runningNodeCount": 0,
-              "idleNodeCount": 2,
-=======
-              "nodeIdleTimeBeforeScaleDown": "PT20M"
-            },
-            "subnet": null,
-            "currentNodeCount": 4,
-            "targetNodeCount": 3,
-            "nodeStateCounts": {
-              "preparingNodeCount": 0,
-              "runningNodeCount": 0,
-              "idleNodeCount": 3,
->>>>>>> ce9edaa6
+              "idleNodeCount": 0,
               "unusableNodeCount": 0,
-              "leavingNodeCount": 1,
+              "leavingNodeCount": 0,
               "preemptedNodeCount": 0
             },
-            "allocationState": "Resizing",
-<<<<<<< HEAD
-            "allocationStateTransitionTime": "2023-02-23T07:11:38.206\u002B00:00",
-=======
-            "allocationStateTransitionTime": "2023-02-21T21:09:25.34\u002B00:00",
->>>>>>> ce9edaa6
+            "allocationState": "Steady",
+            "allocationStateTransitionTime": "2023-02-23T19:25:02.755\u002B00:00",
             "errors": null,
             "remoteLoginPortPublicAccess": "Enabled",
             "osType": "Linux",
@@ -133,21 +83,13 @@
       }
     },
     {
-<<<<<<< HEAD
       "RequestUri": "https://management.azure.com/subscriptions/00000000-0000-0000-0000-000000000/resourceGroups/00000/providers/Microsoft.MachineLearningServices/workspaces/00000?api-version=2022-10-01",
-=======
-      "RequestUri": "https://management.azure.com/subscriptions/00000000-0000-0000-0000-000000000/resourceGroups/00000/providers/Microsoft.MachineLearningServices/workspaces/00000/datastores/workspaceblobstore?api-version=2022-10-01",
->>>>>>> ce9edaa6
       "RequestMethod": "GET",
       "RequestHeaders": {
         "Accept": "application/json",
         "Accept-Encoding": "gzip, deflate",
         "Connection": "keep-alive",
-<<<<<<< HEAD
         "User-Agent": "azure-ai-ml/1.5.0 azsdk-python-mgmt-machinelearningservices/0.1.0 Python/3.7.9 (Windows-10-10.0.22621-SP0)"
-=======
-        "User-Agent": "azure-ai-ml/1.5.0 azsdk-python-mgmt-machinelearningservices/0.1.0 Python/3.10.6 (Linux-5.15.79.1-microsoft-standard-WSL2-x86_64-with-glibc2.35)"
->>>>>>> ce9edaa6
       },
       "RequestBody": null,
       "StatusCode": 200,
@@ -155,42 +97,24 @@
         "Cache-Control": "no-cache",
         "Content-Encoding": "gzip",
         "Content-Type": "application/json; charset=utf-8",
-<<<<<<< HEAD
-        "Date": "Thu, 23 Feb 2023 07:13:32 GMT",
+        "Date": "Thu, 23 Feb 2023 19:36:54 GMT",
         "Expires": "-1",
         "Pragma": "no-cache",
         "Request-Context": "appId=cid-v1:2d2e8e63-272e-4b3c-8598-4ee570a0e70d",
-        "Server-Timing": "traceparent;desc=\u002200-c915c5adb0d34dfe1897b5e713e89135-8b5d9eb8b2449b60-01\u0022",
-=======
-        "Date": "Tue, 21 Feb 2023 21:12:18 GMT",
-        "Expires": "-1",
-        "Pragma": "no-cache",
-        "Request-Context": "appId=cid-v1:2d2e8e63-272e-4b3c-8598-4ee570a0e70d",
-        "Server-Timing": "traceparent;desc=\u002200-c170aad14c364f6fb64afb56f63b7245-ff511899e9b213bb-01\u0022",
->>>>>>> ce9edaa6
+        "Server-Timing": "traceparent;desc=\u002200-67278bb4bfac35a18fa0fdee90b3c587-505e08133297fcda-01\u0022",
         "Strict-Transport-Security": "max-age=31536000; includeSubDomains",
         "Transfer-Encoding": "chunked",
         "Vary": [
           "Accept-Encoding",
           "Accept-Encoding"
         ],
-<<<<<<< HEAD
         "x-aml-cluster": "vienna-eastus2-01",
         "X-Content-Type-Options": "nosniff",
-        "x-ms-correlation-request-id": "725c3c6e-dd67-41cd-8754-968e309422dd",
-        "x-ms-ratelimit-remaining-subscription-reads": "11962",
-        "x-ms-response-type": "standard",
-        "x-ms-routing-request-id": "WESTUS2:20230223T071332Z:725c3c6e-dd67-41cd-8754-968e309422dd",
-        "x-request-time": "0.028"
-=======
-        "x-aml-cluster": "vienna-eastus-01",
-        "X-Content-Type-Options": "nosniff",
-        "x-ms-correlation-request-id": "53c693a2-0bab-46a8-988b-5de13aded751",
-        "x-ms-ratelimit-remaining-subscription-reads": "11971",
-        "x-ms-response-type": "standard",
-        "x-ms-routing-request-id": "CANADACENTRAL:20230221T211218Z:53c693a2-0bab-46a8-988b-5de13aded751",
-        "x-request-time": "0.101"
->>>>>>> ce9edaa6
+        "x-ms-correlation-request-id": "8096ef5d-a583-4681-aecf-aa99e27818c7",
+        "x-ms-ratelimit-remaining-subscription-reads": "11988",
+        "x-ms-response-type": "standard",
+        "x-ms-routing-request-id": "WESTUS2:20230223T193654Z:8096ef5d-a583-4681-aecf-aa99e27818c7",
+        "x-request-time": "0.022"
       },
       "ResponseBody": {
         "id": "/subscriptions/00000000-0000-0000-0000-000000000/resourceGroups/00000/providers/Microsoft.MachineLearningServices/workspaces/00000",
@@ -218,7 +142,6 @@
             "isPrivateLinkEnabled": false,
             "notebookPreparationError": null
           },
-<<<<<<< HEAD
           "storageHnsEnabled": false,
           "workspaceId": "2d1e66ae-85e3-42c0-be91-34de66397f26",
           "linkedModelInventoryArmId": null,
@@ -253,39 +176,12 @@
     {
       "RequestUri": "https://eastus2.api.azureml.ms/content/v2.0/subscriptions/00000000-0000-0000-0000-000000000/resourceGroups/00000/providers/Microsoft.MachineLearningServices/workspaces/00000/snapshots/getByHash?hash=8b793a4b7d62bfe56958de7904409301732fbfef300ff06ebcd02b5dd64d436e\u0026hashVersion=202208",
       "RequestMethod": "GET",
-=======
-          "datastoreType": "AzureBlob",
-          "accountName": "samcw32zcnpjldw",
-          "containerName": "azureml-blobstore-3bd2018e-4b43-401e-ad49-85df181c9e0a",
-          "endpoint": "core.windows.net",
-          "protocol": "https",
-          "serviceDataAccessAuthIdentity": "WorkspaceSystemAssignedIdentity"
-        },
-        "systemData": {
-          "createdAt": "2023-02-18T09:22:33.5645164\u002B00:00",
-          "createdBy": "779301c0-18b2-4cdc-801b-a0a3368fee0a",
-          "createdByType": "Application",
-          "lastModifiedAt": "2023-02-18T09:22:34.1712214\u002B00:00",
-          "lastModifiedBy": "779301c0-18b2-4cdc-801b-a0a3368fee0a",
-          "lastModifiedByType": "Application"
-        }
-      }
-    },
-    {
-      "RequestUri": "https://management.azure.com/subscriptions/00000000-0000-0000-0000-000000000/resourceGroups/00000/providers/Microsoft.MachineLearningServices/workspaces/00000/datastores/workspaceblobstore/listSecrets?api-version=2022-10-01",
-      "RequestMethod": "POST",
->>>>>>> ce9edaa6
       "RequestHeaders": {
         "Accept": "*/*",
         "Accept-Encoding": "gzip, deflate",
         "Connection": "keep-alive",
-<<<<<<< HEAD
         "Content-Type": "application/json; charset=UTF-8",
         "User-Agent": "azure-ai-ml/1.5.0 azsdk-python-core/1.26.3 Python/3.7.9 (Windows-10-10.0.22621-SP0)"
-=======
-        "Content-Length": "0",
-        "User-Agent": "azure-ai-ml/1.5.0 azsdk-python-mgmt-machinelearningservices/0.1.0 Python/3.10.6 (Linux-5.15.79.1-microsoft-standard-WSL2-x86_64-with-glibc2.35)"
->>>>>>> ce9edaa6
       },
       "RequestBody": null,
       "StatusCode": 200,
@@ -293,33 +189,15 @@
         "Connection": "keep-alive",
         "Content-Encoding": "gzip",
         "Content-Type": "application/json; charset=utf-8",
-<<<<<<< HEAD
-        "Date": "Thu, 23 Feb 2023 07:13:34 GMT",
+        "Date": "Thu, 23 Feb 2023 19:36:57 GMT",
         "Request-Context": "appId=cid-v1:2d2e8e63-272e-4b3c-8598-4ee570a0e70d",
         "Strict-Transport-Security": "max-age=15724800; includeSubDomains; preload",
         "Transfer-Encoding": "chunked",
         "Vary": "Accept-Encoding",
-        "x-aml-cluster": "vienna-eastus2-01",
-        "X-Content-Type-Options": "nosniff",
-        "x-ms-response-type": "standard",
-        "x-request-time": "0.055"
-=======
-        "Date": "Tue, 21 Feb 2023 21:12:18 GMT",
-        "Expires": "-1",
-        "Pragma": "no-cache",
-        "Request-Context": "appId=cid-v1:2d2e8e63-272e-4b3c-8598-4ee570a0e70d",
-        "Server-Timing": "traceparent;desc=\u002200-5959d1dea2caf555d6f4479da390a8ea-8416e16ccaa7225b-01\u0022",
-        "Strict-Transport-Security": "max-age=31536000; includeSubDomains",
-        "Transfer-Encoding": "chunked",
-        "Vary": "Accept-Encoding",
-        "x-aml-cluster": "vienna-eastus-01",
-        "X-Content-Type-Options": "nosniff",
-        "x-ms-correlation-request-id": "0e24fa1b-ec80-493c-874b-e5ae49cb88bc",
-        "x-ms-ratelimit-remaining-subscription-writes": "1185",
-        "x-ms-response-type": "standard",
-        "x-ms-routing-request-id": "CANADACENTRAL:20230221T211219Z:0e24fa1b-ec80-493c-874b-e5ae49cb88bc",
-        "x-request-time": "0.103"
->>>>>>> ce9edaa6
+        "x-aml-cluster": "vienna-eastus2-02",
+        "X-Content-Type-Options": "nosniff",
+        "x-ms-response-type": "standard",
+        "x-request-time": "1.556"
       },
       "ResponseBody": {
         "snapshotType": "LocalFiles",
@@ -386,101 +264,13 @@
       }
     },
     {
-<<<<<<< HEAD
       "RequestUri": "https://management.azure.com/subscriptions/00000000-0000-0000-0000-000000000/resourceGroups/00000/providers/Microsoft.MachineLearningServices/workspaces/00000/codes/01ae1ed8-0bb6-440e-b38f-eee58b7863be/versions/1?api-version=2022-05-01",
       "RequestMethod": "GET",
-=======
-      "RequestUri": "https://samcw32zcnpjldw.blob.core.windows.net/azureml-blobstore-3bd2018e-4b43-401e-ad49-85df181c9e0a/LocalUpload/00000000000000000000000000000000/src/hello.py",
-      "RequestMethod": "HEAD",
-      "RequestHeaders": {
-        "Accept": "application/xml",
-        "Accept-Encoding": "gzip, deflate",
-        "Connection": "keep-alive",
-        "User-Agent": "azsdk-python-storage-blob/12.14.1 Python/3.10.6 (Linux-5.15.79.1-microsoft-standard-WSL2-x86_64-with-glibc2.35)",
-        "x-ms-date": "Tue, 21 Feb 2023 21:12:18 GMT",
-        "x-ms-version": "2021-08-06"
-      },
-      "RequestBody": null,
-      "StatusCode": 200,
-      "ResponseHeaders": {
-        "Accept-Ranges": "bytes",
-        "Content-Length": "1016",
-        "Content-MD5": "g5sXTmM1PJ8/S39Dgnursw==",
-        "Content-Type": "application/octet-stream",
-        "Date": "Tue, 21 Feb 2023 21:12:19 GMT",
-        "ETag": "\u00220x8DB1209F21E3A14\u0022",
-        "Last-Modified": "Sat, 18 Feb 2023 23:43:32 GMT",
-        "Server": [
-          "Windows-Azure-Blob/1.0",
-          "Microsoft-HTTPAPI/2.0"
-        ],
-        "Vary": "Origin",
-        "x-ms-access-tier": "Hot",
-        "x-ms-access-tier-inferred": "true",
-        "x-ms-blob-type": "BlockBlob",
-        "x-ms-creation-time": "Sat, 18 Feb 2023 23:43:32 GMT",
-        "x-ms-lease-state": "available",
-        "x-ms-lease-status": "unlocked",
-        "x-ms-meta-name": "2a4fe090-20e4-4512-9721-5b67940e7a91",
-        "x-ms-meta-upload_status": "completed",
-        "x-ms-meta-version": "1",
-        "x-ms-server-encrypted": "true",
-        "x-ms-version": "2021-08-06"
-      },
-      "ResponseBody": null
-    },
-    {
-      "RequestUri": "https://samcw32zcnpjldw.blob.core.windows.net/azureml-blobstore-3bd2018e-4b43-401e-ad49-85df181c9e0a/az-ml-artifacts/00000000000000000000000000000000/src/hello.py",
-      "RequestMethod": "HEAD",
-      "RequestHeaders": {
-        "Accept": "application/xml",
-        "Accept-Encoding": "gzip, deflate",
-        "Connection": "keep-alive",
-        "User-Agent": "azsdk-python-storage-blob/12.14.1 Python/3.10.6 (Linux-5.15.79.1-microsoft-standard-WSL2-x86_64-with-glibc2.35)",
-        "x-ms-date": "Tue, 21 Feb 2023 21:12:19 GMT",
-        "x-ms-version": "2021-08-06"
-      },
-      "RequestBody": null,
-      "StatusCode": 404,
-      "ResponseHeaders": {
-        "Date": "Tue, 21 Feb 2023 21:12:19 GMT",
-        "Server": [
-          "Windows-Azure-Blob/1.0",
-          "Microsoft-HTTPAPI/2.0"
-        ],
-        "Transfer-Encoding": "chunked",
-        "Vary": "Origin",
-        "x-ms-error-code": "BlobNotFound",
-        "x-ms-version": "2021-08-06"
-      },
-      "ResponseBody": null
-    },
-    {
-      "RequestUri": "https://management.azure.com/subscriptions/00000000-0000-0000-0000-000000000/resourceGroups/00000/providers/Microsoft.MachineLearningServices/workspaces/00000/codes/2a4fe090-20e4-4512-9721-5b67940e7a91/versions/1?api-version=2022-05-01",
-      "RequestMethod": "PUT",
->>>>>>> ce9edaa6
       "RequestHeaders": {
         "Accept": "application/json",
         "Accept-Encoding": "gzip, deflate",
         "Connection": "keep-alive",
-<<<<<<< HEAD
         "User-Agent": "azure-ai-ml/1.5.0 azsdk-python-mgmt-machinelearningservices/0.1.0 Python/3.7.9 (Windows-10-10.0.22621-SP0)"
-=======
-        "Content-Length": "292",
-        "Content-Type": "application/json",
-        "User-Agent": "azure-ai-ml/1.5.0 azsdk-python-mgmt-machinelearningservices/0.1.0 Python/3.10.6 (Linux-5.15.79.1-microsoft-standard-WSL2-x86_64-with-glibc2.35)"
-      },
-      "RequestBody": {
-        "properties": {
-          "properties": {
-            "hash_sha256": "0000000000000",
-            "hash_version": "0000000000000"
-          },
-          "isAnonymous": true,
-          "isArchived": false,
-          "codeUri": "https://samcw32zcnpjldw.blob.core.windows.net/azureml-blobstore-3bd2018e-4b43-401e-ad49-85df181c9e0a/LocalUpload/00000000000000000000000000000000/src"
-        }
->>>>>>> ce9edaa6
       },
       "RequestBody": null,
       "StatusCode": 200,
@@ -488,48 +278,27 @@
         "Cache-Control": "no-cache",
         "Content-Encoding": "gzip",
         "Content-Type": "application/json; charset=utf-8",
-<<<<<<< HEAD
-        "Date": "Thu, 23 Feb 2023 07:13:35 GMT",
+        "Date": "Thu, 23 Feb 2023 19:36:59 GMT",
         "Expires": "-1",
         "Pragma": "no-cache",
         "Request-Context": "appId=cid-v1:2d2e8e63-272e-4b3c-8598-4ee570a0e70d",
-        "Server-Timing": "traceparent;desc=\u002200-03ff7c524e5ef8454b016d5a483749df-8802472f0fa52c35-01\u0022",
-=======
-        "Date": "Tue, 21 Feb 2023 21:12:21 GMT",
-        "Expires": "-1",
-        "Pragma": "no-cache",
-        "Request-Context": "appId=cid-v1:2d2e8e63-272e-4b3c-8598-4ee570a0e70d",
-        "Server-Timing": "traceparent;desc=\u002200-f390e1876abd1a6633ced8aa5fe376d1-d9b6c46cbfb49d11-01\u0022",
->>>>>>> ce9edaa6
+        "Server-Timing": "traceparent;desc=\u002200-44d694df4d02e35de5846481b82a2e52-676ee3ed4c935d2a-01\u0022",
         "Strict-Transport-Security": "max-age=31536000; includeSubDomains",
         "Transfer-Encoding": "chunked",
         "Vary": [
           "Accept-Encoding",
           "Accept-Encoding"
         ],
-<<<<<<< HEAD
         "x-aml-cluster": "vienna-eastus2-01",
         "X-Content-Type-Options": "nosniff",
-        "x-ms-correlation-request-id": "88b40f25-c64e-4a32-8c02-4632415184d5",
-        "x-ms-ratelimit-remaining-subscription-reads": "11961",
-        "x-ms-response-type": "standard",
-        "x-ms-routing-request-id": "WESTUS2:20230223T071335Z:88b40f25-c64e-4a32-8c02-4632415184d5",
-        "x-request-time": "0.066"
+        "x-ms-correlation-request-id": "fd3e21aa-420a-4828-a5b6-9f4fbc7cc155",
+        "x-ms-ratelimit-remaining-subscription-reads": "11987",
+        "x-ms-response-type": "standard",
+        "x-ms-routing-request-id": "WESTUS2:20230223T193659Z:fd3e21aa-420a-4828-a5b6-9f4fbc7cc155",
+        "x-request-time": "0.079"
       },
       "ResponseBody": {
         "id": "/subscriptions/00000000-0000-0000-0000-000000000/resourceGroups/00000/providers/Microsoft.MachineLearningServices/workspaces/00000/codes/01ae1ed8-0bb6-440e-b38f-eee58b7863be/versions/1",
-=======
-        "x-aml-cluster": "vienna-eastus-01",
-        "X-Content-Type-Options": "nosniff",
-        "x-ms-correlation-request-id": "57e6de63-007e-4527-87a5-829c7e4bd627",
-        "x-ms-ratelimit-remaining-subscription-writes": "1183",
-        "x-ms-response-type": "standard",
-        "x-ms-routing-request-id": "CANADACENTRAL:20230221T211222Z:57e6de63-007e-4527-87a5-829c7e4bd627",
-        "x-request-time": "0.131"
-      },
-      "ResponseBody": {
-        "id": "/subscriptions/00000000-0000-0000-0000-000000000/resourceGroups/00000/providers/Microsoft.MachineLearningServices/workspaces/00000/codes/2a4fe090-20e4-4512-9721-5b67940e7a91/versions/1",
->>>>>>> ce9edaa6
         "name": "1",
         "type": "Microsoft.MachineLearningServices/workspaces/codes/versions",
         "properties": {
@@ -541,7 +310,6 @@
           },
           "isArchived": false,
           "isAnonymous": false,
-<<<<<<< HEAD
           "codeUri": "https://saveorz2izv2bas.blob.core.windows.net:443/2d1e66ae-8-36516c6f-6649-5d82-ac0b-8c7159b4f668/src"
         },
         "systemData": {
@@ -550,26 +318,12 @@
           "createdByType": "User",
           "lastModifiedAt": "2023-02-23T07:11:19.7587339\u002B00:00",
           "lastModifiedBy": "Diondra Peck",
-=======
-          "codeUri": "https://samcw32zcnpjldw.blob.core.windows.net/azureml-blobstore-3bd2018e-4b43-401e-ad49-85df181c9e0a/LocalUpload/00000000000000000000000000000000/src"
-        },
-        "systemData": {
-          "createdAt": "2023-02-18T23:43:36.295509\u002B00:00",
-          "createdBy": "Firstname Lastname",
-          "createdByType": "User",
-          "lastModifiedAt": "2023-02-21T21:12:22.241761\u002B00:00",
-          "lastModifiedBy": "Firstname Lastname",
->>>>>>> ce9edaa6
           "lastModifiedByType": "User"
         }
       }
     },
     {
-<<<<<<< HEAD
-      "RequestUri": "https://management.azure.com/subscriptions/00000000-0000-0000-0000-000000000/resourceGroups/00000/providers/Microsoft.MachineLearningServices/workspaces/00000/components/azureml_anonymous/versions/2fe77828-f99c-68b1-33ff-2fd57e041981?api-version=2022-10-01",
-=======
-      "RequestUri": "https://management.azure.com/subscriptions/00000000-0000-0000-0000-000000000/resourceGroups/00000/providers/Microsoft.MachineLearningServices/workspaces/00000/components/azureml_anonymous/versions/2a1acce7-5841-aa8d-1723-368ee0dbf992?api-version=2022-10-01",
->>>>>>> ce9edaa6
+      "RequestUri": "https://management.azure.com/subscriptions/00000000-0000-0000-0000-000000000/resourceGroups/00000/providers/Microsoft.MachineLearningServices/workspaces/00000/components/azureml_anonymous/versions/510972e9-456b-354c-b3d2-ab1078f5a83b?api-version=2022-10-01",
       "RequestMethod": "PUT",
       "RequestHeaders": {
         "Accept": "application/json",
@@ -577,11 +331,7 @@
         "Connection": "keep-alive",
         "Content-Length": "899",
         "Content-Type": "application/json",
-<<<<<<< HEAD
         "User-Agent": "azure-ai-ml/1.5.0 azsdk-python-mgmt-machinelearningservices/0.1.0 Python/3.7.9 (Windows-10-10.0.22621-SP0)"
-=======
-        "User-Agent": "azure-ai-ml/1.5.0 azsdk-python-mgmt-machinelearningservices/0.1.0 Python/3.10.6 (Linux-5.15.79.1-microsoft-standard-WSL2-x86_64-with-glibc2.35)"
->>>>>>> ce9edaa6
       },
       "RequestBody": {
         "properties": {
@@ -591,13 +341,8 @@
           "isArchived": false,
           "componentSpec": {
             "command": "python hello.py --input_data ${{inputs.sample_input_data}} --input_string ${{inputs.sample_input_string}} --output_data ${{outputs.sample_output_data}}",
-<<<<<<< HEAD
             "code": "azureml:/subscriptions/00000000-0000-0000-0000-000000000/resourceGroups/00000/providers/Microsoft.MachineLearningServices/workspaces/00000/codes/01ae1ed8-0bb6-440e-b38f-eee58b7863be/versions/1",
-            "environment": "azureml:AzureML-sklearn-0.24-ubuntu18.04-py37-cpu:5",
-=======
-            "code": "azureml:/subscriptions/00000000-0000-0000-0000-000000000/resourceGroups/00000/providers/Microsoft.MachineLearningServices/workspaces/00000/codes/2a4fe090-20e4-4512-9721-5b67940e7a91/versions/1",
             "environment": "azureml:AzureML-sklearn-1.0-ubuntu20.04-py38-cpu:33",
->>>>>>> ce9edaa6
             "name": "hello__python__world",
             "version": "1",
             "display_name": "Hello_Python_World",
@@ -624,49 +369,26 @@
       "StatusCode": 201,
       "ResponseHeaders": {
         "Cache-Control": "no-cache",
-<<<<<<< HEAD
         "Content-Length": "1967",
         "Content-Type": "application/json; charset=utf-8",
-        "Date": "Thu, 23 Feb 2023 07:13:36 GMT",
+        "Date": "Thu, 23 Feb 2023 19:37:04 GMT",
         "Expires": "-1",
-        "Location": "https://management.azure.com/subscriptions/00000000-0000-0000-0000-000000000/resourceGroups/00000/providers/Microsoft.MachineLearningServices/workspaces/00000/components/azureml_anonymous/versions/2fe77828-f99c-68b1-33ff-2fd57e041981?api-version=2022-10-01",
+        "Location": "https://management.azure.com/subscriptions/00000000-0000-0000-0000-000000000/resourceGroups/00000/providers/Microsoft.MachineLearningServices/workspaces/00000/components/azureml_anonymous/versions/510972e9-456b-354c-b3d2-ab1078f5a83b?api-version=2022-10-01",
         "Pragma": "no-cache",
         "Request-Context": "appId=cid-v1:2d2e8e63-272e-4b3c-8598-4ee570a0e70d",
-        "Server-Timing": "traceparent;desc=\u002200-b4604239a9a65c67ff08d2aa07686f5d-82d2e4150ff099b4-01\u0022",
+        "Server-Timing": "traceparent;desc=\u002200-e09f8e2493334153c6325866ecaf14c0-1a6dcdaa3c9322bf-01\u0022",
         "Strict-Transport-Security": "max-age=31536000; includeSubDomains",
         "x-aml-cluster": "vienna-eastus2-01",
         "X-Content-Type-Options": "nosniff",
-        "x-ms-correlation-request-id": "dc078584-f932-4a8b-b117-a745203cc037",
-        "x-ms-ratelimit-remaining-subscription-writes": "1180",
-        "x-ms-response-type": "standard",
-        "x-ms-routing-request-id": "WESTUS2:20230223T071337Z:dc078584-f932-4a8b-b117-a745203cc037",
-        "x-request-time": "0.449"
+        "x-ms-correlation-request-id": "8660317b-236c-4e51-af67-10de607e9111",
+        "x-ms-ratelimit-remaining-subscription-writes": "1194",
+        "x-ms-response-type": "standard",
+        "x-ms-routing-request-id": "WESTUS2:20230223T193704Z:8660317b-236c-4e51-af67-10de607e9111",
+        "x-request-time": "5.278"
       },
       "ResponseBody": {
-        "id": "/subscriptions/00000000-0000-0000-0000-000000000/resourceGroups/00000/providers/Microsoft.MachineLearningServices/workspaces/00000/components/azureml_anonymous/versions/fa102771-d1be-4637-af1c-1f0dbe633325",
-        "name": "fa102771-d1be-4637-af1c-1f0dbe633325",
-=======
-        "Content-Length": "1620",
-        "Content-Type": "application/json; charset=utf-8",
-        "Date": "Tue, 21 Feb 2023 21:12:22 GMT",
-        "Expires": "-1",
-        "Location": "https://management.azure.com/subscriptions/00000000-0000-0000-0000-000000000/resourceGroups/00000/providers/Microsoft.MachineLearningServices/workspaces/00000/components/azureml_anonymous/versions/2a1acce7-5841-aa8d-1723-368ee0dbf992?api-version=2022-10-01",
-        "Pragma": "no-cache",
-        "Request-Context": "appId=cid-v1:2d2e8e63-272e-4b3c-8598-4ee570a0e70d",
-        "Server-Timing": "traceparent;desc=\u002200-48253102c4c0a0a7dcb367bc4712f96e-4439ec49063dd554-01\u0022",
-        "Strict-Transport-Security": "max-age=31536000; includeSubDomains",
-        "x-aml-cluster": "vienna-eastus-01",
-        "X-Content-Type-Options": "nosniff",
-        "x-ms-correlation-request-id": "52586205-e493-4909-a512-afc56084470e",
-        "x-ms-ratelimit-remaining-subscription-writes": "1182",
-        "x-ms-response-type": "standard",
-        "x-ms-routing-request-id": "CANADACENTRAL:20230221T211223Z:52586205-e493-4909-a512-afc56084470e",
-        "x-request-time": "0.796"
-      },
-      "ResponseBody": {
-        "id": "/subscriptions/00000000-0000-0000-0000-000000000/resourceGroups/00000/providers/Microsoft.MachineLearningServices/workspaces/00000/components/azureml_anonymous/versions/e754e18f-d15d-4eed-9953-73a24f7888b2",
-        "name": "e754e18f-d15d-4eed-9953-73a24f7888b2",
->>>>>>> ce9edaa6
+        "id": "/subscriptions/00000000-0000-0000-0000-000000000/resourceGroups/00000/providers/Microsoft.MachineLearningServices/workspaces/00000/components/azureml_anonymous/versions/2acaa04e-247c-48df-a092-7f1ba33f5c30",
+        "name": "2acaa04e-247c-48df-a092-7f1ba33f5c30",
         "type": "Microsoft.MachineLearningServices/workspaces/components/versions",
         "properties": {
           "description": null,
@@ -696,13 +418,8 @@
                 "type": "uri_folder"
               }
             },
-<<<<<<< HEAD
             "code": "azureml:/subscriptions/00000000-0000-0000-0000-000000000/resourceGroups/00000/providers/Microsoft.MachineLearningServices/workspaces/00000/codes/01ae1ed8-0bb6-440e-b38f-eee58b7863be/versions/1",
-            "environment": "azureml://registries/azureml/environments/AzureML-sklearn-0.24-ubuntu18.04-py37-cpu/versions/5",
-=======
-            "code": "azureml:/subscriptions/00000000-0000-0000-0000-000000000/resourceGroups/00000/providers/Microsoft.MachineLearningServices/workspaces/00000/codes/2a4fe090-20e4-4512-9721-5b67940e7a91/versions/1",
             "environment": "azureml://registries/azureml/environments/AzureML-sklearn-1.0-ubuntu20.04-py38-cpu/versions/33",
->>>>>>> ce9edaa6
             "resources": {
               "instance_count": "1"
             },
@@ -711,19 +428,11 @@
           }
         },
         "systemData": {
-<<<<<<< HEAD
-          "createdAt": "2023-02-23T07:12:50.136163\u002B00:00",
+          "createdAt": "2023-02-23T19:36:39.771554\u002B00:00",
           "createdBy": "Diondra Peck",
           "createdByType": "User",
-          "lastModifiedAt": "2023-02-23T07:12:50.1806648\u002B00:00",
+          "lastModifiedAt": "2023-02-23T19:36:39.8195002\u002B00:00",
           "lastModifiedBy": "Diondra Peck",
-=======
-          "createdAt": "2023-02-18T23:46:38.0422331\u002B00:00",
-          "createdBy": "Firstname Lastname",
-          "createdByType": "User",
-          "lastModifiedAt": "2023-02-18T23:46:38.1150365\u002B00:00",
-          "lastModifiedBy": "Firstname Lastname",
->>>>>>> ce9edaa6
           "lastModifiedByType": "User"
         }
       }
@@ -737,11 +446,7 @@
         "Connection": "keep-alive",
         "Content-Length": "1548",
         "Content-Type": "application/json",
-<<<<<<< HEAD
         "User-Agent": "azure-ai-ml/1.5.0 azsdk-python-mgmt-machinelearningservices/0.1.0 Python/3.7.9 (Windows-10-10.0.22621-SP0)"
-=======
-        "User-Agent": "azure-ai-ml/1.5.0 azsdk-python-mgmt-machinelearningservices/0.1.0 Python/3.10.6 (Linux-5.15.79.1-microsoft-standard-WSL2-x86_64-with-glibc2.35)"
->>>>>>> ce9edaa6
       },
       "RequestBody": {
         "properties": {
@@ -785,11 +490,7 @@
                 }
               },
               "_source": "YAML.COMPONENT",
-<<<<<<< HEAD
-              "componentId": "/subscriptions/00000000-0000-0000-0000-000000000/resourceGroups/00000/providers/Microsoft.MachineLearningServices/workspaces/00000/components/azureml_anonymous/versions/fa102771-d1be-4637-af1c-1f0dbe633325"
-=======
-              "componentId": "/subscriptions/00000000-0000-0000-0000-000000000/resourceGroups/00000/providers/Microsoft.MachineLearningServices/workspaces/00000/components/azureml_anonymous/versions/e754e18f-d15d-4eed-9953-73a24f7888b2"
->>>>>>> ce9edaa6
+              "componentId": "/subscriptions/00000000-0000-0000-0000-000000000/resourceGroups/00000/providers/Microsoft.MachineLearningServices/workspaces/00000/components/azureml_anonymous/versions/2acaa04e-247c-48df-a092-7f1ba33f5c30"
             }
           },
           "outputs": {
@@ -806,40 +507,22 @@
       "StatusCode": 201,
       "ResponseHeaders": {
         "Cache-Control": "no-cache",
-<<<<<<< HEAD
         "Content-Length": "3891",
         "Content-Type": "application/json; charset=utf-8",
-        "Date": "Thu, 23 Feb 2023 07:13:39 GMT",
-=======
-        "Content-Length": "3040",
-        "Content-Type": "application/json; charset=utf-8",
-        "Date": "Tue, 21 Feb 2023 21:12:27 GMT",
->>>>>>> ce9edaa6
+        "Date": "Thu, 23 Feb 2023 19:37:08 GMT",
         "Expires": "-1",
         "Location": "https://management.azure.com/subscriptions/00000000-0000-0000-0000-000000000/resourceGroups/00000/providers/Microsoft.MachineLearningServices/workspaces/00000/jobs/000000000000000000000?api-version=2022-12-01-preview",
         "Pragma": "no-cache",
         "Request-Context": "appId=cid-v1:2d2e8e63-272e-4b3c-8598-4ee570a0e70d",
-<<<<<<< HEAD
-        "Server-Timing": "traceparent;desc=\u002200-0b6f235fc2152289addd35e2f5e7644a-6130295b656dd3e7-01\u0022",
+        "Server-Timing": "traceparent;desc=\u002200-f6c668a9dbd3f79e9e9d061adbabfa89-1eb361f4219bb9eb-01\u0022",
         "Strict-Transport-Security": "max-age=31536000; includeSubDomains",
         "x-aml-cluster": "vienna-eastus2-01",
         "X-Content-Type-Options": "nosniff",
-        "x-ms-correlation-request-id": "d05db1d2-345d-49e9-a40b-d01a2a696a53",
-        "x-ms-ratelimit-remaining-subscription-writes": "1179",
-        "x-ms-response-type": "standard",
-        "x-ms-routing-request-id": "WESTUS2:20230223T071339Z:d05db1d2-345d-49e9-a40b-d01a2a696a53",
-        "x-request-time": "1.247"
-=======
-        "Server-Timing": "traceparent;desc=\u002200-e41a50c62a04414837e4d00248a3ea6b-211783e22e8513c5-01\u0022",
-        "Strict-Transport-Security": "max-age=31536000; includeSubDomains",
-        "x-aml-cluster": "vienna-eastus-01",
-        "X-Content-Type-Options": "nosniff",
-        "x-ms-correlation-request-id": "169f41a9-17d1-4cfd-a476-f930f0ec9ebf",
-        "x-ms-ratelimit-remaining-subscription-writes": "1181",
-        "x-ms-response-type": "standard",
-        "x-ms-routing-request-id": "CANADACENTRAL:20230221T211228Z:169f41a9-17d1-4cfd-a476-f930f0ec9ebf",
-        "x-request-time": "1.358"
->>>>>>> ce9edaa6
+        "x-ms-correlation-request-id": "72f3eab8-452c-4886-bf74-632301309007",
+        "x-ms-ratelimit-remaining-subscription-writes": "1193",
+        "x-ms-response-type": "standard",
+        "x-ms-routing-request-id": "WESTUS2:20230223T193708Z:72f3eab8-452c-4886-bf74-632301309007",
+        "x-request-time": "1.747"
       },
       "ResponseBody": {
         "id": "/subscriptions/00000000-0000-0000-0000-000000000/resourceGroups/00000/providers/Microsoft.MachineLearningServices/workspaces/00000/jobs/000000000000000000000",
@@ -867,11 +550,7 @@
             "Tracking": {
               "jobServiceType": "Tracking",
               "port": null,
-<<<<<<< HEAD
               "endpoint": "azureml://eastus2.api.azureml.ms/mlflow/v1.0/subscriptions/00000000-0000-0000-0000-000000000/resourceGroups/00000/providers/Microsoft.MachineLearningServices/workspaces/00000?",
-=======
-              "endpoint": "azureml://eastus.api.azureml.ms/mlflow/v1.0/subscriptions/00000000-0000-0000-0000-000000000/resourceGroups/00000/providers/Microsoft.MachineLearningServices/workspaces/00000?",
->>>>>>> ce9edaa6
               "status": null,
               "errorMessage": null,
               "properties": null,
@@ -916,11 +595,7 @@
                 }
               },
               "_source": "YAML.COMPONENT",
-<<<<<<< HEAD
-              "componentId": "/subscriptions/00000000-0000-0000-0000-000000000/resourceGroups/00000/providers/Microsoft.MachineLearningServices/workspaces/00000/components/azureml_anonymous/versions/fa102771-d1be-4637-af1c-1f0dbe633325"
-=======
-              "componentId": "/subscriptions/00000000-0000-0000-0000-000000000/resourceGroups/00000/providers/Microsoft.MachineLearningServices/workspaces/00000/components/azureml_anonymous/versions/e754e18f-d15d-4eed-9953-73a24f7888b2"
->>>>>>> ce9edaa6
+              "componentId": "/subscriptions/00000000-0000-0000-0000-000000000/resourceGroups/00000/providers/Microsoft.MachineLearningServices/workspaces/00000/components/azureml_anonymous/versions/2acaa04e-247c-48df-a092-7f1ba33f5c30"
             }
           },
           "inputs": {
@@ -949,13 +624,8 @@
           "sourceJobId": null
         },
         "systemData": {
-<<<<<<< HEAD
-          "createdAt": "2023-02-23T07:13:39.3859268\u002B00:00",
+          "createdAt": "2023-02-23T19:37:07.7380174\u002B00:00",
           "createdBy": "Diondra Peck",
-=======
-          "createdAt": "2023-02-21T21:12:27.7155915\u002B00:00",
-          "createdBy": "Firstname Lastname",
->>>>>>> ce9edaa6
           "createdByType": "User"
         }
       }
@@ -968,11 +638,7 @@
         "Accept-Encoding": "gzip, deflate",
         "Connection": "keep-alive",
         "Content-Length": "0",
-<<<<<<< HEAD
         "User-Agent": "azure-ai-ml/1.5.0 azsdk-python-mgmt-machinelearningservices/0.1.0 Python/3.7.9 (Windows-10-10.0.22621-SP0)"
-=======
-        "User-Agent": "azure-ai-ml/1.5.0 azsdk-python-mgmt-machinelearningservices/0.1.0 Python/3.10.6 (Linux-5.15.79.1-microsoft-standard-WSL2-x86_64-with-glibc2.35)"
->>>>>>> ce9edaa6
       },
       "RequestBody": null,
       "StatusCode": 202,
@@ -980,8 +646,7 @@
         "Cache-Control": "no-cache",
         "Content-Length": "4",
         "Content-Type": "application/json; charset=utf-8",
-<<<<<<< HEAD
-        "Date": "Thu, 23 Feb 2023 07:13:41 GMT",
+        "Date": "Thu, 23 Feb 2023 19:37:10 GMT",
         "Expires": "-1",
         "Location": "https://management.azure.com/subscriptions/00000000-0000-0000-0000-000000000/providers/Microsoft.MachineLearningServices/locations/eastus2/mfeOperationResults/jc:2d1e66ae-85e3-42c0-be91-34de66397f26:000000000000000000000?api-version=2022-12-01-preview",
         "Pragma": "no-cache",
@@ -990,136 +655,41 @@
         "x-aml-cluster": "vienna-eastus2-01",
         "X-Content-Type-Options": "nosniff",
         "x-ms-async-operation-timeout": "PT1H",
-        "x-ms-correlation-request-id": "b5bae6bd-da40-4c2d-9663-72fbd41d0ac0",
-        "x-ms-ratelimit-remaining-subscription-writes": "1191",
-        "x-ms-response-type": "standard",
-        "x-ms-routing-request-id": "WESTUS2:20230223T071342Z:b5bae6bd-da40-4c2d-9663-72fbd41d0ac0",
-        "x-request-time": "0.572"
-=======
-        "Date": "Tue, 21 Feb 2023 21:12:30 GMT",
-        "Expires": "-1",
-        "Location": "https://management.azure.com/subscriptions/00000000-0000-0000-0000-000000000/providers/Microsoft.MachineLearningServices/locations/eastus/mfeOperationResults/jc:3bd2018e-4b43-401e-ad49-85df181c9e0a:000000000000000000000?api-version=2022-12-01-preview",
-        "Pragma": "no-cache",
-        "Request-Context": "appId=cid-v1:2d2e8e63-272e-4b3c-8598-4ee570a0e70d",
-        "Strict-Transport-Security": "max-age=31536000; includeSubDomains",
-        "x-aml-cluster": "vienna-eastus-01",
-        "X-Content-Type-Options": "nosniff",
-        "x-ms-async-operation-timeout": "PT1H",
-        "x-ms-correlation-request-id": "f7c79d11-638a-436c-90ca-1859a4fc9b19",
-        "x-ms-ratelimit-remaining-subscription-writes": "1184",
-        "x-ms-response-type": "standard",
-        "x-ms-routing-request-id": "CANADACENTRAL:20230221T211231Z:f7c79d11-638a-436c-90ca-1859a4fc9b19",
-        "x-request-time": "0.609"
->>>>>>> ce9edaa6
+        "x-ms-correlation-request-id": "7e6f8d13-5b98-45a3-b741-0343695a47d2",
+        "x-ms-ratelimit-remaining-subscription-writes": "1196",
+        "x-ms-response-type": "standard",
+        "x-ms-routing-request-id": "WESTUS2:20230223T193710Z:7e6f8d13-5b98-45a3-b741-0343695a47d2",
+        "x-request-time": "0.822"
       },
       "ResponseBody": "null"
     },
     {
-<<<<<<< HEAD
       "RequestUri": "https://management.azure.com/subscriptions/00000000-0000-0000-0000-000000000/providers/Microsoft.MachineLearningServices/locations/eastus2/mfeOperationResults/jc:2d1e66ae-85e3-42c0-be91-34de66397f26:000000000000000000000?api-version=2022-12-01-preview",
-=======
-      "RequestUri": "https://management.azure.com/subscriptions/00000000-0000-0000-0000-000000000/providers/Microsoft.MachineLearningServices/locations/eastus/mfeOperationResults/jc:3bd2018e-4b43-401e-ad49-85df181c9e0a:000000000000000000000?api-version=2022-12-01-preview",
->>>>>>> ce9edaa6
       "RequestMethod": "GET",
       "RequestHeaders": {
         "Accept": "*/*",
         "Accept-Encoding": "gzip, deflate",
         "Connection": "keep-alive",
-<<<<<<< HEAD
         "User-Agent": "azure-ai-ml/1.5.0 azsdk-python-mgmt-machinelearningservices/0.1.0 Python/3.7.9 (Windows-10-10.0.22621-SP0)"
-=======
-        "User-Agent": "azure-ai-ml/1.5.0 azsdk-python-mgmt-machinelearningservices/0.1.0 Python/3.10.6 (Linux-5.15.79.1-microsoft-standard-WSL2-x86_64-with-glibc2.35)"
->>>>>>> ce9edaa6
       },
       "RequestBody": null,
-      "StatusCode": 202,
+      "StatusCode": 200,
       "ResponseHeaders": {
         "Cache-Control": "no-cache",
-        "Content-Length": "2",
-        "Content-Type": "application/json; charset=utf-8",
-<<<<<<< HEAD
-        "Date": "Thu, 23 Feb 2023 07:13:42 GMT",
+        "Content-Length": "0",
+        "Date": "Thu, 23 Feb 2023 19:37:11 GMT",
         "Expires": "-1",
-        "Location": "https://management.azure.com/subscriptions/00000000-0000-0000-0000-000000000/providers/Microsoft.MachineLearningServices/locations/eastus2/mfeOperationResults/jc:2d1e66ae-85e3-42c0-be91-34de66397f26:000000000000000000000?api-version=2022-12-01-preview",
         "Pragma": "no-cache",
         "Request-Context": "appId=cid-v1:2d2e8e63-272e-4b3c-8598-4ee570a0e70d",
+        "Server-Timing": "traceparent;desc=\u002200-65e836ec3f6f46048475e0319ba09a63-af07950f24c1bc79-01\u0022",
         "Strict-Transport-Security": "max-age=31536000; includeSubDomains",
         "x-aml-cluster": "vienna-eastus2-02",
         "X-Content-Type-Options": "nosniff",
-        "x-ms-correlation-request-id": "187963d6-af72-4385-b652-5edee0cb8684",
-        "x-ms-ratelimit-remaining-subscription-reads": "11960",
-        "x-ms-response-type": "standard",
-        "x-ms-routing-request-id": "WESTUS2:20230223T071342Z:187963d6-af72-4385-b652-5edee0cb8684",
-        "x-request-time": "0.027"
-=======
-        "Date": "Tue, 21 Feb 2023 21:12:30 GMT",
-        "Expires": "-1",
-        "Location": "https://management.azure.com/subscriptions/00000000-0000-0000-0000-000000000/providers/Microsoft.MachineLearningServices/locations/eastus/mfeOperationResults/jc:3bd2018e-4b43-401e-ad49-85df181c9e0a:000000000000000000000?api-version=2022-12-01-preview",
-        "Pragma": "no-cache",
-        "Request-Context": "appId=cid-v1:2d2e8e63-272e-4b3c-8598-4ee570a0e70d",
-        "Strict-Transport-Security": "max-age=31536000; includeSubDomains",
-        "x-aml-cluster": "vienna-eastus-02",
-        "X-Content-Type-Options": "nosniff",
-        "x-ms-correlation-request-id": "be778503-83f8-4caf-b1e2-d0bd2d526efe",
-        "x-ms-ratelimit-remaining-subscription-reads": "11970",
-        "x-ms-response-type": "standard",
-        "x-ms-routing-request-id": "CANADACENTRAL:20230221T211231Z:be778503-83f8-4caf-b1e2-d0bd2d526efe",
-        "x-request-time": "0.038"
->>>>>>> ce9edaa6
-      },
-      "ResponseBody": {}
-    },
-    {
-<<<<<<< HEAD
-      "RequestUri": "https://management.azure.com/subscriptions/00000000-0000-0000-0000-000000000/providers/Microsoft.MachineLearningServices/locations/eastus2/mfeOperationResults/jc:2d1e66ae-85e3-42c0-be91-34de66397f26:000000000000000000000?api-version=2022-12-01-preview",
-=======
-      "RequestUri": "https://management.azure.com/subscriptions/00000000-0000-0000-0000-000000000/providers/Microsoft.MachineLearningServices/locations/eastus/mfeOperationResults/jc:3bd2018e-4b43-401e-ad49-85df181c9e0a:000000000000000000000?api-version=2022-12-01-preview",
->>>>>>> ce9edaa6
-      "RequestMethod": "GET",
-      "RequestHeaders": {
-        "Accept": "*/*",
-        "Accept-Encoding": "gzip, deflate",
-        "Connection": "keep-alive",
-<<<<<<< HEAD
-        "User-Agent": "azure-ai-ml/1.5.0 azsdk-python-mgmt-machinelearningservices/0.1.0 Python/3.7.9 (Windows-10-10.0.22621-SP0)"
-=======
-        "User-Agent": "azure-ai-ml/1.5.0 azsdk-python-mgmt-machinelearningservices/0.1.0 Python/3.10.6 (Linux-5.15.79.1-microsoft-standard-WSL2-x86_64-with-glibc2.35)"
->>>>>>> ce9edaa6
-      },
-      "RequestBody": null,
-      "StatusCode": 200,
-      "ResponseHeaders": {
-        "Cache-Control": "no-cache",
-        "Content-Length": "0",
-<<<<<<< HEAD
-        "Date": "Thu, 23 Feb 2023 07:14:12 GMT",
-        "Expires": "-1",
-        "Pragma": "no-cache",
-        "Request-Context": "appId=cid-v1:2d2e8e63-272e-4b3c-8598-4ee570a0e70d",
-        "Server-Timing": "traceparent;desc=\u002200-930fdb22d9ab06b5899b13977fb676da-63973cc0288d4a20-01\u0022",
-        "Strict-Transport-Security": "max-age=31536000; includeSubDomains",
-        "x-aml-cluster": "vienna-eastus2-02",
-        "X-Content-Type-Options": "nosniff",
-        "x-ms-correlation-request-id": "49ae7645-983e-4df3-a33f-8b0caa330ec2",
-        "x-ms-ratelimit-remaining-subscription-reads": "11959",
-        "x-ms-response-type": "standard",
-        "x-ms-routing-request-id": "WESTUS2:20230223T071412Z:49ae7645-983e-4df3-a33f-8b0caa330ec2",
-        "x-request-time": "0.052"
-=======
-        "Date": "Tue, 21 Feb 2023 21:13:01 GMT",
-        "Expires": "-1",
-        "Pragma": "no-cache",
-        "Request-Context": "appId=cid-v1:2d2e8e63-272e-4b3c-8598-4ee570a0e70d",
-        "Server-Timing": "traceparent;desc=\u002200-b5dc0a1dc53e50cf55939b37fa6e84b7-c890a471d32d6ca2-01\u0022",
-        "Strict-Transport-Security": "max-age=31536000; includeSubDomains",
-        "x-aml-cluster": "vienna-eastus-02",
-        "X-Content-Type-Options": "nosniff",
-        "x-ms-correlation-request-id": "f95f2f95-61b8-40e2-bf2b-327722f362e1",
-        "x-ms-ratelimit-remaining-subscription-reads": "11969",
-        "x-ms-response-type": "standard",
-        "x-ms-routing-request-id": "CANADACENTRAL:20230221T211301Z:f95f2f95-61b8-40e2-bf2b-327722f362e1",
-        "x-request-time": "0.032"
->>>>>>> ce9edaa6
+        "x-ms-correlation-request-id": "99df08fc-c3dd-4219-9efb-e3178d12b11a",
+        "x-ms-ratelimit-remaining-subscription-reads": "11986",
+        "x-ms-response-type": "standard",
+        "x-ms-routing-request-id": "WESTUS2:20230223T193711Z:99df08fc-c3dd-4219-9efb-e3178d12b11a",
+        "x-request-time": "0.776"
       },
       "ResponseBody": null
     }
