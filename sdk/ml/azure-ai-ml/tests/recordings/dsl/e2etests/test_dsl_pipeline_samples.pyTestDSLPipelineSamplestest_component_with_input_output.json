--- conflicted
+++ resolved
@@ -7,11 +7,7 @@
         "Accept": "application/json",
         "Accept-Encoding": "gzip, deflate",
         "Connection": "keep-alive",
-<<<<<<< HEAD
         "User-Agent": "azure-ai-ml/1.5.0 azsdk-python-mgmt-machinelearningservices/0.1.0 Python/3.7.9 (Windows-10-10.0.22621-SP0)"
-=======
-        "User-Agent": "azure-ai-ml/1.5.0 azsdk-python-mgmt-machinelearningservices/0.1.0 Python/3.10.6 (Linux-5.15.79.1-microsoft-standard-WSL2-x86_64-with-glibc2.35)"
->>>>>>> ce9edaa6
       },
       "RequestBody": null,
       "StatusCode": 200,
@@ -19,69 +15,39 @@
         "Cache-Control": "no-cache",
         "Content-Encoding": "gzip",
         "Content-Type": "application/json; charset=utf-8",
-<<<<<<< HEAD
-        "Date": "Thu, 23 Feb 2023 18:23:47 GMT",
+        "Date": "Thu, 23 Feb 2023 19:34:34 GMT",
         "Expires": "-1",
         "Pragma": "no-cache",
         "Request-Context": "appId=cid-v1:2d2e8e63-272e-4b3c-8598-4ee570a0e70d",
-        "Server-Timing": "traceparent;desc=\u002200-5c324967a80313a4d5efc4bb4b9e3fa1-73ff8c383d14a407-01\u0022",
-=======
-        "Date": "Tue, 21 Feb 2023 21:09:38 GMT",
-        "Expires": "-1",
-        "Pragma": "no-cache",
-        "Request-Context": "appId=cid-v1:2d2e8e63-272e-4b3c-8598-4ee570a0e70d",
-        "Server-Timing": "traceparent;desc=\u002200-3f851b6eac0a39105c7468080c982fe0-4df382e314b19c51-01\u0022",
->>>>>>> ce9edaa6
+        "Server-Timing": "traceparent;desc=\u002200-32194dce1079d87c0fe43c6af02b9d1c-e7d8e609cc7378e1-01\u0022",
         "Strict-Transport-Security": "max-age=31536000; includeSubDomains",
         "Transfer-Encoding": "chunked",
         "Vary": [
           "Accept-Encoding",
           "Accept-Encoding"
         ],
-<<<<<<< HEAD
-        "x-aml-cluster": "vienna-eastus2-02",
-        "X-Content-Type-Options": "nosniff",
-        "x-ms-correlation-request-id": "163b58e1-dbaf-4c91-b182-eb67d64f885c",
-        "x-ms-ratelimit-remaining-subscription-reads": "11997",
-        "x-ms-response-type": "standard",
-        "x-ms-routing-request-id": "WESTUS2:20230223T182348Z:163b58e1-dbaf-4c91-b182-eb67d64f885c",
-        "x-request-time": "0.042"
-=======
-        "x-aml-cluster": "vienna-eastus-02",
-        "X-Content-Type-Options": "nosniff",
-        "x-ms-correlation-request-id": "553b323f-8f26-4399-bafd-98c0ba0ccbe6",
-        "x-ms-ratelimit-remaining-subscription-reads": "11986",
-        "x-ms-response-type": "standard",
-        "x-ms-routing-request-id": "CANADACENTRAL:20230221T210938Z:553b323f-8f26-4399-bafd-98c0ba0ccbe6",
-        "x-request-time": "0.065"
->>>>>>> ce9edaa6
+        "x-aml-cluster": "vienna-eastus2-01",
+        "X-Content-Type-Options": "nosniff",
+        "x-ms-correlation-request-id": "3ee24bc4-5606-4a63-b3d2-1bb86529ef6e",
+        "x-ms-ratelimit-remaining-subscription-reads": "11981",
+        "x-ms-response-type": "standard",
+        "x-ms-routing-request-id": "WESTUS2:20230223T193435Z:3ee24bc4-5606-4a63-b3d2-1bb86529ef6e",
+        "x-request-time": "0.565"
       },
       "ResponseBody": {
         "id": "/subscriptions/00000000-0000-0000-0000-000000000/resourceGroups/00000/providers/Microsoft.MachineLearningServices/workspaces/00000/computes/cpu-cluster",
         "name": "cpu-cluster",
         "type": "Microsoft.MachineLearningServices/workspaces/computes",
-<<<<<<< HEAD
         "location": "eastus2",
         "tags": {},
         "properties": {
           "createdOn": "2023-02-23T02:09:37.0381833\u002B00:00",
           "modifiedOn": "2023-02-23T02:09:40.5544927\u002B00:00",
-=======
-        "location": "eastus",
-        "tags": {},
-        "properties": {
-          "createdOn": "2023-02-18T09:22:48.8321811\u002B00:00",
-          "modifiedOn": "2023-02-20T22:34:01.0617008\u002B00:00",
->>>>>>> ce9edaa6
           "disableLocalAuth": false,
           "description": null,
           "resourceId": null,
           "computeType": "AmlCompute",
-<<<<<<< HEAD
           "computeLocation": "eastus2",
-=======
-          "computeLocation": "eastus",
->>>>>>> ce9edaa6
           "provisioningState": "Succeeded",
           "provisioningErrors": null,
           "isAttachedCompute": false,
@@ -91,38 +57,21 @@
             "scaleSettings": {
               "maxNodeCount": 4,
               "minNodeCount": 0,
-<<<<<<< HEAD
               "nodeIdleTimeBeforeScaleDown": "PT2M"
             },
             "subnet": null,
-            "currentNodeCount": 1,
-            "targetNodeCount": 1,
-            "nodeStateCounts": {
-              "preparingNodeCount": 0,
-              "runningNodeCount": 1,
-              "idleNodeCount": 0,
-=======
-              "nodeIdleTimeBeforeScaleDown": "PT20M"
-            },
-            "subnet": null,
-            "currentNodeCount": 4,
-            "targetNodeCount": 3,
+            "currentNodeCount": 0,
+            "targetNodeCount": 0,
             "nodeStateCounts": {
               "preparingNodeCount": 0,
               "runningNodeCount": 0,
-              "idleNodeCount": 4,
->>>>>>> ce9edaa6
+              "idleNodeCount": 0,
               "unusableNodeCount": 0,
               "leavingNodeCount": 0,
               "preemptedNodeCount": 0
             },
-<<<<<<< HEAD
             "allocationState": "Steady",
-            "allocationStateTransitionTime": "2023-02-23T18:20:25.979\u002B00:00",
-=======
-            "allocationState": "Resizing",
-            "allocationStateTransitionTime": "2023-02-21T21:09:25.34\u002B00:00",
->>>>>>> ce9edaa6
+            "allocationStateTransitionTime": "2023-02-23T19:25:02.755\u002B00:00",
             "errors": null,
             "remoteLoginPortPublicAccess": "Enabled",
             "osType": "Linux",
@@ -134,21 +83,13 @@
       }
     },
     {
-<<<<<<< HEAD
       "RequestUri": "https://management.azure.com/subscriptions/00000000-0000-0000-0000-000000000/resourceGroups/00000/providers/Microsoft.MachineLearningServices/workspaces/00000?api-version=2022-10-01",
-=======
-      "RequestUri": "https://management.azure.com/subscriptions/00000000-0000-0000-0000-000000000/resourceGroups/00000/providers/Microsoft.MachineLearningServices/workspaces/00000/datastores/workspaceblobstore?api-version=2022-10-01",
->>>>>>> ce9edaa6
       "RequestMethod": "GET",
       "RequestHeaders": {
         "Accept": "application/json",
         "Accept-Encoding": "gzip, deflate",
         "Connection": "keep-alive",
-<<<<<<< HEAD
         "User-Agent": "azure-ai-ml/1.5.0 azsdk-python-mgmt-machinelearningservices/0.1.0 Python/3.7.9 (Windows-10-10.0.22621-SP0)"
-=======
-        "User-Agent": "azure-ai-ml/1.5.0 azsdk-python-mgmt-machinelearningservices/0.1.0 Python/3.10.6 (Linux-5.15.79.1-microsoft-standard-WSL2-x86_64-with-glibc2.35)"
->>>>>>> ce9edaa6
       },
       "RequestBody": null,
       "StatusCode": 200,
@@ -156,42 +97,24 @@
         "Cache-Control": "no-cache",
         "Content-Encoding": "gzip",
         "Content-Type": "application/json; charset=utf-8",
-<<<<<<< HEAD
-        "Date": "Thu, 23 Feb 2023 18:23:48 GMT",
+        "Date": "Thu, 23 Feb 2023 19:34:36 GMT",
         "Expires": "-1",
         "Pragma": "no-cache",
         "Request-Context": "appId=cid-v1:2d2e8e63-272e-4b3c-8598-4ee570a0e70d",
-        "Server-Timing": "traceparent;desc=\u002200-0451644c677b91f7705c2080f31b9d81-ac38f2ee7d3a966d-01\u0022",
-=======
-        "Date": "Tue, 21 Feb 2023 21:09:41 GMT",
-        "Expires": "-1",
-        "Pragma": "no-cache",
-        "Request-Context": "appId=cid-v1:2d2e8e63-272e-4b3c-8598-4ee570a0e70d",
-        "Server-Timing": "traceparent;desc=\u002200-fb4e0b781a91cdc036f130d231c9309a-acdd81fd45e1b90e-01\u0022",
->>>>>>> ce9edaa6
+        "Server-Timing": "traceparent;desc=\u002200-4b2c8f9479e7c118ca43d8a3b257e987-9434ae806e6b702d-01\u0022",
         "Strict-Transport-Security": "max-age=31536000; includeSubDomains",
         "Transfer-Encoding": "chunked",
         "Vary": [
           "Accept-Encoding",
           "Accept-Encoding"
         ],
-<<<<<<< HEAD
-        "x-aml-cluster": "vienna-eastus2-01",
-        "X-Content-Type-Options": "nosniff",
-        "x-ms-correlation-request-id": "8b811b5d-9f09-4daa-94f7-1aa067193a45",
-        "x-ms-ratelimit-remaining-subscription-reads": "11996",
-        "x-ms-response-type": "standard",
-        "x-ms-routing-request-id": "WESTUS2:20230223T182349Z:8b811b5d-9f09-4daa-94f7-1aa067193a45",
-        "x-request-time": "0.024"
-=======
-        "x-aml-cluster": "vienna-eastus-01",
-        "X-Content-Type-Options": "nosniff",
-        "x-ms-correlation-request-id": "d3ce1db4-e813-4673-8df2-911bac0586e4",
-        "x-ms-ratelimit-remaining-subscription-reads": "11985",
-        "x-ms-response-type": "standard",
-        "x-ms-routing-request-id": "CANADACENTRAL:20230221T210941Z:d3ce1db4-e813-4673-8df2-911bac0586e4",
-        "x-request-time": "0.126"
->>>>>>> ce9edaa6
+        "x-aml-cluster": "vienna-eastus2-02",
+        "X-Content-Type-Options": "nosniff",
+        "x-ms-correlation-request-id": "5fbbcc7a-71e3-46a0-86e9-f2ff745d2e84",
+        "x-ms-ratelimit-remaining-subscription-reads": "11980",
+        "x-ms-response-type": "standard",
+        "x-ms-routing-request-id": "WESTUS2:20230223T193437Z:5fbbcc7a-71e3-46a0-86e9-f2ff745d2e84",
+        "x-request-time": "0.170"
       },
       "ResponseBody": {
         "id": "/subscriptions/00000000-0000-0000-0000-000000000/resourceGroups/00000/providers/Microsoft.MachineLearningServices/workspaces/00000",
@@ -219,7 +142,6 @@
             "isPrivateLinkEnabled": false,
             "notebookPreparationError": null
           },
-<<<<<<< HEAD
           "storageHnsEnabled": false,
           "workspaceId": "2d1e66ae-85e3-42c0-be91-34de66397f26",
           "linkedModelInventoryArmId": null,
@@ -254,39 +176,12 @@
     {
       "RequestUri": "https://eastus2.api.azureml.ms/content/v2.0/subscriptions/00000000-0000-0000-0000-000000000/resourceGroups/00000/providers/Microsoft.MachineLearningServices/workspaces/00000/snapshots/getByHash?hash=8b793a4b7d62bfe56958de7904409301732fbfef300ff06ebcd02b5dd64d436e\u0026hashVersion=202208",
       "RequestMethod": "GET",
-=======
-          "datastoreType": "AzureBlob",
-          "accountName": "samcw32zcnpjldw",
-          "containerName": "azureml-blobstore-3bd2018e-4b43-401e-ad49-85df181c9e0a",
-          "endpoint": "core.windows.net",
-          "protocol": "https",
-          "serviceDataAccessAuthIdentity": "WorkspaceSystemAssignedIdentity"
-        },
-        "systemData": {
-          "createdAt": "2023-02-18T09:22:33.5645164\u002B00:00",
-          "createdBy": "779301c0-18b2-4cdc-801b-a0a3368fee0a",
-          "createdByType": "Application",
-          "lastModifiedAt": "2023-02-18T09:22:34.1712214\u002B00:00",
-          "lastModifiedBy": "779301c0-18b2-4cdc-801b-a0a3368fee0a",
-          "lastModifiedByType": "Application"
-        }
-      }
-    },
-    {
-      "RequestUri": "https://management.azure.com/subscriptions/00000000-0000-0000-0000-000000000/resourceGroups/00000/providers/Microsoft.MachineLearningServices/workspaces/00000/datastores/workspaceblobstore/listSecrets?api-version=2022-10-01",
-      "RequestMethod": "POST",
->>>>>>> ce9edaa6
       "RequestHeaders": {
         "Accept": "*/*",
         "Accept-Encoding": "gzip, deflate",
         "Connection": "keep-alive",
-<<<<<<< HEAD
         "Content-Type": "application/json; charset=UTF-8",
         "User-Agent": "azure-ai-ml/1.5.0 azsdk-python-core/1.26.3 Python/3.7.9 (Windows-10-10.0.22621-SP0)"
-=======
-        "Content-Length": "0",
-        "User-Agent": "azure-ai-ml/1.5.0 azsdk-python-mgmt-machinelearningservices/0.1.0 Python/3.10.6 (Linux-5.15.79.1-microsoft-standard-WSL2-x86_64-with-glibc2.35)"
->>>>>>> ce9edaa6
       },
       "RequestBody": null,
       "StatusCode": 200,
@@ -294,8 +189,7 @@
         "Connection": "keep-alive",
         "Content-Encoding": "gzip",
         "Content-Type": "application/json; charset=utf-8",
-<<<<<<< HEAD
-        "Date": "Thu, 23 Feb 2023 18:23:53 GMT",
+        "Date": "Thu, 23 Feb 2023 19:34:42 GMT",
         "Request-Context": "appId=cid-v1:2d2e8e63-272e-4b3c-8598-4ee570a0e70d",
         "Strict-Transport-Security": "max-age=15724800; includeSubDomains; preload",
         "Transfer-Encoding": "chunked",
@@ -303,24 +197,7 @@
         "x-aml-cluster": "vienna-eastus2-02",
         "X-Content-Type-Options": "nosniff",
         "x-ms-response-type": "standard",
-        "x-request-time": "0.156"
-=======
-        "Date": "Tue, 21 Feb 2023 21:09:41 GMT",
-        "Expires": "-1",
-        "Pragma": "no-cache",
-        "Request-Context": "appId=cid-v1:2d2e8e63-272e-4b3c-8598-4ee570a0e70d",
-        "Server-Timing": "traceparent;desc=\u002200-c60dedc42c10e82f32d8d1de445f4e32-9902ee9690170951-01\u0022",
-        "Strict-Transport-Security": "max-age=31536000; includeSubDomains",
-        "Transfer-Encoding": "chunked",
-        "Vary": "Accept-Encoding",
-        "x-aml-cluster": "vienna-eastus-01",
-        "X-Content-Type-Options": "nosniff",
-        "x-ms-correlation-request-id": "56d57339-8b63-4216-bfa8-27267aaa8787",
-        "x-ms-ratelimit-remaining-subscription-writes": "1191",
-        "x-ms-response-type": "standard",
-        "x-ms-routing-request-id": "CANADACENTRAL:20230221T210942Z:56d57339-8b63-4216-bfa8-27267aaa8787",
-        "x-request-time": "0.135"
->>>>>>> ce9edaa6
+        "x-request-time": "1.449"
       },
       "ResponseBody": {
         "snapshotType": "LocalFiles",
@@ -387,101 +264,13 @@
       }
     },
     {
-<<<<<<< HEAD
       "RequestUri": "https://management.azure.com/subscriptions/00000000-0000-0000-0000-000000000/resourceGroups/00000/providers/Microsoft.MachineLearningServices/workspaces/00000/codes/01ae1ed8-0bb6-440e-b38f-eee58b7863be/versions/1?api-version=2022-05-01",
       "RequestMethod": "GET",
-=======
-      "RequestUri": "https://samcw32zcnpjldw.blob.core.windows.net/azureml-blobstore-3bd2018e-4b43-401e-ad49-85df181c9e0a/LocalUpload/00000000000000000000000000000000/src/hello.py",
-      "RequestMethod": "HEAD",
-      "RequestHeaders": {
-        "Accept": "application/xml",
-        "Accept-Encoding": "gzip, deflate",
-        "Connection": "keep-alive",
-        "User-Agent": "azsdk-python-storage-blob/12.14.1 Python/3.10.6 (Linux-5.15.79.1-microsoft-standard-WSL2-x86_64-with-glibc2.35)",
-        "x-ms-date": "Tue, 21 Feb 2023 21:09:41 GMT",
-        "x-ms-version": "2021-08-06"
-      },
-      "RequestBody": null,
-      "StatusCode": 200,
-      "ResponseHeaders": {
-        "Accept-Ranges": "bytes",
-        "Content-Length": "1016",
-        "Content-MD5": "g5sXTmM1PJ8/S39Dgnursw==",
-        "Content-Type": "application/octet-stream",
-        "Date": "Tue, 21 Feb 2023 21:09:42 GMT",
-        "ETag": "\u00220x8DB1209F21E3A14\u0022",
-        "Last-Modified": "Sat, 18 Feb 2023 23:43:32 GMT",
-        "Server": [
-          "Windows-Azure-Blob/1.0",
-          "Microsoft-HTTPAPI/2.0"
-        ],
-        "Vary": "Origin",
-        "x-ms-access-tier": "Hot",
-        "x-ms-access-tier-inferred": "true",
-        "x-ms-blob-type": "BlockBlob",
-        "x-ms-creation-time": "Sat, 18 Feb 2023 23:43:32 GMT",
-        "x-ms-lease-state": "available",
-        "x-ms-lease-status": "unlocked",
-        "x-ms-meta-name": "2a4fe090-20e4-4512-9721-5b67940e7a91",
-        "x-ms-meta-upload_status": "completed",
-        "x-ms-meta-version": "1",
-        "x-ms-server-encrypted": "true",
-        "x-ms-version": "2021-08-06"
-      },
-      "ResponseBody": null
-    },
-    {
-      "RequestUri": "https://samcw32zcnpjldw.blob.core.windows.net/azureml-blobstore-3bd2018e-4b43-401e-ad49-85df181c9e0a/az-ml-artifacts/00000000000000000000000000000000/src/hello.py",
-      "RequestMethod": "HEAD",
-      "RequestHeaders": {
-        "Accept": "application/xml",
-        "Accept-Encoding": "gzip, deflate",
-        "Connection": "keep-alive",
-        "User-Agent": "azsdk-python-storage-blob/12.14.1 Python/3.10.6 (Linux-5.15.79.1-microsoft-standard-WSL2-x86_64-with-glibc2.35)",
-        "x-ms-date": "Tue, 21 Feb 2023 21:09:41 GMT",
-        "x-ms-version": "2021-08-06"
-      },
-      "RequestBody": null,
-      "StatusCode": 404,
-      "ResponseHeaders": {
-        "Date": "Tue, 21 Feb 2023 21:09:42 GMT",
-        "Server": [
-          "Windows-Azure-Blob/1.0",
-          "Microsoft-HTTPAPI/2.0"
-        ],
-        "Transfer-Encoding": "chunked",
-        "Vary": "Origin",
-        "x-ms-error-code": "BlobNotFound",
-        "x-ms-version": "2021-08-06"
-      },
-      "ResponseBody": null
-    },
-    {
-      "RequestUri": "https://management.azure.com/subscriptions/00000000-0000-0000-0000-000000000/resourceGroups/00000/providers/Microsoft.MachineLearningServices/workspaces/00000/codes/2a4fe090-20e4-4512-9721-5b67940e7a91/versions/1?api-version=2022-05-01",
-      "RequestMethod": "PUT",
->>>>>>> ce9edaa6
       "RequestHeaders": {
         "Accept": "application/json",
         "Accept-Encoding": "gzip, deflate",
         "Connection": "keep-alive",
-<<<<<<< HEAD
         "User-Agent": "azure-ai-ml/1.5.0 azsdk-python-mgmt-machinelearningservices/0.1.0 Python/3.7.9 (Windows-10-10.0.22621-SP0)"
-=======
-        "Content-Length": "292",
-        "Content-Type": "application/json",
-        "User-Agent": "azure-ai-ml/1.5.0 azsdk-python-mgmt-machinelearningservices/0.1.0 Python/3.10.6 (Linux-5.15.79.1-microsoft-standard-WSL2-x86_64-with-glibc2.35)"
-      },
-      "RequestBody": {
-        "properties": {
-          "properties": {
-            "hash_sha256": "0000000000000",
-            "hash_version": "0000000000000"
-          },
-          "isAnonymous": true,
-          "isArchived": false,
-          "codeUri": "https://samcw32zcnpjldw.blob.core.windows.net/azureml-blobstore-3bd2018e-4b43-401e-ad49-85df181c9e0a/LocalUpload/00000000000000000000000000000000/src"
-        }
->>>>>>> ce9edaa6
       },
       "RequestBody": null,
       "StatusCode": 200,
@@ -489,48 +278,27 @@
         "Cache-Control": "no-cache",
         "Content-Encoding": "gzip",
         "Content-Type": "application/json; charset=utf-8",
-<<<<<<< HEAD
-        "Date": "Thu, 23 Feb 2023 18:23:54 GMT",
+        "Date": "Thu, 23 Feb 2023 19:34:45 GMT",
         "Expires": "-1",
         "Pragma": "no-cache",
         "Request-Context": "appId=cid-v1:2d2e8e63-272e-4b3c-8598-4ee570a0e70d",
-        "Server-Timing": "traceparent;desc=\u002200-6e18c11184ddb1639f8515c5e034d051-81f20882c861786c-01\u0022",
-=======
-        "Date": "Tue, 21 Feb 2023 21:09:45 GMT",
-        "Expires": "-1",
-        "Pragma": "no-cache",
-        "Request-Context": "appId=cid-v1:2d2e8e63-272e-4b3c-8598-4ee570a0e70d",
-        "Server-Timing": "traceparent;desc=\u002200-3392ce777ce3b65ff6ba707483ecfc57-117b4aafb41691d4-01\u0022",
->>>>>>> ce9edaa6
+        "Server-Timing": "traceparent;desc=\u002200-b76041f335509e5df368525750f6ae31-d533a431332f263e-01\u0022",
         "Strict-Transport-Security": "max-age=31536000; includeSubDomains",
         "Transfer-Encoding": "chunked",
         "Vary": [
           "Accept-Encoding",
           "Accept-Encoding"
         ],
-<<<<<<< HEAD
-        "x-aml-cluster": "vienna-eastus2-01",
-        "X-Content-Type-Options": "nosniff",
-        "x-ms-correlation-request-id": "32f52b8a-52e6-4944-8cda-f1ce2f50cddb",
-        "x-ms-ratelimit-remaining-subscription-reads": "11995",
-        "x-ms-response-type": "standard",
-        "x-ms-routing-request-id": "WESTUS2:20230223T182355Z:32f52b8a-52e6-4944-8cda-f1ce2f50cddb",
-        "x-request-time": "0.073"
+        "x-aml-cluster": "vienna-eastus2-02",
+        "X-Content-Type-Options": "nosniff",
+        "x-ms-correlation-request-id": "3fde114c-7cde-4882-8116-2698e4f3d937",
+        "x-ms-ratelimit-remaining-subscription-reads": "11979",
+        "x-ms-response-type": "standard",
+        "x-ms-routing-request-id": "WESTUS2:20230223T193446Z:3fde114c-7cde-4882-8116-2698e4f3d937",
+        "x-request-time": "0.228"
       },
       "ResponseBody": {
         "id": "/subscriptions/00000000-0000-0000-0000-000000000/resourceGroups/00000/providers/Microsoft.MachineLearningServices/workspaces/00000/codes/01ae1ed8-0bb6-440e-b38f-eee58b7863be/versions/1",
-=======
-        "x-aml-cluster": "vienna-eastus-01",
-        "X-Content-Type-Options": "nosniff",
-        "x-ms-correlation-request-id": "70842b52-6396-4c8d-b37b-8fefa8fa96ce",
-        "x-ms-ratelimit-remaining-subscription-writes": "1192",
-        "x-ms-response-type": "standard",
-        "x-ms-routing-request-id": "CANADACENTRAL:20230221T210945Z:70842b52-6396-4c8d-b37b-8fefa8fa96ce",
-        "x-request-time": "0.217"
-      },
-      "ResponseBody": {
-        "id": "/subscriptions/00000000-0000-0000-0000-000000000/resourceGroups/00000/providers/Microsoft.MachineLearningServices/workspaces/00000/codes/2a4fe090-20e4-4512-9721-5b67940e7a91/versions/1",
->>>>>>> ce9edaa6
         "name": "1",
         "type": "Microsoft.MachineLearningServices/workspaces/codes/versions",
         "properties": {
@@ -542,7 +310,6 @@
           },
           "isArchived": false,
           "isAnonymous": false,
-<<<<<<< HEAD
           "codeUri": "https://saveorz2izv2bas.blob.core.windows.net:443/2d1e66ae-8-36516c6f-6649-5d82-ac0b-8c7159b4f668/src"
         },
         "systemData": {
@@ -551,26 +318,12 @@
           "createdByType": "User",
           "lastModifiedAt": "2023-02-23T07:11:19.7587339\u002B00:00",
           "lastModifiedBy": "Diondra Peck",
-=======
-          "codeUri": "https://samcw32zcnpjldw.blob.core.windows.net/azureml-blobstore-3bd2018e-4b43-401e-ad49-85df181c9e0a/LocalUpload/00000000000000000000000000000000/src"
-        },
-        "systemData": {
-          "createdAt": "2023-02-18T23:43:36.295509\u002B00:00",
-          "createdBy": "Firstname Lastname",
-          "createdByType": "User",
-          "lastModifiedAt": "2023-02-21T21:09:45.1945174\u002B00:00",
-          "lastModifiedBy": "Firstname Lastname",
->>>>>>> ce9edaa6
           "lastModifiedByType": "User"
         }
       }
     },
     {
-<<<<<<< HEAD
-      "RequestUri": "https://management.azure.com/subscriptions/00000000-0000-0000-0000-000000000/resourceGroups/00000/providers/Microsoft.MachineLearningServices/workspaces/00000/components/azureml_anonymous/versions/7af6a5e6-d065-4f42-7b18-8dcd14bdf695?api-version=2022-10-01",
-=======
-      "RequestUri": "https://management.azure.com/subscriptions/00000000-0000-0000-0000-000000000/resourceGroups/00000/providers/Microsoft.MachineLearningServices/workspaces/00000/components/azureml_anonymous/versions/5af02fe7-dfa3-edc6-6de3-904492e29bce?api-version=2022-10-01",
->>>>>>> ce9edaa6
+      "RequestUri": "https://management.azure.com/subscriptions/00000000-0000-0000-0000-000000000/resourceGroups/00000/providers/Microsoft.MachineLearningServices/workspaces/00000/components/azureml_anonymous/versions/cdf1c4dd-dc3c-224c-5a27-e38becbc969a?api-version=2022-10-01",
       "RequestMethod": "PUT",
       "RequestHeaders": {
         "Accept": "application/json",
@@ -578,11 +331,7 @@
         "Connection": "keep-alive",
         "Content-Length": "907",
         "Content-Type": "application/json",
-<<<<<<< HEAD
         "User-Agent": "azure-ai-ml/1.5.0 azsdk-python-mgmt-machinelearningservices/0.1.0 Python/3.7.9 (Windows-10-10.0.22621-SP0)"
-=======
-        "User-Agent": "azure-ai-ml/1.5.0 azsdk-python-mgmt-machinelearningservices/0.1.0 Python/3.10.6 (Linux-5.15.79.1-microsoft-standard-WSL2-x86_64-with-glibc2.35)"
->>>>>>> ce9edaa6
       },
       "RequestBody": {
         "properties": {
@@ -592,13 +341,8 @@
           "isArchived": false,
           "componentSpec": {
             "command": "python hello.py --input_data ${{inputs.sample_input_data}} --input_string ${{inputs.sample_input_string}} --output_data ${{outputs.sample_output_data}}",
-<<<<<<< HEAD
             "code": "azureml:/subscriptions/00000000-0000-0000-0000-000000000/resourceGroups/00000/providers/Microsoft.MachineLearningServices/workspaces/00000/codes/01ae1ed8-0bb6-440e-b38f-eee58b7863be/versions/1",
-            "environment": "azureml:AzureML-sklearn-0.24-ubuntu18.04-py37-cpu:5",
-=======
-            "code": "azureml:/subscriptions/00000000-0000-0000-0000-000000000/resourceGroups/00000/providers/Microsoft.MachineLearningServices/workspaces/00000/codes/2a4fe090-20e4-4512-9721-5b67940e7a91/versions/1",
             "environment": "azureml:AzureML-sklearn-1.0-ubuntu20.04-py38-cpu:33",
->>>>>>> ce9edaa6
             "name": "hello__python__world",
             "version": "1",
             "display_name": "Hello_Python_World",
@@ -625,49 +369,26 @@
       "StatusCode": 201,
       "ResponseHeaders": {
         "Cache-Control": "no-cache",
-<<<<<<< HEAD
-        "Content-Length": "1975",
+        "Content-Length": "1976",
         "Content-Type": "application/json; charset=utf-8",
-        "Date": "Thu, 23 Feb 2023 18:23:55 GMT",
+        "Date": "Thu, 23 Feb 2023 19:34:48 GMT",
         "Expires": "-1",
-        "Location": "https://management.azure.com/subscriptions/00000000-0000-0000-0000-000000000/resourceGroups/00000/providers/Microsoft.MachineLearningServices/workspaces/00000/components/azureml_anonymous/versions/7af6a5e6-d065-4f42-7b18-8dcd14bdf695?api-version=2022-10-01",
+        "Location": "https://management.azure.com/subscriptions/00000000-0000-0000-0000-000000000/resourceGroups/00000/providers/Microsoft.MachineLearningServices/workspaces/00000/components/azureml_anonymous/versions/cdf1c4dd-dc3c-224c-5a27-e38becbc969a?api-version=2022-10-01",
         "Pragma": "no-cache",
         "Request-Context": "appId=cid-v1:2d2e8e63-272e-4b3c-8598-4ee570a0e70d",
-        "Server-Timing": "traceparent;desc=\u002200-85d4977414bd587dae71ab679b49824a-19254d617cf3afc0-01\u0022",
+        "Server-Timing": "traceparent;desc=\u002200-855aa77606ebb70a723bcef81dbc0c01-2720807632a582c2-01\u0022",
         "Strict-Transport-Security": "max-age=31536000; includeSubDomains",
-        "x-aml-cluster": "vienna-eastus2-01",
-        "X-Content-Type-Options": "nosniff",
-        "x-ms-correlation-request-id": "ea99ff67-0655-4f92-ab48-119bb7baeb59",
-        "x-ms-ratelimit-remaining-subscription-writes": "1198",
-        "x-ms-response-type": "standard",
-        "x-ms-routing-request-id": "WESTUS2:20230223T182356Z:ea99ff67-0655-4f92-ab48-119bb7baeb59",
-        "x-request-time": "0.514"
+        "x-aml-cluster": "vienna-eastus2-02",
+        "X-Content-Type-Options": "nosniff",
+        "x-ms-correlation-request-id": "d2492f63-3080-428a-be50-a8d337417a14",
+        "x-ms-ratelimit-remaining-subscription-writes": "1194",
+        "x-ms-response-type": "standard",
+        "x-ms-routing-request-id": "WESTUS2:20230223T193449Z:d2492f63-3080-428a-be50-a8d337417a14",
+        "x-request-time": "2.620"
       },
       "ResponseBody": {
-        "id": "/subscriptions/00000000-0000-0000-0000-000000000/resourceGroups/00000/providers/Microsoft.MachineLearningServices/workspaces/00000/components/azureml_anonymous/versions/e552e6d2-f81a-4168-a05f-a769d264369d",
-        "name": "e552e6d2-f81a-4168-a05f-a769d264369d",
-=======
-        "Content-Length": "1628",
-        "Content-Type": "application/json; charset=utf-8",
-        "Date": "Tue, 21 Feb 2023 21:09:46 GMT",
-        "Expires": "-1",
-        "Location": "https://management.azure.com/subscriptions/00000000-0000-0000-0000-000000000/resourceGroups/00000/providers/Microsoft.MachineLearningServices/workspaces/00000/components/azureml_anonymous/versions/5af02fe7-dfa3-edc6-6de3-904492e29bce?api-version=2022-10-01",
-        "Pragma": "no-cache",
-        "Request-Context": "appId=cid-v1:2d2e8e63-272e-4b3c-8598-4ee570a0e70d",
-        "Server-Timing": "traceparent;desc=\u002200-d155c597f406d9a993764f42aa471cf2-008065d0b2fa31b8-01\u0022",
-        "Strict-Transport-Security": "max-age=31536000; includeSubDomains",
-        "x-aml-cluster": "vienna-eastus-01",
-        "X-Content-Type-Options": "nosniff",
-        "x-ms-correlation-request-id": "c81fbf36-6a4f-4cf4-9871-abd520a7763b",
-        "x-ms-ratelimit-remaining-subscription-writes": "1191",
-        "x-ms-response-type": "standard",
-        "x-ms-routing-request-id": "CANADACENTRAL:20230221T210946Z:c81fbf36-6a4f-4cf4-9871-abd520a7763b",
-        "x-request-time": "0.749"
-      },
-      "ResponseBody": {
-        "id": "/subscriptions/00000000-0000-0000-0000-000000000/resourceGroups/00000/providers/Microsoft.MachineLearningServices/workspaces/00000/components/azureml_anonymous/versions/14461587-b8bc-4289-84da-99ba6290c80a",
-        "name": "14461587-b8bc-4289-84da-99ba6290c80a",
->>>>>>> ce9edaa6
+        "id": "/subscriptions/00000000-0000-0000-0000-000000000/resourceGroups/00000/providers/Microsoft.MachineLearningServices/workspaces/00000/components/azureml_anonymous/versions/79933db4-cea6-4180-8d42-5844c4b64d5d",
+        "name": "79933db4-cea6-4180-8d42-5844c4b64d5d",
         "type": "Microsoft.MachineLearningServices/workspaces/components/versions",
         "properties": {
           "description": null,
@@ -697,13 +418,8 @@
                 "type": "uri_folder"
               }
             },
-<<<<<<< HEAD
             "code": "azureml:/subscriptions/00000000-0000-0000-0000-000000000/resourceGroups/00000/providers/Microsoft.MachineLearningServices/workspaces/00000/codes/01ae1ed8-0bb6-440e-b38f-eee58b7863be/versions/1",
-            "environment": "azureml://registries/azureml/environments/AzureML-sklearn-0.24-ubuntu18.04-py37-cpu/versions/5",
-=======
-            "code": "azureml:/subscriptions/00000000-0000-0000-0000-000000000/resourceGroups/00000/providers/Microsoft.MachineLearningServices/workspaces/00000/codes/2a4fe090-20e4-4512-9721-5b67940e7a91/versions/1",
             "environment": "azureml://registries/azureml/environments/AzureML-sklearn-1.0-ubuntu20.04-py38-cpu/versions/33",
->>>>>>> ce9edaa6
             "resources": {
               "instance_count": "1"
             },
@@ -712,19 +428,11 @@
           }
         },
         "systemData": {
-<<<<<<< HEAD
-          "createdAt": "2023-02-23T07:11:20.7345818\u002B00:00",
+          "createdAt": "2023-02-23T19:34:49.2638978\u002B00:00",
           "createdBy": "Diondra Peck",
           "createdByType": "User",
-          "lastModifiedAt": "2023-02-23T07:11:20.784042\u002B00:00",
+          "lastModifiedAt": "2023-02-23T19:34:49.2638978\u002B00:00",
           "lastModifiedBy": "Diondra Peck",
-=======
-          "createdAt": "2023-02-18T23:43:37.4898189\u002B00:00",
-          "createdBy": "Firstname Lastname",
-          "createdByType": "User",
-          "lastModifiedAt": "2023-02-18T23:43:37.6122862\u002B00:00",
-          "lastModifiedBy": "Firstname Lastname",
->>>>>>> ce9edaa6
           "lastModifiedByType": "User"
         }
       }
@@ -738,11 +446,7 @@
         "Connection": "keep-alive",
         "Content-Length": "1445",
         "Content-Type": "application/json",
-<<<<<<< HEAD
         "User-Agent": "azure-ai-ml/1.5.0 azsdk-python-mgmt-machinelearningservices/0.1.0 Python/3.7.9 (Windows-10-10.0.22621-SP0)"
-=======
-        "User-Agent": "azure-ai-ml/1.5.0 azsdk-python-mgmt-machinelearningservices/0.1.0 Python/3.10.6 (Linux-5.15.79.1-microsoft-standard-WSL2-x86_64-with-glibc2.35)"
->>>>>>> ce9edaa6
       },
       "RequestBody": {
         "properties": {
@@ -785,11 +489,7 @@
                 }
               },
               "_source": "YAML.COMPONENT",
-<<<<<<< HEAD
-              "componentId": "/subscriptions/00000000-0000-0000-0000-000000000/resourceGroups/00000/providers/Microsoft.MachineLearningServices/workspaces/00000/components/azureml_anonymous/versions/e552e6d2-f81a-4168-a05f-a769d264369d"
-=======
-              "componentId": "/subscriptions/00000000-0000-0000-0000-000000000/resourceGroups/00000/providers/Microsoft.MachineLearningServices/workspaces/00000/components/azureml_anonymous/versions/14461587-b8bc-4289-84da-99ba6290c80a"
->>>>>>> ce9edaa6
+              "componentId": "/subscriptions/00000000-0000-0000-0000-000000000/resourceGroups/00000/providers/Microsoft.MachineLearningServices/workspaces/00000/components/azureml_anonymous/versions/79933db4-cea6-4180-8d42-5844c4b64d5d"
             }
           },
           "outputs": {
@@ -806,40 +506,22 @@
       "StatusCode": 201,
       "ResponseHeaders": {
         "Cache-Control": "no-cache",
-<<<<<<< HEAD
         "Content-Length": "3789",
         "Content-Type": "application/json; charset=utf-8",
-        "Date": "Thu, 23 Feb 2023 18:23:58 GMT",
-=======
-        "Content-Length": "2936",
-        "Content-Type": "application/json; charset=utf-8",
-        "Date": "Tue, 21 Feb 2023 21:09:51 GMT",
->>>>>>> ce9edaa6
+        "Date": "Thu, 23 Feb 2023 19:34:53 GMT",
         "Expires": "-1",
         "Location": "https://management.azure.com/subscriptions/00000000-0000-0000-0000-000000000/resourceGroups/00000/providers/Microsoft.MachineLearningServices/workspaces/00000/jobs/000000000000000000000?api-version=2022-12-01-preview",
         "Pragma": "no-cache",
         "Request-Context": "appId=cid-v1:2d2e8e63-272e-4b3c-8598-4ee570a0e70d",
-<<<<<<< HEAD
-        "Server-Timing": "traceparent;desc=\u002200-fe704e37e84ca8af705bc1f66a9fa5a9-14268d2f6f9d51cf-01\u0022",
+        "Server-Timing": "traceparent;desc=\u002200-a7a8b150c6a2584849d2b1f428e496f1-ad550e93e966c5f0-01\u0022",
         "Strict-Transport-Security": "max-age=31536000; includeSubDomains",
-        "x-aml-cluster": "vienna-eastus2-01",
-        "X-Content-Type-Options": "nosniff",
-        "x-ms-correlation-request-id": "4d6240c4-7a5c-4b9d-b3a6-7d4ba8583cb6",
-        "x-ms-ratelimit-remaining-subscription-writes": "1197",
-        "x-ms-response-type": "standard",
-        "x-ms-routing-request-id": "WESTUS2:20230223T182359Z:4d6240c4-7a5c-4b9d-b3a6-7d4ba8583cb6",
-        "x-request-time": "1.363"
-=======
-        "Server-Timing": "traceparent;desc=\u002200-b5a2d98fc01f0ed9038cf0b7423f8664-cb7e23fd0aac1829-01\u0022",
-        "Strict-Transport-Security": "max-age=31536000; includeSubDomains",
-        "x-aml-cluster": "vienna-eastus-01",
-        "X-Content-Type-Options": "nosniff",
-        "x-ms-correlation-request-id": "e109ca7e-a2bb-4d59-a43f-88cb848b6c1d",
-        "x-ms-ratelimit-remaining-subscription-writes": "1190",
-        "x-ms-response-type": "standard",
-        "x-ms-routing-request-id": "CANADACENTRAL:20230221T210951Z:e109ca7e-a2bb-4d59-a43f-88cb848b6c1d",
-        "x-request-time": "1.386"
->>>>>>> ce9edaa6
+        "x-aml-cluster": "vienna-eastus2-02",
+        "X-Content-Type-Options": "nosniff",
+        "x-ms-correlation-request-id": "4c9cdbfe-362a-44f6-8a64-58d266af5433",
+        "x-ms-ratelimit-remaining-subscription-writes": "1193",
+        "x-ms-response-type": "standard",
+        "x-ms-routing-request-id": "WESTUS2:20230223T193454Z:4c9cdbfe-362a-44f6-8a64-58d266af5433",
+        "x-request-time": "1.627"
       },
       "ResponseBody": {
         "id": "/subscriptions/00000000-0000-0000-0000-000000000/resourceGroups/00000/providers/Microsoft.MachineLearningServices/workspaces/00000/jobs/000000000000000000000",
@@ -866,11 +548,7 @@
             "Tracking": {
               "jobServiceType": "Tracking",
               "port": null,
-<<<<<<< HEAD
               "endpoint": "azureml://eastus2.api.azureml.ms/mlflow/v1.0/subscriptions/00000000-0000-0000-0000-000000000/resourceGroups/00000/providers/Microsoft.MachineLearningServices/workspaces/00000?",
-=======
-              "endpoint": "azureml://eastus.api.azureml.ms/mlflow/v1.0/subscriptions/00000000-0000-0000-0000-000000000/resourceGroups/00000/providers/Microsoft.MachineLearningServices/workspaces/00000?",
->>>>>>> ce9edaa6
               "status": null,
               "errorMessage": null,
               "properties": null,
@@ -916,11 +594,7 @@
                 }
               },
               "_source": "YAML.COMPONENT",
-<<<<<<< HEAD
-              "componentId": "/subscriptions/00000000-0000-0000-0000-000000000/resourceGroups/00000/providers/Microsoft.MachineLearningServices/workspaces/00000/components/azureml_anonymous/versions/e552e6d2-f81a-4168-a05f-a769d264369d"
-=======
-              "componentId": "/subscriptions/00000000-0000-0000-0000-000000000/resourceGroups/00000/providers/Microsoft.MachineLearningServices/workspaces/00000/components/azureml_anonymous/versions/14461587-b8bc-4289-84da-99ba6290c80a"
->>>>>>> ce9edaa6
+              "componentId": "/subscriptions/00000000-0000-0000-0000-000000000/resourceGroups/00000/providers/Microsoft.MachineLearningServices/workspaces/00000/components/azureml_anonymous/versions/79933db4-cea6-4180-8d42-5844c4b64d5d"
             }
           },
           "inputs": {
@@ -949,13 +623,8 @@
           "sourceJobId": null
         },
         "systemData": {
-<<<<<<< HEAD
-          "createdAt": "2023-02-23T18:23:58.9955923\u002B00:00",
+          "createdAt": "2023-02-23T19:34:54.4155291\u002B00:00",
           "createdBy": "Diondra Peck",
-=======
-          "createdAt": "2023-02-21T21:09:50.8284438\u002B00:00",
-          "createdBy": "Firstname Lastname",
->>>>>>> ce9edaa6
           "createdByType": "User"
         }
       }
@@ -968,11 +637,7 @@
         "Accept-Encoding": "gzip, deflate",
         "Connection": "keep-alive",
         "Content-Length": "0",
-<<<<<<< HEAD
         "User-Agent": "azure-ai-ml/1.5.0 azsdk-python-mgmt-machinelearningservices/0.1.0 Python/3.7.9 (Windows-10-10.0.22621-SP0)"
-=======
-        "User-Agent": "azure-ai-ml/1.5.0 azsdk-python-mgmt-machinelearningservices/0.1.0 Python/3.10.6 (Linux-5.15.79.1-microsoft-standard-WSL2-x86_64-with-glibc2.35)"
->>>>>>> ce9edaa6
       },
       "RequestBody": null,
       "StatusCode": 202,
@@ -980,56 +645,31 @@
         "Cache-Control": "no-cache",
         "Content-Length": "4",
         "Content-Type": "application/json; charset=utf-8",
-<<<<<<< HEAD
-        "Date": "Thu, 23 Feb 2023 18:24:00 GMT",
+        "Date": "Thu, 23 Feb 2023 19:34:57 GMT",
         "Expires": "-1",
         "Location": "https://management.azure.com/subscriptions/00000000-0000-0000-0000-000000000/providers/Microsoft.MachineLearningServices/locations/eastus2/mfeOperationResults/jc:2d1e66ae-85e3-42c0-be91-34de66397f26:000000000000000000000?api-version=2022-12-01-preview",
         "Pragma": "no-cache",
         "Request-Context": "appId=cid-v1:2d2e8e63-272e-4b3c-8598-4ee570a0e70d",
         "Strict-Transport-Security": "max-age=31536000; includeSubDomains",
-        "x-aml-cluster": "vienna-eastus2-01",
+        "x-aml-cluster": "vienna-eastus2-02",
         "X-Content-Type-Options": "nosniff",
         "x-ms-async-operation-timeout": "PT1H",
-        "x-ms-correlation-request-id": "d077f758-ba9a-4cf3-a6a8-a92248fde9c1",
-        "x-ms-ratelimit-remaining-subscription-writes": "1198",
-        "x-ms-response-type": "standard",
-        "x-ms-routing-request-id": "WESTUS2:20230223T182401Z:d077f758-ba9a-4cf3-a6a8-a92248fde9c1",
-        "x-request-time": "0.475"
-=======
-        "Date": "Tue, 21 Feb 2023 21:09:54 GMT",
-        "Expires": "-1",
-        "Location": "https://management.azure.com/subscriptions/00000000-0000-0000-0000-000000000/providers/Microsoft.MachineLearningServices/locations/eastus/mfeOperationResults/jc:3bd2018e-4b43-401e-ad49-85df181c9e0a:000000000000000000000?api-version=2022-12-01-preview",
-        "Pragma": "no-cache",
-        "Request-Context": "appId=cid-v1:2d2e8e63-272e-4b3c-8598-4ee570a0e70d",
-        "Strict-Transport-Security": "max-age=31536000; includeSubDomains",
-        "x-aml-cluster": "vienna-eastus-01",
-        "X-Content-Type-Options": "nosniff",
-        "x-ms-async-operation-timeout": "PT1H",
-        "x-ms-correlation-request-id": "2f201a14-6c26-4d8e-92de-32570c16e392",
-        "x-ms-ratelimit-remaining-subscription-writes": "1190",
-        "x-ms-response-type": "standard",
-        "x-ms-routing-request-id": "CANADACENTRAL:20230221T210955Z:2f201a14-6c26-4d8e-92de-32570c16e392",
-        "x-request-time": "0.609"
->>>>>>> ce9edaa6
+        "x-ms-correlation-request-id": "6f29f3f0-8f82-46ca-9607-080f54fc82f6",
+        "x-ms-ratelimit-remaining-subscription-writes": "1193",
+        "x-ms-response-type": "standard",
+        "x-ms-routing-request-id": "WESTUS2:20230223T193458Z:6f29f3f0-8f82-46ca-9607-080f54fc82f6",
+        "x-request-time": "1.033"
       },
       "ResponseBody": "null"
     },
     {
-<<<<<<< HEAD
       "RequestUri": "https://management.azure.com/subscriptions/00000000-0000-0000-0000-000000000/providers/Microsoft.MachineLearningServices/locations/eastus2/mfeOperationResults/jc:2d1e66ae-85e3-42c0-be91-34de66397f26:000000000000000000000?api-version=2022-12-01-preview",
-=======
-      "RequestUri": "https://management.azure.com/subscriptions/00000000-0000-0000-0000-000000000/providers/Microsoft.MachineLearningServices/locations/eastus/mfeOperationResults/jc:3bd2018e-4b43-401e-ad49-85df181c9e0a:000000000000000000000?api-version=2022-12-01-preview",
->>>>>>> ce9edaa6
       "RequestMethod": "GET",
       "RequestHeaders": {
         "Accept": "*/*",
         "Accept-Encoding": "gzip, deflate",
         "Connection": "keep-alive",
-<<<<<<< HEAD
         "User-Agent": "azure-ai-ml/1.5.0 azsdk-python-mgmt-machinelearningservices/0.1.0 Python/3.7.9 (Windows-10-10.0.22621-SP0)"
-=======
-        "User-Agent": "azure-ai-ml/1.5.0 azsdk-python-mgmt-machinelearningservices/0.1.0 Python/3.10.6 (Linux-5.15.79.1-microsoft-standard-WSL2-x86_64-with-glibc2.35)"
->>>>>>> ce9edaa6
       },
       "RequestBody": null,
       "StatusCode": 202,
@@ -1037,89 +677,49 @@
         "Cache-Control": "no-cache",
         "Content-Length": "2",
         "Content-Type": "application/json; charset=utf-8",
-<<<<<<< HEAD
-        "Date": "Thu, 23 Feb 2023 18:24:01 GMT",
+        "Date": "Thu, 23 Feb 2023 19:34:57 GMT",
         "Expires": "-1",
         "Location": "https://management.azure.com/subscriptions/00000000-0000-0000-0000-000000000/providers/Microsoft.MachineLearningServices/locations/eastus2/mfeOperationResults/jc:2d1e66ae-85e3-42c0-be91-34de66397f26:000000000000000000000?api-version=2022-12-01-preview",
         "Pragma": "no-cache",
         "Request-Context": "appId=cid-v1:2d2e8e63-272e-4b3c-8598-4ee570a0e70d",
         "Strict-Transport-Security": "max-age=31536000; includeSubDomains",
-        "x-aml-cluster": "vienna-eastus2-02",
-        "X-Content-Type-Options": "nosniff",
-        "x-ms-correlation-request-id": "5279f00d-79ec-40c5-ad03-5baebeccb8bd",
-        "x-ms-ratelimit-remaining-subscription-reads": "11994",
-        "x-ms-response-type": "standard",
-        "x-ms-routing-request-id": "WESTUS2:20230223T182402Z:5279f00d-79ec-40c5-ad03-5baebeccb8bd",
-        "x-request-time": "0.026"
-=======
-        "Date": "Tue, 21 Feb 2023 21:09:54 GMT",
-        "Expires": "-1",
-        "Location": "https://management.azure.com/subscriptions/00000000-0000-0000-0000-000000000/providers/Microsoft.MachineLearningServices/locations/eastus/mfeOperationResults/jc:3bd2018e-4b43-401e-ad49-85df181c9e0a:000000000000000000000?api-version=2022-12-01-preview",
-        "Pragma": "no-cache",
-        "Request-Context": "appId=cid-v1:2d2e8e63-272e-4b3c-8598-4ee570a0e70d",
-        "Strict-Transport-Security": "max-age=31536000; includeSubDomains",
-        "x-aml-cluster": "vienna-eastus-02",
-        "X-Content-Type-Options": "nosniff",
-        "x-ms-correlation-request-id": "6b091b84-ccc0-41a1-bb36-0eebade16a07",
-        "x-ms-ratelimit-remaining-subscription-reads": "11984",
-        "x-ms-response-type": "standard",
-        "x-ms-routing-request-id": "CANADACENTRAL:20230221T210955Z:6b091b84-ccc0-41a1-bb36-0eebade16a07",
-        "x-request-time": "0.047"
->>>>>>> ce9edaa6
+        "x-aml-cluster": "vienna-eastus2-01",
+        "X-Content-Type-Options": "nosniff",
+        "x-ms-correlation-request-id": "c8674ff9-bafd-442c-9484-72ba8479e465",
+        "x-ms-ratelimit-remaining-subscription-reads": "11978",
+        "x-ms-response-type": "standard",
+        "x-ms-routing-request-id": "WESTUS2:20230223T193458Z:c8674ff9-bafd-442c-9484-72ba8479e465",
+        "x-request-time": "0.105"
       },
       "ResponseBody": {}
     },
     {
-<<<<<<< HEAD
       "RequestUri": "https://management.azure.com/subscriptions/00000000-0000-0000-0000-000000000/providers/Microsoft.MachineLearningServices/locations/eastus2/mfeOperationResults/jc:2d1e66ae-85e3-42c0-be91-34de66397f26:000000000000000000000?api-version=2022-12-01-preview",
-=======
-      "RequestUri": "https://management.azure.com/subscriptions/00000000-0000-0000-0000-000000000/providers/Microsoft.MachineLearningServices/locations/eastus/mfeOperationResults/jc:3bd2018e-4b43-401e-ad49-85df181c9e0a:000000000000000000000?api-version=2022-12-01-preview",
->>>>>>> ce9edaa6
       "RequestMethod": "GET",
       "RequestHeaders": {
         "Accept": "*/*",
         "Accept-Encoding": "gzip, deflate",
         "Connection": "keep-alive",
-<<<<<<< HEAD
         "User-Agent": "azure-ai-ml/1.5.0 azsdk-python-mgmt-machinelearningservices/0.1.0 Python/3.7.9 (Windows-10-10.0.22621-SP0)"
-=======
-        "User-Agent": "azure-ai-ml/1.5.0 azsdk-python-mgmt-machinelearningservices/0.1.0 Python/3.10.6 (Linux-5.15.79.1-microsoft-standard-WSL2-x86_64-with-glibc2.35)"
->>>>>>> ce9edaa6
       },
       "RequestBody": null,
       "StatusCode": 200,
       "ResponseHeaders": {
         "Cache-Control": "no-cache",
         "Content-Length": "0",
-<<<<<<< HEAD
-        "Date": "Thu, 23 Feb 2023 18:24:32 GMT",
+        "Date": "Thu, 23 Feb 2023 19:35:29 GMT",
         "Expires": "-1",
         "Pragma": "no-cache",
         "Request-Context": "appId=cid-v1:2d2e8e63-272e-4b3c-8598-4ee570a0e70d",
-        "Server-Timing": "traceparent;desc=\u002200-68cf7758b049d0c4d846722aad9bee18-2b67aa908cb5044a-01\u0022",
+        "Server-Timing": "traceparent;desc=\u002200-4127ce935fad57761d518caafbfc70c5-a25d4ef8611b6ca5-01\u0022",
         "Strict-Transport-Security": "max-age=31536000; includeSubDomains",
-        "x-aml-cluster": "vienna-eastus2-02",
-        "X-Content-Type-Options": "nosniff",
-        "x-ms-correlation-request-id": "e6a33469-10be-4646-816d-c1fc6ebc08d7",
-        "x-ms-ratelimit-remaining-subscription-reads": "11993",
-        "x-ms-response-type": "standard",
-        "x-ms-routing-request-id": "WESTUS2:20230223T182432Z:e6a33469-10be-4646-816d-c1fc6ebc08d7",
-        "x-request-time": "0.058"
-=======
-        "Date": "Tue, 21 Feb 2023 21:10:24 GMT",
-        "Expires": "-1",
-        "Pragma": "no-cache",
-        "Request-Context": "appId=cid-v1:2d2e8e63-272e-4b3c-8598-4ee570a0e70d",
-        "Server-Timing": "traceparent;desc=\u002200-e45ae1bee8f11f5f35a3c1343dd3001e-6297125f7c829cc1-01\u0022",
-        "Strict-Transport-Security": "max-age=31536000; includeSubDomains",
-        "x-aml-cluster": "vienna-eastus-02",
-        "X-Content-Type-Options": "nosniff",
-        "x-ms-correlation-request-id": "6e92d94f-6197-4215-852b-f9b3f18f6522",
-        "x-ms-ratelimit-remaining-subscription-reads": "11983",
-        "x-ms-response-type": "standard",
-        "x-ms-routing-request-id": "CANADACENTRAL:20230221T211025Z:6e92d94f-6197-4215-852b-f9b3f18f6522",
-        "x-request-time": "0.033"
->>>>>>> ce9edaa6
+        "x-aml-cluster": "vienna-eastus2-01",
+        "X-Content-Type-Options": "nosniff",
+        "x-ms-correlation-request-id": "1624d7f3-56f0-4185-9204-d46f84994619",
+        "x-ms-ratelimit-remaining-subscription-reads": "11977",
+        "x-ms-response-type": "standard",
+        "x-ms-routing-request-id": "WESTUS2:20230223T193529Z:1624d7f3-56f0-4185-9204-d46f84994619",
+        "x-request-time": "0.918"
       },
       "ResponseBody": null
     }
