{
  "Entries": [
    {
      "RequestUri": "https://management.azure.com/subscriptions/00000000-0000-0000-0000-000000000/resourceGroups/00000/providers/Microsoft.MachineLearningServices/workspaces/00000?api-version=2022-10-01",
      "RequestMethod": "GET",
      "RequestHeaders": {
        "Accept": "application/json",
        "Accept-Encoding": "gzip, deflate",
        "Connection": "keep-alive",
<<<<<<< HEAD
        "User-Agent": "azure-ai-ml/1.5.0 azsdk-python-mgmt-machinelearningservices/0.1.0 Python/3.7.9 (Windows-10-10.0.22621-SP0)"
=======
        "User-Agent": "azure-ai-ml/1.5.0 azsdk-python-mgmt-machinelearningservices/0.1.0 Python/3.10.6 (Linux-5.15.79.1-microsoft-standard-WSL2-x86_64-with-glibc2.35)"
>>>>>>> ce9edaa6
      },
      "RequestBody": null,
      "StatusCode": 200,
      "ResponseHeaders": {
        "Cache-Control": "no-cache",
        "Content-Encoding": "gzip",
        "Content-Type": "application/json; charset=utf-8",
<<<<<<< HEAD
        "Date": "Thu, 23 Feb 2023 04:38:51 GMT",
        "Expires": "-1",
        "Pragma": "no-cache",
        "Request-Context": "appId=cid-v1:2d2e8e63-272e-4b3c-8598-4ee570a0e70d",
        "Server-Timing": "traceparent;desc=\u002200-da5a99c17a4b170523ce2b60c3d798a8-3ba485acc9020796-01\u0022",
=======
        "Date": "Tue, 21 Feb 2023 20:58:37 GMT",
        "Expires": "-1",
        "Pragma": "no-cache",
        "Request-Context": "appId=cid-v1:2d2e8e63-272e-4b3c-8598-4ee570a0e70d",
        "Server-Timing": "traceparent;desc=\u002200-b81e8bd5c61c74d6a4a6a0bf78a6477c-16370c7ea4b75254-01\u0022",
>>>>>>> ce9edaa6
        "Strict-Transport-Security": "max-age=31536000; includeSubDomains",
        "Transfer-Encoding": "chunked",
        "Vary": [
          "Accept-Encoding",
          "Accept-Encoding"
        ],
<<<<<<< HEAD
        "x-aml-cluster": "vienna-eastus2-01",
        "X-Content-Type-Options": "nosniff",
        "x-ms-correlation-request-id": "867ab75d-02bf-4fc8-a71a-79300e5cb8aa",
        "x-ms-ratelimit-remaining-subscription-reads": "11940",
        "x-ms-response-type": "standard",
        "x-ms-routing-request-id": "WESTUS:20230223T043851Z:867ab75d-02bf-4fc8-a71a-79300e5cb8aa",
        "x-request-time": "0.028"
=======
        "x-aml-cluster": "vienna-eastus-02",
        "X-Content-Type-Options": "nosniff",
        "x-ms-correlation-request-id": "6c20e884-e1f0-45b5-bace-7f55f4b7dd66",
        "x-ms-ratelimit-remaining-subscription-reads": "11952",
        "x-ms-response-type": "standard",
        "x-ms-routing-request-id": "CANADACENTRAL:20230221T205838Z:6c20e884-e1f0-45b5-bace-7f55f4b7dd66",
        "x-request-time": "0.294"
>>>>>>> ce9edaa6
      },
      "ResponseBody": {
        "id": "/subscriptions/00000000-0000-0000-0000-000000000/resourceGroups/00000/providers/Microsoft.MachineLearningServices/workspaces/00000",
        "name": "00000",
        "type": "Microsoft.MachineLearningServices/workspaces",
        "location": "eastus2",
        "tags": {},
        "etag": null,
        "properties": {
          "friendlyName": "00000",
          "description": "",
          "storageAccount": "/subscriptions/00000000-0000-0000-0000-000000000/resourceGroups/00000/providers/Microsoft.Storage/storageAccounts/saveorz2izv2bas",
          "keyVault": "/subscriptions/00000000-0000-0000-0000-000000000/resourceGroups/00000/providers/Microsoft.Keyvault/vaults/kvtest4k4d3fds6sjxs",
          "applicationInsights": "/subscriptions/00000000-0000-0000-0000-000000000/resourceGroups/00000/providers/Microsoft.insights/components/aiveorz2izv2bas",
          "hbiWorkspace": false,
          "tenantId": "72f988bf-86f1-41af-91ab-2d7cd011db47",
          "imageBuildCompute": null,
          "provisioningState": "Succeeded",
          "v1LegacyMode": false,
          "softDeleteEnabled": false,
          "containerRegistry": "/subscriptions/00000000-0000-0000-0000-000000000/resourceGroups/00000/providers/Microsoft.ContainerRegistry/registries/crveorz2izv2bas",
          "notebookInfo": {
            "resourceId": "0000000-0000-0000-0000-000000000000",
            "fqdn": "ml-sdkvnextcli-eastus2-2d1e66ae-85e3-42c0-be91-34de66397f26.eastus2.notebooks.azure.net",
            "isPrivateLinkEnabled": false,
            "notebookPreparationError": null
          },
<<<<<<< HEAD
          "storageHnsEnabled": false,
          "workspaceId": "2d1e66ae-85e3-42c0-be91-34de66397f26",
          "linkedModelInventoryArmId": null,
          "privateLinkCount": 0,
          "publicNetworkAccess": "Enabled",
          "discoveryUrl": "https://eastus2.api.azureml.ms/discovery",
          "mlFlowTrackingUri": "azureml://eastus2.api.azureml.ms/mlflow/v1.0/subscriptions/00000000-0000-0000-0000-000000000/resourceGroups/00000/providers/Microsoft.MachineLearningServices/workspaces/00000",
          "sdkTelemetryAppInsightsKey": "0000000-0000-0000-0000-000000000000",
          "sasGetterUri": "",
          "enableDataIsolation": false
        },
        "identity": {
          "type": "SystemAssigned",
          "principalId": "0000000-0000-0000-0000-000000000000",
          "tenantId": "72f988bf-86f1-41af-91ab-2d7cd011db47"
        },
        "kind": "Default",
        "sku": {
          "name": "Basic",
          "tier": "Basic"
        },
        "systemData": {
          "createdAt": "2023-02-23T02:09:00.5159669Z",
          "createdBy": "dipeck@microsoft.com",
          "createdByType": "User",
          "lastModifiedAt": "2023-02-23T02:09:00.5159669Z",
          "lastModifiedBy": "dipeck@microsoft.com",
          "lastModifiedByType": "User"
=======
          "datastoreType": "AzureBlob",
          "accountName": "samcw32zcnpjldw",
          "containerName": "azureml-blobstore-3bd2018e-4b43-401e-ad49-85df181c9e0a",
          "endpoint": "core.windows.net",
          "protocol": "https",
          "serviceDataAccessAuthIdentity": "WorkspaceSystemAssignedIdentity"
        },
        "systemData": {
          "createdAt": "2023-02-18T09:22:33.5645164\u002B00:00",
          "createdBy": "779301c0-18b2-4cdc-801b-a0a3368fee0a",
          "createdByType": "Application",
          "lastModifiedAt": "2023-02-18T09:22:34.1712214\u002B00:00",
          "lastModifiedBy": "779301c0-18b2-4cdc-801b-a0a3368fee0a",
          "lastModifiedByType": "Application"
>>>>>>> ce9edaa6
        }
      }
    },
    {
      "RequestUri": "https://eastus2.api.azureml.ms/content/v2.0/subscriptions/00000000-0000-0000-0000-000000000/resourceGroups/00000/providers/Microsoft.MachineLearningServices/workspaces/00000/snapshots/getByHash?hash=ca6459f829642a4a40d03092f6d5b08a2aac512d76d9469bdd20ad0c63f4a65c\u0026hashVersion=202208",
      "RequestMethod": "GET",
      "RequestHeaders": {
        "Accept": "*/*",
        "Accept-Encoding": "gzip, deflate",
        "Connection": "keep-alive",
<<<<<<< HEAD
        "Content-Type": "application/json; charset=UTF-8",
        "User-Agent": "azure-ai-ml/1.5.0 azsdk-python-core/1.26.3 Python/3.7.9 (Windows-10-10.0.22621-SP0)"
=======
        "Content-Length": "0",
        "User-Agent": "azure-ai-ml/1.5.0 azsdk-python-mgmt-machinelearningservices/0.1.0 Python/3.10.6 (Linux-5.15.79.1-microsoft-standard-WSL2-x86_64-with-glibc2.35)"
>>>>>>> ce9edaa6
      },
      "RequestBody": null,
      "StatusCode": 200,
      "ResponseHeaders": {
        "Connection": "keep-alive",
        "Content-Encoding": "gzip",
        "Content-Type": "application/json; charset=utf-8",
<<<<<<< HEAD
        "Date": "Thu, 23 Feb 2023 04:38:55 GMT",
        "Request-Context": "appId=cid-v1:2d2e8e63-272e-4b3c-8598-4ee570a0e70d",
        "Strict-Transport-Security": "max-age=15724800; includeSubDomains; preload",
        "Transfer-Encoding": "chunked",
        "Vary": "Accept-Encoding",
        "x-aml-cluster": "vienna-eastus2-01",
        "X-Content-Type-Options": "nosniff",
        "x-ms-response-type": "standard",
        "x-request-time": "0.055"
=======
        "Date": "Tue, 21 Feb 2023 20:58:38 GMT",
        "Expires": "-1",
        "Pragma": "no-cache",
        "Request-Context": "appId=cid-v1:2d2e8e63-272e-4b3c-8598-4ee570a0e70d",
        "Server-Timing": "traceparent;desc=\u002200-aff1cc2f0716953a57134e52c1c79c67-313042a0cef346a0-01\u0022",
        "Strict-Transport-Security": "max-age=31536000; includeSubDomains",
        "Transfer-Encoding": "chunked",
        "Vary": "Accept-Encoding",
        "x-aml-cluster": "vienna-eastus-02",
        "X-Content-Type-Options": "nosniff",
        "x-ms-correlation-request-id": "06d46b05-dfc4-4d5d-8081-79f95ec8dda2",
        "x-ms-ratelimit-remaining-subscription-writes": "1175",
        "x-ms-response-type": "standard",
        "x-ms-routing-request-id": "CANADACENTRAL:20230221T205839Z:06d46b05-dfc4-4d5d-8081-79f95ec8dda2",
        "x-request-time": "0.126"
>>>>>>> ce9edaa6
      },
      "ResponseBody": {
        "snapshotType": "LocalFiles",
        "id": "8f6dcd51-b1c6-4357-9957-c95e5e87afee",
        "root": {
          "name": "",
          "hash": null,
          "type": "Directory",
          "timestamp": "0001-01-01T00:00:00\u002B00:00",
          "sasUrl": null,
          "absoluteUrl": null,
          "sizeBytes": 0,
          "sizeSet": false,
          "children": {
            "convert_data.py": {
              "name": "convert_data.py",
              "hash": "8D6BC02E6A2D37C02DFE0C1D60D14F70",
              "type": "File",
              "timestamp": "0001-01-01T00:00:00\u002B00:00",
              "sasUrl": null,
              "absoluteUrl": null,
              "sizeBytes": 938,
              "sizeSet": true,
              "children": {}
            },
            "score.py": {
              "name": "score.py",
              "hash": "96DA84C50B47B9A4074A0294B518223F",
              "type": "File",
              "timestamp": "0001-01-01T00:00:00\u002B00:00",
              "sasUrl": null,
              "absoluteUrl": null,
              "sizeBytes": 1340,
              "sizeSet": true,
              "children": {}
            }
          }
        },
        "tags": {},
        "properties": {
          "hash_sha256": "ca6459f829642a4a40d03092f6d5b08a2aac512d76d9469bdd20ad0c63f4a65c",
          "hash_version": "202208",
          "azureml.codeUri": "https://saveorz2izv2bas.blob.core.windows.net:443/2d1e66ae-8-fb9523c8-8865-50f6-a13d-d6cf7b9a153f/src"
        },
        "description": null,
        "name": "dce8c9e6-2d24-45e0-9acd-50f0d5dc6631",
        "version": "1",
        "createdBy": {
          "userObjectId": "b3a957de-450c-4ca7-b2aa-88dd98c87fef",
          "userPuId": "10037FFEAD05DD5D",
          "userIdp": null,
          "userAltSecId": null,
          "userIss": "https://sts.windows.net/72f988bf-86f1-41af-91ab-2d7cd011db47/",
          "userTenantId": "72f988bf-86f1-41af-91ab-2d7cd011db47",
          "userName": "Diondra Peck",
          "upn": null
        },
        "createdTime": "2023-02-23T02:20:24.4631884\u002B00:00",
        "modifiedBy": {
          "userObjectId": "b3a957de-450c-4ca7-b2aa-88dd98c87fef",
          "userPuId": "10037FFEAD05DD5D",
          "userIdp": null,
          "userAltSecId": null,
          "userIss": "https://sts.windows.net/72f988bf-86f1-41af-91ab-2d7cd011db47/",
          "userTenantId": "72f988bf-86f1-41af-91ab-2d7cd011db47",
          "userName": "Diondra Peck",
          "upn": null
        },
        "modifiedTime": "2023-02-23T02:20:24.4631884\u002B00:00",
        "gitRepositoryCommit": null,
        "uri": "https://saveorz2izv2bas.blob.core.windows.net:443/2d1e66ae-8-fb9523c8-8865-50f6-a13d-d6cf7b9a153f/src",
        "contentHash": "ca6459f829642a4a40d03092f6d5b08a2aac512d76d9469bdd20ad0c63f4a65c",
        "hashVersion": "202208",
        "provisioningState": "Succeeded"
      }
    },
    {
<<<<<<< HEAD
      "RequestUri": "https://management.azure.com/subscriptions/00000000-0000-0000-0000-000000000/resourceGroups/00000/providers/Microsoft.MachineLearningServices/workspaces/00000/codes/dce8c9e6-2d24-45e0-9acd-50f0d5dc6631/versions/1?api-version=2022-05-01",
      "RequestMethod": "GET",
=======
      "RequestUri": "https://samcw32zcnpjldw.blob.core.windows.net/azureml-blobstore-3bd2018e-4b43-401e-ad49-85df181c9e0a/LocalUpload/00000000000000000000000000000000/src/convert_data.py",
      "RequestMethod": "HEAD",
      "RequestHeaders": {
        "Accept": "application/xml",
        "Accept-Encoding": "gzip, deflate",
        "Connection": "keep-alive",
        "User-Agent": "azsdk-python-storage-blob/12.14.1 Python/3.10.6 (Linux-5.15.79.1-microsoft-standard-WSL2-x86_64-with-glibc2.35)",
        "x-ms-date": "Tue, 21 Feb 2023 20:58:38 GMT",
        "x-ms-version": "2021-08-06"
      },
      "RequestBody": null,
      "StatusCode": 200,
      "ResponseHeaders": {
        "Accept-Ranges": "bytes",
        "Content-Length": "938",
        "Content-MD5": "jWvALmotN8At/gwdYNFPcA==",
        "Content-Type": "application/octet-stream",
        "Date": "Tue, 21 Feb 2023 20:58:38 GMT",
        "ETag": "\u00220x8DB120781F36C3F\u0022",
        "Last-Modified": "Sat, 18 Feb 2023 23:26:05 GMT",
        "Server": [
          "Windows-Azure-Blob/1.0",
          "Microsoft-HTTPAPI/2.0"
        ],
        "Vary": "Origin",
        "x-ms-access-tier": "Hot",
        "x-ms-access-tier-inferred": "true",
        "x-ms-blob-type": "BlockBlob",
        "x-ms-creation-time": "Sat, 18 Feb 2023 23:26:05 GMT",
        "x-ms-lease-state": "available",
        "x-ms-lease-status": "unlocked",
        "x-ms-meta-name": "8f3157bb-03de-4d47-967a-b31766deec9b",
        "x-ms-meta-upload_status": "completed",
        "x-ms-meta-version": "1",
        "x-ms-server-encrypted": "true",
        "x-ms-version": "2021-08-06"
      },
      "ResponseBody": null
    },
    {
      "RequestUri": "https://samcw32zcnpjldw.blob.core.windows.net/azureml-blobstore-3bd2018e-4b43-401e-ad49-85df181c9e0a/az-ml-artifacts/00000000000000000000000000000000/src/convert_data.py",
      "RequestMethod": "HEAD",
      "RequestHeaders": {
        "Accept": "application/xml",
        "Accept-Encoding": "gzip, deflate",
        "Connection": "keep-alive",
        "User-Agent": "azsdk-python-storage-blob/12.14.1 Python/3.10.6 (Linux-5.15.79.1-microsoft-standard-WSL2-x86_64-with-glibc2.35)",
        "x-ms-date": "Tue, 21 Feb 2023 20:58:39 GMT",
        "x-ms-version": "2021-08-06"
      },
      "RequestBody": null,
      "StatusCode": 404,
      "ResponseHeaders": {
        "Date": "Tue, 21 Feb 2023 20:58:38 GMT",
        "Server": [
          "Windows-Azure-Blob/1.0",
          "Microsoft-HTTPAPI/2.0"
        ],
        "Transfer-Encoding": "chunked",
        "Vary": "Origin",
        "x-ms-error-code": "BlobNotFound",
        "x-ms-version": "2021-08-06"
      },
      "ResponseBody": null
    },
    {
      "RequestUri": "https://management.azure.com/subscriptions/00000000-0000-0000-0000-000000000/resourceGroups/00000/providers/Microsoft.MachineLearningServices/workspaces/00000/codes/8f3157bb-03de-4d47-967a-b31766deec9b/versions/1?api-version=2022-05-01",
      "RequestMethod": "PUT",
>>>>>>> ce9edaa6
      "RequestHeaders": {
        "Accept": "application/json",
        "Accept-Encoding": "gzip, deflate",
        "Connection": "keep-alive",
<<<<<<< HEAD
        "User-Agent": "azure-ai-ml/1.5.0 azsdk-python-mgmt-machinelearningservices/0.1.0 Python/3.7.9 (Windows-10-10.0.22621-SP0)"
=======
        "Content-Length": "292",
        "Content-Type": "application/json",
        "User-Agent": "azure-ai-ml/1.5.0 azsdk-python-mgmt-machinelearningservices/0.1.0 Python/3.10.6 (Linux-5.15.79.1-microsoft-standard-WSL2-x86_64-with-glibc2.35)"
      },
      "RequestBody": {
        "properties": {
          "properties": {
            "hash_sha256": "0000000000000",
            "hash_version": "0000000000000"
          },
          "isAnonymous": true,
          "isArchived": false,
          "codeUri": "https://samcw32zcnpjldw.blob.core.windows.net/azureml-blobstore-3bd2018e-4b43-401e-ad49-85df181c9e0a/LocalUpload/00000000000000000000000000000000/src"
        }
>>>>>>> ce9edaa6
      },
      "RequestBody": null,
      "StatusCode": 200,
      "ResponseHeaders": {
        "Cache-Control": "no-cache",
        "Content-Encoding": "gzip",
        "Content-Type": "application/json; charset=utf-8",
<<<<<<< HEAD
        "Date": "Thu, 23 Feb 2023 04:38:59 GMT",
        "Expires": "-1",
        "Pragma": "no-cache",
        "Request-Context": "appId=cid-v1:2d2e8e63-272e-4b3c-8598-4ee570a0e70d",
        "Server-Timing": "traceparent;desc=\u002200-e9b599dedbbf008e5ec9dca4f4abde76-03239b21d28212f0-01\u0022",
=======
        "Date": "Tue, 21 Feb 2023 20:58:41 GMT",
        "Expires": "-1",
        "Pragma": "no-cache",
        "Request-Context": "appId=cid-v1:2d2e8e63-272e-4b3c-8598-4ee570a0e70d",
        "Server-Timing": "traceparent;desc=\u002200-b9db1c7e34b583aa01c541e45d87b90d-bb124e59af22b7b3-01\u0022",
>>>>>>> ce9edaa6
        "Strict-Transport-Security": "max-age=31536000; includeSubDomains",
        "Transfer-Encoding": "chunked",
        "Vary": [
          "Accept-Encoding",
          "Accept-Encoding"
        ],
<<<<<<< HEAD
        "x-aml-cluster": "vienna-eastus2-01",
        "X-Content-Type-Options": "nosniff",
        "x-ms-correlation-request-id": "e69a9101-168a-41c7-bb25-b3bc92e6d394",
        "x-ms-ratelimit-remaining-subscription-reads": "11939",
        "x-ms-response-type": "standard",
        "x-ms-routing-request-id": "WESTUS:20230223T043859Z:e69a9101-168a-41c7-bb25-b3bc92e6d394",
        "x-request-time": "0.042"
      },
      "ResponseBody": {
        "id": "/subscriptions/00000000-0000-0000-0000-000000000/resourceGroups/00000/providers/Microsoft.MachineLearningServices/workspaces/00000/codes/dce8c9e6-2d24-45e0-9acd-50f0d5dc6631/versions/1",
=======
        "x-aml-cluster": "vienna-eastus-02",
        "X-Content-Type-Options": "nosniff",
        "x-ms-correlation-request-id": "c4576381-85c6-4b48-89a4-4ca06bc50e2f",
        "x-ms-ratelimit-remaining-subscription-writes": "1157",
        "x-ms-response-type": "standard",
        "x-ms-routing-request-id": "CANADACENTRAL:20230221T205842Z:c4576381-85c6-4b48-89a4-4ca06bc50e2f",
        "x-request-time": "0.194"
      },
      "ResponseBody": {
        "id": "/subscriptions/00000000-0000-0000-0000-000000000/resourceGroups/00000/providers/Microsoft.MachineLearningServices/workspaces/00000/codes/8f3157bb-03de-4d47-967a-b31766deec9b/versions/1",
>>>>>>> ce9edaa6
        "name": "1",
        "type": "Microsoft.MachineLearningServices/workspaces/codes/versions",
        "properties": {
          "description": null,
          "tags": {},
          "properties": {
            "hash_sha256": "0000000000000",
            "hash_version": "0000000000000"
          },
          "isArchived": false,
          "isAnonymous": false,
<<<<<<< HEAD
          "codeUri": "https://saveorz2izv2bas.blob.core.windows.net:443/2d1e66ae-8-fb9523c8-8865-50f6-a13d-d6cf7b9a153f/src"
        },
        "systemData": {
          "createdAt": "2023-02-23T02:20:24.4631884\u002B00:00",
          "createdBy": "Diondra Peck",
          "createdByType": "User",
          "lastModifiedAt": "2023-02-23T02:20:24.4631884\u002B00:00",
          "lastModifiedBy": "Diondra Peck",
=======
          "codeUri": "https://samcw32zcnpjldw.blob.core.windows.net/azureml-blobstore-3bd2018e-4b43-401e-ad49-85df181c9e0a/LocalUpload/00000000000000000000000000000000/src"
        },
        "systemData": {
          "createdAt": "2023-02-18T23:26:09.0360011\u002B00:00",
          "createdBy": "Firstname Lastname",
          "createdByType": "User",
          "lastModifiedAt": "2023-02-21T20:58:42.5386077\u002B00:00",
          "lastModifiedBy": "Firstname Lastname",
>>>>>>> ce9edaa6
          "lastModifiedByType": "User"
        }
      }
    },
    {
<<<<<<< HEAD
      "RequestUri": "https://management.azure.com/subscriptions/00000000-0000-0000-0000-000000000/resourceGroups/00000/providers/Microsoft.MachineLearningServices/workspaces/00000/components/azureml_anonymous/versions/4fbb40ec-079f-10d1-09cf-fb5ed5c81588?api-version=2022-10-01",
=======
      "RequestUri": "https://management.azure.com/subscriptions/00000000-0000-0000-0000-000000000/resourceGroups/00000/providers/Microsoft.MachineLearningServices/workspaces/00000/components/azureml_anonymous/versions/dfbf4234-00ee-e6fa-86c5-789aeaa05b07?api-version=2022-10-01",
>>>>>>> ce9edaa6
      "RequestMethod": "PUT",
      "RequestHeaders": {
        "Accept": "application/json",
        "Accept-Encoding": "gzip, deflate",
        "Connection": "keep-alive",
        "Content-Length": "972",
        "Content-Type": "application/json",
<<<<<<< HEAD
        "User-Agent": "azure-ai-ml/1.5.0 azsdk-python-mgmt-machinelearningservices/0.1.0 Python/3.7.9 (Windows-10-10.0.22621-SP0)"
=======
        "User-Agent": "azure-ai-ml/1.5.0 azsdk-python-mgmt-machinelearningservices/0.1.0 Python/3.10.6 (Linux-5.15.79.1-microsoft-standard-WSL2-x86_64-with-glibc2.35)"
>>>>>>> ce9edaa6
      },
      "RequestBody": {
        "properties": {
          "properties": {},
          "tags": {},
          "isAnonymous": true,
          "isArchived": false,
          "componentSpec": {
            "name": "azureml_anonymous",
            "version": "1",
            "is_deterministic": true,
            "inputs": {
              "job_data_path": {
                "type": "mltable",
                "mode": "eval_mount"
              }
            },
            "outputs": {
              "job_output_path": {
                "type": "uri_folder"
              }
            },
            "type": "parallel",
            "resources": {
              "instance_count": 2
            },
            "logging_level": "DEBUG",
            "task": {
              "type": "run_function",
<<<<<<< HEAD
              "code": "azureml:/subscriptions/00000000-0000-0000-0000-000000000/resourceGroups/00000/providers/Microsoft.MachineLearningServices/workspaces/00000/codes/dce8c9e6-2d24-45e0-9acd-50f0d5dc6631/versions/1",
=======
              "code": "azureml:/subscriptions/00000000-0000-0000-0000-000000000/resourceGroups/00000/providers/Microsoft.MachineLearningServices/workspaces/00000/codes/8f3157bb-03de-4d47-967a-b31766deec9b/versions/1",
>>>>>>> ce9edaa6
              "entry_script": "score.py",
              "program_arguments": "--job_output_path ${{outputs.job_output_path}}",
              "environment": "azureml:AzureML-sklearn-1.0-ubuntu20.04-py38-cpu:33"
            },
            "mini_batch_size": "5",
            "input_data": "${{inputs.job_data_path}}",
            "max_concurrency_per_instance": 1,
            "error_threshold": 1,
            "mini_batch_error_threshold": 1,
            "_source": "CLASS"
          }
        }
      },
      "StatusCode": 201,
      "ResponseHeaders": {
        "Cache-Control": "no-cache",
<<<<<<< HEAD
        "Content-Length": "2020",
        "Content-Type": "application/json; charset=utf-8",
        "Date": "Thu, 23 Feb 2023 04:39:00 GMT",
        "Expires": "-1",
        "Location": "https://management.azure.com/subscriptions/00000000-0000-0000-0000-000000000/resourceGroups/00000/providers/Microsoft.MachineLearningServices/workspaces/00000/components/azureml_anonymous/versions/4fbb40ec-079f-10d1-09cf-fb5ed5c81588?api-version=2022-10-01",
        "Pragma": "no-cache",
        "Request-Context": "appId=cid-v1:2d2e8e63-272e-4b3c-8598-4ee570a0e70d",
        "Server-Timing": "traceparent;desc=\u002200-a6dd54d0357eaf686a69e5098d421276-34370a63d1a77308-01\u0022",
        "Strict-Transport-Security": "max-age=31536000; includeSubDomains",
        "x-aml-cluster": "vienna-eastus2-01",
        "X-Content-Type-Options": "nosniff",
        "x-ms-correlation-request-id": "a3c6c962-b0f7-4556-9f42-5f8ef2935f4f",
        "x-ms-ratelimit-remaining-subscription-writes": "1148",
        "x-ms-response-type": "standard",
        "x-ms-routing-request-id": "WESTUS:20230223T043900Z:a3c6c962-b0f7-4556-9f42-5f8ef2935f4f",
        "x-request-time": "0.703"
      },
      "ResponseBody": {
        "id": "/subscriptions/00000000-0000-0000-0000-000000000/resourceGroups/00000/providers/Microsoft.MachineLearningServices/workspaces/00000/components/azureml_anonymous/versions/1d13017a-2169-4c24-83dd-0187a9147bc2",
        "name": "1d13017a-2169-4c24-83dd-0187a9147bc2",
=======
        "Content-Length": "1638",
        "Content-Type": "application/json; charset=utf-8",
        "Date": "Tue, 21 Feb 2023 20:58:42 GMT",
        "Expires": "-1",
        "Location": "https://management.azure.com/subscriptions/00000000-0000-0000-0000-000000000/resourceGroups/00000/providers/Microsoft.MachineLearningServices/workspaces/00000/components/azureml_anonymous/versions/dfbf4234-00ee-e6fa-86c5-789aeaa05b07?api-version=2022-10-01",
        "Pragma": "no-cache",
        "Request-Context": "appId=cid-v1:2d2e8e63-272e-4b3c-8598-4ee570a0e70d",
        "Server-Timing": "traceparent;desc=\u002200-8ad5e02c3943b77b24d20ee53d4158d8-1484c9ff1bcab339-01\u0022",
        "Strict-Transport-Security": "max-age=31536000; includeSubDomains",
        "x-aml-cluster": "vienna-eastus-02",
        "X-Content-Type-Options": "nosniff",
        "x-ms-correlation-request-id": "f67efec9-699d-4af5-a528-09b7bd4b3e75",
        "x-ms-ratelimit-remaining-subscription-writes": "1156",
        "x-ms-response-type": "standard",
        "x-ms-routing-request-id": "CANADACENTRAL:20230221T205843Z:f67efec9-699d-4af5-a528-09b7bd4b3e75",
        "x-request-time": "0.716"
      },
      "ResponseBody": {
        "id": "/subscriptions/00000000-0000-0000-0000-000000000/resourceGroups/00000/providers/Microsoft.MachineLearningServices/workspaces/00000/components/azureml_anonymous/versions/95a8e4c8-909d-42b4-88f8-f290bdad4b78",
        "name": "95a8e4c8-909d-42b4-88f8-f290bdad4b78",
>>>>>>> ce9edaa6
        "type": "Microsoft.MachineLearningServices/workspaces/components/versions",
        "properties": {
          "description": null,
          "tags": {},
          "properties": {},
          "isArchived": false,
          "isAnonymous": true,
          "componentSpec": {
            "name": "azureml_anonymous",
            "version": "1",
            "is_deterministic": "True",
            "type": "parallel",
            "inputs": {
              "job_data_path": {
                "type": "mltable",
                "optional": "False"
              }
            },
            "outputs": {
              "job_output_path": {
                "type": "uri_folder"
              }
            },
            "task": {
<<<<<<< HEAD
              "code": "azureml:/subscriptions/00000000-0000-0000-0000-000000000/resourceGroups/00000/providers/Microsoft.MachineLearningServices/workspaces/00000/codes/dce8c9e6-2d24-45e0-9acd-50f0d5dc6631/versions/1",
              "environment": "azureml://registries/azureml/environments/AzureML-sklearn-0.24-ubuntu18.04-py37-cpu/versions/5",
=======
              "code": "azureml:/subscriptions/00000000-0000-0000-0000-000000000/resourceGroups/00000/providers/Microsoft.MachineLearningServices/workspaces/00000/codes/8f3157bb-03de-4d47-967a-b31766deec9b/versions/1",
              "environment": "azureml://registries/azureml/environments/AzureML-sklearn-1.0-ubuntu20.04-py38-cpu/versions/33",
>>>>>>> ce9edaa6
              "program_arguments": "--job_output_path ${{outputs.job_output_path}}",
              "entry_script": "score.py",
              "type": "run_function"
            },
            "input_data": "${{inputs.job_data_path}}",
            "error_threshold": "1",
            "logging_level": "DEBUG",
            "max_concurrency_per_instance": "1",
            "mini_batch_error_threshold": "1",
            "mini_batch_size": "5",
            "retry_settings": {
              "max_retries": "3",
              "timeout": "60"
            },
            "$schema": "https://componentsdk.azureedge.net/jsonschema/CommandComponent.json"
          }
        },
        "systemData": {
<<<<<<< HEAD
          "createdAt": "2023-02-23T04:39:00.395837\u002B00:00",
          "createdBy": "Diondra Peck",
          "createdByType": "User",
          "lastModifiedAt": "2023-02-23T04:39:00.395837\u002B00:00",
          "lastModifiedBy": "Diondra Peck",
=======
          "createdAt": "2023-02-18T23:27:23.3246202\u002B00:00",
          "createdBy": "Firstname Lastname",
          "createdByType": "User",
          "lastModifiedAt": "2023-02-18T23:27:23.3969922\u002B00:00",
          "lastModifiedBy": "Firstname Lastname",
>>>>>>> ce9edaa6
          "lastModifiedByType": "User"
        }
      }
    },
    {
      "RequestUri": "https://management.azure.com/subscriptions/00000000-0000-0000-0000-000000000/resourceGroups/00000/providers/Microsoft.MachineLearningServices/workspaces/00000/datastores/workspaceblobstore?api-version=2022-10-01",
      "RequestMethod": "GET",
      "RequestHeaders": {
        "Accept": "application/json",
        "Accept-Encoding": "gzip, deflate",
        "Connection": "keep-alive",
<<<<<<< HEAD
        "User-Agent": "azure-ai-ml/1.5.0 azsdk-python-mgmt-machinelearningservices/0.1.0 Python/3.7.9 (Windows-10-10.0.22621-SP0)"
=======
        "User-Agent": "azure-ai-ml/1.5.0 azsdk-python-mgmt-machinelearningservices/0.1.0 Python/3.10.6 (Linux-5.15.79.1-microsoft-standard-WSL2-x86_64-with-glibc2.35)"
>>>>>>> ce9edaa6
      },
      "RequestBody": null,
      "StatusCode": 200,
      "ResponseHeaders": {
        "Cache-Control": "no-cache",
        "Content-Encoding": "gzip",
        "Content-Type": "application/json; charset=utf-8",
<<<<<<< HEAD
        "Date": "Thu, 23 Feb 2023 04:39:01 GMT",
        "Expires": "-1",
        "Pragma": "no-cache",
        "Request-Context": "appId=cid-v1:2d2e8e63-272e-4b3c-8598-4ee570a0e70d",
        "Server-Timing": "traceparent;desc=\u002200-e21a2ee3d4e62b87ab19bdb53eb3efd5-09fabb32d50a2e9f-01\u0022",
=======
        "Date": "Tue, 21 Feb 2023 20:58:44 GMT",
        "Expires": "-1",
        "Pragma": "no-cache",
        "Request-Context": "appId=cid-v1:2d2e8e63-272e-4b3c-8598-4ee570a0e70d",
        "Server-Timing": "traceparent;desc=\u002200-b5c2dbe2ab0e19cd63aaf50dfa000630-a053e9a176465cb4-01\u0022",
>>>>>>> ce9edaa6
        "Strict-Transport-Security": "max-age=31536000; includeSubDomains",
        "Transfer-Encoding": "chunked",
        "Vary": [
          "Accept-Encoding",
          "Accept-Encoding"
        ],
<<<<<<< HEAD
        "x-aml-cluster": "vienna-eastus2-01",
        "X-Content-Type-Options": "nosniff",
        "x-ms-correlation-request-id": "4afa5dbc-f705-4194-b134-68adec24bb1f",
        "x-ms-ratelimit-remaining-subscription-reads": "11938",
        "x-ms-response-type": "standard",
        "x-ms-routing-request-id": "WESTUS:20230223T043901Z:4afa5dbc-f705-4194-b134-68adec24bb1f",
        "x-request-time": "0.082"
=======
        "x-aml-cluster": "vienna-eastus-02",
        "X-Content-Type-Options": "nosniff",
        "x-ms-correlation-request-id": "60767d92-e247-43f7-bcaa-214eb4ba727d",
        "x-ms-ratelimit-remaining-subscription-reads": "11951",
        "x-ms-response-type": "standard",
        "x-ms-routing-request-id": "CANADACENTRAL:20230221T205844Z:60767d92-e247-43f7-bcaa-214eb4ba727d",
        "x-request-time": "0.095"
>>>>>>> ce9edaa6
      },
      "ResponseBody": {
        "id": "/subscriptions/00000000-0000-0000-0000-000000000/resourceGroups/00000/providers/Microsoft.MachineLearningServices/workspaces/00000/datastores/workspaceblobstore",
        "name": "workspaceblobstore",
        "type": "Microsoft.MachineLearningServices/workspaces/datastores",
        "properties": {
          "description": null,
          "tags": null,
          "properties": null,
          "isDefault": true,
          "credentials": {
            "credentialsType": "AccountKey"
          },
          "datastoreType": "AzureBlob",
<<<<<<< HEAD
          "accountName": "saveorz2izv2bas",
          "containerName": "azureml-blobstore-2d1e66ae-85e3-42c0-be91-34de66397f26",
=======
          "accountName": "samcw32zcnpjldw",
          "containerName": "azureml-blobstore-3bd2018e-4b43-401e-ad49-85df181c9e0a",
>>>>>>> ce9edaa6
          "endpoint": "core.windows.net",
          "protocol": "https",
          "serviceDataAccessAuthIdentity": "WorkspaceSystemAssignedIdentity"
        },
        "systemData": {
<<<<<<< HEAD
          "createdAt": "2023-02-23T02:09:20.7946807\u002B00:00",
          "createdBy": "779301c0-18b2-4cdc-801b-a0a3368fee0a",
          "createdByType": "Application",
          "lastModifiedAt": "2023-02-23T02:09:21.4547132\u002B00:00",
=======
          "createdAt": "2023-02-18T09:22:33.5645164\u002B00:00",
          "createdBy": "779301c0-18b2-4cdc-801b-a0a3368fee0a",
          "createdByType": "Application",
          "lastModifiedAt": "2023-02-18T09:22:34.1712214\u002B00:00",
>>>>>>> ce9edaa6
          "lastModifiedBy": "779301c0-18b2-4cdc-801b-a0a3368fee0a",
          "lastModifiedByType": "Application"
        }
      }
    },
    {
      "RequestUri": "https://management.azure.com/subscriptions/00000000-0000-0000-0000-000000000/resourceGroups/00000/providers/Microsoft.MachineLearningServices/workspaces/00000/datastores/workspaceblobstore/listSecrets?api-version=2022-10-01",
      "RequestMethod": "POST",
      "RequestHeaders": {
        "Accept": "application/json",
        "Accept-Encoding": "gzip, deflate",
        "Connection": "keep-alive",
        "Content-Length": "0",
<<<<<<< HEAD
        "User-Agent": "azure-ai-ml/1.5.0 azsdk-python-mgmt-machinelearningservices/0.1.0 Python/3.7.9 (Windows-10-10.0.22621-SP0)"
=======
        "User-Agent": "azure-ai-ml/1.5.0 azsdk-python-mgmt-machinelearningservices/0.1.0 Python/3.10.6 (Linux-5.15.79.1-microsoft-standard-WSL2-x86_64-with-glibc2.35)"
>>>>>>> ce9edaa6
      },
      "RequestBody": null,
      "StatusCode": 200,
      "ResponseHeaders": {
        "Cache-Control": "no-cache",
        "Content-Encoding": "gzip",
        "Content-Type": "application/json; charset=utf-8",
<<<<<<< HEAD
        "Date": "Thu, 23 Feb 2023 04:39:01 GMT",
        "Expires": "-1",
        "Pragma": "no-cache",
        "Request-Context": "appId=cid-v1:2d2e8e63-272e-4b3c-8598-4ee570a0e70d",
        "Server-Timing": "traceparent;desc=\u002200-d5069051ff81f034e0aec136cc1f8fae-e3d51d4f08814222-01\u0022",
        "Strict-Transport-Security": "max-age=31536000; includeSubDomains",
        "Transfer-Encoding": "chunked",
        "Vary": "Accept-Encoding",
        "x-aml-cluster": "vienna-eastus2-01",
        "X-Content-Type-Options": "nosniff",
        "x-ms-correlation-request-id": "a797aca4-b276-47c0-8ccf-2800e439dade",
        "x-ms-ratelimit-remaining-subscription-writes": "1194",
        "x-ms-response-type": "standard",
        "x-ms-routing-request-id": "WESTUS:20230223T043902Z:a797aca4-b276-47c0-8ccf-2800e439dade",
        "x-request-time": "0.106"
=======
        "Date": "Tue, 21 Feb 2023 20:58:44 GMT",
        "Expires": "-1",
        "Pragma": "no-cache",
        "Request-Context": "appId=cid-v1:2d2e8e63-272e-4b3c-8598-4ee570a0e70d",
        "Server-Timing": "traceparent;desc=\u002200-d8ba02de413748d20abcfa71c6d598b6-e0c0d64c682bca0f-01\u0022",
        "Strict-Transport-Security": "max-age=31536000; includeSubDomains",
        "Transfer-Encoding": "chunked",
        "Vary": "Accept-Encoding",
        "x-aml-cluster": "vienna-eastus-02",
        "X-Content-Type-Options": "nosniff",
        "x-ms-correlation-request-id": "d96e9ad9-8aef-489f-8802-be1bd87ce6d4",
        "x-ms-ratelimit-remaining-subscription-writes": "1174",
        "x-ms-response-type": "standard",
        "x-ms-routing-request-id": "CANADACENTRAL:20230221T205844Z:d96e9ad9-8aef-489f-8802-be1bd87ce6d4",
        "x-request-time": "0.131"
>>>>>>> ce9edaa6
      },
      "ResponseBody": {
        "secretsType": "AccountKey",
        "key": "dGhpcyBpcyBmYWtlIGtleQ=="
      }
    },
    {
<<<<<<< HEAD
      "RequestUri": "https://saveorz2izv2bas.blob.core.windows.net/azureml-blobstore-2d1e66ae-85e3-42c0-be91-34de66397f26/LocalUpload/00000000000000000000000000000000/mnist-data/0.png",
=======
      "RequestUri": "https://samcw32zcnpjldw.blob.core.windows.net/azureml-blobstore-3bd2018e-4b43-401e-ad49-85df181c9e0a/LocalUpload/00000000000000000000000000000000/mnist-data/0.png",
>>>>>>> ce9edaa6
      "RequestMethod": "HEAD",
      "RequestHeaders": {
        "Accept": "application/xml",
        "Accept-Encoding": "gzip, deflate",
        "Connection": "keep-alive",
<<<<<<< HEAD
        "User-Agent": "azsdk-python-storage-blob/12.14.1 Python/3.7.9 (Windows-10-10.0.22621-SP0)",
        "x-ms-date": "Thu, 23 Feb 2023 04:39:02 GMT",
=======
        "User-Agent": "azsdk-python-storage-blob/12.14.1 Python/3.10.6 (Linux-5.15.79.1-microsoft-standard-WSL2-x86_64-with-glibc2.35)",
        "x-ms-date": "Tue, 21 Feb 2023 20:58:44 GMT",
>>>>>>> ce9edaa6
        "x-ms-version": "2021-08-06"
      },
      "RequestBody": null,
      "StatusCode": 200,
      "ResponseHeaders": {
        "Accept-Ranges": "bytes",
        "Content-Length": "223",
        "Content-MD5": "yLW2CQQeldeN1S7hH1/5Nw==",
        "Content-Type": "application/octet-stream",
<<<<<<< HEAD
        "Date": "Thu, 23 Feb 2023 04:39:02 GMT",
        "ETag": "\u00220x8DB15445BF6DA1A\u0022",
        "Last-Modified": "Thu, 23 Feb 2023 02:19:14 GMT",
=======
        "Date": "Tue, 21 Feb 2023 20:58:44 GMT",
        "ETag": "\u00220x8DB1207868AE631\u0022",
        "Last-Modified": "Sat, 18 Feb 2023 23:26:13 GMT",
>>>>>>> ce9edaa6
        "Server": [
          "Windows-Azure-Blob/1.0",
          "Microsoft-HTTPAPI/2.0"
        ],
        "Vary": "Origin",
        "x-ms-access-tier": "Hot",
        "x-ms-access-tier-inferred": "true",
        "x-ms-blob-type": "BlockBlob",
<<<<<<< HEAD
        "x-ms-creation-time": "Thu, 23 Feb 2023 02:19:14 GMT",
        "x-ms-lease-state": "available",
        "x-ms-lease-status": "unlocked",
        "x-ms-meta-name": "51ee030a-55de-4159-a99f-0223530e2630",
        "x-ms-meta-upload_status": "completed",
        "x-ms-meta-version": "d2ef0ffa-b8b7-4010-9fb0-c2f833f841a8",
=======
        "x-ms-creation-time": "Sat, 18 Feb 2023 23:26:11 GMT",
        "x-ms-lease-state": "available",
        "x-ms-lease-status": "unlocked",
        "x-ms-meta-name": "fe621636-2cdd-4b31-8f92-ae99d1ab9264",
        "x-ms-meta-upload_status": "completed",
        "x-ms-meta-version": "fb4535b4-da68-4891-8c6a-ff6c1a8dc8c6",
>>>>>>> ce9edaa6
        "x-ms-server-encrypted": "true",
        "x-ms-version": "2021-08-06"
      },
      "ResponseBody": null
    },
    {
<<<<<<< HEAD
      "RequestUri": "https://saveorz2izv2bas.blob.core.windows.net/azureml-blobstore-2d1e66ae-85e3-42c0-be91-34de66397f26/az-ml-artifacts/00000000000000000000000000000000/mnist-data/0.png",
=======
      "RequestUri": "https://samcw32zcnpjldw.blob.core.windows.net/azureml-blobstore-3bd2018e-4b43-401e-ad49-85df181c9e0a/az-ml-artifacts/00000000000000000000000000000000/mnist-data/0.png",
>>>>>>> ce9edaa6
      "RequestMethod": "HEAD",
      "RequestHeaders": {
        "Accept": "application/xml",
        "Accept-Encoding": "gzip, deflate",
        "Connection": "keep-alive",
<<<<<<< HEAD
        "User-Agent": "azsdk-python-storage-blob/12.14.1 Python/3.7.9 (Windows-10-10.0.22621-SP0)",
        "x-ms-date": "Thu, 23 Feb 2023 04:39:03 GMT",
=======
        "User-Agent": "azsdk-python-storage-blob/12.14.1 Python/3.10.6 (Linux-5.15.79.1-microsoft-standard-WSL2-x86_64-with-glibc2.35)",
        "x-ms-date": "Tue, 21 Feb 2023 20:58:44 GMT",
>>>>>>> ce9edaa6
        "x-ms-version": "2021-08-06"
      },
      "RequestBody": null,
      "StatusCode": 404,
      "ResponseHeaders": {
<<<<<<< HEAD
        "Date": "Thu, 23 Feb 2023 04:39:02 GMT",
=======
        "Date": "Tue, 21 Feb 2023 20:58:44 GMT",
>>>>>>> ce9edaa6
        "Server": [
          "Windows-Azure-Blob/1.0",
          "Microsoft-HTTPAPI/2.0"
        ],
        "Transfer-Encoding": "chunked",
        "Vary": "Origin",
        "x-ms-error-code": "BlobNotFound",
        "x-ms-version": "2021-08-06"
      },
      "ResponseBody": null
    },
    {
      "RequestUri": "https://management.azure.com/subscriptions/00000000-0000-0000-0000-000000000/resourceGroups/00000/providers/Microsoft.MachineLearningServices/workspaces/00000/jobs/000000000000000000000?api-version=2022-12-01-preview",
      "RequestMethod": "PUT",
      "RequestHeaders": {
        "Accept": "application/json",
        "Accept-Encoding": "gzip, deflate",
        "Connection": "keep-alive",
        "Content-Length": "1827",
        "Content-Type": "application/json",
<<<<<<< HEAD
        "User-Agent": "azure-ai-ml/1.5.0 azsdk-python-mgmt-machinelearningservices/0.1.0 Python/3.7.9 (Windows-10-10.0.22621-SP0)"
=======
        "User-Agent": "azure-ai-ml/1.5.0 azsdk-python-mgmt-machinelearningservices/0.1.0 Python/3.10.6 (Linux-5.15.79.1-microsoft-standard-WSL2-x86_64-with-glibc2.35)"
>>>>>>> ce9edaa6
      },
      "RequestBody": {
        "properties": {
          "description": "The pipeline job with parallel function",
          "properties": {},
          "tags": {
            "owner": "sdkteam",
            "tag": "tagvalue"
          },
<<<<<<< HEAD
          "displayName": "test_940627256168",
=======
          "displayName": "test_266340549884",
>>>>>>> ce9edaa6
          "experimentName": "parallel_in_pipeline",
          "isArchived": false,
          "jobType": "Pipeline",
          "inputs": {
            "job_data_path": {
              "mode": "EvalMount",
              "uri": "azureml://datastores/workspaceblobstore/paths/LocalUpload/00000000000000000000000000000000/mnist-data",
              "jobInputType": "mltable"
            }
          },
          "jobs": {
            "parallel_node": {
              "type": "parallel",
              "resources": {
                "instance_count": 2
              },
              "mini_batch_error_threshold": 1,
              "max_concurrency_per_instance": 1,
              "task": {
                "type": "run_function",
<<<<<<< HEAD
                "code": "azureml:/subscriptions/00000000-0000-0000-0000-000000000/resourceGroups/00000/providers/Microsoft.MachineLearningServices/workspaces/00000/codes/dce8c9e6-2d24-45e0-9acd-50f0d5dc6631/versions/1",
=======
                "code": "azureml:/subscriptions/00000000-0000-0000-0000-000000000/resourceGroups/00000/providers/Microsoft.MachineLearningServices/workspaces/00000/codes/8f3157bb-03de-4d47-967a-b31766deec9b/versions/1",
>>>>>>> ce9edaa6
                "entry_script": "score.py",
                "program_arguments": "--job_output_path ${{outputs.job_output_path}}",
                "environment": "azureml:AzureML-sklearn-1.0-ubuntu20.04-py38-cpu:33"
              },
              "input_data": "${{inputs.job_data_path}}",
              "name": "parallel_node",
              "inputs": {
                "job_data_path": {
                  "job_input_type": "literal",
                  "value": "${{parent.inputs.job_data_path}}"
                }
              },
              "outputs": {
                "job_output_path": {
                  "value": "${{parent.outputs.pipeline_job_out}}",
                  "type": "literal"
                }
              },
              "_source": "CLASS",
<<<<<<< HEAD
              "componentId": "/subscriptions/00000000-0000-0000-0000-000000000/resourceGroups/00000/providers/Microsoft.MachineLearningServices/workspaces/00000/components/azureml_anonymous/versions/1d13017a-2169-4c24-83dd-0187a9147bc2",
=======
              "componentId": "/subscriptions/00000000-0000-0000-0000-000000000/resourceGroups/00000/providers/Microsoft.MachineLearningServices/workspaces/00000/components/azureml_anonymous/versions/95a8e4c8-909d-42b4-88f8-f290bdad4b78",
>>>>>>> ce9edaa6
              "mini_batch_size": 5
            }
          },
          "outputs": {
            "pipeline_job_out": {
              "jobOutputType": "uri_folder"
            }
          },
          "settings": {
            "default_compute": "/subscriptions/00000000-0000-0000-0000-000000000/resourceGroups/00000/providers/Microsoft.MachineLearningServices/workspaces/00000/computes/cpu-cluster",
            "_source": "DSL"
          }
        }
      },
      "StatusCode": 201,
      "ResponseHeaders": {
        "Cache-Control": "no-cache",
<<<<<<< HEAD
        "Content-Length": "4205",
        "Content-Type": "application/json; charset=utf-8",
        "Date": "Thu, 23 Feb 2023 04:39:07 GMT",
=======
        "Content-Length": "3271",
        "Content-Type": "application/json; charset=utf-8",
        "Date": "Tue, 21 Feb 2023 20:58:49 GMT",
>>>>>>> ce9edaa6
        "Expires": "-1",
        "Location": "https://management.azure.com/subscriptions/00000000-0000-0000-0000-000000000/resourceGroups/00000/providers/Microsoft.MachineLearningServices/workspaces/00000/jobs/000000000000000000000?api-version=2022-12-01-preview",
        "Pragma": "no-cache",
        "Request-Context": "appId=cid-v1:2d2e8e63-272e-4b3c-8598-4ee570a0e70d",
<<<<<<< HEAD
        "Server-Timing": "traceparent;desc=\u002200-374153206aeb8bf967c6ca8117e3be2b-ce8e11c16fa7c3ea-01\u0022",
        "Strict-Transport-Security": "max-age=31536000; includeSubDomains",
        "x-aml-cluster": "vienna-eastus2-01",
        "X-Content-Type-Options": "nosniff",
        "x-ms-correlation-request-id": "0b187375-1f8e-4184-8959-3bf08d96da07",
        "x-ms-ratelimit-remaining-subscription-writes": "1147",
        "x-ms-response-type": "standard",
        "x-ms-routing-request-id": "WESTUS:20230223T043907Z:0b187375-1f8e-4184-8959-3bf08d96da07",
        "x-request-time": "1.410"
=======
        "Server-Timing": "traceparent;desc=\u002200-a7ec1de611650a0eb6c202a3b89d7c0a-71d3164e8010b28b-01\u0022",
        "Strict-Transport-Security": "max-age=31536000; includeSubDomains",
        "x-aml-cluster": "vienna-eastus-02",
        "X-Content-Type-Options": "nosniff",
        "x-ms-correlation-request-id": "930e7bde-fbdb-4a75-aebf-07cc90d5b0f1",
        "x-ms-ratelimit-remaining-subscription-writes": "1155",
        "x-ms-response-type": "standard",
        "x-ms-routing-request-id": "CANADACENTRAL:20230221T205849Z:930e7bde-fbdb-4a75-aebf-07cc90d5b0f1",
        "x-request-time": "1.358"
>>>>>>> ce9edaa6
      },
      "ResponseBody": {
        "id": "/subscriptions/00000000-0000-0000-0000-000000000/resourceGroups/00000/providers/Microsoft.MachineLearningServices/workspaces/00000/jobs/000000000000000000000",
        "name": "000000000000000000000",
        "type": "Microsoft.MachineLearningServices/workspaces/jobs",
        "properties": {
          "description": "The pipeline job with parallel function",
          "tags": {
            "owner": "sdkteam",
            "tag": "tagvalue"
          },
          "properties": {
            "azureml.DevPlatv2": "true",
            "azureml.runsource": "azureml.PipelineRun",
            "runSource": "MFE",
            "runType": "HTTP",
            "azureml.parameters": "{}",
            "azureml.continue_on_step_failure": "False",
            "azureml.continue_on_failed_optional_input": "True",
            "azureml.defaultComputeName": "cpu-cluster",
            "azureml.defaultDataStoreName": "workspaceblobstore",
            "azureml.pipelineComponent": "pipelinerun"
          },
<<<<<<< HEAD
          "displayName": "test_940627256168",
=======
          "displayName": "test_266340549884",
>>>>>>> ce9edaa6
          "status": "Preparing",
          "experimentName": "parallel_in_pipeline",
          "services": {
            "Tracking": {
              "jobServiceType": "Tracking",
              "port": null,
<<<<<<< HEAD
              "endpoint": "azureml://eastus2.api.azureml.ms/mlflow/v1.0/subscriptions/00000000-0000-0000-0000-000000000/resourceGroups/00000/providers/Microsoft.MachineLearningServices/workspaces/00000?",
=======
              "endpoint": "azureml://eastus.api.azureml.ms/mlflow/v1.0/subscriptions/00000000-0000-0000-0000-000000000/resourceGroups/00000/providers/Microsoft.MachineLearningServices/workspaces/00000?",
>>>>>>> ce9edaa6
              "status": null,
              "errorMessage": null,
              "properties": null,
              "nodes": null
            },
            "Studio": {
              "jobServiceType": "Studio",
              "port": null,
              "endpoint": "https://ml.azure.com/runs/000000000000000000000?wsid=/subscriptions/00000000-0000-0000-0000-000000000/resourcegroups/00000/workspaces/00000",
              "status": null,
              "errorMessage": null,
              "properties": null,
              "nodes": null
            }
          },
          "computeId": null,
          "isArchived": false,
          "identity": null,
          "componentId": null,
          "jobType": "Pipeline",
          "settings": {
            "default_compute": "/subscriptions/00000000-0000-0000-0000-000000000/resourceGroups/00000/providers/Microsoft.MachineLearningServices/workspaces/00000/computes/cpu-cluster",
            "_source": "DSL"
          },
          "jobs": {
            "parallel_node": {
              "type": "parallel",
              "resources": {
                "instance_count": 2
              },
              "mini_batch_error_threshold": 1,
              "max_concurrency_per_instance": 1,
              "task": {
                "type": "run_function",
<<<<<<< HEAD
                "code": "azureml:/subscriptions/00000000-0000-0000-0000-000000000/resourceGroups/00000/providers/Microsoft.MachineLearningServices/workspaces/00000/codes/dce8c9e6-2d24-45e0-9acd-50f0d5dc6631/versions/1",
=======
                "code": "azureml:/subscriptions/00000000-0000-0000-0000-000000000/resourceGroups/00000/providers/Microsoft.MachineLearningServices/workspaces/00000/codes/8f3157bb-03de-4d47-967a-b31766deec9b/versions/1",
>>>>>>> ce9edaa6
                "entry_script": "score.py",
                "program_arguments": "--job_output_path ${{outputs.job_output_path}}",
                "environment": "azureml:AzureML-sklearn-1.0-ubuntu20.04-py38-cpu:33"
              },
              "input_data": "${{inputs.job_data_path}}",
              "name": "parallel_node",
              "inputs": {
                "job_data_path": {
                  "job_input_type": "literal",
                  "value": "${{parent.inputs.job_data_path}}"
                }
              },
              "outputs": {
                "job_output_path": {
                  "value": "${{parent.outputs.pipeline_job_out}}",
                  "type": "literal"
                }
              },
              "_source": "CLASS",
<<<<<<< HEAD
              "componentId": "/subscriptions/00000000-0000-0000-0000-000000000/resourceGroups/00000/providers/Microsoft.MachineLearningServices/workspaces/00000/components/azureml_anonymous/versions/1d13017a-2169-4c24-83dd-0187a9147bc2",
=======
              "componentId": "/subscriptions/00000000-0000-0000-0000-000000000/resourceGroups/00000/providers/Microsoft.MachineLearningServices/workspaces/00000/components/azureml_anonymous/versions/95a8e4c8-909d-42b4-88f8-f290bdad4b78",
>>>>>>> ce9edaa6
              "mini_batch_size": 5
            }
          },
          "inputs": {
            "job_data_path": {
              "description": null,
              "uri": "azureml://datastores/workspaceblobstore/paths/LocalUpload/00000000000000000000000000000000/mnist-data",
              "mode": "EvalMount",
              "jobInputType": "mltable"
            }
          },
          "outputs": {
            "pipeline_job_out": {
              "description": null,
              "uri": null,
              "assetName": null,
              "assetVersion": null,
              "mode": "ReadWriteMount",
              "jobOutputType": "uri_folder"
            }
          },
          "sourceJobId": null
        },
        "systemData": {
<<<<<<< HEAD
          "createdAt": "2023-02-23T04:39:06.8397107\u002B00:00",
          "createdBy": "Diondra Peck",
=======
          "createdAt": "2023-02-21T20:58:48.9530897\u002B00:00",
          "createdBy": "Firstname Lastname",
>>>>>>> ce9edaa6
          "createdByType": "User"
        }
      }
    },
    {
      "RequestUri": "https://management.azure.com/subscriptions/00000000-0000-0000-0000-000000000/resourceGroups/00000/providers/Microsoft.MachineLearningServices/workspaces/00000/jobs/000000000000000000000/cancel?api-version=2022-12-01-preview",
      "RequestMethod": "POST",
      "RequestHeaders": {
        "Accept": "application/json",
        "Accept-Encoding": "gzip, deflate",
        "Connection": "keep-alive",
        "Content-Length": "0",
<<<<<<< HEAD
        "User-Agent": "azure-ai-ml/1.5.0 azsdk-python-mgmt-machinelearningservices/0.1.0 Python/3.7.9 (Windows-10-10.0.22621-SP0)"
=======
        "User-Agent": "azure-ai-ml/1.5.0 azsdk-python-mgmt-machinelearningservices/0.1.0 Python/3.10.6 (Linux-5.15.79.1-microsoft-standard-WSL2-x86_64-with-glibc2.35)"
>>>>>>> ce9edaa6
      },
      "RequestBody": null,
      "StatusCode": 202,
      "ResponseHeaders": {
        "Cache-Control": "no-cache",
        "Content-Length": "4",
        "Content-Type": "application/json; charset=utf-8",
<<<<<<< HEAD
        "Date": "Thu, 23 Feb 2023 04:39:10 GMT",
        "Expires": "-1",
        "Location": "https://management.azure.com/subscriptions/00000000-0000-0000-0000-000000000/providers/Microsoft.MachineLearningServices/locations/eastus2/mfeOperationResults/jc:2d1e66ae-85e3-42c0-be91-34de66397f26:000000000000000000000?api-version=2022-12-01-preview",
        "Pragma": "no-cache",
        "Request-Context": "appId=cid-v1:2d2e8e63-272e-4b3c-8598-4ee570a0e70d",
        "Strict-Transport-Security": "max-age=31536000; includeSubDomains",
        "x-aml-cluster": "vienna-eastus2-01",
        "X-Content-Type-Options": "nosniff",
        "x-ms-async-operation-timeout": "PT1H",
        "x-ms-correlation-request-id": "919e00e0-70e7-4408-a5c9-0187b617079c",
        "x-ms-ratelimit-remaining-subscription-writes": "1193",
        "x-ms-response-type": "standard",
        "x-ms-routing-request-id": "WESTUS:20230223T043910Z:919e00e0-70e7-4408-a5c9-0187b617079c",
        "x-request-time": "0.683"
=======
        "Date": "Tue, 21 Feb 2023 20:58:53 GMT",
        "Expires": "-1",
        "Location": "https://management.azure.com/subscriptions/00000000-0000-0000-0000-000000000/providers/Microsoft.MachineLearningServices/locations/eastus/mfeOperationResults/jc:3bd2018e-4b43-401e-ad49-85df181c9e0a:000000000000000000000?api-version=2022-12-01-preview",
        "Pragma": "no-cache",
        "Request-Context": "appId=cid-v1:2d2e8e63-272e-4b3c-8598-4ee570a0e70d",
        "Strict-Transport-Security": "max-age=31536000; includeSubDomains",
        "x-aml-cluster": "vienna-eastus-02",
        "X-Content-Type-Options": "nosniff",
        "x-ms-async-operation-timeout": "PT1H",
        "x-ms-correlation-request-id": "0701f575-8244-491a-8304-a37fac3c808f",
        "x-ms-ratelimit-remaining-subscription-writes": "1173",
        "x-ms-response-type": "standard",
        "x-ms-routing-request-id": "CANADACENTRAL:20230221T205854Z:0701f575-8244-491a-8304-a37fac3c808f",
        "x-request-time": "1.298"
>>>>>>> ce9edaa6
      },
      "ResponseBody": "null"
    },
    {
<<<<<<< HEAD
      "RequestUri": "https://management.azure.com/subscriptions/00000000-0000-0000-0000-000000000/providers/Microsoft.MachineLearningServices/locations/eastus2/mfeOperationResults/jc:2d1e66ae-85e3-42c0-be91-34de66397f26:000000000000000000000?api-version=2022-12-01-preview",
=======
      "RequestUri": "https://management.azure.com/subscriptions/00000000-0000-0000-0000-000000000/providers/Microsoft.MachineLearningServices/locations/eastus/mfeOperationResults/jc:3bd2018e-4b43-401e-ad49-85df181c9e0a:000000000000000000000?api-version=2022-12-01-preview",
      "RequestMethod": "GET",
      "RequestHeaders": {
        "Accept": "*/*",
        "Accept-Encoding": "gzip, deflate",
        "Connection": "keep-alive",
        "User-Agent": "azure-ai-ml/1.5.0 azsdk-python-mgmt-machinelearningservices/0.1.0 Python/3.10.6 (Linux-5.15.79.1-microsoft-standard-WSL2-x86_64-with-glibc2.35)"
      },
      "RequestBody": null,
      "StatusCode": 202,
      "ResponseHeaders": {
        "Cache-Control": "no-cache",
        "Content-Length": "2",
        "Content-Type": "application/json; charset=utf-8",
        "Date": "Tue, 21 Feb 2023 20:58:54 GMT",
        "Expires": "-1",
        "Location": "https://management.azure.com/subscriptions/00000000-0000-0000-0000-000000000/providers/Microsoft.MachineLearningServices/locations/eastus/mfeOperationResults/jc:3bd2018e-4b43-401e-ad49-85df181c9e0a:000000000000000000000?api-version=2022-12-01-preview",
        "Pragma": "no-cache",
        "Request-Context": "appId=cid-v1:2d2e8e63-272e-4b3c-8598-4ee570a0e70d",
        "Strict-Transport-Security": "max-age=31536000; includeSubDomains",
        "x-aml-cluster": "vienna-eastus-02",
        "X-Content-Type-Options": "nosniff",
        "x-ms-correlation-request-id": "4ac79483-629d-4dae-b950-35cc4f61e337",
        "x-ms-ratelimit-remaining-subscription-reads": "11950",
        "x-ms-response-type": "standard",
        "x-ms-routing-request-id": "CANADACENTRAL:20230221T205854Z:4ac79483-629d-4dae-b950-35cc4f61e337",
        "x-request-time": "0.030"
      },
      "ResponseBody": {}
    },
    {
      "RequestUri": "https://management.azure.com/subscriptions/00000000-0000-0000-0000-000000000/providers/Microsoft.MachineLearningServices/locations/eastus/mfeOperationResults/jc:3bd2018e-4b43-401e-ad49-85df181c9e0a:000000000000000000000?api-version=2022-12-01-preview",
>>>>>>> ce9edaa6
      "RequestMethod": "GET",
      "RequestHeaders": {
        "Accept": "*/*",
        "Accept-Encoding": "gzip, deflate",
        "Connection": "keep-alive",
<<<<<<< HEAD
        "User-Agent": "azure-ai-ml/1.5.0 azsdk-python-mgmt-machinelearningservices/0.1.0 Python/3.7.9 (Windows-10-10.0.22621-SP0)"
=======
        "User-Agent": "azure-ai-ml/1.5.0 azsdk-python-mgmt-machinelearningservices/0.1.0 Python/3.10.6 (Linux-5.15.79.1-microsoft-standard-WSL2-x86_64-with-glibc2.35)"
>>>>>>> ce9edaa6
      },
      "RequestBody": null,
      "StatusCode": 200,
      "ResponseHeaders": {
        "Cache-Control": "no-cache",
        "Content-Length": "0",
<<<<<<< HEAD
        "Date": "Thu, 23 Feb 2023 04:39:10 GMT",
        "Expires": "-1",
        "Pragma": "no-cache",
        "Request-Context": "appId=cid-v1:2d2e8e63-272e-4b3c-8598-4ee570a0e70d",
        "Server-Timing": "traceparent;desc=\u002200-30f6be0c495f5c751caa08d7e15e3869-7aac94716e775846-01\u0022",
        "Strict-Transport-Security": "max-age=31536000; includeSubDomains",
        "x-aml-cluster": "vienna-eastus2-02",
        "X-Content-Type-Options": "nosniff",
        "x-ms-correlation-request-id": "d0832f44-649e-409c-a1b9-a6336ea8b96b",
        "x-ms-ratelimit-remaining-subscription-reads": "11937",
        "x-ms-response-type": "standard",
        "x-ms-routing-request-id": "WESTUS:20230223T043911Z:d0832f44-649e-409c-a1b9-a6336ea8b96b",
        "x-request-time": "0.113"
=======
        "Date": "Tue, 21 Feb 2023 20:59:23 GMT",
        "Expires": "-1",
        "Pragma": "no-cache",
        "Request-Context": "appId=cid-v1:2d2e8e63-272e-4b3c-8598-4ee570a0e70d",
        "Server-Timing": "traceparent;desc=\u002200-546d4c2b9962de11694ad2cc2eb857b3-83ceb129b5fcab04-01\u0022",
        "Strict-Transport-Security": "max-age=31536000; includeSubDomains",
        "x-aml-cluster": "vienna-eastus-02",
        "X-Content-Type-Options": "nosniff",
        "x-ms-correlation-request-id": "6277c9fe-899a-4e3e-b6e9-c4202ae2d000",
        "x-ms-ratelimit-remaining-subscription-reads": "11949",
        "x-ms-response-type": "standard",
        "x-ms-routing-request-id": "CANADACENTRAL:20230221T205924Z:6277c9fe-899a-4e3e-b6e9-c4202ae2d000",
        "x-request-time": "0.038"
>>>>>>> ce9edaa6
      },
      "ResponseBody": null
    }
  ],
  "Variables": {
<<<<<<< HEAD
    "pipeline_name": "test_940627256168"
=======
    "pipeline_name": "test_266340549884"
>>>>>>> ce9edaa6
  }
}<|MERGE_RESOLUTION|>--- conflicted
+++ resolved
@@ -7,11 +7,7 @@
         "Accept": "application/json",
         "Accept-Encoding": "gzip, deflate",
         "Connection": "keep-alive",
-<<<<<<< HEAD
         "User-Agent": "azure-ai-ml/1.5.0 azsdk-python-mgmt-machinelearningservices/0.1.0 Python/3.7.9 (Windows-10-10.0.22621-SP0)"
-=======
-        "User-Agent": "azure-ai-ml/1.5.0 azsdk-python-mgmt-machinelearningservices/0.1.0 Python/3.10.6 (Linux-5.15.79.1-microsoft-standard-WSL2-x86_64-with-glibc2.35)"
->>>>>>> ce9edaa6
       },
       "RequestBody": null,
       "StatusCode": 200,
@@ -19,42 +15,24 @@
         "Cache-Control": "no-cache",
         "Content-Encoding": "gzip",
         "Content-Type": "application/json; charset=utf-8",
-<<<<<<< HEAD
-        "Date": "Thu, 23 Feb 2023 04:38:51 GMT",
+        "Date": "Thu, 23 Feb 2023 20:27:36 GMT",
         "Expires": "-1",
         "Pragma": "no-cache",
         "Request-Context": "appId=cid-v1:2d2e8e63-272e-4b3c-8598-4ee570a0e70d",
-        "Server-Timing": "traceparent;desc=\u002200-da5a99c17a4b170523ce2b60c3d798a8-3ba485acc9020796-01\u0022",
-=======
-        "Date": "Tue, 21 Feb 2023 20:58:37 GMT",
-        "Expires": "-1",
-        "Pragma": "no-cache",
-        "Request-Context": "appId=cid-v1:2d2e8e63-272e-4b3c-8598-4ee570a0e70d",
-        "Server-Timing": "traceparent;desc=\u002200-b81e8bd5c61c74d6a4a6a0bf78a6477c-16370c7ea4b75254-01\u0022",
->>>>>>> ce9edaa6
+        "Server-Timing": "traceparent;desc=\u002200-d14f5748742c31c0b7a4d6d3c0f85024-fa90360617f1df40-01\u0022",
         "Strict-Transport-Security": "max-age=31536000; includeSubDomains",
         "Transfer-Encoding": "chunked",
         "Vary": [
           "Accept-Encoding",
           "Accept-Encoding"
         ],
-<<<<<<< HEAD
         "x-aml-cluster": "vienna-eastus2-01",
         "X-Content-Type-Options": "nosniff",
-        "x-ms-correlation-request-id": "867ab75d-02bf-4fc8-a71a-79300e5cb8aa",
-        "x-ms-ratelimit-remaining-subscription-reads": "11940",
-        "x-ms-response-type": "standard",
-        "x-ms-routing-request-id": "WESTUS:20230223T043851Z:867ab75d-02bf-4fc8-a71a-79300e5cb8aa",
-        "x-request-time": "0.028"
-=======
-        "x-aml-cluster": "vienna-eastus-02",
-        "X-Content-Type-Options": "nosniff",
-        "x-ms-correlation-request-id": "6c20e884-e1f0-45b5-bace-7f55f4b7dd66",
-        "x-ms-ratelimit-remaining-subscription-reads": "11952",
-        "x-ms-response-type": "standard",
-        "x-ms-routing-request-id": "CANADACENTRAL:20230221T205838Z:6c20e884-e1f0-45b5-bace-7f55f4b7dd66",
-        "x-request-time": "0.294"
->>>>>>> ce9edaa6
+        "x-ms-correlation-request-id": "ceae3bc2-ce2f-4dda-8a88-ef8eab2e0f51",
+        "x-ms-ratelimit-remaining-subscription-reads": "11927",
+        "x-ms-response-type": "standard",
+        "x-ms-routing-request-id": "WESTUS2:20230223T202737Z:ceae3bc2-ce2f-4dda-8a88-ef8eab2e0f51",
+        "x-request-time": "0.436"
       },
       "ResponseBody": {
         "id": "/subscriptions/00000000-0000-0000-0000-000000000/resourceGroups/00000/providers/Microsoft.MachineLearningServices/workspaces/00000",
@@ -82,7 +60,6 @@
             "isPrivateLinkEnabled": false,
             "notebookPreparationError": null
           },
-<<<<<<< HEAD
           "storageHnsEnabled": false,
           "workspaceId": "2d1e66ae-85e3-42c0-be91-34de66397f26",
           "linkedModelInventoryArmId": null,
@@ -111,22 +88,6 @@
           "lastModifiedAt": "2023-02-23T02:09:00.5159669Z",
           "lastModifiedBy": "dipeck@microsoft.com",
           "lastModifiedByType": "User"
-=======
-          "datastoreType": "AzureBlob",
-          "accountName": "samcw32zcnpjldw",
-          "containerName": "azureml-blobstore-3bd2018e-4b43-401e-ad49-85df181c9e0a",
-          "endpoint": "core.windows.net",
-          "protocol": "https",
-          "serviceDataAccessAuthIdentity": "WorkspaceSystemAssignedIdentity"
-        },
-        "systemData": {
-          "createdAt": "2023-02-18T09:22:33.5645164\u002B00:00",
-          "createdBy": "779301c0-18b2-4cdc-801b-a0a3368fee0a",
-          "createdByType": "Application",
-          "lastModifiedAt": "2023-02-18T09:22:34.1712214\u002B00:00",
-          "lastModifiedBy": "779301c0-18b2-4cdc-801b-a0a3368fee0a",
-          "lastModifiedByType": "Application"
->>>>>>> ce9edaa6
         }
       }
     },
@@ -137,13 +98,8 @@
         "Accept": "*/*",
         "Accept-Encoding": "gzip, deflate",
         "Connection": "keep-alive",
-<<<<<<< HEAD
         "Content-Type": "application/json; charset=UTF-8",
         "User-Agent": "azure-ai-ml/1.5.0 azsdk-python-core/1.26.3 Python/3.7.9 (Windows-10-10.0.22621-SP0)"
-=======
-        "Content-Length": "0",
-        "User-Agent": "azure-ai-ml/1.5.0 azsdk-python-mgmt-machinelearningservices/0.1.0 Python/3.10.6 (Linux-5.15.79.1-microsoft-standard-WSL2-x86_64-with-glibc2.35)"
->>>>>>> ce9edaa6
       },
       "RequestBody": null,
       "StatusCode": 200,
@@ -151,33 +107,15 @@
         "Connection": "keep-alive",
         "Content-Encoding": "gzip",
         "Content-Type": "application/json; charset=utf-8",
-<<<<<<< HEAD
-        "Date": "Thu, 23 Feb 2023 04:38:55 GMT",
+        "Date": "Thu, 23 Feb 2023 20:27:39 GMT",
         "Request-Context": "appId=cid-v1:2d2e8e63-272e-4b3c-8598-4ee570a0e70d",
         "Strict-Transport-Security": "max-age=15724800; includeSubDomains; preload",
         "Transfer-Encoding": "chunked",
         "Vary": "Accept-Encoding",
-        "x-aml-cluster": "vienna-eastus2-01",
-        "X-Content-Type-Options": "nosniff",
-        "x-ms-response-type": "standard",
-        "x-request-time": "0.055"
-=======
-        "Date": "Tue, 21 Feb 2023 20:58:38 GMT",
-        "Expires": "-1",
-        "Pragma": "no-cache",
-        "Request-Context": "appId=cid-v1:2d2e8e63-272e-4b3c-8598-4ee570a0e70d",
-        "Server-Timing": "traceparent;desc=\u002200-aff1cc2f0716953a57134e52c1c79c67-313042a0cef346a0-01\u0022",
-        "Strict-Transport-Security": "max-age=31536000; includeSubDomains",
-        "Transfer-Encoding": "chunked",
-        "Vary": "Accept-Encoding",
-        "x-aml-cluster": "vienna-eastus-02",
-        "X-Content-Type-Options": "nosniff",
-        "x-ms-correlation-request-id": "06d46b05-dfc4-4d5d-8081-79f95ec8dda2",
-        "x-ms-ratelimit-remaining-subscription-writes": "1175",
-        "x-ms-response-type": "standard",
-        "x-ms-routing-request-id": "CANADACENTRAL:20230221T205839Z:06d46b05-dfc4-4d5d-8081-79f95ec8dda2",
-        "x-request-time": "0.126"
->>>>>>> ce9edaa6
+        "x-aml-cluster": "vienna-eastus2-02",
+        "X-Content-Type-Options": "nosniff",
+        "x-ms-response-type": "standard",
+        "x-request-time": "1.041"
       },
       "ResponseBody": {
         "snapshotType": "LocalFiles",
@@ -255,101 +193,13 @@
       }
     },
     {
-<<<<<<< HEAD
       "RequestUri": "https://management.azure.com/subscriptions/00000000-0000-0000-0000-000000000/resourceGroups/00000/providers/Microsoft.MachineLearningServices/workspaces/00000/codes/dce8c9e6-2d24-45e0-9acd-50f0d5dc6631/versions/1?api-version=2022-05-01",
       "RequestMethod": "GET",
-=======
-      "RequestUri": "https://samcw32zcnpjldw.blob.core.windows.net/azureml-blobstore-3bd2018e-4b43-401e-ad49-85df181c9e0a/LocalUpload/00000000000000000000000000000000/src/convert_data.py",
-      "RequestMethod": "HEAD",
-      "RequestHeaders": {
-        "Accept": "application/xml",
-        "Accept-Encoding": "gzip, deflate",
-        "Connection": "keep-alive",
-        "User-Agent": "azsdk-python-storage-blob/12.14.1 Python/3.10.6 (Linux-5.15.79.1-microsoft-standard-WSL2-x86_64-with-glibc2.35)",
-        "x-ms-date": "Tue, 21 Feb 2023 20:58:38 GMT",
-        "x-ms-version": "2021-08-06"
-      },
-      "RequestBody": null,
-      "StatusCode": 200,
-      "ResponseHeaders": {
-        "Accept-Ranges": "bytes",
-        "Content-Length": "938",
-        "Content-MD5": "jWvALmotN8At/gwdYNFPcA==",
-        "Content-Type": "application/octet-stream",
-        "Date": "Tue, 21 Feb 2023 20:58:38 GMT",
-        "ETag": "\u00220x8DB120781F36C3F\u0022",
-        "Last-Modified": "Sat, 18 Feb 2023 23:26:05 GMT",
-        "Server": [
-          "Windows-Azure-Blob/1.0",
-          "Microsoft-HTTPAPI/2.0"
-        ],
-        "Vary": "Origin",
-        "x-ms-access-tier": "Hot",
-        "x-ms-access-tier-inferred": "true",
-        "x-ms-blob-type": "BlockBlob",
-        "x-ms-creation-time": "Sat, 18 Feb 2023 23:26:05 GMT",
-        "x-ms-lease-state": "available",
-        "x-ms-lease-status": "unlocked",
-        "x-ms-meta-name": "8f3157bb-03de-4d47-967a-b31766deec9b",
-        "x-ms-meta-upload_status": "completed",
-        "x-ms-meta-version": "1",
-        "x-ms-server-encrypted": "true",
-        "x-ms-version": "2021-08-06"
-      },
-      "ResponseBody": null
-    },
-    {
-      "RequestUri": "https://samcw32zcnpjldw.blob.core.windows.net/azureml-blobstore-3bd2018e-4b43-401e-ad49-85df181c9e0a/az-ml-artifacts/00000000000000000000000000000000/src/convert_data.py",
-      "RequestMethod": "HEAD",
-      "RequestHeaders": {
-        "Accept": "application/xml",
-        "Accept-Encoding": "gzip, deflate",
-        "Connection": "keep-alive",
-        "User-Agent": "azsdk-python-storage-blob/12.14.1 Python/3.10.6 (Linux-5.15.79.1-microsoft-standard-WSL2-x86_64-with-glibc2.35)",
-        "x-ms-date": "Tue, 21 Feb 2023 20:58:39 GMT",
-        "x-ms-version": "2021-08-06"
-      },
-      "RequestBody": null,
-      "StatusCode": 404,
-      "ResponseHeaders": {
-        "Date": "Tue, 21 Feb 2023 20:58:38 GMT",
-        "Server": [
-          "Windows-Azure-Blob/1.0",
-          "Microsoft-HTTPAPI/2.0"
-        ],
-        "Transfer-Encoding": "chunked",
-        "Vary": "Origin",
-        "x-ms-error-code": "BlobNotFound",
-        "x-ms-version": "2021-08-06"
-      },
-      "ResponseBody": null
-    },
-    {
-      "RequestUri": "https://management.azure.com/subscriptions/00000000-0000-0000-0000-000000000/resourceGroups/00000/providers/Microsoft.MachineLearningServices/workspaces/00000/codes/8f3157bb-03de-4d47-967a-b31766deec9b/versions/1?api-version=2022-05-01",
-      "RequestMethod": "PUT",
->>>>>>> ce9edaa6
       "RequestHeaders": {
         "Accept": "application/json",
         "Accept-Encoding": "gzip, deflate",
         "Connection": "keep-alive",
-<<<<<<< HEAD
         "User-Agent": "azure-ai-ml/1.5.0 azsdk-python-mgmt-machinelearningservices/0.1.0 Python/3.7.9 (Windows-10-10.0.22621-SP0)"
-=======
-        "Content-Length": "292",
-        "Content-Type": "application/json",
-        "User-Agent": "azure-ai-ml/1.5.0 azsdk-python-mgmt-machinelearningservices/0.1.0 Python/3.10.6 (Linux-5.15.79.1-microsoft-standard-WSL2-x86_64-with-glibc2.35)"
-      },
-      "RequestBody": {
-        "properties": {
-          "properties": {
-            "hash_sha256": "0000000000000",
-            "hash_version": "0000000000000"
-          },
-          "isAnonymous": true,
-          "isArchived": false,
-          "codeUri": "https://samcw32zcnpjldw.blob.core.windows.net/azureml-blobstore-3bd2018e-4b43-401e-ad49-85df181c9e0a/LocalUpload/00000000000000000000000000000000/src"
-        }
->>>>>>> ce9edaa6
       },
       "RequestBody": null,
       "StatusCode": 200,
@@ -357,48 +207,27 @@
         "Cache-Control": "no-cache",
         "Content-Encoding": "gzip",
         "Content-Type": "application/json; charset=utf-8",
-<<<<<<< HEAD
-        "Date": "Thu, 23 Feb 2023 04:38:59 GMT",
+        "Date": "Thu, 23 Feb 2023 20:27:40 GMT",
         "Expires": "-1",
         "Pragma": "no-cache",
         "Request-Context": "appId=cid-v1:2d2e8e63-272e-4b3c-8598-4ee570a0e70d",
-        "Server-Timing": "traceparent;desc=\u002200-e9b599dedbbf008e5ec9dca4f4abde76-03239b21d28212f0-01\u0022",
-=======
-        "Date": "Tue, 21 Feb 2023 20:58:41 GMT",
-        "Expires": "-1",
-        "Pragma": "no-cache",
-        "Request-Context": "appId=cid-v1:2d2e8e63-272e-4b3c-8598-4ee570a0e70d",
-        "Server-Timing": "traceparent;desc=\u002200-b9db1c7e34b583aa01c541e45d87b90d-bb124e59af22b7b3-01\u0022",
->>>>>>> ce9edaa6
+        "Server-Timing": "traceparent;desc=\u002200-fd8411d2ac2532f6b579b2183a279410-d265e6ac14b8461e-01\u0022",
         "Strict-Transport-Security": "max-age=31536000; includeSubDomains",
         "Transfer-Encoding": "chunked",
         "Vary": [
           "Accept-Encoding",
           "Accept-Encoding"
         ],
-<<<<<<< HEAD
         "x-aml-cluster": "vienna-eastus2-01",
         "X-Content-Type-Options": "nosniff",
-        "x-ms-correlation-request-id": "e69a9101-168a-41c7-bb25-b3bc92e6d394",
-        "x-ms-ratelimit-remaining-subscription-reads": "11939",
-        "x-ms-response-type": "standard",
-        "x-ms-routing-request-id": "WESTUS:20230223T043859Z:e69a9101-168a-41c7-bb25-b3bc92e6d394",
-        "x-request-time": "0.042"
+        "x-ms-correlation-request-id": "c38408ca-74af-4fa5-9a12-c39da4a7e605",
+        "x-ms-ratelimit-remaining-subscription-reads": "11926",
+        "x-ms-response-type": "standard",
+        "x-ms-routing-request-id": "WESTUS2:20230223T202741Z:c38408ca-74af-4fa5-9a12-c39da4a7e605",
+        "x-request-time": "0.490"
       },
       "ResponseBody": {
         "id": "/subscriptions/00000000-0000-0000-0000-000000000/resourceGroups/00000/providers/Microsoft.MachineLearningServices/workspaces/00000/codes/dce8c9e6-2d24-45e0-9acd-50f0d5dc6631/versions/1",
-=======
-        "x-aml-cluster": "vienna-eastus-02",
-        "X-Content-Type-Options": "nosniff",
-        "x-ms-correlation-request-id": "c4576381-85c6-4b48-89a4-4ca06bc50e2f",
-        "x-ms-ratelimit-remaining-subscription-writes": "1157",
-        "x-ms-response-type": "standard",
-        "x-ms-routing-request-id": "CANADACENTRAL:20230221T205842Z:c4576381-85c6-4b48-89a4-4ca06bc50e2f",
-        "x-request-time": "0.194"
-      },
-      "ResponseBody": {
-        "id": "/subscriptions/00000000-0000-0000-0000-000000000/resourceGroups/00000/providers/Microsoft.MachineLearningServices/workspaces/00000/codes/8f3157bb-03de-4d47-967a-b31766deec9b/versions/1",
->>>>>>> ce9edaa6
         "name": "1",
         "type": "Microsoft.MachineLearningServices/workspaces/codes/versions",
         "properties": {
@@ -410,7 +239,6 @@
           },
           "isArchived": false,
           "isAnonymous": false,
-<<<<<<< HEAD
           "codeUri": "https://saveorz2izv2bas.blob.core.windows.net:443/2d1e66ae-8-fb9523c8-8865-50f6-a13d-d6cf7b9a153f/src"
         },
         "systemData": {
@@ -419,26 +247,12 @@
           "createdByType": "User",
           "lastModifiedAt": "2023-02-23T02:20:24.4631884\u002B00:00",
           "lastModifiedBy": "Diondra Peck",
-=======
-          "codeUri": "https://samcw32zcnpjldw.blob.core.windows.net/azureml-blobstore-3bd2018e-4b43-401e-ad49-85df181c9e0a/LocalUpload/00000000000000000000000000000000/src"
-        },
-        "systemData": {
-          "createdAt": "2023-02-18T23:26:09.0360011\u002B00:00",
-          "createdBy": "Firstname Lastname",
-          "createdByType": "User",
-          "lastModifiedAt": "2023-02-21T20:58:42.5386077\u002B00:00",
-          "lastModifiedBy": "Firstname Lastname",
->>>>>>> ce9edaa6
           "lastModifiedByType": "User"
         }
       }
     },
     {
-<<<<<<< HEAD
-      "RequestUri": "https://management.azure.com/subscriptions/00000000-0000-0000-0000-000000000/resourceGroups/00000/providers/Microsoft.MachineLearningServices/workspaces/00000/components/azureml_anonymous/versions/4fbb40ec-079f-10d1-09cf-fb5ed5c81588?api-version=2022-10-01",
-=======
-      "RequestUri": "https://management.azure.com/subscriptions/00000000-0000-0000-0000-000000000/resourceGroups/00000/providers/Microsoft.MachineLearningServices/workspaces/00000/components/azureml_anonymous/versions/dfbf4234-00ee-e6fa-86c5-789aeaa05b07?api-version=2022-10-01",
->>>>>>> ce9edaa6
+      "RequestUri": "https://management.azure.com/subscriptions/00000000-0000-0000-0000-000000000/resourceGroups/00000/providers/Microsoft.MachineLearningServices/workspaces/00000/components/azureml_anonymous/versions/d0a73c9e-ba1d-7590-b4db-4e49f90671de?api-version=2022-10-01",
       "RequestMethod": "PUT",
       "RequestHeaders": {
         "Accept": "application/json",
@@ -446,11 +260,7 @@
         "Connection": "keep-alive",
         "Content-Length": "972",
         "Content-Type": "application/json",
-<<<<<<< HEAD
         "User-Agent": "azure-ai-ml/1.5.0 azsdk-python-mgmt-machinelearningservices/0.1.0 Python/3.7.9 (Windows-10-10.0.22621-SP0)"
-=======
-        "User-Agent": "azure-ai-ml/1.5.0 azsdk-python-mgmt-machinelearningservices/0.1.0 Python/3.10.6 (Linux-5.15.79.1-microsoft-standard-WSL2-x86_64-with-glibc2.35)"
->>>>>>> ce9edaa6
       },
       "RequestBody": {
         "properties": {
@@ -480,11 +290,7 @@
             "logging_level": "DEBUG",
             "task": {
               "type": "run_function",
-<<<<<<< HEAD
               "code": "azureml:/subscriptions/00000000-0000-0000-0000-000000000/resourceGroups/00000/providers/Microsoft.MachineLearningServices/workspaces/00000/codes/dce8c9e6-2d24-45e0-9acd-50f0d5dc6631/versions/1",
-=======
-              "code": "azureml:/subscriptions/00000000-0000-0000-0000-000000000/resourceGroups/00000/providers/Microsoft.MachineLearningServices/workspaces/00000/codes/8f3157bb-03de-4d47-967a-b31766deec9b/versions/1",
->>>>>>> ce9edaa6
               "entry_script": "score.py",
               "program_arguments": "--job_output_path ${{outputs.job_output_path}}",
               "environment": "azureml:AzureML-sklearn-1.0-ubuntu20.04-py38-cpu:33"
@@ -501,49 +307,26 @@
       "StatusCode": 201,
       "ResponseHeaders": {
         "Cache-Control": "no-cache",
-<<<<<<< HEAD
-        "Content-Length": "2020",
+        "Content-Length": "2022",
         "Content-Type": "application/json; charset=utf-8",
-        "Date": "Thu, 23 Feb 2023 04:39:00 GMT",
+        "Date": "Thu, 23 Feb 2023 20:27:45 GMT",
         "Expires": "-1",
-        "Location": "https://management.azure.com/subscriptions/00000000-0000-0000-0000-000000000/resourceGroups/00000/providers/Microsoft.MachineLearningServices/workspaces/00000/components/azureml_anonymous/versions/4fbb40ec-079f-10d1-09cf-fb5ed5c81588?api-version=2022-10-01",
+        "Location": "https://management.azure.com/subscriptions/00000000-0000-0000-0000-000000000/resourceGroups/00000/providers/Microsoft.MachineLearningServices/workspaces/00000/components/azureml_anonymous/versions/d0a73c9e-ba1d-7590-b4db-4e49f90671de?api-version=2022-10-01",
         "Pragma": "no-cache",
         "Request-Context": "appId=cid-v1:2d2e8e63-272e-4b3c-8598-4ee570a0e70d",
-        "Server-Timing": "traceparent;desc=\u002200-a6dd54d0357eaf686a69e5098d421276-34370a63d1a77308-01\u0022",
+        "Server-Timing": "traceparent;desc=\u002200-a1ca58bf71589db014ddb818493b6408-3a8400f6f40a42b1-01\u0022",
         "Strict-Transport-Security": "max-age=31536000; includeSubDomains",
         "x-aml-cluster": "vienna-eastus2-01",
         "X-Content-Type-Options": "nosniff",
-        "x-ms-correlation-request-id": "a3c6c962-b0f7-4556-9f42-5f8ef2935f4f",
-        "x-ms-ratelimit-remaining-subscription-writes": "1148",
-        "x-ms-response-type": "standard",
-        "x-ms-routing-request-id": "WESTUS:20230223T043900Z:a3c6c962-b0f7-4556-9f42-5f8ef2935f4f",
-        "x-request-time": "0.703"
+        "x-ms-correlation-request-id": "bfacfc17-8e6b-49dd-bb75-79fccd9686bb",
+        "x-ms-ratelimit-remaining-subscription-writes": "1143",
+        "x-ms-response-type": "standard",
+        "x-ms-routing-request-id": "WESTUS2:20230223T202746Z:bfacfc17-8e6b-49dd-bb75-79fccd9686bb",
+        "x-request-time": "4.649"
       },
       "ResponseBody": {
-        "id": "/subscriptions/00000000-0000-0000-0000-000000000/resourceGroups/00000/providers/Microsoft.MachineLearningServices/workspaces/00000/components/azureml_anonymous/versions/1d13017a-2169-4c24-83dd-0187a9147bc2",
-        "name": "1d13017a-2169-4c24-83dd-0187a9147bc2",
-=======
-        "Content-Length": "1638",
-        "Content-Type": "application/json; charset=utf-8",
-        "Date": "Tue, 21 Feb 2023 20:58:42 GMT",
-        "Expires": "-1",
-        "Location": "https://management.azure.com/subscriptions/00000000-0000-0000-0000-000000000/resourceGroups/00000/providers/Microsoft.MachineLearningServices/workspaces/00000/components/azureml_anonymous/versions/dfbf4234-00ee-e6fa-86c5-789aeaa05b07?api-version=2022-10-01",
-        "Pragma": "no-cache",
-        "Request-Context": "appId=cid-v1:2d2e8e63-272e-4b3c-8598-4ee570a0e70d",
-        "Server-Timing": "traceparent;desc=\u002200-8ad5e02c3943b77b24d20ee53d4158d8-1484c9ff1bcab339-01\u0022",
-        "Strict-Transport-Security": "max-age=31536000; includeSubDomains",
-        "x-aml-cluster": "vienna-eastus-02",
-        "X-Content-Type-Options": "nosniff",
-        "x-ms-correlation-request-id": "f67efec9-699d-4af5-a528-09b7bd4b3e75",
-        "x-ms-ratelimit-remaining-subscription-writes": "1156",
-        "x-ms-response-type": "standard",
-        "x-ms-routing-request-id": "CANADACENTRAL:20230221T205843Z:f67efec9-699d-4af5-a528-09b7bd4b3e75",
-        "x-request-time": "0.716"
-      },
-      "ResponseBody": {
-        "id": "/subscriptions/00000000-0000-0000-0000-000000000/resourceGroups/00000/providers/Microsoft.MachineLearningServices/workspaces/00000/components/azureml_anonymous/versions/95a8e4c8-909d-42b4-88f8-f290bdad4b78",
-        "name": "95a8e4c8-909d-42b4-88f8-f290bdad4b78",
->>>>>>> ce9edaa6
+        "id": "/subscriptions/00000000-0000-0000-0000-000000000/resourceGroups/00000/providers/Microsoft.MachineLearningServices/workspaces/00000/components/azureml_anonymous/versions/68e728f8-7988-45b3-bae1-6d077bb25598",
+        "name": "68e728f8-7988-45b3-bae1-6d077bb25598",
         "type": "Microsoft.MachineLearningServices/workspaces/components/versions",
         "properties": {
           "description": null,
@@ -568,13 +351,8 @@
               }
             },
             "task": {
-<<<<<<< HEAD
               "code": "azureml:/subscriptions/00000000-0000-0000-0000-000000000/resourceGroups/00000/providers/Microsoft.MachineLearningServices/workspaces/00000/codes/dce8c9e6-2d24-45e0-9acd-50f0d5dc6631/versions/1",
-              "environment": "azureml://registries/azureml/environments/AzureML-sklearn-0.24-ubuntu18.04-py37-cpu/versions/5",
-=======
-              "code": "azureml:/subscriptions/00000000-0000-0000-0000-000000000/resourceGroups/00000/providers/Microsoft.MachineLearningServices/workspaces/00000/codes/8f3157bb-03de-4d47-967a-b31766deec9b/versions/1",
               "environment": "azureml://registries/azureml/environments/AzureML-sklearn-1.0-ubuntu20.04-py38-cpu/versions/33",
->>>>>>> ce9edaa6
               "program_arguments": "--job_output_path ${{outputs.job_output_path}}",
               "entry_script": "score.py",
               "type": "run_function"
@@ -593,19 +371,11 @@
           }
         },
         "systemData": {
-<<<<<<< HEAD
-          "createdAt": "2023-02-23T04:39:00.395837\u002B00:00",
+          "createdAt": "2023-02-23T20:27:46.3633811\u002B00:00",
           "createdBy": "Diondra Peck",
           "createdByType": "User",
-          "lastModifiedAt": "2023-02-23T04:39:00.395837\u002B00:00",
+          "lastModifiedAt": "2023-02-23T20:27:46.3633811\u002B00:00",
           "lastModifiedBy": "Diondra Peck",
-=======
-          "createdAt": "2023-02-18T23:27:23.3246202\u002B00:00",
-          "createdBy": "Firstname Lastname",
-          "createdByType": "User",
-          "lastModifiedAt": "2023-02-18T23:27:23.3969922\u002B00:00",
-          "lastModifiedBy": "Firstname Lastname",
->>>>>>> ce9edaa6
           "lastModifiedByType": "User"
         }
       }
@@ -617,11 +387,7 @@
         "Accept": "application/json",
         "Accept-Encoding": "gzip, deflate",
         "Connection": "keep-alive",
-<<<<<<< HEAD
         "User-Agent": "azure-ai-ml/1.5.0 azsdk-python-mgmt-machinelearningservices/0.1.0 Python/3.7.9 (Windows-10-10.0.22621-SP0)"
-=======
-        "User-Agent": "azure-ai-ml/1.5.0 azsdk-python-mgmt-machinelearningservices/0.1.0 Python/3.10.6 (Linux-5.15.79.1-microsoft-standard-WSL2-x86_64-with-glibc2.35)"
->>>>>>> ce9edaa6
       },
       "RequestBody": null,
       "StatusCode": 200,
@@ -629,42 +395,24 @@
         "Cache-Control": "no-cache",
         "Content-Encoding": "gzip",
         "Content-Type": "application/json; charset=utf-8",
-<<<<<<< HEAD
-        "Date": "Thu, 23 Feb 2023 04:39:01 GMT",
+        "Date": "Thu, 23 Feb 2023 20:27:46 GMT",
         "Expires": "-1",
         "Pragma": "no-cache",
         "Request-Context": "appId=cid-v1:2d2e8e63-272e-4b3c-8598-4ee570a0e70d",
-        "Server-Timing": "traceparent;desc=\u002200-e21a2ee3d4e62b87ab19bdb53eb3efd5-09fabb32d50a2e9f-01\u0022",
-=======
-        "Date": "Tue, 21 Feb 2023 20:58:44 GMT",
-        "Expires": "-1",
-        "Pragma": "no-cache",
-        "Request-Context": "appId=cid-v1:2d2e8e63-272e-4b3c-8598-4ee570a0e70d",
-        "Server-Timing": "traceparent;desc=\u002200-b5c2dbe2ab0e19cd63aaf50dfa000630-a053e9a176465cb4-01\u0022",
->>>>>>> ce9edaa6
+        "Server-Timing": "traceparent;desc=\u002200-abb69d3fb71bba8248da111761cffb56-82ab3b987de8a5c2-01\u0022",
         "Strict-Transport-Security": "max-age=31536000; includeSubDomains",
         "Transfer-Encoding": "chunked",
         "Vary": [
           "Accept-Encoding",
           "Accept-Encoding"
         ],
-<<<<<<< HEAD
         "x-aml-cluster": "vienna-eastus2-01",
         "X-Content-Type-Options": "nosniff",
-        "x-ms-correlation-request-id": "4afa5dbc-f705-4194-b134-68adec24bb1f",
-        "x-ms-ratelimit-remaining-subscription-reads": "11938",
-        "x-ms-response-type": "standard",
-        "x-ms-routing-request-id": "WESTUS:20230223T043901Z:4afa5dbc-f705-4194-b134-68adec24bb1f",
-        "x-request-time": "0.082"
-=======
-        "x-aml-cluster": "vienna-eastus-02",
-        "X-Content-Type-Options": "nosniff",
-        "x-ms-correlation-request-id": "60767d92-e247-43f7-bcaa-214eb4ba727d",
-        "x-ms-ratelimit-remaining-subscription-reads": "11951",
-        "x-ms-response-type": "standard",
-        "x-ms-routing-request-id": "CANADACENTRAL:20230221T205844Z:60767d92-e247-43f7-bcaa-214eb4ba727d",
-        "x-request-time": "0.095"
->>>>>>> ce9edaa6
+        "x-ms-correlation-request-id": "9fb8fc28-9e7c-4de7-89d7-fefdca98627b",
+        "x-ms-ratelimit-remaining-subscription-reads": "11925",
+        "x-ms-response-type": "standard",
+        "x-ms-routing-request-id": "WESTUS2:20230223T202747Z:9fb8fc28-9e7c-4de7-89d7-fefdca98627b",
+        "x-request-time": "0.615"
       },
       "ResponseBody": {
         "id": "/subscriptions/00000000-0000-0000-0000-000000000/resourceGroups/00000/providers/Microsoft.MachineLearningServices/workspaces/00000/datastores/workspaceblobstore",
@@ -679,29 +427,17 @@
             "credentialsType": "AccountKey"
           },
           "datastoreType": "AzureBlob",
-<<<<<<< HEAD
           "accountName": "saveorz2izv2bas",
           "containerName": "azureml-blobstore-2d1e66ae-85e3-42c0-be91-34de66397f26",
-=======
-          "accountName": "samcw32zcnpjldw",
-          "containerName": "azureml-blobstore-3bd2018e-4b43-401e-ad49-85df181c9e0a",
->>>>>>> ce9edaa6
           "endpoint": "core.windows.net",
           "protocol": "https",
           "serviceDataAccessAuthIdentity": "WorkspaceSystemAssignedIdentity"
         },
         "systemData": {
-<<<<<<< HEAD
           "createdAt": "2023-02-23T02:09:20.7946807\u002B00:00",
           "createdBy": "779301c0-18b2-4cdc-801b-a0a3368fee0a",
           "createdByType": "Application",
           "lastModifiedAt": "2023-02-23T02:09:21.4547132\u002B00:00",
-=======
-          "createdAt": "2023-02-18T09:22:33.5645164\u002B00:00",
-          "createdBy": "779301c0-18b2-4cdc-801b-a0a3368fee0a",
-          "createdByType": "Application",
-          "lastModifiedAt": "2023-02-18T09:22:34.1712214\u002B00:00",
->>>>>>> ce9edaa6
           "lastModifiedBy": "779301c0-18b2-4cdc-801b-a0a3368fee0a",
           "lastModifiedByType": "Application"
         }
@@ -715,11 +451,7 @@
         "Accept-Encoding": "gzip, deflate",
         "Connection": "keep-alive",
         "Content-Length": "0",
-<<<<<<< HEAD
         "User-Agent": "azure-ai-ml/1.5.0 azsdk-python-mgmt-machinelearningservices/0.1.0 Python/3.7.9 (Windows-10-10.0.22621-SP0)"
-=======
-        "User-Agent": "azure-ai-ml/1.5.0 azsdk-python-mgmt-machinelearningservices/0.1.0 Python/3.10.6 (Linux-5.15.79.1-microsoft-standard-WSL2-x86_64-with-glibc2.35)"
->>>>>>> ce9edaa6
       },
       "RequestBody": null,
       "StatusCode": 200,
@@ -727,39 +459,21 @@
         "Cache-Control": "no-cache",
         "Content-Encoding": "gzip",
         "Content-Type": "application/json; charset=utf-8",
-<<<<<<< HEAD
-        "Date": "Thu, 23 Feb 2023 04:39:01 GMT",
+        "Date": "Thu, 23 Feb 2023 20:27:47 GMT",
         "Expires": "-1",
         "Pragma": "no-cache",
         "Request-Context": "appId=cid-v1:2d2e8e63-272e-4b3c-8598-4ee570a0e70d",
-        "Server-Timing": "traceparent;desc=\u002200-d5069051ff81f034e0aec136cc1f8fae-e3d51d4f08814222-01\u0022",
+        "Server-Timing": "traceparent;desc=\u002200-c14be03906171d9aa1dbdefce8d01284-1e9c96087f5c1fc0-01\u0022",
         "Strict-Transport-Security": "max-age=31536000; includeSubDomains",
         "Transfer-Encoding": "chunked",
         "Vary": "Accept-Encoding",
-        "x-aml-cluster": "vienna-eastus2-01",
-        "X-Content-Type-Options": "nosniff",
-        "x-ms-correlation-request-id": "a797aca4-b276-47c0-8ccf-2800e439dade",
-        "x-ms-ratelimit-remaining-subscription-writes": "1194",
-        "x-ms-response-type": "standard",
-        "x-ms-routing-request-id": "WESTUS:20230223T043902Z:a797aca4-b276-47c0-8ccf-2800e439dade",
-        "x-request-time": "0.106"
-=======
-        "Date": "Tue, 21 Feb 2023 20:58:44 GMT",
-        "Expires": "-1",
-        "Pragma": "no-cache",
-        "Request-Context": "appId=cid-v1:2d2e8e63-272e-4b3c-8598-4ee570a0e70d",
-        "Server-Timing": "traceparent;desc=\u002200-d8ba02de413748d20abcfa71c6d598b6-e0c0d64c682bca0f-01\u0022",
-        "Strict-Transport-Security": "max-age=31536000; includeSubDomains",
-        "Transfer-Encoding": "chunked",
-        "Vary": "Accept-Encoding",
-        "x-aml-cluster": "vienna-eastus-02",
-        "X-Content-Type-Options": "nosniff",
-        "x-ms-correlation-request-id": "d96e9ad9-8aef-489f-8802-be1bd87ce6d4",
-        "x-ms-ratelimit-remaining-subscription-writes": "1174",
-        "x-ms-response-type": "standard",
-        "x-ms-routing-request-id": "CANADACENTRAL:20230221T205844Z:d96e9ad9-8aef-489f-8802-be1bd87ce6d4",
-        "x-request-time": "0.131"
->>>>>>> ce9edaa6
+        "x-aml-cluster": "vienna-eastus2-02",
+        "X-Content-Type-Options": "nosniff",
+        "x-ms-correlation-request-id": "c24cadd8-036c-441e-9a68-088302bebe30",
+        "x-ms-ratelimit-remaining-subscription-writes": "1190",
+        "x-ms-response-type": "standard",
+        "x-ms-routing-request-id": "WESTUS2:20230223T202748Z:c24cadd8-036c-441e-9a68-088302bebe30",
+        "x-request-time": "0.394"
       },
       "ResponseBody": {
         "secretsType": "AccountKey",
@@ -767,23 +481,14 @@
       }
     },
     {
-<<<<<<< HEAD
       "RequestUri": "https://saveorz2izv2bas.blob.core.windows.net/azureml-blobstore-2d1e66ae-85e3-42c0-be91-34de66397f26/LocalUpload/00000000000000000000000000000000/mnist-data/0.png",
-=======
-      "RequestUri": "https://samcw32zcnpjldw.blob.core.windows.net/azureml-blobstore-3bd2018e-4b43-401e-ad49-85df181c9e0a/LocalUpload/00000000000000000000000000000000/mnist-data/0.png",
->>>>>>> ce9edaa6
       "RequestMethod": "HEAD",
       "RequestHeaders": {
         "Accept": "application/xml",
         "Accept-Encoding": "gzip, deflate",
         "Connection": "keep-alive",
-<<<<<<< HEAD
         "User-Agent": "azsdk-python-storage-blob/12.14.1 Python/3.7.9 (Windows-10-10.0.22621-SP0)",
-        "x-ms-date": "Thu, 23 Feb 2023 04:39:02 GMT",
-=======
-        "User-Agent": "azsdk-python-storage-blob/12.14.1 Python/3.10.6 (Linux-5.15.79.1-microsoft-standard-WSL2-x86_64-with-glibc2.35)",
-        "x-ms-date": "Tue, 21 Feb 2023 20:58:44 GMT",
->>>>>>> ce9edaa6
+        "x-ms-date": "Thu, 23 Feb 2023 20:27:48 GMT",
         "x-ms-version": "2021-08-06"
       },
       "RequestBody": null,
@@ -793,15 +498,9 @@
         "Content-Length": "223",
         "Content-MD5": "yLW2CQQeldeN1S7hH1/5Nw==",
         "Content-Type": "application/octet-stream",
-<<<<<<< HEAD
-        "Date": "Thu, 23 Feb 2023 04:39:02 GMT",
+        "Date": "Thu, 23 Feb 2023 20:27:47 GMT",
         "ETag": "\u00220x8DB15445BF6DA1A\u0022",
         "Last-Modified": "Thu, 23 Feb 2023 02:19:14 GMT",
-=======
-        "Date": "Tue, 21 Feb 2023 20:58:44 GMT",
-        "ETag": "\u00220x8DB1207868AE631\u0022",
-        "Last-Modified": "Sat, 18 Feb 2023 23:26:13 GMT",
->>>>>>> ce9edaa6
         "Server": [
           "Windows-Azure-Blob/1.0",
           "Microsoft-HTTPAPI/2.0"
@@ -810,54 +509,32 @@
         "x-ms-access-tier": "Hot",
         "x-ms-access-tier-inferred": "true",
         "x-ms-blob-type": "BlockBlob",
-<<<<<<< HEAD
         "x-ms-creation-time": "Thu, 23 Feb 2023 02:19:14 GMT",
         "x-ms-lease-state": "available",
         "x-ms-lease-status": "unlocked",
         "x-ms-meta-name": "51ee030a-55de-4159-a99f-0223530e2630",
         "x-ms-meta-upload_status": "completed",
         "x-ms-meta-version": "d2ef0ffa-b8b7-4010-9fb0-c2f833f841a8",
-=======
-        "x-ms-creation-time": "Sat, 18 Feb 2023 23:26:11 GMT",
-        "x-ms-lease-state": "available",
-        "x-ms-lease-status": "unlocked",
-        "x-ms-meta-name": "fe621636-2cdd-4b31-8f92-ae99d1ab9264",
-        "x-ms-meta-upload_status": "completed",
-        "x-ms-meta-version": "fb4535b4-da68-4891-8c6a-ff6c1a8dc8c6",
->>>>>>> ce9edaa6
         "x-ms-server-encrypted": "true",
         "x-ms-version": "2021-08-06"
       },
       "ResponseBody": null
     },
     {
-<<<<<<< HEAD
       "RequestUri": "https://saveorz2izv2bas.blob.core.windows.net/azureml-blobstore-2d1e66ae-85e3-42c0-be91-34de66397f26/az-ml-artifacts/00000000000000000000000000000000/mnist-data/0.png",
-=======
-      "RequestUri": "https://samcw32zcnpjldw.blob.core.windows.net/azureml-blobstore-3bd2018e-4b43-401e-ad49-85df181c9e0a/az-ml-artifacts/00000000000000000000000000000000/mnist-data/0.png",
->>>>>>> ce9edaa6
       "RequestMethod": "HEAD",
       "RequestHeaders": {
         "Accept": "application/xml",
         "Accept-Encoding": "gzip, deflate",
         "Connection": "keep-alive",
-<<<<<<< HEAD
         "User-Agent": "azsdk-python-storage-blob/12.14.1 Python/3.7.9 (Windows-10-10.0.22621-SP0)",
-        "x-ms-date": "Thu, 23 Feb 2023 04:39:03 GMT",
-=======
-        "User-Agent": "azsdk-python-storage-blob/12.14.1 Python/3.10.6 (Linux-5.15.79.1-microsoft-standard-WSL2-x86_64-with-glibc2.35)",
-        "x-ms-date": "Tue, 21 Feb 2023 20:58:44 GMT",
->>>>>>> ce9edaa6
+        "x-ms-date": "Thu, 23 Feb 2023 20:27:48 GMT",
         "x-ms-version": "2021-08-06"
       },
       "RequestBody": null,
       "StatusCode": 404,
       "ResponseHeaders": {
-<<<<<<< HEAD
-        "Date": "Thu, 23 Feb 2023 04:39:02 GMT",
-=======
-        "Date": "Tue, 21 Feb 2023 20:58:44 GMT",
->>>>>>> ce9edaa6
+        "Date": "Thu, 23 Feb 2023 20:27:47 GMT",
         "Server": [
           "Windows-Azure-Blob/1.0",
           "Microsoft-HTTPAPI/2.0"
@@ -878,11 +555,7 @@
         "Connection": "keep-alive",
         "Content-Length": "1827",
         "Content-Type": "application/json",
-<<<<<<< HEAD
         "User-Agent": "azure-ai-ml/1.5.0 azsdk-python-mgmt-machinelearningservices/0.1.0 Python/3.7.9 (Windows-10-10.0.22621-SP0)"
-=======
-        "User-Agent": "azure-ai-ml/1.5.0 azsdk-python-mgmt-machinelearningservices/0.1.0 Python/3.10.6 (Linux-5.15.79.1-microsoft-standard-WSL2-x86_64-with-glibc2.35)"
->>>>>>> ce9edaa6
       },
       "RequestBody": {
         "properties": {
@@ -892,11 +565,7 @@
             "owner": "sdkteam",
             "tag": "tagvalue"
           },
-<<<<<<< HEAD
-          "displayName": "test_940627256168",
-=======
-          "displayName": "test_266340549884",
->>>>>>> ce9edaa6
+          "displayName": "test_473604332264",
           "experimentName": "parallel_in_pipeline",
           "isArchived": false,
           "jobType": "Pipeline",
@@ -917,11 +586,7 @@
               "max_concurrency_per_instance": 1,
               "task": {
                 "type": "run_function",
-<<<<<<< HEAD
                 "code": "azureml:/subscriptions/00000000-0000-0000-0000-000000000/resourceGroups/00000/providers/Microsoft.MachineLearningServices/workspaces/00000/codes/dce8c9e6-2d24-45e0-9acd-50f0d5dc6631/versions/1",
-=======
-                "code": "azureml:/subscriptions/00000000-0000-0000-0000-000000000/resourceGroups/00000/providers/Microsoft.MachineLearningServices/workspaces/00000/codes/8f3157bb-03de-4d47-967a-b31766deec9b/versions/1",
->>>>>>> ce9edaa6
                 "entry_script": "score.py",
                 "program_arguments": "--job_output_path ${{outputs.job_output_path}}",
                 "environment": "azureml:AzureML-sklearn-1.0-ubuntu20.04-py38-cpu:33"
@@ -941,11 +606,7 @@
                 }
               },
               "_source": "CLASS",
-<<<<<<< HEAD
-              "componentId": "/subscriptions/00000000-0000-0000-0000-000000000/resourceGroups/00000/providers/Microsoft.MachineLearningServices/workspaces/00000/components/azureml_anonymous/versions/1d13017a-2169-4c24-83dd-0187a9147bc2",
-=======
-              "componentId": "/subscriptions/00000000-0000-0000-0000-000000000/resourceGroups/00000/providers/Microsoft.MachineLearningServices/workspaces/00000/components/azureml_anonymous/versions/95a8e4c8-909d-42b4-88f8-f290bdad4b78",
->>>>>>> ce9edaa6
+              "componentId": "/subscriptions/00000000-0000-0000-0000-000000000/resourceGroups/00000/providers/Microsoft.MachineLearningServices/workspaces/00000/components/azureml_anonymous/versions/68e728f8-7988-45b3-bae1-6d077bb25598",
               "mini_batch_size": 5
             }
           },
@@ -963,40 +624,22 @@
       "StatusCode": 201,
       "ResponseHeaders": {
         "Cache-Control": "no-cache",
-<<<<<<< HEAD
         "Content-Length": "4205",
         "Content-Type": "application/json; charset=utf-8",
-        "Date": "Thu, 23 Feb 2023 04:39:07 GMT",
-=======
-        "Content-Length": "3271",
-        "Content-Type": "application/json; charset=utf-8",
-        "Date": "Tue, 21 Feb 2023 20:58:49 GMT",
->>>>>>> ce9edaa6
+        "Date": "Thu, 23 Feb 2023 20:27:50 GMT",
         "Expires": "-1",
         "Location": "https://management.azure.com/subscriptions/00000000-0000-0000-0000-000000000/resourceGroups/00000/providers/Microsoft.MachineLearningServices/workspaces/00000/jobs/000000000000000000000?api-version=2022-12-01-preview",
         "Pragma": "no-cache",
         "Request-Context": "appId=cid-v1:2d2e8e63-272e-4b3c-8598-4ee570a0e70d",
-<<<<<<< HEAD
-        "Server-Timing": "traceparent;desc=\u002200-374153206aeb8bf967c6ca8117e3be2b-ce8e11c16fa7c3ea-01\u0022",
+        "Server-Timing": "traceparent;desc=\u002200-eb7ba3b4be9df6b8a09b4a9dc40a7e0c-19eba4d6a956cd82-01\u0022",
         "Strict-Transport-Security": "max-age=31536000; includeSubDomains",
-        "x-aml-cluster": "vienna-eastus2-01",
-        "X-Content-Type-Options": "nosniff",
-        "x-ms-correlation-request-id": "0b187375-1f8e-4184-8959-3bf08d96da07",
-        "x-ms-ratelimit-remaining-subscription-writes": "1147",
-        "x-ms-response-type": "standard",
-        "x-ms-routing-request-id": "WESTUS:20230223T043907Z:0b187375-1f8e-4184-8959-3bf08d96da07",
-        "x-request-time": "1.410"
-=======
-        "Server-Timing": "traceparent;desc=\u002200-a7ec1de611650a0eb6c202a3b89d7c0a-71d3164e8010b28b-01\u0022",
-        "Strict-Transport-Security": "max-age=31536000; includeSubDomains",
-        "x-aml-cluster": "vienna-eastus-02",
-        "X-Content-Type-Options": "nosniff",
-        "x-ms-correlation-request-id": "930e7bde-fbdb-4a75-aebf-07cc90d5b0f1",
-        "x-ms-ratelimit-remaining-subscription-writes": "1155",
-        "x-ms-response-type": "standard",
-        "x-ms-routing-request-id": "CANADACENTRAL:20230221T205849Z:930e7bde-fbdb-4a75-aebf-07cc90d5b0f1",
-        "x-request-time": "1.358"
->>>>>>> ce9edaa6
+        "x-aml-cluster": "vienna-eastus2-02",
+        "X-Content-Type-Options": "nosniff",
+        "x-ms-correlation-request-id": "53943a7f-3305-457c-9220-a1704eeaad29",
+        "x-ms-ratelimit-remaining-subscription-writes": "1142",
+        "x-ms-response-type": "standard",
+        "x-ms-routing-request-id": "WESTUS2:20230223T202751Z:53943a7f-3305-457c-9220-a1704eeaad29",
+        "x-request-time": "1.591"
       },
       "ResponseBody": {
         "id": "/subscriptions/00000000-0000-0000-0000-000000000/resourceGroups/00000/providers/Microsoft.MachineLearningServices/workspaces/00000/jobs/000000000000000000000",
@@ -1020,22 +663,14 @@
             "azureml.defaultDataStoreName": "workspaceblobstore",
             "azureml.pipelineComponent": "pipelinerun"
           },
-<<<<<<< HEAD
-          "displayName": "test_940627256168",
-=======
-          "displayName": "test_266340549884",
->>>>>>> ce9edaa6
+          "displayName": "test_473604332264",
           "status": "Preparing",
           "experimentName": "parallel_in_pipeline",
           "services": {
             "Tracking": {
               "jobServiceType": "Tracking",
               "port": null,
-<<<<<<< HEAD
               "endpoint": "azureml://eastus2.api.azureml.ms/mlflow/v1.0/subscriptions/00000000-0000-0000-0000-000000000/resourceGroups/00000/providers/Microsoft.MachineLearningServices/workspaces/00000?",
-=======
-              "endpoint": "azureml://eastus.api.azureml.ms/mlflow/v1.0/subscriptions/00000000-0000-0000-0000-000000000/resourceGroups/00000/providers/Microsoft.MachineLearningServices/workspaces/00000?",
->>>>>>> ce9edaa6
               "status": null,
               "errorMessage": null,
               "properties": null,
@@ -1070,11 +705,7 @@
               "max_concurrency_per_instance": 1,
               "task": {
                 "type": "run_function",
-<<<<<<< HEAD
                 "code": "azureml:/subscriptions/00000000-0000-0000-0000-000000000/resourceGroups/00000/providers/Microsoft.MachineLearningServices/workspaces/00000/codes/dce8c9e6-2d24-45e0-9acd-50f0d5dc6631/versions/1",
-=======
-                "code": "azureml:/subscriptions/00000000-0000-0000-0000-000000000/resourceGroups/00000/providers/Microsoft.MachineLearningServices/workspaces/00000/codes/8f3157bb-03de-4d47-967a-b31766deec9b/versions/1",
->>>>>>> ce9edaa6
                 "entry_script": "score.py",
                 "program_arguments": "--job_output_path ${{outputs.job_output_path}}",
                 "environment": "azureml:AzureML-sklearn-1.0-ubuntu20.04-py38-cpu:33"
@@ -1094,11 +725,7 @@
                 }
               },
               "_source": "CLASS",
-<<<<<<< HEAD
-              "componentId": "/subscriptions/00000000-0000-0000-0000-000000000/resourceGroups/00000/providers/Microsoft.MachineLearningServices/workspaces/00000/components/azureml_anonymous/versions/1d13017a-2169-4c24-83dd-0187a9147bc2",
-=======
-              "componentId": "/subscriptions/00000000-0000-0000-0000-000000000/resourceGroups/00000/providers/Microsoft.MachineLearningServices/workspaces/00000/components/azureml_anonymous/versions/95a8e4c8-909d-42b4-88f8-f290bdad4b78",
->>>>>>> ce9edaa6
+              "componentId": "/subscriptions/00000000-0000-0000-0000-000000000/resourceGroups/00000/providers/Microsoft.MachineLearningServices/workspaces/00000/components/azureml_anonymous/versions/68e728f8-7988-45b3-bae1-6d077bb25598",
               "mini_batch_size": 5
             }
           },
@@ -1123,13 +750,8 @@
           "sourceJobId": null
         },
         "systemData": {
-<<<<<<< HEAD
-          "createdAt": "2023-02-23T04:39:06.8397107\u002B00:00",
+          "createdAt": "2023-02-23T20:27:51.2525652\u002B00:00",
           "createdBy": "Diondra Peck",
-=======
-          "createdAt": "2023-02-21T20:58:48.9530897\u002B00:00",
-          "createdBy": "Firstname Lastname",
->>>>>>> ce9edaa6
           "createdByType": "User"
         }
       }
@@ -1142,11 +764,7 @@
         "Accept-Encoding": "gzip, deflate",
         "Connection": "keep-alive",
         "Content-Length": "0",
-<<<<<<< HEAD
         "User-Agent": "azure-ai-ml/1.5.0 azsdk-python-mgmt-machinelearningservices/0.1.0 Python/3.7.9 (Windows-10-10.0.22621-SP0)"
-=======
-        "User-Agent": "azure-ai-ml/1.5.0 azsdk-python-mgmt-machinelearningservices/0.1.0 Python/3.10.6 (Linux-5.15.79.1-microsoft-standard-WSL2-x86_64-with-glibc2.35)"
->>>>>>> ce9edaa6
       },
       "RequestBody": null,
       "StatusCode": 202,
@@ -1154,51 +772,31 @@
         "Cache-Control": "no-cache",
         "Content-Length": "4",
         "Content-Type": "application/json; charset=utf-8",
-<<<<<<< HEAD
-        "Date": "Thu, 23 Feb 2023 04:39:10 GMT",
+        "Date": "Thu, 23 Feb 2023 20:27:54 GMT",
         "Expires": "-1",
         "Location": "https://management.azure.com/subscriptions/00000000-0000-0000-0000-000000000/providers/Microsoft.MachineLearningServices/locations/eastus2/mfeOperationResults/jc:2d1e66ae-85e3-42c0-be91-34de66397f26:000000000000000000000?api-version=2022-12-01-preview",
         "Pragma": "no-cache",
         "Request-Context": "appId=cid-v1:2d2e8e63-272e-4b3c-8598-4ee570a0e70d",
         "Strict-Transport-Security": "max-age=31536000; includeSubDomains",
-        "x-aml-cluster": "vienna-eastus2-01",
+        "x-aml-cluster": "vienna-eastus2-02",
         "X-Content-Type-Options": "nosniff",
         "x-ms-async-operation-timeout": "PT1H",
-        "x-ms-correlation-request-id": "919e00e0-70e7-4408-a5c9-0187b617079c",
-        "x-ms-ratelimit-remaining-subscription-writes": "1193",
-        "x-ms-response-type": "standard",
-        "x-ms-routing-request-id": "WESTUS:20230223T043910Z:919e00e0-70e7-4408-a5c9-0187b617079c",
-        "x-request-time": "0.683"
-=======
-        "Date": "Tue, 21 Feb 2023 20:58:53 GMT",
-        "Expires": "-1",
-        "Location": "https://management.azure.com/subscriptions/00000000-0000-0000-0000-000000000/providers/Microsoft.MachineLearningServices/locations/eastus/mfeOperationResults/jc:3bd2018e-4b43-401e-ad49-85df181c9e0a:000000000000000000000?api-version=2022-12-01-preview",
-        "Pragma": "no-cache",
-        "Request-Context": "appId=cid-v1:2d2e8e63-272e-4b3c-8598-4ee570a0e70d",
-        "Strict-Transport-Security": "max-age=31536000; includeSubDomains",
-        "x-aml-cluster": "vienna-eastus-02",
-        "X-Content-Type-Options": "nosniff",
-        "x-ms-async-operation-timeout": "PT1H",
-        "x-ms-correlation-request-id": "0701f575-8244-491a-8304-a37fac3c808f",
-        "x-ms-ratelimit-remaining-subscription-writes": "1173",
-        "x-ms-response-type": "standard",
-        "x-ms-routing-request-id": "CANADACENTRAL:20230221T205854Z:0701f575-8244-491a-8304-a37fac3c808f",
-        "x-request-time": "1.298"
->>>>>>> ce9edaa6
+        "x-ms-correlation-request-id": "62d27e3a-af30-4312-a355-1b63c19a0405",
+        "x-ms-ratelimit-remaining-subscription-writes": "1189",
+        "x-ms-response-type": "standard",
+        "x-ms-routing-request-id": "WESTUS2:20230223T202754Z:62d27e3a-af30-4312-a355-1b63c19a0405",
+        "x-request-time": "1.786"
       },
       "ResponseBody": "null"
     },
     {
-<<<<<<< HEAD
       "RequestUri": "https://management.azure.com/subscriptions/00000000-0000-0000-0000-000000000/providers/Microsoft.MachineLearningServices/locations/eastus2/mfeOperationResults/jc:2d1e66ae-85e3-42c0-be91-34de66397f26:000000000000000000000?api-version=2022-12-01-preview",
-=======
-      "RequestUri": "https://management.azure.com/subscriptions/00000000-0000-0000-0000-000000000/providers/Microsoft.MachineLearningServices/locations/eastus/mfeOperationResults/jc:3bd2018e-4b43-401e-ad49-85df181c9e0a:000000000000000000000?api-version=2022-12-01-preview",
       "RequestMethod": "GET",
       "RequestHeaders": {
         "Accept": "*/*",
         "Accept-Encoding": "gzip, deflate",
         "Connection": "keep-alive",
-        "User-Agent": "azure-ai-ml/1.5.0 azsdk-python-mgmt-machinelearningservices/0.1.0 Python/3.10.6 (Linux-5.15.79.1-microsoft-standard-WSL2-x86_64-with-glibc2.35)"
+        "User-Agent": "azure-ai-ml/1.5.0 azsdk-python-mgmt-machinelearningservices/0.1.0 Python/3.7.9 (Windows-10-10.0.22621-SP0)"
       },
       "RequestBody": null,
       "StatusCode": 202,
@@ -1206,79 +804,54 @@
         "Cache-Control": "no-cache",
         "Content-Length": "2",
         "Content-Type": "application/json; charset=utf-8",
-        "Date": "Tue, 21 Feb 2023 20:58:54 GMT",
+        "Date": "Thu, 23 Feb 2023 20:27:54 GMT",
         "Expires": "-1",
-        "Location": "https://management.azure.com/subscriptions/00000000-0000-0000-0000-000000000/providers/Microsoft.MachineLearningServices/locations/eastus/mfeOperationResults/jc:3bd2018e-4b43-401e-ad49-85df181c9e0a:000000000000000000000?api-version=2022-12-01-preview",
+        "Location": "https://management.azure.com/subscriptions/00000000-0000-0000-0000-000000000/providers/Microsoft.MachineLearningServices/locations/eastus2/mfeOperationResults/jc:2d1e66ae-85e3-42c0-be91-34de66397f26:000000000000000000000?api-version=2022-12-01-preview",
         "Pragma": "no-cache",
         "Request-Context": "appId=cid-v1:2d2e8e63-272e-4b3c-8598-4ee570a0e70d",
         "Strict-Transport-Security": "max-age=31536000; includeSubDomains",
-        "x-aml-cluster": "vienna-eastus-02",
-        "X-Content-Type-Options": "nosniff",
-        "x-ms-correlation-request-id": "4ac79483-629d-4dae-b950-35cc4f61e337",
-        "x-ms-ratelimit-remaining-subscription-reads": "11950",
-        "x-ms-response-type": "standard",
-        "x-ms-routing-request-id": "CANADACENTRAL:20230221T205854Z:4ac79483-629d-4dae-b950-35cc4f61e337",
-        "x-request-time": "0.030"
+        "x-aml-cluster": "vienna-eastus2-02",
+        "X-Content-Type-Options": "nosniff",
+        "x-ms-correlation-request-id": "631daca8-1806-4621-b67d-845182d96681",
+        "x-ms-ratelimit-remaining-subscription-reads": "11924",
+        "x-ms-response-type": "standard",
+        "x-ms-routing-request-id": "WESTUS2:20230223T202755Z:631daca8-1806-4621-b67d-845182d96681",
+        "x-request-time": "0.171"
       },
       "ResponseBody": {}
     },
     {
-      "RequestUri": "https://management.azure.com/subscriptions/00000000-0000-0000-0000-000000000/providers/Microsoft.MachineLearningServices/locations/eastus/mfeOperationResults/jc:3bd2018e-4b43-401e-ad49-85df181c9e0a:000000000000000000000?api-version=2022-12-01-preview",
->>>>>>> ce9edaa6
+      "RequestUri": "https://management.azure.com/subscriptions/00000000-0000-0000-0000-000000000/providers/Microsoft.MachineLearningServices/locations/eastus2/mfeOperationResults/jc:2d1e66ae-85e3-42c0-be91-34de66397f26:000000000000000000000?api-version=2022-12-01-preview",
       "RequestMethod": "GET",
       "RequestHeaders": {
         "Accept": "*/*",
         "Accept-Encoding": "gzip, deflate",
         "Connection": "keep-alive",
-<<<<<<< HEAD
         "User-Agent": "azure-ai-ml/1.5.0 azsdk-python-mgmt-machinelearningservices/0.1.0 Python/3.7.9 (Windows-10-10.0.22621-SP0)"
-=======
-        "User-Agent": "azure-ai-ml/1.5.0 azsdk-python-mgmt-machinelearningservices/0.1.0 Python/3.10.6 (Linux-5.15.79.1-microsoft-standard-WSL2-x86_64-with-glibc2.35)"
->>>>>>> ce9edaa6
       },
       "RequestBody": null,
       "StatusCode": 200,
       "ResponseHeaders": {
         "Cache-Control": "no-cache",
         "Content-Length": "0",
-<<<<<<< HEAD
-        "Date": "Thu, 23 Feb 2023 04:39:10 GMT",
+        "Date": "Thu, 23 Feb 2023 20:28:25 GMT",
         "Expires": "-1",
         "Pragma": "no-cache",
         "Request-Context": "appId=cid-v1:2d2e8e63-272e-4b3c-8598-4ee570a0e70d",
-        "Server-Timing": "traceparent;desc=\u002200-30f6be0c495f5c751caa08d7e15e3869-7aac94716e775846-01\u0022",
+        "Server-Timing": "traceparent;desc=\u002200-08d46e65d5d851abecade8c279353586-a2f390110a7e710b-01\u0022",
         "Strict-Transport-Security": "max-age=31536000; includeSubDomains",
         "x-aml-cluster": "vienna-eastus2-02",
         "X-Content-Type-Options": "nosniff",
-        "x-ms-correlation-request-id": "d0832f44-649e-409c-a1b9-a6336ea8b96b",
-        "x-ms-ratelimit-remaining-subscription-reads": "11937",
-        "x-ms-response-type": "standard",
-        "x-ms-routing-request-id": "WESTUS:20230223T043911Z:d0832f44-649e-409c-a1b9-a6336ea8b96b",
-        "x-request-time": "0.113"
-=======
-        "Date": "Tue, 21 Feb 2023 20:59:23 GMT",
-        "Expires": "-1",
-        "Pragma": "no-cache",
-        "Request-Context": "appId=cid-v1:2d2e8e63-272e-4b3c-8598-4ee570a0e70d",
-        "Server-Timing": "traceparent;desc=\u002200-546d4c2b9962de11694ad2cc2eb857b3-83ceb129b5fcab04-01\u0022",
-        "Strict-Transport-Security": "max-age=31536000; includeSubDomains",
-        "x-aml-cluster": "vienna-eastus-02",
-        "X-Content-Type-Options": "nosniff",
-        "x-ms-correlation-request-id": "6277c9fe-899a-4e3e-b6e9-c4202ae2d000",
-        "x-ms-ratelimit-remaining-subscription-reads": "11949",
-        "x-ms-response-type": "standard",
-        "x-ms-routing-request-id": "CANADACENTRAL:20230221T205924Z:6277c9fe-899a-4e3e-b6e9-c4202ae2d000",
-        "x-request-time": "0.038"
->>>>>>> ce9edaa6
+        "x-ms-correlation-request-id": "563cea7c-b109-46fa-a6bc-2e45d685f0c5",
+        "x-ms-ratelimit-remaining-subscription-reads": "11923",
+        "x-ms-response-type": "standard",
+        "x-ms-routing-request-id": "WESTUS2:20230223T202825Z:563cea7c-b109-46fa-a6bc-2e45d685f0c5",
+        "x-request-time": "0.247"
       },
       "ResponseBody": null
     }
   ],
   "Variables": {
-<<<<<<< HEAD
-    "pipeline_name": "test_940627256168"
-=======
-    "pipeline_name": "test_266340549884"
->>>>>>> ce9edaa6
+    "pipeline_name": "test_473604332264"
   }
 }