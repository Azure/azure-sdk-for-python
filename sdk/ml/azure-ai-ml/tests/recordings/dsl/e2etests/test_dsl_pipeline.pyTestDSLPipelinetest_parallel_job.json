{
  "Entries": [
    {
<<<<<<< HEAD
      "RequestUri": "https://management.azure.com/subscriptions/00000000-0000-0000-0000-000000000/resourceGroups/00000/providers/Microsoft.MachineLearningServices/workspaces/00000?api-version=2022-10-01",
=======
      "RequestUri": "https://management.azure.com/subscriptions/00000000-0000-0000-0000-000000000/resourceGroups/00000/providers/Microsoft.MachineLearningServices/workspaces/00000/datastores/workspaceblobstore?api-version=2022-10-01",
>>>>>>> 3a8bba54
      "RequestMethod": "GET",
      "RequestHeaders": {
        "Accept": "application/json",
        "Accept-Encoding": "gzip, deflate",
        "Connection": "keep-alive",
<<<<<<< HEAD
        "User-Agent": "azure-ai-ml/1.4.0 azsdk-python-mgmt-machinelearningservices/0.1.0 Python/3.7.9 (Windows-10-10.0.22621-SP0)"
=======
        "User-Agent": "azure-ai-ml/1.4.0 azsdk-python-mgmt-machinelearningservices/0.1.0 Python/3.9.13 (Windows-10-10.0.19045-SP0)"
>>>>>>> 3a8bba54
      },
      "RequestBody": null,
      "StatusCode": 200,
      "ResponseHeaders": {
        "Cache-Control": "no-cache",
        "Content-Encoding": "gzip",
        "Content-Type": "application/json; charset=utf-8",
<<<<<<< HEAD
        "Date": "Wed, 18 Jan 2023 04:36:34 GMT",
        "Expires": "-1",
        "Pragma": "no-cache",
        "Request-Context": "appId=cid-v1:2d2e8e63-272e-4b3c-8598-4ee570a0e70d",
        "Server-Timing": "traceparent;desc=\u002200-e3ff8db9b3e2efe4d7e28d53828d651b-00dbe53f7895e678-00\u0022",
=======
        "Date": "Tue, 17 Jan 2023 22:48:09 GMT",
        "Expires": "-1",
        "Pragma": "no-cache",
        "Request-Context": "appId=cid-v1:512cc15a-13b5-415b-bfd0-dce7accb6bb1",
        "Server-Timing": "traceparent;desc=\u002200-7281fd47e36f14c3bb7d7f008aa2a602-4e56004256f3d377-01\u0022",
>>>>>>> 3a8bba54
        "Strict-Transport-Security": "max-age=31536000; includeSubDomains",
        "Transfer-Encoding": "chunked",
        "Vary": [
          "Accept-Encoding",
          "Accept-Encoding"
        ],
        "x-aml-cluster": "vienna-eastus2-01",
        "X-Content-Type-Options": "nosniff",
<<<<<<< HEAD
        "x-ms-correlation-request-id": "1e5c1e48-092a-4a86-8c12-bcd2cda45155",
        "x-ms-ratelimit-remaining-subscription-reads": "11956",
        "x-ms-response-type": "standard",
        "x-ms-routing-request-id": "WESTUS2:20230118T043634Z:1e5c1e48-092a-4a86-8c12-bcd2cda45155",
        "x-request-time": "0.014"
=======
        "x-ms-correlation-request-id": "9aeea8e7-6748-46a5-b4d7-b285ac5ac218",
        "x-ms-ratelimit-remaining-subscription-reads": "11999",
        "x-ms-response-type": "standard",
        "x-ms-routing-request-id": "SOUTHEASTASIA:20230117T224809Z:9aeea8e7-6748-46a5-b4d7-b285ac5ac218",
        "x-request-time": "0.083"
>>>>>>> 3a8bba54
      },
      "ResponseBody": {
        "id": "/subscriptions/00000000-0000-0000-0000-000000000/resourceGroups/00000/providers/Microsoft.MachineLearningServices/workspaces/00000",
        "name": "00000",
        "type": "Microsoft.MachineLearningServices/workspaces",
        "location": "eastus2",
        "tags": {},
        "etag": null,
        "properties": {
          "friendlyName": "00000",
          "description": "",
          "storageAccount": "/subscriptions/00000000-0000-0000-0000-000000000/resourceGroups/00000/providers/Microsoft.Storage/storageAccounts/sadnuammrwdeilc",
          "keyVault": "/subscriptions/00000000-0000-0000-0000-000000000/resourceGroups/00000/providers/Microsoft.Keyvault/vaults/kvtesthhy5m5pqcjec6",
          "applicationInsights": "/subscriptions/00000000-0000-0000-0000-000000000/resourceGroups/00000/providers/Microsoft.insights/components/aidnuammrwdeilc",
          "hbiWorkspace": false,
          "tenantId": "72f988bf-86f1-41af-91ab-2d7cd011db47",
          "imageBuildCompute": null,
          "provisioningState": "Succeeded",
          "v1LegacyMode": false,
          "softDeleteEnabled": false,
          "containerRegistry": "/subscriptions/00000000-0000-0000-0000-000000000/resourceGroups/00000/providers/Microsoft.ContainerRegistry/registries/crdnuammrwdeilc",
          "notebookInfo": {
            "resourceId": "493ca697a7f447848820635d6ef3a5f0",
            "fqdn": "ml-sdkvnextcli-eastus2-c33afa53-cead-40f1-8d1d-ac5976604612.eastus2.notebooks.azure.net",
            "isPrivateLinkEnabled": false,
            "notebookPreparationError": null
          },
          "storageHnsEnabled": false,
          "workspaceId": "c33afa53-cead-40f1-8d1d-ac5976604612",
          "linkedModelInventoryArmId": null,
          "privateLinkCount": 0,
          "publicNetworkAccess": "Enabled",
          "discoveryUrl": "https://eastus2.api.azureml.ms/discovery",
          "mlFlowTrackingUri": "azureml://eastus2.api.azureml.ms/mlflow/v1.0/subscriptions/00000000-0000-0000-0000-000000000/resourceGroups/00000/providers/Microsoft.MachineLearningServices/workspaces/00000",
          "sdkTelemetryAppInsightsKey": "066b0d89-53d2-4b58-8bc8-ac382527e4fb",
          "sasGetterUri": "",
          "enableDataIsolation": false
        },
        "identity": {
          "type": "SystemAssigned",
          "principalId": "ab3f5d04-98db-441d-97a8-f558ea82f4ef",
          "tenantId": "72f988bf-86f1-41af-91ab-2d7cd011db47"
        },
        "sku": {
          "name": "Basic",
          "tier": "Basic"
        },
        "systemData": {
          "createdAt": "2023-01-17T23:08:06.6643232Z",
          "createdBy": "dipeck@microsoft.com",
          "createdByType": "User",
          "lastModifiedAt": "2023-01-17T23:08:06.6643232Z",
          "lastModifiedBy": "dipeck@microsoft.com",
          "lastModifiedByType": "User"
        }
      }
    },
    {
<<<<<<< HEAD
      "RequestUri": "https://eastus2.api.azureml.ms/content/v2.0/subscriptions/00000000-0000-0000-0000-000000000/resourceGroups/00000/providers/Microsoft.MachineLearningServices/workspaces/00000/snapshots/getByHash?hash=ca6459f829642a4a40d03092f6d5b08a2aac512d76d9469bdd20ad0c63f4a65c\u0026hashVersion=202208",
=======
      "RequestUri": "https://management.azure.com/subscriptions/00000000-0000-0000-0000-000000000/resourceGroups/00000/providers/Microsoft.MachineLearningServices/workspaces/00000/datastores/workspaceblobstore/listSecrets?api-version=2022-10-01",
>>>>>>> 3a8bba54
      "RequestMethod": "POST",
      "RequestHeaders": {
        "Accept": "*/*",
        "Accept-Encoding": "gzip, deflate",
        "Connection": "keep-alive",
        "Content-Length": "0",
<<<<<<< HEAD
        "Content-Type": "application/json; charset=UTF-8",
        "User-Agent": "azure-ai-ml/1.4.0 azsdk-python-core/1.26.3 Python/3.7.9 (Windows-10-10.0.22621-SP0)"
=======
        "User-Agent": "azure-ai-ml/1.4.0 azsdk-python-mgmt-machinelearningservices/0.1.0 Python/3.9.13 (Windows-10-10.0.19045-SP0)"
>>>>>>> 3a8bba54
      },
      "RequestBody": null,
      "StatusCode": 400,
      "ResponseHeaders": {
        "Connection": "keep-alive",
        "Content-Length": "557",
        "Content-Type": "application/json; charset=utf-8",
        "Date": "Wed, 18 Jan 2023 04:36:35 GMT",
        "Request-Context": "appId=cid-v1:2d2e8e63-272e-4b3c-8598-4ee570a0e70d",
        "Strict-Transport-Security": "max-age=15724800; includeSubDomains; preload",
        "x-aml-cluster": "vienna-eastus2-01",
        "X-Content-Type-Options": "nosniff",
        "x-ms-response-type": "standard",
        "x-request-time": "0.014"
      },
      "ResponseBody": {
        "error": {
          "code": "UserError",
          "severity": null,
          "message": "Request body could not be read. Ensure data was provided in the request body and that the content-type header is correct.",
          "messageFormat": null,
          "messageParameters": {},
          "referenceCode": null,
          "detailsUri": null,
          "target": null,
          "details": [],
          "innerError": null,
          "debugInfo": null,
          "additionalInfo": null
        },
        "correlation": null,
        "environment": null,
        "location": null,
        "time": "0001-01-01T00:00:00\u002B00:00",
        "componentName": null
      }
    },
    {
      "RequestUri": "https://eastus2.api.azureml.ms/assetstore/v1.0/temporaryDataReference/createOrGet",
      "RequestMethod": "POST",
      "RequestHeaders": {
        "Accept": "*/*",
        "Accept-Encoding": "gzip, deflate",
        "Connection": "keep-alive",
        "Content-Length": "268",
        "Content-Type": "application/json; charset=UTF-8",
        "User-Agent": "azure-ai-ml/1.4.0 azsdk-python-core/1.26.3 Python/3.7.9 (Windows-10-10.0.22621-SP0)"
      },
      "RequestBody": {
        "assetId": "azureml://locations/eastus2/workspaces/c33afa53-cead-40f1-8d1d-ac5976604612/codes/cb25cde7-9f84-4fdc-ae8a-bccf6540a530/versions/1",
        "temporaryDataReferenceId": "efc18b32-130c-4c67-b1c9-826ba0ce9f48",
        "temporaryDataReferenceType": "TemporaryBlobReference"
      },
      "StatusCode": 200,
      "ResponseHeaders": {
        "Connection": "keep-alive",
        "Content-Encoding": "gzip",
        "Content-Type": "application/json; charset=utf-8",
<<<<<<< HEAD
        "Date": "Wed, 18 Jan 2023 04:36:37 GMT",
        "Request-Context": "appId=cid-v1:2d2e8e63-272e-4b3c-8598-4ee570a0e70d",
        "Strict-Transport-Security": "max-age=15724800; includeSubDomains; preload",
=======
        "Date": "Tue, 17 Jan 2023 22:48:10 GMT",
        "Expires": "-1",
        "Pragma": "no-cache",
        "Request-Context": "appId=cid-v1:512cc15a-13b5-415b-bfd0-dce7accb6bb1",
        "Server-Timing": "traceparent;desc=\u002200-0d8d5c0cde6a8c89c69aba7d648b03e7-267dab9f4ffec969-01\u0022",
        "Strict-Transport-Security": "max-age=31536000; includeSubDomains",
>>>>>>> 3a8bba54
        "Transfer-Encoding": "chunked",
        "Vary": "Accept-Encoding",
        "x-aml-cluster": "vienna-eastus2-01",
        "X-Content-Type-Options": "nosniff",
<<<<<<< HEAD
        "x-ms-response-type": "standard",
        "x-request-time": "0.152"
=======
        "x-ms-correlation-request-id": "18c97d01-362a-4196-9b0d-8b9e9ecc3c35",
        "x-ms-ratelimit-remaining-subscription-writes": "1199",
        "x-ms-response-type": "standard",
        "x-ms-routing-request-id": "SOUTHEASTASIA:20230117T224811Z:18c97d01-362a-4196-9b0d-8b9e9ecc3c35",
        "x-request-time": "0.101"
>>>>>>> 3a8bba54
      },
      "ResponseBody": {
        "blobReferenceForConsumption": {
          "blobUri": "https://sadnuammrwdeilc.blob.core.windows.net:443/c33afa53-c-021142df-7cbb-5799-813f-8b9b7cba411d",
          "storageAccountArmId": "/subscriptions/00000000-0000-0000-0000-000000000/resourceGroups/00000/providers/Microsoft.Storage/storageAccounts/sadnuammrwdeilc",
          "credential": {
            "sasUri": "https://sadnuammrwdeilc.blob.core.windows.net/c33afa53-c-021142df-7cbb-5799-813f-8b9b7cba411d?skoid=ab3f5d04-98db-441d-97a8-f558ea82f4ef\u0026sktid=72f988bf-86f1-41af-91ab-2d7cd011db47\u0026skt=2023-01-17T23%3A58%3A03Z\u0026ske=2023-01-19T08%3A08%3A03Z\u0026sks=b\u0026skv=2019-07-07\u0026sv=2021-08-06\u0026st=2023-01-18T04%3A26%3A37Z\u0026se=2023-01-18T12%3A36%3A37Z\u0026sr=c\u0026sp=rcwl\u0026sig=5XQfXskUHl%2FZJuWEF0q%2FfOnUeYdCK083gwgSJKog%2BGs%3D",
            "wasbsUri": null,
            "credentialType": "SAS"
          }
        },
        "imageReferenceForConsumption": null,
        "temporaryDataReferenceId": "efc18b32-130c-4c67-b1c9-826ba0ce9f48",
        "temporaryDataReferenceType": null
      }
    },
    {
      "RequestUri": "https://sadnuammrwdeilc.blob.core.windows.net/c33afa53-c-021142df-7cbb-5799-813f-8b9b7cba411d/src/convert_data.py?skoid=ab3f5d04-98db-441d-97a8-f558ea82f4ef\u0026sktid=72f988bf-86f1-41af-91ab-2d7cd011db47\u0026skt=2023-01-17T23%3A58%3A03Z\u0026ske=2023-01-19T08%3A08%3A03Z\u0026sks=b\u0026skv=2019-07-07\u0026sv=2021-08-06\u0026st=2023-01-18T04%3A26%3A37Z\u0026se=2023-01-18T12%3A36%3A37Z\u0026sr=c\u0026sp=rcwl\u0026sig=5XQfXskUHl%2FZJuWEF0q%2FfOnUeYdCK083gwgSJKog%2BGs%3D",
      "RequestMethod": "HEAD",
      "RequestHeaders": {
        "Accept": "application/xml",
        "Accept-Encoding": "gzip, deflate",
        "Connection": "keep-alive",
<<<<<<< HEAD
        "User-Agent": "azsdk-python-storage-blob/12.14.1 Python/3.7.9 (Windows-10-10.0.22621-SP0)",
        "x-ms-date": "Wed, 18 Jan 2023 04:36:37 GMT",
=======
        "User-Agent": "azsdk-python-storage-blob/12.14.1 Python/3.9.13 (Windows-10-10.0.19045-SP0)",
        "x-ms-date": "Tue, 17 Jan 2023 22:48:13 GMT",
>>>>>>> 3a8bba54
        "x-ms-version": "2021-08-06"
      },
      "RequestBody": null,
      "StatusCode": 404,
      "ResponseHeaders": {
<<<<<<< HEAD
        "Date": "Wed, 18 Jan 2023 04:36:37 GMT",
=======
        "Accept-Ranges": "bytes",
        "Content-Length": "969",
        "Content-MD5": "DhunCanKGufSVuPKEYN51w==",
        "Content-Type": "application/octet-stream",
        "Date": "Tue, 17 Jan 2023 22:48:13 GMT",
        "ETag": "\u00220x8DA9D4A193DC816\u0022",
        "Last-Modified": "Fri, 23 Sep 2022 09:58:00 GMT",
>>>>>>> 3a8bba54
        "Server": [
          "Windows-Azure-Blob/1.0",
          "Microsoft-HTTPAPI/2.0"
        ],
        "Transfer-Encoding": "chunked",
        "Vary": "Origin",
        "x-ms-error-code": "BlobNotFound",
        "x-ms-version": "2021-08-06"
      },
      "ResponseBody": null
    },
    {
      "RequestUri": "https://sadnuammrwdeilc.blob.core.windows.net/c33afa53-c-021142df-7cbb-5799-813f-8b9b7cba411d/src/convert_data.py?skoid=ab3f5d04-98db-441d-97a8-f558ea82f4ef\u0026sktid=72f988bf-86f1-41af-91ab-2d7cd011db47\u0026skt=2023-01-17T23%3A58%3A03Z\u0026ske=2023-01-19T08%3A08%3A03Z\u0026sks=b\u0026skv=2019-07-07\u0026sv=2021-08-06\u0026st=2023-01-18T04%3A26%3A37Z\u0026se=2023-01-18T12%3A36%3A37Z\u0026sr=c\u0026sp=rcwl\u0026sig=5XQfXskUHl%2FZJuWEF0q%2FfOnUeYdCK083gwgSJKog%2BGs%3D",
      "RequestMethod": "PUT",
      "RequestHeaders": {
        "Accept": "application/xml",
        "Accept-Encoding": "gzip, deflate",
        "Connection": "keep-alive",
        "Content-Length": "938",
        "Content-MD5": "jWvALmotN8At/gwdYNFPcA==",
        "Content-Type": "application/octet-stream",
        "If-None-Match": "*",
        "User-Agent": "azsdk-python-storage-blob/12.14.1 Python/3.7.9 (Windows-10-10.0.22621-SP0)",
        "x-ms-blob-type": "BlockBlob",
        "x-ms-date": "Wed, 18 Jan 2023 04:36:38 GMT",
        "x-ms-version": "2021-08-06"
      },
      "RequestBody": "aW1wb3J0IGFyZ3BhcnNlCmltcG9ydCBvcwpmcm9tIHBhdGhsaWIgaW1wb3J0IFBhdGgKCnBhcnNlciA9IGFyZ3BhcnNlLkFyZ3VtZW50UGFyc2VyKCkKcGFyc2VyLmFkZF9hcmd1bWVudCgiLS1pbnB1dF9kYXRhIiwgdHlwZT1zdHIpCnBhcnNlci5hZGRfYXJndW1lbnQoIi0tZmlsZV9vdXRwdXRfZGF0YSIsIHR5cGU9c3RyKQoKYXJncyA9IHBhcnNlci5wYXJzZV9hcmdzKCkKCnByaW50KCJpbnB1dF9kYXRhIHBhdGg6ICVzIiAlIGFyZ3MuaW5wdXRfZGF0YSkKCnByaW50KCJmaWxlcyBpbiBpbnB1dF9kYXRhIHBhdGg6ICIpCmFyciA9IG9zLmxpc3RkaXIoYXJncy5pbnB1dF9kYXRhKQpwcmludChhcnIpCgpvdXRwdXRfZGlyID0gUGF0aChhcmdzLmZpbGVfb3V0cHV0X2RhdGEpCnByaW50KCJmaWxlX291dHB1dF9kaXIiLCBvdXRwdXRfZGlyKQpwcmludCgiZmlsZV9vdXRwdXRfZGlyIGV4aXRzIiwgUGF0aChvdXRwdXRfZGlyKS5leGlzdHMoKSkKCk1MVGFibGUgPSBvdXRwdXRfZGlyIC8gIk1MVGFibGUiCk1MVGFibGUud3JpdGVfdGV4dCgicGF0aHM6IikKCmZvciBmaWxlX25hbWUgaW4gYXJyOgogICAgZGF0YV9wYXRoID0gUGF0aChhcmdzLmlucHV0X2RhdGEgKyAiLyIgKyBmaWxlX25hbWUpCiAgICBwcmludCgiUHJvY2Vzc2luZyB7fSIuZm9ybWF0KGRhdGFfcGF0aCkpCiAgICAob3V0cHV0X2RpciAvIGRhdGFfcGF0aC5uYW1lKS53cml0ZV90ZXh0KGZpbGVfbmFtZSkKICAgIHdpdGggTUxUYWJsZS5vcGVuKG1vZGU9ImEiKSBhcyBmOgogICAgICAgIGYud3JpdGUoZiJcbiAgLSBmaWxlOiAuL3tkYXRhX3BhdGgubmFtZX0iKQogICAgIyBzaHV0aWwubW92ZShkYXRhX3BhdGgsIFBhdGgob3V0cHV0X2RpciAvIGRhdGFfcGF0aC5uYW1lKSkKICAgICMgTUxUYWJsZS53cml0ZV90ZXh0KGYiXHRcdC1cdGZpbGU6XHQuL3tkYXRhX3BhdGgubmFtZX0iKQo=",
      "StatusCode": 201,
      "ResponseHeaders": {
        "Content-Length": "0",
        "Content-MD5": "jWvALmotN8At/gwdYNFPcA==",
        "Date": "Wed, 18 Jan 2023 04:36:37 GMT",
        "ETag": "\u00220x8DAF90D967AFE5D\u0022",
        "Last-Modified": "Wed, 18 Jan 2023 04:36:38 GMT",
        "Server": [
          "Windows-Azure-Blob/1.0",
          "Microsoft-HTTPAPI/2.0"
        ],
        "x-ms-content-crc64": "VDVzmZlvzuQ=",
        "x-ms-request-server-encrypted": "true",
        "x-ms-version": "2021-08-06"
      },
      "ResponseBody": null
    },
    {
      "RequestUri": "https://sadnuammrwdeilc.blob.core.windows.net/c33afa53-c-021142df-7cbb-5799-813f-8b9b7cba411d/src/score.py?skoid=ab3f5d04-98db-441d-97a8-f558ea82f4ef\u0026sktid=72f988bf-86f1-41af-91ab-2d7cd011db47\u0026skt=2023-01-17T23%3A58%3A03Z\u0026ske=2023-01-19T08%3A08%3A03Z\u0026sks=b\u0026skv=2019-07-07\u0026sv=2021-08-06\u0026st=2023-01-18T04%3A26%3A37Z\u0026se=2023-01-18T12%3A36%3A37Z\u0026sr=c\u0026sp=rcwl\u0026sig=5XQfXskUHl%2FZJuWEF0q%2FfOnUeYdCK083gwgSJKog%2BGs%3D",
      "RequestMethod": "PUT",
      "RequestHeaders": {
        "Accept": "application/xml",
        "Accept-Encoding": "gzip, deflate",
        "Connection": "keep-alive",
<<<<<<< HEAD
        "Content-Length": "1340",
        "Content-MD5": "ltqExQtHuaQHSgKUtRgiPw==",
        "Content-Type": "application/octet-stream",
        "If-None-Match": "*",
        "User-Agent": "azsdk-python-storage-blob/12.14.1 Python/3.7.9 (Windows-10-10.0.22621-SP0)",
        "x-ms-blob-type": "BlockBlob",
        "x-ms-date": "Wed, 18 Jan 2023 04:36:38 GMT",
        "x-ms-version": "2021-08-06"
      },
      "RequestBody": "IyAtLS0tLS0tLS0tLS0tLS0tLS0tLS0tLS0tLS0tLS0tLS0tLS0tLS0tLS0tLS0tLS0tLS0tLS0tLS0KIyBDb3B5cmlnaHQgKGMpIE1pY3Jvc29mdCBDb3Jwb3JhdGlvbi4gQWxsIHJpZ2h0cyByZXNlcnZlZC4KIyAtLS0tLS0tLS0tLS0tLS0tLS0tLS0tLS0tLS0tLS0tLS0tLS0tLS0tLS0tLS0tLS0tLS0tLS0tLS0KIiIiVGhpcyBtb2R1bGUgc2ltdWxhdGUgcnVuKCkgd2hpY2ggY2FuIHNwZWNpZnkgc3VjY2VlZCBldmVyeSBuIGl0ZW1zIGZyb20gYXJndW1lbnQuIiIiCmltcG9ydCBhcmdwYXJzZQpmcm9tIHBhdGhsaWIgaW1wb3J0IFBhdGgKCgpkZWYgaW5pdCgpOgogICAgIiIiSW5pdC4iIiIKICAgIGdsb2JhbCBPVVRQVVRfUEFUSAoKICAgIHBhcnNlciA9IGFyZ3BhcnNlLkFyZ3VtZW50UGFyc2VyKGFsbG93X2FiYnJldj1GYWxzZSwgZGVzY3JpcHRpb249IlBhcmFsbGVsUnVuU3RlcCBBZ2VudCIpCiAgICBwYXJzZXIuYWRkX2FyZ3VtZW50KCItLWpvYl9vdXRwdXRfcGF0aCIsIHR5cGU9c3RyLCBkZWZhdWx0PTApCiAgICBhcmdzLCBfID0gcGFyc2VyLnBhcnNlX2tub3duX2FyZ3MoKQogICAgT1VUUFVUX1BBVEggPSBhcmdzLmpvYl9vdXRwdXRfcGF0aAogICAgcHJpbnQoIlBhc3MgdGhyb3VnaCBpbml0IGRvbmUiKQoKCmRlZiBydW4obWluaV9iYXRjaCk6CiAgICAiIiJSdW4uIiIiCgogICAgZm9yIGZpbGVfcGF0aCBpbiBtaW5pX2JhdGNoOgogICAgICAgIGZpbGUgPSBQYXRoKGZpbGVfcGF0aCkKICAgICAgICBwcmludCgiUHJvY2Vzc2luZyB7fSIuZm9ybWF0KGZpbGUpKQogICAgICAgIGFzc2VydCBmaWxlLmV4aXN0cygpCgogICAgICAgICMgVHdvIGN1c3RvbWVycyByZXBvcnRlZCB0cmFuc2llbnQgZXJyb3Igd2hlbiB1c2luZyBPdXRwdXRGaWxlRGF0YXNldENvbmZpZy4KICAgICAgICAjIEl0IGhpdHMgIkZpbGVOb3RGb3VuZEVycm9yIiB3aGVuIHdyaXRpbmcgdG8gYSBmaWxlIGluIHRoZSBvdXRwdXRfZGlyIGZvbGRlciwKICAgICAgICAjICBldmVuIHRoZSBmb2xkZXIgZGlkIGV4aXN0IHBlciBsb2dzLgogICAgICAgICMgVGhpcyBpcyB0byBzaW11bGF0ZSBzdWNoIGNhc2UgYW5kIGhvcGUgd2UgY2FuIHJlcHJvIGluIG91ciBnYXRlZCBidWlsZC4KICAgICAgICBvdXRwdXRfZGlyID0gUGF0aChPVVRQVVRfUEFUSCkKICAgICAgICBwcmludCgib3V0cHV0X2RpciIsIG91dHB1dF9kaXIpCiAgICAgICAgcHJpbnQoIm91dHB1dF9kaXIgZXhpdHMiLCBQYXRoKG91dHB1dF9kaXIpLmV4aXN0cygpKQogICAgICAgIChQYXRoKG91dHB1dF9kaXIpIC8gZmlsZS5uYW1lKS53cml0ZV90ZXh0KGZpbGVfcGF0aCkKCiAgICByZXR1cm4gbWluaV9iYXRjaAo=",
      "StatusCode": 201,
      "ResponseHeaders": {
        "Content-Length": "0",
        "Content-MD5": "ltqExQtHuaQHSgKUtRgiPw==",
        "Date": "Wed, 18 Jan 2023 04:36:37 GMT",
        "ETag": "\u00220x8DAF90D967F9184\u0022",
        "Last-Modified": "Wed, 18 Jan 2023 04:36:38 GMT",
        "Server": [
          "Windows-Azure-Blob/1.0",
          "Microsoft-HTTPAPI/2.0"
        ],
        "x-ms-content-crc64": "wXR6G9rDk7I=",
        "x-ms-request-server-encrypted": "true",
        "x-ms-version": "2021-08-06"
      },
      "ResponseBody": null
    },
    {
      "RequestUri": "https://sadnuammrwdeilc.blob.core.windows.net/c33afa53-c-021142df-7cbb-5799-813f-8b9b7cba411d/src/convert_data.py?comp=metadata\u0026skoid=ab3f5d04-98db-441d-97a8-f558ea82f4ef\u0026sktid=72f988bf-86f1-41af-91ab-2d7cd011db47\u0026skt=2023-01-17T23%3A58%3A03Z\u0026ske=2023-01-19T08%3A08%3A03Z\u0026sks=b\u0026skv=2019-07-07\u0026sv=2021-08-06\u0026st=2023-01-18T04%3A26%3A37Z\u0026se=2023-01-18T12%3A36%3A37Z\u0026sr=c\u0026sp=rcwl\u0026sig=5XQfXskUHl%2FZJuWEF0q%2FfOnUeYdCK083gwgSJKog%2BGs%3D",
      "RequestMethod": "PUT",
      "RequestHeaders": {
        "Accept": "application/xml",
        "Accept-Encoding": "gzip, deflate",
        "Connection": "keep-alive",
        "Content-Length": "0",
        "User-Agent": "azsdk-python-storage-blob/12.14.1 Python/3.7.9 (Windows-10-10.0.22621-SP0)",
        "x-ms-date": "Wed, 18 Jan 2023 04:36:38 GMT",
        "x-ms-meta-name": "cb25cde7-9f84-4fdc-ae8a-bccf6540a530",
        "x-ms-meta-upload_status": "completed",
        "x-ms-meta-version": "1",
=======
        "User-Agent": "azsdk-python-storage-blob/12.14.1 Python/3.9.13 (Windows-10-10.0.19045-SP0)",
        "x-ms-date": "Tue, 17 Jan 2023 22:48:14 GMT",
>>>>>>> 3a8bba54
        "x-ms-version": "2021-08-06"
      },
      "RequestBody": null,
      "StatusCode": 200,
      "ResponseHeaders": {
<<<<<<< HEAD
        "Content-Length": "0",
        "Date": "Wed, 18 Jan 2023 04:36:37 GMT",
        "ETag": "\u00220x8DAF90D96C199DB\u0022",
        "Last-Modified": "Wed, 18 Jan 2023 04:36:38 GMT",
=======
        "Date": "Tue, 17 Jan 2023 22:48:13 GMT",
>>>>>>> 3a8bba54
        "Server": [
          "Windows-Azure-Blob/1.0",
          "Microsoft-HTTPAPI/2.0"
        ],
        "x-ms-request-server-encrypted": "true",
        "x-ms-version": "2021-08-06"
      },
      "ResponseBody": null
    },
    {
      "RequestUri": "https://management.azure.com/subscriptions/00000000-0000-0000-0000-000000000/resourceGroups/00000/providers/Microsoft.MachineLearningServices/workspaces/00000/codes/cb25cde7-9f84-4fdc-ae8a-bccf6540a530/versions/1?api-version=2022-05-01",
      "RequestMethod": "PUT",
      "RequestHeaders": {
        "Accept": "application/json",
        "Accept-Encoding": "gzip, deflate",
        "Connection": "keep-alive",
        "Content-Length": "244",
        "Content-Type": "application/json",
<<<<<<< HEAD
        "User-Agent": "azure-ai-ml/1.4.0 azsdk-python-mgmt-machinelearningservices/0.1.0 Python/3.7.9 (Windows-10-10.0.22621-SP0)"
=======
        "User-Agent": "azure-ai-ml/1.4.0 azsdk-python-mgmt-machinelearningservices/0.1.0 Python/3.9.13 (Windows-10-10.0.19045-SP0)"
>>>>>>> 3a8bba54
      },
      "RequestBody": {
        "properties": {
          "properties": {
            "hash_sha256": "0000000000000",
            "hash_version": "0000000000000"
          },
          "isAnonymous": true,
          "isArchived": false,
          "codeUri": "https://sadnuammrwdeilc.blob.core.windows.net:443/c33afa53-c-021142df-7cbb-5799-813f-8b9b7cba411d/src"
        }
      },
      "StatusCode": 201,
      "ResponseHeaders": {
        "Cache-Control": "no-cache",
        "Content-Length": "772",
        "Content-Type": "application/json; charset=utf-8",
<<<<<<< HEAD
        "Date": "Wed, 18 Jan 2023 04:36:39 GMT",
=======
        "Date": "Tue, 17 Jan 2023 22:48:15 GMT",
>>>>>>> 3a8bba54
        "Expires": "-1",
        "Location": "https://management.azure.com/subscriptions/00000000-0000-0000-0000-000000000/resourceGroups/00000/providers/Microsoft.MachineLearningServices/workspaces/00000/codes/cb25cde7-9f84-4fdc-ae8a-bccf6540a530/versions/1?api-version=2022-05-01",
        "Pragma": "no-cache",
<<<<<<< HEAD
        "Request-Context": "appId=cid-v1:2d2e8e63-272e-4b3c-8598-4ee570a0e70d",
        "Server-Timing": "traceparent;desc=\u002200-45feb05ab2ba2d7f9d72823d3c44f2a4-5708f519aff676f0-00\u0022",
=======
        "Request-Context": "appId=cid-v1:512cc15a-13b5-415b-bfd0-dce7accb6bb1",
        "Server-Timing": "traceparent;desc=\u002200-759b9af70faa949c2e150f16d68c1947-88df5f61580911b3-01\u0022",
>>>>>>> 3a8bba54
        "Strict-Transport-Security": "max-age=31536000; includeSubDomains",
        "x-aml-cluster": "vienna-eastus2-01",
        "X-Content-Type-Options": "nosniff",
<<<<<<< HEAD
        "x-ms-correlation-request-id": "a03c7c38-b53a-403a-addd-46f40d5fd3a3",
        "x-ms-ratelimit-remaining-subscription-writes": "1129",
        "x-ms-response-type": "standard",
        "x-ms-routing-request-id": "WESTUS2:20230118T043640Z:a03c7c38-b53a-403a-addd-46f40d5fd3a3",
        "x-request-time": "0.201"
=======
        "x-ms-correlation-request-id": "c5db58f9-8780-4a60-a6ab-e9366aabf404",
        "x-ms-ratelimit-remaining-subscription-writes": "1199",
        "x-ms-response-type": "standard",
        "x-ms-routing-request-id": "SOUTHEASTASIA:20230117T224816Z:c5db58f9-8780-4a60-a6ab-e9366aabf404",
        "x-request-time": "0.603"
>>>>>>> 3a8bba54
      },
      "ResponseBody": {
        "id": "/subscriptions/00000000-0000-0000-0000-000000000/resourceGroups/00000/providers/Microsoft.MachineLearningServices/workspaces/00000/codes/cb25cde7-9f84-4fdc-ae8a-bccf6540a530/versions/1",
        "name": "1",
        "type": "Microsoft.MachineLearningServices/workspaces/codes/versions",
        "properties": {
          "description": null,
          "tags": {},
          "properties": {
            "hash_sha256": "0000000000000",
            "hash_version": "0000000000000"
          },
          "isArchived": false,
          "isAnonymous": false,
          "codeUri": "https://sadnuammrwdeilc.blob.core.windows.net:443/c33afa53-c-021142df-7cbb-5799-813f-8b9b7cba411d/src"
        },
        "systemData": {
          "createdAt": "2023-01-18T04:36:40.1465656\u002B00:00",
          "createdBy": "Diondra Peck",
          "createdByType": "User",
<<<<<<< HEAD
          "lastModifiedAt": "2023-01-18T04:36:40.1465656\u002B00:00",
          "lastModifiedBy": "Diondra Peck",
=======
          "lastModifiedAt": "2023-01-17T22:48:16.0503783\u002B00:00",
          "lastModifiedBy": "Xingzhi Zhang",
>>>>>>> 3a8bba54
          "lastModifiedByType": "User"
        }
      }
    },
    {
<<<<<<< HEAD
      "RequestUri": "https://management.azure.com/subscriptions/00000000-0000-0000-0000-000000000/resourceGroups/00000/providers/Microsoft.MachineLearningServices/workspaces/00000/components/azureml_anonymous/versions/49dcf926-6f8c-08bb-6495-c9bb01e36c74?api-version=2022-10-01",
=======
      "RequestUri": "https://management.azure.com/subscriptions/00000000-0000-0000-0000-000000000/resourceGroups/00000/providers/Microsoft.MachineLearningServices/workspaces/00000/components/azureml_anonymous/versions/98f9df78-0a27-83d1-72d7-414152e244f6?api-version=2022-10-01",
>>>>>>> 3a8bba54
      "RequestMethod": "PUT",
      "RequestHeaders": {
        "Accept": "application/json",
        "Accept-Encoding": "gzip, deflate",
        "Connection": "keep-alive",
        "Content-Length": "972",
        "Content-Type": "application/json",
<<<<<<< HEAD
        "User-Agent": "azure-ai-ml/1.4.0 azsdk-python-mgmt-machinelearningservices/0.1.0 Python/3.7.9 (Windows-10-10.0.22621-SP0)"
=======
        "User-Agent": "azure-ai-ml/1.4.0 azsdk-python-mgmt-machinelearningservices/0.1.0 Python/3.9.13 (Windows-10-10.0.19045-SP0)"
>>>>>>> 3a8bba54
      },
      "RequestBody": {
        "properties": {
          "properties": {},
          "tags": {},
          "isAnonymous": true,
          "isArchived": false,
          "componentSpec": {
            "name": "azureml_anonymous",
            "version": "1",
            "is_deterministic": true,
            "inputs": {
              "job_data_path": {
                "type": "mltable",
                "mode": "eval_mount"
              }
            },
            "outputs": {
              "job_output_path": {
                "type": "uri_folder"
              }
            },
            "type": "parallel",
            "resources": {
              "instance_count": 2
            },
            "logging_level": "DEBUG",
            "task": {
              "type": "run_function",
              "code": "azureml:/subscriptions/00000000-0000-0000-0000-000000000/resourceGroups/00000/providers/Microsoft.MachineLearningServices/workspaces/00000/codes/cb25cde7-9f84-4fdc-ae8a-bccf6540a530/versions/1",
              "entry_script": "score.py",
              "program_arguments": "--job_output_path ${{outputs.job_output_path}}",
              "environment": "azureml:AzureML-sklearn-0.24-ubuntu18.04-py37-cpu:5"
            },
            "mini_batch_size": "5",
            "input_data": "${{inputs.job_data_path}}",
            "max_concurrency_per_instance": 1,
            "error_threshold": 1,
            "mini_batch_error_threshold": 1,
            "_source": "CLASS"
          }
        }
      },
      "StatusCode": 201,
      "ResponseHeaders": {
        "Cache-Control": "no-cache",
<<<<<<< HEAD
        "Content-Length": "2096",
        "Content-Type": "application/json; charset=utf-8",
        "Date": "Wed, 18 Jan 2023 04:36:41 GMT",
        "Expires": "-1",
        "Location": "https://management.azure.com/subscriptions/00000000-0000-0000-0000-000000000/resourceGroups/00000/providers/Microsoft.MachineLearningServices/workspaces/00000/components/azureml_anonymous/versions/49dcf926-6f8c-08bb-6495-c9bb01e36c74?api-version=2022-10-01",
        "Pragma": "no-cache",
        "Request-Context": "appId=cid-v1:2d2e8e63-272e-4b3c-8598-4ee570a0e70d",
        "Server-Timing": "traceparent;desc=\u002200-3036cc2ccb6050bd6eb4daa7af68b53c-bb0ca2a68489c29f-00\u0022",
=======
        "Content-Length": "2063",
        "Content-Type": "application/json; charset=utf-8",
        "Date": "Tue, 17 Jan 2023 22:48:17 GMT",
        "Expires": "-1",
        "Location": "https://management.azure.com/subscriptions/00000000-0000-0000-0000-000000000/resourceGroups/00000/providers/Microsoft.MachineLearningServices/workspaces/00000/components/azureml_anonymous/versions/98f9df78-0a27-83d1-72d7-414152e244f6?api-version=2022-10-01",
        "Pragma": "no-cache",
        "Request-Context": "appId=cid-v1:512cc15a-13b5-415b-bfd0-dce7accb6bb1",
        "Server-Timing": "traceparent;desc=\u002200-322dd5d0c3fbdc57bc07c9bc60bce72a-5d050f00a6b1e2be-01\u0022",
>>>>>>> 3a8bba54
        "Strict-Transport-Security": "max-age=31536000; includeSubDomains",
        "x-aml-cluster": "vienna-eastus2-01",
        "X-Content-Type-Options": "nosniff",
<<<<<<< HEAD
        "x-ms-correlation-request-id": "859ad4c6-e9d3-498b-84d6-e6e7e9b423f8",
        "x-ms-ratelimit-remaining-subscription-writes": "1128",
        "x-ms-response-type": "standard",
        "x-ms-routing-request-id": "WESTUS2:20230118T043641Z:859ad4c6-e9d3-498b-84d6-e6e7e9b423f8",
        "x-request-time": "0.526"
      },
      "ResponseBody": {
        "id": "/subscriptions/00000000-0000-0000-0000-000000000/resourceGroups/00000/providers/Microsoft.MachineLearningServices/workspaces/00000/components/azureml_anonymous/versions/d77ade1e-e25d-454f-8835-4eb5fedab1b5",
        "name": "d77ade1e-e25d-454f-8835-4eb5fedab1b5",
=======
        "x-ms-correlation-request-id": "ea69b524-817b-4f8a-860f-424bcb7b5699",
        "x-ms-ratelimit-remaining-subscription-writes": "1198",
        "x-ms-response-type": "standard",
        "x-ms-routing-request-id": "SOUTHEASTASIA:20230117T224818Z:ea69b524-817b-4f8a-860f-424bcb7b5699",
        "x-request-time": "1.572"
      },
      "ResponseBody": {
        "id": "/subscriptions/00000000-0000-0000-0000-000000000/resourceGroups/00000/providers/Microsoft.MachineLearningServices/workspaces/00000/components/azureml_anonymous/versions/8fc24d99-a7dd-4a8f-be62-da219216e533",
        "name": "8fc24d99-a7dd-4a8f-be62-da219216e533",
>>>>>>> 3a8bba54
        "type": "Microsoft.MachineLearningServices/workspaces/components/versions",
        "properties": {
          "description": null,
          "tags": {},
          "properties": {},
          "isArchived": false,
          "isAnonymous": true,
          "componentSpec": {
            "name": "azureml_anonymous",
<<<<<<< HEAD
            "version": "d77ade1e-e25d-454f-8835-4eb5fedab1b5",
            "display_name": "parallel_node",
=======
            "version": "8fc24d99-a7dd-4a8f-be62-da219216e533",
>>>>>>> 3a8bba54
            "is_deterministic": "True",
            "type": "parallel",
            "inputs": {
              "job_data_path": {
                "type": "mltable",
                "optional": "False"
              }
            },
            "outputs": {
              "job_output_path": {
                "type": "uri_folder"
              }
            },
            "task": {
              "code": "azureml:/subscriptions/00000000-0000-0000-0000-000000000/resourceGroups/00000/providers/Microsoft.MachineLearningServices/workspaces/00000/codes/cb25cde7-9f84-4fdc-ae8a-bccf6540a530/versions/1",
              "environment": "azureml://registries/azureml/environments/AzureML-sklearn-0.24-ubuntu18.04-py37-cpu/versions/5",
              "program_arguments": "--job_output_path ${{outputs.job_output_path}}",
              "entry_script": "score.py",
              "type": "run_function"
            },
            "input_data": "${{inputs.job_data_path}}",
            "error_threshold": "1",
            "logging_level": "DEBUG",
            "max_concurrency_per_instance": "1",
            "mini_batch_error_threshold": "1",
            "mini_batch_size": "5",
            "retry_settings": {
              "max_retries": "3",
              "timeout": "60"
            },
            "$schema": "https://componentsdk.azureedge.net/jsonschema/CommandComponent.json"
          }
        },
        "systemData": {
<<<<<<< HEAD
          "createdAt": "2023-01-18T04:36:41.7547747\u002B00:00",
          "createdBy": "Diondra Peck",
          "createdByType": "User",
          "lastModifiedAt": "2023-01-18T04:36:41.7547747\u002B00:00",
          "lastModifiedBy": "Diondra Peck",
=======
          "createdAt": "2023-01-17T22:48:18.1324863\u002B00:00",
          "createdBy": "Xingzhi Zhang",
          "createdByType": "User",
          "lastModifiedAt": "2023-01-17T22:48:18.1324863\u002B00:00",
          "lastModifiedBy": "Xingzhi Zhang",
>>>>>>> 3a8bba54
          "lastModifiedByType": "User"
        }
      }
    },
    {
      "RequestUri": "https://management.azure.com/subscriptions/00000000-0000-0000-0000-000000000/resourceGroups/00000/providers/Microsoft.MachineLearningServices/workspaces/00000/datastores/workspaceblobstore?api-version=2022-10-01",
      "RequestMethod": "GET",
      "RequestHeaders": {
        "Accept": "application/json",
        "Accept-Encoding": "gzip, deflate",
        "Connection": "keep-alive",
<<<<<<< HEAD
        "User-Agent": "azure-ai-ml/1.4.0 azsdk-python-mgmt-machinelearningservices/0.1.0 Python/3.7.9 (Windows-10-10.0.22621-SP0)"
=======
        "User-Agent": "azure-ai-ml/1.4.0 azsdk-python-mgmt-machinelearningservices/0.1.0 Python/3.9.13 (Windows-10-10.0.19045-SP0)"
>>>>>>> 3a8bba54
      },
      "RequestBody": null,
      "StatusCode": 200,
      "ResponseHeaders": {
        "Cache-Control": "no-cache",
        "Content-Encoding": "gzip",
        "Content-Type": "application/json; charset=utf-8",
<<<<<<< HEAD
        "Date": "Wed, 18 Jan 2023 04:36:42 GMT",
        "Expires": "-1",
        "Pragma": "no-cache",
        "Request-Context": "appId=cid-v1:2d2e8e63-272e-4b3c-8598-4ee570a0e70d",
        "Server-Timing": "traceparent;desc=\u002200-9c185a9fc5c36f05641e860972563e30-72b96f6c303d0009-00\u0022",
=======
        "Date": "Tue, 17 Jan 2023 22:48:19 GMT",
        "Expires": "-1",
        "Pragma": "no-cache",
        "Request-Context": "appId=cid-v1:512cc15a-13b5-415b-bfd0-dce7accb6bb1",
        "Server-Timing": "traceparent;desc=\u002200-9d0c6085b0741a98fb54256b5f8f586e-9a55a6cbe928a03c-01\u0022",
>>>>>>> 3a8bba54
        "Strict-Transport-Security": "max-age=31536000; includeSubDomains",
        "Transfer-Encoding": "chunked",
        "Vary": [
          "Accept-Encoding",
          "Accept-Encoding"
        ],
        "x-aml-cluster": "vienna-eastus2-01",
        "X-Content-Type-Options": "nosniff",
<<<<<<< HEAD
        "x-ms-correlation-request-id": "ce9ce7b4-bbf1-41d3-b815-c5d2d7366b82",
        "x-ms-ratelimit-remaining-subscription-reads": "11955",
        "x-ms-response-type": "standard",
        "x-ms-routing-request-id": "WESTUS2:20230118T043643Z:ce9ce7b4-bbf1-41d3-b815-c5d2d7366b82",
        "x-request-time": "0.068"
=======
        "x-ms-correlation-request-id": "3025b769-a9cd-4307-8d64-c60889f479de",
        "x-ms-ratelimit-remaining-subscription-reads": "11998",
        "x-ms-response-type": "standard",
        "x-ms-routing-request-id": "SOUTHEASTASIA:20230117T224819Z:3025b769-a9cd-4307-8d64-c60889f479de",
        "x-request-time": "0.091"
>>>>>>> 3a8bba54
      },
      "ResponseBody": {
        "id": "/subscriptions/00000000-0000-0000-0000-000000000/resourceGroups/00000/providers/Microsoft.MachineLearningServices/workspaces/00000/datastores/workspaceblobstore",
        "name": "workspaceblobstore",
        "type": "Microsoft.MachineLearningServices/workspaces/datastores",
        "properties": {
          "description": null,
          "tags": null,
          "properties": null,
          "isDefault": true,
          "credentials": {
            "credentialsType": "AccountKey"
          },
          "datastoreType": "AzureBlob",
          "accountName": "sadnuammrwdeilc",
          "containerName": "azureml-blobstore-c33afa53-cead-40f1-8d1d-ac5976604612",
          "endpoint": "core.windows.net",
          "protocol": "https",
          "serviceDataAccessAuthIdentity": "WorkspaceSystemAssignedIdentity"
        },
        "systemData": {
          "createdAt": "2023-01-17T23:08:21.8676998\u002B00:00",
          "createdBy": "779301c0-18b2-4cdc-801b-a0a3368fee0a",
          "createdByType": "Application",
          "lastModifiedAt": "2023-01-17T23:08:22.378308\u002B00:00",
          "lastModifiedBy": "779301c0-18b2-4cdc-801b-a0a3368fee0a",
          "lastModifiedByType": "Application"
        }
      }
    },
    {
      "RequestUri": "https://management.azure.com/subscriptions/00000000-0000-0000-0000-000000000/resourceGroups/00000/providers/Microsoft.MachineLearningServices/workspaces/00000/datastores/workspaceblobstore/listSecrets?api-version=2022-10-01",
      "RequestMethod": "POST",
      "RequestHeaders": {
        "Accept": "application/json",
        "Accept-Encoding": "gzip, deflate",
        "Connection": "keep-alive",
        "Content-Length": "0",
<<<<<<< HEAD
        "User-Agent": "azure-ai-ml/1.4.0 azsdk-python-mgmt-machinelearningservices/0.1.0 Python/3.7.9 (Windows-10-10.0.22621-SP0)"
=======
        "User-Agent": "azure-ai-ml/1.4.0 azsdk-python-mgmt-machinelearningservices/0.1.0 Python/3.9.13 (Windows-10-10.0.19045-SP0)"
>>>>>>> 3a8bba54
      },
      "RequestBody": null,
      "StatusCode": 200,
      "ResponseHeaders": {
        "Cache-Control": "no-cache",
        "Content-Encoding": "gzip",
        "Content-Type": "application/json; charset=utf-8",
<<<<<<< HEAD
        "Date": "Wed, 18 Jan 2023 04:36:43 GMT",
        "Expires": "-1",
        "Pragma": "no-cache",
        "Request-Context": "appId=cid-v1:2d2e8e63-272e-4b3c-8598-4ee570a0e70d",
        "Server-Timing": "traceparent;desc=\u002200-e0f9bfde982a9c0fc5825fb72de9411f-2ca3b83c1a1960a4-00\u0022",
=======
        "Date": "Tue, 17 Jan 2023 22:48:19 GMT",
        "Expires": "-1",
        "Pragma": "no-cache",
        "Request-Context": "appId=cid-v1:512cc15a-13b5-415b-bfd0-dce7accb6bb1",
        "Server-Timing": "traceparent;desc=\u002200-0ae28996d3d23d9c72150a36101f33e9-f99af832eae83b6a-01\u0022",
>>>>>>> 3a8bba54
        "Strict-Transport-Security": "max-age=31536000; includeSubDomains",
        "Transfer-Encoding": "chunked",
        "Vary": "Accept-Encoding",
        "x-aml-cluster": "vienna-eastus2-01",
        "X-Content-Type-Options": "nosniff",
<<<<<<< HEAD
        "x-ms-correlation-request-id": "b4e96e7a-9b74-4c00-b174-d20fea6a8e20",
        "x-ms-ratelimit-remaining-subscription-writes": "1191",
        "x-ms-response-type": "standard",
        "x-ms-routing-request-id": "WESTUS2:20230118T043643Z:b4e96e7a-9b74-4c00-b174-d20fea6a8e20",
        "x-request-time": "0.242"
=======
        "x-ms-correlation-request-id": "dc0f3d48-5c66-4d7a-94f0-07f182f535bc",
        "x-ms-ratelimit-remaining-subscription-writes": "1198",
        "x-ms-response-type": "standard",
        "x-ms-routing-request-id": "SOUTHEASTASIA:20230117T224819Z:dc0f3d48-5c66-4d7a-94f0-07f182f535bc",
        "x-request-time": "0.097"
>>>>>>> 3a8bba54
      },
      "ResponseBody": {
        "secretsType": "AccountKey",
        "key": "dGhpcyBpcyBmYWtlIGtleQ=="
      }
    },
    {
      "RequestUri": "https://sadnuammrwdeilc.blob.core.windows.net/azureml-blobstore-c33afa53-cead-40f1-8d1d-ac5976604612/LocalUpload/00000000000000000000000000000000/mnist-data/0.png",
      "RequestMethod": "HEAD",
      "RequestHeaders": {
        "Accept": "application/xml",
        "Accept-Encoding": "gzip, deflate",
        "Connection": "keep-alive",
<<<<<<< HEAD
        "User-Agent": "azsdk-python-storage-blob/12.14.1 Python/3.7.9 (Windows-10-10.0.22621-SP0)",
        "x-ms-date": "Wed, 18 Jan 2023 04:36:44 GMT",
=======
        "User-Agent": "azsdk-python-storage-blob/12.14.1 Python/3.9.13 (Windows-10-10.0.19045-SP0)",
        "x-ms-date": "Tue, 17 Jan 2023 22:48:21 GMT",
>>>>>>> 3a8bba54
        "x-ms-version": "2021-08-06"
      },
      "RequestBody": null,
      "StatusCode": 200,
      "ResponseHeaders": {
        "Accept-Ranges": "bytes",
        "Content-Length": "223",
        "Content-MD5": "yLW2CQQeldeN1S7hH1/5Nw==",
        "Content-Type": "application/octet-stream",
<<<<<<< HEAD
        "Date": "Wed, 18 Jan 2023 04:36:43 GMT",
        "ETag": "\u00220x8DAF8EB1F016A2E\u0022",
        "Last-Modified": "Wed, 18 Jan 2023 00:29:54 GMT",
=======
        "Date": "Tue, 17 Jan 2023 22:48:20 GMT",
        "ETag": "\u00220x8DA9D49DDA8E2B9\u0022",
        "Last-Modified": "Fri, 23 Sep 2022 09:56:20 GMT",
>>>>>>> 3a8bba54
        "Server": [
          "Windows-Azure-Blob/1.0",
          "Microsoft-HTTPAPI/2.0"
        ],
        "Vary": "Origin",
        "x-ms-access-tier": "Hot",
        "x-ms-access-tier-inferred": "true",
        "x-ms-blob-type": "BlockBlob",
        "x-ms-creation-time": "Wed, 18 Jan 2023 00:29:54 GMT",
        "x-ms-lease-state": "available",
        "x-ms-lease-status": "unlocked",
        "x-ms-meta-name": "59259515-3709-4644-9638-681d3d77d7f6",
        "x-ms-meta-upload_status": "completed",
        "x-ms-meta-version": "a3da73d5-158b-4ce1-9d8a-3e03b872e6c9",
        "x-ms-server-encrypted": "true",
        "x-ms-version": "2021-08-06"
      },
      "ResponseBody": null
    },
    {
      "RequestUri": "https://sadnuammrwdeilc.blob.core.windows.net/azureml-blobstore-c33afa53-cead-40f1-8d1d-ac5976604612/az-ml-artifacts/00000000000000000000000000000000/mnist-data/0.png",
      "RequestMethod": "HEAD",
      "RequestHeaders": {
        "Accept": "application/xml",
        "Accept-Encoding": "gzip, deflate",
        "Connection": "keep-alive",
<<<<<<< HEAD
        "User-Agent": "azsdk-python-storage-blob/12.14.1 Python/3.7.9 (Windows-10-10.0.22621-SP0)",
        "x-ms-date": "Wed, 18 Jan 2023 04:36:44 GMT",
=======
        "User-Agent": "azsdk-python-storage-blob/12.14.1 Python/3.9.13 (Windows-10-10.0.19045-SP0)",
        "x-ms-date": "Tue, 17 Jan 2023 22:48:21 GMT",
>>>>>>> 3a8bba54
        "x-ms-version": "2021-08-06"
      },
      "RequestBody": null,
      "StatusCode": 404,
      "ResponseHeaders": {
<<<<<<< HEAD
        "Date": "Wed, 18 Jan 2023 04:36:43 GMT",
=======
        "Date": "Tue, 17 Jan 2023 22:48:20 GMT",
>>>>>>> 3a8bba54
        "Server": [
          "Windows-Azure-Blob/1.0",
          "Microsoft-HTTPAPI/2.0"
        ],
        "Transfer-Encoding": "chunked",
        "Vary": "Origin",
        "x-ms-error-code": "BlobNotFound",
        "x-ms-version": "2021-08-06"
      },
      "ResponseBody": null
    },
    {
      "RequestUri": "https://management.azure.com/subscriptions/00000000-0000-0000-0000-000000000/resourceGroups/00000/providers/Microsoft.MachineLearningServices/workspaces/00000/jobs/000000000000000000000?api-version=2022-10-01-preview",
      "RequestMethod": "PUT",
      "RequestHeaders": {
        "Accept": "application/json",
        "Accept-Encoding": "gzip, deflate",
        "Connection": "keep-alive",
        "Content-Length": "1827",
        "Content-Type": "application/json",
<<<<<<< HEAD
        "User-Agent": "azure-ai-ml/1.4.0 azsdk-python-mgmt-machinelearningservices/0.1.0 Python/3.7.9 (Windows-10-10.0.22621-SP0)"
=======
        "User-Agent": "azure-ai-ml/1.4.0 azsdk-python-mgmt-machinelearningservices/0.1.0 Python/3.9.13 (Windows-10-10.0.19045-SP0)"
>>>>>>> 3a8bba54
      },
      "RequestBody": {
        "properties": {
          "description": "The pipeline job with parallel function",
          "properties": {},
          "tags": {
            "owner": "sdkteam",
            "tag": "tagvalue"
          },
<<<<<<< HEAD
          "displayName": "test_729259072652",
=======
          "displayName": "test_413374772528",
>>>>>>> 3a8bba54
          "experimentName": "parallel_in_pipeline",
          "isArchived": false,
          "jobType": "Pipeline",
          "inputs": {
            "job_data_path": {
              "mode": "EvalMount",
              "uri": "azureml://datastores/workspaceblobstore/paths/LocalUpload/00000000000000000000000000000000/mnist-data",
              "jobInputType": "mltable"
            }
          },
          "jobs": {
            "parallel_node": {
              "type": "parallel",
              "resources": {
                "instance_count": 2
              },
              "mini_batch_error_threshold": 1,
              "max_concurrency_per_instance": 1,
              "task": {
                "type": "run_function",
                "code": "azureml:/subscriptions/00000000-0000-0000-0000-000000000/resourceGroups/00000/providers/Microsoft.MachineLearningServices/workspaces/00000/codes/cb25cde7-9f84-4fdc-ae8a-bccf6540a530/versions/1",
                "entry_script": "score.py",
                "program_arguments": "--job_output_path ${{outputs.job_output_path}}",
                "environment": "azureml:AzureML-sklearn-0.24-ubuntu18.04-py37-cpu:5"
              },
              "input_data": "${{inputs.job_data_path}}",
              "name": "parallel_node",
              "inputs": {
                "job_data_path": {
                  "job_input_type": "literal",
                  "value": "${{parent.inputs.job_data_path}}"
                }
              },
              "outputs": {
                "job_output_path": {
                  "value": "${{parent.outputs.pipeline_job_out}}",
                  "type": "literal"
                }
              },
              "_source": "CLASS",
<<<<<<< HEAD
              "componentId": "/subscriptions/00000000-0000-0000-0000-000000000/resourceGroups/00000/providers/Microsoft.MachineLearningServices/workspaces/00000/components/azureml_anonymous/versions/d77ade1e-e25d-454f-8835-4eb5fedab1b5",
=======
              "componentId": "/subscriptions/00000000-0000-0000-0000-000000000/resourceGroups/00000/providers/Microsoft.MachineLearningServices/workspaces/00000/components/azureml_anonymous/versions/8fc24d99-a7dd-4a8f-be62-da219216e533",
>>>>>>> 3a8bba54
              "mini_batch_size": 5
            }
          },
          "outputs": {
            "pipeline_job_out": {
              "jobOutputType": "uri_folder"
            }
          },
          "settings": {
            "default_compute": "/subscriptions/00000000-0000-0000-0000-000000000/resourceGroups/00000/providers/Microsoft.MachineLearningServices/workspaces/00000/computes/cpu-cluster",
            "_source": "DSL"
          }
        }
      },
      "StatusCode": 201,
      "ResponseHeaders": {
        "Cache-Control": "no-cache",
<<<<<<< HEAD
        "Content-Length": "4148",
        "Content-Type": "application/json; charset=utf-8",
        "Date": "Wed, 18 Jan 2023 04:36:47 GMT",
        "Expires": "-1",
        "Location": "https://management.azure.com/subscriptions/00000000-0000-0000-0000-000000000/resourceGroups/00000/providers/Microsoft.MachineLearningServices/workspaces/00000/jobs/000000000000000000000?api-version=2022-10-01-preview",
        "Pragma": "no-cache",
        "Request-Context": "appId=cid-v1:2d2e8e63-272e-4b3c-8598-4ee570a0e70d",
        "Server-Timing": "traceparent;desc=\u002200-94842a6dcdf2b44a0a1f400d2a4adcd6-290d636427398e35-00\u0022",
=======
        "Content-Length": "4153",
        "Content-Type": "application/json; charset=utf-8",
        "Date": "Tue, 17 Jan 2023 22:48:24 GMT",
        "Expires": "-1",
        "Location": "https://management.azure.com/subscriptions/00000000-0000-0000-0000-000000000/resourceGroups/00000/providers/Microsoft.MachineLearningServices/workspaces/00000/jobs/000000000000000000000?api-version=2022-10-01-preview",
        "Pragma": "no-cache",
        "Request-Context": "appId=cid-v1:512cc15a-13b5-415b-bfd0-dce7accb6bb1",
        "Server-Timing": "traceparent;desc=\u002200-fc33c5a6c8ebc4ca31938d66cdc4f92d-b674bd17dbd367e7-01\u0022",
>>>>>>> 3a8bba54
        "Strict-Transport-Security": "max-age=31536000; includeSubDomains",
        "x-aml-cluster": "vienna-eastus2-01",
        "X-Content-Type-Options": "nosniff",
<<<<<<< HEAD
        "x-ms-correlation-request-id": "17d75ae9-b6ff-475e-a957-163e32cc1ea0",
        "x-ms-ratelimit-remaining-subscription-writes": "1127",
        "x-ms-response-type": "standard",
        "x-ms-routing-request-id": "WESTUS2:20230118T043648Z:17d75ae9-b6ff-475e-a957-163e32cc1ea0",
        "x-request-time": "1.313"
=======
        "x-ms-correlation-request-id": "945d0c8d-f01f-45a3-b9f7-88a9b02459eb",
        "x-ms-ratelimit-remaining-subscription-writes": "1197",
        "x-ms-response-type": "standard",
        "x-ms-routing-request-id": "SOUTHEASTASIA:20230117T224824Z:945d0c8d-f01f-45a3-b9f7-88a9b02459eb",
        "x-request-time": "2.259"
>>>>>>> 3a8bba54
      },
      "ResponseBody": {
        "id": "/subscriptions/00000000-0000-0000-0000-000000000/resourceGroups/00000/providers/Microsoft.MachineLearningServices/workspaces/00000/jobs/000000000000000000000",
        "name": "000000000000000000000",
        "type": "Microsoft.MachineLearningServices/workspaces/jobs",
        "properties": {
          "description": "The pipeline job with parallel function",
          "tags": {
            "owner": "sdkteam",
            "tag": "tagvalue"
          },
          "properties": {
            "azureml.DevPlatv2": "true",
            "azureml.runsource": "azureml.PipelineRun",
            "runSource": "MFE",
            "runType": "HTTP",
            "azureml.parameters": "{}",
            "azureml.continue_on_step_failure": "False",
            "azureml.continue_on_failed_optional_input": "True",
            "azureml.defaultComputeName": "cpu-cluster",
            "azureml.defaultDataStoreName": "workspaceblobstore",
            "azureml.pipelineComponent": "pipelinerun"
          },
<<<<<<< HEAD
          "displayName": "test_729259072652",
=======
          "displayName": "test_413374772528",
>>>>>>> 3a8bba54
          "status": "Preparing",
          "experimentName": "parallel_in_pipeline",
          "services": {
            "Tracking": {
              "jobServiceType": "Tracking",
              "port": null,
              "endpoint": "azureml://eastus2.api.azureml.ms/mlflow/v1.0/subscriptions/00000000-0000-0000-0000-000000000/resourceGroups/00000/providers/Microsoft.MachineLearningServices/workspaces/00000?",
              "status": null,
              "errorMessage": null,
              "properties": null,
              "nodes": null
            },
            "Studio": {
              "jobServiceType": "Studio",
              "port": null,
              "endpoint": "https://ml.azure.com/runs/000000000000000000000?wsid=/subscriptions/00000000-0000-0000-0000-000000000/resourcegroups/00000/workspaces/00000",
              "status": null,
              "errorMessage": null,
              "properties": null,
              "nodes": null
            }
          },
          "computeId": null,
          "isArchived": false,
          "identity": null,
          "componentId": null,
          "jobType": "Pipeline",
          "settings": {
            "default_compute": "/subscriptions/00000000-0000-0000-0000-000000000/resourceGroups/00000/providers/Microsoft.MachineLearningServices/workspaces/00000/computes/cpu-cluster",
            "_source": "DSL"
          },
          "jobs": {
            "parallel_node": {
              "type": "parallel",
              "resources": {
                "instance_count": 2
              },
              "mini_batch_error_threshold": 1,
              "max_concurrency_per_instance": 1,
              "task": {
                "type": "run_function",
                "code": "azureml:/subscriptions/00000000-0000-0000-0000-000000000/resourceGroups/00000/providers/Microsoft.MachineLearningServices/workspaces/00000/codes/cb25cde7-9f84-4fdc-ae8a-bccf6540a530/versions/1",
                "entry_script": "score.py",
                "program_arguments": "--job_output_path ${{outputs.job_output_path}}",
                "environment": "azureml:AzureML-sklearn-0.24-ubuntu18.04-py37-cpu:5"
              },
              "input_data": "${{inputs.job_data_path}}",
              "name": "parallel_node",
              "inputs": {
                "job_data_path": {
                  "job_input_type": "literal",
                  "value": "${{parent.inputs.job_data_path}}"
                }
              },
              "outputs": {
                "job_output_path": {
                  "value": "${{parent.outputs.pipeline_job_out}}",
                  "type": "literal"
                }
              },
              "_source": "CLASS",
<<<<<<< HEAD
              "componentId": "/subscriptions/00000000-0000-0000-0000-000000000/resourceGroups/00000/providers/Microsoft.MachineLearningServices/workspaces/00000/components/azureml_anonymous/versions/d77ade1e-e25d-454f-8835-4eb5fedab1b5",
=======
              "componentId": "/subscriptions/00000000-0000-0000-0000-000000000/resourceGroups/00000/providers/Microsoft.MachineLearningServices/workspaces/00000/components/azureml_anonymous/versions/8fc24d99-a7dd-4a8f-be62-da219216e533",
>>>>>>> 3a8bba54
              "mini_batch_size": 5
            }
          },
          "inputs": {
            "job_data_path": {
              "description": null,
              "uri": "azureml://datastores/workspaceblobstore/paths/LocalUpload/00000000000000000000000000000000/mnist-data",
              "mode": "EvalMount",
              "jobInputType": "mltable"
            }
          },
          "outputs": {
            "pipeline_job_out": {
              "description": null,
              "uri": null,
              "mode": "ReadWriteMount",
              "jobOutputType": "uri_folder"
            }
          },
          "sourceJobId": null
        },
        "systemData": {
<<<<<<< HEAD
          "createdAt": "2023-01-18T04:36:47.7257099\u002B00:00",
          "createdBy": "Diondra Peck",
=======
          "createdAt": "2023-01-17T22:48:24.0941393\u002B00:00",
          "createdBy": "Xingzhi Zhang",
>>>>>>> 3a8bba54
          "createdByType": "User"
        }
      }
    },
    {
      "RequestUri": "https://management.azure.com/subscriptions/00000000-0000-0000-0000-000000000/resourceGroups/00000/providers/Microsoft.MachineLearningServices/workspaces/00000/jobs/000000000000000000000/cancel?api-version=2022-10-01-preview",
      "RequestMethod": "POST",
      "RequestHeaders": {
        "Accept": "application/json",
        "Accept-Encoding": "gzip, deflate",
        "Connection": "keep-alive",
        "Content-Length": "0",
<<<<<<< HEAD
        "User-Agent": "azure-ai-ml/1.4.0 azsdk-python-mgmt-machinelearningservices/0.1.0 Python/3.7.9 (Windows-10-10.0.22621-SP0)"
=======
        "User-Agent": "azure-ai-ml/1.4.0 azsdk-python-mgmt-machinelearningservices/0.1.0 Python/3.9.13 (Windows-10-10.0.19045-SP0)"
>>>>>>> 3a8bba54
      },
      "RequestBody": null,
      "StatusCode": 202,
      "ResponseHeaders": {
        "Cache-Control": "no-cache",
        "Content-Length": "4",
        "Content-Type": "application/json; charset=utf-8",
<<<<<<< HEAD
        "Date": "Wed, 18 Jan 2023 04:36:50 GMT",
=======
        "Date": "Tue, 17 Jan 2023 22:48:27 GMT",
>>>>>>> 3a8bba54
        "Expires": "-1",
        "Location": "https://management.azure.com/subscriptions/00000000-0000-0000-0000-000000000/providers/Microsoft.MachineLearningServices/locations/eastus2/mfeOperationResults/jc:c33afa53-cead-40f1-8d1d-ac5976604612:000000000000000000000?api-version=2022-10-01-preview",
        "Pragma": "no-cache",
        "Request-Context": "appId=cid-v1:2d2e8e63-272e-4b3c-8598-4ee570a0e70d",
        "Strict-Transport-Security": "max-age=31536000; includeSubDomains",
        "x-aml-cluster": "vienna-eastus2-01",
        "X-Content-Type-Options": "nosniff",
        "x-ms-async-operation-timeout": "PT1H",
<<<<<<< HEAD
        "x-ms-correlation-request-id": "1893a608-2d67-4cd5-9794-ec7e021b9fc0",
        "x-ms-ratelimit-remaining-subscription-writes": "1190",
        "x-ms-response-type": "standard",
        "x-ms-routing-request-id": "WESTUS2:20230118T043650Z:1893a608-2d67-4cd5-9794-ec7e021b9fc0",
        "x-request-time": "0.535"
=======
        "x-ms-correlation-request-id": "a6a4ec2c-8823-444f-b6ab-bc4863d11b78",
        "x-ms-ratelimit-remaining-subscription-writes": "1197",
        "x-ms-response-type": "standard",
        "x-ms-routing-request-id": "SOUTHEASTASIA:20230117T224827Z:a6a4ec2c-8823-444f-b6ab-bc4863d11b78",
        "x-request-time": "0.958"
>>>>>>> 3a8bba54
      },
      "ResponseBody": "null"
    },
    {
<<<<<<< HEAD
      "RequestUri": "https://management.azure.com/subscriptions/00000000-0000-0000-0000-000000000/providers/Microsoft.MachineLearningServices/locations/eastus2/mfeOperationResults/jc:c33afa53-cead-40f1-8d1d-ac5976604612:000000000000000000000?api-version=2022-10-01-preview",
=======
      "RequestUri": "https://management.azure.com/subscriptions/00000000-0000-0000-0000-000000000/providers/Microsoft.MachineLearningServices/locations/centraluseuap/mfeOperationResults/jc:e61cd5e2-512f-475e-9842-5e2a973993b8:000000000000000000000?api-version=2022-10-01-preview",
      "RequestMethod": "GET",
      "RequestHeaders": {
        "Accept": "*/*",
        "Accept-Encoding": "gzip, deflate",
        "Connection": "keep-alive",
        "User-Agent": "azure-ai-ml/1.4.0 azsdk-python-mgmt-machinelearningservices/0.1.0 Python/3.9.13 (Windows-10-10.0.19045-SP0)"
      },
      "RequestBody": null,
      "StatusCode": 202,
      "ResponseHeaders": {
        "Cache-Control": "no-cache",
        "Content-Length": "2",
        "Content-Type": "application/json; charset=utf-8",
        "Date": "Tue, 17 Jan 2023 22:48:28 GMT",
        "Expires": "-1",
        "Location": "https://management.azure.com/subscriptions/00000000-0000-0000-0000-000000000/providers/Microsoft.MachineLearningServices/locations/centraluseuap/mfeOperationResults/jc:e61cd5e2-512f-475e-9842-5e2a973993b8:000000000000000000000?api-version=2022-10-01-preview",
        "Pragma": "no-cache",
        "Request-Context": "appId=cid-v1:512cc15a-13b5-415b-bfd0-dce7accb6bb1",
        "Strict-Transport-Security": "max-age=31536000; includeSubDomains",
        "x-aml-cluster": "vienna-test-westus2-02",
        "X-Content-Type-Options": "nosniff",
        "x-ms-correlation-request-id": "560dba7f-60e5-4301-9356-a51f7d95eed1",
        "x-ms-ratelimit-remaining-subscription-reads": "11997",
        "x-ms-response-type": "standard",
        "x-ms-routing-request-id": "SOUTHEASTASIA:20230117T224828Z:560dba7f-60e5-4301-9356-a51f7d95eed1",
        "x-request-time": "0.072"
      },
      "ResponseBody": {}
    },
    {
      "RequestUri": "https://management.azure.com/subscriptions/00000000-0000-0000-0000-000000000/providers/Microsoft.MachineLearningServices/locations/centraluseuap/mfeOperationResults/jc:e61cd5e2-512f-475e-9842-5e2a973993b8:000000000000000000000?api-version=2022-10-01-preview",
>>>>>>> 3a8bba54
      "RequestMethod": "GET",
      "RequestHeaders": {
        "Accept": "*/*",
        "Accept-Encoding": "gzip, deflate",
        "Connection": "keep-alive",
<<<<<<< HEAD
        "User-Agent": "azure-ai-ml/1.4.0 azsdk-python-mgmt-machinelearningservices/0.1.0 Python/3.7.9 (Windows-10-10.0.22621-SP0)"
=======
        "User-Agent": "azure-ai-ml/1.4.0 azsdk-python-mgmt-machinelearningservices/0.1.0 Python/3.9.13 (Windows-10-10.0.19045-SP0)"
>>>>>>> 3a8bba54
      },
      "RequestBody": null,
      "StatusCode": 200,
      "ResponseHeaders": {
        "Cache-Control": "no-cache",
        "Content-Length": "0",
<<<<<<< HEAD
        "Date": "Wed, 18 Jan 2023 04:36:51 GMT",
        "Expires": "-1",
        "Pragma": "no-cache",
        "Request-Context": "appId=cid-v1:2d2e8e63-272e-4b3c-8598-4ee570a0e70d",
        "Server-Timing": "traceparent;desc=\u002200-a537ac06a16625552475532b327726c9-797c6e7b2adfbc79-00\u0022",
        "Strict-Transport-Security": "max-age=31536000; includeSubDomains",
        "x-aml-cluster": "vienna-eastus2-01",
        "X-Content-Type-Options": "nosniff",
        "x-ms-correlation-request-id": "2470df1c-be8c-4284-be20-52b4c65c2383",
        "x-ms-ratelimit-remaining-subscription-reads": "11954",
        "x-ms-response-type": "standard",
        "x-ms-routing-request-id": "WESTUS2:20230118T043651Z:2470df1c-be8c-4284-be20-52b4c65c2383",
        "x-request-time": "0.026"
=======
        "Date": "Tue, 17 Jan 2023 22:48:58 GMT",
        "Expires": "-1",
        "Pragma": "no-cache",
        "Request-Context": "appId=cid-v1:512cc15a-13b5-415b-bfd0-dce7accb6bb1",
        "Server-Timing": "traceparent;desc=\u002200-0bb7eeb96be1f679ed542ed82d20552d-d47ec0580c54dd1f-01\u0022",
        "Strict-Transport-Security": "max-age=31536000; includeSubDomains",
        "x-aml-cluster": "vienna-test-westus2-02",
        "X-Content-Type-Options": "nosniff",
        "x-ms-correlation-request-id": "ee056ba9-8384-48ea-8754-2045cd29dc00",
        "x-ms-ratelimit-remaining-subscription-reads": "11996",
        "x-ms-response-type": "standard",
        "x-ms-routing-request-id": "SOUTHEASTASIA:20230117T224859Z:ee056ba9-8384-48ea-8754-2045cd29dc00",
        "x-request-time": "0.038"
>>>>>>> 3a8bba54
      },
      "ResponseBody": null
    }
  ],
  "Variables": {
<<<<<<< HEAD
    "pipeline_name": "test_729259072652"
=======
    "pipeline_name": "test_413374772528"
>>>>>>> 3a8bba54
  }
}<|MERGE_RESOLUTION|>--- conflicted
+++ resolved
@@ -1,21 +1,13 @@
 {
   "Entries": [
     {
-<<<<<<< HEAD
       "RequestUri": "https://management.azure.com/subscriptions/00000000-0000-0000-0000-000000000/resourceGroups/00000/providers/Microsoft.MachineLearningServices/workspaces/00000?api-version=2022-10-01",
-=======
-      "RequestUri": "https://management.azure.com/subscriptions/00000000-0000-0000-0000-000000000/resourceGroups/00000/providers/Microsoft.MachineLearningServices/workspaces/00000/datastores/workspaceblobstore?api-version=2022-10-01",
->>>>>>> 3a8bba54
       "RequestMethod": "GET",
       "RequestHeaders": {
         "Accept": "application/json",
         "Accept-Encoding": "gzip, deflate",
         "Connection": "keep-alive",
-<<<<<<< HEAD
         "User-Agent": "azure-ai-ml/1.4.0 azsdk-python-mgmt-machinelearningservices/0.1.0 Python/3.7.9 (Windows-10-10.0.22621-SP0)"
-=======
-        "User-Agent": "azure-ai-ml/1.4.0 azsdk-python-mgmt-machinelearningservices/0.1.0 Python/3.9.13 (Windows-10-10.0.19045-SP0)"
->>>>>>> 3a8bba54
       },
       "RequestBody": null,
       "StatusCode": 200,
@@ -23,19 +15,11 @@
         "Cache-Control": "no-cache",
         "Content-Encoding": "gzip",
         "Content-Type": "application/json; charset=utf-8",
-<<<<<<< HEAD
         "Date": "Wed, 18 Jan 2023 04:36:34 GMT",
         "Expires": "-1",
         "Pragma": "no-cache",
         "Request-Context": "appId=cid-v1:2d2e8e63-272e-4b3c-8598-4ee570a0e70d",
         "Server-Timing": "traceparent;desc=\u002200-e3ff8db9b3e2efe4d7e28d53828d651b-00dbe53f7895e678-00\u0022",
-=======
-        "Date": "Tue, 17 Jan 2023 22:48:09 GMT",
-        "Expires": "-1",
-        "Pragma": "no-cache",
-        "Request-Context": "appId=cid-v1:512cc15a-13b5-415b-bfd0-dce7accb6bb1",
-        "Server-Timing": "traceparent;desc=\u002200-7281fd47e36f14c3bb7d7f008aa2a602-4e56004256f3d377-01\u0022",
->>>>>>> 3a8bba54
         "Strict-Transport-Security": "max-age=31536000; includeSubDomains",
         "Transfer-Encoding": "chunked",
         "Vary": [
@@ -44,19 +28,11 @@
         ],
         "x-aml-cluster": "vienna-eastus2-01",
         "X-Content-Type-Options": "nosniff",
-<<<<<<< HEAD
         "x-ms-correlation-request-id": "1e5c1e48-092a-4a86-8c12-bcd2cda45155",
         "x-ms-ratelimit-remaining-subscription-reads": "11956",
         "x-ms-response-type": "standard",
         "x-ms-routing-request-id": "WESTUS2:20230118T043634Z:1e5c1e48-092a-4a86-8c12-bcd2cda45155",
         "x-request-time": "0.014"
-=======
-        "x-ms-correlation-request-id": "9aeea8e7-6748-46a5-b4d7-b285ac5ac218",
-        "x-ms-ratelimit-remaining-subscription-reads": "11999",
-        "x-ms-response-type": "standard",
-        "x-ms-routing-request-id": "SOUTHEASTASIA:20230117T224809Z:9aeea8e7-6748-46a5-b4d7-b285ac5ac218",
-        "x-request-time": "0.083"
->>>>>>> 3a8bba54
       },
       "ResponseBody": {
         "id": "/subscriptions/00000000-0000-0000-0000-000000000/resourceGroups/00000/providers/Microsoft.MachineLearningServices/workspaces/00000",
@@ -115,23 +91,15 @@
       }
     },
     {
-<<<<<<< HEAD
       "RequestUri": "https://eastus2.api.azureml.ms/content/v2.0/subscriptions/00000000-0000-0000-0000-000000000/resourceGroups/00000/providers/Microsoft.MachineLearningServices/workspaces/00000/snapshots/getByHash?hash=ca6459f829642a4a40d03092f6d5b08a2aac512d76d9469bdd20ad0c63f4a65c\u0026hashVersion=202208",
-=======
-      "RequestUri": "https://management.azure.com/subscriptions/00000000-0000-0000-0000-000000000/resourceGroups/00000/providers/Microsoft.MachineLearningServices/workspaces/00000/datastores/workspaceblobstore/listSecrets?api-version=2022-10-01",
->>>>>>> 3a8bba54
       "RequestMethod": "POST",
       "RequestHeaders": {
         "Accept": "*/*",
         "Accept-Encoding": "gzip, deflate",
         "Connection": "keep-alive",
         "Content-Length": "0",
-<<<<<<< HEAD
         "Content-Type": "application/json; charset=UTF-8",
         "User-Agent": "azure-ai-ml/1.4.0 azsdk-python-core/1.26.3 Python/3.7.9 (Windows-10-10.0.22621-SP0)"
-=======
-        "User-Agent": "azure-ai-ml/1.4.0 azsdk-python-mgmt-machinelearningservices/0.1.0 Python/3.9.13 (Windows-10-10.0.19045-SP0)"
->>>>>>> 3a8bba54
       },
       "RequestBody": null,
       "StatusCode": 400,
@@ -190,32 +158,15 @@
         "Connection": "keep-alive",
         "Content-Encoding": "gzip",
         "Content-Type": "application/json; charset=utf-8",
-<<<<<<< HEAD
         "Date": "Wed, 18 Jan 2023 04:36:37 GMT",
         "Request-Context": "appId=cid-v1:2d2e8e63-272e-4b3c-8598-4ee570a0e70d",
         "Strict-Transport-Security": "max-age=15724800; includeSubDomains; preload",
-=======
-        "Date": "Tue, 17 Jan 2023 22:48:10 GMT",
-        "Expires": "-1",
-        "Pragma": "no-cache",
-        "Request-Context": "appId=cid-v1:512cc15a-13b5-415b-bfd0-dce7accb6bb1",
-        "Server-Timing": "traceparent;desc=\u002200-0d8d5c0cde6a8c89c69aba7d648b03e7-267dab9f4ffec969-01\u0022",
-        "Strict-Transport-Security": "max-age=31536000; includeSubDomains",
->>>>>>> 3a8bba54
         "Transfer-Encoding": "chunked",
         "Vary": "Accept-Encoding",
         "x-aml-cluster": "vienna-eastus2-01",
         "X-Content-Type-Options": "nosniff",
-<<<<<<< HEAD
         "x-ms-response-type": "standard",
         "x-request-time": "0.152"
-=======
-        "x-ms-correlation-request-id": "18c97d01-362a-4196-9b0d-8b9e9ecc3c35",
-        "x-ms-ratelimit-remaining-subscription-writes": "1199",
-        "x-ms-response-type": "standard",
-        "x-ms-routing-request-id": "SOUTHEASTASIA:20230117T224811Z:18c97d01-362a-4196-9b0d-8b9e9ecc3c35",
-        "x-request-time": "0.101"
->>>>>>> 3a8bba54
       },
       "ResponseBody": {
         "blobReferenceForConsumption": {
@@ -239,29 +190,14 @@
         "Accept": "application/xml",
         "Accept-Encoding": "gzip, deflate",
         "Connection": "keep-alive",
-<<<<<<< HEAD
         "User-Agent": "azsdk-python-storage-blob/12.14.1 Python/3.7.9 (Windows-10-10.0.22621-SP0)",
         "x-ms-date": "Wed, 18 Jan 2023 04:36:37 GMT",
-=======
-        "User-Agent": "azsdk-python-storage-blob/12.14.1 Python/3.9.13 (Windows-10-10.0.19045-SP0)",
-        "x-ms-date": "Tue, 17 Jan 2023 22:48:13 GMT",
->>>>>>> 3a8bba54
         "x-ms-version": "2021-08-06"
       },
       "RequestBody": null,
       "StatusCode": 404,
       "ResponseHeaders": {
-<<<<<<< HEAD
         "Date": "Wed, 18 Jan 2023 04:36:37 GMT",
-=======
-        "Accept-Ranges": "bytes",
-        "Content-Length": "969",
-        "Content-MD5": "DhunCanKGufSVuPKEYN51w==",
-        "Content-Type": "application/octet-stream",
-        "Date": "Tue, 17 Jan 2023 22:48:13 GMT",
-        "ETag": "\u00220x8DA9D4A193DC816\u0022",
-        "Last-Modified": "Fri, 23 Sep 2022 09:58:00 GMT",
->>>>>>> 3a8bba54
         "Server": [
           "Windows-Azure-Blob/1.0",
           "Microsoft-HTTPAPI/2.0"
@@ -314,7 +250,6 @@
         "Accept": "application/xml",
         "Accept-Encoding": "gzip, deflate",
         "Connection": "keep-alive",
-<<<<<<< HEAD
         "Content-Length": "1340",
         "Content-MD5": "ltqExQtHuaQHSgKUtRgiPw==",
         "Content-Type": "application/octet-stream",
@@ -355,23 +290,15 @@
         "x-ms-meta-name": "cb25cde7-9f84-4fdc-ae8a-bccf6540a530",
         "x-ms-meta-upload_status": "completed",
         "x-ms-meta-version": "1",
-=======
-        "User-Agent": "azsdk-python-storage-blob/12.14.1 Python/3.9.13 (Windows-10-10.0.19045-SP0)",
-        "x-ms-date": "Tue, 17 Jan 2023 22:48:14 GMT",
->>>>>>> 3a8bba54
         "x-ms-version": "2021-08-06"
       },
       "RequestBody": null,
       "StatusCode": 200,
       "ResponseHeaders": {
-<<<<<<< HEAD
         "Content-Length": "0",
         "Date": "Wed, 18 Jan 2023 04:36:37 GMT",
         "ETag": "\u00220x8DAF90D96C199DB\u0022",
         "Last-Modified": "Wed, 18 Jan 2023 04:36:38 GMT",
-=======
-        "Date": "Tue, 17 Jan 2023 22:48:13 GMT",
->>>>>>> 3a8bba54
         "Server": [
           "Windows-Azure-Blob/1.0",
           "Microsoft-HTTPAPI/2.0"
@@ -390,11 +317,7 @@
         "Connection": "keep-alive",
         "Content-Length": "244",
         "Content-Type": "application/json",
-<<<<<<< HEAD
         "User-Agent": "azure-ai-ml/1.4.0 azsdk-python-mgmt-machinelearningservices/0.1.0 Python/3.7.9 (Windows-10-10.0.22621-SP0)"
-=======
-        "User-Agent": "azure-ai-ml/1.4.0 azsdk-python-mgmt-machinelearningservices/0.1.0 Python/3.9.13 (Windows-10-10.0.19045-SP0)"
->>>>>>> 3a8bba54
       },
       "RequestBody": {
         "properties": {
@@ -412,37 +335,20 @@
         "Cache-Control": "no-cache",
         "Content-Length": "772",
         "Content-Type": "application/json; charset=utf-8",
-<<<<<<< HEAD
         "Date": "Wed, 18 Jan 2023 04:36:39 GMT",
-=======
-        "Date": "Tue, 17 Jan 2023 22:48:15 GMT",
->>>>>>> 3a8bba54
         "Expires": "-1",
         "Location": "https://management.azure.com/subscriptions/00000000-0000-0000-0000-000000000/resourceGroups/00000/providers/Microsoft.MachineLearningServices/workspaces/00000/codes/cb25cde7-9f84-4fdc-ae8a-bccf6540a530/versions/1?api-version=2022-05-01",
         "Pragma": "no-cache",
-<<<<<<< HEAD
         "Request-Context": "appId=cid-v1:2d2e8e63-272e-4b3c-8598-4ee570a0e70d",
         "Server-Timing": "traceparent;desc=\u002200-45feb05ab2ba2d7f9d72823d3c44f2a4-5708f519aff676f0-00\u0022",
-=======
-        "Request-Context": "appId=cid-v1:512cc15a-13b5-415b-bfd0-dce7accb6bb1",
-        "Server-Timing": "traceparent;desc=\u002200-759b9af70faa949c2e150f16d68c1947-88df5f61580911b3-01\u0022",
->>>>>>> 3a8bba54
         "Strict-Transport-Security": "max-age=31536000; includeSubDomains",
         "x-aml-cluster": "vienna-eastus2-01",
         "X-Content-Type-Options": "nosniff",
-<<<<<<< HEAD
         "x-ms-correlation-request-id": "a03c7c38-b53a-403a-addd-46f40d5fd3a3",
         "x-ms-ratelimit-remaining-subscription-writes": "1129",
         "x-ms-response-type": "standard",
         "x-ms-routing-request-id": "WESTUS2:20230118T043640Z:a03c7c38-b53a-403a-addd-46f40d5fd3a3",
         "x-request-time": "0.201"
-=======
-        "x-ms-correlation-request-id": "c5db58f9-8780-4a60-a6ab-e9366aabf404",
-        "x-ms-ratelimit-remaining-subscription-writes": "1199",
-        "x-ms-response-type": "standard",
-        "x-ms-routing-request-id": "SOUTHEASTASIA:20230117T224816Z:c5db58f9-8780-4a60-a6ab-e9366aabf404",
-        "x-request-time": "0.603"
->>>>>>> 3a8bba54
       },
       "ResponseBody": {
         "id": "/subscriptions/00000000-0000-0000-0000-000000000/resourceGroups/00000/providers/Microsoft.MachineLearningServices/workspaces/00000/codes/cb25cde7-9f84-4fdc-ae8a-bccf6540a530/versions/1",
@@ -463,23 +369,14 @@
           "createdAt": "2023-01-18T04:36:40.1465656\u002B00:00",
           "createdBy": "Diondra Peck",
           "createdByType": "User",
-<<<<<<< HEAD
           "lastModifiedAt": "2023-01-18T04:36:40.1465656\u002B00:00",
           "lastModifiedBy": "Diondra Peck",
-=======
-          "lastModifiedAt": "2023-01-17T22:48:16.0503783\u002B00:00",
-          "lastModifiedBy": "Xingzhi Zhang",
->>>>>>> 3a8bba54
           "lastModifiedByType": "User"
         }
       }
     },
     {
-<<<<<<< HEAD
       "RequestUri": "https://management.azure.com/subscriptions/00000000-0000-0000-0000-000000000/resourceGroups/00000/providers/Microsoft.MachineLearningServices/workspaces/00000/components/azureml_anonymous/versions/49dcf926-6f8c-08bb-6495-c9bb01e36c74?api-version=2022-10-01",
-=======
-      "RequestUri": "https://management.azure.com/subscriptions/00000000-0000-0000-0000-000000000/resourceGroups/00000/providers/Microsoft.MachineLearningServices/workspaces/00000/components/azureml_anonymous/versions/98f9df78-0a27-83d1-72d7-414152e244f6?api-version=2022-10-01",
->>>>>>> 3a8bba54
       "RequestMethod": "PUT",
       "RequestHeaders": {
         "Accept": "application/json",
@@ -487,11 +384,7 @@
         "Connection": "keep-alive",
         "Content-Length": "972",
         "Content-Type": "application/json",
-<<<<<<< HEAD
         "User-Agent": "azure-ai-ml/1.4.0 azsdk-python-mgmt-machinelearningservices/0.1.0 Python/3.7.9 (Windows-10-10.0.22621-SP0)"
-=======
-        "User-Agent": "azure-ai-ml/1.4.0 azsdk-python-mgmt-machinelearningservices/0.1.0 Python/3.9.13 (Windows-10-10.0.19045-SP0)"
->>>>>>> 3a8bba54
       },
       "RequestBody": {
         "properties": {
@@ -538,7 +431,6 @@
       "StatusCode": 201,
       "ResponseHeaders": {
         "Cache-Control": "no-cache",
-<<<<<<< HEAD
         "Content-Length": "2096",
         "Content-Type": "application/json; charset=utf-8",
         "Date": "Wed, 18 Jan 2023 04:36:41 GMT",
@@ -547,20 +439,9 @@
         "Pragma": "no-cache",
         "Request-Context": "appId=cid-v1:2d2e8e63-272e-4b3c-8598-4ee570a0e70d",
         "Server-Timing": "traceparent;desc=\u002200-3036cc2ccb6050bd6eb4daa7af68b53c-bb0ca2a68489c29f-00\u0022",
-=======
-        "Content-Length": "2063",
-        "Content-Type": "application/json; charset=utf-8",
-        "Date": "Tue, 17 Jan 2023 22:48:17 GMT",
-        "Expires": "-1",
-        "Location": "https://management.azure.com/subscriptions/00000000-0000-0000-0000-000000000/resourceGroups/00000/providers/Microsoft.MachineLearningServices/workspaces/00000/components/azureml_anonymous/versions/98f9df78-0a27-83d1-72d7-414152e244f6?api-version=2022-10-01",
-        "Pragma": "no-cache",
-        "Request-Context": "appId=cid-v1:512cc15a-13b5-415b-bfd0-dce7accb6bb1",
-        "Server-Timing": "traceparent;desc=\u002200-322dd5d0c3fbdc57bc07c9bc60bce72a-5d050f00a6b1e2be-01\u0022",
->>>>>>> 3a8bba54
         "Strict-Transport-Security": "max-age=31536000; includeSubDomains",
         "x-aml-cluster": "vienna-eastus2-01",
         "X-Content-Type-Options": "nosniff",
-<<<<<<< HEAD
         "x-ms-correlation-request-id": "859ad4c6-e9d3-498b-84d6-e6e7e9b423f8",
         "x-ms-ratelimit-remaining-subscription-writes": "1128",
         "x-ms-response-type": "standard",
@@ -570,17 +451,6 @@
       "ResponseBody": {
         "id": "/subscriptions/00000000-0000-0000-0000-000000000/resourceGroups/00000/providers/Microsoft.MachineLearningServices/workspaces/00000/components/azureml_anonymous/versions/d77ade1e-e25d-454f-8835-4eb5fedab1b5",
         "name": "d77ade1e-e25d-454f-8835-4eb5fedab1b5",
-=======
-        "x-ms-correlation-request-id": "ea69b524-817b-4f8a-860f-424bcb7b5699",
-        "x-ms-ratelimit-remaining-subscription-writes": "1198",
-        "x-ms-response-type": "standard",
-        "x-ms-routing-request-id": "SOUTHEASTASIA:20230117T224818Z:ea69b524-817b-4f8a-860f-424bcb7b5699",
-        "x-request-time": "1.572"
-      },
-      "ResponseBody": {
-        "id": "/subscriptions/00000000-0000-0000-0000-000000000/resourceGroups/00000/providers/Microsoft.MachineLearningServices/workspaces/00000/components/azureml_anonymous/versions/8fc24d99-a7dd-4a8f-be62-da219216e533",
-        "name": "8fc24d99-a7dd-4a8f-be62-da219216e533",
->>>>>>> 3a8bba54
         "type": "Microsoft.MachineLearningServices/workspaces/components/versions",
         "properties": {
           "description": null,
@@ -590,12 +460,8 @@
           "isAnonymous": true,
           "componentSpec": {
             "name": "azureml_anonymous",
-<<<<<<< HEAD
             "version": "d77ade1e-e25d-454f-8835-4eb5fedab1b5",
             "display_name": "parallel_node",
-=======
-            "version": "8fc24d99-a7dd-4a8f-be62-da219216e533",
->>>>>>> 3a8bba54
             "is_deterministic": "True",
             "type": "parallel",
             "inputs": {
@@ -630,19 +496,11 @@
           }
         },
         "systemData": {
-<<<<<<< HEAD
           "createdAt": "2023-01-18T04:36:41.7547747\u002B00:00",
           "createdBy": "Diondra Peck",
           "createdByType": "User",
           "lastModifiedAt": "2023-01-18T04:36:41.7547747\u002B00:00",
           "lastModifiedBy": "Diondra Peck",
-=======
-          "createdAt": "2023-01-17T22:48:18.1324863\u002B00:00",
-          "createdBy": "Xingzhi Zhang",
-          "createdByType": "User",
-          "lastModifiedAt": "2023-01-17T22:48:18.1324863\u002B00:00",
-          "lastModifiedBy": "Xingzhi Zhang",
->>>>>>> 3a8bba54
           "lastModifiedByType": "User"
         }
       }
@@ -654,11 +512,7 @@
         "Accept": "application/json",
         "Accept-Encoding": "gzip, deflate",
         "Connection": "keep-alive",
-<<<<<<< HEAD
         "User-Agent": "azure-ai-ml/1.4.0 azsdk-python-mgmt-machinelearningservices/0.1.0 Python/3.7.9 (Windows-10-10.0.22621-SP0)"
-=======
-        "User-Agent": "azure-ai-ml/1.4.0 azsdk-python-mgmt-machinelearningservices/0.1.0 Python/3.9.13 (Windows-10-10.0.19045-SP0)"
->>>>>>> 3a8bba54
       },
       "RequestBody": null,
       "StatusCode": 200,
@@ -666,19 +520,11 @@
         "Cache-Control": "no-cache",
         "Content-Encoding": "gzip",
         "Content-Type": "application/json; charset=utf-8",
-<<<<<<< HEAD
         "Date": "Wed, 18 Jan 2023 04:36:42 GMT",
         "Expires": "-1",
         "Pragma": "no-cache",
         "Request-Context": "appId=cid-v1:2d2e8e63-272e-4b3c-8598-4ee570a0e70d",
         "Server-Timing": "traceparent;desc=\u002200-9c185a9fc5c36f05641e860972563e30-72b96f6c303d0009-00\u0022",
-=======
-        "Date": "Tue, 17 Jan 2023 22:48:19 GMT",
-        "Expires": "-1",
-        "Pragma": "no-cache",
-        "Request-Context": "appId=cid-v1:512cc15a-13b5-415b-bfd0-dce7accb6bb1",
-        "Server-Timing": "traceparent;desc=\u002200-9d0c6085b0741a98fb54256b5f8f586e-9a55a6cbe928a03c-01\u0022",
->>>>>>> 3a8bba54
         "Strict-Transport-Security": "max-age=31536000; includeSubDomains",
         "Transfer-Encoding": "chunked",
         "Vary": [
@@ -687,19 +533,11 @@
         ],
         "x-aml-cluster": "vienna-eastus2-01",
         "X-Content-Type-Options": "nosniff",
-<<<<<<< HEAD
         "x-ms-correlation-request-id": "ce9ce7b4-bbf1-41d3-b815-c5d2d7366b82",
         "x-ms-ratelimit-remaining-subscription-reads": "11955",
         "x-ms-response-type": "standard",
         "x-ms-routing-request-id": "WESTUS2:20230118T043643Z:ce9ce7b4-bbf1-41d3-b815-c5d2d7366b82",
         "x-request-time": "0.068"
-=======
-        "x-ms-correlation-request-id": "3025b769-a9cd-4307-8d64-c60889f479de",
-        "x-ms-ratelimit-remaining-subscription-reads": "11998",
-        "x-ms-response-type": "standard",
-        "x-ms-routing-request-id": "SOUTHEASTASIA:20230117T224819Z:3025b769-a9cd-4307-8d64-c60889f479de",
-        "x-request-time": "0.091"
->>>>>>> 3a8bba54
       },
       "ResponseBody": {
         "id": "/subscriptions/00000000-0000-0000-0000-000000000/resourceGroups/00000/providers/Microsoft.MachineLearningServices/workspaces/00000/datastores/workspaceblobstore",
@@ -738,11 +576,7 @@
         "Accept-Encoding": "gzip, deflate",
         "Connection": "keep-alive",
         "Content-Length": "0",
-<<<<<<< HEAD
         "User-Agent": "azure-ai-ml/1.4.0 azsdk-python-mgmt-machinelearningservices/0.1.0 Python/3.7.9 (Windows-10-10.0.22621-SP0)"
-=======
-        "User-Agent": "azure-ai-ml/1.4.0 azsdk-python-mgmt-machinelearningservices/0.1.0 Python/3.9.13 (Windows-10-10.0.19045-SP0)"
->>>>>>> 3a8bba54
       },
       "RequestBody": null,
       "StatusCode": 200,
@@ -750,37 +584,21 @@
         "Cache-Control": "no-cache",
         "Content-Encoding": "gzip",
         "Content-Type": "application/json; charset=utf-8",
-<<<<<<< HEAD
         "Date": "Wed, 18 Jan 2023 04:36:43 GMT",
         "Expires": "-1",
         "Pragma": "no-cache",
         "Request-Context": "appId=cid-v1:2d2e8e63-272e-4b3c-8598-4ee570a0e70d",
         "Server-Timing": "traceparent;desc=\u002200-e0f9bfde982a9c0fc5825fb72de9411f-2ca3b83c1a1960a4-00\u0022",
-=======
-        "Date": "Tue, 17 Jan 2023 22:48:19 GMT",
-        "Expires": "-1",
-        "Pragma": "no-cache",
-        "Request-Context": "appId=cid-v1:512cc15a-13b5-415b-bfd0-dce7accb6bb1",
-        "Server-Timing": "traceparent;desc=\u002200-0ae28996d3d23d9c72150a36101f33e9-f99af832eae83b6a-01\u0022",
->>>>>>> 3a8bba54
         "Strict-Transport-Security": "max-age=31536000; includeSubDomains",
         "Transfer-Encoding": "chunked",
         "Vary": "Accept-Encoding",
         "x-aml-cluster": "vienna-eastus2-01",
         "X-Content-Type-Options": "nosniff",
-<<<<<<< HEAD
         "x-ms-correlation-request-id": "b4e96e7a-9b74-4c00-b174-d20fea6a8e20",
         "x-ms-ratelimit-remaining-subscription-writes": "1191",
         "x-ms-response-type": "standard",
         "x-ms-routing-request-id": "WESTUS2:20230118T043643Z:b4e96e7a-9b74-4c00-b174-d20fea6a8e20",
         "x-request-time": "0.242"
-=======
-        "x-ms-correlation-request-id": "dc0f3d48-5c66-4d7a-94f0-07f182f535bc",
-        "x-ms-ratelimit-remaining-subscription-writes": "1198",
-        "x-ms-response-type": "standard",
-        "x-ms-routing-request-id": "SOUTHEASTASIA:20230117T224819Z:dc0f3d48-5c66-4d7a-94f0-07f182f535bc",
-        "x-request-time": "0.097"
->>>>>>> 3a8bba54
       },
       "ResponseBody": {
         "secretsType": "AccountKey",
@@ -794,13 +612,8 @@
         "Accept": "application/xml",
         "Accept-Encoding": "gzip, deflate",
         "Connection": "keep-alive",
-<<<<<<< HEAD
         "User-Agent": "azsdk-python-storage-blob/12.14.1 Python/3.7.9 (Windows-10-10.0.22621-SP0)",
         "x-ms-date": "Wed, 18 Jan 2023 04:36:44 GMT",
-=======
-        "User-Agent": "azsdk-python-storage-blob/12.14.1 Python/3.9.13 (Windows-10-10.0.19045-SP0)",
-        "x-ms-date": "Tue, 17 Jan 2023 22:48:21 GMT",
->>>>>>> 3a8bba54
         "x-ms-version": "2021-08-06"
       },
       "RequestBody": null,
@@ -810,15 +623,9 @@
         "Content-Length": "223",
         "Content-MD5": "yLW2CQQeldeN1S7hH1/5Nw==",
         "Content-Type": "application/octet-stream",
-<<<<<<< HEAD
         "Date": "Wed, 18 Jan 2023 04:36:43 GMT",
         "ETag": "\u00220x8DAF8EB1F016A2E\u0022",
         "Last-Modified": "Wed, 18 Jan 2023 00:29:54 GMT",
-=======
-        "Date": "Tue, 17 Jan 2023 22:48:20 GMT",
-        "ETag": "\u00220x8DA9D49DDA8E2B9\u0022",
-        "Last-Modified": "Fri, 23 Sep 2022 09:56:20 GMT",
->>>>>>> 3a8bba54
         "Server": [
           "Windows-Azure-Blob/1.0",
           "Microsoft-HTTPAPI/2.0"
@@ -845,23 +652,14 @@
         "Accept": "application/xml",
         "Accept-Encoding": "gzip, deflate",
         "Connection": "keep-alive",
-<<<<<<< HEAD
         "User-Agent": "azsdk-python-storage-blob/12.14.1 Python/3.7.9 (Windows-10-10.0.22621-SP0)",
         "x-ms-date": "Wed, 18 Jan 2023 04:36:44 GMT",
-=======
-        "User-Agent": "azsdk-python-storage-blob/12.14.1 Python/3.9.13 (Windows-10-10.0.19045-SP0)",
-        "x-ms-date": "Tue, 17 Jan 2023 22:48:21 GMT",
->>>>>>> 3a8bba54
         "x-ms-version": "2021-08-06"
       },
       "RequestBody": null,
       "StatusCode": 404,
       "ResponseHeaders": {
-<<<<<<< HEAD
         "Date": "Wed, 18 Jan 2023 04:36:43 GMT",
-=======
-        "Date": "Tue, 17 Jan 2023 22:48:20 GMT",
->>>>>>> 3a8bba54
         "Server": [
           "Windows-Azure-Blob/1.0",
           "Microsoft-HTTPAPI/2.0"
@@ -882,11 +680,7 @@
         "Connection": "keep-alive",
         "Content-Length": "1827",
         "Content-Type": "application/json",
-<<<<<<< HEAD
         "User-Agent": "azure-ai-ml/1.4.0 azsdk-python-mgmt-machinelearningservices/0.1.0 Python/3.7.9 (Windows-10-10.0.22621-SP0)"
-=======
-        "User-Agent": "azure-ai-ml/1.4.0 azsdk-python-mgmt-machinelearningservices/0.1.0 Python/3.9.13 (Windows-10-10.0.19045-SP0)"
->>>>>>> 3a8bba54
       },
       "RequestBody": {
         "properties": {
@@ -896,11 +690,7 @@
             "owner": "sdkteam",
             "tag": "tagvalue"
           },
-<<<<<<< HEAD
           "displayName": "test_729259072652",
-=======
-          "displayName": "test_413374772528",
->>>>>>> 3a8bba54
           "experimentName": "parallel_in_pipeline",
           "isArchived": false,
           "jobType": "Pipeline",
@@ -941,11 +731,7 @@
                 }
               },
               "_source": "CLASS",
-<<<<<<< HEAD
               "componentId": "/subscriptions/00000000-0000-0000-0000-000000000/resourceGroups/00000/providers/Microsoft.MachineLearningServices/workspaces/00000/components/azureml_anonymous/versions/d77ade1e-e25d-454f-8835-4eb5fedab1b5",
-=======
-              "componentId": "/subscriptions/00000000-0000-0000-0000-000000000/resourceGroups/00000/providers/Microsoft.MachineLearningServices/workspaces/00000/components/azureml_anonymous/versions/8fc24d99-a7dd-4a8f-be62-da219216e533",
->>>>>>> 3a8bba54
               "mini_batch_size": 5
             }
           },
@@ -963,7 +749,6 @@
       "StatusCode": 201,
       "ResponseHeaders": {
         "Cache-Control": "no-cache",
-<<<<<<< HEAD
         "Content-Length": "4148",
         "Content-Type": "application/json; charset=utf-8",
         "Date": "Wed, 18 Jan 2023 04:36:47 GMT",
@@ -972,32 +757,14 @@
         "Pragma": "no-cache",
         "Request-Context": "appId=cid-v1:2d2e8e63-272e-4b3c-8598-4ee570a0e70d",
         "Server-Timing": "traceparent;desc=\u002200-94842a6dcdf2b44a0a1f400d2a4adcd6-290d636427398e35-00\u0022",
-=======
-        "Content-Length": "4153",
-        "Content-Type": "application/json; charset=utf-8",
-        "Date": "Tue, 17 Jan 2023 22:48:24 GMT",
-        "Expires": "-1",
-        "Location": "https://management.azure.com/subscriptions/00000000-0000-0000-0000-000000000/resourceGroups/00000/providers/Microsoft.MachineLearningServices/workspaces/00000/jobs/000000000000000000000?api-version=2022-10-01-preview",
-        "Pragma": "no-cache",
-        "Request-Context": "appId=cid-v1:512cc15a-13b5-415b-bfd0-dce7accb6bb1",
-        "Server-Timing": "traceparent;desc=\u002200-fc33c5a6c8ebc4ca31938d66cdc4f92d-b674bd17dbd367e7-01\u0022",
->>>>>>> 3a8bba54
         "Strict-Transport-Security": "max-age=31536000; includeSubDomains",
         "x-aml-cluster": "vienna-eastus2-01",
         "X-Content-Type-Options": "nosniff",
-<<<<<<< HEAD
         "x-ms-correlation-request-id": "17d75ae9-b6ff-475e-a957-163e32cc1ea0",
         "x-ms-ratelimit-remaining-subscription-writes": "1127",
         "x-ms-response-type": "standard",
         "x-ms-routing-request-id": "WESTUS2:20230118T043648Z:17d75ae9-b6ff-475e-a957-163e32cc1ea0",
         "x-request-time": "1.313"
-=======
-        "x-ms-correlation-request-id": "945d0c8d-f01f-45a3-b9f7-88a9b02459eb",
-        "x-ms-ratelimit-remaining-subscription-writes": "1197",
-        "x-ms-response-type": "standard",
-        "x-ms-routing-request-id": "SOUTHEASTASIA:20230117T224824Z:945d0c8d-f01f-45a3-b9f7-88a9b02459eb",
-        "x-request-time": "2.259"
->>>>>>> 3a8bba54
       },
       "ResponseBody": {
         "id": "/subscriptions/00000000-0000-0000-0000-000000000/resourceGroups/00000/providers/Microsoft.MachineLearningServices/workspaces/00000/jobs/000000000000000000000",
@@ -1021,11 +788,7 @@
             "azureml.defaultDataStoreName": "workspaceblobstore",
             "azureml.pipelineComponent": "pipelinerun"
           },
-<<<<<<< HEAD
           "displayName": "test_729259072652",
-=======
-          "displayName": "test_413374772528",
->>>>>>> 3a8bba54
           "status": "Preparing",
           "experimentName": "parallel_in_pipeline",
           "services": {
@@ -1087,11 +850,7 @@
                 }
               },
               "_source": "CLASS",
-<<<<<<< HEAD
               "componentId": "/subscriptions/00000000-0000-0000-0000-000000000/resourceGroups/00000/providers/Microsoft.MachineLearningServices/workspaces/00000/components/azureml_anonymous/versions/d77ade1e-e25d-454f-8835-4eb5fedab1b5",
-=======
-              "componentId": "/subscriptions/00000000-0000-0000-0000-000000000/resourceGroups/00000/providers/Microsoft.MachineLearningServices/workspaces/00000/components/azureml_anonymous/versions/8fc24d99-a7dd-4a8f-be62-da219216e533",
->>>>>>> 3a8bba54
               "mini_batch_size": 5
             }
           },
@@ -1114,13 +873,8 @@
           "sourceJobId": null
         },
         "systemData": {
-<<<<<<< HEAD
           "createdAt": "2023-01-18T04:36:47.7257099\u002B00:00",
           "createdBy": "Diondra Peck",
-=======
-          "createdAt": "2023-01-17T22:48:24.0941393\u002B00:00",
-          "createdBy": "Xingzhi Zhang",
->>>>>>> 3a8bba54
           "createdByType": "User"
         }
       }
@@ -1133,11 +887,7 @@
         "Accept-Encoding": "gzip, deflate",
         "Connection": "keep-alive",
         "Content-Length": "0",
-<<<<<<< HEAD
         "User-Agent": "azure-ai-ml/1.4.0 azsdk-python-mgmt-machinelearningservices/0.1.0 Python/3.7.9 (Windows-10-10.0.22621-SP0)"
-=======
-        "User-Agent": "azure-ai-ml/1.4.0 azsdk-python-mgmt-machinelearningservices/0.1.0 Python/3.9.13 (Windows-10-10.0.19045-SP0)"
->>>>>>> 3a8bba54
       },
       "RequestBody": null,
       "StatusCode": 202,
@@ -1145,11 +895,7 @@
         "Cache-Control": "no-cache",
         "Content-Length": "4",
         "Content-Type": "application/json; charset=utf-8",
-<<<<<<< HEAD
         "Date": "Wed, 18 Jan 2023 04:36:50 GMT",
-=======
-        "Date": "Tue, 17 Jan 2023 22:48:27 GMT",
->>>>>>> 3a8bba54
         "Expires": "-1",
         "Location": "https://management.azure.com/subscriptions/00000000-0000-0000-0000-000000000/providers/Microsoft.MachineLearningServices/locations/eastus2/mfeOperationResults/jc:c33afa53-cead-40f1-8d1d-ac5976604612:000000000000000000000?api-version=2022-10-01-preview",
         "Pragma": "no-cache",
@@ -1158,76 +904,28 @@
         "x-aml-cluster": "vienna-eastus2-01",
         "X-Content-Type-Options": "nosniff",
         "x-ms-async-operation-timeout": "PT1H",
-<<<<<<< HEAD
         "x-ms-correlation-request-id": "1893a608-2d67-4cd5-9794-ec7e021b9fc0",
         "x-ms-ratelimit-remaining-subscription-writes": "1190",
         "x-ms-response-type": "standard",
         "x-ms-routing-request-id": "WESTUS2:20230118T043650Z:1893a608-2d67-4cd5-9794-ec7e021b9fc0",
         "x-request-time": "0.535"
-=======
-        "x-ms-correlation-request-id": "a6a4ec2c-8823-444f-b6ab-bc4863d11b78",
-        "x-ms-ratelimit-remaining-subscription-writes": "1197",
-        "x-ms-response-type": "standard",
-        "x-ms-routing-request-id": "SOUTHEASTASIA:20230117T224827Z:a6a4ec2c-8823-444f-b6ab-bc4863d11b78",
-        "x-request-time": "0.958"
->>>>>>> 3a8bba54
       },
       "ResponseBody": "null"
     },
     {
-<<<<<<< HEAD
       "RequestUri": "https://management.azure.com/subscriptions/00000000-0000-0000-0000-000000000/providers/Microsoft.MachineLearningServices/locations/eastus2/mfeOperationResults/jc:c33afa53-cead-40f1-8d1d-ac5976604612:000000000000000000000?api-version=2022-10-01-preview",
-=======
-      "RequestUri": "https://management.azure.com/subscriptions/00000000-0000-0000-0000-000000000/providers/Microsoft.MachineLearningServices/locations/centraluseuap/mfeOperationResults/jc:e61cd5e2-512f-475e-9842-5e2a973993b8:000000000000000000000?api-version=2022-10-01-preview",
       "RequestMethod": "GET",
       "RequestHeaders": {
         "Accept": "*/*",
         "Accept-Encoding": "gzip, deflate",
         "Connection": "keep-alive",
-        "User-Agent": "azure-ai-ml/1.4.0 azsdk-python-mgmt-machinelearningservices/0.1.0 Python/3.9.13 (Windows-10-10.0.19045-SP0)"
-      },
-      "RequestBody": null,
-      "StatusCode": 202,
-      "ResponseHeaders": {
-        "Cache-Control": "no-cache",
-        "Content-Length": "2",
-        "Content-Type": "application/json; charset=utf-8",
-        "Date": "Tue, 17 Jan 2023 22:48:28 GMT",
-        "Expires": "-1",
-        "Location": "https://management.azure.com/subscriptions/00000000-0000-0000-0000-000000000/providers/Microsoft.MachineLearningServices/locations/centraluseuap/mfeOperationResults/jc:e61cd5e2-512f-475e-9842-5e2a973993b8:000000000000000000000?api-version=2022-10-01-preview",
-        "Pragma": "no-cache",
-        "Request-Context": "appId=cid-v1:512cc15a-13b5-415b-bfd0-dce7accb6bb1",
-        "Strict-Transport-Security": "max-age=31536000; includeSubDomains",
-        "x-aml-cluster": "vienna-test-westus2-02",
-        "X-Content-Type-Options": "nosniff",
-        "x-ms-correlation-request-id": "560dba7f-60e5-4301-9356-a51f7d95eed1",
-        "x-ms-ratelimit-remaining-subscription-reads": "11997",
-        "x-ms-response-type": "standard",
-        "x-ms-routing-request-id": "SOUTHEASTASIA:20230117T224828Z:560dba7f-60e5-4301-9356-a51f7d95eed1",
-        "x-request-time": "0.072"
-      },
-      "ResponseBody": {}
-    },
-    {
-      "RequestUri": "https://management.azure.com/subscriptions/00000000-0000-0000-0000-000000000/providers/Microsoft.MachineLearningServices/locations/centraluseuap/mfeOperationResults/jc:e61cd5e2-512f-475e-9842-5e2a973993b8:000000000000000000000?api-version=2022-10-01-preview",
->>>>>>> 3a8bba54
-      "RequestMethod": "GET",
-      "RequestHeaders": {
-        "Accept": "*/*",
-        "Accept-Encoding": "gzip, deflate",
-        "Connection": "keep-alive",
-<<<<<<< HEAD
         "User-Agent": "azure-ai-ml/1.4.0 azsdk-python-mgmt-machinelearningservices/0.1.0 Python/3.7.9 (Windows-10-10.0.22621-SP0)"
-=======
-        "User-Agent": "azure-ai-ml/1.4.0 azsdk-python-mgmt-machinelearningservices/0.1.0 Python/3.9.13 (Windows-10-10.0.19045-SP0)"
->>>>>>> 3a8bba54
       },
       "RequestBody": null,
       "StatusCode": 200,
       "ResponseHeaders": {
         "Cache-Control": "no-cache",
         "Content-Length": "0",
-<<<<<<< HEAD
         "Date": "Wed, 18 Jan 2023 04:36:51 GMT",
         "Expires": "-1",
         "Pragma": "no-cache",
@@ -1241,30 +939,11 @@
         "x-ms-response-type": "standard",
         "x-ms-routing-request-id": "WESTUS2:20230118T043651Z:2470df1c-be8c-4284-be20-52b4c65c2383",
         "x-request-time": "0.026"
-=======
-        "Date": "Tue, 17 Jan 2023 22:48:58 GMT",
-        "Expires": "-1",
-        "Pragma": "no-cache",
-        "Request-Context": "appId=cid-v1:512cc15a-13b5-415b-bfd0-dce7accb6bb1",
-        "Server-Timing": "traceparent;desc=\u002200-0bb7eeb96be1f679ed542ed82d20552d-d47ec0580c54dd1f-01\u0022",
-        "Strict-Transport-Security": "max-age=31536000; includeSubDomains",
-        "x-aml-cluster": "vienna-test-westus2-02",
-        "X-Content-Type-Options": "nosniff",
-        "x-ms-correlation-request-id": "ee056ba9-8384-48ea-8754-2045cd29dc00",
-        "x-ms-ratelimit-remaining-subscription-reads": "11996",
-        "x-ms-response-type": "standard",
-        "x-ms-routing-request-id": "SOUTHEASTASIA:20230117T224859Z:ee056ba9-8384-48ea-8754-2045cd29dc00",
-        "x-request-time": "0.038"
->>>>>>> 3a8bba54
       },
       "ResponseBody": null
     }
   ],
   "Variables": {
-<<<<<<< HEAD
     "pipeline_name": "test_729259072652"
-=======
-    "pipeline_name": "test_413374772528"
->>>>>>> 3a8bba54
   }
 }