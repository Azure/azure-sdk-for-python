{
  "Entries": [
    {
      "RequestUri": "https://management.azure.com/subscriptions/00000000-0000-0000-0000-000000000/resourceGroups/00000/providers/Microsoft.MachineLearningServices/workspaces/00000/computes/cpu-cluster?api-version=2022-01-01-preview",
      "RequestMethod": "GET",
      "RequestHeaders": {
        "Accept": "application/json",
        "Accept-Encoding": "gzip, deflate",
        "Connection": "keep-alive",
<<<<<<< HEAD
        "User-Agent": "azure-ai-ml/1.1.0 azsdk-python-mgmt-machinelearningservices/0.1.0 Python/3.9.6 (Windows-10-10.0.22621-SP0)"
=======
        "User-Agent": "azure-ai-ml/1.1.0 azsdk-python-mgmt-machinelearningservices/0.1.0 Python/3.8.13 (Windows-10-10.0.19044-SP0)"
>>>>>>> dce54150
      },
      "RequestBody": null,
      "StatusCode": 200,
      "ResponseHeaders": {
        "Cache-Control": "no-cache",
        "Content-Length": "1512",
        "Content-Type": "application/json; charset=utf-8",
<<<<<<< HEAD
        "Date": "Wed, 12 Oct 2022 12:04:38 GMT",
        "Expires": "-1",
        "Pragma": "no-cache",
        "Request-Context": "appId=cid-v1:512cc15a-13b5-415b-bfd0-dce7accb6bb1",
        "Server-Timing": "traceparent;desc=\u002200-8802c5cc0a29a1a4e7d9d3463a1611a3-80953750fb88229d-01\u0022",
        "Strict-Transport-Security": "max-age=31536000; includeSubDomains",
        "Vary": "Accept-Encoding",
        "x-aml-cluster": "vienna-test-westus2-02",
        "X-Content-Type-Options": "nosniff",
        "x-ms-correlation-request-id": "532cf9a6-085c-46f5-b7ae-8947d487d4cb",
        "x-ms-ratelimit-remaining-subscription-reads": "11922",
        "x-ms-response-type": "standard",
        "x-ms-routing-request-id": "JAPANEAST:20221012T120438Z:532cf9a6-085c-46f5-b7ae-8947d487d4cb",
        "x-request-time": "0.230"
=======
        "Date": "Tue, 25 Oct 2022 03:15:55 GMT",
        "Expires": "-1",
        "Pragma": "no-cache",
        "Request-Context": "appId=cid-v1:2d2e8e63-272e-4b3c-8598-4ee570a0e70d",
        "Server-Timing": "traceparent;desc=\u002200-a98d22f9f474b3986916aafc93bf52b4-2bc4b93494cd2417-01\u0022",
        "Strict-Transport-Security": "max-age=31536000; includeSubDomains",
        "Transfer-Encoding": "chunked",
        "Vary": [
          "Accept-Encoding",
          "Accept-Encoding"
        ],
        "x-aml-cluster": "vienna-eastus2-02",
        "X-Content-Type-Options": "nosniff",
        "x-ms-correlation-request-id": "c2370fa2-5725-484e-8b99-60aa6f5942dd",
        "x-ms-ratelimit-remaining-subscription-reads": "11995",
        "x-ms-response-type": "standard",
        "x-ms-routing-request-id": "JAPANEAST:20221025T031556Z:c2370fa2-5725-484e-8b99-60aa6f5942dd",
        "x-request-time": "0.037"
>>>>>>> dce54150
      },
      "ResponseBody": {
        "id": "/subscriptions/00000000-0000-0000-0000-000000000/resourceGroups/00000/providers/Microsoft.MachineLearningServices/workspaces/00000/computes/cpu-cluster",
        "name": "cpu-cluster",
        "type": "Microsoft.MachineLearningServices/workspaces/computes",
        "location": "eastus2",
        "tags": {},
        "properties": {
          "createdOn": "2022-09-22T03:07:49.0785672\u002B00:00",
          "modifiedOn": "2022-10-11T04:29:30.5828273\u002B00:00",
          "disableLocalAuth": false,
          "description": null,
          "resourceId": null,
          "computeType": "AmlCompute",
          "computeLocation": "eastus2",
          "provisioningState": "Succeeded",
          "provisioningErrors": null,
          "isAttachedCompute": false,
          "properties": {
            "vmSize": "STANDARD_DS2_V2",
            "vmPriority": "Dedicated",
            "scaleSettings": {
              "maxNodeCount": 4,
              "minNodeCount": 0,
              "nodeIdleTimeBeforeScaleDown": "PT2M"
            },
            "subnet": null,
            "currentNodeCount": 0,
            "targetNodeCount": 1,
            "nodeStateCounts": {
              "preparingNodeCount": 0,
              "runningNodeCount": 0,
              "idleNodeCount": 0,
              "unusableNodeCount": 0,
              "leavingNodeCount": 0,
              "preemptedNodeCount": 0
            },
<<<<<<< HEAD
            "allocationState": "Steady",
            "allocationStateTransitionTime": "2022-09-30T08:08:43.647\u002B00:00",
=======
            "allocationState": "Resizing",
            "allocationStateTransitionTime": "2022-10-25T03:14:52.58\u002B00:00",
>>>>>>> dce54150
            "errors": null,
            "remoteLoginPortPublicAccess": "Enabled",
            "osType": "Linux",
            "virtualMachineImage": null,
            "isolatedNetwork": false,
            "propertyBag": {}
          }
        }
      }
    },
    {
      "RequestUri": "https://management.azure.com/subscriptions/00000000-0000-0000-0000-000000000/resourceGroups/00000/providers/Microsoft.MachineLearningServices/workspaces/00000/datastores/workspaceblobstore?api-version=2022-05-01",
      "RequestMethod": "GET",
      "RequestHeaders": {
        "Accept": "application/json",
        "Accept-Encoding": "gzip, deflate",
        "Connection": "keep-alive",
<<<<<<< HEAD
        "User-Agent": "azure-ai-ml/1.1.0 azsdk-python-mgmt-machinelearningservices/0.1.0 Python/3.9.6 (Windows-10-10.0.22621-SP0)"
=======
        "User-Agent": "azure-ai-ml/1.1.0 azsdk-python-mgmt-machinelearningservices/0.1.0 Python/3.8.13 (Windows-10-10.0.19044-SP0)"
>>>>>>> dce54150
      },
      "RequestBody": null,
      "StatusCode": 200,
      "ResponseHeaders": {
        "Cache-Control": "no-cache",
        "Content-Length": "1067",
        "Content-Type": "application/json; charset=utf-8",
<<<<<<< HEAD
        "Date": "Wed, 12 Oct 2022 12:04:41 GMT",
        "Expires": "-1",
        "Pragma": "no-cache",
        "Request-Context": "appId=cid-v1:512cc15a-13b5-415b-bfd0-dce7accb6bb1",
        "Server-Timing": "traceparent;desc=\u002200-760a42aa0d726fa0771114538bd3a4f9-71140026a871ba39-01\u0022",
        "Strict-Transport-Security": "max-age=31536000; includeSubDomains",
        "Vary": "Accept-Encoding",
        "x-aml-cluster": "vienna-test-westus2-02",
        "X-Content-Type-Options": "nosniff",
        "x-ms-correlation-request-id": "44634c53-62f4-49fb-9dde-69df8c9976b5",
        "x-ms-ratelimit-remaining-subscription-reads": "11921",
        "x-ms-response-type": "standard",
        "x-ms-routing-request-id": "JAPANEAST:20221012T120441Z:44634c53-62f4-49fb-9dde-69df8c9976b5",
        "x-request-time": "0.258"
=======
        "Date": "Tue, 25 Oct 2022 03:15:59 GMT",
        "Expires": "-1",
        "Pragma": "no-cache",
        "Request-Context": "appId=cid-v1:2d2e8e63-272e-4b3c-8598-4ee570a0e70d",
        "Server-Timing": "traceparent;desc=\u002200-0297911f02b0eaa0856adbaf7f60645f-064253509a2d4617-01\u0022",
        "Strict-Transport-Security": "max-age=31536000; includeSubDomains",
        "Transfer-Encoding": "chunked",
        "Vary": [
          "Accept-Encoding",
          "Accept-Encoding"
        ],
        "x-aml-cluster": "vienna-eastus2-01",
        "X-Content-Type-Options": "nosniff",
        "x-ms-correlation-request-id": "d8d6aa89-2554-42d6-ba47-5fd2df663fb5",
        "x-ms-ratelimit-remaining-subscription-reads": "11994",
        "x-ms-response-type": "standard",
        "x-ms-routing-request-id": "JAPANEAST:20221025T031559Z:d8d6aa89-2554-42d6-ba47-5fd2df663fb5",
        "x-request-time": "0.087"
>>>>>>> dce54150
      },
      "ResponseBody": {
        "id": "/subscriptions/00000000-0000-0000-0000-000000000/resourceGroups/00000/providers/Microsoft.MachineLearningServices/workspaces/00000/datastores/workspaceblobstore",
        "name": "workspaceblobstore",
        "type": "Microsoft.MachineLearningServices/workspaces/datastores",
        "properties": {
          "description": null,
          "tags": null,
          "properties": null,
          "isDefault": true,
          "credentials": {
            "credentialsType": "AccountKey"
          },
          "datastoreType": "AzureBlob",
          "accountName": "sav6dhrxexwlv7g",
          "containerName": "azureml-blobstore-e950f876-7257-4cf3-99a5-ff66812ac44c",
          "endpoint": "core.windows.net",
          "protocol": "https",
          "serviceDataAccessAuthIdentity": "WorkspaceSystemAssignedIdentity"
        },
        "systemData": {
          "createdAt": "2022-09-22T03:07:29.4396872\u002B00:00",
          "createdBy": "779301c0-18b2-4cdc-801b-a0a3368fee0a",
          "createdByType": "Application",
          "lastModifiedAt": "2022-09-22T03:07:30.424941\u002B00:00",
          "lastModifiedBy": "779301c0-18b2-4cdc-801b-a0a3368fee0a",
          "lastModifiedByType": "Application"
        }
      }
    },
    {
      "RequestUri": "https://management.azure.com/subscriptions/00000000-0000-0000-0000-000000000/resourceGroups/00000/providers/Microsoft.MachineLearningServices/workspaces/00000/datastores/workspaceblobstore/listSecrets?api-version=2022-05-01",
      "RequestMethod": "POST",
      "RequestHeaders": {
        "Accept": "application/json",
        "Accept-Encoding": "gzip, deflate",
        "Connection": "keep-alive",
        "Content-Length": "0",
<<<<<<< HEAD
        "User-Agent": "azure-ai-ml/1.1.0 azsdk-python-mgmt-machinelearningservices/0.1.0 Python/3.9.6 (Windows-10-10.0.22621-SP0)"
=======
        "User-Agent": "azure-ai-ml/1.1.0 azsdk-python-mgmt-machinelearningservices/0.1.0 Python/3.8.13 (Windows-10-10.0.19044-SP0)"
>>>>>>> dce54150
      },
      "RequestBody": null,
      "StatusCode": 200,
      "ResponseHeaders": {
        "Cache-Control": "no-cache",
        "Content-Length": "61",
        "Content-Type": "application/json; charset=utf-8",
<<<<<<< HEAD
        "Date": "Wed, 12 Oct 2022 12:04:41 GMT",
        "Expires": "-1",
        "Pragma": "no-cache",
        "Request-Context": "appId=cid-v1:512cc15a-13b5-415b-bfd0-dce7accb6bb1",
        "Server-Timing": "traceparent;desc=\u002200-d665f6a739b7e385cc76f1e07ac3a692-7fbe6456e200f0b4-01\u0022",
        "Strict-Transport-Security": "max-age=31536000; includeSubDomains",
        "x-aml-cluster": "vienna-test-westus2-02",
        "X-Content-Type-Options": "nosniff",
        "x-ms-correlation-request-id": "90b71d55-9f75-4bae-a7de-b7f8097bc88e",
        "x-ms-ratelimit-remaining-subscription-writes": "1156",
        "x-ms-response-type": "standard",
        "x-ms-routing-request-id": "JAPANEAST:20221012T120442Z:90b71d55-9f75-4bae-a7de-b7f8097bc88e",
        "x-request-time": "0.092"
=======
        "Date": "Tue, 25 Oct 2022 03:16:00 GMT",
        "Expires": "-1",
        "Pragma": "no-cache",
        "Request-Context": "appId=cid-v1:2d2e8e63-272e-4b3c-8598-4ee570a0e70d",
        "Server-Timing": "traceparent;desc=\u002200-73aaef16e5affe6b783affc1e08f7ed0-05b5a414ee018cde-01\u0022",
        "Strict-Transport-Security": "max-age=31536000; includeSubDomains",
        "Transfer-Encoding": "chunked",
        "Vary": "Accept-Encoding",
        "x-aml-cluster": "vienna-eastus2-01",
        "X-Content-Type-Options": "nosniff",
        "x-ms-correlation-request-id": "72c07ebf-e8cb-40a5-b409-30c3b53fd1d3",
        "x-ms-ratelimit-remaining-subscription-writes": "1199",
        "x-ms-response-type": "standard",
        "x-ms-routing-request-id": "JAPANEAST:20221025T031600Z:72c07ebf-e8cb-40a5-b409-30c3b53fd1d3",
        "x-request-time": "0.231"
>>>>>>> dce54150
      },
      "ResponseBody": {
        "secretsType": "AccountKey",
        "key": "dGhpcyBpcyBmYWtlIGtleQ=="
      }
    },
    {
      "RequestUri": "https://sav6dhrxexwlv7g.blob.core.windows.net/azureml-blobstore-e950f876-7257-4cf3-99a5-ff66812ac44c/LocalUpload/00000000000000000000000000000000/src/tabular_run_with_model.py",
      "RequestMethod": "HEAD",
      "RequestHeaders": {
        "Accept": "application/xml",
        "Accept-Encoding": "gzip, deflate",
        "Connection": "keep-alive",
<<<<<<< HEAD
        "User-Agent": "azsdk-python-storage-blob/12.14.0b2 Python/3.9.6 (Windows-10-10.0.22621-SP0)",
        "x-ms-date": "Wed, 12 Oct 2022 12:04:42 GMT",
=======
        "User-Agent": "azsdk-python-storage-blob/12.14.0 Python/3.8.13 (Windows-10-10.0.19044-SP0)",
        "x-ms-date": "Tue, 25 Oct 2022 03:16:00 GMT",
>>>>>>> dce54150
        "x-ms-version": "2021-08-06"
      },
      "RequestBody": null,
      "StatusCode": 200,
      "ResponseHeaders": {
        "Accept-Ranges": "bytes",
        "Content-Length": "1102",
        "Content-MD5": "jO1FYErTQcHautv7oG0/KQ==",
        "Content-Type": "application/octet-stream",
<<<<<<< HEAD
        "Date": "Wed, 12 Oct 2022 12:04:41 GMT",
        "ETag": "\u00220x8DA9F723EC4C5DE\u0022",
        "Last-Modified": "Mon, 26 Sep 2022 03:50:25 GMT",
=======
        "Date": "Tue, 25 Oct 2022 03:16:00 GMT",
        "ETag": "\u00220x8DA9D805F140855\u0022",
        "Last-Modified": "Fri, 23 Sep 2022 16:26:30 GMT",
>>>>>>> dce54150
        "Server": [
          "Windows-Azure-Blob/1.0",
          "Microsoft-HTTPAPI/2.0"
        ],
        "Vary": "Origin",
        "x-ms-access-tier": "Hot",
        "x-ms-access-tier-inferred": "true",
        "x-ms-blob-type": "BlockBlob",
<<<<<<< HEAD
        "x-ms-creation-time": "Mon, 26 Sep 2022 03:50:25 GMT",
        "x-ms-lease-state": "available",
        "x-ms-lease-status": "unlocked",
        "x-ms-meta-name": "db5e7941-8b47-4a43-b6ff-7c9d765449c5",
=======
        "x-ms-creation-time": "Fri, 23 Sep 2022 16:26:29 GMT",
        "x-ms-lease-state": "available",
        "x-ms-lease-status": "unlocked",
        "x-ms-meta-name": "47ddf675-0155-4289-96eb-c37908b696c0",
>>>>>>> dce54150
        "x-ms-meta-upload_status": "completed",
        "x-ms-meta-version": "1",
        "x-ms-server-encrypted": "true",
        "x-ms-version": "2021-08-06"
      },
      "ResponseBody": null
    },
    {
      "RequestUri": "https://sav6dhrxexwlv7g.blob.core.windows.net/azureml-blobstore-e950f876-7257-4cf3-99a5-ff66812ac44c/az-ml-artifacts/00000000000000000000000000000000/src/tabular_run_with_model.py",
      "RequestMethod": "HEAD",
      "RequestHeaders": {
        "Accept": "application/xml",
        "Accept-Encoding": "gzip, deflate",
        "Connection": "keep-alive",
<<<<<<< HEAD
        "User-Agent": "azsdk-python-storage-blob/12.14.0b2 Python/3.9.6 (Windows-10-10.0.22621-SP0)",
        "x-ms-date": "Wed, 12 Oct 2022 12:04:42 GMT",
=======
        "User-Agent": "azsdk-python-storage-blob/12.14.0 Python/3.8.13 (Windows-10-10.0.19044-SP0)",
        "x-ms-date": "Tue, 25 Oct 2022 03:16:01 GMT",
>>>>>>> dce54150
        "x-ms-version": "2021-08-06"
      },
      "RequestBody": null,
      "StatusCode": 404,
      "ResponseHeaders": {
<<<<<<< HEAD
        "Date": "Wed, 12 Oct 2022 12:04:42 GMT",
=======
        "Date": "Tue, 25 Oct 2022 03:16:01 GMT",
>>>>>>> dce54150
        "Server": [
          "Windows-Azure-Blob/1.0",
          "Microsoft-HTTPAPI/2.0"
        ],
        "Transfer-Encoding": "chunked",
        "Vary": "Origin",
        "x-ms-error-code": "BlobNotFound",
        "x-ms-version": "2021-08-06"
      },
      "ResponseBody": null
    },
    {
<<<<<<< HEAD
      "RequestUri": "https://management.azure.com/subscriptions/00000000-0000-0000-0000-000000000/resourceGroups/00000/providers/Microsoft.MachineLearningServices/workspaces/00000/codes/db5e7941-8b47-4a43-b6ff-7c9d765449c5/versions/1?api-version=2022-05-01",
=======
      "RequestUri": "https://management.azure.com/subscriptions/00000000-0000-0000-0000-000000000/resourceGroups/00000/providers/Microsoft.MachineLearningServices/workspaces/00000/codes/47ddf675-0155-4289-96eb-c37908b696c0/versions/1?api-version=2022-05-01",
>>>>>>> dce54150
      "RequestMethod": "PUT",
      "RequestHeaders": {
        "Accept": "application/json",
        "Accept-Encoding": "gzip, deflate",
        "Connection": "keep-alive",
        "Content-Length": "292",
        "Content-Type": "application/json",
<<<<<<< HEAD
        "User-Agent": "azure-ai-ml/1.1.0 azsdk-python-mgmt-machinelearningservices/0.1.0 Python/3.9.6 (Windows-10-10.0.22621-SP0)"
=======
        "User-Agent": "azure-ai-ml/1.1.0 azsdk-python-mgmt-machinelearningservices/0.1.0 Python/3.8.13 (Windows-10-10.0.19044-SP0)"
>>>>>>> dce54150
      },
      "RequestBody": {
        "properties": {
          "properties": {
            "hash_sha256": "0000000000000",
            "hash_version": "0000000000000"
          },
          "isAnonymous": true,
          "isArchived": false,
          "codeUri": "https://sav6dhrxexwlv7g.blob.core.windows.net/azureml-blobstore-e950f876-7257-4cf3-99a5-ff66812ac44c/LocalUpload/00000000000000000000000000000000/src"
        }
      },
      "StatusCode": 200,
      "ResponseHeaders": {
        "Cache-Control": "no-cache",
        "Content-Length": "822",
        "Content-Type": "application/json; charset=utf-8",
<<<<<<< HEAD
        "Date": "Wed, 12 Oct 2022 12:04:43 GMT",
        "Expires": "-1",
        "Pragma": "no-cache",
        "Request-Context": "appId=cid-v1:512cc15a-13b5-415b-bfd0-dce7accb6bb1",
        "Server-Timing": "traceparent;desc=\u002200-a6e996b7e2d436f9b48321cf2b117ebd-0550c8f3df304ba5-01\u0022",
        "Strict-Transport-Security": "max-age=31536000; includeSubDomains",
        "Vary": "Accept-Encoding",
        "x-aml-cluster": "vienna-test-westus2-02",
        "X-Content-Type-Options": "nosniff",
        "x-ms-correlation-request-id": "6eea84c7-ae29-4b37-8684-9e433ed327ba",
        "x-ms-ratelimit-remaining-subscription-writes": "1108",
        "x-ms-response-type": "standard",
        "x-ms-routing-request-id": "JAPANEAST:20221012T120443Z:6eea84c7-ae29-4b37-8684-9e433ed327ba",
        "x-request-time": "0.231"
      },
      "ResponseBody": {
        "id": "/subscriptions/00000000-0000-0000-0000-000000000/resourceGroups/00000/providers/Microsoft.MachineLearningServices/workspaces/00000/codes/db5e7941-8b47-4a43-b6ff-7c9d765449c5/versions/1",
=======
        "Date": "Tue, 25 Oct 2022 03:16:02 GMT",
        "Expires": "-1",
        "Pragma": "no-cache",
        "Request-Context": "appId=cid-v1:2d2e8e63-272e-4b3c-8598-4ee570a0e70d",
        "Server-Timing": "traceparent;desc=\u002200-5755a58569d2fefa7866a6e96e21a552-114bde61079aeb74-01\u0022",
        "Strict-Transport-Security": "max-age=31536000; includeSubDomains",
        "Transfer-Encoding": "chunked",
        "Vary": [
          "Accept-Encoding",
          "Accept-Encoding"
        ],
        "x-aml-cluster": "vienna-eastus2-01",
        "X-Content-Type-Options": "nosniff",
        "x-ms-correlation-request-id": "59030cfa-d33a-49dc-aabd-db35834567b3",
        "x-ms-ratelimit-remaining-subscription-writes": "1199",
        "x-ms-response-type": "standard",
        "x-ms-routing-request-id": "JAPANEAST:20221025T031603Z:59030cfa-d33a-49dc-aabd-db35834567b3",
        "x-request-time": "0.117"
      },
      "ResponseBody": {
        "id": "/subscriptions/00000000-0000-0000-0000-000000000/resourceGroups/00000/providers/Microsoft.MachineLearningServices/workspaces/00000/codes/47ddf675-0155-4289-96eb-c37908b696c0/versions/1",
>>>>>>> dce54150
        "name": "1",
        "type": "Microsoft.MachineLearningServices/workspaces/codes/versions",
        "properties": {
          "description": null,
          "tags": {},
          "properties": {
            "hash_sha256": "0000000000000",
            "hash_version": "0000000000000"
          },
          "isArchived": false,
          "isAnonymous": false,
          "codeUri": "https://sav6dhrxexwlv7g.blob.core.windows.net/azureml-blobstore-e950f876-7257-4cf3-99a5-ff66812ac44c/LocalUpload/00000000000000000000000000000000/src"
        },
        "systemData": {
<<<<<<< HEAD
          "createdAt": "2022-09-26T03:50:27.0266351\u002B00:00",
          "createdBy": "Zhengfei Wang",
          "createdByType": "User",
          "lastModifiedAt": "2022-10-12T12:04:42.9822748\u002B00:00",
          "lastModifiedBy": "Xingzhi Zhang",
=======
          "createdAt": "2022-09-23T16:26:31.1781796\u002B00:00",
          "createdBy": "Zhengfei Wang",
          "createdByType": "User",
          "lastModifiedAt": "2022-10-25T03:16:03.0231571\u002B00:00",
          "lastModifiedBy": "Xiaole Wen",
>>>>>>> dce54150
          "lastModifiedByType": "User"
        }
      }
    },
    {
      "RequestUri": "https://management.azure.com/subscriptions/00000000-0000-0000-0000-000000000/resourceGroups/00000/providers/Microsoft.MachineLearningServices/workspaces/00000/environments/CliV2AnonymousEnvironment/versions/6fe7be4cbb153a3107ff961211b4a9af?api-version=2022-05-01",
      "RequestMethod": "PUT",
      "RequestHeaders": {
        "Accept": "application/json",
        "Accept-Encoding": "gzip, deflate",
        "Connection": "keep-alive",
        "Content-Length": "416",
        "Content-Type": "application/json",
<<<<<<< HEAD
        "User-Agent": "azure-ai-ml/1.1.0 azsdk-python-mgmt-machinelearningservices/0.1.0 Python/3.9.6 (Windows-10-10.0.22621-SP0)"
=======
        "User-Agent": "azure-ai-ml/1.1.0 azsdk-python-mgmt-machinelearningservices/0.1.0 Python/3.8.13 (Windows-10-10.0.19044-SP0)"
>>>>>>> dce54150
      },
      "RequestBody": {
        "properties": {
          "isAnonymous": true,
          "isArchived": false,
          "condaFile": "channels:\n- conda-forge\ndependencies:\n- python=3.8\n- pip\n- pip:\n  - mlflow\n  - azureml-dataset-runtime[pandas,fuse]\n  - azureml-telemetry\n  - pandas\n  - pillow\n  - azureml-core\n  - scikit-learn~=0.20.0\n  - cloudpickle==1.1.1\n  - tensorflow==1.15.2\nname: prs-env\n",
          "image": "mcr.microsoft.com/azureml/openmpi3.1.2-ubuntu18.04"
        }
      },
      "StatusCode": 201,
      "ResponseHeaders": {
<<<<<<< HEAD
        "Build-ID": "cap",
=======
        "Build-ID": "chj",
>>>>>>> dce54150
        "Cache-Control": "no-cache",
        "Content-Length": "1359",
        "Content-Type": "application/json; charset=utf-8",
<<<<<<< HEAD
        "Date": "Wed, 12 Oct 2022 12:04:56 GMT",
        "Expires": "-1",
        "Location": "https://management.azure.com/subscriptions/00000000-0000-0000-0000-000000000/resourceGroups/00000/providers/Microsoft.MachineLearningServices/workspaces/00000/environments/CliV2AnonymousEnvironment/versions/6fe7be4cbb153a3107ff961211b4a9af?api-version=2022-05-01",
        "Pragma": "no-cache",
        "Request-Context": "appId=cid-v1:512cc15a-13b5-415b-bfd0-dce7accb6bb1",
        "Server-Timing": "traceparent;desc=\u002200-52dbd7fffb0e71f278a35f0f63d9a855-6f306ff0df2391c1-01\u0022",
=======
        "Date": "Tue, 25 Oct 2022 03:16:03 GMT",
        "Expires": "-1",
        "Location": "https://management.azure.com/subscriptions/00000000-0000-0000-0000-000000000/resourceGroups/00000/providers/Microsoft.MachineLearningServices/workspaces/00000/environments/CliV2AnonymousEnvironment/versions/6fe7be4cbb153a3107ff961211b4a9af?api-version=2022-05-01",
        "Pragma": "no-cache",
        "Request-Context": "appId=cid-v1:2d2e8e63-272e-4b3c-8598-4ee570a0e70d",
        "Server-Timing": "traceparent;desc=\u002200-24490e291486dbda46da836b0447bb18-322b859bae726431-01\u0022",
>>>>>>> dce54150
        "Strict-Transport-Security": "max-age=31536000; includeSubDomains",
        "x-aml-cluster": "vienna-eastus2-01",
        "X-Content-Type-Options": "nosniff",
<<<<<<< HEAD
        "x-ms-correlation-request-id": "9e2bc06f-50fa-4543-9b85-3cac67394eb7",
        "x-ms-ratelimit-remaining-subscription-writes": "1107",
        "x-ms-response-type": "standard",
        "x-ms-routing-request-id": "JAPANEAST:20221012T120456Z:9e2bc06f-50fa-4543-9b85-3cac67394eb7",
        "x-request-time": "12.560"
=======
        "x-ms-correlation-request-id": "9738ef73-0ecc-4ad5-8003-262ac681c3c5",
        "x-ms-ratelimit-remaining-subscription-writes": "1198",
        "x-ms-response-type": "standard",
        "x-ms-routing-request-id": "JAPANEAST:20221025T031604Z:9738ef73-0ecc-4ad5-8003-262ac681c3c5",
        "x-request-time": "0.470"
>>>>>>> dce54150
      },
      "ResponseBody": {
        "id": "/subscriptions/00000000-0000-0000-0000-000000000/resourceGroups/00000/providers/Microsoft.MachineLearningServices/workspaces/00000/environments/CliV2AnonymousEnvironment/versions/6fe7be4cbb153a3107ff961211b4a9af",
        "name": "6fe7be4cbb153a3107ff961211b4a9af",
        "type": "Microsoft.MachineLearningServices/workspaces/environments/versions",
        "properties": {
          "description": null,
          "tags": {},
          "properties": {},
          "isArchived": false,
          "isAnonymous": true,
          "environmentType": "UserCreated",
          "image": "mcr.microsoft.com/azureml/openmpi3.1.2-ubuntu18.04",
          "condaFile": "{\n  \u0022channels\u0022: [\n    \u0022conda-forge\u0022\n  ],\n  \u0022dependencies\u0022: [\n    \u0022python=3.8\u0022,\n    \u0022pip\u0022,\n    {\n      \u0022pip\u0022: [\n        \u0022mlflow\u0022,\n        \u0022azureml-dataset-runtime[pandas,fuse]\u0022,\n        \u0022azureml-telemetry\u0022,\n        \u0022pandas\u0022,\n        \u0022pillow\u0022,\n        \u0022azureml-core\u0022,\n        \u0022scikit-learn~=0.20.0\u0022,\n        \u0022cloudpickle==1.1.1\u0022,\n        \u0022tensorflow==1.15.2\u0022\n      ]\n    }\n  ],\n  \u0022name\u0022: \u0022prs-env\u0022\n}",
          "osType": "Linux"
        },
        "systemData": {
          "createdAt": "2022-09-23T15:25:10.3353821\u002B00:00",
          "createdBy": "Zhengfei Wang",
          "createdByType": "User",
          "lastModifiedAt": "2022-09-23T15:25:10.3353821\u002B00:00",
          "lastModifiedBy": "Zhengfei Wang",
          "lastModifiedByType": "User"
        }
      }
    },
    {
      "RequestUri": "https://management.azure.com/subscriptions/00000000-0000-0000-0000-000000000/resourceGroups/00000/providers/Microsoft.MachineLearningServices/workspaces/00000/components/azureml_anonymous/versions/000000000000000000000?api-version=2022-05-01",
      "RequestMethod": "PUT",
      "RequestHeaders": {
        "Accept": "application/json",
        "Accept-Encoding": "gzip, deflate",
        "Connection": "keep-alive",
        "Content-Length": "1542",
        "Content-Type": "application/json",
<<<<<<< HEAD
        "User-Agent": "azure-ai-ml/1.1.0 azsdk-python-mgmt-machinelearningservices/0.1.0 Python/3.9.6 (Windows-10-10.0.22621-SP0)"
=======
        "User-Agent": "azure-ai-ml/1.1.0 azsdk-python-mgmt-machinelearningservices/0.1.0 Python/3.8.13 (Windows-10-10.0.19044-SP0)"
>>>>>>> dce54150
      },
      "RequestBody": {
        "properties": {
          "description": "parallel component for batch score",
          "properties": {},
          "tags": {},
          "isAnonymous": true,
          "isArchived": false,
          "componentSpec": {
            "name": "azureml_anonymous",
            "description": "parallel component for batch score",
            "tags": {},
            "version": "000000000000000000000",
            "$schema": "http://azureml/sdk-2-0/ParallelComponent.json",
            "display_name": "BatchScore",
            "is_deterministic": true,
            "inputs": {
              "job_data_path": {
                "type": "mltable",
                "description": "The data to be split and scored in parallel."
              },
              "score_model": {
                "type": "uri_folder",
                "description": "The model for batch score."
              }
            },
            "outputs": {
              "job_out_path": {
                "type": "uri_file"
              }
            },
            "type": "parallel",
            "logging_level": "DEBUG",
            "task": {
              "type": "run_function",
<<<<<<< HEAD
              "code": "azureml:/subscriptions/00000000-0000-0000-0000-000000000/resourceGroups/00000/providers/Microsoft.MachineLearningServices/workspaces/00000/codes/db5e7941-8b47-4a43-b6ff-7c9d765449c5/versions/1",
=======
              "code": "azureml:/subscriptions/00000000-0000-0000-0000-000000000/resourceGroups/00000/providers/Microsoft.MachineLearningServices/workspaces/00000/codes/47ddf675-0155-4289-96eb-c37908b696c0/versions/1",
>>>>>>> dce54150
              "entry_script": "tabular_run_with_model.py",
              "program_arguments": "--model ${{inputs.score_model}}",
              "append_row_to": "${{outputs.job_out_path}}",
              "environment": "azureml:/subscriptions/00000000-0000-0000-0000-000000000/resourceGroups/00000/providers/Microsoft.MachineLearningServices/workspaces/00000/environments/CliV2AnonymousEnvironment/versions/6fe7be4cbb153a3107ff961211b4a9af"
            },
            "mini_batch_size": "100",
            "input_data": "${{inputs.job_data_path}}",
            "retry_settings": {
              "timeout": 60,
              "max_retries": 2
            },
            "max_concurrency_per_instance": 2,
            "mini_batch_error_threshold": 5,
            "_source": "YAML.COMPONENT"
          }
        }
      },
      "StatusCode": 201,
      "ResponseHeaders": {
        "Cache-Control": "no-cache",
        "Content-Length": "2536",
        "Content-Type": "application/json; charset=utf-8",
<<<<<<< HEAD
        "Date": "Wed, 12 Oct 2022 12:04:57 GMT",
        "Expires": "-1",
        "Location": "https://management.azure.com/subscriptions/00000000-0000-0000-0000-000000000/resourceGroups/00000/providers/Microsoft.MachineLearningServices/workspaces/00000/components/azureml_anonymous/versions/000000000000000000000?api-version=2022-05-01",
        "Pragma": "no-cache",
        "Request-Context": "appId=cid-v1:512cc15a-13b5-415b-bfd0-dce7accb6bb1",
        "Server-Timing": "traceparent;desc=\u002200-2c514a34bc9757231c01595e900d03b9-646dca2d2bd30800-01\u0022",
=======
        "Date": "Tue, 25 Oct 2022 03:16:04 GMT",
        "Expires": "-1",
        "Location": "https://management.azure.com/subscriptions/00000000-0000-0000-0000-000000000/resourceGroups/00000/providers/Microsoft.MachineLearningServices/workspaces/00000/components/azureml_anonymous/versions/000000000000000000000?api-version=2022-05-01",
        "Pragma": "no-cache",
        "Request-Context": "appId=cid-v1:2d2e8e63-272e-4b3c-8598-4ee570a0e70d",
        "Server-Timing": "traceparent;desc=\u002200-8d1ff28cb6a82bc07f50a277ebe2d8ad-2bd28e60ce9d0c41-01\u0022",
>>>>>>> dce54150
        "Strict-Transport-Security": "max-age=31536000; includeSubDomains",
        "x-aml-cluster": "vienna-eastus2-01",
        "X-Content-Type-Options": "nosniff",
<<<<<<< HEAD
        "x-ms-correlation-request-id": "3d7348ba-f1cd-4e17-904b-2cf420b2dea8",
        "x-ms-ratelimit-remaining-subscription-writes": "1106",
        "x-ms-response-type": "standard",
        "x-ms-routing-request-id": "JAPANEAST:20221012T120457Z:3d7348ba-f1cd-4e17-904b-2cf420b2dea8",
        "x-request-time": "0.561"
      },
      "ResponseBody": {
        "id": "/subscriptions/00000000-0000-0000-0000-000000000/resourceGroups/00000/providers/Microsoft.MachineLearningServices/workspaces/00000/components/azureml_anonymous/versions/53651e6f-94ce-4a84-a639-f24a49915b45",
        "name": "53651e6f-94ce-4a84-a639-f24a49915b45",
=======
        "x-ms-correlation-request-id": "242c5185-9599-4b6c-86fc-3e8bb67b9328",
        "x-ms-ratelimit-remaining-subscription-writes": "1197",
        "x-ms-response-type": "standard",
        "x-ms-routing-request-id": "JAPANEAST:20221025T031605Z:242c5185-9599-4b6c-86fc-3e8bb67b9328",
        "x-request-time": "0.476"
      },
      "ResponseBody": {
        "id": "/subscriptions/00000000-0000-0000-0000-000000000/resourceGroups/00000/providers/Microsoft.MachineLearningServices/workspaces/00000/components/azureml_anonymous/versions/234be6de-944e-4498-bdf4-e89058b5f16c",
        "name": "234be6de-944e-4498-bdf4-e89058b5f16c",
>>>>>>> dce54150
        "type": "Microsoft.MachineLearningServices/workspaces/components/versions",
        "properties": {
          "description": null,
          "tags": {},
          "properties": {},
          "isArchived": false,
          "isAnonymous": true,
          "componentSpec": {
            "name": "azureml_anonymous",
<<<<<<< HEAD
            "version": "53651e6f-94ce-4a84-a639-f24a49915b45",
=======
            "version": "234be6de-944e-4498-bdf4-e89058b5f16c",
>>>>>>> dce54150
            "display_name": "BatchScore",
            "is_deterministic": "True",
            "type": "parallel",
            "description": "parallel component for batch score",
            "inputs": {
              "job_data_path": {
                "type": "mltable",
                "optional": "False",
                "description": "The data to be split and scored in parallel."
              },
              "score_model": {
                "type": "uri_folder",
                "optional": "False",
                "description": "The model for batch score."
              }
            },
            "outputs": {
              "job_out_path": {
                "type": "uri_file"
              }
            },
            "task": {
<<<<<<< HEAD
              "code": "azureml:/subscriptions/00000000-0000-0000-0000-000000000/resourceGroups/00000/providers/Microsoft.MachineLearningServices/workspaces/00000/codes/db5e7941-8b47-4a43-b6ff-7c9d765449c5/versions/1",
=======
              "code": "azureml:/subscriptions/00000000-0000-0000-0000-000000000/resourceGroups/00000/providers/Microsoft.MachineLearningServices/workspaces/00000/codes/47ddf675-0155-4289-96eb-c37908b696c0/versions/1",
>>>>>>> dce54150
              "environment": "azureml:/subscriptions/00000000-0000-0000-0000-000000000/resourceGroups/00000/providers/Microsoft.MachineLearningServices/workspaces/00000/environments/CliV2AnonymousEnvironment/versions/6fe7be4cbb153a3107ff961211b4a9af",
              "program_arguments": "--model ${{inputs.score_model}}",
              "entry_script": "tabular_run_with_model.py",
              "type": "run_function",
              "append_row_to": "${{outputs.job_out_path}}"
            },
            "input_data": "${{inputs.job_data_path}}",
            "error_threshold": "-1",
            "logging_level": "DEBUG",
            "max_concurrency_per_instance": "2",
            "mini_batch_error_threshold": "5",
            "mini_batch_size": "100",
            "retry_settings": {
              "max_retries": "2",
              "timeout": "60"
            },
            "$schema": "http://azureml/sdk-2-0/ParallelComponent.json"
          }
        },
        "systemData": {
<<<<<<< HEAD
          "createdAt": "2022-09-26T03:50:45.073385\u002B00:00",
          "createdBy": "Zhengfei Wang",
          "createdByType": "User",
          "lastModifiedAt": "2022-09-26T03:50:45.6149135\u002B00:00",
=======
          "createdAt": "2022-09-23T16:26:48.5666167\u002B00:00",
          "createdBy": "Zhengfei Wang",
          "createdByType": "User",
          "lastModifiedAt": "2022-09-23T16:26:48.762222\u002B00:00",
>>>>>>> dce54150
          "lastModifiedBy": "Zhengfei Wang",
          "lastModifiedByType": "User"
        }
      }
    },
    {
      "RequestUri": "https://management.azure.com/subscriptions/00000000-0000-0000-0000-000000000/resourceGroups/00000/providers/Microsoft.MachineLearningServices/workspaces/00000/datastores/workspaceblobstore?api-version=2022-05-01",
      "RequestMethod": "GET",
      "RequestHeaders": {
        "Accept": "application/json",
        "Accept-Encoding": "gzip, deflate",
        "Connection": "keep-alive",
<<<<<<< HEAD
        "User-Agent": "azure-ai-ml/1.1.0 azsdk-python-mgmt-machinelearningservices/0.1.0 Python/3.9.6 (Windows-10-10.0.22621-SP0)"
=======
        "User-Agent": "azure-ai-ml/1.1.0 azsdk-python-mgmt-machinelearningservices/0.1.0 Python/3.8.13 (Windows-10-10.0.19044-SP0)"
>>>>>>> dce54150
      },
      "RequestBody": null,
      "StatusCode": 200,
      "ResponseHeaders": {
        "Cache-Control": "no-cache",
        "Content-Length": "1067",
        "Content-Type": "application/json; charset=utf-8",
<<<<<<< HEAD
        "Date": "Wed, 12 Oct 2022 12:04:57 GMT",
        "Expires": "-1",
        "Pragma": "no-cache",
        "Request-Context": "appId=cid-v1:512cc15a-13b5-415b-bfd0-dce7accb6bb1",
        "Server-Timing": "traceparent;desc=\u002200-a23b4a35975eb92abd003d4aa9cb6ce2-1aeaa80b216a9b27-01\u0022",
        "Strict-Transport-Security": "max-age=31536000; includeSubDomains",
        "Vary": "Accept-Encoding",
        "x-aml-cluster": "vienna-test-westus2-02",
        "X-Content-Type-Options": "nosniff",
        "x-ms-correlation-request-id": "5c397878-f4ec-45a3-861c-056cc57377d5",
        "x-ms-ratelimit-remaining-subscription-reads": "11920",
        "x-ms-response-type": "standard",
        "x-ms-routing-request-id": "JAPANEAST:20221012T120458Z:5c397878-f4ec-45a3-861c-056cc57377d5",
        "x-request-time": "0.156"
=======
        "Date": "Tue, 25 Oct 2022 03:16:05 GMT",
        "Expires": "-1",
        "Pragma": "no-cache",
        "Request-Context": "appId=cid-v1:2d2e8e63-272e-4b3c-8598-4ee570a0e70d",
        "Server-Timing": "traceparent;desc=\u002200-be7646b45eb8da3d381884ec0573c7b6-6388108ebdc62104-01\u0022",
        "Strict-Transport-Security": "max-age=31536000; includeSubDomains",
        "Transfer-Encoding": "chunked",
        "Vary": [
          "Accept-Encoding",
          "Accept-Encoding"
        ],
        "x-aml-cluster": "vienna-eastus2-01",
        "X-Content-Type-Options": "nosniff",
        "x-ms-correlation-request-id": "f71787ab-8e47-45ce-a964-491d522bd106",
        "x-ms-ratelimit-remaining-subscription-reads": "11992",
        "x-ms-response-type": "standard",
        "x-ms-routing-request-id": "JAPANEAST:20221025T031605Z:f71787ab-8e47-45ce-a964-491d522bd106",
        "x-request-time": "0.093"
>>>>>>> dce54150
      },
      "ResponseBody": {
        "id": "/subscriptions/00000000-0000-0000-0000-000000000/resourceGroups/00000/providers/Microsoft.MachineLearningServices/workspaces/00000/datastores/workspaceblobstore",
        "name": "workspaceblobstore",
        "type": "Microsoft.MachineLearningServices/workspaces/datastores",
        "properties": {
          "description": null,
          "tags": null,
          "properties": null,
          "isDefault": true,
          "credentials": {
            "credentialsType": "AccountKey"
          },
          "datastoreType": "AzureBlob",
          "accountName": "sav6dhrxexwlv7g",
          "containerName": "azureml-blobstore-e950f876-7257-4cf3-99a5-ff66812ac44c",
          "endpoint": "core.windows.net",
          "protocol": "https",
          "serviceDataAccessAuthIdentity": "WorkspaceSystemAssignedIdentity"
        },
        "systemData": {
          "createdAt": "2022-09-22T03:07:29.4396872\u002B00:00",
          "createdBy": "779301c0-18b2-4cdc-801b-a0a3368fee0a",
          "createdByType": "Application",
          "lastModifiedAt": "2022-09-22T03:07:30.424941\u002B00:00",
          "lastModifiedBy": "779301c0-18b2-4cdc-801b-a0a3368fee0a",
          "lastModifiedByType": "Application"
        }
      }
    },
    {
      "RequestUri": "https://management.azure.com/subscriptions/00000000-0000-0000-0000-000000000/resourceGroups/00000/providers/Microsoft.MachineLearningServices/workspaces/00000/datastores/workspaceblobstore/listSecrets?api-version=2022-05-01",
      "RequestMethod": "POST",
      "RequestHeaders": {
        "Accept": "application/json",
        "Accept-Encoding": "gzip, deflate",
        "Connection": "keep-alive",
        "Content-Length": "0",
<<<<<<< HEAD
        "User-Agent": "azure-ai-ml/1.1.0 azsdk-python-mgmt-machinelearningservices/0.1.0 Python/3.9.6 (Windows-10-10.0.22621-SP0)"
=======
        "User-Agent": "azure-ai-ml/1.1.0 azsdk-python-mgmt-machinelearningservices/0.1.0 Python/3.8.13 (Windows-10-10.0.19044-SP0)"
>>>>>>> dce54150
      },
      "RequestBody": null,
      "StatusCode": 200,
      "ResponseHeaders": {
        "Cache-Control": "no-cache",
        "Content-Length": "61",
        "Content-Type": "application/json; charset=utf-8",
<<<<<<< HEAD
        "Date": "Wed, 12 Oct 2022 12:04:58 GMT",
        "Expires": "-1",
        "Pragma": "no-cache",
        "Request-Context": "appId=cid-v1:512cc15a-13b5-415b-bfd0-dce7accb6bb1",
        "Server-Timing": "traceparent;desc=\u002200-1336814d1cb38db771b56b9592b6df35-9259f950a3103dae-01\u0022",
        "Strict-Transport-Security": "max-age=31536000; includeSubDomains",
        "x-aml-cluster": "vienna-test-westus2-02",
        "X-Content-Type-Options": "nosniff",
        "x-ms-correlation-request-id": "dffc7f26-9440-4fe5-a9df-c7cb94ba7336",
        "x-ms-ratelimit-remaining-subscription-writes": "1155",
        "x-ms-response-type": "standard",
        "x-ms-routing-request-id": "JAPANEAST:20221012T120458Z:dffc7f26-9440-4fe5-a9df-c7cb94ba7336",
        "x-request-time": "0.551"
=======
        "Date": "Tue, 25 Oct 2022 03:16:06 GMT",
        "Expires": "-1",
        "Pragma": "no-cache",
        "Request-Context": "appId=cid-v1:2d2e8e63-272e-4b3c-8598-4ee570a0e70d",
        "Server-Timing": "traceparent;desc=\u002200-e3f23ae5f563d69d8212894a86c31d84-66340fcdc2c44131-01\u0022",
        "Strict-Transport-Security": "max-age=31536000; includeSubDomains",
        "Transfer-Encoding": "chunked",
        "Vary": "Accept-Encoding",
        "x-aml-cluster": "vienna-eastus2-01",
        "X-Content-Type-Options": "nosniff",
        "x-ms-correlation-request-id": "2fcf0623-68f4-4d05-b427-7eb2d559eed0",
        "x-ms-ratelimit-remaining-subscription-writes": "1198",
        "x-ms-response-type": "standard",
        "x-ms-routing-request-id": "JAPANEAST:20221025T031606Z:2fcf0623-68f4-4d05-b427-7eb2d559eed0",
        "x-request-time": "0.095"
>>>>>>> dce54150
      },
      "ResponseBody": {
        "secretsType": "AccountKey",
        "key": "dGhpcyBpcyBmYWtlIGtleQ=="
      }
    },
    {
      "RequestUri": "https://sav6dhrxexwlv7g.blob.core.windows.net/azureml-blobstore-e950f876-7257-4cf3-99a5-ff66812ac44c/LocalUpload/00000000000000000000000000000000/iris-mltable/MLTable",
      "RequestMethod": "HEAD",
      "RequestHeaders": {
        "Accept": "application/xml",
        "Accept-Encoding": "gzip, deflate",
        "Connection": "keep-alive",
<<<<<<< HEAD
        "User-Agent": "azsdk-python-storage-blob/12.14.0b2 Python/3.9.6 (Windows-10-10.0.22621-SP0)",
        "x-ms-date": "Wed, 12 Oct 2022 12:04:59 GMT",
=======
        "User-Agent": "azsdk-python-storage-blob/12.14.0 Python/3.8.13 (Windows-10-10.0.19044-SP0)",
        "x-ms-date": "Tue, 25 Oct 2022 03:16:06 GMT",
>>>>>>> dce54150
        "x-ms-version": "2021-08-06"
      },
      "RequestBody": null,
      "StatusCode": 200,
      "ResponseHeaders": {
        "Accept-Ranges": "bytes",
        "Content-Length": "152",
        "Content-MD5": "LPwZTVvE9cmq2xCV9B8RmQ==",
        "Content-Type": "application/octet-stream",
<<<<<<< HEAD
        "Date": "Wed, 12 Oct 2022 12:04:58 GMT",
        "ETag": "\u00220x8DA9F724C7453D2\u0022",
        "Last-Modified": "Mon, 26 Sep 2022 03:50:48 GMT",
=======
        "Date": "Tue, 25 Oct 2022 03:16:06 GMT",
        "ETag": "\u00220x8DA9D83B81DBF77\u0022",
        "Last-Modified": "Fri, 23 Sep 2022 16:50:28 GMT",
>>>>>>> dce54150
        "Server": [
          "Windows-Azure-Blob/1.0",
          "Microsoft-HTTPAPI/2.0"
        ],
        "Vary": "Origin",
        "x-ms-access-tier": "Hot",
        "x-ms-access-tier-inferred": "true",
        "x-ms-blob-type": "BlockBlob",
<<<<<<< HEAD
        "x-ms-creation-time": "Mon, 26 Sep 2022 03:50:47 GMT",
        "x-ms-lease-state": "available",
        "x-ms-lease-status": "unlocked",
        "x-ms-meta-name": "aa08403b-a5bb-440c-a08c-bbf2b273d6f3",
        "x-ms-meta-upload_status": "completed",
        "x-ms-meta-version": "921fbdcc-8251-498a-975c-dbfd10345ab8",
=======
        "x-ms-creation-time": "Fri, 23 Sep 2022 16:50:26 GMT",
        "x-ms-lease-state": "available",
        "x-ms-lease-status": "unlocked",
        "x-ms-meta-name": "e36d374f-0816-4efb-888d-00c727ccdf78",
        "x-ms-meta-upload_status": "completed",
        "x-ms-meta-version": "b6c1b02b-ff69-4fd9-b5ef-575602cc7ca8",
>>>>>>> dce54150
        "x-ms-server-encrypted": "true",
        "x-ms-version": "2021-08-06"
      },
      "ResponseBody": null
    },
    {
      "RequestUri": "https://sav6dhrxexwlv7g.blob.core.windows.net/azureml-blobstore-e950f876-7257-4cf3-99a5-ff66812ac44c/az-ml-artifacts/00000000000000000000000000000000/iris-mltable/MLTable",
      "RequestMethod": "HEAD",
      "RequestHeaders": {
        "Accept": "application/xml",
        "Accept-Encoding": "gzip, deflate",
        "Connection": "keep-alive",
<<<<<<< HEAD
        "User-Agent": "azsdk-python-storage-blob/12.14.0b2 Python/3.9.6 (Windows-10-10.0.22621-SP0)",
        "x-ms-date": "Wed, 12 Oct 2022 12:04:59 GMT",
=======
        "User-Agent": "azsdk-python-storage-blob/12.14.0 Python/3.8.13 (Windows-10-10.0.19044-SP0)",
        "x-ms-date": "Tue, 25 Oct 2022 03:16:06 GMT",
>>>>>>> dce54150
        "x-ms-version": "2021-08-06"
      },
      "RequestBody": null,
      "StatusCode": 404,
      "ResponseHeaders": {
<<<<<<< HEAD
        "Date": "Wed, 12 Oct 2022 12:04:59 GMT",
=======
        "Date": "Tue, 25 Oct 2022 03:16:06 GMT",
>>>>>>> dce54150
        "Server": [
          "Windows-Azure-Blob/1.0",
          "Microsoft-HTTPAPI/2.0"
        ],
        "Transfer-Encoding": "chunked",
        "Vary": "Origin",
        "x-ms-error-code": "BlobNotFound",
        "x-ms-version": "2021-08-06"
      },
      "ResponseBody": null
    },
    {
      "RequestUri": "https://management.azure.com/subscriptions/00000000-0000-0000-0000-000000000/resourceGroups/00000/providers/Microsoft.MachineLearningServices/workspaces/00000/datastores/workspaceblobstore?api-version=2022-05-01",
      "RequestMethod": "GET",
      "RequestHeaders": {
        "Accept": "application/json",
        "Accept-Encoding": "gzip, deflate",
        "Connection": "keep-alive",
<<<<<<< HEAD
        "User-Agent": "azure-ai-ml/1.1.0 azsdk-python-mgmt-machinelearningservices/0.1.0 Python/3.9.6 (Windows-10-10.0.22621-SP0)"
=======
        "User-Agent": "azure-ai-ml/1.1.0 azsdk-python-mgmt-machinelearningservices/0.1.0 Python/3.8.13 (Windows-10-10.0.19044-SP0)"
>>>>>>> dce54150
      },
      "RequestBody": null,
      "StatusCode": 200,
      "ResponseHeaders": {
        "Cache-Control": "no-cache",
        "Content-Length": "1067",
        "Content-Type": "application/json; charset=utf-8",
<<<<<<< HEAD
        "Date": "Wed, 12 Oct 2022 12:04:59 GMT",
        "Expires": "-1",
        "Pragma": "no-cache",
        "Request-Context": "appId=cid-v1:512cc15a-13b5-415b-bfd0-dce7accb6bb1",
        "Server-Timing": "traceparent;desc=\u002200-6787c073810c634d37da6165a3ea768b-3320a2e54272aba3-01\u0022",
        "Strict-Transport-Security": "max-age=31536000; includeSubDomains",
        "Vary": "Accept-Encoding",
        "x-aml-cluster": "vienna-test-westus2-02",
        "X-Content-Type-Options": "nosniff",
        "x-ms-correlation-request-id": "adb915a3-f395-405c-bc4a-3244c0351ea8",
        "x-ms-ratelimit-remaining-subscription-reads": "11919",
        "x-ms-response-type": "standard",
        "x-ms-routing-request-id": "JAPANEAST:20221012T120459Z:adb915a3-f395-405c-bc4a-3244c0351ea8",
        "x-request-time": "0.136"
=======
        "Date": "Tue, 25 Oct 2022 03:16:07 GMT",
        "Expires": "-1",
        "Pragma": "no-cache",
        "Request-Context": "appId=cid-v1:2d2e8e63-272e-4b3c-8598-4ee570a0e70d",
        "Server-Timing": "traceparent;desc=\u002200-003b5a553bf60a11203cbafdb987b7c1-e0050e6492b6d5d0-01\u0022",
        "Strict-Transport-Security": "max-age=31536000; includeSubDomains",
        "Transfer-Encoding": "chunked",
        "Vary": [
          "Accept-Encoding",
          "Accept-Encoding"
        ],
        "x-aml-cluster": "vienna-eastus2-01",
        "X-Content-Type-Options": "nosniff",
        "x-ms-correlation-request-id": "a21f8119-55a6-46c4-be00-2d7abc4b92b2",
        "x-ms-ratelimit-remaining-subscription-reads": "11991",
        "x-ms-response-type": "standard",
        "x-ms-routing-request-id": "JAPANEAST:20221025T031607Z:a21f8119-55a6-46c4-be00-2d7abc4b92b2",
        "x-request-time": "0.074"
>>>>>>> dce54150
      },
      "ResponseBody": {
        "id": "/subscriptions/00000000-0000-0000-0000-000000000/resourceGroups/00000/providers/Microsoft.MachineLearningServices/workspaces/00000/datastores/workspaceblobstore",
        "name": "workspaceblobstore",
        "type": "Microsoft.MachineLearningServices/workspaces/datastores",
        "properties": {
          "description": null,
          "tags": null,
          "properties": null,
          "isDefault": true,
          "credentials": {
            "credentialsType": "AccountKey"
          },
          "datastoreType": "AzureBlob",
          "accountName": "sav6dhrxexwlv7g",
          "containerName": "azureml-blobstore-e950f876-7257-4cf3-99a5-ff66812ac44c",
          "endpoint": "core.windows.net",
          "protocol": "https",
          "serviceDataAccessAuthIdentity": "WorkspaceSystemAssignedIdentity"
        },
        "systemData": {
          "createdAt": "2022-09-22T03:07:29.4396872\u002B00:00",
          "createdBy": "779301c0-18b2-4cdc-801b-a0a3368fee0a",
          "createdByType": "Application",
          "lastModifiedAt": "2022-09-22T03:07:30.424941\u002B00:00",
          "lastModifiedBy": "779301c0-18b2-4cdc-801b-a0a3368fee0a",
          "lastModifiedByType": "Application"
        }
      }
    },
    {
      "RequestUri": "https://management.azure.com/subscriptions/00000000-0000-0000-0000-000000000/resourceGroups/00000/providers/Microsoft.MachineLearningServices/workspaces/00000/datastores/workspaceblobstore/listSecrets?api-version=2022-05-01",
      "RequestMethod": "POST",
      "RequestHeaders": {
        "Accept": "application/json",
        "Accept-Encoding": "gzip, deflate",
        "Connection": "keep-alive",
        "Content-Length": "0",
<<<<<<< HEAD
        "User-Agent": "azure-ai-ml/1.1.0 azsdk-python-mgmt-machinelearningservices/0.1.0 Python/3.9.6 (Windows-10-10.0.22621-SP0)"
=======
        "User-Agent": "azure-ai-ml/1.1.0 azsdk-python-mgmt-machinelearningservices/0.1.0 Python/3.8.13 (Windows-10-10.0.19044-SP0)"
>>>>>>> dce54150
      },
      "RequestBody": null,
      "StatusCode": 200,
      "ResponseHeaders": {
        "Cache-Control": "no-cache",
        "Content-Length": "61",
        "Content-Type": "application/json; charset=utf-8",
<<<<<<< HEAD
        "Date": "Wed, 12 Oct 2022 12:05:00 GMT",
        "Expires": "-1",
        "Pragma": "no-cache",
        "Request-Context": "appId=cid-v1:512cc15a-13b5-415b-bfd0-dce7accb6bb1",
        "Server-Timing": "traceparent;desc=\u002200-510ca15ca591a4eaebb6d5d4cb8d8b54-be5d5e6a9fe7c2b1-01\u0022",
        "Strict-Transport-Security": "max-age=31536000; includeSubDomains",
        "x-aml-cluster": "vienna-test-westus2-02",
        "X-Content-Type-Options": "nosniff",
        "x-ms-correlation-request-id": "5454e78a-f1cc-4db8-b56f-dcb6684cc78b",
        "x-ms-ratelimit-remaining-subscription-writes": "1154",
        "x-ms-response-type": "standard",
        "x-ms-routing-request-id": "JAPANEAST:20221012T120500Z:5454e78a-f1cc-4db8-b56f-dcb6684cc78b",
        "x-request-time": "0.092"
=======
        "Date": "Tue, 25 Oct 2022 03:16:08 GMT",
        "Expires": "-1",
        "Pragma": "no-cache",
        "Request-Context": "appId=cid-v1:2d2e8e63-272e-4b3c-8598-4ee570a0e70d",
        "Server-Timing": "traceparent;desc=\u002200-c9baa942d04ef1b9a9a988e6a678a6c1-730d69c9bba66b27-01\u0022",
        "Strict-Transport-Security": "max-age=31536000; includeSubDomains",
        "Transfer-Encoding": "chunked",
        "Vary": "Accept-Encoding",
        "x-aml-cluster": "vienna-eastus2-01",
        "X-Content-Type-Options": "nosniff",
        "x-ms-correlation-request-id": "aecb950c-3a15-4b09-8645-926476a5db45",
        "x-ms-ratelimit-remaining-subscription-writes": "1197",
        "x-ms-response-type": "standard",
        "x-ms-routing-request-id": "JAPANEAST:20221025T031608Z:aecb950c-3a15-4b09-8645-926476a5db45",
        "x-request-time": "0.110"
>>>>>>> dce54150
      },
      "ResponseBody": {
        "secretsType": "AccountKey",
        "key": "dGhpcyBpcyBmYWtlIGtleQ=="
      }
    },
    {
      "RequestUri": "https://sav6dhrxexwlv7g.blob.core.windows.net/azureml-blobstore-e950f876-7257-4cf3-99a5-ff66812ac44c/LocalUpload/00000000000000000000000000000000/model/iris_model/MLmodel",
      "RequestMethod": "HEAD",
      "RequestHeaders": {
        "Accept": "application/xml",
        "Accept-Encoding": "gzip, deflate",
        "Connection": "keep-alive",
<<<<<<< HEAD
        "User-Agent": "azsdk-python-storage-blob/12.14.0b2 Python/3.9.6 (Windows-10-10.0.22621-SP0)",
        "x-ms-date": "Wed, 12 Oct 2022 12:05:00 GMT",
=======
        "User-Agent": "azsdk-python-storage-blob/12.14.0 Python/3.8.13 (Windows-10-10.0.19044-SP0)",
        "x-ms-date": "Tue, 25 Oct 2022 03:16:08 GMT",
>>>>>>> dce54150
        "x-ms-version": "2021-08-06"
      },
      "RequestBody": null,
      "StatusCode": 200,
      "ResponseHeaders": {
        "Accept-Ranges": "bytes",
        "Content-Length": "298",
        "Content-MD5": "HaKpUL6X1WimkPVJF2lHiQ==",
        "Content-Type": "application/octet-stream",
<<<<<<< HEAD
        "Date": "Wed, 12 Oct 2022 12:05:00 GMT",
        "ETag": "\u00220x8DA9F724DE7D1C0\u0022",
        "Last-Modified": "Mon, 26 Sep 2022 03:50:50 GMT",
=======
        "Date": "Tue, 25 Oct 2022 03:16:07 GMT",
        "ETag": "\u00220x8DA9D83BBE50DC7\u0022",
        "Last-Modified": "Fri, 23 Sep 2022 16:50:34 GMT",
>>>>>>> dce54150
        "Server": [
          "Windows-Azure-Blob/1.0",
          "Microsoft-HTTPAPI/2.0"
        ],
        "Vary": "Origin",
        "x-ms-access-tier": "Hot",
        "x-ms-access-tier-inferred": "true",
        "x-ms-blob-type": "BlockBlob",
<<<<<<< HEAD
        "x-ms-creation-time": "Mon, 26 Sep 2022 03:50:50 GMT",
        "x-ms-lease-state": "available",
        "x-ms-lease-status": "unlocked",
        "x-ms-meta-name": "51476e36-8cf8-416d-bf8b-25916df42b46",
        "x-ms-meta-upload_status": "completed",
        "x-ms-meta-version": "0a84439e-8a55-4b45-b30c-152bf4c097e6",
=======
        "x-ms-creation-time": "Fri, 23 Sep 2022 16:50:34 GMT",
        "x-ms-lease-state": "available",
        "x-ms-lease-status": "unlocked",
        "x-ms-meta-name": "0244b266-812d-4fb7-80cb-3a1864deca7d",
        "x-ms-meta-upload_status": "completed",
        "x-ms-meta-version": "b3692c50-6ae9-4d6d-8457-16f9224f5e86",
>>>>>>> dce54150
        "x-ms-server-encrypted": "true",
        "x-ms-version": "2021-08-06"
      },
      "ResponseBody": null
    },
    {
      "RequestUri": "https://sav6dhrxexwlv7g.blob.core.windows.net/azureml-blobstore-e950f876-7257-4cf3-99a5-ff66812ac44c/az-ml-artifacts/00000000000000000000000000000000/model/iris_model/MLmodel",
      "RequestMethod": "HEAD",
      "RequestHeaders": {
        "Accept": "application/xml",
        "Accept-Encoding": "gzip, deflate",
        "Connection": "keep-alive",
<<<<<<< HEAD
        "User-Agent": "azsdk-python-storage-blob/12.14.0b2 Python/3.9.6 (Windows-10-10.0.22621-SP0)",
        "x-ms-date": "Wed, 12 Oct 2022 12:05:00 GMT",
=======
        "User-Agent": "azsdk-python-storage-blob/12.14.0 Python/3.8.13 (Windows-10-10.0.19044-SP0)",
        "x-ms-date": "Tue, 25 Oct 2022 03:16:08 GMT",
>>>>>>> dce54150
        "x-ms-version": "2021-08-06"
      },
      "RequestBody": null,
      "StatusCode": 404,
      "ResponseHeaders": {
<<<<<<< HEAD
        "Date": "Wed, 12 Oct 2022 12:05:00 GMT",
=======
        "Date": "Tue, 25 Oct 2022 03:16:08 GMT",
>>>>>>> dce54150
        "Server": [
          "Windows-Azure-Blob/1.0",
          "Microsoft-HTTPAPI/2.0"
        ],
        "Transfer-Encoding": "chunked",
        "Vary": "Origin",
        "x-ms-error-code": "BlobNotFound",
        "x-ms-version": "2021-08-06"
      },
      "ResponseBody": null
    },
    {
      "RequestUri": "https://management.azure.com/subscriptions/00000000-0000-0000-0000-000000000/resourceGroups/00000/providers/Microsoft.MachineLearningServices/workspaces/00000/jobs/000000000000000000000?api-version=2022-10-01-preview",
      "RequestMethod": "PUT",
      "RequestHeaders": {
        "Accept": "application/json",
        "Accept-Encoding": "gzip, deflate",
        "Connection": "keep-alive",
        "Content-Length": "2630",
        "Content-Type": "application/json",
<<<<<<< HEAD
        "User-Agent": "azure-ai-ml/1.1.0 azsdk-python-mgmt-machinelearningservices/0.1.0 Python/3.9.6 (Windows-10-10.0.22621-SP0)"
=======
        "User-Agent": "azure-ai-ml/1.1.0 azsdk-python-mgmt-machinelearningservices/0.1.0 Python/3.8.13 (Windows-10-10.0.19044-SP0)"
>>>>>>> dce54150
      },
      "RequestBody": {
        "properties": {
          "properties": {},
          "tags": {},
          "displayName": "parallel_in_pipeline",
          "experimentName": "azure-ai-ml",
          "isArchived": false,
          "jobType": "Pipeline",
          "inputs": {
            "pipeline_job_data_path": {
              "mode": "Direct",
              "uri": "azureml://datastores/workspaceblobstore/paths/LocalUpload/00000000000000000000000000000000/iris-mltable",
              "jobInputType": "mltable"
            },
            "pipeline_score_model": {
              "mode": "Download",
              "uri": "azureml://datastores/workspaceblobstore/paths/LocalUpload/00000000000000000000000000000000/model/",
              "jobInputType": "uri_folder"
            }
          },
          "jobs": {
            "batch_inference_node1": {
              "type": "parallel",
              "resources": null,
              "error_threshold": null,
              "mini_batch_error_threshold": 5,
              "environment_variables": {},
              "max_concurrency_per_instance": 2,
              "task": {
                "type": "run_function",
<<<<<<< HEAD
                "code": "azureml:/subscriptions/00000000-0000-0000-0000-000000000/resourceGroups/00000/providers/Microsoft.MachineLearningServices/workspaces/00000/codes/db5e7941-8b47-4a43-b6ff-7c9d765449c5/versions/1",
=======
                "code": "azureml:/subscriptions/00000000-0000-0000-0000-000000000/resourceGroups/00000/providers/Microsoft.MachineLearningServices/workspaces/00000/codes/47ddf675-0155-4289-96eb-c37908b696c0/versions/1",
>>>>>>> dce54150
                "entry_script": "tabular_run_with_model.py",
                "program_arguments": "--model ${{inputs.score_model}}",
                "append_row_to": "${{outputs.job_out_path}}",
                "environment": "azureml:/subscriptions/00000000-0000-0000-0000-000000000/resourceGroups/00000/providers/Microsoft.MachineLearningServices/workspaces/00000/environments/CliV2AnonymousEnvironment/versions/6fe7be4cbb153a3107ff961211b4a9af"
              },
              "input_data": "${{inputs.job_data_path}}",
              "name": "batch_inference_node1",
              "display_name": null,
              "tags": {},
              "computeId": "/subscriptions/00000000-0000-0000-0000-000000000/resourceGroups/00000/providers/Microsoft.MachineLearningServices/workspaces/00000/computes/cpu-cluster",
              "inputs": {
                "job_data_path": {
                  "job_input_type": "literal",
                  "value": "${{parent.inputs.pipeline_job_data_path}}"
                },
                "score_model": {
                  "job_input_type": "literal",
                  "value": "${{parent.inputs.pipeline_score_model}}"
                }
              },
              "outputs": {
                "job_out_path": {
                  "value": "${{parent.outputs.pipeline_job_out_path}}",
                  "type": "literal"
                }
              },
              "properties": {},
              "_source": "YAML.COMPONENT",
<<<<<<< HEAD
              "componentId": "/subscriptions/00000000-0000-0000-0000-000000000/resourceGroups/00000/providers/Microsoft.MachineLearningServices/workspaces/00000/components/azureml_anonymous/versions/53651e6f-94ce-4a84-a639-f24a49915b45",
=======
              "componentId": "/subscriptions/00000000-0000-0000-0000-000000000/resourceGroups/00000/providers/Microsoft.MachineLearningServices/workspaces/00000/components/azureml_anonymous/versions/234be6de-944e-4498-bdf4-e89058b5f16c",
>>>>>>> dce54150
              "retry_settings": null,
              "logging_level": "DEBUG",
              "mini_batch_size": 100,
              "partition_keys": null
            }
          },
          "outputs": {
            "pipeline_job_out_path": {
              "mode": "ReadWriteMount",
              "jobOutputType": "uri_file"
            }
          },
          "settings": {
            "default_compute": "/subscriptions/00000000-0000-0000-0000-000000000/resourceGroups/00000/providers/Microsoft.MachineLearningServices/workspaces/00000/computes/cpu-cluster",
            "_source": "DSL"
          }
        }
      },
      "StatusCode": 201,
      "ResponseHeaders": {
        "Cache-Control": "no-cache",
<<<<<<< HEAD
        "Content-Length": "5076",
        "Content-Type": "application/json; charset=utf-8",
        "Date": "Wed, 12 Oct 2022 12:05:08 GMT",
        "Expires": "-1",
        "Location": "https://management.azure.com/subscriptions/00000000-0000-0000-0000-000000000/resourceGroups/00000/providers/Microsoft.MachineLearningServices/workspaces/00000/jobs/000000000000000000000?api-version=2022-10-01-preview",
        "Pragma": "no-cache",
        "Request-Context": "appId=cid-v1:512cc15a-13b5-415b-bfd0-dce7accb6bb1",
        "Server-Timing": "traceparent;desc=\u002200-420e9be9afbd0ddc7a03fc2cf6314187-5a58598c87159a98-01\u0022",
=======
        "Content-Length": "5101",
        "Content-Type": "application/json; charset=utf-8",
        "Date": "Tue, 25 Oct 2022 03:16:17 GMT",
        "Expires": "-1",
        "Location": "https://management.azure.com/subscriptions/00000000-0000-0000-0000-000000000/resourceGroups/00000/providers/Microsoft.MachineLearningServices/workspaces/00000/jobs/000000000000000000000?api-version=2022-10-01-preview",
        "Pragma": "no-cache",
        "Request-Context": "appId=cid-v1:2d2e8e63-272e-4b3c-8598-4ee570a0e70d",
        "Server-Timing": "traceparent;desc=\u002200-0196c27c30813249fe6054338d3733d1-dfd3fc73d0fa667a-01\u0022",
>>>>>>> dce54150
        "Strict-Transport-Security": "max-age=31536000; includeSubDomains",
        "x-aml-cluster": "vienna-eastus2-01",
        "X-Content-Type-Options": "nosniff",
<<<<<<< HEAD
        "x-ms-correlation-request-id": "93850042-5da7-483a-b999-aa19a61ec01d",
        "x-ms-ratelimit-remaining-subscription-writes": "1105",
        "x-ms-response-type": "standard",
        "x-ms-routing-request-id": "JAPANEAST:20221012T120508Z:93850042-5da7-483a-b999-aa19a61ec01d",
        "x-request-time": "3.322"
=======
        "x-ms-correlation-request-id": "a47157d1-4785-41c9-9395-59d6529fcf7b",
        "x-ms-ratelimit-remaining-subscription-writes": "1196",
        "x-ms-response-type": "standard",
        "x-ms-routing-request-id": "JAPANEAST:20221025T031618Z:a47157d1-4785-41c9-9395-59d6529fcf7b",
        "x-request-time": "4.353"
>>>>>>> dce54150
      },
      "ResponseBody": {
        "id": "/subscriptions/00000000-0000-0000-0000-000000000/resourceGroups/00000/providers/Microsoft.MachineLearningServices/workspaces/00000/jobs/000000000000000000000",
        "name": "000000000000000000000",
        "type": "Microsoft.MachineLearningServices/workspaces/jobs",
        "properties": {
          "description": null,
          "tags": {},
          "properties": {
            "azureml.DevPlatv2": "true",
            "azureml.runsource": "azureml.PipelineRun",
            "runSource": "MFE",
            "runType": "HTTP",
            "azureml.parameters": "{}",
            "azureml.continue_on_step_failure": "False",
            "azureml.continue_on_failed_optional_input": "True",
            "azureml.defaultComputeName": "cpu-cluster",
            "azureml.defaultDataStoreName": "workspaceblobstore",
            "azureml.pipelineComponent": "pipelinerun"
          },
          "displayName": "parallel_in_pipeline",
          "status": "Preparing",
          "experimentName": "azure-ai-ml",
          "services": {
            "Tracking": {
              "jobServiceType": "Tracking",
              "port": null,
              "endpoint": "azureml://eastus2.api.azureml.ms/mlflow/v1.0/subscriptions/00000000-0000-0000-0000-000000000/resourceGroups/00000/providers/Microsoft.MachineLearningServices/workspaces/00000?",
              "status": null,
              "errorMessage": null,
              "properties": null,
              "nodes": null
            },
            "Studio": {
              "jobServiceType": "Studio",
              "port": null,
              "endpoint": "https://ml.azure.com/runs/000000000000000000000?wsid=/subscriptions/00000000-0000-0000-0000-000000000/resourcegroups/00000/workspaces/00000",
              "status": null,
              "errorMessage": null,
              "properties": null,
              "nodes": null
            }
          },
          "computeId": null,
          "isArchived": false,
          "identity": null,
          "componentId": null,
          "jobType": "Pipeline",
          "settings": {
            "default_compute": "/subscriptions/00000000-0000-0000-0000-000000000/resourceGroups/00000/providers/Microsoft.MachineLearningServices/workspaces/00000/computes/cpu-cluster",
            "_source": "DSL"
          },
          "jobs": {
            "batch_inference_node1": {
              "type": "parallel",
              "resources": null,
              "error_threshold": null,
              "mini_batch_error_threshold": 5,
              "environment_variables": {},
              "max_concurrency_per_instance": 2,
              "task": {
                "type": "run_function",
<<<<<<< HEAD
                "code": "azureml:/subscriptions/00000000-0000-0000-0000-000000000/resourceGroups/00000/providers/Microsoft.MachineLearningServices/workspaces/00000/codes/db5e7941-8b47-4a43-b6ff-7c9d765449c5/versions/1",
=======
                "code": "azureml:/subscriptions/00000000-0000-0000-0000-000000000/resourceGroups/00000/providers/Microsoft.MachineLearningServices/workspaces/00000/codes/47ddf675-0155-4289-96eb-c37908b696c0/versions/1",
>>>>>>> dce54150
                "entry_script": "tabular_run_with_model.py",
                "program_arguments": "--model ${{inputs.score_model}}",
                "append_row_to": "${{outputs.job_out_path}}",
                "environment": "azureml:/subscriptions/00000000-0000-0000-0000-000000000/resourceGroups/00000/providers/Microsoft.MachineLearningServices/workspaces/00000/environments/CliV2AnonymousEnvironment/versions/6fe7be4cbb153a3107ff961211b4a9af"
              },
              "input_data": "${{inputs.job_data_path}}",
              "name": "batch_inference_node1",
              "display_name": null,
              "tags": {},
              "computeId": "/subscriptions/00000000-0000-0000-0000-000000000/resourceGroups/00000/providers/Microsoft.MachineLearningServices/workspaces/00000/computes/cpu-cluster",
              "inputs": {
                "job_data_path": {
                  "job_input_type": "literal",
                  "value": "${{parent.inputs.pipeline_job_data_path}}"
                },
                "score_model": {
                  "job_input_type": "literal",
                  "value": "${{parent.inputs.pipeline_score_model}}"
                }
              },
              "outputs": {
                "job_out_path": {
                  "value": "${{parent.outputs.pipeline_job_out_path}}",
                  "type": "literal"
                }
              },
              "properties": {},
              "_source": "YAML.COMPONENT",
<<<<<<< HEAD
              "componentId": "/subscriptions/00000000-0000-0000-0000-000000000/resourceGroups/00000/providers/Microsoft.MachineLearningServices/workspaces/00000/components/azureml_anonymous/versions/53651e6f-94ce-4a84-a639-f24a49915b45",
=======
              "componentId": "/subscriptions/00000000-0000-0000-0000-000000000/resourceGroups/00000/providers/Microsoft.MachineLearningServices/workspaces/00000/components/azureml_anonymous/versions/234be6de-944e-4498-bdf4-e89058b5f16c",
>>>>>>> dce54150
              "retry_settings": null,
              "logging_level": "DEBUG",
              "mini_batch_size": 100,
              "partition_keys": null
            }
          },
          "inputs": {
            "pipeline_job_data_path": {
              "description": null,
              "uri": "azureml://datastores/workspaceblobstore/paths/LocalUpload/00000000000000000000000000000000/iris-mltable",
              "mode": "Direct",
              "jobInputType": "mltable"
            },
            "pipeline_score_model": {
              "description": null,
              "uri": "azureml://datastores/workspaceblobstore/paths/LocalUpload/00000000000000000000000000000000/model/",
              "mode": "Download",
              "jobInputType": "uri_folder"
            }
          },
          "outputs": {
            "pipeline_job_out_path": {
              "description": null,
              "uri": null,
              "mode": "ReadWriteMount",
              "jobOutputType": "uri_file"
            }
          },
          "sourceJobId": null
        },
        "systemData": {
<<<<<<< HEAD
          "createdAt": "2022-10-12T12:05:07.6606876\u002B00:00",
          "createdBy": "Xingzhi Zhang",
=======
          "createdAt": "2022-10-25T03:16:17.5825052\u002B00:00",
          "createdBy": "Xiaole Wen",
>>>>>>> dce54150
          "createdByType": "User"
        }
      }
    }
  ],
  "Variables": {}
}<|MERGE_RESOLUTION|>--- conflicted
+++ resolved
@@ -7,34 +7,14 @@
         "Accept": "application/json",
         "Accept-Encoding": "gzip, deflate",
         "Connection": "keep-alive",
-<<<<<<< HEAD
-        "User-Agent": "azure-ai-ml/1.1.0 azsdk-python-mgmt-machinelearningservices/0.1.0 Python/3.9.6 (Windows-10-10.0.22621-SP0)"
-=======
         "User-Agent": "azure-ai-ml/1.1.0 azsdk-python-mgmt-machinelearningservices/0.1.0 Python/3.8.13 (Windows-10-10.0.19044-SP0)"
->>>>>>> dce54150
       },
       "RequestBody": null,
       "StatusCode": 200,
       "ResponseHeaders": {
         "Cache-Control": "no-cache",
-        "Content-Length": "1512",
+        "Content-Encoding": "gzip",
         "Content-Type": "application/json; charset=utf-8",
-<<<<<<< HEAD
-        "Date": "Wed, 12 Oct 2022 12:04:38 GMT",
-        "Expires": "-1",
-        "Pragma": "no-cache",
-        "Request-Context": "appId=cid-v1:512cc15a-13b5-415b-bfd0-dce7accb6bb1",
-        "Server-Timing": "traceparent;desc=\u002200-8802c5cc0a29a1a4e7d9d3463a1611a3-80953750fb88229d-01\u0022",
-        "Strict-Transport-Security": "max-age=31536000; includeSubDomains",
-        "Vary": "Accept-Encoding",
-        "x-aml-cluster": "vienna-test-westus2-02",
-        "X-Content-Type-Options": "nosniff",
-        "x-ms-correlation-request-id": "532cf9a6-085c-46f5-b7ae-8947d487d4cb",
-        "x-ms-ratelimit-remaining-subscription-reads": "11922",
-        "x-ms-response-type": "standard",
-        "x-ms-routing-request-id": "JAPANEAST:20221012T120438Z:532cf9a6-085c-46f5-b7ae-8947d487d4cb",
-        "x-request-time": "0.230"
-=======
         "Date": "Tue, 25 Oct 2022 03:15:55 GMT",
         "Expires": "-1",
         "Pragma": "no-cache",
@@ -53,7 +33,6 @@
         "x-ms-response-type": "standard",
         "x-ms-routing-request-id": "JAPANEAST:20221025T031556Z:c2370fa2-5725-484e-8b99-60aa6f5942dd",
         "x-request-time": "0.037"
->>>>>>> dce54150
       },
       "ResponseBody": {
         "id": "/subscriptions/00000000-0000-0000-0000-000000000/resourceGroups/00000/providers/Microsoft.MachineLearningServices/workspaces/00000/computes/cpu-cluster",
@@ -91,13 +70,8 @@
               "leavingNodeCount": 0,
               "preemptedNodeCount": 0
             },
-<<<<<<< HEAD
-            "allocationState": "Steady",
-            "allocationStateTransitionTime": "2022-09-30T08:08:43.647\u002B00:00",
-=======
             "allocationState": "Resizing",
             "allocationStateTransitionTime": "2022-10-25T03:14:52.58\u002B00:00",
->>>>>>> dce54150
             "errors": null,
             "remoteLoginPortPublicAccess": "Enabled",
             "osType": "Linux",
@@ -115,34 +89,14 @@
         "Accept": "application/json",
         "Accept-Encoding": "gzip, deflate",
         "Connection": "keep-alive",
-<<<<<<< HEAD
-        "User-Agent": "azure-ai-ml/1.1.0 azsdk-python-mgmt-machinelearningservices/0.1.0 Python/3.9.6 (Windows-10-10.0.22621-SP0)"
-=======
         "User-Agent": "azure-ai-ml/1.1.0 azsdk-python-mgmt-machinelearningservices/0.1.0 Python/3.8.13 (Windows-10-10.0.19044-SP0)"
->>>>>>> dce54150
       },
       "RequestBody": null,
       "StatusCode": 200,
       "ResponseHeaders": {
         "Cache-Control": "no-cache",
-        "Content-Length": "1067",
+        "Content-Encoding": "gzip",
         "Content-Type": "application/json; charset=utf-8",
-<<<<<<< HEAD
-        "Date": "Wed, 12 Oct 2022 12:04:41 GMT",
-        "Expires": "-1",
-        "Pragma": "no-cache",
-        "Request-Context": "appId=cid-v1:512cc15a-13b5-415b-bfd0-dce7accb6bb1",
-        "Server-Timing": "traceparent;desc=\u002200-760a42aa0d726fa0771114538bd3a4f9-71140026a871ba39-01\u0022",
-        "Strict-Transport-Security": "max-age=31536000; includeSubDomains",
-        "Vary": "Accept-Encoding",
-        "x-aml-cluster": "vienna-test-westus2-02",
-        "X-Content-Type-Options": "nosniff",
-        "x-ms-correlation-request-id": "44634c53-62f4-49fb-9dde-69df8c9976b5",
-        "x-ms-ratelimit-remaining-subscription-reads": "11921",
-        "x-ms-response-type": "standard",
-        "x-ms-routing-request-id": "JAPANEAST:20221012T120441Z:44634c53-62f4-49fb-9dde-69df8c9976b5",
-        "x-request-time": "0.258"
-=======
         "Date": "Tue, 25 Oct 2022 03:15:59 GMT",
         "Expires": "-1",
         "Pragma": "no-cache",
@@ -161,7 +115,6 @@
         "x-ms-response-type": "standard",
         "x-ms-routing-request-id": "JAPANEAST:20221025T031559Z:d8d6aa89-2554-42d6-ba47-5fd2df663fb5",
         "x-request-time": "0.087"
->>>>>>> dce54150
       },
       "ResponseBody": {
         "id": "/subscriptions/00000000-0000-0000-0000-000000000/resourceGroups/00000/providers/Microsoft.MachineLearningServices/workspaces/00000/datastores/workspaceblobstore",
@@ -200,33 +153,14 @@
         "Accept-Encoding": "gzip, deflate",
         "Connection": "keep-alive",
         "Content-Length": "0",
-<<<<<<< HEAD
-        "User-Agent": "azure-ai-ml/1.1.0 azsdk-python-mgmt-machinelearningservices/0.1.0 Python/3.9.6 (Windows-10-10.0.22621-SP0)"
-=======
         "User-Agent": "azure-ai-ml/1.1.0 azsdk-python-mgmt-machinelearningservices/0.1.0 Python/3.8.13 (Windows-10-10.0.19044-SP0)"
->>>>>>> dce54150
       },
       "RequestBody": null,
       "StatusCode": 200,
       "ResponseHeaders": {
         "Cache-Control": "no-cache",
-        "Content-Length": "61",
+        "Content-Encoding": "gzip",
         "Content-Type": "application/json; charset=utf-8",
-<<<<<<< HEAD
-        "Date": "Wed, 12 Oct 2022 12:04:41 GMT",
-        "Expires": "-1",
-        "Pragma": "no-cache",
-        "Request-Context": "appId=cid-v1:512cc15a-13b5-415b-bfd0-dce7accb6bb1",
-        "Server-Timing": "traceparent;desc=\u002200-d665f6a739b7e385cc76f1e07ac3a692-7fbe6456e200f0b4-01\u0022",
-        "Strict-Transport-Security": "max-age=31536000; includeSubDomains",
-        "x-aml-cluster": "vienna-test-westus2-02",
-        "X-Content-Type-Options": "nosniff",
-        "x-ms-correlation-request-id": "90b71d55-9f75-4bae-a7de-b7f8097bc88e",
-        "x-ms-ratelimit-remaining-subscription-writes": "1156",
-        "x-ms-response-type": "standard",
-        "x-ms-routing-request-id": "JAPANEAST:20221012T120442Z:90b71d55-9f75-4bae-a7de-b7f8097bc88e",
-        "x-request-time": "0.092"
-=======
         "Date": "Tue, 25 Oct 2022 03:16:00 GMT",
         "Expires": "-1",
         "Pragma": "no-cache",
@@ -242,7 +176,6 @@
         "x-ms-response-type": "standard",
         "x-ms-routing-request-id": "JAPANEAST:20221025T031600Z:72c07ebf-e8cb-40a5-b409-30c3b53fd1d3",
         "x-request-time": "0.231"
->>>>>>> dce54150
       },
       "ResponseBody": {
         "secretsType": "AccountKey",
@@ -256,13 +189,8 @@
         "Accept": "application/xml",
         "Accept-Encoding": "gzip, deflate",
         "Connection": "keep-alive",
-<<<<<<< HEAD
-        "User-Agent": "azsdk-python-storage-blob/12.14.0b2 Python/3.9.6 (Windows-10-10.0.22621-SP0)",
-        "x-ms-date": "Wed, 12 Oct 2022 12:04:42 GMT",
-=======
         "User-Agent": "azsdk-python-storage-blob/12.14.0 Python/3.8.13 (Windows-10-10.0.19044-SP0)",
         "x-ms-date": "Tue, 25 Oct 2022 03:16:00 GMT",
->>>>>>> dce54150
         "x-ms-version": "2021-08-06"
       },
       "RequestBody": null,
@@ -272,15 +200,9 @@
         "Content-Length": "1102",
         "Content-MD5": "jO1FYErTQcHautv7oG0/KQ==",
         "Content-Type": "application/octet-stream",
-<<<<<<< HEAD
-        "Date": "Wed, 12 Oct 2022 12:04:41 GMT",
-        "ETag": "\u00220x8DA9F723EC4C5DE\u0022",
-        "Last-Modified": "Mon, 26 Sep 2022 03:50:25 GMT",
-=======
         "Date": "Tue, 25 Oct 2022 03:16:00 GMT",
         "ETag": "\u00220x8DA9D805F140855\u0022",
         "Last-Modified": "Fri, 23 Sep 2022 16:26:30 GMT",
->>>>>>> dce54150
         "Server": [
           "Windows-Azure-Blob/1.0",
           "Microsoft-HTTPAPI/2.0"
@@ -289,17 +211,10 @@
         "x-ms-access-tier": "Hot",
         "x-ms-access-tier-inferred": "true",
         "x-ms-blob-type": "BlockBlob",
-<<<<<<< HEAD
-        "x-ms-creation-time": "Mon, 26 Sep 2022 03:50:25 GMT",
-        "x-ms-lease-state": "available",
-        "x-ms-lease-status": "unlocked",
-        "x-ms-meta-name": "db5e7941-8b47-4a43-b6ff-7c9d765449c5",
-=======
         "x-ms-creation-time": "Fri, 23 Sep 2022 16:26:29 GMT",
         "x-ms-lease-state": "available",
         "x-ms-lease-status": "unlocked",
         "x-ms-meta-name": "47ddf675-0155-4289-96eb-c37908b696c0",
->>>>>>> dce54150
         "x-ms-meta-upload_status": "completed",
         "x-ms-meta-version": "1",
         "x-ms-server-encrypted": "true",
@@ -314,23 +229,14 @@
         "Accept": "application/xml",
         "Accept-Encoding": "gzip, deflate",
         "Connection": "keep-alive",
-<<<<<<< HEAD
-        "User-Agent": "azsdk-python-storage-blob/12.14.0b2 Python/3.9.6 (Windows-10-10.0.22621-SP0)",
-        "x-ms-date": "Wed, 12 Oct 2022 12:04:42 GMT",
-=======
         "User-Agent": "azsdk-python-storage-blob/12.14.0 Python/3.8.13 (Windows-10-10.0.19044-SP0)",
         "x-ms-date": "Tue, 25 Oct 2022 03:16:01 GMT",
->>>>>>> dce54150
         "x-ms-version": "2021-08-06"
       },
       "RequestBody": null,
       "StatusCode": 404,
       "ResponseHeaders": {
-<<<<<<< HEAD
-        "Date": "Wed, 12 Oct 2022 12:04:42 GMT",
-=======
         "Date": "Tue, 25 Oct 2022 03:16:01 GMT",
->>>>>>> dce54150
         "Server": [
           "Windows-Azure-Blob/1.0",
           "Microsoft-HTTPAPI/2.0"
@@ -343,11 +249,7 @@
       "ResponseBody": null
     },
     {
-<<<<<<< HEAD
-      "RequestUri": "https://management.azure.com/subscriptions/00000000-0000-0000-0000-000000000/resourceGroups/00000/providers/Microsoft.MachineLearningServices/workspaces/00000/codes/db5e7941-8b47-4a43-b6ff-7c9d765449c5/versions/1?api-version=2022-05-01",
-=======
       "RequestUri": "https://management.azure.com/subscriptions/00000000-0000-0000-0000-000000000/resourceGroups/00000/providers/Microsoft.MachineLearningServices/workspaces/00000/codes/47ddf675-0155-4289-96eb-c37908b696c0/versions/1?api-version=2022-05-01",
->>>>>>> dce54150
       "RequestMethod": "PUT",
       "RequestHeaders": {
         "Accept": "application/json",
@@ -355,11 +257,7 @@
         "Connection": "keep-alive",
         "Content-Length": "292",
         "Content-Type": "application/json",
-<<<<<<< HEAD
-        "User-Agent": "azure-ai-ml/1.1.0 azsdk-python-mgmt-machinelearningservices/0.1.0 Python/3.9.6 (Windows-10-10.0.22621-SP0)"
-=======
         "User-Agent": "azure-ai-ml/1.1.0 azsdk-python-mgmt-machinelearningservices/0.1.0 Python/3.8.13 (Windows-10-10.0.19044-SP0)"
->>>>>>> dce54150
       },
       "RequestBody": {
         "properties": {
@@ -375,27 +273,8 @@
       "StatusCode": 200,
       "ResponseHeaders": {
         "Cache-Control": "no-cache",
-        "Content-Length": "822",
+        "Content-Encoding": "gzip",
         "Content-Type": "application/json; charset=utf-8",
-<<<<<<< HEAD
-        "Date": "Wed, 12 Oct 2022 12:04:43 GMT",
-        "Expires": "-1",
-        "Pragma": "no-cache",
-        "Request-Context": "appId=cid-v1:512cc15a-13b5-415b-bfd0-dce7accb6bb1",
-        "Server-Timing": "traceparent;desc=\u002200-a6e996b7e2d436f9b48321cf2b117ebd-0550c8f3df304ba5-01\u0022",
-        "Strict-Transport-Security": "max-age=31536000; includeSubDomains",
-        "Vary": "Accept-Encoding",
-        "x-aml-cluster": "vienna-test-westus2-02",
-        "X-Content-Type-Options": "nosniff",
-        "x-ms-correlation-request-id": "6eea84c7-ae29-4b37-8684-9e433ed327ba",
-        "x-ms-ratelimit-remaining-subscription-writes": "1108",
-        "x-ms-response-type": "standard",
-        "x-ms-routing-request-id": "JAPANEAST:20221012T120443Z:6eea84c7-ae29-4b37-8684-9e433ed327ba",
-        "x-request-time": "0.231"
-      },
-      "ResponseBody": {
-        "id": "/subscriptions/00000000-0000-0000-0000-000000000/resourceGroups/00000/providers/Microsoft.MachineLearningServices/workspaces/00000/codes/db5e7941-8b47-4a43-b6ff-7c9d765449c5/versions/1",
-=======
         "Date": "Tue, 25 Oct 2022 03:16:02 GMT",
         "Expires": "-1",
         "Pragma": "no-cache",
@@ -417,7 +296,6 @@
       },
       "ResponseBody": {
         "id": "/subscriptions/00000000-0000-0000-0000-000000000/resourceGroups/00000/providers/Microsoft.MachineLearningServices/workspaces/00000/codes/47ddf675-0155-4289-96eb-c37908b696c0/versions/1",
->>>>>>> dce54150
         "name": "1",
         "type": "Microsoft.MachineLearningServices/workspaces/codes/versions",
         "properties": {
@@ -432,19 +310,11 @@
           "codeUri": "https://sav6dhrxexwlv7g.blob.core.windows.net/azureml-blobstore-e950f876-7257-4cf3-99a5-ff66812ac44c/LocalUpload/00000000000000000000000000000000/src"
         },
         "systemData": {
-<<<<<<< HEAD
-          "createdAt": "2022-09-26T03:50:27.0266351\u002B00:00",
-          "createdBy": "Zhengfei Wang",
-          "createdByType": "User",
-          "lastModifiedAt": "2022-10-12T12:04:42.9822748\u002B00:00",
-          "lastModifiedBy": "Xingzhi Zhang",
-=======
           "createdAt": "2022-09-23T16:26:31.1781796\u002B00:00",
           "createdBy": "Zhengfei Wang",
           "createdByType": "User",
           "lastModifiedAt": "2022-10-25T03:16:03.0231571\u002B00:00",
           "lastModifiedBy": "Xiaole Wen",
->>>>>>> dce54150
           "lastModifiedByType": "User"
         }
       }
@@ -458,11 +328,7 @@
         "Connection": "keep-alive",
         "Content-Length": "416",
         "Content-Type": "application/json",
-<<<<<<< HEAD
-        "User-Agent": "azure-ai-ml/1.1.0 azsdk-python-mgmt-machinelearningservices/0.1.0 Python/3.9.6 (Windows-10-10.0.22621-SP0)"
-=======
         "User-Agent": "azure-ai-ml/1.1.0 azsdk-python-mgmt-machinelearningservices/0.1.0 Python/3.8.13 (Windows-10-10.0.19044-SP0)"
->>>>>>> dce54150
       },
       "RequestBody": {
         "properties": {
@@ -474,45 +340,24 @@
       },
       "StatusCode": 201,
       "ResponseHeaders": {
-<<<<<<< HEAD
-        "Build-ID": "cap",
-=======
         "Build-ID": "chj",
->>>>>>> dce54150
         "Cache-Control": "no-cache",
         "Content-Length": "1359",
         "Content-Type": "application/json; charset=utf-8",
-<<<<<<< HEAD
-        "Date": "Wed, 12 Oct 2022 12:04:56 GMT",
-        "Expires": "-1",
-        "Location": "https://management.azure.com/subscriptions/00000000-0000-0000-0000-000000000/resourceGroups/00000/providers/Microsoft.MachineLearningServices/workspaces/00000/environments/CliV2AnonymousEnvironment/versions/6fe7be4cbb153a3107ff961211b4a9af?api-version=2022-05-01",
-        "Pragma": "no-cache",
-        "Request-Context": "appId=cid-v1:512cc15a-13b5-415b-bfd0-dce7accb6bb1",
-        "Server-Timing": "traceparent;desc=\u002200-52dbd7fffb0e71f278a35f0f63d9a855-6f306ff0df2391c1-01\u0022",
-=======
         "Date": "Tue, 25 Oct 2022 03:16:03 GMT",
         "Expires": "-1",
         "Location": "https://management.azure.com/subscriptions/00000000-0000-0000-0000-000000000/resourceGroups/00000/providers/Microsoft.MachineLearningServices/workspaces/00000/environments/CliV2AnonymousEnvironment/versions/6fe7be4cbb153a3107ff961211b4a9af?api-version=2022-05-01",
         "Pragma": "no-cache",
         "Request-Context": "appId=cid-v1:2d2e8e63-272e-4b3c-8598-4ee570a0e70d",
         "Server-Timing": "traceparent;desc=\u002200-24490e291486dbda46da836b0447bb18-322b859bae726431-01\u0022",
->>>>>>> dce54150
         "Strict-Transport-Security": "max-age=31536000; includeSubDomains",
         "x-aml-cluster": "vienna-eastus2-01",
         "X-Content-Type-Options": "nosniff",
-<<<<<<< HEAD
-        "x-ms-correlation-request-id": "9e2bc06f-50fa-4543-9b85-3cac67394eb7",
-        "x-ms-ratelimit-remaining-subscription-writes": "1107",
-        "x-ms-response-type": "standard",
-        "x-ms-routing-request-id": "JAPANEAST:20221012T120456Z:9e2bc06f-50fa-4543-9b85-3cac67394eb7",
-        "x-request-time": "12.560"
-=======
         "x-ms-correlation-request-id": "9738ef73-0ecc-4ad5-8003-262ac681c3c5",
         "x-ms-ratelimit-remaining-subscription-writes": "1198",
         "x-ms-response-type": "standard",
         "x-ms-routing-request-id": "JAPANEAST:20221025T031604Z:9738ef73-0ecc-4ad5-8003-262ac681c3c5",
         "x-request-time": "0.470"
->>>>>>> dce54150
       },
       "ResponseBody": {
         "id": "/subscriptions/00000000-0000-0000-0000-000000000/resourceGroups/00000/providers/Microsoft.MachineLearningServices/workspaces/00000/environments/CliV2AnonymousEnvironment/versions/6fe7be4cbb153a3107ff961211b4a9af",
@@ -548,11 +393,7 @@
         "Connection": "keep-alive",
         "Content-Length": "1542",
         "Content-Type": "application/json",
-<<<<<<< HEAD
-        "User-Agent": "azure-ai-ml/1.1.0 azsdk-python-mgmt-machinelearningservices/0.1.0 Python/3.9.6 (Windows-10-10.0.22621-SP0)"
-=======
         "User-Agent": "azure-ai-ml/1.1.0 azsdk-python-mgmt-machinelearningservices/0.1.0 Python/3.8.13 (Windows-10-10.0.19044-SP0)"
->>>>>>> dce54150
       },
       "RequestBody": {
         "properties": {
@@ -588,11 +429,7 @@
             "logging_level": "DEBUG",
             "task": {
               "type": "run_function",
-<<<<<<< HEAD
-              "code": "azureml:/subscriptions/00000000-0000-0000-0000-000000000/resourceGroups/00000/providers/Microsoft.MachineLearningServices/workspaces/00000/codes/db5e7941-8b47-4a43-b6ff-7c9d765449c5/versions/1",
-=======
               "code": "azureml:/subscriptions/00000000-0000-0000-0000-000000000/resourceGroups/00000/providers/Microsoft.MachineLearningServices/workspaces/00000/codes/47ddf675-0155-4289-96eb-c37908b696c0/versions/1",
->>>>>>> dce54150
               "entry_script": "tabular_run_with_model.py",
               "program_arguments": "--model ${{inputs.score_model}}",
               "append_row_to": "${{outputs.job_out_path}}",
@@ -615,35 +452,15 @@
         "Cache-Control": "no-cache",
         "Content-Length": "2536",
         "Content-Type": "application/json; charset=utf-8",
-<<<<<<< HEAD
-        "Date": "Wed, 12 Oct 2022 12:04:57 GMT",
-        "Expires": "-1",
-        "Location": "https://management.azure.com/subscriptions/00000000-0000-0000-0000-000000000/resourceGroups/00000/providers/Microsoft.MachineLearningServices/workspaces/00000/components/azureml_anonymous/versions/000000000000000000000?api-version=2022-05-01",
-        "Pragma": "no-cache",
-        "Request-Context": "appId=cid-v1:512cc15a-13b5-415b-bfd0-dce7accb6bb1",
-        "Server-Timing": "traceparent;desc=\u002200-2c514a34bc9757231c01595e900d03b9-646dca2d2bd30800-01\u0022",
-=======
         "Date": "Tue, 25 Oct 2022 03:16:04 GMT",
         "Expires": "-1",
         "Location": "https://management.azure.com/subscriptions/00000000-0000-0000-0000-000000000/resourceGroups/00000/providers/Microsoft.MachineLearningServices/workspaces/00000/components/azureml_anonymous/versions/000000000000000000000?api-version=2022-05-01",
         "Pragma": "no-cache",
         "Request-Context": "appId=cid-v1:2d2e8e63-272e-4b3c-8598-4ee570a0e70d",
         "Server-Timing": "traceparent;desc=\u002200-8d1ff28cb6a82bc07f50a277ebe2d8ad-2bd28e60ce9d0c41-01\u0022",
->>>>>>> dce54150
         "Strict-Transport-Security": "max-age=31536000; includeSubDomains",
         "x-aml-cluster": "vienna-eastus2-01",
         "X-Content-Type-Options": "nosniff",
-<<<<<<< HEAD
-        "x-ms-correlation-request-id": "3d7348ba-f1cd-4e17-904b-2cf420b2dea8",
-        "x-ms-ratelimit-remaining-subscription-writes": "1106",
-        "x-ms-response-type": "standard",
-        "x-ms-routing-request-id": "JAPANEAST:20221012T120457Z:3d7348ba-f1cd-4e17-904b-2cf420b2dea8",
-        "x-request-time": "0.561"
-      },
-      "ResponseBody": {
-        "id": "/subscriptions/00000000-0000-0000-0000-000000000/resourceGroups/00000/providers/Microsoft.MachineLearningServices/workspaces/00000/components/azureml_anonymous/versions/53651e6f-94ce-4a84-a639-f24a49915b45",
-        "name": "53651e6f-94ce-4a84-a639-f24a49915b45",
-=======
         "x-ms-correlation-request-id": "242c5185-9599-4b6c-86fc-3e8bb67b9328",
         "x-ms-ratelimit-remaining-subscription-writes": "1197",
         "x-ms-response-type": "standard",
@@ -653,7 +470,6 @@
       "ResponseBody": {
         "id": "/subscriptions/00000000-0000-0000-0000-000000000/resourceGroups/00000/providers/Microsoft.MachineLearningServices/workspaces/00000/components/azureml_anonymous/versions/234be6de-944e-4498-bdf4-e89058b5f16c",
         "name": "234be6de-944e-4498-bdf4-e89058b5f16c",
->>>>>>> dce54150
         "type": "Microsoft.MachineLearningServices/workspaces/components/versions",
         "properties": {
           "description": null,
@@ -663,11 +479,7 @@
           "isAnonymous": true,
           "componentSpec": {
             "name": "azureml_anonymous",
-<<<<<<< HEAD
-            "version": "53651e6f-94ce-4a84-a639-f24a49915b45",
-=======
             "version": "234be6de-944e-4498-bdf4-e89058b5f16c",
->>>>>>> dce54150
             "display_name": "BatchScore",
             "is_deterministic": "True",
             "type": "parallel",
@@ -690,11 +502,7 @@
               }
             },
             "task": {
-<<<<<<< HEAD
-              "code": "azureml:/subscriptions/00000000-0000-0000-0000-000000000/resourceGroups/00000/providers/Microsoft.MachineLearningServices/workspaces/00000/codes/db5e7941-8b47-4a43-b6ff-7c9d765449c5/versions/1",
-=======
               "code": "azureml:/subscriptions/00000000-0000-0000-0000-000000000/resourceGroups/00000/providers/Microsoft.MachineLearningServices/workspaces/00000/codes/47ddf675-0155-4289-96eb-c37908b696c0/versions/1",
->>>>>>> dce54150
               "environment": "azureml:/subscriptions/00000000-0000-0000-0000-000000000/resourceGroups/00000/providers/Microsoft.MachineLearningServices/workspaces/00000/environments/CliV2AnonymousEnvironment/versions/6fe7be4cbb153a3107ff961211b4a9af",
               "program_arguments": "--model ${{inputs.score_model}}",
               "entry_script": "tabular_run_with_model.py",
@@ -715,17 +523,10 @@
           }
         },
         "systemData": {
-<<<<<<< HEAD
-          "createdAt": "2022-09-26T03:50:45.073385\u002B00:00",
-          "createdBy": "Zhengfei Wang",
-          "createdByType": "User",
-          "lastModifiedAt": "2022-09-26T03:50:45.6149135\u002B00:00",
-=======
           "createdAt": "2022-09-23T16:26:48.5666167\u002B00:00",
           "createdBy": "Zhengfei Wang",
           "createdByType": "User",
           "lastModifiedAt": "2022-09-23T16:26:48.762222\u002B00:00",
->>>>>>> dce54150
           "lastModifiedBy": "Zhengfei Wang",
           "lastModifiedByType": "User"
         }
@@ -738,34 +539,14 @@
         "Accept": "application/json",
         "Accept-Encoding": "gzip, deflate",
         "Connection": "keep-alive",
-<<<<<<< HEAD
-        "User-Agent": "azure-ai-ml/1.1.0 azsdk-python-mgmt-machinelearningservices/0.1.0 Python/3.9.6 (Windows-10-10.0.22621-SP0)"
-=======
         "User-Agent": "azure-ai-ml/1.1.0 azsdk-python-mgmt-machinelearningservices/0.1.0 Python/3.8.13 (Windows-10-10.0.19044-SP0)"
->>>>>>> dce54150
       },
       "RequestBody": null,
       "StatusCode": 200,
       "ResponseHeaders": {
         "Cache-Control": "no-cache",
-        "Content-Length": "1067",
+        "Content-Encoding": "gzip",
         "Content-Type": "application/json; charset=utf-8",
-<<<<<<< HEAD
-        "Date": "Wed, 12 Oct 2022 12:04:57 GMT",
-        "Expires": "-1",
-        "Pragma": "no-cache",
-        "Request-Context": "appId=cid-v1:512cc15a-13b5-415b-bfd0-dce7accb6bb1",
-        "Server-Timing": "traceparent;desc=\u002200-a23b4a35975eb92abd003d4aa9cb6ce2-1aeaa80b216a9b27-01\u0022",
-        "Strict-Transport-Security": "max-age=31536000; includeSubDomains",
-        "Vary": "Accept-Encoding",
-        "x-aml-cluster": "vienna-test-westus2-02",
-        "X-Content-Type-Options": "nosniff",
-        "x-ms-correlation-request-id": "5c397878-f4ec-45a3-861c-056cc57377d5",
-        "x-ms-ratelimit-remaining-subscription-reads": "11920",
-        "x-ms-response-type": "standard",
-        "x-ms-routing-request-id": "JAPANEAST:20221012T120458Z:5c397878-f4ec-45a3-861c-056cc57377d5",
-        "x-request-time": "0.156"
-=======
         "Date": "Tue, 25 Oct 2022 03:16:05 GMT",
         "Expires": "-1",
         "Pragma": "no-cache",
@@ -784,7 +565,6 @@
         "x-ms-response-type": "standard",
         "x-ms-routing-request-id": "JAPANEAST:20221025T031605Z:f71787ab-8e47-45ce-a964-491d522bd106",
         "x-request-time": "0.093"
->>>>>>> dce54150
       },
       "ResponseBody": {
         "id": "/subscriptions/00000000-0000-0000-0000-000000000/resourceGroups/00000/providers/Microsoft.MachineLearningServices/workspaces/00000/datastores/workspaceblobstore",
@@ -823,33 +603,14 @@
         "Accept-Encoding": "gzip, deflate",
         "Connection": "keep-alive",
         "Content-Length": "0",
-<<<<<<< HEAD
-        "User-Agent": "azure-ai-ml/1.1.0 azsdk-python-mgmt-machinelearningservices/0.1.0 Python/3.9.6 (Windows-10-10.0.22621-SP0)"
-=======
         "User-Agent": "azure-ai-ml/1.1.0 azsdk-python-mgmt-machinelearningservices/0.1.0 Python/3.8.13 (Windows-10-10.0.19044-SP0)"
->>>>>>> dce54150
       },
       "RequestBody": null,
       "StatusCode": 200,
       "ResponseHeaders": {
         "Cache-Control": "no-cache",
-        "Content-Length": "61",
+        "Content-Encoding": "gzip",
         "Content-Type": "application/json; charset=utf-8",
-<<<<<<< HEAD
-        "Date": "Wed, 12 Oct 2022 12:04:58 GMT",
-        "Expires": "-1",
-        "Pragma": "no-cache",
-        "Request-Context": "appId=cid-v1:512cc15a-13b5-415b-bfd0-dce7accb6bb1",
-        "Server-Timing": "traceparent;desc=\u002200-1336814d1cb38db771b56b9592b6df35-9259f950a3103dae-01\u0022",
-        "Strict-Transport-Security": "max-age=31536000; includeSubDomains",
-        "x-aml-cluster": "vienna-test-westus2-02",
-        "X-Content-Type-Options": "nosniff",
-        "x-ms-correlation-request-id": "dffc7f26-9440-4fe5-a9df-c7cb94ba7336",
-        "x-ms-ratelimit-remaining-subscription-writes": "1155",
-        "x-ms-response-type": "standard",
-        "x-ms-routing-request-id": "JAPANEAST:20221012T120458Z:dffc7f26-9440-4fe5-a9df-c7cb94ba7336",
-        "x-request-time": "0.551"
-=======
         "Date": "Tue, 25 Oct 2022 03:16:06 GMT",
         "Expires": "-1",
         "Pragma": "no-cache",
@@ -865,7 +626,6 @@
         "x-ms-response-type": "standard",
         "x-ms-routing-request-id": "JAPANEAST:20221025T031606Z:2fcf0623-68f4-4d05-b427-7eb2d559eed0",
         "x-request-time": "0.095"
->>>>>>> dce54150
       },
       "ResponseBody": {
         "secretsType": "AccountKey",
@@ -879,13 +639,8 @@
         "Accept": "application/xml",
         "Accept-Encoding": "gzip, deflate",
         "Connection": "keep-alive",
-<<<<<<< HEAD
-        "User-Agent": "azsdk-python-storage-blob/12.14.0b2 Python/3.9.6 (Windows-10-10.0.22621-SP0)",
-        "x-ms-date": "Wed, 12 Oct 2022 12:04:59 GMT",
-=======
         "User-Agent": "azsdk-python-storage-blob/12.14.0 Python/3.8.13 (Windows-10-10.0.19044-SP0)",
         "x-ms-date": "Tue, 25 Oct 2022 03:16:06 GMT",
->>>>>>> dce54150
         "x-ms-version": "2021-08-06"
       },
       "RequestBody": null,
@@ -895,15 +650,9 @@
         "Content-Length": "152",
         "Content-MD5": "LPwZTVvE9cmq2xCV9B8RmQ==",
         "Content-Type": "application/octet-stream",
-<<<<<<< HEAD
-        "Date": "Wed, 12 Oct 2022 12:04:58 GMT",
-        "ETag": "\u00220x8DA9F724C7453D2\u0022",
-        "Last-Modified": "Mon, 26 Sep 2022 03:50:48 GMT",
-=======
         "Date": "Tue, 25 Oct 2022 03:16:06 GMT",
         "ETag": "\u00220x8DA9D83B81DBF77\u0022",
         "Last-Modified": "Fri, 23 Sep 2022 16:50:28 GMT",
->>>>>>> dce54150
         "Server": [
           "Windows-Azure-Blob/1.0",
           "Microsoft-HTTPAPI/2.0"
@@ -912,21 +661,12 @@
         "x-ms-access-tier": "Hot",
         "x-ms-access-tier-inferred": "true",
         "x-ms-blob-type": "BlockBlob",
-<<<<<<< HEAD
-        "x-ms-creation-time": "Mon, 26 Sep 2022 03:50:47 GMT",
-        "x-ms-lease-state": "available",
-        "x-ms-lease-status": "unlocked",
-        "x-ms-meta-name": "aa08403b-a5bb-440c-a08c-bbf2b273d6f3",
-        "x-ms-meta-upload_status": "completed",
-        "x-ms-meta-version": "921fbdcc-8251-498a-975c-dbfd10345ab8",
-=======
         "x-ms-creation-time": "Fri, 23 Sep 2022 16:50:26 GMT",
         "x-ms-lease-state": "available",
         "x-ms-lease-status": "unlocked",
         "x-ms-meta-name": "e36d374f-0816-4efb-888d-00c727ccdf78",
         "x-ms-meta-upload_status": "completed",
         "x-ms-meta-version": "b6c1b02b-ff69-4fd9-b5ef-575602cc7ca8",
->>>>>>> dce54150
         "x-ms-server-encrypted": "true",
         "x-ms-version": "2021-08-06"
       },
@@ -939,23 +679,14 @@
         "Accept": "application/xml",
         "Accept-Encoding": "gzip, deflate",
         "Connection": "keep-alive",
-<<<<<<< HEAD
-        "User-Agent": "azsdk-python-storage-blob/12.14.0b2 Python/3.9.6 (Windows-10-10.0.22621-SP0)",
-        "x-ms-date": "Wed, 12 Oct 2022 12:04:59 GMT",
-=======
         "User-Agent": "azsdk-python-storage-blob/12.14.0 Python/3.8.13 (Windows-10-10.0.19044-SP0)",
         "x-ms-date": "Tue, 25 Oct 2022 03:16:06 GMT",
->>>>>>> dce54150
         "x-ms-version": "2021-08-06"
       },
       "RequestBody": null,
       "StatusCode": 404,
       "ResponseHeaders": {
-<<<<<<< HEAD
-        "Date": "Wed, 12 Oct 2022 12:04:59 GMT",
-=======
         "Date": "Tue, 25 Oct 2022 03:16:06 GMT",
->>>>>>> dce54150
         "Server": [
           "Windows-Azure-Blob/1.0",
           "Microsoft-HTTPAPI/2.0"
@@ -974,34 +705,14 @@
         "Accept": "application/json",
         "Accept-Encoding": "gzip, deflate",
         "Connection": "keep-alive",
-<<<<<<< HEAD
-        "User-Agent": "azure-ai-ml/1.1.0 azsdk-python-mgmt-machinelearningservices/0.1.0 Python/3.9.6 (Windows-10-10.0.22621-SP0)"
-=======
         "User-Agent": "azure-ai-ml/1.1.0 azsdk-python-mgmt-machinelearningservices/0.1.0 Python/3.8.13 (Windows-10-10.0.19044-SP0)"
->>>>>>> dce54150
       },
       "RequestBody": null,
       "StatusCode": 200,
       "ResponseHeaders": {
         "Cache-Control": "no-cache",
-        "Content-Length": "1067",
+        "Content-Encoding": "gzip",
         "Content-Type": "application/json; charset=utf-8",
-<<<<<<< HEAD
-        "Date": "Wed, 12 Oct 2022 12:04:59 GMT",
-        "Expires": "-1",
-        "Pragma": "no-cache",
-        "Request-Context": "appId=cid-v1:512cc15a-13b5-415b-bfd0-dce7accb6bb1",
-        "Server-Timing": "traceparent;desc=\u002200-6787c073810c634d37da6165a3ea768b-3320a2e54272aba3-01\u0022",
-        "Strict-Transport-Security": "max-age=31536000; includeSubDomains",
-        "Vary": "Accept-Encoding",
-        "x-aml-cluster": "vienna-test-westus2-02",
-        "X-Content-Type-Options": "nosniff",
-        "x-ms-correlation-request-id": "adb915a3-f395-405c-bc4a-3244c0351ea8",
-        "x-ms-ratelimit-remaining-subscription-reads": "11919",
-        "x-ms-response-type": "standard",
-        "x-ms-routing-request-id": "JAPANEAST:20221012T120459Z:adb915a3-f395-405c-bc4a-3244c0351ea8",
-        "x-request-time": "0.136"
-=======
         "Date": "Tue, 25 Oct 2022 03:16:07 GMT",
         "Expires": "-1",
         "Pragma": "no-cache",
@@ -1020,7 +731,6 @@
         "x-ms-response-type": "standard",
         "x-ms-routing-request-id": "JAPANEAST:20221025T031607Z:a21f8119-55a6-46c4-be00-2d7abc4b92b2",
         "x-request-time": "0.074"
->>>>>>> dce54150
       },
       "ResponseBody": {
         "id": "/subscriptions/00000000-0000-0000-0000-000000000/resourceGroups/00000/providers/Microsoft.MachineLearningServices/workspaces/00000/datastores/workspaceblobstore",
@@ -1059,33 +769,14 @@
         "Accept-Encoding": "gzip, deflate",
         "Connection": "keep-alive",
         "Content-Length": "0",
-<<<<<<< HEAD
-        "User-Agent": "azure-ai-ml/1.1.0 azsdk-python-mgmt-machinelearningservices/0.1.0 Python/3.9.6 (Windows-10-10.0.22621-SP0)"
-=======
         "User-Agent": "azure-ai-ml/1.1.0 azsdk-python-mgmt-machinelearningservices/0.1.0 Python/3.8.13 (Windows-10-10.0.19044-SP0)"
->>>>>>> dce54150
       },
       "RequestBody": null,
       "StatusCode": 200,
       "ResponseHeaders": {
         "Cache-Control": "no-cache",
-        "Content-Length": "61",
+        "Content-Encoding": "gzip",
         "Content-Type": "application/json; charset=utf-8",
-<<<<<<< HEAD
-        "Date": "Wed, 12 Oct 2022 12:05:00 GMT",
-        "Expires": "-1",
-        "Pragma": "no-cache",
-        "Request-Context": "appId=cid-v1:512cc15a-13b5-415b-bfd0-dce7accb6bb1",
-        "Server-Timing": "traceparent;desc=\u002200-510ca15ca591a4eaebb6d5d4cb8d8b54-be5d5e6a9fe7c2b1-01\u0022",
-        "Strict-Transport-Security": "max-age=31536000; includeSubDomains",
-        "x-aml-cluster": "vienna-test-westus2-02",
-        "X-Content-Type-Options": "nosniff",
-        "x-ms-correlation-request-id": "5454e78a-f1cc-4db8-b56f-dcb6684cc78b",
-        "x-ms-ratelimit-remaining-subscription-writes": "1154",
-        "x-ms-response-type": "standard",
-        "x-ms-routing-request-id": "JAPANEAST:20221012T120500Z:5454e78a-f1cc-4db8-b56f-dcb6684cc78b",
-        "x-request-time": "0.092"
-=======
         "Date": "Tue, 25 Oct 2022 03:16:08 GMT",
         "Expires": "-1",
         "Pragma": "no-cache",
@@ -1101,7 +792,6 @@
         "x-ms-response-type": "standard",
         "x-ms-routing-request-id": "JAPANEAST:20221025T031608Z:aecb950c-3a15-4b09-8645-926476a5db45",
         "x-request-time": "0.110"
->>>>>>> dce54150
       },
       "ResponseBody": {
         "secretsType": "AccountKey",
@@ -1115,13 +805,8 @@
         "Accept": "application/xml",
         "Accept-Encoding": "gzip, deflate",
         "Connection": "keep-alive",
-<<<<<<< HEAD
-        "User-Agent": "azsdk-python-storage-blob/12.14.0b2 Python/3.9.6 (Windows-10-10.0.22621-SP0)",
-        "x-ms-date": "Wed, 12 Oct 2022 12:05:00 GMT",
-=======
         "User-Agent": "azsdk-python-storage-blob/12.14.0 Python/3.8.13 (Windows-10-10.0.19044-SP0)",
         "x-ms-date": "Tue, 25 Oct 2022 03:16:08 GMT",
->>>>>>> dce54150
         "x-ms-version": "2021-08-06"
       },
       "RequestBody": null,
@@ -1131,15 +816,9 @@
         "Content-Length": "298",
         "Content-MD5": "HaKpUL6X1WimkPVJF2lHiQ==",
         "Content-Type": "application/octet-stream",
-<<<<<<< HEAD
-        "Date": "Wed, 12 Oct 2022 12:05:00 GMT",
-        "ETag": "\u00220x8DA9F724DE7D1C0\u0022",
-        "Last-Modified": "Mon, 26 Sep 2022 03:50:50 GMT",
-=======
         "Date": "Tue, 25 Oct 2022 03:16:07 GMT",
         "ETag": "\u00220x8DA9D83BBE50DC7\u0022",
         "Last-Modified": "Fri, 23 Sep 2022 16:50:34 GMT",
->>>>>>> dce54150
         "Server": [
           "Windows-Azure-Blob/1.0",
           "Microsoft-HTTPAPI/2.0"
@@ -1148,21 +827,12 @@
         "x-ms-access-tier": "Hot",
         "x-ms-access-tier-inferred": "true",
         "x-ms-blob-type": "BlockBlob",
-<<<<<<< HEAD
-        "x-ms-creation-time": "Mon, 26 Sep 2022 03:50:50 GMT",
-        "x-ms-lease-state": "available",
-        "x-ms-lease-status": "unlocked",
-        "x-ms-meta-name": "51476e36-8cf8-416d-bf8b-25916df42b46",
-        "x-ms-meta-upload_status": "completed",
-        "x-ms-meta-version": "0a84439e-8a55-4b45-b30c-152bf4c097e6",
-=======
         "x-ms-creation-time": "Fri, 23 Sep 2022 16:50:34 GMT",
         "x-ms-lease-state": "available",
         "x-ms-lease-status": "unlocked",
         "x-ms-meta-name": "0244b266-812d-4fb7-80cb-3a1864deca7d",
         "x-ms-meta-upload_status": "completed",
         "x-ms-meta-version": "b3692c50-6ae9-4d6d-8457-16f9224f5e86",
->>>>>>> dce54150
         "x-ms-server-encrypted": "true",
         "x-ms-version": "2021-08-06"
       },
@@ -1175,23 +845,14 @@
         "Accept": "application/xml",
         "Accept-Encoding": "gzip, deflate",
         "Connection": "keep-alive",
-<<<<<<< HEAD
-        "User-Agent": "azsdk-python-storage-blob/12.14.0b2 Python/3.9.6 (Windows-10-10.0.22621-SP0)",
-        "x-ms-date": "Wed, 12 Oct 2022 12:05:00 GMT",
-=======
         "User-Agent": "azsdk-python-storage-blob/12.14.0 Python/3.8.13 (Windows-10-10.0.19044-SP0)",
         "x-ms-date": "Tue, 25 Oct 2022 03:16:08 GMT",
->>>>>>> dce54150
         "x-ms-version": "2021-08-06"
       },
       "RequestBody": null,
       "StatusCode": 404,
       "ResponseHeaders": {
-<<<<<<< HEAD
-        "Date": "Wed, 12 Oct 2022 12:05:00 GMT",
-=======
         "Date": "Tue, 25 Oct 2022 03:16:08 GMT",
->>>>>>> dce54150
         "Server": [
           "Windows-Azure-Blob/1.0",
           "Microsoft-HTTPAPI/2.0"
@@ -1212,11 +873,7 @@
         "Connection": "keep-alive",
         "Content-Length": "2630",
         "Content-Type": "application/json",
-<<<<<<< HEAD
-        "User-Agent": "azure-ai-ml/1.1.0 azsdk-python-mgmt-machinelearningservices/0.1.0 Python/3.9.6 (Windows-10-10.0.22621-SP0)"
-=======
         "User-Agent": "azure-ai-ml/1.1.0 azsdk-python-mgmt-machinelearningservices/0.1.0 Python/3.8.13 (Windows-10-10.0.19044-SP0)"
->>>>>>> dce54150
       },
       "RequestBody": {
         "properties": {
@@ -1248,11 +905,7 @@
               "max_concurrency_per_instance": 2,
               "task": {
                 "type": "run_function",
-<<<<<<< HEAD
-                "code": "azureml:/subscriptions/00000000-0000-0000-0000-000000000/resourceGroups/00000/providers/Microsoft.MachineLearningServices/workspaces/00000/codes/db5e7941-8b47-4a43-b6ff-7c9d765449c5/versions/1",
-=======
                 "code": "azureml:/subscriptions/00000000-0000-0000-0000-000000000/resourceGroups/00000/providers/Microsoft.MachineLearningServices/workspaces/00000/codes/47ddf675-0155-4289-96eb-c37908b696c0/versions/1",
->>>>>>> dce54150
                 "entry_script": "tabular_run_with_model.py",
                 "program_arguments": "--model ${{inputs.score_model}}",
                 "append_row_to": "${{outputs.job_out_path}}",
@@ -1281,11 +934,7 @@
               },
               "properties": {},
               "_source": "YAML.COMPONENT",
-<<<<<<< HEAD
-              "componentId": "/subscriptions/00000000-0000-0000-0000-000000000/resourceGroups/00000/providers/Microsoft.MachineLearningServices/workspaces/00000/components/azureml_anonymous/versions/53651e6f-94ce-4a84-a639-f24a49915b45",
-=======
               "componentId": "/subscriptions/00000000-0000-0000-0000-000000000/resourceGroups/00000/providers/Microsoft.MachineLearningServices/workspaces/00000/components/azureml_anonymous/versions/234be6de-944e-4498-bdf4-e89058b5f16c",
->>>>>>> dce54150
               "retry_settings": null,
               "logging_level": "DEBUG",
               "mini_batch_size": 100,
@@ -1307,16 +956,6 @@
       "StatusCode": 201,
       "ResponseHeaders": {
         "Cache-Control": "no-cache",
-<<<<<<< HEAD
-        "Content-Length": "5076",
-        "Content-Type": "application/json; charset=utf-8",
-        "Date": "Wed, 12 Oct 2022 12:05:08 GMT",
-        "Expires": "-1",
-        "Location": "https://management.azure.com/subscriptions/00000000-0000-0000-0000-000000000/resourceGroups/00000/providers/Microsoft.MachineLearningServices/workspaces/00000/jobs/000000000000000000000?api-version=2022-10-01-preview",
-        "Pragma": "no-cache",
-        "Request-Context": "appId=cid-v1:512cc15a-13b5-415b-bfd0-dce7accb6bb1",
-        "Server-Timing": "traceparent;desc=\u002200-420e9be9afbd0ddc7a03fc2cf6314187-5a58598c87159a98-01\u0022",
-=======
         "Content-Length": "5101",
         "Content-Type": "application/json; charset=utf-8",
         "Date": "Tue, 25 Oct 2022 03:16:17 GMT",
@@ -1325,23 +964,14 @@
         "Pragma": "no-cache",
         "Request-Context": "appId=cid-v1:2d2e8e63-272e-4b3c-8598-4ee570a0e70d",
         "Server-Timing": "traceparent;desc=\u002200-0196c27c30813249fe6054338d3733d1-dfd3fc73d0fa667a-01\u0022",
->>>>>>> dce54150
         "Strict-Transport-Security": "max-age=31536000; includeSubDomains",
         "x-aml-cluster": "vienna-eastus2-01",
         "X-Content-Type-Options": "nosniff",
-<<<<<<< HEAD
-        "x-ms-correlation-request-id": "93850042-5da7-483a-b999-aa19a61ec01d",
-        "x-ms-ratelimit-remaining-subscription-writes": "1105",
-        "x-ms-response-type": "standard",
-        "x-ms-routing-request-id": "JAPANEAST:20221012T120508Z:93850042-5da7-483a-b999-aa19a61ec01d",
-        "x-request-time": "3.322"
-=======
         "x-ms-correlation-request-id": "a47157d1-4785-41c9-9395-59d6529fcf7b",
         "x-ms-ratelimit-remaining-subscription-writes": "1196",
         "x-ms-response-type": "standard",
         "x-ms-routing-request-id": "JAPANEAST:20221025T031618Z:a47157d1-4785-41c9-9395-59d6529fcf7b",
         "x-request-time": "4.353"
->>>>>>> dce54150
       },
       "ResponseBody": {
         "id": "/subscriptions/00000000-0000-0000-0000-000000000/resourceGroups/00000/providers/Microsoft.MachineLearningServices/workspaces/00000/jobs/000000000000000000000",
@@ -1404,11 +1034,7 @@
               "max_concurrency_per_instance": 2,
               "task": {
                 "type": "run_function",
-<<<<<<< HEAD
-                "code": "azureml:/subscriptions/00000000-0000-0000-0000-000000000/resourceGroups/00000/providers/Microsoft.MachineLearningServices/workspaces/00000/codes/db5e7941-8b47-4a43-b6ff-7c9d765449c5/versions/1",
-=======
                 "code": "azureml:/subscriptions/00000000-0000-0000-0000-000000000/resourceGroups/00000/providers/Microsoft.MachineLearningServices/workspaces/00000/codes/47ddf675-0155-4289-96eb-c37908b696c0/versions/1",
->>>>>>> dce54150
                 "entry_script": "tabular_run_with_model.py",
                 "program_arguments": "--model ${{inputs.score_model}}",
                 "append_row_to": "${{outputs.job_out_path}}",
@@ -1437,11 +1063,7 @@
               },
               "properties": {},
               "_source": "YAML.COMPONENT",
-<<<<<<< HEAD
-              "componentId": "/subscriptions/00000000-0000-0000-0000-000000000/resourceGroups/00000/providers/Microsoft.MachineLearningServices/workspaces/00000/components/azureml_anonymous/versions/53651e6f-94ce-4a84-a639-f24a49915b45",
-=======
               "componentId": "/subscriptions/00000000-0000-0000-0000-000000000/resourceGroups/00000/providers/Microsoft.MachineLearningServices/workspaces/00000/components/azureml_anonymous/versions/234be6de-944e-4498-bdf4-e89058b5f16c",
->>>>>>> dce54150
               "retry_settings": null,
               "logging_level": "DEBUG",
               "mini_batch_size": 100,
@@ -1473,13 +1095,8 @@
           "sourceJobId": null
         },
         "systemData": {
-<<<<<<< HEAD
-          "createdAt": "2022-10-12T12:05:07.6606876\u002B00:00",
-          "createdBy": "Xingzhi Zhang",
-=======
           "createdAt": "2022-10-25T03:16:17.5825052\u002B00:00",
           "createdBy": "Xiaole Wen",
->>>>>>> dce54150
           "createdByType": "User"
         }
       }
