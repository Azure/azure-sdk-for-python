--- conflicted
+++ resolved
@@ -1,21 +1,13 @@
 {
   "Entries": [
     {
-<<<<<<< HEAD
       "RequestUri": "https://management.azure.com/subscriptions/00000000-0000-0000-0000-000000000/resourceGroups/00000/providers/Microsoft.MachineLearningServices/workspaces/00000?api-version=2022-10-01",
-=======
-      "RequestUri": "https://management.azure.com/subscriptions/00000000-0000-0000-0000-000000000/resourceGroups/00000/providers/Microsoft.MachineLearningServices/workspaces/00000/datastores/workspaceblobstore?api-version=2022-10-01",
->>>>>>> ce9edaa6
       "RequestMethod": "GET",
       "RequestHeaders": {
         "Accept": "application/json",
         "Accept-Encoding": "gzip, deflate",
         "Connection": "keep-alive",
-<<<<<<< HEAD
         "User-Agent": "azure-ai-ml/1.5.0 azsdk-python-mgmt-machinelearningservices/0.1.0 Python/3.7.9 (Windows-10-10.0.22621-SP0)"
-=======
-        "User-Agent": "azure-ai-ml/1.5.0 azsdk-python-mgmt-machinelearningservices/0.1.0 Python/3.10.6 (Linux-5.15.79.1-microsoft-standard-WSL2-x86_64-with-glibc2.35)"
->>>>>>> ce9edaa6
       },
       "RequestBody": null,
       "StatusCode": 200,
@@ -23,42 +15,24 @@
         "Cache-Control": "no-cache",
         "Content-Encoding": "gzip",
         "Content-Type": "application/json; charset=utf-8",
-<<<<<<< HEAD
-        "Date": "Thu, 23 Feb 2023 04:33:26 GMT",
+        "Date": "Thu, 23 Feb 2023 20:21:44 GMT",
         "Expires": "-1",
         "Pragma": "no-cache",
         "Request-Context": "appId=cid-v1:2d2e8e63-272e-4b3c-8598-4ee570a0e70d",
-        "Server-Timing": "traceparent;desc=\u002200-a56eec9dcb56aea9b669b4d7e8141e81-895a8092321469c6-01\u0022",
-=======
-        "Date": "Tue, 21 Feb 2023 21:02:31 GMT",
-        "Expires": "-1",
-        "Pragma": "no-cache",
-        "Request-Context": "appId=cid-v1:2d2e8e63-272e-4b3c-8598-4ee570a0e70d",
-        "Server-Timing": "traceparent;desc=\u002200-facec477d57ddfcdc3299047d4340792-e32158395572d747-01\u0022",
->>>>>>> ce9edaa6
+        "Server-Timing": "traceparent;desc=\u002200-4e01b82d0721b0ef75bc8bf02621ede5-504cf769ea1e209d-01\u0022",
         "Strict-Transport-Security": "max-age=31536000; includeSubDomains",
         "Transfer-Encoding": "chunked",
         "Vary": [
           "Accept-Encoding",
           "Accept-Encoding"
         ],
-<<<<<<< HEAD
-        "x-aml-cluster": "vienna-eastus2-02",
+        "x-aml-cluster": "vienna-eastus2-01",
         "X-Content-Type-Options": "nosniff",
-        "x-ms-correlation-request-id": "656b9f09-9254-464b-ad90-ff9226f602f4",
-        "x-ms-ratelimit-remaining-subscription-reads": "11986",
+        "x-ms-correlation-request-id": "9bf0623a-d53d-4942-a89d-9202974157e0",
+        "x-ms-ratelimit-remaining-subscription-reads": "11977",
         "x-ms-response-type": "standard",
-        "x-ms-routing-request-id": "WESTUS:20230223T043327Z:656b9f09-9254-464b-ad90-ff9226f602f4",
-        "x-request-time": "0.020"
-=======
-        "x-aml-cluster": "vienna-eastus-02",
-        "X-Content-Type-Options": "nosniff",
-        "x-ms-correlation-request-id": "1069ca92-31d5-4796-b2b4-d0721ec53cdf",
-        "x-ms-ratelimit-remaining-subscription-reads": "11932",
-        "x-ms-response-type": "standard",
-        "x-ms-routing-request-id": "CANADACENTRAL:20230221T210232Z:1069ca92-31d5-4796-b2b4-d0721ec53cdf",
-        "x-request-time": "0.109"
->>>>>>> ce9edaa6
+        "x-ms-routing-request-id": "WESTUS2:20230223T202144Z:9bf0623a-d53d-4942-a89d-9202974157e0",
+        "x-request-time": "0.628"
       },
       "ResponseBody": {
         "id": "/subscriptions/00000000-0000-0000-0000-000000000/resourceGroups/00000/providers/Microsoft.MachineLearningServices/workspaces/00000",
@@ -86,7 +60,6 @@
             "isPrivateLinkEnabled": false,
             "notebookPreparationError": null
           },
-<<<<<<< HEAD
           "storageHnsEnabled": false,
           "workspaceId": "2d1e66ae-85e3-42c0-be91-34de66397f26",
           "linkedModelInventoryArmId": null,
@@ -121,39 +94,12 @@
     {
       "RequestUri": "https://eastus2.api.azureml.ms/content/v2.0/subscriptions/00000000-0000-0000-0000-000000000/resourceGroups/00000/providers/Microsoft.MachineLearningServices/workspaces/00000/snapshots/getByHash?hash=d3c05b496c685e7e5a204e3cebc689086bd0f622c2975d8090c18968739a464a\u0026hashVersion=202208",
       "RequestMethod": "GET",
-=======
-          "datastoreType": "AzureBlob",
-          "accountName": "samcw32zcnpjldw",
-          "containerName": "azureml-blobstore-3bd2018e-4b43-401e-ad49-85df181c9e0a",
-          "endpoint": "core.windows.net",
-          "protocol": "https",
-          "serviceDataAccessAuthIdentity": "WorkspaceSystemAssignedIdentity"
-        },
-        "systemData": {
-          "createdAt": "2023-02-18T09:22:33.5645164\u002B00:00",
-          "createdBy": "779301c0-18b2-4cdc-801b-a0a3368fee0a",
-          "createdByType": "Application",
-          "lastModifiedAt": "2023-02-18T09:22:34.1712214\u002B00:00",
-          "lastModifiedBy": "779301c0-18b2-4cdc-801b-a0a3368fee0a",
-          "lastModifiedByType": "Application"
-        }
-      }
-    },
-    {
-      "RequestUri": "https://management.azure.com/subscriptions/00000000-0000-0000-0000-000000000/resourceGroups/00000/providers/Microsoft.MachineLearningServices/workspaces/00000/datastores/workspaceblobstore/listSecrets?api-version=2022-10-01",
-      "RequestMethod": "POST",
->>>>>>> ce9edaa6
       "RequestHeaders": {
         "Accept": "*/*",
         "Accept-Encoding": "gzip, deflate",
         "Connection": "keep-alive",
-<<<<<<< HEAD
         "Content-Type": "application/json; charset=UTF-8",
         "User-Agent": "azure-ai-ml/1.5.0 azsdk-python-core/1.26.3 Python/3.7.9 (Windows-10-10.0.22621-SP0)"
-=======
-        "Content-Length": "0",
-        "User-Agent": "azure-ai-ml/1.5.0 azsdk-python-mgmt-machinelearningservices/0.1.0 Python/3.10.6 (Linux-5.15.79.1-microsoft-standard-WSL2-x86_64-with-glibc2.35)"
->>>>>>> ce9edaa6
       },
       "RequestBody": null,
       "StatusCode": 200,
@@ -161,33 +107,15 @@
         "Connection": "keep-alive",
         "Content-Encoding": "gzip",
         "Content-Type": "application/json; charset=utf-8",
-<<<<<<< HEAD
-        "Date": "Thu, 23 Feb 2023 04:33:29 GMT",
+        "Date": "Thu, 23 Feb 2023 20:21:47 GMT",
         "Request-Context": "appId=cid-v1:2d2e8e63-272e-4b3c-8598-4ee570a0e70d",
         "Strict-Transport-Security": "max-age=15724800; includeSubDomains; preload",
         "Transfer-Encoding": "chunked",
         "Vary": "Accept-Encoding",
-        "x-aml-cluster": "vienna-eastus2-01",
+        "x-aml-cluster": "vienna-eastus2-02",
         "X-Content-Type-Options": "nosniff",
         "x-ms-response-type": "standard",
-        "x-request-time": "0.063"
-=======
-        "Date": "Tue, 21 Feb 2023 21:02:32 GMT",
-        "Expires": "-1",
-        "Pragma": "no-cache",
-        "Request-Context": "appId=cid-v1:2d2e8e63-272e-4b3c-8598-4ee570a0e70d",
-        "Server-Timing": "traceparent;desc=\u002200-842543aa29bab4d176e3397433396f41-afcfbf3d71b55047-01\u0022",
-        "Strict-Transport-Security": "max-age=31536000; includeSubDomains",
-        "Transfer-Encoding": "chunked",
-        "Vary": "Accept-Encoding",
-        "x-aml-cluster": "vienna-eastus-02",
-        "X-Content-Type-Options": "nosniff",
-        "x-ms-correlation-request-id": "8be9b6d6-7e57-4c43-a68d-54397d9c28c4",
-        "x-ms-ratelimit-remaining-subscription-writes": "1161",
-        "x-ms-response-type": "standard",
-        "x-ms-routing-request-id": "CANADACENTRAL:20230221T210232Z:8be9b6d6-7e57-4c43-a68d-54397d9c28c4",
-        "x-request-time": "0.132"
->>>>>>> ce9edaa6
+        "x-request-time": "0.917"
       },
       "ResponseBody": {
         "snapshotType": "LocalFiles",
@@ -254,101 +182,13 @@
       }
     },
     {
-<<<<<<< HEAD
       "RequestUri": "https://management.azure.com/subscriptions/00000000-0000-0000-0000-000000000/resourceGroups/00000/providers/Microsoft.MachineLearningServices/workspaces/00000/codes/e7a3f40e-eb47-4499-9b80-1e5d911878f8/versions/1?api-version=2022-05-01",
       "RequestMethod": "GET",
-=======
-      "RequestUri": "https://samcw32zcnpjldw.blob.core.windows.net/azureml-blobstore-3bd2018e-4b43-401e-ad49-85df181c9e0a/LocalUpload/00000000000000000000000000000000/COMPONENT_PLACEHOLDER",
-      "RequestMethod": "HEAD",
-      "RequestHeaders": {
-        "Accept": "application/xml",
-        "Accept-Encoding": "gzip, deflate",
-        "Connection": "keep-alive",
-        "User-Agent": "azsdk-python-storage-blob/12.14.1 Python/3.10.6 (Linux-5.15.79.1-microsoft-standard-WSL2-x86_64-with-glibc2.35)",
-        "x-ms-date": "Tue, 21 Feb 2023 21:02:32 GMT",
-        "x-ms-version": "2021-08-06"
-      },
-      "RequestBody": null,
-      "StatusCode": 200,
-      "ResponseHeaders": {
-        "Accept-Ranges": "bytes",
-        "Content-Length": "35",
-        "Content-MD5": "L/DnSpFIn\u002BjaQWc\u002BsUQdcw==",
-        "Content-Type": "application/octet-stream",
-        "Date": "Tue, 21 Feb 2023 21:02:32 GMT",
-        "ETag": "\u00220x8DB1192C06E1C79\u0022",
-        "Last-Modified": "Sat, 18 Feb 2023 09:30:19 GMT",
-        "Server": [
-          "Windows-Azure-Blob/1.0",
-          "Microsoft-HTTPAPI/2.0"
-        ],
-        "Vary": "Origin",
-        "x-ms-access-tier": "Hot",
-        "x-ms-access-tier-inferred": "true",
-        "x-ms-blob-type": "BlockBlob",
-        "x-ms-creation-time": "Sat, 18 Feb 2023 09:30:19 GMT",
-        "x-ms-lease-state": "available",
-        "x-ms-lease-status": "unlocked",
-        "x-ms-meta-name": "c4b5a984-a0c9-4622-a5cf-f22114f04941",
-        "x-ms-meta-upload_status": "completed",
-        "x-ms-meta-version": "1",
-        "x-ms-server-encrypted": "true",
-        "x-ms-version": "2021-08-06"
-      },
-      "ResponseBody": null
-    },
-    {
-      "RequestUri": "https://samcw32zcnpjldw.blob.core.windows.net/azureml-blobstore-3bd2018e-4b43-401e-ad49-85df181c9e0a/az-ml-artifacts/00000000000000000000000000000000/COMPONENT_PLACEHOLDER",
-      "RequestMethod": "HEAD",
-      "RequestHeaders": {
-        "Accept": "application/xml",
-        "Accept-Encoding": "gzip, deflate",
-        "Connection": "keep-alive",
-        "User-Agent": "azsdk-python-storage-blob/12.14.1 Python/3.10.6 (Linux-5.15.79.1-microsoft-standard-WSL2-x86_64-with-glibc2.35)",
-        "x-ms-date": "Tue, 21 Feb 2023 21:02:32 GMT",
-        "x-ms-version": "2021-08-06"
-      },
-      "RequestBody": null,
-      "StatusCode": 404,
-      "ResponseHeaders": {
-        "Date": "Tue, 21 Feb 2023 21:02:32 GMT",
-        "Server": [
-          "Windows-Azure-Blob/1.0",
-          "Microsoft-HTTPAPI/2.0"
-        ],
-        "Transfer-Encoding": "chunked",
-        "Vary": "Origin",
-        "x-ms-error-code": "BlobNotFound",
-        "x-ms-version": "2021-08-06"
-      },
-      "ResponseBody": null
-    },
-    {
-      "RequestUri": "https://management.azure.com/subscriptions/00000000-0000-0000-0000-000000000/resourceGroups/00000/providers/Microsoft.MachineLearningServices/workspaces/00000/codes/c4b5a984-a0c9-4622-a5cf-f22114f04941/versions/1?api-version=2022-05-01",
-      "RequestMethod": "PUT",
->>>>>>> ce9edaa6
       "RequestHeaders": {
         "Accept": "application/json",
         "Accept-Encoding": "gzip, deflate",
         "Connection": "keep-alive",
-<<<<<<< HEAD
         "User-Agent": "azure-ai-ml/1.5.0 azsdk-python-mgmt-machinelearningservices/0.1.0 Python/3.7.9 (Windows-10-10.0.22621-SP0)"
-=======
-        "Content-Length": "288",
-        "Content-Type": "application/json",
-        "User-Agent": "azure-ai-ml/1.5.0 azsdk-python-mgmt-machinelearningservices/0.1.0 Python/3.10.6 (Linux-5.15.79.1-microsoft-standard-WSL2-x86_64-with-glibc2.35)"
-      },
-      "RequestBody": {
-        "properties": {
-          "properties": {
-            "hash_sha256": "0000000000000",
-            "hash_version": "0000000000000"
-          },
-          "isAnonymous": true,
-          "isArchived": false,
-          "codeUri": "https://samcw32zcnpjldw.blob.core.windows.net/azureml-blobstore-3bd2018e-4b43-401e-ad49-85df181c9e0a/LocalUpload/00000000000000000000000000000000"
-        }
->>>>>>> ce9edaa6
       },
       "RequestBody": null,
       "StatusCode": 200,
@@ -356,48 +196,27 @@
         "Cache-Control": "no-cache",
         "Content-Encoding": "gzip",
         "Content-Type": "application/json; charset=utf-8",
-<<<<<<< HEAD
-        "Date": "Thu, 23 Feb 2023 04:33:30 GMT",
+        "Date": "Thu, 23 Feb 2023 20:21:49 GMT",
         "Expires": "-1",
         "Pragma": "no-cache",
         "Request-Context": "appId=cid-v1:2d2e8e63-272e-4b3c-8598-4ee570a0e70d",
-        "Server-Timing": "traceparent;desc=\u002200-7f4858d6392f2b1f7e5c9d4e7301af81-e20f93b6598678d5-01\u0022",
-=======
-        "Date": "Tue, 21 Feb 2023 21:02:35 GMT",
-        "Expires": "-1",
-        "Pragma": "no-cache",
-        "Request-Context": "appId=cid-v1:2d2e8e63-272e-4b3c-8598-4ee570a0e70d",
-        "Server-Timing": "traceparent;desc=\u002200-f4caa01ef91064f47c85b9dbc0473505-72e3124ede0b3c84-01\u0022",
->>>>>>> ce9edaa6
+        "Server-Timing": "traceparent;desc=\u002200-bfeae465fa9262cfdf8d2ce8259fa4eb-c440b57c86f485ba-01\u0022",
         "Strict-Transport-Security": "max-age=31536000; includeSubDomains",
         "Transfer-Encoding": "chunked",
         "Vary": [
           "Accept-Encoding",
           "Accept-Encoding"
         ],
-<<<<<<< HEAD
-        "x-aml-cluster": "vienna-eastus2-02",
+        "x-aml-cluster": "vienna-eastus2-01",
         "X-Content-Type-Options": "nosniff",
-        "x-ms-correlation-request-id": "b2c70e0d-3265-45f4-ab55-471a9e215389",
-        "x-ms-ratelimit-remaining-subscription-reads": "11985",
+        "x-ms-correlation-request-id": "e92f1881-00fe-476a-aad8-625f2b4ad7e0",
+        "x-ms-ratelimit-remaining-subscription-reads": "11976",
         "x-ms-response-type": "standard",
-        "x-ms-routing-request-id": "WESTUS:20230223T043331Z:b2c70e0d-3265-45f4-ab55-471a9e215389",
-        "x-request-time": "0.047"
+        "x-ms-routing-request-id": "WESTUS2:20230223T202149Z:e92f1881-00fe-476a-aad8-625f2b4ad7e0",
+        "x-request-time": "0.646"
       },
       "ResponseBody": {
         "id": "/subscriptions/00000000-0000-0000-0000-000000000/resourceGroups/00000/providers/Microsoft.MachineLearningServices/workspaces/00000/codes/e7a3f40e-eb47-4499-9b80-1e5d911878f8/versions/1",
-=======
-        "x-aml-cluster": "vienna-eastus-02",
-        "X-Content-Type-Options": "nosniff",
-        "x-ms-correlation-request-id": "7aa7819c-3443-4f27-a004-ecf98fdd8235",
-        "x-ms-ratelimit-remaining-subscription-writes": "1123",
-        "x-ms-response-type": "standard",
-        "x-ms-routing-request-id": "CANADACENTRAL:20230221T210236Z:7aa7819c-3443-4f27-a004-ecf98fdd8235",
-        "x-request-time": "0.106"
-      },
-      "ResponseBody": {
-        "id": "/subscriptions/00000000-0000-0000-0000-000000000/resourceGroups/00000/providers/Microsoft.MachineLearningServices/workspaces/00000/codes/c4b5a984-a0c9-4622-a5cf-f22114f04941/versions/1",
->>>>>>> ce9edaa6
         "name": "1",
         "type": "Microsoft.MachineLearningServices/workspaces/codes/versions",
         "properties": {
@@ -409,7 +228,6 @@
           },
           "isArchived": false,
           "isAnonymous": false,
-<<<<<<< HEAD
           "codeUri": "https://saveorz2izv2bas.blob.core.windows.net:443/2d1e66ae-8-4d828c93-7c8f-558b-b99d-d21850cf37d9/"
         },
         "systemData": {
@@ -418,26 +236,12 @@
           "createdByType": "User",
           "lastModifiedAt": "2023-02-23T02:16:10.3151666\u002B00:00",
           "lastModifiedBy": "Diondra Peck",
-=======
-          "codeUri": "https://samcw32zcnpjldw.blob.core.windows.net/azureml-blobstore-3bd2018e-4b43-401e-ad49-85df181c9e0a/LocalUpload/00000000000000000000000000000000"
-        },
-        "systemData": {
-          "createdAt": "2023-02-18T09:30:23.7478116\u002B00:00",
-          "createdBy": "Firstname Lastname",
-          "createdByType": "User",
-          "lastModifiedAt": "2023-02-21T21:02:36.1543945\u002B00:00",
-          "lastModifiedBy": "Firstname Lastname",
->>>>>>> ce9edaa6
           "lastModifiedByType": "User"
         }
       }
     },
     {
-<<<<<<< HEAD
-      "RequestUri": "https://management.azure.com/subscriptions/00000000-0000-0000-0000-000000000/resourceGroups/00000/providers/Microsoft.MachineLearningServices/workspaces/00000/components/azureml_anonymous/versions/38bd2f1b-0b8b-4edb-04d5-ebc13b93afab?api-version=2022-10-01",
-=======
-      "RequestUri": "https://management.azure.com/subscriptions/00000000-0000-0000-0000-000000000/resourceGroups/00000/providers/Microsoft.MachineLearningServices/workspaces/00000/components/azureml_anonymous/versions/ac99b28f-f6fd-1170-1a85-fc58e1b6658a?api-version=2022-10-01",
->>>>>>> ce9edaa6
+      "RequestUri": "https://management.azure.com/subscriptions/00000000-0000-0000-0000-000000000/resourceGroups/00000/providers/Microsoft.MachineLearningServices/workspaces/00000/components/azureml_anonymous/versions/6b5d9c5c-ce31-3c8e-cf76-a149b66badd3?api-version=2022-10-01",
       "RequestMethod": "PUT",
       "RequestHeaders": {
         "Accept": "application/json",
@@ -445,11 +249,7 @@
         "Connection": "keep-alive",
         "Content-Length": "1689",
         "Content-Type": "application/json",
-<<<<<<< HEAD
         "User-Agent": "azure-ai-ml/1.5.0 azsdk-python-mgmt-machinelearningservices/0.1.0 Python/3.7.9 (Windows-10-10.0.22621-SP0)"
-=======
-        "User-Agent": "azure-ai-ml/1.5.0 azsdk-python-mgmt-machinelearningservices/0.1.0 Python/3.10.6 (Linux-5.15.79.1-microsoft-standard-WSL2-x86_64-with-glibc2.35)"
->>>>>>> ce9edaa6
       },
       "RequestBody": {
         "properties": {
@@ -463,13 +263,8 @@
           "isArchived": false,
           "componentSpec": {
             "command": "echo Hello World \u0026 echo required_param ${{inputs.required_param}} \u0026 echo required_param_with_default ${{inputs.required_param_with_default}} \u0026 $[[echo optional_param ${{inputs.optional_param}} \u0026]] $[[echo optional_param_with_default ${{inputs.optional_param_with_default}} \u0026]] echo required_input ${{inputs.required_input}} \u0026 $[[echo optional_input ${{inputs.optional_input}} \u0026]]",
-<<<<<<< HEAD
             "code": "azureml:/subscriptions/00000000-0000-0000-0000-000000000/resourceGroups/00000/providers/Microsoft.MachineLearningServices/workspaces/00000/codes/e7a3f40e-eb47-4499-9b80-1e5d911878f8/versions/1",
-            "environment": "azureml:AzureML-sklearn-0.24-ubuntu18.04-py37-cpu:1",
-=======
-            "code": "azureml:/subscriptions/00000000-0000-0000-0000-000000000/resourceGroups/00000/providers/Microsoft.MachineLearningServices/workspaces/00000/codes/c4b5a984-a0c9-4622-a5cf-f22114f04941/versions/1",
             "environment": "azureml:AzureML-sklearn-1.0-ubuntu20.04-py38-cpu:33",
->>>>>>> ce9edaa6
             "name": "default_optional_component",
             "description": "Component with default and optional parameters",
             "tags": {
@@ -513,49 +308,26 @@
       "StatusCode": 201,
       "ResponseHeaders": {
         "Cache-Control": "no-cache",
-<<<<<<< HEAD
         "Content-Length": "2812",
         "Content-Type": "application/json; charset=utf-8",
-        "Date": "Thu, 23 Feb 2023 04:33:31 GMT",
+        "Date": "Thu, 23 Feb 2023 20:21:54 GMT",
         "Expires": "-1",
-        "Location": "https://management.azure.com/subscriptions/00000000-0000-0000-0000-000000000/resourceGroups/00000/providers/Microsoft.MachineLearningServices/workspaces/00000/components/azureml_anonymous/versions/38bd2f1b-0b8b-4edb-04d5-ebc13b93afab?api-version=2022-10-01",
+        "Location": "https://management.azure.com/subscriptions/00000000-0000-0000-0000-000000000/resourceGroups/00000/providers/Microsoft.MachineLearningServices/workspaces/00000/components/azureml_anonymous/versions/6b5d9c5c-ce31-3c8e-cf76-a149b66badd3?api-version=2022-10-01",
         "Pragma": "no-cache",
         "Request-Context": "appId=cid-v1:2d2e8e63-272e-4b3c-8598-4ee570a0e70d",
-        "Server-Timing": "traceparent;desc=\u002200-e1d94e584c9d346c7dd0493b5bd964a1-2b28bc6adbd4e27d-01\u0022",
+        "Server-Timing": "traceparent;desc=\u002200-486adee3e6870e1897da54a916c4e11f-4239147343516b65-01\u0022",
         "Strict-Transport-Security": "max-age=31536000; includeSubDomains",
-        "x-aml-cluster": "vienna-eastus2-02",
+        "x-aml-cluster": "vienna-eastus2-01",
         "X-Content-Type-Options": "nosniff",
-        "x-ms-correlation-request-id": "a28a3640-ca91-4af1-aefc-64834f6f5de8",
-        "x-ms-ratelimit-remaining-subscription-writes": "1184",
+        "x-ms-correlation-request-id": "61c730fb-dab3-47a7-bc23-c7f6a85349e3",
+        "x-ms-ratelimit-remaining-subscription-writes": "1182",
         "x-ms-response-type": "standard",
-        "x-ms-routing-request-id": "WESTUS:20230223T043332Z:a28a3640-ca91-4af1-aefc-64834f6f5de8",
-        "x-request-time": "0.546"
+        "x-ms-routing-request-id": "WESTUS2:20230223T202154Z:61c730fb-dab3-47a7-bc23-c7f6a85349e3",
+        "x-request-time": "4.597"
       },
       "ResponseBody": {
-        "id": "/subscriptions/00000000-0000-0000-0000-000000000/resourceGroups/00000/providers/Microsoft.MachineLearningServices/workspaces/00000/components/azureml_anonymous/versions/05853c6e-9e0d-42a5-96c8-308e627c2456",
-        "name": "05853c6e-9e0d-42a5-96c8-308e627c2456",
-=======
-        "Content-Length": "2262",
-        "Content-Type": "application/json; charset=utf-8",
-        "Date": "Tue, 21 Feb 2023 21:02:36 GMT",
-        "Expires": "-1",
-        "Location": "https://management.azure.com/subscriptions/00000000-0000-0000-0000-000000000/resourceGroups/00000/providers/Microsoft.MachineLearningServices/workspaces/00000/components/azureml_anonymous/versions/ac99b28f-f6fd-1170-1a85-fc58e1b6658a?api-version=2022-10-01",
-        "Pragma": "no-cache",
-        "Request-Context": "appId=cid-v1:2d2e8e63-272e-4b3c-8598-4ee570a0e70d",
-        "Server-Timing": "traceparent;desc=\u002200-ee9f839c8788239420e7107cfdba5a1c-61dbd463ebabb224-01\u0022",
-        "Strict-Transport-Security": "max-age=31536000; includeSubDomains",
-        "x-aml-cluster": "vienna-eastus-02",
-        "X-Content-Type-Options": "nosniff",
-        "x-ms-correlation-request-id": "2a74661e-c6d1-4f73-9a30-3143e2c14439",
-        "x-ms-ratelimit-remaining-subscription-writes": "1122",
-        "x-ms-response-type": "standard",
-        "x-ms-routing-request-id": "CANADACENTRAL:20230221T210236Z:2a74661e-c6d1-4f73-9a30-3143e2c14439",
-        "x-request-time": "0.545"
-      },
-      "ResponseBody": {
-        "id": "/subscriptions/00000000-0000-0000-0000-000000000/resourceGroups/00000/providers/Microsoft.MachineLearningServices/workspaces/00000/components/azureml_anonymous/versions/bcbf627a-4bc4-404c-82e5-4ddf6cf320bb",
-        "name": "bcbf627a-4bc4-404c-82e5-4ddf6cf320bb",
->>>>>>> ce9edaa6
+        "id": "/subscriptions/00000000-0000-0000-0000-000000000/resourceGroups/00000/providers/Microsoft.MachineLearningServices/workspaces/00000/components/azureml_anonymous/versions/1b5842ed-1144-4271-8225-28d08bee8585",
+        "name": "1b5842ed-1144-4271-8225-28d08bee8585",
         "type": "Microsoft.MachineLearningServices/workspaces/components/versions",
         "properties": {
           "description": null,
@@ -605,13 +377,8 @@
                 "default": "optional_param_with_default"
               }
             },
-<<<<<<< HEAD
             "code": "azureml:/subscriptions/00000000-0000-0000-0000-000000000/resourceGroups/00000/providers/Microsoft.MachineLearningServices/workspaces/00000/codes/e7a3f40e-eb47-4499-9b80-1e5d911878f8/versions/1",
-            "environment": "azureml://registries/azureml/environments/AzureML-sklearn-0.24-ubuntu18.04-py37-cpu/versions/1",
-=======
-            "code": "azureml:/subscriptions/00000000-0000-0000-0000-000000000/resourceGroups/00000/providers/Microsoft.MachineLearningServices/workspaces/00000/codes/c4b5a984-a0c9-4622-a5cf-f22114f04941/versions/1",
             "environment": "azureml://registries/azureml/environments/AzureML-sklearn-1.0-ubuntu20.04-py38-cpu/versions/33",
->>>>>>> ce9edaa6
             "resources": {
               "instance_count": "1"
             },
@@ -620,19 +387,11 @@
           }
         },
         "systemData": {
-<<<<<<< HEAD
-          "createdAt": "2023-02-23T04:33:20.0061826\u002B00:00",
+          "createdAt": "2023-02-23T20:21:33.6458686\u002B00:00",
           "createdBy": "Diondra Peck",
           "createdByType": "User",
-          "lastModifiedAt": "2023-02-23T04:33:20.0777331\u002B00:00",
+          "lastModifiedAt": "2023-02-23T20:21:33.7161335\u002B00:00",
           "lastModifiedBy": "Diondra Peck",
-=======
-          "createdAt": "2023-02-18T23:21:30.4242882\u002B00:00",
-          "createdBy": "Firstname Lastname",
-          "createdByType": "User",
-          "lastModifiedAt": "2023-02-18T23:21:30.5186346\u002B00:00",
-          "lastModifiedBy": "Firstname Lastname",
->>>>>>> ce9edaa6
           "lastModifiedByType": "User"
         }
       }
@@ -646,11 +405,7 @@
         "Connection": "keep-alive",
         "Content-Length": "1164",
         "Content-Type": "application/json",
-<<<<<<< HEAD
         "User-Agent": "azure-ai-ml/1.5.0 azsdk-python-mgmt-machinelearningservices/0.1.0 Python/3.7.9 (Windows-10-10.0.22621-SP0)"
-=======
-        "User-Agent": "azure-ai-ml/1.5.0 azsdk-python-mgmt-machinelearningservices/0.1.0 Python/3.10.6 (Linux-5.15.79.1-microsoft-standard-WSL2-x86_64-with-glibc2.35)"
->>>>>>> ce9edaa6
       },
       "RequestBody": {
         "properties": {
@@ -685,11 +440,7 @@
                 }
               },
               "_source": "YAML.COMPONENT",
-<<<<<<< HEAD
-              "componentId": "/subscriptions/00000000-0000-0000-0000-000000000/resourceGroups/00000/providers/Microsoft.MachineLearningServices/workspaces/00000/components/azureml_anonymous/versions/05853c6e-9e0d-42a5-96c8-308e627c2456"
-=======
-              "componentId": "/subscriptions/00000000-0000-0000-0000-000000000/resourceGroups/00000/providers/Microsoft.MachineLearningServices/workspaces/00000/components/azureml_anonymous/versions/bcbf627a-4bc4-404c-82e5-4ddf6cf320bb"
->>>>>>> ce9edaa6
+              "componentId": "/subscriptions/00000000-0000-0000-0000-000000000/resourceGroups/00000/providers/Microsoft.MachineLearningServices/workspaces/00000/components/azureml_anonymous/versions/1b5842ed-1144-4271-8225-28d08bee8585"
             }
           },
           "outputs": {},
@@ -702,40 +453,22 @@
       "StatusCode": 201,
       "ResponseHeaders": {
         "Cache-Control": "no-cache",
-<<<<<<< HEAD
         "Content-Length": "3342",
         "Content-Type": "application/json; charset=utf-8",
-        "Date": "Thu, 23 Feb 2023 04:33:35 GMT",
-=======
-        "Content-Length": "2633",
-        "Content-Type": "application/json; charset=utf-8",
-        "Date": "Tue, 21 Feb 2023 21:02:41 GMT",
->>>>>>> ce9edaa6
+        "Date": "Thu, 23 Feb 2023 20:22:00 GMT",
         "Expires": "-1",
         "Location": "https://management.azure.com/subscriptions/00000000-0000-0000-0000-000000000/resourceGroups/00000/providers/Microsoft.MachineLearningServices/workspaces/00000/jobs/000000000000000000000?api-version=2022-12-01-preview",
         "Pragma": "no-cache",
         "Request-Context": "appId=cid-v1:2d2e8e63-272e-4b3c-8598-4ee570a0e70d",
-<<<<<<< HEAD
-        "Server-Timing": "traceparent;desc=\u002200-2859dc7f126aae66f21f53c00ed6bf1f-d4ece972ee77944b-01\u0022",
+        "Server-Timing": "traceparent;desc=\u002200-3d6cbeaeeaac74d993cf026a288718e9-d6b3883655441e41-01\u0022",
         "Strict-Transport-Security": "max-age=31536000; includeSubDomains",
-        "x-aml-cluster": "vienna-eastus2-02",
+        "x-aml-cluster": "vienna-eastus2-01",
         "X-Content-Type-Options": "nosniff",
-        "x-ms-correlation-request-id": "7e2e7bb6-360c-4935-a7fd-a3a27d0f9ab9",
-        "x-ms-ratelimit-remaining-subscription-writes": "1183",
+        "x-ms-correlation-request-id": "a41b10e3-f24b-45f1-8e26-ccef117f369e",
+        "x-ms-ratelimit-remaining-subscription-writes": "1181",
         "x-ms-response-type": "standard",
-        "x-ms-routing-request-id": "WESTUS:20230223T043335Z:7e2e7bb6-360c-4935-a7fd-a3a27d0f9ab9",
-        "x-request-time": "1.134"
-=======
-        "Server-Timing": "traceparent;desc=\u002200-504656e8605119e382001bc09bb7d3e6-d34e263a1ca8f6b0-01\u0022",
-        "Strict-Transport-Security": "max-age=31536000; includeSubDomains",
-        "x-aml-cluster": "vienna-eastus-02",
-        "X-Content-Type-Options": "nosniff",
-        "x-ms-correlation-request-id": "5abf929a-b603-4c84-81ec-0d0c2cb74ce2",
-        "x-ms-ratelimit-remaining-subscription-writes": "1121",
-        "x-ms-response-type": "standard",
-        "x-ms-routing-request-id": "CANADACENTRAL:20230221T210241Z:5abf929a-b603-4c84-81ec-0d0c2cb74ce2",
-        "x-request-time": "1.502"
->>>>>>> ce9edaa6
+        "x-ms-routing-request-id": "WESTUS2:20230223T202201Z:a41b10e3-f24b-45f1-8e26-ccef117f369e",
+        "x-request-time": "2.205"
       },
       "ResponseBody": {
         "id": "/subscriptions/00000000-0000-0000-0000-000000000/resourceGroups/00000/providers/Microsoft.MachineLearningServices/workspaces/00000/jobs/000000000000000000000",
@@ -763,11 +496,7 @@
             "Tracking": {
               "jobServiceType": "Tracking",
               "port": null,
-<<<<<<< HEAD
               "endpoint": "azureml://eastus2.api.azureml.ms/mlflow/v1.0/subscriptions/00000000-0000-0000-0000-000000000/resourceGroups/00000/providers/Microsoft.MachineLearningServices/workspaces/00000?",
-=======
-              "endpoint": "azureml://eastus.api.azureml.ms/mlflow/v1.0/subscriptions/00000000-0000-0000-0000-000000000/resourceGroups/00000/providers/Microsoft.MachineLearningServices/workspaces/00000?",
->>>>>>> ce9edaa6
               "status": null,
               "errorMessage": null,
               "properties": null,
@@ -807,11 +536,7 @@
                 }
               },
               "_source": "YAML.COMPONENT",
-<<<<<<< HEAD
-              "componentId": "/subscriptions/00000000-0000-0000-0000-000000000/resourceGroups/00000/providers/Microsoft.MachineLearningServices/workspaces/00000/components/azureml_anonymous/versions/05853c6e-9e0d-42a5-96c8-308e627c2456"
-=======
-              "componentId": "/subscriptions/00000000-0000-0000-0000-000000000/resourceGroups/00000/providers/Microsoft.MachineLearningServices/workspaces/00000/components/azureml_anonymous/versions/bcbf627a-4bc4-404c-82e5-4ddf6cf320bb"
->>>>>>> ce9edaa6
+              "componentId": "/subscriptions/00000000-0000-0000-0000-000000000/resourceGroups/00000/providers/Microsoft.MachineLearningServices/workspaces/00000/components/azureml_anonymous/versions/1b5842ed-1144-4271-8225-28d08bee8585"
             }
           },
           "inputs": {
@@ -831,13 +556,8 @@
           "sourceJobId": null
         },
         "systemData": {
-<<<<<<< HEAD
-          "createdAt": "2023-02-23T04:33:35.3573524\u002B00:00",
+          "createdAt": "2023-02-23T20:22:00.9122576\u002B00:00",
           "createdBy": "Diondra Peck",
-=======
-          "createdAt": "2023-02-21T21:02:40.8880941\u002B00:00",
-          "createdBy": "Firstname Lastname",
->>>>>>> ce9edaa6
           "createdByType": "User"
         }
       }
@@ -851,11 +571,7 @@
         "Connection": "keep-alive",
         "Content-Length": "1164",
         "Content-Type": "application/json",
-<<<<<<< HEAD
         "User-Agent": "azure-ai-ml/1.5.0 azsdk-python-mgmt-machinelearningservices/0.1.0 Python/3.7.9 (Windows-10-10.0.22621-SP0)"
-=======
-        "User-Agent": "azure-ai-ml/1.5.0 azsdk-python-mgmt-machinelearningservices/0.1.0 Python/3.10.6 (Linux-5.15.79.1-microsoft-standard-WSL2-x86_64-with-glibc2.35)"
->>>>>>> ce9edaa6
       },
       "RequestBody": {
         "properties": {
@@ -890,11 +606,7 @@
                 }
               },
               "_source": "YAML.COMPONENT",
-<<<<<<< HEAD
-              "componentId": "/subscriptions/00000000-0000-0000-0000-000000000/resourceGroups/00000/providers/Microsoft.MachineLearningServices/workspaces/00000/components/azureml_anonymous/versions/05853c6e-9e0d-42a5-96c8-308e627c2456"
-=======
-              "componentId": "/subscriptions/00000000-0000-0000-0000-000000000/resourceGroups/00000/providers/Microsoft.MachineLearningServices/workspaces/00000/components/azureml_anonymous/versions/bcbf627a-4bc4-404c-82e5-4ddf6cf320bb"
->>>>>>> ce9edaa6
+              "componentId": "/subscriptions/00000000-0000-0000-0000-000000000/resourceGroups/00000/providers/Microsoft.MachineLearningServices/workspaces/00000/components/azureml_anonymous/versions/1b5842ed-1144-4271-8225-28d08bee8585"
             }
           },
           "outputs": {},
@@ -907,40 +619,22 @@
       "StatusCode": 201,
       "ResponseHeaders": {
         "Cache-Control": "no-cache",
-<<<<<<< HEAD
         "Content-Length": "3342",
         "Content-Type": "application/json; charset=utf-8",
-        "Date": "Thu, 23 Feb 2023 04:33:38 GMT",
-=======
-        "Content-Length": "2633",
-        "Content-Type": "application/json; charset=utf-8",
-        "Date": "Tue, 21 Feb 2023 21:02:44 GMT",
->>>>>>> ce9edaa6
+        "Date": "Thu, 23 Feb 2023 20:22:08 GMT",
         "Expires": "-1",
         "Location": "https://management.azure.com/subscriptions/00000000-0000-0000-0000-000000000/resourceGroups/00000/providers/Microsoft.MachineLearningServices/workspaces/00000/jobs/000000000000000000000?api-version=2022-12-01-preview",
         "Pragma": "no-cache",
         "Request-Context": "appId=cid-v1:2d2e8e63-272e-4b3c-8598-4ee570a0e70d",
-<<<<<<< HEAD
-        "Server-Timing": "traceparent;desc=\u002200-e7d0965f65bde37a33b455a5a844e5c2-819436b6e93f8107-01\u0022",
+        "Server-Timing": "traceparent;desc=\u002200-ba2c6061f798c98ca55fde1ea4c71f42-6f029f1ec2e5a406-01\u0022",
         "Strict-Transport-Security": "max-age=31536000; includeSubDomains",
-        "x-aml-cluster": "vienna-eastus2-02",
+        "x-aml-cluster": "vienna-eastus2-01",
         "X-Content-Type-Options": "nosniff",
-        "x-ms-correlation-request-id": "9892a815-0b24-4205-b5cc-14e1f63c20b0",
-        "x-ms-ratelimit-remaining-subscription-writes": "1182",
+        "x-ms-correlation-request-id": "66b0882e-6902-463a-b3c3-ed229e7033ac",
+        "x-ms-ratelimit-remaining-subscription-writes": "1180",
         "x-ms-response-type": "standard",
-        "x-ms-routing-request-id": "WESTUS:20230223T043338Z:9892a815-0b24-4205-b5cc-14e1f63c20b0",
-        "x-request-time": "1.128"
-=======
-        "Server-Timing": "traceparent;desc=\u002200-cbdc9b947231457c23fb4bd9a92d629c-b728a96a20ad6f19-01\u0022",
-        "Strict-Transport-Security": "max-age=31536000; includeSubDomains",
-        "x-aml-cluster": "vienna-eastus-02",
-        "X-Content-Type-Options": "nosniff",
-        "x-ms-correlation-request-id": "0e044f73-0791-4dea-a3a8-95c2646725c4",
-        "x-ms-ratelimit-remaining-subscription-writes": "1120",
-        "x-ms-response-type": "standard",
-        "x-ms-routing-request-id": "CANADACENTRAL:20230221T210245Z:0e044f73-0791-4dea-a3a8-95c2646725c4",
-        "x-request-time": "1.240"
->>>>>>> ce9edaa6
+        "x-ms-routing-request-id": "WESTUS2:20230223T202208Z:66b0882e-6902-463a-b3c3-ed229e7033ac",
+        "x-request-time": "2.280"
       },
       "ResponseBody": {
         "id": "/subscriptions/00000000-0000-0000-0000-000000000/resourceGroups/00000/providers/Microsoft.MachineLearningServices/workspaces/00000/jobs/000000000000000000000",
@@ -968,11 +662,7 @@
             "Tracking": {
               "jobServiceType": "Tracking",
               "port": null,
-<<<<<<< HEAD
               "endpoint": "azureml://eastus2.api.azureml.ms/mlflow/v1.0/subscriptions/00000000-0000-0000-0000-000000000/resourceGroups/00000/providers/Microsoft.MachineLearningServices/workspaces/00000?",
-=======
-              "endpoint": "azureml://eastus.api.azureml.ms/mlflow/v1.0/subscriptions/00000000-0000-0000-0000-000000000/resourceGroups/00000/providers/Microsoft.MachineLearningServices/workspaces/00000?",
->>>>>>> ce9edaa6
               "status": null,
               "errorMessage": null,
               "properties": null,
@@ -1012,11 +702,7 @@
                 }
               },
               "_source": "YAML.COMPONENT",
-<<<<<<< HEAD
-              "componentId": "/subscriptions/00000000-0000-0000-0000-000000000/resourceGroups/00000/providers/Microsoft.MachineLearningServices/workspaces/00000/components/azureml_anonymous/versions/05853c6e-9e0d-42a5-96c8-308e627c2456"
-=======
-              "componentId": "/subscriptions/00000000-0000-0000-0000-000000000/resourceGroups/00000/providers/Microsoft.MachineLearningServices/workspaces/00000/components/azureml_anonymous/versions/bcbf627a-4bc4-404c-82e5-4ddf6cf320bb"
->>>>>>> ce9edaa6
+              "componentId": "/subscriptions/00000000-0000-0000-0000-000000000/resourceGroups/00000/providers/Microsoft.MachineLearningServices/workspaces/00000/components/azureml_anonymous/versions/1b5842ed-1144-4271-8225-28d08bee8585"
             }
           },
           "inputs": {
@@ -1036,13 +722,8 @@
           "sourceJobId": null
         },
         "systemData": {
-<<<<<<< HEAD
-          "createdAt": "2023-02-23T04:33:38.4453908\u002B00:00",
+          "createdAt": "2023-02-23T20:22:08.4195616\u002B00:00",
           "createdBy": "Diondra Peck",
-=======
-          "createdAt": "2023-02-21T21:02:44.8217421\u002B00:00",
-          "createdBy": "Firstname Lastname",
->>>>>>> ce9edaa6
           "createdByType": "User"
         }
       }
