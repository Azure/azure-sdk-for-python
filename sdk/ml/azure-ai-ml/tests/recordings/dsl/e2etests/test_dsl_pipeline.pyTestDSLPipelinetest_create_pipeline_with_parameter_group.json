--- conflicted
+++ resolved
@@ -7,11 +7,7 @@
         "Accept": "application/json",
         "Accept-Encoding": "gzip, deflate",
         "Connection": "keep-alive",
-<<<<<<< HEAD
         "User-Agent": "azure-ai-ml/1.5.0 azsdk-python-mgmt-machinelearningservices/0.1.0 Python/3.7.9 (Windows-10-10.0.22621-SP0)"
-=======
-        "User-Agent": "azure-ai-ml/1.5.0 azsdk-python-mgmt-machinelearningservices/0.1.0 Python/3.10.6 (Linux-5.15.79.1-microsoft-standard-WSL2-x86_64-with-glibc2.35)"
->>>>>>> ce9edaa6
       },
       "RequestBody": null,
       "StatusCode": 200,
@@ -19,42 +15,24 @@
         "Cache-Control": "no-cache",
         "Content-Encoding": "gzip",
         "Content-Type": "application/json; charset=utf-8",
-<<<<<<< HEAD
-        "Date": "Thu, 23 Feb 2023 04:34:14 GMT",
+        "Date": "Thu, 23 Feb 2023 20:22:59 GMT",
         "Expires": "-1",
         "Pragma": "no-cache",
         "Request-Context": "appId=cid-v1:2d2e8e63-272e-4b3c-8598-4ee570a0e70d",
-        "Server-Timing": "traceparent;desc=\u002200-858c099e15cc8d7fc5d52b13404f8de0-eef226f338b27614-01\u0022",
-=======
-        "Date": "Tue, 21 Feb 2023 20:50:16 GMT",
-        "Expires": "-1",
-        "Pragma": "no-cache",
-        "Request-Context": "appId=cid-v1:2d2e8e63-272e-4b3c-8598-4ee570a0e70d",
-        "Server-Timing": "traceparent;desc=\u002200-4672905028891de4629fc87c5a0e37a0-9d060bc03bf25059-01\u0022",
->>>>>>> ce9edaa6
+        "Server-Timing": "traceparent;desc=\u002200-b880901bcf4b4801becc6c12d48701ee-bb14c8aa06e3d8b4-01\u0022",
         "Strict-Transport-Security": "max-age=31536000; includeSubDomains",
         "Transfer-Encoding": "chunked",
         "Vary": [
           "Accept-Encoding",
           "Accept-Encoding"
         ],
-<<<<<<< HEAD
-        "x-aml-cluster": "vienna-eastus2-02",
+        "x-aml-cluster": "vienna-eastus2-01",
         "X-Content-Type-Options": "nosniff",
-        "x-ms-correlation-request-id": "1696b880-b388-45f8-a31c-7c29ffcd2110",
-        "x-ms-ratelimit-remaining-subscription-reads": "11979",
+        "x-ms-correlation-request-id": "844e00aa-163e-46d0-9f4b-7337b6a01488",
+        "x-ms-ratelimit-remaining-subscription-reads": "11970",
         "x-ms-response-type": "standard",
-        "x-ms-routing-request-id": "WESTUS:20230223T043414Z:1696b880-b388-45f8-a31c-7c29ffcd2110",
-        "x-request-time": "0.029"
-=======
-        "x-aml-cluster": "vienna-eastus-01",
-        "X-Content-Type-Options": "nosniff",
-        "x-ms-correlation-request-id": "68e152a5-3a47-4934-b4e7-f3e8a77cbcda",
-        "x-ms-ratelimit-remaining-subscription-reads": "11994",
-        "x-ms-response-type": "standard",
-        "x-ms-routing-request-id": "CANADACENTRAL:20230221T205016Z:68e152a5-3a47-4934-b4e7-f3e8a77cbcda",
-        "x-request-time": "0.096"
->>>>>>> ce9edaa6
+        "x-ms-routing-request-id": "WESTUS2:20230223T202300Z:844e00aa-163e-46d0-9f4b-7337b6a01488",
+        "x-request-time": "0.643"
       },
       "ResponseBody": {
         "id": "/subscriptions/00000000-0000-0000-0000-000000000/resourceGroups/00000/providers/Microsoft.MachineLearningServices/workspaces/00000",
@@ -82,7 +60,6 @@
             "isPrivateLinkEnabled": false,
             "notebookPreparationError": null
           },
-<<<<<<< HEAD
           "storageHnsEnabled": false,
           "workspaceId": "2d1e66ae-85e3-42c0-be91-34de66397f26",
           "linkedModelInventoryArmId": null,
@@ -111,22 +88,6 @@
           "lastModifiedAt": "2023-02-23T02:09:00.5159669Z",
           "lastModifiedBy": "dipeck@microsoft.com",
           "lastModifiedByType": "User"
-=======
-          "datastoreType": "AzureBlob",
-          "accountName": "samcw32zcnpjldw",
-          "containerName": "azureml-blobstore-3bd2018e-4b43-401e-ad49-85df181c9e0a",
-          "endpoint": "core.windows.net",
-          "protocol": "https",
-          "serviceDataAccessAuthIdentity": "WorkspaceSystemAssignedIdentity"
-        },
-        "systemData": {
-          "createdAt": "2023-02-18T09:22:33.5645164\u002B00:00",
-          "createdBy": "779301c0-18b2-4cdc-801b-a0a3368fee0a",
-          "createdByType": "Application",
-          "lastModifiedAt": "2023-02-18T09:22:34.1712214\u002B00:00",
-          "lastModifiedBy": "779301c0-18b2-4cdc-801b-a0a3368fee0a",
-          "lastModifiedByType": "Application"
->>>>>>> ce9edaa6
         }
       }
     },
@@ -137,13 +98,8 @@
         "Accept": "*/*",
         "Accept-Encoding": "gzip, deflate",
         "Connection": "keep-alive",
-<<<<<<< HEAD
         "Content-Type": "application/json; charset=UTF-8",
         "User-Agent": "azure-ai-ml/1.5.0 azsdk-python-core/1.26.3 Python/3.7.9 (Windows-10-10.0.22621-SP0)"
-=======
-        "Content-Length": "0",
-        "User-Agent": "azure-ai-ml/1.5.0 azsdk-python-mgmt-machinelearningservices/0.1.0 Python/3.10.6 (Linux-5.15.79.1-microsoft-standard-WSL2-x86_64-with-glibc2.35)"
->>>>>>> ce9edaa6
       },
       "RequestBody": null,
       "StatusCode": 200,
@@ -151,33 +107,15 @@
         "Connection": "keep-alive",
         "Content-Encoding": "gzip",
         "Content-Type": "application/json; charset=utf-8",
-<<<<<<< HEAD
-        "Date": "Thu, 23 Feb 2023 04:34:15 GMT",
+        "Date": "Thu, 23 Feb 2023 20:23:02 GMT",
         "Request-Context": "appId=cid-v1:2d2e8e63-272e-4b3c-8598-4ee570a0e70d",
         "Strict-Transport-Security": "max-age=15724800; includeSubDomains; preload",
         "Transfer-Encoding": "chunked",
         "Vary": "Accept-Encoding",
-        "x-aml-cluster": "vienna-eastus2-01",
+        "x-aml-cluster": "vienna-eastus2-02",
         "X-Content-Type-Options": "nosniff",
         "x-ms-response-type": "standard",
-        "x-request-time": "0.054"
-=======
-        "Date": "Tue, 21 Feb 2023 20:50:16 GMT",
-        "Expires": "-1",
-        "Pragma": "no-cache",
-        "Request-Context": "appId=cid-v1:2d2e8e63-272e-4b3c-8598-4ee570a0e70d",
-        "Server-Timing": "traceparent;desc=\u002200-510ac5488bd792e43bc5130c4fe12c1a-e57e1609cb74c168-01\u0022",
-        "Strict-Transport-Security": "max-age=31536000; includeSubDomains",
-        "Transfer-Encoding": "chunked",
-        "Vary": "Accept-Encoding",
-        "x-aml-cluster": "vienna-eastus-01",
-        "X-Content-Type-Options": "nosniff",
-        "x-ms-correlation-request-id": "4ce2d92a-615c-4cf2-8963-9e21bbb506dd",
-        "x-ms-ratelimit-remaining-subscription-writes": "1195",
-        "x-ms-response-type": "standard",
-        "x-ms-routing-request-id": "CANADACENTRAL:20230221T205016Z:4ce2d92a-615c-4cf2-8963-9e21bbb506dd",
-        "x-request-time": "0.104"
->>>>>>> ce9edaa6
+        "x-request-time": "0.696"
       },
       "ResponseBody": {
         "snapshotType": "LocalFiles",
@@ -244,101 +182,13 @@
       }
     },
     {
-<<<<<<< HEAD
       "RequestUri": "https://management.azure.com/subscriptions/00000000-0000-0000-0000-000000000/resourceGroups/00000/providers/Microsoft.MachineLearningServices/workspaces/00000/codes/e7a3f40e-eb47-4499-9b80-1e5d911878f8/versions/1?api-version=2022-05-01",
       "RequestMethod": "GET",
-=======
-      "RequestUri": "https://samcw32zcnpjldw.blob.core.windows.net/azureml-blobstore-3bd2018e-4b43-401e-ad49-85df181c9e0a/LocalUpload/00000000000000000000000000000000/COMPONENT_PLACEHOLDER",
-      "RequestMethod": "HEAD",
-      "RequestHeaders": {
-        "Accept": "application/xml",
-        "Accept-Encoding": "gzip, deflate",
-        "Connection": "keep-alive",
-        "User-Agent": "azsdk-python-storage-blob/12.14.1 Python/3.10.6 (Linux-5.15.79.1-microsoft-standard-WSL2-x86_64-with-glibc2.35)",
-        "x-ms-date": "Tue, 21 Feb 2023 20:50:16 GMT",
-        "x-ms-version": "2021-08-06"
-      },
-      "RequestBody": null,
-      "StatusCode": 200,
-      "ResponseHeaders": {
-        "Accept-Ranges": "bytes",
-        "Content-Length": "35",
-        "Content-MD5": "L/DnSpFIn\u002BjaQWc\u002BsUQdcw==",
-        "Content-Type": "application/octet-stream",
-        "Date": "Tue, 21 Feb 2023 20:50:17 GMT",
-        "ETag": "\u00220x8DB1192C06E1C79\u0022",
-        "Last-Modified": "Sat, 18 Feb 2023 09:30:19 GMT",
-        "Server": [
-          "Windows-Azure-Blob/1.0",
-          "Microsoft-HTTPAPI/2.0"
-        ],
-        "Vary": "Origin",
-        "x-ms-access-tier": "Hot",
-        "x-ms-access-tier-inferred": "true",
-        "x-ms-blob-type": "BlockBlob",
-        "x-ms-creation-time": "Sat, 18 Feb 2023 09:30:19 GMT",
-        "x-ms-lease-state": "available",
-        "x-ms-lease-status": "unlocked",
-        "x-ms-meta-name": "c4b5a984-a0c9-4622-a5cf-f22114f04941",
-        "x-ms-meta-upload_status": "completed",
-        "x-ms-meta-version": "1",
-        "x-ms-server-encrypted": "true",
-        "x-ms-version": "2021-08-06"
-      },
-      "ResponseBody": null
-    },
-    {
-      "RequestUri": "https://samcw32zcnpjldw.blob.core.windows.net/azureml-blobstore-3bd2018e-4b43-401e-ad49-85df181c9e0a/az-ml-artifacts/00000000000000000000000000000000/COMPONENT_PLACEHOLDER",
-      "RequestMethod": "HEAD",
-      "RequestHeaders": {
-        "Accept": "application/xml",
-        "Accept-Encoding": "gzip, deflate",
-        "Connection": "keep-alive",
-        "User-Agent": "azsdk-python-storage-blob/12.14.1 Python/3.10.6 (Linux-5.15.79.1-microsoft-standard-WSL2-x86_64-with-glibc2.35)",
-        "x-ms-date": "Tue, 21 Feb 2023 20:50:16 GMT",
-        "x-ms-version": "2021-08-06"
-      },
-      "RequestBody": null,
-      "StatusCode": 404,
-      "ResponseHeaders": {
-        "Date": "Tue, 21 Feb 2023 20:50:17 GMT",
-        "Server": [
-          "Windows-Azure-Blob/1.0",
-          "Microsoft-HTTPAPI/2.0"
-        ],
-        "Transfer-Encoding": "chunked",
-        "Vary": "Origin",
-        "x-ms-error-code": "BlobNotFound",
-        "x-ms-version": "2021-08-06"
-      },
-      "ResponseBody": null
-    },
-    {
-      "RequestUri": "https://management.azure.com/subscriptions/00000000-0000-0000-0000-000000000/resourceGroups/00000/providers/Microsoft.MachineLearningServices/workspaces/00000/codes/c4b5a984-a0c9-4622-a5cf-f22114f04941/versions/1?api-version=2022-05-01",
-      "RequestMethod": "PUT",
->>>>>>> ce9edaa6
       "RequestHeaders": {
         "Accept": "application/json",
         "Accept-Encoding": "gzip, deflate",
         "Connection": "keep-alive",
-<<<<<<< HEAD
         "User-Agent": "azure-ai-ml/1.5.0 azsdk-python-mgmt-machinelearningservices/0.1.0 Python/3.7.9 (Windows-10-10.0.22621-SP0)"
-=======
-        "Content-Length": "288",
-        "Content-Type": "application/json",
-        "User-Agent": "azure-ai-ml/1.5.0 azsdk-python-mgmt-machinelearningservices/0.1.0 Python/3.10.6 (Linux-5.15.79.1-microsoft-standard-WSL2-x86_64-with-glibc2.35)"
-      },
-      "RequestBody": {
-        "properties": {
-          "properties": {
-            "hash_sha256": "0000000000000",
-            "hash_version": "0000000000000"
-          },
-          "isAnonymous": true,
-          "isArchived": false,
-          "codeUri": "https://samcw32zcnpjldw.blob.core.windows.net/azureml-blobstore-3bd2018e-4b43-401e-ad49-85df181c9e0a/LocalUpload/00000000000000000000000000000000"
-        }
->>>>>>> ce9edaa6
       },
       "RequestBody": null,
       "StatusCode": 200,
@@ -346,48 +196,27 @@
         "Cache-Control": "no-cache",
         "Content-Encoding": "gzip",
         "Content-Type": "application/json; charset=utf-8",
-<<<<<<< HEAD
-        "Date": "Thu, 23 Feb 2023 04:34:17 GMT",
+        "Date": "Thu, 23 Feb 2023 20:23:04 GMT",
         "Expires": "-1",
         "Pragma": "no-cache",
         "Request-Context": "appId=cid-v1:2d2e8e63-272e-4b3c-8598-4ee570a0e70d",
-        "Server-Timing": "traceparent;desc=\u002200-749c4ee511bdfb624dc1df0da262ffe9-1a22c70a6b44cf84-01\u0022",
-=======
-        "Date": "Tue, 21 Feb 2023 20:50:19 GMT",
-        "Expires": "-1",
-        "Pragma": "no-cache",
-        "Request-Context": "appId=cid-v1:2d2e8e63-272e-4b3c-8598-4ee570a0e70d",
-        "Server-Timing": "traceparent;desc=\u002200-8c6d783ceec56e1dc5142697bdb37b8b-b11a8b3afad51cb3-01\u0022",
->>>>>>> ce9edaa6
+        "Server-Timing": "traceparent;desc=\u002200-69d050f48e657134f7d67134c9514941-50feab1839a948bc-01\u0022",
         "Strict-Transport-Security": "max-age=31536000; includeSubDomains",
         "Transfer-Encoding": "chunked",
         "Vary": [
           "Accept-Encoding",
           "Accept-Encoding"
         ],
-<<<<<<< HEAD
-        "x-aml-cluster": "vienna-eastus2-02",
+        "x-aml-cluster": "vienna-eastus2-01",
         "X-Content-Type-Options": "nosniff",
-        "x-ms-correlation-request-id": "fec3503d-11ee-460e-8102-6c2f4c9d6eec",
-        "x-ms-ratelimit-remaining-subscription-reads": "11978",
+        "x-ms-correlation-request-id": "a511f867-e796-43ba-9f22-a236627e9c9c",
+        "x-ms-ratelimit-remaining-subscription-reads": "11969",
         "x-ms-response-type": "standard",
-        "x-ms-routing-request-id": "WESTUS:20230223T043417Z:fec3503d-11ee-460e-8102-6c2f4c9d6eec",
-        "x-request-time": "0.071"
+        "x-ms-routing-request-id": "WESTUS2:20230223T202305Z:a511f867-e796-43ba-9f22-a236627e9c9c",
+        "x-request-time": "0.884"
       },
       "ResponseBody": {
         "id": "/subscriptions/00000000-0000-0000-0000-000000000/resourceGroups/00000/providers/Microsoft.MachineLearningServices/workspaces/00000/codes/e7a3f40e-eb47-4499-9b80-1e5d911878f8/versions/1",
-=======
-        "x-aml-cluster": "vienna-eastus-01",
-        "X-Content-Type-Options": "nosniff",
-        "x-ms-correlation-request-id": "9f4e8b47-9316-4045-b33d-a288ed1d5089",
-        "x-ms-ratelimit-remaining-subscription-writes": "1187",
-        "x-ms-response-type": "standard",
-        "x-ms-routing-request-id": "CANADACENTRAL:20230221T205020Z:9f4e8b47-9316-4045-b33d-a288ed1d5089",
-        "x-request-time": "0.207"
-      },
-      "ResponseBody": {
-        "id": "/subscriptions/00000000-0000-0000-0000-000000000/resourceGroups/00000/providers/Microsoft.MachineLearningServices/workspaces/00000/codes/c4b5a984-a0c9-4622-a5cf-f22114f04941/versions/1",
->>>>>>> ce9edaa6
         "name": "1",
         "type": "Microsoft.MachineLearningServices/workspaces/codes/versions",
         "properties": {
@@ -399,7 +228,6 @@
           },
           "isArchived": false,
           "isAnonymous": false,
-<<<<<<< HEAD
           "codeUri": "https://saveorz2izv2bas.blob.core.windows.net:443/2d1e66ae-8-4d828c93-7c8f-558b-b99d-d21850cf37d9/"
         },
         "systemData": {
@@ -408,26 +236,12 @@
           "createdByType": "User",
           "lastModifiedAt": "2023-02-23T02:16:10.3151666\u002B00:00",
           "lastModifiedBy": "Diondra Peck",
-=======
-          "codeUri": "https://samcw32zcnpjldw.blob.core.windows.net/azureml-blobstore-3bd2018e-4b43-401e-ad49-85df181c9e0a/LocalUpload/00000000000000000000000000000000"
-        },
-        "systemData": {
-          "createdAt": "2023-02-18T09:30:23.7478116\u002B00:00",
-          "createdBy": "Firstname Lastname",
-          "createdByType": "User",
-          "lastModifiedAt": "2023-02-21T20:50:20.2703716\u002B00:00",
-          "lastModifiedBy": "Firstname Lastname",
->>>>>>> ce9edaa6
           "lastModifiedByType": "User"
         }
       }
     },
     {
-<<<<<<< HEAD
-      "RequestUri": "https://management.azure.com/subscriptions/00000000-0000-0000-0000-000000000/resourceGroups/00000/providers/Microsoft.MachineLearningServices/workspaces/00000/components/azureml_anonymous/versions/38bd2f1b-0b8b-4edb-04d5-ebc13b93afab?api-version=2022-10-01",
-=======
-      "RequestUri": "https://management.azure.com/subscriptions/00000000-0000-0000-0000-000000000/resourceGroups/00000/providers/Microsoft.MachineLearningServices/workspaces/00000/components/azureml_anonymous/versions/ac99b28f-f6fd-1170-1a85-fc58e1b6658a?api-version=2022-10-01",
->>>>>>> ce9edaa6
+      "RequestUri": "https://management.azure.com/subscriptions/00000000-0000-0000-0000-000000000/resourceGroups/00000/providers/Microsoft.MachineLearningServices/workspaces/00000/components/azureml_anonymous/versions/6b5d9c5c-ce31-3c8e-cf76-a149b66badd3?api-version=2022-10-01",
       "RequestMethod": "PUT",
       "RequestHeaders": {
         "Accept": "application/json",
@@ -435,11 +249,7 @@
         "Connection": "keep-alive",
         "Content-Length": "1689",
         "Content-Type": "application/json",
-<<<<<<< HEAD
         "User-Agent": "azure-ai-ml/1.5.0 azsdk-python-mgmt-machinelearningservices/0.1.0 Python/3.7.9 (Windows-10-10.0.22621-SP0)"
-=======
-        "User-Agent": "azure-ai-ml/1.5.0 azsdk-python-mgmt-machinelearningservices/0.1.0 Python/3.10.6 (Linux-5.15.79.1-microsoft-standard-WSL2-x86_64-with-glibc2.35)"
->>>>>>> ce9edaa6
       },
       "RequestBody": {
         "properties": {
@@ -453,13 +263,8 @@
           "isArchived": false,
           "componentSpec": {
             "command": "echo Hello World \u0026 echo required_param ${{inputs.required_param}} \u0026 echo required_param_with_default ${{inputs.required_param_with_default}} \u0026 $[[echo optional_param ${{inputs.optional_param}} \u0026]] $[[echo optional_param_with_default ${{inputs.optional_param_with_default}} \u0026]] echo required_input ${{inputs.required_input}} \u0026 $[[echo optional_input ${{inputs.optional_input}} \u0026]]",
-<<<<<<< HEAD
             "code": "azureml:/subscriptions/00000000-0000-0000-0000-000000000/resourceGroups/00000/providers/Microsoft.MachineLearningServices/workspaces/00000/codes/e7a3f40e-eb47-4499-9b80-1e5d911878f8/versions/1",
-            "environment": "azureml:AzureML-sklearn-0.24-ubuntu18.04-py37-cpu:1",
-=======
-            "code": "azureml:/subscriptions/00000000-0000-0000-0000-000000000/resourceGroups/00000/providers/Microsoft.MachineLearningServices/workspaces/00000/codes/c4b5a984-a0c9-4622-a5cf-f22114f04941/versions/1",
             "environment": "azureml:AzureML-sklearn-1.0-ubuntu20.04-py38-cpu:33",
->>>>>>> ce9edaa6
             "name": "default_optional_component",
             "description": "Component with default and optional parameters",
             "tags": {
@@ -503,49 +308,26 @@
       "StatusCode": 201,
       "ResponseHeaders": {
         "Cache-Control": "no-cache",
-<<<<<<< HEAD
         "Content-Length": "2812",
         "Content-Type": "application/json; charset=utf-8",
-        "Date": "Thu, 23 Feb 2023 04:34:18 GMT",
+        "Date": "Thu, 23 Feb 2023 20:23:07 GMT",
         "Expires": "-1",
-        "Location": "https://management.azure.com/subscriptions/00000000-0000-0000-0000-000000000/resourceGroups/00000/providers/Microsoft.MachineLearningServices/workspaces/00000/components/azureml_anonymous/versions/38bd2f1b-0b8b-4edb-04d5-ebc13b93afab?api-version=2022-10-01",
+        "Location": "https://management.azure.com/subscriptions/00000000-0000-0000-0000-000000000/resourceGroups/00000/providers/Microsoft.MachineLearningServices/workspaces/00000/components/azureml_anonymous/versions/6b5d9c5c-ce31-3c8e-cf76-a149b66badd3?api-version=2022-10-01",
         "Pragma": "no-cache",
         "Request-Context": "appId=cid-v1:2d2e8e63-272e-4b3c-8598-4ee570a0e70d",
-        "Server-Timing": "traceparent;desc=\u002200-c7b0237b5b1c9657df91c4627a882190-d66467be534a418c-01\u0022",
+        "Server-Timing": "traceparent;desc=\u002200-c02c0a6f4b5807df85f0560c1071dc82-d948102763f1ea95-01\u0022",
         "Strict-Transport-Security": "max-age=31536000; includeSubDomains",
-        "x-aml-cluster": "vienna-eastus2-02",
+        "x-aml-cluster": "vienna-eastus2-01",
         "X-Content-Type-Options": "nosniff",
-        "x-ms-correlation-request-id": "e72f278b-3ee6-41be-9d6c-f703f5e83cf6",
-        "x-ms-ratelimit-remaining-subscription-writes": "1176",
+        "x-ms-correlation-request-id": "b736268a-f26c-4cb1-8dec-2f132ea6b0e6",
+        "x-ms-ratelimit-remaining-subscription-writes": "1174",
         "x-ms-response-type": "standard",
-        "x-ms-routing-request-id": "WESTUS:20230223T043418Z:e72f278b-3ee6-41be-9d6c-f703f5e83cf6",
-        "x-request-time": "0.811"
+        "x-ms-routing-request-id": "WESTUS2:20230223T202308Z:b736268a-f26c-4cb1-8dec-2f132ea6b0e6",
+        "x-request-time": "2.789"
       },
       "ResponseBody": {
-        "id": "/subscriptions/00000000-0000-0000-0000-000000000/resourceGroups/00000/providers/Microsoft.MachineLearningServices/workspaces/00000/components/azureml_anonymous/versions/05853c6e-9e0d-42a5-96c8-308e627c2456",
-        "name": "05853c6e-9e0d-42a5-96c8-308e627c2456",
-=======
-        "Content-Length": "2262",
-        "Content-Type": "application/json; charset=utf-8",
-        "Date": "Tue, 21 Feb 2023 20:50:20 GMT",
-        "Expires": "-1",
-        "Location": "https://management.azure.com/subscriptions/00000000-0000-0000-0000-000000000/resourceGroups/00000/providers/Microsoft.MachineLearningServices/workspaces/00000/components/azureml_anonymous/versions/ac99b28f-f6fd-1170-1a85-fc58e1b6658a?api-version=2022-10-01",
-        "Pragma": "no-cache",
-        "Request-Context": "appId=cid-v1:2d2e8e63-272e-4b3c-8598-4ee570a0e70d",
-        "Server-Timing": "traceparent;desc=\u002200-5963bd138cf7279192efac4e56bbb0d9-eb993fbd0764d76e-01\u0022",
-        "Strict-Transport-Security": "max-age=31536000; includeSubDomains",
-        "x-aml-cluster": "vienna-eastus-01",
-        "X-Content-Type-Options": "nosniff",
-        "x-ms-correlation-request-id": "4ad6cb99-f668-4f01-b349-ffacfc665b88",
-        "x-ms-ratelimit-remaining-subscription-writes": "1186",
-        "x-ms-response-type": "standard",
-        "x-ms-routing-request-id": "CANADACENTRAL:20230221T205021Z:4ad6cb99-f668-4f01-b349-ffacfc665b88",
-        "x-request-time": "0.948"
-      },
-      "ResponseBody": {
-        "id": "/subscriptions/00000000-0000-0000-0000-000000000/resourceGroups/00000/providers/Microsoft.MachineLearningServices/workspaces/00000/components/azureml_anonymous/versions/bcbf627a-4bc4-404c-82e5-4ddf6cf320bb",
-        "name": "bcbf627a-4bc4-404c-82e5-4ddf6cf320bb",
->>>>>>> ce9edaa6
+        "id": "/subscriptions/00000000-0000-0000-0000-000000000/resourceGroups/00000/providers/Microsoft.MachineLearningServices/workspaces/00000/components/azureml_anonymous/versions/1b5842ed-1144-4271-8225-28d08bee8585",
+        "name": "1b5842ed-1144-4271-8225-28d08bee8585",
         "type": "Microsoft.MachineLearningServices/workspaces/components/versions",
         "properties": {
           "description": null,
@@ -595,13 +377,8 @@
                 "default": "optional_param_with_default"
               }
             },
-<<<<<<< HEAD
             "code": "azureml:/subscriptions/00000000-0000-0000-0000-000000000/resourceGroups/00000/providers/Microsoft.MachineLearningServices/workspaces/00000/codes/e7a3f40e-eb47-4499-9b80-1e5d911878f8/versions/1",
-            "environment": "azureml://registries/azureml/environments/AzureML-sklearn-0.24-ubuntu18.04-py37-cpu/versions/1",
-=======
-            "code": "azureml:/subscriptions/00000000-0000-0000-0000-000000000/resourceGroups/00000/providers/Microsoft.MachineLearningServices/workspaces/00000/codes/c4b5a984-a0c9-4622-a5cf-f22114f04941/versions/1",
             "environment": "azureml://registries/azureml/environments/AzureML-sklearn-1.0-ubuntu20.04-py38-cpu/versions/33",
->>>>>>> ce9edaa6
             "resources": {
               "instance_count": "1"
             },
@@ -610,29 +387,17 @@
           }
         },
         "systemData": {
-<<<<<<< HEAD
-          "createdAt": "2023-02-23T04:33:20.0061826\u002B00:00",
+          "createdAt": "2023-02-23T20:21:33.6458686\u002B00:00",
           "createdBy": "Diondra Peck",
           "createdByType": "User",
-          "lastModifiedAt": "2023-02-23T04:33:20.0777331\u002B00:00",
+          "lastModifiedAt": "2023-02-23T20:21:33.7161335\u002B00:00",
           "lastModifiedBy": "Diondra Peck",
-=======
-          "createdAt": "2023-02-18T23:21:30.4242882\u002B00:00",
-          "createdBy": "Firstname Lastname",
-          "createdByType": "User",
-          "lastModifiedAt": "2023-02-18T23:21:30.5186346\u002B00:00",
-          "lastModifiedBy": "Firstname Lastname",
->>>>>>> ce9edaa6
           "lastModifiedByType": "User"
         }
       }
     },
     {
-<<<<<<< HEAD
-      "RequestUri": "https://management.azure.com/subscriptions/00000000-0000-0000-0000-000000000/resourceGroups/00000/providers/Microsoft.MachineLearningServices/workspaces/00000/components/azureml_anonymous/versions/b5873c03-fcca-2564-f0b0-85b6d379f23f?api-version=2022-10-01",
-=======
-      "RequestUri": "https://management.azure.com/subscriptions/00000000-0000-0000-0000-000000000/resourceGroups/00000/providers/Microsoft.MachineLearningServices/workspaces/00000/components/azureml_anonymous/versions/c1d9a20f-0341-7a81-8c52-4e0401b22f1a?api-version=2022-10-01",
->>>>>>> ce9edaa6
+      "RequestUri": "https://management.azure.com/subscriptions/00000000-0000-0000-0000-000000000/resourceGroups/00000/providers/Microsoft.MachineLearningServices/workspaces/00000/components/azureml_anonymous/versions/2b5148b2-1832-95b7-ab88-66f70d99e301?api-version=2022-10-01",
       "RequestMethod": "PUT",
       "RequestHeaders": {
         "Accept": "application/json",
@@ -640,11 +405,7 @@
         "Connection": "keep-alive",
         "Content-Length": "1542",
         "Content-Type": "application/json",
-<<<<<<< HEAD
         "User-Agent": "azure-ai-ml/1.5.0 azsdk-python-mgmt-machinelearningservices/0.1.0 Python/3.7.9 (Windows-10-10.0.22621-SP0)"
-=======
-        "User-Agent": "azure-ai-ml/1.5.0 azsdk-python-mgmt-machinelearningservices/0.1.0 Python/3.10.6 (Linux-5.15.79.1-microsoft-standard-WSL2-x86_64-with-glibc2.35)"
->>>>>>> ce9edaa6
       },
       "RequestBody": {
         "properties": {
@@ -686,11 +447,7 @@
                   }
                 },
                 "_source": "YAML.COMPONENT",
-<<<<<<< HEAD
-                "componentId": "/subscriptions/00000000-0000-0000-0000-000000000/resourceGroups/00000/providers/Microsoft.MachineLearningServices/workspaces/00000/components/azureml_anonymous/versions/05853c6e-9e0d-42a5-96c8-308e627c2456"
-=======
-                "componentId": "/subscriptions/00000000-0000-0000-0000-000000000/resourceGroups/00000/providers/Microsoft.MachineLearningServices/workspaces/00000/components/azureml_anonymous/versions/bcbf627a-4bc4-404c-82e5-4ddf6cf320bb"
->>>>>>> ce9edaa6
+                "componentId": "/subscriptions/00000000-0000-0000-0000-000000000/resourceGroups/00000/providers/Microsoft.MachineLearningServices/workspaces/00000/components/azureml_anonymous/versions/1b5842ed-1144-4271-8225-28d08bee8585"
               },
               "node2": {
                 "name": "node2",
@@ -707,11 +464,7 @@
                   }
                 },
                 "_source": "YAML.COMPONENT",
-<<<<<<< HEAD
-                "componentId": "/subscriptions/00000000-0000-0000-0000-000000000/resourceGroups/00000/providers/Microsoft.MachineLearningServices/workspaces/00000/components/azureml_anonymous/versions/05853c6e-9e0d-42a5-96c8-308e627c2456"
-=======
-                "componentId": "/subscriptions/00000000-0000-0000-0000-000000000/resourceGroups/00000/providers/Microsoft.MachineLearningServices/workspaces/00000/components/azureml_anonymous/versions/bcbf627a-4bc4-404c-82e5-4ddf6cf320bb"
->>>>>>> ce9edaa6
+                "componentId": "/subscriptions/00000000-0000-0000-0000-000000000/resourceGroups/00000/providers/Microsoft.MachineLearningServices/workspaces/00000/components/azureml_anonymous/versions/1b5842ed-1144-4271-8225-28d08bee8585"
               }
             },
             "_source": "DSL",
@@ -722,49 +475,26 @@
       "StatusCode": 201,
       "ResponseHeaders": {
         "Cache-Control": "no-cache",
-<<<<<<< HEAD
         "Content-Length": "1397",
         "Content-Type": "application/json; charset=utf-8",
-        "Date": "Thu, 23 Feb 2023 04:34:20 GMT",
+        "Date": "Thu, 23 Feb 2023 20:23:09 GMT",
         "Expires": "-1",
-        "Location": "https://management.azure.com/subscriptions/00000000-0000-0000-0000-000000000/resourceGroups/00000/providers/Microsoft.MachineLearningServices/workspaces/00000/components/azureml_anonymous/versions/b5873c03-fcca-2564-f0b0-85b6d379f23f?api-version=2022-10-01",
+        "Location": "https://management.azure.com/subscriptions/00000000-0000-0000-0000-000000000/resourceGroups/00000/providers/Microsoft.MachineLearningServices/workspaces/00000/components/azureml_anonymous/versions/2b5148b2-1832-95b7-ab88-66f70d99e301?api-version=2022-10-01",
         "Pragma": "no-cache",
         "Request-Context": "appId=cid-v1:2d2e8e63-272e-4b3c-8598-4ee570a0e70d",
-        "Server-Timing": "traceparent;desc=\u002200-4396f76156f078c91d59dc9e248a2d4d-aff117242d89ec3e-01\u0022",
+        "Server-Timing": "traceparent;desc=\u002200-ec594e96c4b3debc6dcbb7d9905adbd5-6fecc032b43873f4-01\u0022",
         "Strict-Transport-Security": "max-age=31536000; includeSubDomains",
-        "x-aml-cluster": "vienna-eastus2-02",
+        "x-aml-cluster": "vienna-eastus2-01",
         "X-Content-Type-Options": "nosniff",
-        "x-ms-correlation-request-id": "2fc0db5c-bcdc-410e-b042-cd2352e17c36",
-        "x-ms-ratelimit-remaining-subscription-writes": "1175",
+        "x-ms-correlation-request-id": "820f568c-399b-4f97-a878-d30d7375d701",
+        "x-ms-ratelimit-remaining-subscription-writes": "1173",
         "x-ms-response-type": "standard",
-        "x-ms-routing-request-id": "WESTUS:20230223T043420Z:2fc0db5c-bcdc-410e-b042-cd2352e17c36",
-        "x-request-time": "0.794"
+        "x-ms-routing-request-id": "WESTUS2:20230223T202310Z:820f568c-399b-4f97-a878-d30d7375d701",
+        "x-request-time": "1.806"
       },
       "ResponseBody": {
-        "id": "/subscriptions/00000000-0000-0000-0000-000000000/resourceGroups/00000/providers/Microsoft.MachineLearningServices/workspaces/00000/components/azureml_anonymous/versions/31508837-b9d3-4a23-8508-46f0131ba4af",
-        "name": "31508837-b9d3-4a23-8508-46f0131ba4af",
-=======
-        "Content-Length": "1074",
-        "Content-Type": "application/json; charset=utf-8",
-        "Date": "Tue, 21 Feb 2023 20:50:23 GMT",
-        "Expires": "-1",
-        "Location": "https://management.azure.com/subscriptions/00000000-0000-0000-0000-000000000/resourceGroups/00000/providers/Microsoft.MachineLearningServices/workspaces/00000/components/azureml_anonymous/versions/c1d9a20f-0341-7a81-8c52-4e0401b22f1a?api-version=2022-10-01",
-        "Pragma": "no-cache",
-        "Request-Context": "appId=cid-v1:2d2e8e63-272e-4b3c-8598-4ee570a0e70d",
-        "Server-Timing": "traceparent;desc=\u002200-418571efaa7f967900e8d7e924675bc6-1b723b78ca4886ac-01\u0022",
-        "Strict-Transport-Security": "max-age=31536000; includeSubDomains",
-        "x-aml-cluster": "vienna-eastus-01",
-        "X-Content-Type-Options": "nosniff",
-        "x-ms-correlation-request-id": "d0d6db72-ac3d-4d78-a537-c791a2dd1d7c",
-        "x-ms-ratelimit-remaining-subscription-writes": "1185",
-        "x-ms-response-type": "standard",
-        "x-ms-routing-request-id": "CANADACENTRAL:20230221T205024Z:d0d6db72-ac3d-4d78-a537-c791a2dd1d7c",
-        "x-request-time": "0.897"
-      },
-      "ResponseBody": {
-        "id": "/subscriptions/00000000-0000-0000-0000-000000000/resourceGroups/00000/providers/Microsoft.MachineLearningServices/workspaces/00000/components/azureml_anonymous/versions/7e402821-2209-49e9-8002-60f98adfcba6",
-        "name": "7e402821-2209-49e9-8002-60f98adfcba6",
->>>>>>> ce9edaa6
+        "id": "/subscriptions/00000000-0000-0000-0000-000000000/resourceGroups/00000/providers/Microsoft.MachineLearningServices/workspaces/00000/components/azureml_anonymous/versions/65b11acb-adfb-4442-809a-8e50250cc207",
+        "name": "65b11acb-adfb-4442-809a-8e50250cc207",
         "type": "Microsoft.MachineLearningServices/workspaces/components/versions",
         "properties": {
           "description": null,
@@ -799,19 +529,11 @@
           }
         },
         "systemData": {
-<<<<<<< HEAD
-          "createdAt": "2023-02-23T04:34:20.1177766\u002B00:00",
+          "createdAt": "2023-02-23T20:23:10.5187261\u002B00:00",
           "createdBy": "Diondra Peck",
           "createdByType": "User",
-          "lastModifiedAt": "2023-02-23T04:34:20.1177766\u002B00:00",
+          "lastModifiedAt": "2023-02-23T20:23:10.5187261\u002B00:00",
           "lastModifiedBy": "Diondra Peck",
-=======
-          "createdAt": "2023-02-21T20:50:24.3836267\u002B00:00",
-          "createdBy": "Firstname Lastname",
-          "createdByType": "User",
-          "lastModifiedAt": "2023-02-21T20:50:24.3836267\u002B00:00",
-          "lastModifiedBy": "Firstname Lastname",
->>>>>>> ce9edaa6
           "lastModifiedByType": "User"
         }
       }
@@ -825,11 +547,7 @@
         "Connection": "keep-alive",
         "Content-Length": "1442",
         "Content-Type": "application/json",
-<<<<<<< HEAD
         "User-Agent": "azure-ai-ml/1.5.0 azsdk-python-mgmt-machinelearningservices/0.1.0 Python/3.7.9 (Windows-10-10.0.22621-SP0)"
-=======
-        "User-Agent": "azure-ai-ml/1.5.0 azsdk-python-mgmt-machinelearningservices/0.1.0 Python/3.10.6 (Linux-5.15.79.1-microsoft-standard-WSL2-x86_64-with-glibc2.35)"
->>>>>>> ce9edaa6
       },
       "RequestBody": {
         "properties": {
@@ -876,11 +594,7 @@
                 }
               },
               "_source": "DSL",
-<<<<<<< HEAD
-              "componentId": "/subscriptions/00000000-0000-0000-0000-000000000/resourceGroups/00000/providers/Microsoft.MachineLearningServices/workspaces/00000/components/azureml_anonymous/versions/31508837-b9d3-4a23-8508-46f0131ba4af"
-=======
-              "componentId": "/subscriptions/00000000-0000-0000-0000-000000000/resourceGroups/00000/providers/Microsoft.MachineLearningServices/workspaces/00000/components/azureml_anonymous/versions/7e402821-2209-49e9-8002-60f98adfcba6"
->>>>>>> ce9edaa6
+              "componentId": "/subscriptions/00000000-0000-0000-0000-000000000/resourceGroups/00000/providers/Microsoft.MachineLearningServices/workspaces/00000/components/azureml_anonymous/versions/65b11acb-adfb-4442-809a-8e50250cc207"
             }
           },
           "outputs": {},
@@ -893,40 +607,22 @@
       "StatusCode": 201,
       "ResponseHeaders": {
         "Cache-Control": "no-cache",
-<<<<<<< HEAD
         "Content-Length": "3824",
         "Content-Type": "application/json; charset=utf-8",
-        "Date": "Thu, 23 Feb 2023 04:34:23 GMT",
-=======
-        "Content-Length": "2968",
-        "Content-Type": "application/json; charset=utf-8",
-        "Date": "Tue, 21 Feb 2023 20:50:27 GMT",
->>>>>>> ce9edaa6
+        "Date": "Thu, 23 Feb 2023 20:23:14 GMT",
         "Expires": "-1",
         "Location": "https://management.azure.com/subscriptions/00000000-0000-0000-0000-000000000/resourceGroups/00000/providers/Microsoft.MachineLearningServices/workspaces/00000/jobs/000000000000000000000?api-version=2022-12-01-preview",
         "Pragma": "no-cache",
         "Request-Context": "appId=cid-v1:2d2e8e63-272e-4b3c-8598-4ee570a0e70d",
-<<<<<<< HEAD
-        "Server-Timing": "traceparent;desc=\u002200-b679752b47127def374c6eb02f75ea4b-d04f23e84c58f0e6-01\u0022",
+        "Server-Timing": "traceparent;desc=\u002200-e846c9c364e5ed8a7ff4a7a66218bee0-28a2ef5f967a59db-01\u0022",
         "Strict-Transport-Security": "max-age=31536000; includeSubDomains",
-        "x-aml-cluster": "vienna-eastus2-02",
+        "x-aml-cluster": "vienna-eastus2-01",
         "X-Content-Type-Options": "nosniff",
-        "x-ms-correlation-request-id": "ee4787e6-2154-4dbe-9e92-93cb45531713",
-        "x-ms-ratelimit-remaining-subscription-writes": "1174",
+        "x-ms-correlation-request-id": "9c3d243e-31be-48a1-aaa6-e4cd3e24f9af",
+        "x-ms-ratelimit-remaining-subscription-writes": "1172",
         "x-ms-response-type": "standard",
-        "x-ms-routing-request-id": "WESTUS:20230223T043423Z:ee4787e6-2154-4dbe-9e92-93cb45531713",
-        "x-request-time": "1.227"
-=======
-        "Server-Timing": "traceparent;desc=\u002200-da83a5e43a899368dd24ab5d3db43534-313f50feb209ef08-01\u0022",
-        "Strict-Transport-Security": "max-age=31536000; includeSubDomains",
-        "x-aml-cluster": "vienna-eastus-01",
-        "X-Content-Type-Options": "nosniff",
-        "x-ms-correlation-request-id": "2aa3506f-c400-48db-8efb-91197ed2220b",
-        "x-ms-ratelimit-remaining-subscription-writes": "1184",
-        "x-ms-response-type": "standard",
-        "x-ms-routing-request-id": "CANADACENTRAL:20230221T205028Z:2aa3506f-c400-48db-8efb-91197ed2220b",
-        "x-request-time": "1.314"
->>>>>>> ce9edaa6
+        "x-ms-routing-request-id": "WESTUS2:20230223T202315Z:9c3d243e-31be-48a1-aaa6-e4cd3e24f9af",
+        "x-request-time": "2.991"
       },
       "ResponseBody": {
         "id": "/subscriptions/00000000-0000-0000-0000-000000000/resourceGroups/00000/providers/Microsoft.MachineLearningServices/workspaces/00000/jobs/000000000000000000000",
@@ -954,11 +650,7 @@
             "Tracking": {
               "jobServiceType": "Tracking",
               "port": null,
-<<<<<<< HEAD
               "endpoint": "azureml://eastus2.api.azureml.ms/mlflow/v1.0/subscriptions/00000000-0000-0000-0000-000000000/resourceGroups/00000/providers/Microsoft.MachineLearningServices/workspaces/00000?",
-=======
-              "endpoint": "azureml://eastus.api.azureml.ms/mlflow/v1.0/subscriptions/00000000-0000-0000-0000-000000000/resourceGroups/00000/providers/Microsoft.MachineLearningServices/workspaces/00000?",
->>>>>>> ce9edaa6
               "status": null,
               "errorMessage": null,
               "properties": null,
@@ -1006,11 +698,7 @@
                 }
               },
               "_source": "DSL",
-<<<<<<< HEAD
-              "componentId": "/subscriptions/00000000-0000-0000-0000-000000000/resourceGroups/00000/providers/Microsoft.MachineLearningServices/workspaces/00000/components/azureml_anonymous/versions/31508837-b9d3-4a23-8508-46f0131ba4af"
-=======
-              "componentId": "/subscriptions/00000000-0000-0000-0000-000000000/resourceGroups/00000/providers/Microsoft.MachineLearningServices/workspaces/00000/components/azureml_anonymous/versions/7e402821-2209-49e9-8002-60f98adfcba6"
->>>>>>> ce9edaa6
+              "componentId": "/subscriptions/00000000-0000-0000-0000-000000000/resourceGroups/00000/providers/Microsoft.MachineLearningServices/workspaces/00000/components/azureml_anonymous/versions/65b11acb-adfb-4442-809a-8e50250cc207"
             }
           },
           "inputs": {
@@ -1035,13 +723,8 @@
           "sourceJobId": null
         },
         "systemData": {
-<<<<<<< HEAD
-          "createdAt": "2023-02-23T04:34:23.3272541\u002B00:00",
+          "createdAt": "2023-02-23T20:23:14.5628209\u002B00:00",
           "createdBy": "Diondra Peck",
-=======
-          "createdAt": "2023-02-21T20:50:28.1229884\u002B00:00",
-          "createdBy": "Firstname Lastname",
->>>>>>> ce9edaa6
           "createdByType": "User"
         }
       }
@@ -1054,11 +737,7 @@
         "Accept-Encoding": "gzip, deflate",
         "Connection": "keep-alive",
         "Content-Length": "0",
-<<<<<<< HEAD
         "User-Agent": "azure-ai-ml/1.5.0 azsdk-python-mgmt-machinelearningservices/0.1.0 Python/3.7.9 (Windows-10-10.0.22621-SP0)"
-=======
-        "User-Agent": "azure-ai-ml/1.5.0 azsdk-python-mgmt-machinelearningservices/0.1.0 Python/3.10.6 (Linux-5.15.79.1-microsoft-standard-WSL2-x86_64-with-glibc2.35)"
->>>>>>> ce9edaa6
       },
       "RequestBody": null,
       "StatusCode": 202,
@@ -1066,122 +745,50 @@
         "Cache-Control": "no-cache",
         "Content-Length": "4",
         "Content-Type": "application/json; charset=utf-8",
-<<<<<<< HEAD
-        "Date": "Thu, 23 Feb 2023 04:34:25 GMT",
+        "Date": "Thu, 23 Feb 2023 20:23:17 GMT",
         "Expires": "-1",
         "Location": "https://management.azure.com/subscriptions/00000000-0000-0000-0000-000000000/providers/Microsoft.MachineLearningServices/locations/eastus2/mfeOperationResults/jc:2d1e66ae-85e3-42c0-be91-34de66397f26:000000000000000000000?api-version=2022-12-01-preview",
         "Pragma": "no-cache",
         "Request-Context": "appId=cid-v1:2d2e8e63-272e-4b3c-8598-4ee570a0e70d",
         "Strict-Transport-Security": "max-age=31536000; includeSubDomains",
-        "x-aml-cluster": "vienna-eastus2-02",
+        "x-aml-cluster": "vienna-eastus2-01",
         "X-Content-Type-Options": "nosniff",
         "x-ms-async-operation-timeout": "PT1H",
-        "x-ms-correlation-request-id": "19ea00e3-caf1-4c9b-8c45-21110954034d",
-        "x-ms-ratelimit-remaining-subscription-writes": "1198",
+        "x-ms-correlation-request-id": "ea26d354-392d-4602-a897-966ee071b6e6",
+        "x-ms-ratelimit-remaining-subscription-writes": "1197",
         "x-ms-response-type": "standard",
-        "x-ms-routing-request-id": "WESTUS:20230223T043426Z:19ea00e3-caf1-4c9b-8c45-21110954034d",
-        "x-request-time": "0.575"
-=======
-        "Date": "Tue, 21 Feb 2023 20:50:31 GMT",
-        "Expires": "-1",
-        "Location": "https://management.azure.com/subscriptions/00000000-0000-0000-0000-000000000/providers/Microsoft.MachineLearningServices/locations/eastus/mfeOperationResults/jc:3bd2018e-4b43-401e-ad49-85df181c9e0a:000000000000000000000?api-version=2022-12-01-preview",
-        "Pragma": "no-cache",
-        "Request-Context": "appId=cid-v1:2d2e8e63-272e-4b3c-8598-4ee570a0e70d",
-        "Strict-Transport-Security": "max-age=31536000; includeSubDomains",
-        "x-aml-cluster": "vienna-eastus-01",
-        "X-Content-Type-Options": "nosniff",
-        "x-ms-async-operation-timeout": "PT1H",
-        "x-ms-correlation-request-id": "997a3222-2749-428c-8256-d9249e06b0b5",
-        "x-ms-ratelimit-remaining-subscription-writes": "1194",
-        "x-ms-response-type": "standard",
-        "x-ms-routing-request-id": "CANADACENTRAL:20230221T205032Z:997a3222-2749-428c-8256-d9249e06b0b5",
-        "x-request-time": "0.914"
->>>>>>> ce9edaa6
+        "x-ms-routing-request-id": "WESTUS2:20230223T202318Z:ea26d354-392d-4602-a897-966ee071b6e6",
+        "x-request-time": "1.801"
       },
       "ResponseBody": "null"
     },
     {
-<<<<<<< HEAD
       "RequestUri": "https://management.azure.com/subscriptions/00000000-0000-0000-0000-000000000/providers/Microsoft.MachineLearningServices/locations/eastus2/mfeOperationResults/jc:2d1e66ae-85e3-42c0-be91-34de66397f26:000000000000000000000?api-version=2022-12-01-preview",
-=======
-      "RequestUri": "https://management.azure.com/subscriptions/00000000-0000-0000-0000-000000000/providers/Microsoft.MachineLearningServices/locations/eastus/mfeOperationResults/jc:3bd2018e-4b43-401e-ad49-85df181c9e0a:000000000000000000000?api-version=2022-12-01-preview",
       "RequestMethod": "GET",
       "RequestHeaders": {
         "Accept": "*/*",
         "Accept-Encoding": "gzip, deflate",
         "Connection": "keep-alive",
-        "User-Agent": "azure-ai-ml/1.5.0 azsdk-python-mgmt-machinelearningservices/0.1.0 Python/3.10.6 (Linux-5.15.79.1-microsoft-standard-WSL2-x86_64-with-glibc2.35)"
-      },
-      "RequestBody": null,
-      "StatusCode": 202,
-      "ResponseHeaders": {
-        "Cache-Control": "no-cache",
-        "Content-Length": "2",
-        "Content-Type": "application/json; charset=utf-8",
-        "Date": "Tue, 21 Feb 2023 20:50:31 GMT",
-        "Expires": "-1",
-        "Location": "https://management.azure.com/subscriptions/00000000-0000-0000-0000-000000000/providers/Microsoft.MachineLearningServices/locations/eastus/mfeOperationResults/jc:3bd2018e-4b43-401e-ad49-85df181c9e0a:000000000000000000000?api-version=2022-12-01-preview",
-        "Pragma": "no-cache",
-        "Request-Context": "appId=cid-v1:2d2e8e63-272e-4b3c-8598-4ee570a0e70d",
-        "Strict-Transport-Security": "max-age=31536000; includeSubDomains",
-        "x-aml-cluster": "vienna-eastus-02",
-        "X-Content-Type-Options": "nosniff",
-        "x-ms-correlation-request-id": "33e36e23-eeaa-4b59-aa14-418d4c775667",
-        "x-ms-ratelimit-remaining-subscription-reads": "11993",
-        "x-ms-response-type": "standard",
-        "x-ms-routing-request-id": "CANADACENTRAL:20230221T205032Z:33e36e23-eeaa-4b59-aa14-418d4c775667",
-        "x-request-time": "0.045"
-      },
-      "ResponseBody": {}
-    },
-    {
-      "RequestUri": "https://management.azure.com/subscriptions/00000000-0000-0000-0000-000000000/providers/Microsoft.MachineLearningServices/locations/eastus/mfeOperationResults/jc:3bd2018e-4b43-401e-ad49-85df181c9e0a:000000000000000000000?api-version=2022-12-01-preview",
->>>>>>> ce9edaa6
-      "RequestMethod": "GET",
-      "RequestHeaders": {
-        "Accept": "*/*",
-        "Accept-Encoding": "gzip, deflate",
-        "Connection": "keep-alive",
-<<<<<<< HEAD
         "User-Agent": "azure-ai-ml/1.5.0 azsdk-python-mgmt-machinelearningservices/0.1.0 Python/3.7.9 (Windows-10-10.0.22621-SP0)"
-=======
-        "User-Agent": "azure-ai-ml/1.5.0 azsdk-python-mgmt-machinelearningservices/0.1.0 Python/3.10.6 (Linux-5.15.79.1-microsoft-standard-WSL2-x86_64-with-glibc2.35)"
->>>>>>> ce9edaa6
       },
       "RequestBody": null,
       "StatusCode": 200,
       "ResponseHeaders": {
         "Cache-Control": "no-cache",
         "Content-Length": "0",
-<<<<<<< HEAD
-        "Date": "Thu, 23 Feb 2023 04:34:26 GMT",
+        "Date": "Thu, 23 Feb 2023 20:23:18 GMT",
         "Expires": "-1",
         "Pragma": "no-cache",
         "Request-Context": "appId=cid-v1:2d2e8e63-272e-4b3c-8598-4ee570a0e70d",
-        "Server-Timing": "traceparent;desc=\u002200-159274490ccff8c24136ac05859aa3b5-b681b375df2fa275-01\u0022",
+        "Server-Timing": "traceparent;desc=\u002200-6e3feabbd4158daee8f54efa7eba0f26-7f6148c799b065df-01\u0022",
         "Strict-Transport-Security": "max-age=31536000; includeSubDomains",
-        "x-aml-cluster": "vienna-eastus2-01",
+        "x-aml-cluster": "vienna-eastus2-02",
         "X-Content-Type-Options": "nosniff",
-        "x-ms-correlation-request-id": "27178e78-0af9-4707-b67c-61642d608cca",
-        "x-ms-ratelimit-remaining-subscription-reads": "11977",
+        "x-ms-correlation-request-id": "dbb97c40-04cd-4d19-b3f3-325c99b50afe",
+        "x-ms-ratelimit-remaining-subscription-reads": "11968",
         "x-ms-response-type": "standard",
-        "x-ms-routing-request-id": "WESTUS:20230223T043426Z:27178e78-0af9-4707-b67c-61642d608cca",
-        "x-request-time": "0.035"
-=======
-        "Date": "Tue, 21 Feb 2023 20:51:01 GMT",
-        "Expires": "-1",
-        "Pragma": "no-cache",
-        "Request-Context": "appId=cid-v1:2d2e8e63-272e-4b3c-8598-4ee570a0e70d",
-        "Server-Timing": "traceparent;desc=\u002200-e7a7dfe32c8cc5d2bfc708a5b207a31b-2fa155ba30e75c7c-01\u0022",
-        "Strict-Transport-Security": "max-age=31536000; includeSubDomains",
-        "x-aml-cluster": "vienna-eastus-02",
-        "X-Content-Type-Options": "nosniff",
-        "x-ms-correlation-request-id": "bc1468e8-dc91-4de9-8490-579df8dd2ef3",
-        "x-ms-ratelimit-remaining-subscription-reads": "11992",
-        "x-ms-response-type": "standard",
-        "x-ms-routing-request-id": "CANADACENTRAL:20230221T205102Z:bc1468e8-dc91-4de9-8490-579df8dd2ef3",
-        "x-request-time": "0.033"
->>>>>>> ce9edaa6
+        "x-ms-routing-request-id": "WESTUS2:20230223T202318Z:dbb97c40-04cd-4d19-b3f3-325c99b50afe",
+        "x-request-time": "0.162"
       },
       "ResponseBody": null
     }
