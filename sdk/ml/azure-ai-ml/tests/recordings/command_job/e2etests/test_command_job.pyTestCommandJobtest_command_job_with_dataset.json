{
  "Entries": [
    {
      "RequestUri": "https://management.azure.com/subscriptions/00000000-0000-0000-0000-000000000/resourceGroups/00000/providers/Microsoft.MachineLearningServices/workspaces/00000/datastores/workspaceblobstore?api-version=2022-10-01",
      "RequestMethod": "GET",
      "RequestHeaders": {
        "Accept": "application/json",
        "Accept-Encoding": "gzip, deflate",
        "Connection": "keep-alive",
<<<<<<< HEAD
        "User-Agent": "azure-ai-ml/1.5.0 azsdk-python-mgmt-machinelearningservices/0.1.0 Python/3.7.9 (Windows-10-10.0.22621-SP0)"
=======
        "User-Agent": "azure-ai-ml/1.5.0 azsdk-python-mgmt-machinelearningservices/0.1.0 Python/3.10.6 (Linux-5.15.79.1-microsoft-standard-WSL2-x86_64-with-glibc2.35)"
>>>>>>> ce9edaa6
      },
      "RequestBody": null,
      "StatusCode": 200,
      "ResponseHeaders": {
        "Cache-Control": "no-cache",
        "Content-Encoding": "gzip",
        "Content-Type": "application/json; charset=utf-8",
<<<<<<< HEAD
        "Date": "Thu, 23 Feb 2023 05:17:20 GMT",
        "Expires": "-1",
        "Pragma": "no-cache",
        "Request-Context": "appId=cid-v1:2d2e8e63-272e-4b3c-8598-4ee570a0e70d",
        "Server-Timing": "traceparent;desc=\u002200-453ac54c7f15da7e63f183df54ba3200-7ba102ff9bedb3a1-01\u0022",
=======
        "Date": "Tue, 21 Feb 2023 20:33:17 GMT",
        "Expires": "-1",
        "Pragma": "no-cache",
        "Request-Context": "appId=cid-v1:2d2e8e63-272e-4b3c-8598-4ee570a0e70d",
        "Server-Timing": "traceparent;desc=\u002200-f243a1fd891f87f5ab79d3457f8e4944-ef7c700c4bf22e53-01\u0022",
>>>>>>> ce9edaa6
        "Strict-Transport-Security": "max-age=31536000; includeSubDomains",
        "Transfer-Encoding": "chunked",
        "Vary": [
          "Accept-Encoding",
          "Accept-Encoding"
        ],
<<<<<<< HEAD
        "x-aml-cluster": "vienna-eastus2-01",
        "X-Content-Type-Options": "nosniff",
        "x-ms-correlation-request-id": "699e86ff-da00-486c-8143-897010c2b5a8",
        "x-ms-ratelimit-remaining-subscription-reads": "11999",
        "x-ms-response-type": "standard",
        "x-ms-routing-request-id": "WESTUS2:20230223T051721Z:699e86ff-da00-486c-8143-897010c2b5a8",
        "x-request-time": "0.127"
=======
        "x-aml-cluster": "vienna-eastus-02",
        "X-Content-Type-Options": "nosniff",
        "x-ms-correlation-request-id": "753f44f0-5589-469a-b816-c7241f96c368",
        "x-ms-ratelimit-remaining-subscription-reads": "11986",
        "x-ms-response-type": "standard",
        "x-ms-routing-request-id": "CANADACENTRAL:20230221T203317Z:753f44f0-5589-469a-b816-c7241f96c368",
        "x-request-time": "0.092"
>>>>>>> ce9edaa6
      },
      "ResponseBody": {
        "id": "/subscriptions/00000000-0000-0000-0000-000000000/resourceGroups/00000/providers/Microsoft.MachineLearningServices/workspaces/00000/datastores/workspaceblobstore",
        "name": "workspaceblobstore",
        "type": "Microsoft.MachineLearningServices/workspaces/datastores",
        "properties": {
          "description": null,
          "tags": null,
          "properties": null,
          "isDefault": true,
          "credentials": {
            "credentialsType": "AccountKey"
          },
          "datastoreType": "AzureBlob",
<<<<<<< HEAD
          "accountName": "saveorz2izv2bas",
          "containerName": "azureml-blobstore-2d1e66ae-85e3-42c0-be91-34de66397f26",
=======
          "accountName": "samcw32zcnpjldw",
          "containerName": "azureml-blobstore-3bd2018e-4b43-401e-ad49-85df181c9e0a",
>>>>>>> ce9edaa6
          "endpoint": "core.windows.net",
          "protocol": "https",
          "serviceDataAccessAuthIdentity": "WorkspaceSystemAssignedIdentity"
        },
        "systemData": {
<<<<<<< HEAD
          "createdAt": "2023-02-23T02:09:20.7946807\u002B00:00",
          "createdBy": "779301c0-18b2-4cdc-801b-a0a3368fee0a",
          "createdByType": "Application",
          "lastModifiedAt": "2023-02-23T02:09:21.4547132\u002B00:00",
=======
          "createdAt": "2023-02-18T09:22:33.5645164\u002B00:00",
          "createdBy": "779301c0-18b2-4cdc-801b-a0a3368fee0a",
          "createdByType": "Application",
          "lastModifiedAt": "2023-02-18T09:22:34.1712214\u002B00:00",
>>>>>>> ce9edaa6
          "lastModifiedBy": "779301c0-18b2-4cdc-801b-a0a3368fee0a",
          "lastModifiedByType": "Application"
        }
      }
    },
    {
      "RequestUri": "https://management.azure.com/subscriptions/00000000-0000-0000-0000-000000000/resourceGroups/00000/providers/Microsoft.MachineLearningServices/workspaces/00000/datastores/workspaceblobstore/listSecrets?api-version=2022-10-01",
      "RequestMethod": "POST",
      "RequestHeaders": {
        "Accept": "application/json",
        "Accept-Encoding": "gzip, deflate",
        "Connection": "keep-alive",
        "Content-Length": "0",
<<<<<<< HEAD
        "User-Agent": "azure-ai-ml/1.5.0 azsdk-python-mgmt-machinelearningservices/0.1.0 Python/3.7.9 (Windows-10-10.0.22621-SP0)"
=======
        "User-Agent": "azure-ai-ml/1.5.0 azsdk-python-mgmt-machinelearningservices/0.1.0 Python/3.10.6 (Linux-5.15.79.1-microsoft-standard-WSL2-x86_64-with-glibc2.35)"
>>>>>>> ce9edaa6
      },
      "RequestBody": null,
      "StatusCode": 200,
      "ResponseHeaders": {
        "Cache-Control": "no-cache",
        "Content-Encoding": "gzip",
        "Content-Type": "application/json; charset=utf-8",
<<<<<<< HEAD
        "Date": "Thu, 23 Feb 2023 05:17:21 GMT",
        "Expires": "-1",
        "Pragma": "no-cache",
        "Request-Context": "appId=cid-v1:2d2e8e63-272e-4b3c-8598-4ee570a0e70d",
        "Server-Timing": "traceparent;desc=\u002200-8ea3f8d4206e122441222deb4def533e-5fd9cc5a13ceedf0-01\u0022",
        "Strict-Transport-Security": "max-age=31536000; includeSubDomains",
        "Transfer-Encoding": "chunked",
        "Vary": "Accept-Encoding",
        "x-aml-cluster": "vienna-eastus2-01",
        "X-Content-Type-Options": "nosniff",
        "x-ms-correlation-request-id": "b70e42ab-63a8-4b5a-ae10-01f43db65152",
        "x-ms-ratelimit-remaining-subscription-writes": "1199",
        "x-ms-response-type": "standard",
        "x-ms-routing-request-id": "WESTUS2:20230223T051721Z:b70e42ab-63a8-4b5a-ae10-01f43db65152",
        "x-request-time": "0.222"
=======
        "Date": "Tue, 21 Feb 2023 20:33:17 GMT",
        "Expires": "-1",
        "Pragma": "no-cache",
        "Request-Context": "appId=cid-v1:2d2e8e63-272e-4b3c-8598-4ee570a0e70d",
        "Server-Timing": "traceparent;desc=\u002200-ae13f138c265e5ac1bfbe40aed272b39-cd7e48456e9553aa-01\u0022",
        "Strict-Transport-Security": "max-age=31536000; includeSubDomains",
        "Transfer-Encoding": "chunked",
        "Vary": "Accept-Encoding",
        "x-aml-cluster": "vienna-eastus-02",
        "X-Content-Type-Options": "nosniff",
        "x-ms-correlation-request-id": "e6aaded1-6ff2-44ef-8ee3-e254800fad06",
        "x-ms-ratelimit-remaining-subscription-writes": "1197",
        "x-ms-response-type": "standard",
        "x-ms-routing-request-id": "CANADACENTRAL:20230221T203317Z:e6aaded1-6ff2-44ef-8ee3-e254800fad06",
        "x-request-time": "0.100"
>>>>>>> ce9edaa6
      },
      "ResponseBody": {
        "secretsType": "AccountKey",
        "key": "dGhpcyBpcyBmYWtlIGtleQ=="
      }
    },
    {
<<<<<<< HEAD
      "RequestUri": "https://saveorz2izv2bas.blob.core.windows.net/azureml-blobstore-2d1e66ae-85e3-42c0-be91-34de66397f26/LocalUpload/00000000000000000000000000000000/data/sample1.csv",
=======
      "RequestUri": "https://samcw32zcnpjldw.blob.core.windows.net/azureml-blobstore-3bd2018e-4b43-401e-ad49-85df181c9e0a/LocalUpload/00000000000000000000000000000000/data/sample1.csv",
>>>>>>> ce9edaa6
      "RequestMethod": "HEAD",
      "RequestHeaders": {
        "Accept": "application/xml",
        "Accept-Encoding": "gzip, deflate",
        "Connection": "keep-alive",
<<<<<<< HEAD
        "User-Agent": "azsdk-python-storage-blob/12.14.1 Python/3.7.9 (Windows-10-10.0.22621-SP0)",
        "x-ms-date": "Thu, 23 Feb 2023 05:17:21 GMT",
=======
        "User-Agent": "azsdk-python-storage-blob/12.14.1 Python/3.10.6 (Linux-5.15.79.1-microsoft-standard-WSL2-x86_64-with-glibc2.35)",
        "x-ms-date": "Tue, 21 Feb 2023 20:33:17 GMT",
>>>>>>> ce9edaa6
        "x-ms-version": "2021-08-06"
      },
      "RequestBody": null,
      "StatusCode": 200,
      "ResponseHeaders": {
        "Accept-Ranges": "bytes",
        "Content-Length": "499",
        "Content-MD5": "kD7N5\u002BygjTfbYTFhyEo7RA==",
        "Content-Type": "application/octet-stream",
<<<<<<< HEAD
        "Date": "Thu, 23 Feb 2023 05:17:22 GMT",
        "ETag": "\u00220x8DB1543D6FD0292\u0022",
        "Last-Modified": "Thu, 23 Feb 2023 02:15:31 GMT",
=======
        "Date": "Tue, 21 Feb 2023 20:33:17 GMT",
        "ETag": "\u00220x8DB1193117B1888\u0022",
        "Last-Modified": "Sat, 18 Feb 2023 09:32:35 GMT",
>>>>>>> ce9edaa6
        "Server": [
          "Windows-Azure-Blob/1.0",
          "Microsoft-HTTPAPI/2.0"
        ],
        "Vary": "Origin",
        "x-ms-access-tier": "Hot",
        "x-ms-access-tier-inferred": "true",
        "x-ms-blob-type": "BlockBlob",
<<<<<<< HEAD
        "x-ms-creation-time": "Thu, 23 Feb 2023 02:15:31 GMT",
        "x-ms-lease-state": "available",
        "x-ms-lease-status": "unlocked",
        "x-ms-meta-name": "043b93f0-0d59-45e1-9422-f97e5ce8c926",
        "x-ms-meta-upload_status": "completed",
        "x-ms-meta-version": "daaf0d95-3ffc-4384-a6c2-6a608f7ee704",
=======
        "x-ms-creation-time": "Sat, 18 Feb 2023 09:32:35 GMT",
        "x-ms-lease-state": "available",
        "x-ms-lease-status": "unlocked",
        "x-ms-meta-name": "d7054f82-1901-4d02-a1db-9705dc75a231",
        "x-ms-meta-upload_status": "completed",
        "x-ms-meta-version": "1b5ecf13-7ad8-4217-a535-a2f4e8977ef2",
>>>>>>> ce9edaa6
        "x-ms-server-encrypted": "true",
        "x-ms-version": "2021-08-06"
      },
      "ResponseBody": null
    },
    {
<<<<<<< HEAD
      "RequestUri": "https://saveorz2izv2bas.blob.core.windows.net/azureml-blobstore-2d1e66ae-85e3-42c0-be91-34de66397f26/az-ml-artifacts/00000000000000000000000000000000/data/sample1.csv",
=======
      "RequestUri": "https://samcw32zcnpjldw.blob.core.windows.net/azureml-blobstore-3bd2018e-4b43-401e-ad49-85df181c9e0a/az-ml-artifacts/00000000000000000000000000000000/data/sample1.csv",
>>>>>>> ce9edaa6
      "RequestMethod": "HEAD",
      "RequestHeaders": {
        "Accept": "application/xml",
        "Accept-Encoding": "gzip, deflate",
        "Connection": "keep-alive",
<<<<<<< HEAD
        "User-Agent": "azsdk-python-storage-blob/12.14.1 Python/3.7.9 (Windows-10-10.0.22621-SP0)",
        "x-ms-date": "Thu, 23 Feb 2023 05:17:23 GMT",
=======
        "User-Agent": "azsdk-python-storage-blob/12.14.1 Python/3.10.6 (Linux-5.15.79.1-microsoft-standard-WSL2-x86_64-with-glibc2.35)",
        "x-ms-date": "Tue, 21 Feb 2023 20:33:17 GMT",
>>>>>>> ce9edaa6
        "x-ms-version": "2021-08-06"
      },
      "RequestBody": null,
      "StatusCode": 404,
      "ResponseHeaders": {
<<<<<<< HEAD
        "Date": "Thu, 23 Feb 2023 05:17:22 GMT",
=======
        "Date": "Tue, 21 Feb 2023 20:33:17 GMT",
>>>>>>> ce9edaa6
        "Server": [
          "Windows-Azure-Blob/1.0",
          "Microsoft-HTTPAPI/2.0"
        ],
        "Transfer-Encoding": "chunked",
        "Vary": "Origin",
        "x-ms-error-code": "BlobNotFound",
        "x-ms-version": "2021-08-06"
      },
      "ResponseBody": null
    },
    {
<<<<<<< HEAD
      "RequestUri": "https://management.azure.com/subscriptions/00000000-0000-0000-0000-000000000/resourceGroups/00000/providers/Microsoft.MachineLearningServices/workspaces/00000/jobs/test_41537184560?api-version=2022-12-01-preview",
=======
      "RequestUri": "https://management.azure.com/subscriptions/00000000-0000-0000-0000-000000000/resourceGroups/00000/providers/Microsoft.MachineLearningServices/workspaces/00000/jobs/test_589279419362?api-version=2022-12-01-preview",
>>>>>>> ce9edaa6
      "RequestMethod": "PUT",
      "RequestHeaders": {
        "Accept": "application/json",
        "Accept-Encoding": "gzip, deflate",
        "Connection": "keep-alive",
        "Content-Length": "714",
        "Content-Type": "application/json",
<<<<<<< HEAD
        "User-Agent": "azure-ai-ml/1.5.0 azsdk-python-mgmt-machinelearningservices/0.1.0 Python/3.7.9 (Windows-10-10.0.22621-SP0)"
=======
        "User-Agent": "azure-ai-ml/1.5.0 azsdk-python-mgmt-machinelearningservices/0.1.0 Python/3.10.6 (Linux-5.15.79.1-microsoft-standard-WSL2-x86_64-with-glibc2.35)"
>>>>>>> ce9edaa6
      },
      "RequestBody": {
        "properties": {
          "properties": {},
          "tags": {},
          "computeId": "/subscriptions/00000000-0000-0000-0000-000000000/resourceGroups/00000/providers/Microsoft.MachineLearningServices/workspaces/00000/computes/testCompute",
          "displayName": "test_dataset_display_name1",
          "experimentName": "mfe-test1-dataset",
          "identity": {
            "identityType": "AMLToken"
          },
          "isArchived": false,
          "jobType": "Command",
          "command": "pip freeze",
          "environmentId": "azureml:AzureML-sklearn-1.0-ubuntu20.04-py38-cpu:33",
          "environmentVariables": {},
          "inputs": {
            "testdataset": {
              "mode": "ReadOnlyMount",
              "uri": "azureml://datastores/workspaceblobstore/paths/LocalUpload/00000000000000000000000000000000/data/",
              "jobInputType": "uri_folder"
            }
          },
          "outputs": {}
        }
      },
      "StatusCode": 201,
      "ResponseHeaders": {
        "Cache-Control": "no-cache",
<<<<<<< HEAD
        "Content-Length": "2708",
        "Content-Type": "application/json; charset=utf-8",
        "Date": "Thu, 23 Feb 2023 05:17:26 GMT",
        "Expires": "-1",
        "Location": "https://management.azure.com/subscriptions/00000000-0000-0000-0000-000000000/resourceGroups/00000/providers/Microsoft.MachineLearningServices/workspaces/00000/jobs/test_41537184560?api-version=2022-12-01-preview",
        "Pragma": "no-cache",
        "Request-Context": "appId=cid-v1:2d2e8e63-272e-4b3c-8598-4ee570a0e70d",
        "Server-Timing": "traceparent;desc=\u002200-ef110b0ad468bd5d6f071c606632a6a4-624c8bc9ec6a5c83-01\u0022",
        "Strict-Transport-Security": "max-age=31536000; includeSubDomains",
        "x-aml-cluster": "vienna-eastus2-01",
        "X-Content-Type-Options": "nosniff",
        "x-ms-correlation-request-id": "857e66e5-f505-488c-88a3-ed7ba65cd340",
        "x-ms-ratelimit-remaining-subscription-writes": "1199",
        "x-ms-response-type": "standard",
        "x-ms-routing-request-id": "WESTUS2:20230223T051726Z:857e66e5-f505-488c-88a3-ed7ba65cd340",
        "x-request-time": "0.671"
      },
      "ResponseBody": {
        "id": "/subscriptions/00000000-0000-0000-0000-000000000/resourceGroups/00000/providers/Microsoft.MachineLearningServices/workspaces/00000/jobs/test_41537184560",
        "name": "test_41537184560",
=======
        "Content-Length": "2147",
        "Content-Type": "application/json; charset=utf-8",
        "Date": "Tue, 21 Feb 2023 20:33:22 GMT",
        "Expires": "-1",
        "Location": "https://management.azure.com/subscriptions/00000000-0000-0000-0000-000000000/resourceGroups/00000/providers/Microsoft.MachineLearningServices/workspaces/00000/jobs/test_589279419362?api-version=2022-12-01-preview",
        "Pragma": "no-cache",
        "Request-Context": "appId=cid-v1:2d2e8e63-272e-4b3c-8598-4ee570a0e70d",
        "Server-Timing": "traceparent;desc=\u002200-944cbb8a6098568df76747233234220c-138a176d152865c0-01\u0022",
        "Strict-Transport-Security": "max-age=31536000; includeSubDomains",
        "x-aml-cluster": "vienna-eastus-02",
        "X-Content-Type-Options": "nosniff",
        "x-ms-correlation-request-id": "4409c27e-9bc3-4196-a384-510d6a4ccf57",
        "x-ms-ratelimit-remaining-subscription-writes": "1195",
        "x-ms-response-type": "standard",
        "x-ms-routing-request-id": "CANADACENTRAL:20230221T203322Z:4409c27e-9bc3-4196-a384-510d6a4ccf57",
        "x-request-time": "1.705"
      },
      "ResponseBody": {
        "id": "/subscriptions/00000000-0000-0000-0000-000000000/resourceGroups/00000/providers/Microsoft.MachineLearningServices/workspaces/00000/jobs/test_589279419362",
        "name": "test_589279419362",
>>>>>>> ce9edaa6
        "type": "Microsoft.MachineLearningServices/workspaces/jobs",
        "properties": {
          "description": null,
          "tags": {},
          "properties": {
            "_azureml.ComputeTargetType": "amlctrain"
          },
          "displayName": "test_dataset_display_name1",
          "status": "Starting",
          "experimentName": "mfe-test1-dataset",
          "services": {
            "Tracking": {
              "jobServiceType": "Tracking",
              "port": null,
<<<<<<< HEAD
              "endpoint": "azureml://eastus2.api.azureml.ms/mlflow/v1.0/subscriptions/00000000-0000-0000-0000-000000000/resourceGroups/00000/providers/Microsoft.MachineLearningServices/workspaces/00000?",
=======
              "endpoint": "azureml://eastus.api.azureml.ms/mlflow/v1.0/subscriptions/00000000-0000-0000-0000-000000000/resourceGroups/00000/providers/Microsoft.MachineLearningServices/workspaces/00000?",
>>>>>>> ce9edaa6
              "status": null,
              "errorMessage": null,
              "properties": null,
              "nodes": null
            },
            "Studio": {
              "jobServiceType": "Studio",
              "port": null,
<<<<<<< HEAD
              "endpoint": "https://ml.azure.com/runs/test_41537184560?wsid=/subscriptions/00000000-0000-0000-0000-000000000/resourcegroups/00000/workspaces/00000",
=======
              "endpoint": "https://ml.azure.com/runs/test_589279419362?wsid=/subscriptions/00000000-0000-0000-0000-000000000/resourcegroups/00000/workspaces/00000",
>>>>>>> ce9edaa6
              "status": null,
              "errorMessage": null,
              "properties": null,
              "nodes": null
            }
          },
          "computeId": "/subscriptions/00000000-0000-0000-0000-000000000/resourceGroups/00000/providers/Microsoft.MachineLearningServices/workspaces/00000/computes/testCompute",
          "isArchived": false,
          "identity": {
            "identityType": "AMLToken"
          },
          "componentId": null,
          "jobType": "Command",
          "resources": {
            "instanceCount": 1,
            "instanceType": null,
            "properties": null,
            "shmSize": "2g",
            "dockerArgs": null
          },
          "codeId": null,
          "command": "pip freeze",
          "environmentId": "azureml:AzureML-sklearn-1.0-ubuntu20.04-py38-cpu:33",
          "inputs": {
            "testdataset": {
              "description": null,
              "uri": "azureml://datastores/workspaceblobstore/paths/LocalUpload/00000000000000000000000000000000/data/",
              "mode": "ReadOnlyMount",
              "jobInputType": "uri_folder"
            }
          },
          "outputs": {
            "default": {
              "description": null,
<<<<<<< HEAD
              "uri": "azureml://datastores/workspaceartifactstore/ExperimentRun/dcid.test_41537184560",
=======
              "uri": "azureml://datastores/workspaceartifactstore/ExperimentRun/dcid.test_589279419362",
>>>>>>> ce9edaa6
              "assetName": null,
              "assetVersion": null,
              "mode": "ReadWriteMount",
              "jobOutputType": "uri_folder"
            }
          },
          "distribution": null,
          "autologgerSettings": null,
          "limits": null,
          "environmentVariables": {},
          "parameters": {}
        },
        "systemData": {
<<<<<<< HEAD
          "createdAt": "2023-02-23T05:17:26.6521741\u002B00:00",
          "createdBy": "Diondra Peck",
=======
          "createdAt": "2023-02-21T20:33:22.211468\u002B00:00",
          "createdBy": "Firstname Lastname",
>>>>>>> ce9edaa6
          "createdByType": "User"
        }
      }
    },
    {
<<<<<<< HEAD
      "RequestUri": "https://management.azure.com/subscriptions/00000000-0000-0000-0000-000000000/resourceGroups/00000/providers/Microsoft.MachineLearningServices/workspaces/00000/jobs/test_41537184560?api-version=2022-12-01-preview",
=======
      "RequestUri": "https://management.azure.com/subscriptions/00000000-0000-0000-0000-000000000/resourceGroups/00000/providers/Microsoft.MachineLearningServices/workspaces/00000/jobs/test_589279419362?api-version=2022-12-01-preview",
>>>>>>> ce9edaa6
      "RequestMethod": "GET",
      "RequestHeaders": {
        "Accept": "application/json",
        "Accept-Encoding": "gzip, deflate",
        "Connection": "keep-alive",
<<<<<<< HEAD
        "User-Agent": "azure-ai-ml/1.5.0 azsdk-python-mgmt-machinelearningservices/0.1.0 Python/3.7.9 (Windows-10-10.0.22621-SP0)"
=======
        "User-Agent": "azure-ai-ml/1.5.0 azsdk-python-mgmt-machinelearningservices/0.1.0 Python/3.10.6 (Linux-5.15.79.1-microsoft-standard-WSL2-x86_64-with-glibc2.35)"
>>>>>>> ce9edaa6
      },
      "RequestBody": null,
      "StatusCode": 200,
      "ResponseHeaders": {
        "Cache-Control": "no-cache",
        "Content-Encoding": "gzip",
        "Content-Type": "application/json; charset=utf-8",
<<<<<<< HEAD
        "Date": "Thu, 23 Feb 2023 05:17:30 GMT",
        "Expires": "-1",
        "Pragma": "no-cache",
        "Request-Context": "appId=cid-v1:2d2e8e63-272e-4b3c-8598-4ee570a0e70d",
        "Server-Timing": "traceparent;desc=\u002200-95b2bd0d3c56e8f263b3f9def5088a67-55c58f7a26981a31-01\u0022",
=======
        "Date": "Tue, 21 Feb 2023 20:33:26 GMT",
        "Expires": "-1",
        "Pragma": "no-cache",
        "Request-Context": "appId=cid-v1:2d2e8e63-272e-4b3c-8598-4ee570a0e70d",
        "Server-Timing": "traceparent;desc=\u002200-ece9d0d6c54e63d430608776ed76713a-ec5c806a4a2cfeec-01\u0022",
>>>>>>> ce9edaa6
        "Strict-Transport-Security": "max-age=31536000; includeSubDomains",
        "Transfer-Encoding": "chunked",
        "Vary": [
          "Accept-Encoding",
          "Accept-Encoding"
        ],
<<<<<<< HEAD
        "x-aml-cluster": "vienna-eastus2-01",
        "X-Content-Type-Options": "nosniff",
        "x-ms-correlation-request-id": "543342c9-a885-43e2-9862-cb5de1f360c2",
        "x-ms-ratelimit-remaining-subscription-reads": "11998",
        "x-ms-response-type": "standard",
        "x-ms-routing-request-id": "WESTUS2:20230223T051731Z:543342c9-a885-43e2-9862-cb5de1f360c2",
        "x-request-time": "0.026"
      },
      "ResponseBody": {
        "id": "/subscriptions/00000000-0000-0000-0000-000000000/resourceGroups/00000/providers/Microsoft.MachineLearningServices/workspaces/00000/jobs/test_41537184560",
        "name": "test_41537184560",
=======
        "x-aml-cluster": "vienna-eastus-02",
        "X-Content-Type-Options": "nosniff",
        "x-ms-correlation-request-id": "9904a812-3db8-4b94-b704-fd821552f592",
        "x-ms-ratelimit-remaining-subscription-reads": "11985",
        "x-ms-response-type": "standard",
        "x-ms-routing-request-id": "CANADACENTRAL:20230221T203326Z:9904a812-3db8-4b94-b704-fd821552f592",
        "x-request-time": "0.033"
      },
      "ResponseBody": {
        "id": "/subscriptions/00000000-0000-0000-0000-000000000/resourceGroups/00000/providers/Microsoft.MachineLearningServices/workspaces/00000/jobs/test_589279419362",
        "name": "test_589279419362",
>>>>>>> ce9edaa6
        "type": "Microsoft.MachineLearningServices/workspaces/jobs",
        "properties": {
          "description": null,
          "tags": {
            "_aml_system_ComputeTargetStatus": "{\u0022AllocationState\u0022:\u0022steady\u0022,\u0022PreparingNodeCount\u0022:0,\u0022RunningNodeCount\u0022:0,\u0022CurrentNodeCount\u0022:0}"
          },
          "properties": {
            "_azureml.ComputeTargetType": "amlctrain",
            "ProcessInfoFile": "azureml-logs/process_info.json",
            "ProcessStatusFile": "azureml-logs/process_status.json"
          },
          "displayName": "test_dataset_display_name1",
          "status": "Queued",
          "experimentName": "mfe-test1-dataset",
          "services": {
            "Tracking": {
              "jobServiceType": "Tracking",
              "port": null,
<<<<<<< HEAD
              "endpoint": "azureml://eastus2.api.azureml.ms/mlflow/v1.0/subscriptions/00000000-0000-0000-0000-000000000/resourceGroups/00000/providers/Microsoft.MachineLearningServices/workspaces/00000?",
=======
              "endpoint": "azureml://eastus.api.azureml.ms/mlflow/v1.0/subscriptions/00000000-0000-0000-0000-000000000/resourceGroups/00000/providers/Microsoft.MachineLearningServices/workspaces/00000?",
>>>>>>> ce9edaa6
              "status": null,
              "errorMessage": null,
              "properties": null,
              "nodes": null
            },
            "Studio": {
              "jobServiceType": "Studio",
              "port": null,
<<<<<<< HEAD
              "endpoint": "https://ml.azure.com/runs/test_41537184560?wsid=/subscriptions/00000000-0000-0000-0000-000000000/resourcegroups/00000/workspaces/00000",
=======
              "endpoint": "https://ml.azure.com/runs/test_589279419362?wsid=/subscriptions/00000000-0000-0000-0000-000000000/resourcegroups/00000/workspaces/00000",
>>>>>>> ce9edaa6
              "status": null,
              "errorMessage": null,
              "properties": null,
              "nodes": null
            }
          },
          "computeId": "/subscriptions/00000000-0000-0000-0000-000000000/resourceGroups/00000/providers/Microsoft.MachineLearningServices/workspaces/00000/computes/testCompute",
          "isArchived": false,
          "identity": {
            "identityType": "AMLToken"
          },
          "componentId": null,
          "jobType": "Command",
          "resources": {
            "instanceCount": 1,
            "instanceType": null,
            "properties": null,
            "shmSize": "2g",
            "dockerArgs": null
          },
          "codeId": null,
          "command": "pip freeze",
          "environmentId": "azureml:AzureML-sklearn-1.0-ubuntu20.04-py38-cpu:33",
          "inputs": {
            "testdataset": {
              "description": null,
              "uri": "azureml://datastores/workspaceblobstore/paths/LocalUpload/00000000000000000000000000000000/data/",
              "mode": "ReadOnlyMount",
              "jobInputType": "uri_folder"
            }
          },
          "outputs": {
            "default": {
              "description": null,
<<<<<<< HEAD
              "uri": "azureml://datastores/workspaceartifactstore/ExperimentRun/dcid.test_41537184560",
=======
              "uri": "azureml://datastores/workspaceartifactstore/ExperimentRun/dcid.test_589279419362",
>>>>>>> ce9edaa6
              "assetName": null,
              "assetVersion": null,
              "mode": "ReadWriteMount",
              "jobOutputType": "uri_folder"
            }
          },
          "distribution": null,
          "autologgerSettings": null,
          "limits": null,
          "environmentVariables": {},
          "parameters": {}
        },
        "systemData": {
<<<<<<< HEAD
          "createdAt": "2023-02-23T05:17:26.6521741\u002B00:00",
          "createdBy": "Diondra Peck",
=======
          "createdAt": "2023-02-21T20:33:22.211468\u002B00:00",
          "createdBy": "Firstname Lastname",
>>>>>>> ce9edaa6
          "createdByType": "User"
        }
      }
    }
  ],
  "Variables": {
<<<<<<< HEAD
    "job_name": "test_41537184560"
=======
    "job_name": "test_589279419362"
>>>>>>> ce9edaa6
  }
}<|MERGE_RESOLUTION|>--- conflicted
+++ resolved
@@ -7,11 +7,7 @@
         "Accept": "application/json",
         "Accept-Encoding": "gzip, deflate",
         "Connection": "keep-alive",
-<<<<<<< HEAD
         "User-Agent": "azure-ai-ml/1.5.0 azsdk-python-mgmt-machinelearningservices/0.1.0 Python/3.7.9 (Windows-10-10.0.22621-SP0)"
-=======
-        "User-Agent": "azure-ai-ml/1.5.0 azsdk-python-mgmt-machinelearningservices/0.1.0 Python/3.10.6 (Linux-5.15.79.1-microsoft-standard-WSL2-x86_64-with-glibc2.35)"
->>>>>>> ce9edaa6
       },
       "RequestBody": null,
       "StatusCode": 200,
@@ -19,42 +15,24 @@
         "Cache-Control": "no-cache",
         "Content-Encoding": "gzip",
         "Content-Type": "application/json; charset=utf-8",
-<<<<<<< HEAD
-        "Date": "Thu, 23 Feb 2023 05:17:20 GMT",
+        "Date": "Thu, 23 Feb 2023 18:56:27 GMT",
         "Expires": "-1",
         "Pragma": "no-cache",
         "Request-Context": "appId=cid-v1:2d2e8e63-272e-4b3c-8598-4ee570a0e70d",
-        "Server-Timing": "traceparent;desc=\u002200-453ac54c7f15da7e63f183df54ba3200-7ba102ff9bedb3a1-01\u0022",
-=======
-        "Date": "Tue, 21 Feb 2023 20:33:17 GMT",
-        "Expires": "-1",
-        "Pragma": "no-cache",
-        "Request-Context": "appId=cid-v1:2d2e8e63-272e-4b3c-8598-4ee570a0e70d",
-        "Server-Timing": "traceparent;desc=\u002200-f243a1fd891f87f5ab79d3457f8e4944-ef7c700c4bf22e53-01\u0022",
->>>>>>> ce9edaa6
+        "Server-Timing": "traceparent;desc=\u002200-73df955ba72319cfcda16d6d0f1f231f-91f57434dd0705e0-01\u0022",
         "Strict-Transport-Security": "max-age=31536000; includeSubDomains",
         "Transfer-Encoding": "chunked",
         "Vary": [
           "Accept-Encoding",
           "Accept-Encoding"
         ],
-<<<<<<< HEAD
-        "x-aml-cluster": "vienna-eastus2-01",
+        "x-aml-cluster": "vienna-eastus2-02",
         "X-Content-Type-Options": "nosniff",
-        "x-ms-correlation-request-id": "699e86ff-da00-486c-8143-897010c2b5a8",
+        "x-ms-correlation-request-id": "f19fde07-66f8-4c19-b5fb-bc609a5db005",
         "x-ms-ratelimit-remaining-subscription-reads": "11999",
         "x-ms-response-type": "standard",
-        "x-ms-routing-request-id": "WESTUS2:20230223T051721Z:699e86ff-da00-486c-8143-897010c2b5a8",
-        "x-request-time": "0.127"
-=======
-        "x-aml-cluster": "vienna-eastus-02",
-        "X-Content-Type-Options": "nosniff",
-        "x-ms-correlation-request-id": "753f44f0-5589-469a-b816-c7241f96c368",
-        "x-ms-ratelimit-remaining-subscription-reads": "11986",
-        "x-ms-response-type": "standard",
-        "x-ms-routing-request-id": "CANADACENTRAL:20230221T203317Z:753f44f0-5589-469a-b816-c7241f96c368",
-        "x-request-time": "0.092"
->>>>>>> ce9edaa6
+        "x-ms-routing-request-id": "WESTUS2:20230223T185628Z:f19fde07-66f8-4c19-b5fb-bc609a5db005",
+        "x-request-time": "0.555"
       },
       "ResponseBody": {
         "id": "/subscriptions/00000000-0000-0000-0000-000000000/resourceGroups/00000/providers/Microsoft.MachineLearningServices/workspaces/00000/datastores/workspaceblobstore",
@@ -69,29 +47,17 @@
             "credentialsType": "AccountKey"
           },
           "datastoreType": "AzureBlob",
-<<<<<<< HEAD
           "accountName": "saveorz2izv2bas",
           "containerName": "azureml-blobstore-2d1e66ae-85e3-42c0-be91-34de66397f26",
-=======
-          "accountName": "samcw32zcnpjldw",
-          "containerName": "azureml-blobstore-3bd2018e-4b43-401e-ad49-85df181c9e0a",
->>>>>>> ce9edaa6
           "endpoint": "core.windows.net",
           "protocol": "https",
           "serviceDataAccessAuthIdentity": "WorkspaceSystemAssignedIdentity"
         },
         "systemData": {
-<<<<<<< HEAD
           "createdAt": "2023-02-23T02:09:20.7946807\u002B00:00",
           "createdBy": "779301c0-18b2-4cdc-801b-a0a3368fee0a",
           "createdByType": "Application",
           "lastModifiedAt": "2023-02-23T02:09:21.4547132\u002B00:00",
-=======
-          "createdAt": "2023-02-18T09:22:33.5645164\u002B00:00",
-          "createdBy": "779301c0-18b2-4cdc-801b-a0a3368fee0a",
-          "createdByType": "Application",
-          "lastModifiedAt": "2023-02-18T09:22:34.1712214\u002B00:00",
->>>>>>> ce9edaa6
           "lastModifiedBy": "779301c0-18b2-4cdc-801b-a0a3368fee0a",
           "lastModifiedByType": "Application"
         }
@@ -105,11 +71,7 @@
         "Accept-Encoding": "gzip, deflate",
         "Connection": "keep-alive",
         "Content-Length": "0",
-<<<<<<< HEAD
         "User-Agent": "azure-ai-ml/1.5.0 azsdk-python-mgmt-machinelearningservices/0.1.0 Python/3.7.9 (Windows-10-10.0.22621-SP0)"
-=======
-        "User-Agent": "azure-ai-ml/1.5.0 azsdk-python-mgmt-machinelearningservices/0.1.0 Python/3.10.6 (Linux-5.15.79.1-microsoft-standard-WSL2-x86_64-with-glibc2.35)"
->>>>>>> ce9edaa6
       },
       "RequestBody": null,
       "StatusCode": 200,
@@ -117,39 +79,21 @@
         "Cache-Control": "no-cache",
         "Content-Encoding": "gzip",
         "Content-Type": "application/json; charset=utf-8",
-<<<<<<< HEAD
-        "Date": "Thu, 23 Feb 2023 05:17:21 GMT",
+        "Date": "Thu, 23 Feb 2023 18:56:28 GMT",
         "Expires": "-1",
         "Pragma": "no-cache",
         "Request-Context": "appId=cid-v1:2d2e8e63-272e-4b3c-8598-4ee570a0e70d",
-        "Server-Timing": "traceparent;desc=\u002200-8ea3f8d4206e122441222deb4def533e-5fd9cc5a13ceedf0-01\u0022",
+        "Server-Timing": "traceparent;desc=\u002200-e2a6b735a703102abd8902ef056293ef-2dae871d5ad4c35d-01\u0022",
         "Strict-Transport-Security": "max-age=31536000; includeSubDomains",
         "Transfer-Encoding": "chunked",
         "Vary": "Accept-Encoding",
-        "x-aml-cluster": "vienna-eastus2-01",
+        "x-aml-cluster": "vienna-eastus2-02",
         "X-Content-Type-Options": "nosniff",
-        "x-ms-correlation-request-id": "b70e42ab-63a8-4b5a-ae10-01f43db65152",
+        "x-ms-correlation-request-id": "c4716dba-c798-4b8e-8710-cc6f4ffe573f",
         "x-ms-ratelimit-remaining-subscription-writes": "1199",
         "x-ms-response-type": "standard",
-        "x-ms-routing-request-id": "WESTUS2:20230223T051721Z:b70e42ab-63a8-4b5a-ae10-01f43db65152",
-        "x-request-time": "0.222"
-=======
-        "Date": "Tue, 21 Feb 2023 20:33:17 GMT",
-        "Expires": "-1",
-        "Pragma": "no-cache",
-        "Request-Context": "appId=cid-v1:2d2e8e63-272e-4b3c-8598-4ee570a0e70d",
-        "Server-Timing": "traceparent;desc=\u002200-ae13f138c265e5ac1bfbe40aed272b39-cd7e48456e9553aa-01\u0022",
-        "Strict-Transport-Security": "max-age=31536000; includeSubDomains",
-        "Transfer-Encoding": "chunked",
-        "Vary": "Accept-Encoding",
-        "x-aml-cluster": "vienna-eastus-02",
-        "X-Content-Type-Options": "nosniff",
-        "x-ms-correlation-request-id": "e6aaded1-6ff2-44ef-8ee3-e254800fad06",
-        "x-ms-ratelimit-remaining-subscription-writes": "1197",
-        "x-ms-response-type": "standard",
-        "x-ms-routing-request-id": "CANADACENTRAL:20230221T203317Z:e6aaded1-6ff2-44ef-8ee3-e254800fad06",
-        "x-request-time": "0.100"
->>>>>>> ce9edaa6
+        "x-ms-routing-request-id": "WESTUS2:20230223T185628Z:c4716dba-c798-4b8e-8710-cc6f4ffe573f",
+        "x-request-time": "0.326"
       },
       "ResponseBody": {
         "secretsType": "AccountKey",
@@ -157,23 +101,14 @@
       }
     },
     {
-<<<<<<< HEAD
       "RequestUri": "https://saveorz2izv2bas.blob.core.windows.net/azureml-blobstore-2d1e66ae-85e3-42c0-be91-34de66397f26/LocalUpload/00000000000000000000000000000000/data/sample1.csv",
-=======
-      "RequestUri": "https://samcw32zcnpjldw.blob.core.windows.net/azureml-blobstore-3bd2018e-4b43-401e-ad49-85df181c9e0a/LocalUpload/00000000000000000000000000000000/data/sample1.csv",
->>>>>>> ce9edaa6
       "RequestMethod": "HEAD",
       "RequestHeaders": {
         "Accept": "application/xml",
         "Accept-Encoding": "gzip, deflate",
         "Connection": "keep-alive",
-<<<<<<< HEAD
         "User-Agent": "azsdk-python-storage-blob/12.14.1 Python/3.7.9 (Windows-10-10.0.22621-SP0)",
-        "x-ms-date": "Thu, 23 Feb 2023 05:17:21 GMT",
-=======
-        "User-Agent": "azsdk-python-storage-blob/12.14.1 Python/3.10.6 (Linux-5.15.79.1-microsoft-standard-WSL2-x86_64-with-glibc2.35)",
-        "x-ms-date": "Tue, 21 Feb 2023 20:33:17 GMT",
->>>>>>> ce9edaa6
+        "x-ms-date": "Thu, 23 Feb 2023 18:56:28 GMT",
         "x-ms-version": "2021-08-06"
       },
       "RequestBody": null,
@@ -183,15 +118,9 @@
         "Content-Length": "499",
         "Content-MD5": "kD7N5\u002BygjTfbYTFhyEo7RA==",
         "Content-Type": "application/octet-stream",
-<<<<<<< HEAD
-        "Date": "Thu, 23 Feb 2023 05:17:22 GMT",
+        "Date": "Thu, 23 Feb 2023 18:56:30 GMT",
         "ETag": "\u00220x8DB1543D6FD0292\u0022",
         "Last-Modified": "Thu, 23 Feb 2023 02:15:31 GMT",
-=======
-        "Date": "Tue, 21 Feb 2023 20:33:17 GMT",
-        "ETag": "\u00220x8DB1193117B1888\u0022",
-        "Last-Modified": "Sat, 18 Feb 2023 09:32:35 GMT",
->>>>>>> ce9edaa6
         "Server": [
           "Windows-Azure-Blob/1.0",
           "Microsoft-HTTPAPI/2.0"
@@ -200,54 +129,32 @@
         "x-ms-access-tier": "Hot",
         "x-ms-access-tier-inferred": "true",
         "x-ms-blob-type": "BlockBlob",
-<<<<<<< HEAD
         "x-ms-creation-time": "Thu, 23 Feb 2023 02:15:31 GMT",
         "x-ms-lease-state": "available",
         "x-ms-lease-status": "unlocked",
         "x-ms-meta-name": "043b93f0-0d59-45e1-9422-f97e5ce8c926",
         "x-ms-meta-upload_status": "completed",
         "x-ms-meta-version": "daaf0d95-3ffc-4384-a6c2-6a608f7ee704",
-=======
-        "x-ms-creation-time": "Sat, 18 Feb 2023 09:32:35 GMT",
-        "x-ms-lease-state": "available",
-        "x-ms-lease-status": "unlocked",
-        "x-ms-meta-name": "d7054f82-1901-4d02-a1db-9705dc75a231",
-        "x-ms-meta-upload_status": "completed",
-        "x-ms-meta-version": "1b5ecf13-7ad8-4217-a535-a2f4e8977ef2",
->>>>>>> ce9edaa6
         "x-ms-server-encrypted": "true",
         "x-ms-version": "2021-08-06"
       },
       "ResponseBody": null
     },
     {
-<<<<<<< HEAD
       "RequestUri": "https://saveorz2izv2bas.blob.core.windows.net/azureml-blobstore-2d1e66ae-85e3-42c0-be91-34de66397f26/az-ml-artifacts/00000000000000000000000000000000/data/sample1.csv",
-=======
-      "RequestUri": "https://samcw32zcnpjldw.blob.core.windows.net/azureml-blobstore-3bd2018e-4b43-401e-ad49-85df181c9e0a/az-ml-artifacts/00000000000000000000000000000000/data/sample1.csv",
->>>>>>> ce9edaa6
       "RequestMethod": "HEAD",
       "RequestHeaders": {
         "Accept": "application/xml",
         "Accept-Encoding": "gzip, deflate",
         "Connection": "keep-alive",
-<<<<<<< HEAD
         "User-Agent": "azsdk-python-storage-blob/12.14.1 Python/3.7.9 (Windows-10-10.0.22621-SP0)",
-        "x-ms-date": "Thu, 23 Feb 2023 05:17:23 GMT",
-=======
-        "User-Agent": "azsdk-python-storage-blob/12.14.1 Python/3.10.6 (Linux-5.15.79.1-microsoft-standard-WSL2-x86_64-with-glibc2.35)",
-        "x-ms-date": "Tue, 21 Feb 2023 20:33:17 GMT",
->>>>>>> ce9edaa6
+        "x-ms-date": "Thu, 23 Feb 2023 18:56:30 GMT",
         "x-ms-version": "2021-08-06"
       },
       "RequestBody": null,
       "StatusCode": 404,
       "ResponseHeaders": {
-<<<<<<< HEAD
-        "Date": "Thu, 23 Feb 2023 05:17:22 GMT",
-=======
-        "Date": "Tue, 21 Feb 2023 20:33:17 GMT",
->>>>>>> ce9edaa6
+        "Date": "Thu, 23 Feb 2023 18:56:30 GMT",
         "Server": [
           "Windows-Azure-Blob/1.0",
           "Microsoft-HTTPAPI/2.0"
@@ -260,11 +167,7 @@
       "ResponseBody": null
     },
     {
-<<<<<<< HEAD
-      "RequestUri": "https://management.azure.com/subscriptions/00000000-0000-0000-0000-000000000/resourceGroups/00000/providers/Microsoft.MachineLearningServices/workspaces/00000/jobs/test_41537184560?api-version=2022-12-01-preview",
-=======
-      "RequestUri": "https://management.azure.com/subscriptions/00000000-0000-0000-0000-000000000/resourceGroups/00000/providers/Microsoft.MachineLearningServices/workspaces/00000/jobs/test_589279419362?api-version=2022-12-01-preview",
->>>>>>> ce9edaa6
+      "RequestUri": "https://management.azure.com/subscriptions/00000000-0000-0000-0000-000000000/resourceGroups/00000/providers/Microsoft.MachineLearningServices/workspaces/00000/jobs/test_942756898665?api-version=2022-12-01-preview",
       "RequestMethod": "PUT",
       "RequestHeaders": {
         "Accept": "application/json",
@@ -272,11 +175,7 @@
         "Connection": "keep-alive",
         "Content-Length": "714",
         "Content-Type": "application/json",
-<<<<<<< HEAD
         "User-Agent": "azure-ai-ml/1.5.0 azsdk-python-mgmt-machinelearningservices/0.1.0 Python/3.7.9 (Windows-10-10.0.22621-SP0)"
-=======
-        "User-Agent": "azure-ai-ml/1.5.0 azsdk-python-mgmt-machinelearningservices/0.1.0 Python/3.10.6 (Linux-5.15.79.1-microsoft-standard-WSL2-x86_64-with-glibc2.35)"
->>>>>>> ce9edaa6
       },
       "RequestBody": {
         "properties": {
@@ -306,49 +205,26 @@
       "StatusCode": 201,
       "ResponseHeaders": {
         "Cache-Control": "no-cache",
-<<<<<<< HEAD
-        "Content-Length": "2708",
+        "Content-Length": "2710",
         "Content-Type": "application/json; charset=utf-8",
-        "Date": "Thu, 23 Feb 2023 05:17:26 GMT",
+        "Date": "Thu, 23 Feb 2023 18:56:34 GMT",
         "Expires": "-1",
-        "Location": "https://management.azure.com/subscriptions/00000000-0000-0000-0000-000000000/resourceGroups/00000/providers/Microsoft.MachineLearningServices/workspaces/00000/jobs/test_41537184560?api-version=2022-12-01-preview",
+        "Location": "https://management.azure.com/subscriptions/00000000-0000-0000-0000-000000000/resourceGroups/00000/providers/Microsoft.MachineLearningServices/workspaces/00000/jobs/test_942756898665?api-version=2022-12-01-preview",
         "Pragma": "no-cache",
         "Request-Context": "appId=cid-v1:2d2e8e63-272e-4b3c-8598-4ee570a0e70d",
-        "Server-Timing": "traceparent;desc=\u002200-ef110b0ad468bd5d6f071c606632a6a4-624c8bc9ec6a5c83-01\u0022",
+        "Server-Timing": "traceparent;desc=\u002200-5a1a3467a7b3ff096d2203333550bdfa-9d67c5ca024f0587-01\u0022",
         "Strict-Transport-Security": "max-age=31536000; includeSubDomains",
-        "x-aml-cluster": "vienna-eastus2-01",
+        "x-aml-cluster": "vienna-eastus2-02",
         "X-Content-Type-Options": "nosniff",
-        "x-ms-correlation-request-id": "857e66e5-f505-488c-88a3-ed7ba65cd340",
+        "x-ms-correlation-request-id": "7d2d8155-ae6f-488b-84f1-cf1cd686c2bb",
         "x-ms-ratelimit-remaining-subscription-writes": "1199",
         "x-ms-response-type": "standard",
-        "x-ms-routing-request-id": "WESTUS2:20230223T051726Z:857e66e5-f505-488c-88a3-ed7ba65cd340",
-        "x-request-time": "0.671"
+        "x-ms-routing-request-id": "WESTUS2:20230223T185634Z:7d2d8155-ae6f-488b-84f1-cf1cd686c2bb",
+        "x-request-time": "2.139"
       },
       "ResponseBody": {
-        "id": "/subscriptions/00000000-0000-0000-0000-000000000/resourceGroups/00000/providers/Microsoft.MachineLearningServices/workspaces/00000/jobs/test_41537184560",
-        "name": "test_41537184560",
-=======
-        "Content-Length": "2147",
-        "Content-Type": "application/json; charset=utf-8",
-        "Date": "Tue, 21 Feb 2023 20:33:22 GMT",
-        "Expires": "-1",
-        "Location": "https://management.azure.com/subscriptions/00000000-0000-0000-0000-000000000/resourceGroups/00000/providers/Microsoft.MachineLearningServices/workspaces/00000/jobs/test_589279419362?api-version=2022-12-01-preview",
-        "Pragma": "no-cache",
-        "Request-Context": "appId=cid-v1:2d2e8e63-272e-4b3c-8598-4ee570a0e70d",
-        "Server-Timing": "traceparent;desc=\u002200-944cbb8a6098568df76747233234220c-138a176d152865c0-01\u0022",
-        "Strict-Transport-Security": "max-age=31536000; includeSubDomains",
-        "x-aml-cluster": "vienna-eastus-02",
-        "X-Content-Type-Options": "nosniff",
-        "x-ms-correlation-request-id": "4409c27e-9bc3-4196-a384-510d6a4ccf57",
-        "x-ms-ratelimit-remaining-subscription-writes": "1195",
-        "x-ms-response-type": "standard",
-        "x-ms-routing-request-id": "CANADACENTRAL:20230221T203322Z:4409c27e-9bc3-4196-a384-510d6a4ccf57",
-        "x-request-time": "1.705"
-      },
-      "ResponseBody": {
-        "id": "/subscriptions/00000000-0000-0000-0000-000000000/resourceGroups/00000/providers/Microsoft.MachineLearningServices/workspaces/00000/jobs/test_589279419362",
-        "name": "test_589279419362",
->>>>>>> ce9edaa6
+        "id": "/subscriptions/00000000-0000-0000-0000-000000000/resourceGroups/00000/providers/Microsoft.MachineLearningServices/workspaces/00000/jobs/test_942756898665",
+        "name": "test_942756898665",
         "type": "Microsoft.MachineLearningServices/workspaces/jobs",
         "properties": {
           "description": null,
@@ -363,11 +239,7 @@
             "Tracking": {
               "jobServiceType": "Tracking",
               "port": null,
-<<<<<<< HEAD
               "endpoint": "azureml://eastus2.api.azureml.ms/mlflow/v1.0/subscriptions/00000000-0000-0000-0000-000000000/resourceGroups/00000/providers/Microsoft.MachineLearningServices/workspaces/00000?",
-=======
-              "endpoint": "azureml://eastus.api.azureml.ms/mlflow/v1.0/subscriptions/00000000-0000-0000-0000-000000000/resourceGroups/00000/providers/Microsoft.MachineLearningServices/workspaces/00000?",
->>>>>>> ce9edaa6
               "status": null,
               "errorMessage": null,
               "properties": null,
@@ -376,11 +248,7 @@
             "Studio": {
               "jobServiceType": "Studio",
               "port": null,
-<<<<<<< HEAD
-              "endpoint": "https://ml.azure.com/runs/test_41537184560?wsid=/subscriptions/00000000-0000-0000-0000-000000000/resourcegroups/00000/workspaces/00000",
-=======
-              "endpoint": "https://ml.azure.com/runs/test_589279419362?wsid=/subscriptions/00000000-0000-0000-0000-000000000/resourcegroups/00000/workspaces/00000",
->>>>>>> ce9edaa6
+              "endpoint": "https://ml.azure.com/runs/test_942756898665?wsid=/subscriptions/00000000-0000-0000-0000-000000000/resourcegroups/00000/workspaces/00000",
               "status": null,
               "errorMessage": null,
               "properties": null,
@@ -415,11 +283,7 @@
           "outputs": {
             "default": {
               "description": null,
-<<<<<<< HEAD
-              "uri": "azureml://datastores/workspaceartifactstore/ExperimentRun/dcid.test_41537184560",
-=======
-              "uri": "azureml://datastores/workspaceartifactstore/ExperimentRun/dcid.test_589279419362",
->>>>>>> ce9edaa6
+              "uri": "azureml://datastores/workspaceartifactstore/ExperimentRun/dcid.test_942756898665",
               "assetName": null,
               "assetVersion": null,
               "mode": "ReadWriteMount",
@@ -433,33 +297,20 @@
           "parameters": {}
         },
         "systemData": {
-<<<<<<< HEAD
-          "createdAt": "2023-02-23T05:17:26.6521741\u002B00:00",
+          "createdAt": "2023-02-23T18:56:34.45273\u002B00:00",
           "createdBy": "Diondra Peck",
-=======
-          "createdAt": "2023-02-21T20:33:22.211468\u002B00:00",
-          "createdBy": "Firstname Lastname",
->>>>>>> ce9edaa6
           "createdByType": "User"
         }
       }
     },
     {
-<<<<<<< HEAD
-      "RequestUri": "https://management.azure.com/subscriptions/00000000-0000-0000-0000-000000000/resourceGroups/00000/providers/Microsoft.MachineLearningServices/workspaces/00000/jobs/test_41537184560?api-version=2022-12-01-preview",
-=======
-      "RequestUri": "https://management.azure.com/subscriptions/00000000-0000-0000-0000-000000000/resourceGroups/00000/providers/Microsoft.MachineLearningServices/workspaces/00000/jobs/test_589279419362?api-version=2022-12-01-preview",
->>>>>>> ce9edaa6
+      "RequestUri": "https://management.azure.com/subscriptions/00000000-0000-0000-0000-000000000/resourceGroups/00000/providers/Microsoft.MachineLearningServices/workspaces/00000/jobs/test_942756898665?api-version=2022-12-01-preview",
       "RequestMethod": "GET",
       "RequestHeaders": {
         "Accept": "application/json",
         "Accept-Encoding": "gzip, deflate",
         "Connection": "keep-alive",
-<<<<<<< HEAD
         "User-Agent": "azure-ai-ml/1.5.0 azsdk-python-mgmt-machinelearningservices/0.1.0 Python/3.7.9 (Windows-10-10.0.22621-SP0)"
-=======
-        "User-Agent": "azure-ai-ml/1.5.0 azsdk-python-mgmt-machinelearningservices/0.1.0 Python/3.10.6 (Linux-5.15.79.1-microsoft-standard-WSL2-x86_64-with-glibc2.35)"
->>>>>>> ce9edaa6
       },
       "RequestBody": null,
       "StatusCode": 200,
@@ -467,50 +318,28 @@
         "Cache-Control": "no-cache",
         "Content-Encoding": "gzip",
         "Content-Type": "application/json; charset=utf-8",
-<<<<<<< HEAD
-        "Date": "Thu, 23 Feb 2023 05:17:30 GMT",
+        "Date": "Thu, 23 Feb 2023 18:56:40 GMT",
         "Expires": "-1",
         "Pragma": "no-cache",
         "Request-Context": "appId=cid-v1:2d2e8e63-272e-4b3c-8598-4ee570a0e70d",
-        "Server-Timing": "traceparent;desc=\u002200-95b2bd0d3c56e8f263b3f9def5088a67-55c58f7a26981a31-01\u0022",
-=======
-        "Date": "Tue, 21 Feb 2023 20:33:26 GMT",
-        "Expires": "-1",
-        "Pragma": "no-cache",
-        "Request-Context": "appId=cid-v1:2d2e8e63-272e-4b3c-8598-4ee570a0e70d",
-        "Server-Timing": "traceparent;desc=\u002200-ece9d0d6c54e63d430608776ed76713a-ec5c806a4a2cfeec-01\u0022",
->>>>>>> ce9edaa6
+        "Server-Timing": "traceparent;desc=\u002200-c6b05366e03842c86765deb119357ae2-1cc7a1f9c1bfafad-01\u0022",
         "Strict-Transport-Security": "max-age=31536000; includeSubDomains",
         "Transfer-Encoding": "chunked",
         "Vary": [
           "Accept-Encoding",
           "Accept-Encoding"
         ],
-<<<<<<< HEAD
-        "x-aml-cluster": "vienna-eastus2-01",
+        "x-aml-cluster": "vienna-eastus2-02",
         "X-Content-Type-Options": "nosniff",
-        "x-ms-correlation-request-id": "543342c9-a885-43e2-9862-cb5de1f360c2",
+        "x-ms-correlation-request-id": "9359d758-763e-4cd1-ae3a-bb2384c4fc24",
         "x-ms-ratelimit-remaining-subscription-reads": "11998",
         "x-ms-response-type": "standard",
-        "x-ms-routing-request-id": "WESTUS2:20230223T051731Z:543342c9-a885-43e2-9862-cb5de1f360c2",
-        "x-request-time": "0.026"
+        "x-ms-routing-request-id": "WESTUS2:20230223T185640Z:9359d758-763e-4cd1-ae3a-bb2384c4fc24",
+        "x-request-time": "0.048"
       },
       "ResponseBody": {
-        "id": "/subscriptions/00000000-0000-0000-0000-000000000/resourceGroups/00000/providers/Microsoft.MachineLearningServices/workspaces/00000/jobs/test_41537184560",
-        "name": "test_41537184560",
-=======
-        "x-aml-cluster": "vienna-eastus-02",
-        "X-Content-Type-Options": "nosniff",
-        "x-ms-correlation-request-id": "9904a812-3db8-4b94-b704-fd821552f592",
-        "x-ms-ratelimit-remaining-subscription-reads": "11985",
-        "x-ms-response-type": "standard",
-        "x-ms-routing-request-id": "CANADACENTRAL:20230221T203326Z:9904a812-3db8-4b94-b704-fd821552f592",
-        "x-request-time": "0.033"
-      },
-      "ResponseBody": {
-        "id": "/subscriptions/00000000-0000-0000-0000-000000000/resourceGroups/00000/providers/Microsoft.MachineLearningServices/workspaces/00000/jobs/test_589279419362",
-        "name": "test_589279419362",
->>>>>>> ce9edaa6
+        "id": "/subscriptions/00000000-0000-0000-0000-000000000/resourceGroups/00000/providers/Microsoft.MachineLearningServices/workspaces/00000/jobs/test_942756898665",
+        "name": "test_942756898665",
         "type": "Microsoft.MachineLearningServices/workspaces/jobs",
         "properties": {
           "description": null,
@@ -529,11 +358,7 @@
             "Tracking": {
               "jobServiceType": "Tracking",
               "port": null,
-<<<<<<< HEAD
               "endpoint": "azureml://eastus2.api.azureml.ms/mlflow/v1.0/subscriptions/00000000-0000-0000-0000-000000000/resourceGroups/00000/providers/Microsoft.MachineLearningServices/workspaces/00000?",
-=======
-              "endpoint": "azureml://eastus.api.azureml.ms/mlflow/v1.0/subscriptions/00000000-0000-0000-0000-000000000/resourceGroups/00000/providers/Microsoft.MachineLearningServices/workspaces/00000?",
->>>>>>> ce9edaa6
               "status": null,
               "errorMessage": null,
               "properties": null,
@@ -542,11 +367,7 @@
             "Studio": {
               "jobServiceType": "Studio",
               "port": null,
-<<<<<<< HEAD
-              "endpoint": "https://ml.azure.com/runs/test_41537184560?wsid=/subscriptions/00000000-0000-0000-0000-000000000/resourcegroups/00000/workspaces/00000",
-=======
-              "endpoint": "https://ml.azure.com/runs/test_589279419362?wsid=/subscriptions/00000000-0000-0000-0000-000000000/resourcegroups/00000/workspaces/00000",
->>>>>>> ce9edaa6
+              "endpoint": "https://ml.azure.com/runs/test_942756898665?wsid=/subscriptions/00000000-0000-0000-0000-000000000/resourcegroups/00000/workspaces/00000",
               "status": null,
               "errorMessage": null,
               "properties": null,
@@ -581,11 +402,7 @@
           "outputs": {
             "default": {
               "description": null,
-<<<<<<< HEAD
-              "uri": "azureml://datastores/workspaceartifactstore/ExperimentRun/dcid.test_41537184560",
-=======
-              "uri": "azureml://datastores/workspaceartifactstore/ExperimentRun/dcid.test_589279419362",
->>>>>>> ce9edaa6
+              "uri": "azureml://datastores/workspaceartifactstore/ExperimentRun/dcid.test_942756898665",
               "assetName": null,
               "assetVersion": null,
               "mode": "ReadWriteMount",
@@ -599,23 +416,14 @@
           "parameters": {}
         },
         "systemData": {
-<<<<<<< HEAD
-          "createdAt": "2023-02-23T05:17:26.6521741\u002B00:00",
+          "createdAt": "2023-02-23T18:56:34.45273\u002B00:00",
           "createdBy": "Diondra Peck",
-=======
-          "createdAt": "2023-02-21T20:33:22.211468\u002B00:00",
-          "createdBy": "Firstname Lastname",
->>>>>>> ce9edaa6
           "createdByType": "User"
         }
       }
     }
   ],
   "Variables": {
-<<<<<<< HEAD
-    "job_name": "test_41537184560"
-=======
-    "job_name": "test_589279419362"
->>>>>>> ce9edaa6
+    "job_name": "test_942756898665"
   }
 }