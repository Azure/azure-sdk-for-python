import os.path
from pathlib import Path
from typing import Any, Callable, Dict

import pydash
import pytest
from devtools_testutils import AzureRecordedTestCase, is_live, set_bodiless_matcher, set_custom_default_matcher
from test_utilities.utils import _PYTEST_TIMEOUT_METHOD, assert_job_cancel, sleep_if_live, wait_until_done

from azure.ai.ml import Input, MLClient, load_component, load_data, load_job
from azure.ai.ml._utils._arm_id_utils import AMLVersionedArmId
from azure.ai.ml._utils.utils import load_yaml
from azure.ai.ml.constants import InputOutputModes
from azure.ai.ml.constants._job.pipeline import PipelineConstants
from azure.ai.ml.entities import Component, Job, PipelineJob
from azure.ai.ml.entities._builders import Command, Pipeline
from azure.ai.ml.entities._builders.parallel import Parallel
from azure.ai.ml.entities._builders.spark import Spark
from azure.ai.ml.exceptions import JobException
from azure.core.exceptions import HttpResponseError

from .._util import (
    _PIPELINE_JOB_LONG_RUNNING_TIMEOUT_SECOND,
    _PIPELINE_JOB_TIMEOUT_SECOND,
    DATABINDING_EXPRESSION_TEST_CASE_ENUMERATE,
    DATABINDING_EXPRESSION_TEST_CASES,
)


def assert_job_input_output_types(job: PipelineJob):
    from azure.ai.ml.entities._job.pipeline._io import NodeInput, NodeOutput, PipelineInput, PipelineOutput

    for _, input in job.inputs.items():
        assert isinstance(input, PipelineInput)
    for _, output in job.outputs.items():
        assert isinstance(output, PipelineOutput)
    for _, component in job.jobs.items():
        for _, input in component.inputs.items():
            assert isinstance(input, NodeInput)
        for _, output in component.outputs.items():
            assert isinstance(output, NodeOutput)


@pytest.mark.usefixtures(
    "recorded_test",
    "mock_code_hash",
    "enable_pipeline_private_preview_features",
    "mock_asset_name",
    "mock_component_hash",
    "enable_environment_id_arm_expansion",
    "mock_snapshot_hash",
    "mock_anon_component_version",
)
@pytest.mark.timeout(timeout=_PIPELINE_JOB_TIMEOUT_SECOND, method=_PYTEST_TIMEOUT_METHOD)
@pytest.mark.e2etest
@pytest.mark.pipeline_test
class TestPipelineJob(AzureRecordedTestCase):
    def test_pipeline_job_create(
        self,
        client: MLClient,
        hello_world_component_no_paths: Component,
        randstr: Callable[[str], str],
    ) -> None:
        set_bodiless_matcher()
        set_custom_default_matcher(
            excluded_headers="x-ms-blob-type,If-None-Match,Content-Type,Content-MD5,Content-Length",
            ignored_query_parameters="api-version",
        )

        params_override = [{"name": randstr("name")}]
        pipeline_job = load_job(
            source="./tests/test_configs/pipeline_jobs/helloworld_pipeline_job_no_paths_e2e.yml",
            params_override=params_override,
        )
        job = client.jobs.create_or_update(pipeline_job)
        assert job.name == params_override[0]["name"]
        # Test update
        new_tag_name = randstr("new_tag_name")
        new_tag_value = randstr("new_tag_value")
        job.tags[new_tag_name] = new_tag_value
        updated_job = client.jobs.create_or_update(job)
        assert new_tag_name in updated_job.tags
        assert updated_job.tags[new_tag_name] == new_tag_value

    @pytest.mark.skipif(reason="TODO (2235055) registry test is failing with location error")
    @pytest.mark.skipif(condition=not is_live(), reason="registry test, may fail in playback mode")
    def test_pipeline_job_create_with_registries(self, client: MLClient, randstr: Callable[[str], str]) -> None:
        set_bodiless_matcher()

        params_override = [{"name": randstr("name")}]
        pipeline_job = load_job(
            source="./tests/test_configs/pipeline_jobs/hello_pipeline_job_with_registries.yml",
            params_override=params_override,
        )
        # registry sdk-test may be sanitized as other name, so use two assertions to avoid this issue
        assert str(pipeline_job.jobs["a"].environment).startswith("azureml://registries/")
        assert str(pipeline_job.jobs["a"].environment).endswith("/environments/openMPIUbuntu/versions/1")
        job = assert_job_cancel(pipeline_job, client)
        assert job.name == params_override[0]["name"]
        assert str(job.jobs["a"].component).startswith("azureml://registries/")
        assert str(job.jobs["a"].component).endswith("/components/hello_world_asset/versions/1")

    @pytest.mark.parametrize(
        "pipeline_job_path",
        [
            "tests/test_configs/dsl_pipeline/spark_job_in_pipeline/wordcount_pipeline.yml",
            "tests/test_configs/dsl_pipeline/spark_job_in_pipeline/sample_pipeline.yml",
            "tests/test_configs/dsl_pipeline/spark_job_in_pipeline/pipeline.yml",
            "tests/test_configs/dsl_pipeline/spark_job_in_pipeline/pipeline_inline_job.yml",
            "tests/test_configs/pipeline_jobs/shakespear_sample/pipeline.yml",
        ],
    )
    def test_pipeline_job_with_spark_job(
        self, client: MLClient, randstr: Callable[[], str], pipeline_job_path: str
    ) -> None:
        set_bodiless_matcher()
        set_custom_default_matcher(
            excluded_headers="x-ms-blob-type,If-None-Match,Content-Type,Content-MD5",
            ignored_query_parameters="api-version",
        )

        # todo: run failed
        params_override = [{"name": randstr("name")}]
        pipeline_job = load_job(
            pipeline_job_path,
            params_override=params_override,
        )
        created_job = client.jobs.create_or_update(pipeline_job)

        for job in created_job.jobs.values():
            # The spark job must be translated to component job in the pipeline job.
            assert isinstance(job, Spark)

    @pytest.mark.parametrize(
        "pipeline_job_path",
        [
            # flaky parameterization
            # "non_existent_remote_component.yml",
            "non_existent_remote_version.yml",
            "non_existent_compute.yml",
        ],
    )
    def test_pipeline_job_validation_remote(
        self,
        client: MLClient,
        randstr: Callable[[str], str],
        pipeline_job_path: str,
    ) -> None:
        set_bodiless_matcher()

        base_dir = "./tests/test_configs/pipeline_jobs/invalid/"
        pipeline_job: PipelineJob = load_job(
            source=os.path.join(base_dir, pipeline_job_path),
            params_override=[{"name": randstr("name")}],
        )
        with pytest.raises(
            Exception,
            # hide this as server side error message is not consistent
            # match=str(expected_error),
        ):
            client.jobs.create_or_update(pipeline_job)

    @pytest.mark.usefixtures("mock_anon_component_version")
    def test_pipeline_job_with_inline_component_create(self, client: MLClient, randstr: Callable[[str], str]) -> None:
        set_bodiless_matcher()

        params_override = [{"name": randstr("name")}]
        pipeline_job = load_job(
            source="./tests/test_configs/pipeline_jobs/helloworld_pipeline_job_inline_comps.yml",
            params_override=params_override,
        )
        assert pipeline_job.jobs["hello_world_component_inline"].component._schema is None
        assert pipeline_job.jobs["hello_world_component_inline_with_schema"].component._schema
        job_sources = {key: job._source for key, job in pipeline_job.jobs.items()}
        assert job_sources == {
            "hello_world_component_inline": "YAML.JOB",
            "hello_world_component_inline_with_schema": "YAML.JOB",
        }
        client.jobs.create_or_update(pipeline_job)
        created_component_id = pipeline_job.jobs["hello_world_component_inline"].component
        rest_job_sources = {key: job._source for key, job in pipeline_job.jobs.items()}
        self.assert_component_is_anonymous(client, created_component_id)
        assert rest_job_sources == job_sources

    @pytest.mark.usefixtures("storage_account_guid_sanitizer")
    def test_pipeline_job_with_inline_component_file_create(
        self, client: MLClient, randstr: Callable[[str], str]
    ) -> None:
        set_bodiless_matcher()
        set_custom_default_matcher(
            excluded_headers="x-ms-blob-type,If-None-Match,Content-Type,Content-MD5",
            ignored_query_parameters="api-version",
        )

        # Create the component used in the job
        params_override = [{"name": randstr("name")}]
        pipeline_job = load_job(
            source="./tests/test_configs/pipeline_jobs/helloworld_pipeline_job_inline_file_comps.yml",
            params_override=params_override,
        )
        client.jobs.create_or_update(pipeline_job)
        created_component_id = pipeline_job.jobs["hello_world_component_inline_file"].component
        self.assert_component_is_anonymous(client, created_component_id)

    def test_pipeline_job__with_inline_component_file_in_component_folder(
        self,
        client: MLClient,
        hello_world_component_no_paths: Component,
        randstr: Callable[[str], str],
    ) -> None:
        set_bodiless_matcher()

        params_override = [{"name": randstr("name")}]
        pipeline_job = load_job(
            source="./tests/test_configs/dsl_pipeline/basic_component_with_component_in_folder/pipeline.yml",
            params_override=params_override,
        )
        client.jobs.create_or_update(pipeline_job)
        created_component_id = pipeline_job.jobs["hello_python_world_job"].component
        self.assert_component_is_anonymous(client, created_component_id)

    @pytest.mark.usefixtures("storage_account_guid_sanitizer")
    def test_pipeline_job_with_component_arm_id_create(
        self,
        client: MLClient,
        hello_world_component: Component,
        randstr: Callable[[str], str],
    ) -> None:
        set_bodiless_matcher()
        set_custom_default_matcher(
            excluded_headers="x-ms-blob-type,If-None-Match,Content-Type,Content-MD5",
            ignored_query_parameters="api-version",
        )

        # Generate pipeline with component defined by arm id
        pipeline_spec_path = Path("./tests/test_configs/pipeline_jobs/helloworld_pipeline_job_inline_file_comps.yml")
        pipeline_dict = load_yaml(pipeline_spec_path)
        pipeline_jobs = pipeline_dict["jobs"]
        for job in pipeline_jobs.values():
            job["component"] = f"azureml:{hello_world_component.id}"

        # Create the component used in the job
        params_override = [{"name": randstr("name")}]
        pipeline_job = Job._load(
            data=pipeline_dict,
            yaml_path=pipeline_spec_path,
            params_override=params_override,
        )
        created_job = client.jobs.create_or_update(pipeline_job)
        assert (
            created_job.jobs["hello_world_component_inline_file"].component
            == f"{hello_world_component.name}:{hello_world_component.version}"
        )

    @pytest.mark.usefixtures("storage_account_guid_sanitizer")
    def test_pipeline_job_create_with_resolve_reuse(
        self,
        client: MLClient,
        hello_world_component_no_paths: Component,
        randstr: Callable[[str], str],
    ) -> None:
        set_bodiless_matcher()
        set_custom_default_matcher(
            excluded_headers="x-ms-blob-type,If-None-Match,Content-Type,Content-MD5",
            ignored_query_parameters="api-version",
        )

        # Generate pipeline with component defined by arm id
        pipeline_spec_path = Path("./tests/test_configs/pipeline_jobs/helloworld_pipeline_job_resolve_reuse.yml")

        # Create the component used in the job
        params_override = [{"name": randstr("name")}]
        pipeline_job: PipelineJob = load_job(source=pipeline_spec_path, params_override=params_override)
        assert isinstance(
            pipeline_job.jobs["hello_world_component_1"].component, str
        ), "named component must be in str instead of component object to avoid arm id resolving"
        assert isinstance(pipeline_job.jobs["hello_world_component_2"].component, str)

        assert id(pipeline_job.jobs["hello_world_component_inline_file_1"]) != id(
            pipeline_job.jobs["hello_world_component_inline_file_2"]
        ), "In load_job, components load from the same path shouldn't share the same Command instance."

        assert id(pipeline_job.jobs["hello_world_component_inline_file_1"].component) == id(
            pipeline_job.jobs["hello_world_component_inline_file_2"].component
        ), "In load_job, components load from the same path should share the same Component instance."

        # name & version in a local component yml will be ignored if it's a sub-job of a pipeline job
        _ = client.jobs.create_or_update(pipeline_job)

    @pytest.mark.usefixtures("storage_account_guid_sanitizer")
    def test_pipeline_job_with_output(self, client: MLClient, randstr: Callable[[str], str]) -> None:
        set_bodiless_matcher()
        set_custom_default_matcher(
            excluded_headers="x-ms-blob-type,If-None-Match,Content-Type,Content-MD5",
            ignored_query_parameters="api-version",
        )

        params_override = [{"name": randstr("name")}]
        pipeline_job = load_job(
            source="./tests/test_configs/pipeline_jobs/helloworld_pipeline_job_with_component_output.yml",
            params_override=params_override,
        )
        created_job = client.jobs.create_or_update(pipeline_job)

        # Some sanity checking of the outputs. Unit tests already extensively cover the translation to/from REST of outputs. If the job finishes successfully,
        # that means all of the outputs were set properly by the CLI.
        job_out_1 = created_job.outputs.get("job_out_path_1", None)
        assert job_out_1 is not None
        assert job_out_1.mode == InputOutputModes.RW_MOUNT

        job_out_2 = created_job.outputs.get("job_out_path_2", None)
        assert job_out_2 is not None
        assert job_out_2.mode == InputOutputModes.UPLOAD

        hello_world_component_1_outputs = created_job.jobs["hello_world_component_1"].outputs
        assert hello_world_component_1_outputs.component_out_path_1.mode == InputOutputModes.RW_MOUNT

        hello_world_component_2_outputs = created_job.jobs["hello_world_component_2"].outputs
        assert hello_world_component_2_outputs.component_out_path_1.mode == InputOutputModes.RW_MOUNT

    @pytest.mark.usefixtures("storage_account_guid_sanitizer")
    def test_pipeline_job_with_path_inputs(
        self,
        client: MLClient,
        helloworld_component_with_paths: Component,
        randstr: Callable[[str], str],
    ) -> None:
        set_bodiless_matcher()
        set_custom_default_matcher(
            excluded_headers="x-ms-blob-type,If-None-Match,Content-Type,Content-MD5",
            ignored_query_parameters="api-version",
        )

        # Create a data asset to put in the PipelineJob inputs
        data_override = [{"name": randstr("data_override_name")}]
        data = load_data(
            source="./tests/test_configs/dataset/data_local_path_with_datastore.yaml",
            params_override=data_override,
        )
        data_asset = client.data.create_or_update(data)

        params_override = [
            {"name": randstr("job_name")},
            {"inputs.job_in_path_other.path": data_asset.path},
        ]
        pipeline_job = load_job(
            source="./tests/test_configs/pipeline_jobs/helloworld_pipeline_job_with_paths.yml",
            params_override=params_override,
        )
        client.jobs.create_or_update(pipeline_job)
        assert pipeline_job.inputs["job_in_path_other"].path.startswith("azureml")
        assert pipeline_job.inputs["job_in_path"].path.startswith("azureml")

    def assert_component_is_anonymous(self, client: MLClient, component_id: str) -> None:
        # extract component name, version from arm id
        arm_id = AMLVersionedArmId(component_id)
        created_component = client.components.get(arm_id.asset_name, arm_id.asset_version)
        assert created_component._is_anonymous

    @pytest.mark.usefixtures("storage_account_guid_sanitizer")
    def test_pipeline_job_default_datastore_compute(self, client: MLClient, randstr: Callable[[str], str]) -> None:
        set_bodiless_matcher()

        params_override = [{"name": randstr("name")}]
        pipeline_job = load_job(
            source="./tests/test_configs/pipeline_jobs/helloworld_pipeline_job_defaults_e2e.yml",
            params_override=params_override,
        )
        origin_pipeline_job_settings = vars(pipeline_job.settings).copy()
        created_job: PipelineJob = client.jobs.create_or_update(pipeline_job)
        created_job_settings = vars(created_job.settings)
        created_job_dict = created_job._to_dict()

        for key in [
            PipelineConstants.CONTINUE_ON_STEP_FAILURE,
            PipelineConstants.DEFAULT_COMPUTE,
            PipelineConstants.DEFAULT_DATASTORE,
        ]:
            input_val = origin_pipeline_job_settings.get(key, None)
            assert (
                created_job_settings.get(key, None) == input_val
            ), "client created job " "setting is mismatched with loaded job setting on {}: {} != {}".format(
                key, created_job_settings.get(key, None), input_val
            )
            if key == PipelineConstants.CONTINUE_ON_STEP_FAILURE:
                assert created_job_dict["settings"][key] == input_val
            else:
                assert created_job_dict["settings"][key] == f"azureml:{input_val}"
            # TODO: note that client.jobs.create_or_update will update the input pipeline job object
            # assert input_val == pipeline_job_settings.get(key, None)

        # Compute for components stays as None, the backend will leverage the default
        for job_name, job in created_job.jobs.items():
            if not pipeline_job.jobs[job_name].compute:
                assert not job.compute
            else:
                assert job.compute in pipeline_job.jobs[job_name].compute

    @pytest.mark.parametrize(
        "test_case_i,test_case_name",
        [
            # TODO: enable this after identity support released to canary
            # (0, "helloworld_pipeline_job_with_component_output"),
            (1, "helloworld_pipeline_job_with_paths"),
        ],
    )
    def test_pipeline_job_with_command_job(
        self,
        client: MLClient,
        randstr: Callable[[str], str],
        test_case_i,
        test_case_name,
        pipeline_samples_e2e_registered_train_components,  # Test depends on this being in the workspace
    ) -> None:
        set_bodiless_matcher()

        params = [
            (
                "tests/test_configs/pipeline_jobs/helloworld_pipeline_job_defaults_with_command_job_e2e.yml",
                2,
                {
                    "description": "The hello world pipeline job with inline command job",
                    "tags": {"tag": "tagvalue", "owner": "sdkteam"},
                    "compute_id": "cpu-cluster",
                    "is_archived": False,
                    "job_type": "Pipeline",
                    "inputs": {
                        "job_data_path": {
                            "mode": "ReadOnlyMount",
                            "uri": "https://azuremlexamples.blob.core.windows.net/datasets/iris.csv",
                            "job_input_type": "uri_file",
                        }
                    },
                    "jobs": {
                        "hello_world_inline_commandjob_1": {
                            "type": "command",
                            "environment_variables": {"FOO": "bar"},
                            "name": "hello_world_inline_commandjob_1",
                            "computeId": "cpu-cluster",
                            "inputs": {
                                "test1": {
                                    "mode": "ReadOnlyMount",
                                    "uri": "https://azuremlexamples.blob.core.windows.net/datasets/iris.csv",
                                    "job_input_type": "uri_file",
                                },
                                "literal_input": {"job_input_type": "literal", "value": "2"},
                            },
                            "_source": "REMOTE.WORKSPACE.COMPONENT",
                        },
                        "hello_world_inline_commandjob_2": {
                            "type": "command",
                            "name": "hello_world_inline_commandjob_2",
                            "_source": "REMOTE.WORKSPACE.COMPONENT",
                        },
                    },
                    "outputs": {"job_out_path_1": {"mode": "ReadWriteMount", "job_output_type": "uri_folder"}},
                    "settings": {
                        "default_compute": "cpu-cluster",
                        "default_datastore": "workspacefilestore",
                        "continue_on_step_failure": True,
                        "_source": "YAML.JOB",
                    },
                },
                [
                    "properties",
                    "display_name",
                    "experiment_name",
                    "jobs.hello_world_inline_commandjob_1.componentId",
                    "jobs.hello_world_inline_commandjob_2.componentId",
                    "jobs.hello_world_inline_commandjob_1.properties",
                    "jobs.hello_world_inline_commandjob_2.properties",
                    "source_job_id",
                    "services",
                ],
            ),
            (
                "tests/test_configs/pipeline_jobs/helloworld_pipeline_job_with_registered_component_literal_output_binding_to_inline_job_input.yml",
                2,
                {
                    "description": "E2E dummy train-score-eval pipeline with registered components",
                    "tags": {},
                    "compute_id": "cpu-cluster",
                    "display_name": "e2e_registered_components",
                    "is_archived": False,
                    "job_type": "Pipeline",
                    "inputs": {
                        "pipeline_job_training_input": {"mode": "ReadOnlyMount", "job_input_type": "uri_folder"},
                        "pipeline_job_test_input": {"mode": "ReadOnlyMount", "job_input_type": "uri_folder"},
                        "pipeline_job_training_max_epocs": {"job_input_type": "literal", "value": "20"},
                        "pipeline_job_training_learning_rate": {"job_input_type": "literal", "value": "1.8"},
                        "pipeline_job_learning_rate_schedule": {"job_input_type": "literal", "value": "time-based"},
                    },
                    "jobs": {
                        "train_job": {
                            "type": "command",
                            "name": "train_job",
                            "inputs": {
                                "training_data": {
                                    "job_input_type": "literal",
                                    "value": "${{parent.inputs.pipeline_job_training_input}}",
                                },
                                "max_epocs": {
                                    "job_input_type": "literal",
                                    "value": "${{parent.inputs.pipeline_job_training_max_epocs}}",
                                },
                                "learning_rate": {
                                    "job_input_type": "literal",
                                    "value": "${{parent.inputs.pipeline_job_training_learning_rate}}",
                                },
                                "learning_rate_schedule": {
                                    "job_input_type": "literal",
                                    "value": "${{parent.inputs.pipeline_job_learning_rate_schedule}}",
                                },
                            },
                            "outputs": {
                                "model_output": {
                                    "value": "${{parent.outputs.pipeline_job_trained_model}}",
                                    "type": "literal",
                                }
                            },
                            "_source": "REMOTE.WORKSPACE.COMPONENT",
                            "componentId": "Train:31",
                        },
                        "score_job": {
                            "type": "command",
                            "name": "score_job",
                            "inputs": {
                                "model_input": {
                                    "job_input_type": "literal",
                                    "value": "${{parent.jobs.train_job.outputs.model_output}}",
                                },
                                "test_data": {
                                    "job_input_type": "literal",
                                    "value": "${{parent.inputs.pipeline_job_test_input}}",
                                },
                            },
                            "_source": "REMOTE.WORKSPACE.COMPONENT",
                        },
                    },
                    "outputs": {
                        "pipeline_job_trained_model": {"mode": "Upload", "job_output_type": "uri_folder"},
                        "pipeline_job_scored_data": {"mode": "Upload", "job_output_type": "uri_folder"},
                    },
                    "settings": {"_source": "YAML.JOB"},
                },
                [
                    "properties",
                    "experiment_name",
                    "inputs.pipeline_job_training_input.uri",
                    "inputs.pipeline_job_test_input.uri",
                    "jobs.score_job.componentId",
                    "jobs.train_job.properties",
                    "jobs.score_job.properties",
                    "source_job_id",
                    "services",
                ],
            ),
        ]
        pipeline_job_path, converted_jobs, expected_dict, fields_to_omit = params[test_case_i]

        params_override = [{"name": randstr("name")}]
        pipeline_job = load_job(
            source=pipeline_job_path,
            params_override=params_override,
        )
        created_job = client.jobs.create_or_update(pipeline_job)

        for job in created_job.jobs.values():
            # The command job must be translated to component job in the pipeline job.
            assert isinstance(job, Command)

        # assert on the number of converted jobs to make sure we didn't drop the command job
        assert len(created_job.jobs.items()) == converted_jobs

        pipeline_dict = created_job._to_rest_object().as_dict()
        actual_dict = pydash.omit(pipeline_dict["properties"], *fields_to_omit)
        assert actual_dict == expected_dict

    @pytest.mark.parametrize(
        "pipeline_job_path",
        [
            "file_component_input_e2e.yml",
            "file_input_e2e.yml",
            "tabular_input_e2e.yml",
        ],
    )
    def test_pipeline_job_with_parallel_job(
        self, client: MLClient, randstr: Callable[[str], str], pipeline_job_path: str
    ) -> None:
        set_bodiless_matcher()

        base_file_name = "./tests/test_configs/pipeline_jobs/helloworld_pipeline_job_defaults_with_parallel_job_"
        params_override = [{"name": randstr("name")}]
        pipeline_job = load_job(
            source=base_file_name + pipeline_job_path,
            params_override=params_override,
        )
        created_job = client.jobs.create_or_update(pipeline_job)

        for job in created_job.jobs.values():
            # The parallel job must be translated to component job in the pipeline job.
            assert isinstance(job, Parallel)

        # assert on the number of converted jobs to make sure we didn't drop the parallel job
        assert len(created_job.jobs.items()) == 1

    def test_pipeline_job_with_multiple_parallel_job(self, client: MLClient, randstr: Callable[[str], str]) -> None:
        set_bodiless_matcher()

        params_override = [{"name": randstr("name")}]
        pipeline_job = load_job(
            source="./tests/test_configs/dsl_pipeline/parallel_component_with_file_input/pipeline.yml",
            params_override=params_override,
        )
        created_job = client.jobs.create_or_update(pipeline_job)

        # assert on the number of converted jobs to make sure we didn't drop the parallel job
        assert len(created_job.jobs.items()) == 3

    def test_pipeline_job_with_command_job_with_dataset_short_uri(
        self, client: MLClient, randstr: Callable[[str], str]
    ) -> None:
        set_bodiless_matcher()

        params_override = [{"name": randstr("name")}]
        pipeline_job = load_job(
            source="./tests/test_configs/pipeline_jobs/helloworld_pipeline_job_defaults_with_command_job_e2e_short_uri.yml",
            params_override=params_override,
        )
        created_job = client.jobs.create_or_update(pipeline_job)

        for job in created_job.jobs.values():
            # The command job must be translated to component job in the pipeline job.
            assert isinstance(job, Command)

        # assert on the number of converted jobs to make sure we didn't drop the command job
        assert len(created_job.jobs.items()) == 2

    def test_pipeline_job_without_component_snapshot(self, client: MLClient, randstr: Callable[[str], str]) -> None:
        set_bodiless_matcher()

        params_override = [{"name": randstr("name")}]
        pipeline_job = load_job(
            source="./tests/test_configs/pipeline_jobs/helloworld_pipeline_job_without_component_snapshot.yml",
            params_override=params_override,
        )
        client.jobs.create_or_update(pipeline_job)
        created_component_id = pipeline_job.jobs["hello_world_component_inline"].component
        self.assert_component_is_anonymous(client, created_component_id)

    @pytest.mark.skipif(
        condition=not is_live(),
        reason="TODO (2235034) x-ms-meta-name header masking fixture isn't working, so playback fails",
    )
    @pytest.mark.usefixtures("storage_account_guid_sanitizer")
    def test_pipeline_job_create_with_distribution_component(
        self, client: MLClient, randstr: Callable[[str], str]
    ) -> None:
        set_bodiless_matcher()

        params_override = [{"name": randstr("name")}]
        pipeline_job = load_job(
            source="./tests/test_configs/pipeline_jobs/helloworld_pipeline_job_with_distribution_component.yml",
            params_override=params_override,
        )
        _ = pipeline_job._to_dict()
        created_job: PipelineJob = client.jobs.create_or_update(pipeline_job)
        created_job_dict = created_job._to_dict()

        created_component_id = pipeline_job.jobs["hello_world_component_mpi"].component
        self.assert_component_is_anonymous(client, created_component_id)

        for job_name, key, value in [
            ("hello_world_component_mpi", "process_count_per_instance", 3),
            ("hello_world_component_pytorch", "process_count_per_instance", 4),
            ("hello_world_component_tensorflow", "worker_count", 5),
        ]:
            instance_count = pydash.get(created_job_dict, "jobs.{}.resources.instance_count".format(job_name))
            assert instance_count == value, "{} resource attr is not set: {} != {}".format(
                job_name, instance_count, value
            )
            process_count_per_instance = pydash.get(created_job_dict, "jobs.{}.distribution.{}".format(job_name, key))
            assert process_count_per_instance == value, "{} distribution attr is not set: {} != {}".format(
                job_name, process_count_per_instance, value
            )

    @pytest.mark.disable_mock_code_hash
    @pytest.mark.skipif(condition=not is_live(), reason="reuse test, target to verify service-side behavior")
    def test_pipeline_job_anonymous_component_reuse(
        self,
        client: MLClient,
        hello_world_component: Component,
        randstr: Callable[[str], str],
    ) -> None:
        set_bodiless_matcher()

        # create a pipeline job
        params_override = [{"name": randstr("job_name_1")}]
        pipeline_job = load_job(
            source="./tests/test_configs/pipeline_jobs/helloworld_pipeline_job_inline_comps.yml",
            params_override=params_override,
        )
        created_job1 = client.jobs.create_or_update(pipeline_job)

        # create another pipeline job
        params_override = [{"name": randstr("job_name_2")}]
        pipeline_job2 = load_job(
            source="./tests/test_configs/pipeline_jobs/helloworld_pipeline_job_inline_comps.yml",
            params_override=params_override,
        )
        created_job2 = client.jobs.create_or_update(pipeline_job2)

        for job_name, job in created_job1.jobs.items():
            inline_component1 = created_job1.jobs[job_name].component
            inline_component2 = created_job2.jobs[job_name].component
            assert inline_component1 == inline_component2

    def test_pipeline_job_dependency_label_resolution(self, client: MLClient, randstr: Callable[[str], str]) -> None:
        set_bodiless_matcher()

        component_name = randstr("component_name")
        component_versions = ["foo", "bar", "baz", "foobar"]

        # Create the component used in the job
        for version in component_versions:
            created_component = client.components.create_or_update(
                load_component(
                    "./tests/test_configs/components/helloworld_component.yml",
                    params_override=[{"name": component_name}, {"version": version}],
                )
            )
            assert created_component.version == version
            assert created_component.name == component_name

        # Generate pipeline with component defined by arm id
        pipeline_spec_path = Path("./tests/test_configs/pipeline_jobs/helloworld_pipeline_job_inline_file_comps.yml")
        pipeline_dict = load_yaml(pipeline_spec_path)

        # Check to see that component label gets resolved to an actual version
        job_key = "hello_world_component_inline_file"
        pipeline_dict["jobs"][job_key]["component"] = f"azureml:{component_name}@latest"

        pipeline_job = Job._load(
            data=pipeline_dict,
            yaml_path=pipeline_spec_path,
            params_override=[{"name": randstr("job_name")}],
        )
        # sleep for some time to so more likely to resolve the correct component latest version
        sleep_if_live(10)
        created_job = client.jobs.create_or_update(pipeline_job)
        assert created_job.jobs[job_key].component == f"{component_name}:{component_versions[-1]}"

    def test_sample_job_dump(self, client: MLClient, randstr: Callable[[str], str]):
        set_bodiless_matcher()

        job = client.jobs.create_or_update(
            load_job(
                source="./tests/test_configs/pipeline_jobs/helloworld_pipeline_job_quick_with_output.yml",
                params_override=[{"name": randstr("name")}],
            )
        )
        job_dict = job._to_dict()
        expected_keys = ["status", "properties", "tags", "creation_context"]
        assert all(key in job_dict.keys() for key in expected_keys), f"failed to get expected keys in {job_dict}"

        # original job did not change
        assert_job_input_output_types(job)

    def test_pipeline_job_with_sweep_node(self, client: MLClient, randstr: Callable[[str], str]):
        set_bodiless_matcher()

        test_path = "./tests/test_configs/pipeline_jobs/helloworld_pipeline_job_with_sweep_node.yml"
        pipeline: PipelineJob = load_job(source=test_path, params_override=[{"name": randstr("name")}])
        created_pipeline: PipelineJob = client.jobs.create_or_update(pipeline)
        created_pipeline_dict = created_pipeline._to_dict()
        for dot_key, expected_value in [
            (
                "jobs.hello_sweep_inline_trial.objective",
                {
                    "goal": "maximize",
                    "primary_metric": "accuracy",
                },
            ),
            ("jobs.hello_sweep_inline_trial.sampling_algorithm", "random"),
            (
                "jobs.hello_sweep_inline_trial.limits",
                {
                    "max_concurrent_trials": 10,
                    "max_total_trials": 20,
                    "timeout": 7200,
                },
            ),
            (
                "jobs.hello_sweep_inline_trial.early_termination",
                {
                    "delay_evaluation": 200,
                    "type": "median_stopping",
                    "evaluation_interval": 100,
                },
            ),
            (
                "jobs.hello_sweep_inline_remote_trial.objective",
                {
                    "goal": "maximize",
                    "primary_metric": "accuracy",
                },
            ),
            (
                "jobs.hello_sweep_inline_remote_trial.trial",
                "azureml:microsoftsamplescommandcomponentbasic_nopaths_test:1",
            ),
            ("jobs.hello_sweep_inline_trial.compute", "azureml:gpu-cluster"),
            # test using compute from pipeline default compute
            ("jobs.hello_sweep_inline_file_trial.compute", None),
        ]:
            loaded_value = pydash.get(created_pipeline_dict, dot_key, None)
            assert loaded_value == expected_value, f"{dot_key} isn't as expected: {loaded_value} != {expected_value}"

    @pytest.mark.parametrize(
        "policy_yaml_dict",
        [
            {
                "type": "median_stopping",
                "delay_evaluation": 200,
                "evaluation_interval": 100,
            },
            {
                "type": "bandit",
                "delay_evaluation": 1,
                "evaluation_interval": 2,
                "slack_factor": 0.1,
            },
            {
                "type": "bandit",
                "delay_evaluation": 1,
                "evaluation_interval": 2,
                "slack_amount": 0.1,
            },
            {
                "type": "truncation_selection",
                "delay_evaluation": 1,
                "evaluation_interval": 2,
                "truncation_percentage": 20,
            },
        ],
    )
    def test_pipeline_job_with_sweep_node_early_termination_policy(
        self, client: MLClient, randstr: Callable[[str], str], policy_yaml_dict: Dict[str, Any]
    ):
        set_bodiless_matcher()

        test_path = "./tests/test_configs/pipeline_jobs/helloworld_pipeline_job_with_sweep_node.yml"
        pipeline: PipelineJob = load_job(
            source=test_path,
            params_override=[
                {"name": randstr("randstr")},
                {"jobs.hello_sweep_inline_trial.early_termination": policy_yaml_dict},
            ],
        )
        created_pipeline: PipelineJob = client.jobs.create_or_update(pipeline)
        created_pipeline_dict = created_pipeline._to_dict()
        assert pydash.get(created_pipeline_dict, "jobs.hello_sweep_inline_trial.early_termination") == policy_yaml_dict

    @pytest.mark.usefixtures("storage_account_guid_sanitizer")
    @pytest.mark.parametrize(
        "test_case_i, test_case_name",
        DATABINDING_EXPRESSION_TEST_CASE_ENUMERATE,
    )
    def test_pipeline_job_with_data_binding_expression(
        self,
        client: MLClient,
        randstr: Callable[[str], str],
        test_case_i: int,
        test_case_name: str,
    ):
        set_bodiless_matcher()
        set_custom_default_matcher(
            excluded_headers="x-ms-blob-type,If-None-Match,Content-Type,Content-MD5",
            ignored_query_parameters="api-version",
        )

        pipeline_job_path, expected_error = DATABINDING_EXPRESSION_TEST_CASES[test_case_i]

        pipeline: PipelineJob = load_job(source=pipeline_job_path, params_override=[{"name": randstr("name")}])
        if expected_error is None:
            assert_job_cancel(pipeline, client)
        elif isinstance(expected_error, HttpResponseError):
            with pytest.raises(HttpResponseError):
                client.jobs.create_or_update(pipeline)
        elif isinstance(expected_error, JobException):
            assert_job_cancel(pipeline, client)
        else:
            raise Exception("Unexpected error type {}".format(type(expected_error)))

    def test_pipeline_job_with_automl_regression(self, client: MLClient, randstr: Callable[[str], str]):
        test_path = "./tests/test_configs/pipeline_jobs/jobs_with_automl_nodes/onejob_automl_regression.yml"
        pipeline: PipelineJob = load_job(source=test_path, params_override=[{"name": randstr("name")}])
        created_pipeline = assert_job_cancel(pipeline, client)
        pipeline_dict = created_pipeline._to_rest_object().as_dict()
        fields_to_omit = ["name", "display_name", "training_data", "validation_data", "experiment_name", "properties"]

        actual_dict = pydash.omit(pipeline_dict["properties"]["jobs"]["hello_automl_regression"], fields_to_omit)

        assert actual_dict == {
            "featurization": {"mode": "off"},
            "limits": {"max_concurrent_trials": 1, "max_trials": 1},
            "log_verbosity": "info",
            "outputs": {},
            "primary_metric": "r2_score",
            "tags": {},
            "target_column_name": "SalePrice",
            "task": "regression",
            "test_data": "${{parent.inputs.automl_test_data}}",
            "training": {"enable_stack_ensemble": False, "enable_vote_ensemble": False},
            "type": "automl",
        }

    def test_pipeline_job_with_automl_classification(self, client: MLClient, randstr: Callable[[str], str]):
        set_bodiless_matcher()

        test_path = "./tests/test_configs/pipeline_jobs/jobs_with_automl_nodes/onejob_automl_classification.yml"
        pipeline: PipelineJob = load_job(source=test_path, params_override=[{"name": randstr("name")}])
        created_pipeline = assert_job_cancel(pipeline, client)
        pipeline_dict = created_pipeline._to_rest_object().as_dict()
        fields_to_omit = ["name", "display_name", "experiment_name", "properties"]

        actual_dict = pydash.omit(pipeline_dict["properties"]["jobs"]["hello_automl_classification"], fields_to_omit)

        assert actual_dict == {
            "featurization": {"mode": "auto"},
            "limits": {"max_concurrent_trials": 1, "max_trials": 1},
            "log_verbosity": "info",
            "outputs": {},
            "primary_metric": "accuracy",
            "tags": {},
            "target_column_name": "y",
            "task": "classification",
            "training": {"enable_stack_ensemble": False, "enable_vote_ensemble": False},
            "training_data": "${{parent.inputs.classification_train_data}}",
            "type": "automl",
            "validation_data": "${{parent.inputs.classification_validate_data}}",
            "test_data": "${{parent.inputs.classification_test_data}}",
        }

    def test_pipeline_job_with_automl_forecasting(self, client: MLClient, randstr: Callable[[str], str]):
        set_bodiless_matcher()

        test_path = "./tests/test_configs/pipeline_jobs/jobs_with_automl_nodes/onejob_automl_forecasting.yml"
        pipeline: PipelineJob = load_job(source=test_path, params_override=[{"name": randstr("name")}])
        created_pipeline = assert_job_cancel(pipeline, client)
        pipeline_dict = created_pipeline._to_rest_object().as_dict()

        fields_to_omit = ["name", "display_name", "experiment_name", "properties"]

        actual_dict = pydash.omit(pipeline_dict["properties"]["jobs"]["hello_automl_forecasting"], fields_to_omit)

        assert actual_dict == {
            "featurization": {"mode": "auto"},
            "limits": {"max_concurrent_trials": 1, "max_trials": 1},
            "log_verbosity": "info",
            "outputs": {},
            "primary_metric": "normalized_root_mean_squared_error",
            "tags": {},
            "target_column_name": "BeerProduction",
            "task": "forecasting",
            "training": {"enable_stack_ensemble": False, "enable_vote_ensemble": False},
            "training_data": "${{parent.inputs.forecasting_train_data}}",
            "n_cross_validations": 2,
            "type": "automl",
            "forecasting": {"forecast_horizon": 12, "time_column_name": "DATE", "frequency": "MS"},
        }

    def test_pipeline_job_with_automl_text_classification(self, client: MLClient, randstr: Callable[[str], str]):
        set_bodiless_matcher()

        test_path = "./tests/test_configs/pipeline_jobs/jobs_with_automl_nodes/onejob_automl_text_classification.yml"
        pipeline: PipelineJob = load_job(source=test_path, params_override=[{"name": randstr("name")}])
        created_pipeline = assert_job_cancel(pipeline, client)
        pipeline_dict = created_pipeline._to_rest_object().as_dict()

        fields_to_omit = ["name", "display_name", "experiment_name", "properties"]

        actual_dict = pydash.omit(pipeline_dict["properties"]["jobs"]["automl_text_classification"], fields_to_omit)

        assert actual_dict == {
            "featurization": {"dataset_language": "eng"},
            "limits": {"max_trials": 1, "max_nodes": 1, "timeout_minutes": 60},
            "log_verbosity": "info",
            "outputs": {},
            "primary_metric": "accuracy",
            "tags": {},
            "target_column_name": "y",
            "task": "text_classification",
            "training_data": "${{parent.inputs.text_classification_training_data}}",
            "validation_data": "${{parent.inputs.text_classification_validation_data}}",
            "type": "automl",
        }

    def test_pipeline_job_with_automl_text_classification_multilabel(
        self, client: MLClient, randstr: Callable[[str], str]
    ):
        set_bodiless_matcher()

        test_path = (
            "./tests/test_configs/pipeline_jobs/jobs_with_automl_nodes/onejob_automl_text_classification_multilabel.yml"
        )
        pipeline: PipelineJob = load_job(source=test_path, params_override=[{"name": randstr("name")}])
        created_pipeline = assert_job_cancel(pipeline, client)
        pipeline_dict = created_pipeline._to_rest_object().as_dict()

        fields_to_omit = ["name", "display_name", "experiment_name", "properties"]

        actual_dict = pydash.omit(
            pipeline_dict["properties"]["jobs"]["automl_text_classification_multilabel"], fields_to_omit
        )

        assert actual_dict == {
            "limits": {"max_trials": 1, "max_nodes": 1, "timeout_minutes": 60},
            "log_verbosity": "info",
            "outputs": {},
            "primary_metric": "accuracy",
            "tags": {},
            "target_column_name": "terms",
            "task": "text_classification_multilabel",
            "training_data": "${{parent.inputs.text_classification_multilabel_training_data}}",
            "validation_data": "${{parent.inputs.text_classification_multilabel_validation_data}}",
            "type": "automl",
        }

    def test_pipeline_job_with_automl_text_ner(self, client: MLClient, randstr: Callable[[str], str]):
        set_bodiless_matcher()

        test_path = "./tests/test_configs/pipeline_jobs/jobs_with_automl_nodes/onejob_automl_text_ner.yml"
        pipeline: PipelineJob = load_job(source=test_path, params_override=[{"name": randstr("name")}])
        created_pipeline = assert_job_cancel(pipeline, client)
        pipeline_dict = created_pipeline._to_rest_object().as_dict()

        fields_to_omit = ["name", "display_name", "experiment_name", "properties"]

        actual_dict = pydash.omit(pipeline_dict["properties"]["jobs"]["automl_text_ner"], fields_to_omit)

        assert actual_dict == {
            "limits": {"max_trials": 1, "max_nodes": 1, "timeout_minutes": 60},
            "log_verbosity": "info",
            "outputs": {},
            "primary_metric": "accuracy",
            "tags": {},
            "task": "text_ner",
            "training_data": "${{parent.inputs.text_ner_training_data}}",
            "validation_data": "${{parent.inputs.text_ner_validation_data}}",
            "type": "automl",
        }

    def test_pipeline_job_with_automl_image_multiclass_classification(
        self, client: MLClient, randstr: Callable[[str], str]
    ):
        set_bodiless_matcher()

        test_path = "./tests/test_configs/pipeline_jobs/jobs_with_automl_nodes/onejob_automl_image_multiclass_classification.yml"
        pipeline: PipelineJob = load_job(source=test_path, params_override=[{"name": randstr("name")}])
        created_pipeline = assert_job_cancel(pipeline, client)
        pipeline_dict = created_pipeline._to_rest_object().as_dict()
        fields_to_omit = ["name", "display_name", "experiment_name", "properties"]

        actual_dict = pydash.omit(
            pipeline_dict["properties"]["jobs"]["hello_automl_image_multiclass_classification"], fields_to_omit
        )

        assert actual_dict == {
            "limits": {"timeout_minutes": 60, "max_concurrent_trials": 4, "max_trials": 20},
            "log_verbosity": "info",
            "outputs": {},
            "primary_metric": "accuracy",
            "tags": {},
            "target_column_name": "label",
            "task": "image_classification",
            "training_data": "${{parent.inputs.image_multiclass_classification_train_data}}",
            "type": "automl",
            "validation_data": "${{parent.inputs.image_multiclass_classification_validate_data}}",
            "sweep": {
                "sampling_algorithm": "random",
                "early_termination": {
                    "evaluation_interval": 10,
                    "evaluation_interval": 10,
                    "delay_evaluation": 0,
                    "type": "bandit",
                    "slack_factor": 0.2,
                    "slack_amount": 0.0,
                },
            },
            "training_parameters": {
                "checkpoint_frequency": 1,
                "early_stopping": True,
                "early_stopping_delay": 2,
                "early_stopping_patience": 2,
                "evaluation_frequency": 1,
            },
            "search_space": [
                {
                    "learning_rate": "uniform(0.005,0.05)",
                    "model_name": "choice('vitb16r224')",
                    "optimizer": "choice('sgd','adam','adamw')",
                    "warmup_cosine_lr_warmup_epochs": "choice(0,3)",
                }
            ],
        }

    def test_pipeline_job_with_automl_image_multilabel_classification(
        self, client: MLClient, randstr: Callable[[str], str]
    ):
        set_bodiless_matcher()

        test_path = "./tests/test_configs/pipeline_jobs/jobs_with_automl_nodes/onejob_automl_image_multilabel_classification.yml"
        pipeline: PipelineJob = load_job(source=test_path, params_override=[{"name": randstr("name")}])
        created_pipeline = assert_job_cancel(pipeline, client)
        pipeline_dict = created_pipeline._to_rest_object().as_dict()
        fields_to_omit = ["name", "display_name", "experiment_name", "properties"]

        actual_dict = pydash.omit(
            pipeline_dict["properties"]["jobs"]["hello_automl_image_multilabel_classification"], fields_to_omit
        )

        assert actual_dict == {
            "limits": {"timeout_minutes": 60, "max_concurrent_trials": 4, "max_trials": 20},
            "log_verbosity": "info",
            "outputs": {},
            "primary_metric": "iou",
            "tags": {},
            "target_column_name": "label",
            "task": "image_classification_multilabel",
            "training_data": "${{parent.inputs.image_multilabel_classification_train_data}}",
            "type": "automl",
            "validation_data": "${{parent.inputs.image_multilabel_classification_validate_data}}",
            "sweep": {
                "sampling_algorithm": "random",
                "early_termination": {
                    "evaluation_interval": 10,
                    "delay_evaluation": 0,
                    "type": "bandit",
                    "slack_factor": 0.2,
                    "slack_amount": 0.0,
                },
            },
            "training_parameters": {
                "checkpoint_frequency": 1,
                "early_stopping": True,
                "early_stopping_delay": 2,
                "early_stopping_patience": 2,
                "evaluation_frequency": 1,
            },
            "search_space": [
                {
                    "learning_rate": "uniform(0.005,0.05)",
                    "model_name": "choice('vitb16r224')",
                    "optimizer": "choice('sgd','adam','adamw')",
                    "warmup_cosine_lr_warmup_epochs": "choice(0,3)",
                }
            ],
        }

    def test_pipeline_job_with_automl_image_object_detection(self, client: MLClient, randstr: Callable[[str], str]):
        set_bodiless_matcher()

        test_path = "./tests/test_configs/pipeline_jobs/jobs_with_automl_nodes/onejob_automl_image_object_detection.yml"
        pipeline: PipelineJob = load_job(source=test_path, params_override=[{"name": randstr("name")}])
        created_pipeline = assert_job_cancel(pipeline, client)
        pipeline_dict = created_pipeline._to_rest_object().as_dict()
        fields_to_omit = ["name", "display_name", "experiment_name", "properties"]

        actual_dict = pydash.omit(
            pipeline_dict["properties"]["jobs"]["hello_automl_image_object_detection"], fields_to_omit
        )

        assert actual_dict == {
            "limits": {"timeout_minutes": 60, "max_concurrent_trials": 4, "max_trials": 20},
            "log_verbosity": "info",
            "outputs": {},
            "primary_metric": "mean_average_precision",
            "tags": {},
            "target_column_name": "label",
            "task": "image_object_detection",
            "training_data": "${{parent.inputs.image_object_detection_train_data}}",
            "type": "automl",
            "validation_data": "${{parent.inputs.image_object_detection_validate_data}}",
            "sweep": {
                "sampling_algorithm": "random",
                "early_termination": {
                    "evaluation_interval": 10,
                    "delay_evaluation": 0,
                    "type": "bandit",
                    "slack_factor": 0.2,
                    "slack_amount": 0.0,
                },
            },
            "training_parameters": {
                "checkpoint_frequency": 1,
                "early_stopping": True,
                "early_stopping_delay": 2,
                "early_stopping_patience": 2,
                "evaluation_frequency": 1,
            },
            "search_space": [
                {
                    "learning_rate": "uniform(0.005,0.05)",
                    "model_name": "choice('fasterrcnn_resnet50_fpn')",
                    "optimizer": "choice('sgd','adam','adamw')",
                    "warmup_cosine_lr_warmup_epochs": "choice(0,3)",
                    "min_size": "choice(600,800)",
                }
            ],
        }

    def test_pipeline_job_with_automl_image_instance_segmentation(
        self, client: MLClient, randstr: Callable[[str], str]
    ):
        set_bodiless_matcher()

        test_path = (
            "./tests/test_configs/pipeline_jobs/jobs_with_automl_nodes/onejob_automl_image_instance_segmentation.yml"
        )
        pipeline: PipelineJob = load_job(source=test_path, params_override=[{"name": randstr("name")}])
        created_pipeline = assert_job_cancel(pipeline, client)
        pipeline_dict = created_pipeline._to_rest_object().as_dict()
        fields_to_omit = ["name", "display_name", "experiment_name", "properties"]

        actual_dict = pydash.omit(
            pipeline_dict["properties"]["jobs"]["hello_automl_image_instance_segmentation"], fields_to_omit
        )

        assert actual_dict == {
            "limits": {"timeout_minutes": 60, "max_concurrent_trials": 4, "max_trials": 20},
            "log_verbosity": "info",
            "outputs": {},
            "primary_metric": "mean_average_precision",
            "tags": {},
            "target_column_name": "label",
            "task": "image_instance_segmentation",
            "training_data": "${{parent.inputs.image_instance_segmentation_train_data}}",
            "type": "automl",
            "validation_data": "${{parent.inputs.image_instance_segmentation_validate_data}}",
            "sweep": {
                "sampling_algorithm": "random",
                "early_termination": {
                    "evaluation_interval": 10,
                    "delay_evaluation": 0,
                    "type": "bandit",
                    "slack_factor": 0.2,
                    "slack_amount": 0.0,
                },
            },
            "training_parameters": {
                "checkpoint_frequency": 1,
                "early_stopping": True,
                "early_stopping_delay": 2,
                "early_stopping_patience": 2,
                "evaluation_frequency": 1,
            },
            "search_space": [
                {
                    "learning_rate": "uniform(0.005,0.05)",
                    "model_name": "choice('maskrcnn_resnet50_fpn')",
                    "optimizer": "choice('sgd','adam','adamw')",
                    "warmup_cosine_lr_warmup_epochs": "choice(0,3)",
                    "min_size": "choice(600,800)",
                }
            ],
        }

    def test_pipeline_without_setting_binding_node(self, client: MLClient, randstr: Callable[[str], str]) -> None:
        set_bodiless_matcher()

        params_override = [{"name": randstr("name")}]
        pipeline_job = load_job(
            "./tests/test_configs/dsl_pipeline/pipeline_with_set_binding_output_input/pipeline_without_setting_binding_node.yml",
            params_override=params_override,
        )
        created_job = client.jobs.create_or_update(pipeline_job)
        trained_model = created_job.outputs.get("trained_model", None)
        assert trained_model is not None
        assert trained_model.mode == InputOutputModes.RW_MOUNT

        training_input = created_job.inputs.get("training_input", None)
        assert training_input is not None
        assert training_input.mode == InputOutputModes.RO_MOUNT

        train_job = created_job.jobs["train_job"]
        assert train_job.outputs.model_output.mode is None

        assert train_job.inputs.training_data.mode is None

    def test_pipeline_with_only_setting_pipeline_level(self, client: MLClient, randstr: Callable[[str], str]) -> None:
        set_bodiless_matcher()

        params_override = [{"name": randstr("name")}]
        pipeline_job = load_job(
            "./tests/test_configs/dsl_pipeline/pipeline_with_set_binding_output_input/pipeline_with_only_setting_pipeline_level.yml",
            params_override=params_override,
        )
        created_job = client.jobs.create_or_update(pipeline_job)
        trained_model = created_job.outputs.get("trained_model", None)
        assert trained_model is not None
        assert trained_model.mode == InputOutputModes.UPLOAD

        training_input = created_job.inputs.get("training_input", None)
        assert training_input is not None
        assert training_input.mode == InputOutputModes.RO_MOUNT

        train_job = created_job.jobs["train_job"]
        assert train_job.outputs.model_output.mode is None

        assert train_job.inputs.training_data.mode is None

    def test_pipeline_with_only_setting_binding_node(self, client: MLClient, randstr: Callable[[str], str]) -> None:
        set_bodiless_matcher()

        params_override = [{"name": randstr("name")}]
        pipeline_job = load_job(
            "./tests/test_configs/dsl_pipeline/pipeline_with_set_binding_output_input/pipeline_with_only_setting_binding_node.yml",
            params_override=params_override,
        )
        created_job = client.jobs.create_or_update(pipeline_job)
        trained_model = created_job.outputs.get("trained_model", None)
        assert trained_model is not None
        assert trained_model.mode == InputOutputModes.RW_MOUNT

        training_input = created_job.inputs.get("training_input", None)
        assert training_input is not None
        assert training_input.mode == InputOutputModes.RO_MOUNT

        train_job = created_job.jobs["train_job"]
        assert train_job.outputs.model_output.mode is InputOutputModes.UPLOAD

        assert train_job.inputs.training_data.mode is InputOutputModes.RO_MOUNT

    def test_pipeline_with_setting_binding_node_and_pipeline_level(
        self, client: MLClient, randstr: Callable[[str], str]
    ) -> None:
        set_bodiless_matcher()

        params_override = [{"name": randstr("name")}]
        pipeline_job = load_job(
            "./tests/test_configs/dsl_pipeline/pipeline_with_set_binding_output_input/pipeline_with_setting_binding_node_and_pipeline_level.yml",
            params_override=params_override,
        )
        created_job = client.jobs.create_or_update(pipeline_job)
        trained_model = created_job.outputs.get("trained_model", None)
        assert trained_model is not None
        assert trained_model.mode == InputOutputModes.RW_MOUNT

        training_input = created_job.inputs.get("training_input", None)
        assert training_input is not None
        assert training_input.mode == InputOutputModes.DOWNLOAD

        train_job = created_job.jobs["train_job"]
        assert train_job.outputs.model_output.mode is InputOutputModes.UPLOAD

        assert train_job.inputs.training_data.mode is InputOutputModes.RO_MOUNT

    def test_pipeline_with_inline_job_setting_binding_node_and_pipeline_level(
        self, client: MLClient, randstr: Callable[[str], str]
    ) -> None:
        params_override = [{"name": randstr("name")}]
        pipeline_job = load_job(
            "./tests/test_configs/dsl_pipeline/pipeline_with_set_binding_output_input/pipeline_with_inline_job_setting_binding_node_and_pipeline_level.yml",
            params_override=params_override,
        )
        created_job = client.jobs.create_or_update(pipeline_job)
        trained_model = created_job.outputs.get("trained_model", None)
        assert trained_model is not None
        assert trained_model.mode == InputOutputModes.RW_MOUNT

        training_input = created_job.inputs.get("training_input", None)
        assert training_input is not None
        assert training_input.mode == InputOutputModes.DOWNLOAD

        train_job = created_job.jobs["train_job"]
        assert train_job.outputs.model_output.mode is InputOutputModes.UPLOAD

        assert train_job.inputs.training_data.mode is InputOutputModes.RO_MOUNT

    def test_pipeline_with_pipeline_component(self, client: MLClient, randstr: Callable[[str], str]) -> None:
        set_bodiless_matcher()

        params_override = [{"name": randstr("name")}]
        pipeline_job = load_job(
            "./tests/test_configs/dsl_pipeline/pipeline_with_pipeline_component/pipeline.yml",
            params_override=params_override,
        )
        created_pipeline = assert_job_cancel(pipeline_job, client)
        assert isinstance(created_pipeline.jobs["train_and_evaludate_model1"], Pipeline)
        assert isinstance(created_pipeline.jobs["train_and_evaludate_model2"], Pipeline)
        assert isinstance(created_pipeline.jobs["compare"], Command)
        pipeline_dict = created_pipeline._to_rest_object().as_dict()["properties"]
        assert pipeline_dict["settings"] == {
            "default_compute": "cpu-cluster",
            "default_datastore": "workspaceblobstore",
            "continue_on_step_failure": False,
            "force_rerun": True,
            "_source": "YAML.JOB",
        }

    def test_pipeline_component_job(self, client: MLClient):
        set_bodiless_matcher()

        test_path = "./tests/test_configs/pipeline_jobs/pipeline_component_job.yml"
        job: PipelineJob = load_job(source=test_path)
        rest_job = assert_job_cancel(job, client)
        pipeline_dict = rest_job._to_rest_object().as_dict()["properties"]
        assert pipeline_dict["component_id"]
        assert pipeline_dict["inputs"] == {
            "component_in_number": {"job_input_type": "literal", "value": "10"},
            "component_in_path": {
                "mode": "ReadOnlyMount",
                "uri": "https://dprepdata.blob.core.windows.net/demo/Titanic.csv",
                "job_input_type": "uri_file",
            },
        }
        assert pipeline_dict["outputs"] == {"output_path": {"mode": "ReadWriteMount", "job_output_type": "uri_folder"}}
        assert pipeline_dict["settings"] == {"default_compute": "cpu-cluster", "_source": "REMOTE.WORKSPACE.JOB"}

    @pytest.mark.disable_mock_anon_component_version
    def test_remote_pipeline_component_job(self, client: MLClient, randstr: Callable[[str], str]):
        set_bodiless_matcher()

        params_override = [{"name": randstr("component_name")}]
        test_path = "./tests/test_configs/components/helloworld_pipeline_component.yml"
        component = load_component(source=test_path, params_override=params_override)
        rest_component = client.components.create_or_update(component)
        pipeline_node = rest_component(
            component_in_number=10,
            component_in_path=Input(type="uri_file", path="https://dprepdata.blob.core.windows.net/demo/Titanic.csv"),
        )
        pipeline_node.settings.default_compute = "cpu-cluster"
        rest_job = assert_job_cancel(pipeline_node, client)
        pipeline_dict = rest_job._to_rest_object().as_dict()["properties"]
        assert pipeline_dict["component_id"]
        assert pipeline_dict["inputs"] == {
            "component_in_number": {"job_input_type": "literal", "value": "10"},
            "component_in_path": {
                "mode": "ReadOnlyMount",
                "uri": "https://dprepdata.blob.core.windows.net/demo/Titanic.csv",
                "job_input_type": "uri_file",
            },
        }
        # No job output now, https://msdata.visualstudio.com/Vienna/_workitems/edit/1993701/
        # assert pipeline_dict["outputs"] == {"output_path": {"mode": "ReadWriteMount", "job_output_type": "uri_folder"}}
        assert pipeline_dict["settings"] == {"default_compute": "cpu-cluster", "_source": "REMOTE.WORKSPACE.COMPONENT"}

    @pytest.mark.skipif(reason="TODO (2235055) registry test is failing with location error")
    @pytest.mark.skipif(condition=not is_live(), reason="registry test, may fail in playback mode")
    def test_pipeline_job_create_with_registry_model_as_input(self, client: MLClient, randstr: Callable[[str], str]):
        set_bodiless_matcher()

        params_override = [{"name": randstr("name")}]
        pipeline_job = load_job(
            source="./tests/test_configs/pipeline_jobs/job_with_registry_model_as_input/pipeline.yml",
            params_override=params_override,
        )
        job = assert_job_cancel(pipeline_job, client)
        assert job.name == params_override[0]["name"]

    def test_pipeline_node_with_default_component(self, client: MLClient, randstr: Callable[[str], str]):
        set_bodiless_matcher()

        params_override = [{"name": randstr("job_name")}]
        pipeline_job = load_job(
            "./tests/test_configs/pipeline_jobs/helloworld_pipeline_job_with_default_component.yml",
            params_override=params_override,
        )

        created_pipeline_job = client.jobs.create_or_update(pipeline_job)
        assert (
            created_pipeline_job.jobs["hello_world_component"].component
            == "microsoftsamples_command_component_basic@default"
        )

    def test_pipeline_job_with_singularity_compute(self, client: MLClient, randstr: Callable[[str], str]):
        set_bodiless_matcher()

        params_override = [{"name": randstr("job_name")}]
        pipeline_job: PipelineJob = load_job(
            "./tests/test_configs/pipeline_jobs/helloworld_pipeline_job_with_singularity_compute.yml",
            params_override=params_override,
        )

        singularity_compute_id = (
            f"/subscriptions/{client.subscription_id}/resourceGroups/{client.resource_group_name}/"
            f"providers/Microsoft.MachineLearningServices/virtualclusters/SingularityTestVC"
        )
        pipeline_job.settings.default_compute = singularity_compute_id
        pipeline_job.jobs["hello_job"].compute = singularity_compute_id

        assert pipeline_job._customized_validate().passed is True

        created_pipeline_job: PipelineJob = assert_job_cancel(pipeline_job, client)
        assert created_pipeline_job.settings.default_compute == singularity_compute_id
        assert created_pipeline_job.jobs["hello_job"].compute == singularity_compute_id

    @pytest.mark.usefixtures("storage_account_guid_sanitizer")
    def test_register_output_yaml(
        self,
        client: MLClient,
        randstr: Callable[[str], str],
    ):
        set_bodiless_matcher()

        # only register pipeline output
        register_pipeline_output_path = (
            "./tests/test_configs/pipeline_jobs/helloworld_pipeline_job_register_pipeline_output_name_version.yaml"
        )
        pipeline = load_job(source=register_pipeline_output_path)
        pipeline_job = assert_job_cancel(pipeline, client)
        output = pipeline_job.outputs.component_out_path
        assert output.name == "pipeline_output"
        assert output.version == "1"

        # only register node output
        register_node_output_path = (
            "./tests/test_configs/pipeline_jobs/helloworld_pipeline_job_register_node_output_name_version.yaml"
        )
        pipeline = load_job(source=register_node_output_path)
        pipeline_job = assert_job_cancel(pipeline, client)
        output = pipeline_job.jobs["parallel_body"].outputs.component_out_path
        assert output.name == "node_output"
        assert output.version == "1"

        # register node output and pipeline output while the node output isn't binding to pipeline output
        register_both_output_path = (
            "./tests/test_configs/pipeline_jobs/helloworld_pipeline_job_register_pipeline_and_node_output.yaml"
        )
        pipeline = load_job(source=register_both_output_path)
        pipeline_job = assert_job_cancel(pipeline, client)

        pipeline_output = pipeline_job.outputs.pipeline_out_path
        assert pipeline_output.name == "pipeline_output"
        assert pipeline_output.version == "2"
        node_output = pipeline_job.jobs["parallel_body"].outputs.component_out_path
        assert node_output.name == "node_output"
        assert node_output.version == "1"

        # register node output and pipeline output while the node output is binding to pipeline output
        register_both_output_binding_path = (
            "./tests/test_configs/pipeline_jobs/helloworld_pipeline_job_register_pipeline_and_node_binding_output.yaml"
        )
        pipeline = load_job(source=register_both_output_binding_path)
        pipeline_job = assert_job_cancel(pipeline, client)

        pipeline_output = pipeline_job.outputs.pipeline_out_path
        assert pipeline_output.name == "pipeline_output"
        assert pipeline_output.version == "2"
        node_output = pipeline_job.jobs["parallel_body"].outputs.component_out_path
        assert node_output.name == "node_output"
        assert node_output.version == "1"

        # register spark node output
        register_spark_output_path = (
            "./tests/test_configs/dsl_pipeline/spark_job_in_pipeline/pipeline_inline_job_register_output.yml"
        )
        pipeline = load_job(source=register_spark_output_path)
        pipeline_job = assert_job_cancel(pipeline, client)

        node_output = pipeline_job.jobs["count_by_row"].outputs.output
        assert node_output.name == "spark_output"
        assert node_output.version == "12"

        # register sweep node output
        register_sweep_output_path = (
            "./tests/test_configs/pipeline_jobs/helloworld_pipeline_job_with_sweep_node_register_output.yml"
        )
        pipeline = load_job(source=register_sweep_output_path, params_override=[{"name": randstr("job_name")}])
        pipeline_job = assert_job_cancel(pipeline, client)

        node_output = pipeline_job.jobs["hello_sweep_inline_file_trial"].outputs.trained_model_dir
        assert node_output.name == "sweep_output"
        assert node_output.version == "123_sweep"

        # register parallel node output
        register_parallel_output_path = (
            "./tests/test_configs/dsl_pipeline/parallel_component_with_file_input/pipeline_register_output.yml"
        )
        pipeline = load_job(source=register_parallel_output_path)
        pipeline_job = assert_job_cancel(pipeline, client)

        node_output = pipeline_job.jobs["convert_data_node"].outputs.file_output_data
        assert node_output.name == "convert_data_node_output"
        assert node_output.version == "1"

<<<<<<< HEAD
    @pytest.mark.skip(reason="Needs to be re-recorded, but recording requires workspace with datafactory compute")
    @pytest.mark.skipif(condition=is_live(), reason="need worskspace with datafactory compute")
=======
>>>>>>> d33f0205
    def test_pipeline_job_with_data_transfer_copy_urifolder(self, client: MLClient, randstr: Callable[[str], str]):
        set_bodiless_matcher()

        test_path = "./tests/test_configs/pipeline_jobs/data_transfer/copy_files.yaml"
        pipeline: PipelineJob = load_job(source=test_path, params_override=[{"name": randstr("name")}])
        created_pipeline = assert_job_cancel(pipeline, client)
        pipeline_dict = created_pipeline._to_rest_object().as_dict()
        fields_to_omit = ["name", "display_name", "experiment_name", "properties", "componentId"]

        actual_dict = pydash.omit(pipeline_dict["properties"]["jobs"]["copy_files"], fields_to_omit)

        assert actual_dict == {
            "_source": "REMOTE.WORKSPACE.COMPONENT",
            "data_copy_mode": "merge_with_overwrite",
            "inputs": {"folder1": {"job_input_type": "literal", "value": "${{parent.inputs.cosmos_folder}}"}},
            "outputs": {"output_folder": {"type": "literal", "value": "${{parent.outputs.merged_blob}}"}},
            "task": "copy_data",
            "type": "data_transfer",
        }

<<<<<<< HEAD
    @pytest.mark.skip(reason="Needs to be re-recorded, but recording requires workspace with datafactory compute")
    @pytest.mark.skipif(condition=is_live(), reason="need worskspace with datafactory compute")
=======
>>>>>>> d33f0205
    def test_pipeline_job_with_data_transfer_copy_urifile(self, client: MLClient, randstr: Callable[[str], str]):
        set_bodiless_matcher()

        test_path = "./tests/test_configs/pipeline_jobs/data_transfer/copy_uri_files.yaml"
        pipeline: PipelineJob = load_job(source=test_path, params_override=[{"name": randstr("name")}])
        created_pipeline = assert_job_cancel(pipeline, client)
        pipeline_dict = created_pipeline._to_rest_object().as_dict()
        fields_to_omit = ["name", "display_name", "experiment_name", "properties", "componentId"]

        actual_dict = pydash.omit(pipeline_dict["properties"]["jobs"]["copy_files"], fields_to_omit)

        assert actual_dict == {
            "_source": "REMOTE.WORKSPACE.COMPONENT",
            "data_copy_mode": "fail_if_conflict",
            "inputs": {"folder1": {"job_input_type": "literal", "value": "${{parent.inputs.cosmos_folder}}"}},
            "outputs": {"output_folder": {"type": "literal", "value": "${{parent.outputs.merged_blob}}"}},
            "task": "copy_data",
            "type": "data_transfer",
        }

<<<<<<< HEAD
    @pytest.mark.skip(reason="Needs to be re-recorded, but recording requires workspace with datafactory compute")
    @pytest.mark.skipif(condition=is_live(), reason="need worskspace with datafactory compute")
=======
>>>>>>> d33f0205
    def test_pipeline_job_with_data_transfer_copy_2urifolder(self, client: MLClient, randstr: Callable[[str], str]):
        set_bodiless_matcher()

        test_path = "./tests/test_configs/pipeline_jobs/data_transfer/merge_files.yaml"
        pipeline: PipelineJob = load_job(source=test_path, params_override=[{"name": randstr("name")}])
        created_pipeline = assert_job_cancel(pipeline, client)
        pipeline_dict = created_pipeline._to_rest_object().as_dict()
        fields_to_omit = ["name", "display_name", "experiment_name", "properties", "componentId"]

        actual_dict = pydash.omit(pipeline_dict["properties"]["jobs"]["merge_files"], fields_to_omit)

        assert actual_dict == {
            "_source": "REMOTE.WORKSPACE.COMPONENT",
            "data_copy_mode": "merge_with_overwrite",
            "inputs": {
                "folder1": {"job_input_type": "literal", "value": "${{parent.inputs.cosmos_folder}}"},
                "folder2": {"job_input_type": "literal", "value": "${{parent.inputs.cosmos_folder_dup}}"},
            },
            "outputs": {"output_folder": {"type": "literal", "value": "${{parent.outputs.merged_blob}}"}},
            "task": "copy_data",
            "type": "data_transfer",
        }

<<<<<<< HEAD
    @pytest.mark.skip(reason="Needs to be re-recorded, but recording requires workspace with datafactory compute")
    @pytest.mark.skipif(condition=is_live(), reason="need worskspace with datafactory compute")
=======
>>>>>>> d33f0205
    def test_pipeline_job_with_inline_data_transfer_copy_2urifolder(
        self, client: MLClient, randstr: Callable[[str], str]
    ):
        set_bodiless_matcher()

        test_path = "./tests/test_configs/pipeline_jobs/data_transfer/merge_files_job.yaml"
        pipeline: PipelineJob = load_job(source=test_path, params_override=[{"name": randstr("name")}])
        created_pipeline = assert_job_cancel(pipeline, client)
        pipeline_dict = created_pipeline._to_rest_object().as_dict()
        fields_to_omit = ["name", "display_name", "experiment_name", "properties", "componentId"]

        actual_dict = pydash.omit(pipeline_dict["properties"]["jobs"]["merge_files_job"], fields_to_omit)

        assert actual_dict == {
            "_source": "REMOTE.WORKSPACE.COMPONENT",
            "data_copy_mode": "merge_with_overwrite",
            "inputs": {
                "folder1": {"job_input_type": "literal", "value": "${{parent.inputs.cosmos_folder}}"},
                "folder2": {"job_input_type": "literal", "value": "${{parent.inputs.cosmos_folder_dup}}"},
            },
            "outputs": {"output_folder": {"type": "literal", "value": "${{parent.outputs.merged_blob}}"}},
            "task": "copy_data",
            "type": "data_transfer",
        }

<<<<<<< HEAD
    @pytest.mark.skip(reason="Needs to be re-recorded, but recording requires workspace with datafactory compute")
    @pytest.mark.skipif(condition=is_live(), reason="need worskspace with datafactory compute")
=======
>>>>>>> d33f0205
    def test_pipeline_job_with_inline_data_transfer_copy_mixtype_file(
        self, client: MLClient, randstr: Callable[[str], str]
    ):
        set_bodiless_matcher()

        test_path = "./tests/test_configs/pipeline_jobs/data_transfer/merge_mixtype_files.yaml"
        pipeline: PipelineJob = load_job(source=test_path, params_override=[{"name": randstr("name")}])
        created_pipeline = assert_job_cancel(pipeline, client)
        pipeline_dict = created_pipeline._to_rest_object().as_dict()
        fields_to_omit = ["name", "display_name", "experiment_name", "properties", "componentId"]

        actual_dict = pydash.omit(pipeline_dict["properties"]["jobs"]["merge_files"], fields_to_omit)

        assert actual_dict == {
            "_source": "REMOTE.WORKSPACE.COMPONENT",
            "data_copy_mode": "merge_with_overwrite",
            "inputs": {
                "input1": {"job_input_type": "literal", "value": "${{parent.inputs.input1}}"},
                "input2": {"job_input_type": "literal", "value": "${{parent.inputs.input2}}"},
                "input3": {"job_input_type": "literal", "value": "${{parent.inputs.input3}}"},
            },
            "outputs": {"output_folder": {"type": "literal", "value": "${{parent.outputs.merged_blob}}"}},
            "task": "copy_data",
            "type": "data_transfer",
        }

    def test_pipeline_job_with_data_transfer_import_filesystem(self, client: MLClient, randstr: Callable[[str], str]):
        set_bodiless_matcher()

        test_path = "./tests/test_configs/pipeline_jobs/data_transfer/import_file_system_to_blob.yaml"
        pipeline: PipelineJob = load_job(source=test_path, params_override=[{"name": randstr("name")}])
        created_pipeline = assert_job_cancel(pipeline, client)
        pipeline_dict = created_pipeline._to_rest_object().as_dict()
        fields_to_omit = ["name", "display_name", "experiment_name", "properties", "componentId"]

        actual_dict = pydash.omit(pipeline_dict["properties"]["jobs"]["s3_blob"], fields_to_omit)

        # load from rest will get source from component, which will be REMOTE.REGISTRY since component now is
        # registry component
        assert actual_dict == {
            "_source": "REMOTE.REGISTRY",
            "outputs": {
                "sink": {
                    "job_output_type": "uri_folder",
                    "uri": "azureml://datastores/workspaceblobstore/paths/importjob/${{name}}/output_dir/s3//",
                }
            },
            "source": {
                "connection": "${{parent.inputs.connection_target}}",
                "path": "${{parent.inputs.path_source_s3}}",
                "type": "file_system",
            },
            "task": "import_data",
            "type": "data_transfer",
        }

    def test_pipeline_job_with_data_transfer_import_filesystem_reference_component(
        self, client: MLClient, randstr: Callable[[str], str]
    ):
        test_path = (
            "./tests/test_configs/pipeline_jobs/data_transfer/" "import_file_system_to_blob_reference_component.yaml"
        )
        pipeline: PipelineJob = load_job(source=test_path, params_override=[{"name": randstr("name")}])
        created_pipeline = assert_job_cancel(pipeline, client)
        pipeline_dict = created_pipeline._to_rest_object().as_dict()
        fields_to_omit = ["name", "display_name", "experiment_name", "properties", "componentId"]

        actual_dict = pydash.omit(pipeline_dict["properties"]["jobs"]["s3_blob"], fields_to_omit)

        # load from rest will get source from component, which will be REMOTE.REGISTRY since component now is
        # registry component
        assert actual_dict == {
            "_source": "REMOTE.REGISTRY",
            "outputs": {
                "sink": {
                    "job_output_type": "uri_folder",
                    "uri": "azureml://datastores/workspaceblobstore/paths/importjob/${{name}}/output_dir/s3//",
                }
            },
            "source": {
                "connection": "${{parent.inputs.connection_target}}",
                "path": "${{parent.inputs.path_source_s3}}",
                "type": "file_system",
            },
            "task": "import_data",
            "type": "data_transfer",
        }

    def test_pipeline_job_with_data_transfer_import_sql_database(self, client: MLClient, randstr: Callable[[str], str]):
        set_bodiless_matcher()

        test_path = "./tests/test_configs/pipeline_jobs/data_transfer/import_sql_database_to_blob.yaml"
        pipeline: PipelineJob = load_job(source=test_path, params_override=[{"name": randstr("name")}])
        created_pipeline = assert_job_cancel(pipeline, client)
        pipeline_dict = created_pipeline._to_rest_object().as_dict()
        fields_to_omit = ["name", "display_name", "experiment_name", "properties", "componentId"]

        actual_dict = pydash.omit(pipeline_dict["properties"]["jobs"]["snowflake_blob"], fields_to_omit)

        assert actual_dict == {
            "_source": "REMOTE.REGISTRY",
            "computeId": "serverless",
            "outputs": {"sink": {"job_output_type": "mltable"}},
            "source": {
                "connection": "azureml:my_azuresqldb_connection",
                "query": "${{parent.inputs.query_source_snowflake}}",
                "type": "database",
            },
            "task": "import_data",
            "type": "data_transfer",
        }

    def test_pipeline_job_with_data_transfer_import_snowflake_database(
        self, client: MLClient, randstr: Callable[[str], str]
    ):
        set_bodiless_matcher()

        test_path = "./tests/test_configs/pipeline_jobs/data_transfer/import_database_to_blob.yaml"
        pipeline: PipelineJob = load_job(source=test_path, params_override=[{"name": randstr("name")}])
        created_pipeline = assert_job_cancel(pipeline, client)
        pipeline_dict = created_pipeline._to_rest_object().as_dict()
        fields_to_omit = ["name", "display_name", "experiment_name", "properties", "componentId"]

        actual_dict = pydash.omit(pipeline_dict["properties"]["jobs"]["snowflake_blob"], fields_to_omit)

        assert actual_dict == {
            "_source": "REMOTE.REGISTRY",
            "computeId": "serverless",
            "outputs": {
                "sink": {
                    "job_output_type": "mltable",
                    "uri": "azureml://datastores/workspaceblobstore_sas/paths/importjob/${{name}}/output_dir/snowflake/",
                }
            },
            "source": {
                "connection": "azureml:my_snowflake_connection",
                "query": "${{parent.inputs.query_source_snowflake}}",
                "type": "database",
            },
            "task": "import_data",
            "type": "data_transfer",
        }

    def test_pipeline_job_with_data_transfer_export_sql_database(self, client: MLClient, randstr: Callable[[str], str]):
        set_bodiless_matcher()

        test_path = "./tests/test_configs/pipeline_jobs/data_transfer/export_database_to_blob.yaml"
        pipeline: PipelineJob = load_job(source=test_path, params_override=[{"name": randstr("name")}])
        created_pipeline = assert_job_cancel(pipeline, client)
        pipeline_dict = created_pipeline._to_rest_object().as_dict()
        fields_to_omit = ["name", "display_name", "experiment_name", "properties", "componentId"]

        actual_dict = pydash.omit(pipeline_dict["properties"]["jobs"]["blob_azuresql"], fields_to_omit)

        assert actual_dict == {
            "_source": "REMOTE.REGISTRY",
            "inputs": {"source": {"job_input_type": "literal", "value": "${{parent.inputs.cosmos_folder}}"}},
            "sink": {
                "connection": "${{parent.inputs.connection_target_azuresql}}",
                "table_name": "${{parent.inputs.table_name}}",
                "type": "database",
            },
            "task": "export_data",
            "type": "data_transfer",
        }

    def test_pipeline_job_with_data_transfer_export_sql_database_reference_component(
        self, client: MLClient, randstr: Callable[[str], str]
    ):
        test_path = "./tests/test_configs/pipeline_jobs/data_transfer/export_database_to_blob_reference_component.yaml"
        pipeline: PipelineJob = load_job(source=test_path, params_override=[{"name": randstr("name")}])
        created_pipeline = assert_job_cancel(pipeline, client)
        pipeline_dict = created_pipeline._to_rest_object().as_dict()
        fields_to_omit = ["name", "display_name", "experiment_name", "properties", "componentId"]

        actual_dict = pydash.omit(pipeline_dict["properties"]["jobs"]["blob_azuresql"], fields_to_omit)

        assert actual_dict == {
            "_source": "REMOTE.REGISTRY",
            "inputs": {"source": {"job_input_type": "literal", "value": "${{parent.inputs.cosmos_folder}}"}},
            "sink": {
                "connection": "${{parent.inputs.connection_target_azuresql}}",
                "table_name": "${{parent.inputs.table_name}}",
                "type": "database",
            },
            "task": "export_data",
            "type": "data_transfer",
        }

    @pytest.mark.usefixtures("storage_account_guid_sanitizer")
    def test_register_output_yaml_succeed(
        self,
        client: MLClient,
        randstr: Callable[[str], str],
    ):
        set_bodiless_matcher()

        register_pipeline_path = (
            "./tests/test_configs/dsl_pipeline/pipeline_with_pipeline_component/pipeline_register_output.yml"
        )
        pipeline = load_job(source=register_pipeline_path)
        # overwrite version
        random_version = randstr("version")
        pipeline.outputs.pipeline_job_best_model.version = random_version
        pipeline.jobs["train_and_evaludate_model1"].outputs.trained_model.version = random_version
        pipeline.jobs["compare"].outputs.best_model.version = random_version
        pipeline.jobs["compare"].outputs.best_result.version = random_version
        pipeline.jobs["compare_2"].outputs.best_model.version = random_version
        pipeline.jobs["compare_2"].outputs.best_result.version = random_version

        pipeline_job = client.jobs.create_or_update(pipeline)
        client.jobs.stream(pipeline_job.name)

        def check_name_version_and_register_succeed(output, asset_name):
            assert output.name == asset_name
            assert output.version == random_version
            assert client.data.get(name=asset_name, version=random_version)

        check_name_version_and_register_succeed(pipeline_job.outputs.pipeline_job_best_model, "pipeline_output_a")
        check_name_version_and_register_succeed(
            pipeline_job.jobs["train_and_evaludate_model1"].outputs.trained_model, "model1_output"
        )
        check_name_version_and_register_succeed(pipeline_job.jobs["compare_2"].outputs.best_model, "best_model_2")
        check_name_version_and_register_succeed(pipeline_job.jobs["compare_2"].outputs.best_result, "best_result_2")

        # name and version are not rewritten, but the display content in page is the PipelineOutput
        assert pipeline_job.jobs["compare"].outputs.best_model.name == "best_model"
        assert pipeline_job.jobs["compare"].outputs.best_model.version == random_version

    @pytest.mark.skipif(condition=not is_live(), reason="Task 2177353: component version changes across tests.")
    @pytest.mark.parametrize(
        "test_path",
        [
            "command/pipeline_serverless_compute.yml",
            "command/node_serverless_compute.yml",
            "command/node_serverless_compute_no_default.yml",
            "sweep/pipeline_serverless_compute.yml",
            "sweep/node_serverless_compute.yml",
            "sweep/node_serverless_compute_no_default.yml",
            "pipeline/pipeline_serverless_compute.yml",
            "pipeline/node_serverless_compute.yml",
            "automl/pipeline_with_instance_type.yml",
            "automl/pipeline_without_instance_type.yml",
            "automl/pipeline_with_instance_type_no_default.yml",
            "parallel/pipeline_serverless_compute.yml",
            "spark/pipeline_serverless_compute.yml",
            "spark/node_serverless_compute_no_default.yml",
        ],
    )
    def test_serverless_compute_in_pipeline(self, client: MLClient, test_path: str) -> None:
        yaml_path = "./tests/test_configs/pipeline_jobs/serverless_compute/all_types/" + test_path
        pipeline_job = load_job(yaml_path)
        assert_job_cancel(pipeline_job, client)

    @pytest.mark.disable_mock_code_hash
    def test_register_automl_output(self, client: MLClient, randstr: Callable[[str], str]):
        register_pipeline_path = "./tests/test_configs/pipeline_jobs/jobs_with_automl_nodes/automl_regression_with_command_node_register_output.yml"
        pipeline = load_job(source=register_pipeline_path, params_override=[{"name": randstr("name")}])
        pipeline_job = assert_job_cancel(pipeline, client)
        assert pipeline_job.jobs["regression_node"].outputs["best_model"].name == "regression_name"
        assert pipeline_job.jobs["regression_node"].outputs["best_model"].version == "1"

        # Current code won't copy NodeOutput to the binding PipelineOutput for yaml defined job.
        # To register a binding NodeOutput, define name and version in pipeline level is more expected.
        assert pipeline_job.outputs.regression_node_2.name == None
        assert pipeline_job.outputs.regression_node_2.version == None


@pytest.mark.usefixtures("enable_pipeline_private_preview_features")
@pytest.mark.e2etest
@pytest.mark.pipeline_test
@pytest.mark.skipif(condition=not is_live(), reason="no need to run in playback mode")
@pytest.mark.timeout(timeout=_PIPELINE_JOB_LONG_RUNNING_TIMEOUT_SECOND, method=_PYTEST_TIMEOUT_METHOD)
class TestPipelineJobLongRunning:
    """Long-running tests that require pipeline job completed."""

    def test_pipeline_job_get_child_run(self, client: MLClient, randstr: Callable[[str], str]):
        set_bodiless_matcher()

        pipeline_job = load_job(
            source="./tests/test_configs/pipeline_jobs/helloworld_pipeline_job_quick_with_output.yml",
            params_override=[{"name": randstr("name")}],
        )
        job = client.jobs.create_or_update(pipeline_job)
        print("pipeline job name:", job.name)
        wait_until_done(client, job)
        child_job = next(
            job
            for job in client.jobs.list(parent_job_name=job.name)
            if job.display_name == "hello_world_inline_commandjob_1"
        )
        retrieved_child_run = client.jobs.get(child_job.name)
        assert isinstance(retrieved_child_run, Job)
        assert retrieved_child_run.name == child_job.name

    def test_pipeline_job_download(self, client: MLClient, randstr: Callable[[str], str], tmp_path: Path) -> None:
        set_bodiless_matcher()

        job = client.jobs.create_or_update(
            load_job(
                source="./tests/test_configs/pipeline_jobs/helloworld_pipeline_job_quick_with_output.yml",
                params_override=[{"name": randstr("job_name")}],
            )
        )
        print("pipeline job name:", job.name)
        wait_until_done(client, job)
        client.jobs.download(name=job.name, download_path=tmp_path)
        artifact_dir = tmp_path / "artifacts"
        assert artifact_dir.exists()
        assert next(artifact_dir.iterdir(), None), "No artifacts were downloaded"

    def test_pipeline_job_child_run_download(
        self, client: MLClient, randstr: Callable[[str], str], tmp_path: Path
    ) -> None:
        set_bodiless_matcher()

        job = client.jobs.create_or_update(
            load_job(
                source="./tests/test_configs/pipeline_jobs/helloworld_pipeline_job_quick_with_output.yml",
                params_override=[{"name": randstr("job_name")}],
            )
        )
        print("pipeline job name:", job.name)
        wait_until_done(client, job)
        child_job = next(
            job
            for job in client.jobs.list(parent_job_name=job.name)
            if job.display_name == "hello_world_inline_commandjob_1"
        )
        client.jobs.download(name=child_job.name, download_path=tmp_path)
        client.jobs.download(
            name=child_job.name,
            download_path=tmp_path,
            output_name="component_out_path_1",
        )
        artifact_dir = tmp_path / "artifacts"
        output_dir = tmp_path / "named-outputs" / "component_out_path_1"
        assert artifact_dir.exists()
        assert next(artifact_dir.iterdir(), None), "No artifacts were downloaded"
        assert output_dir.exists()
        assert next(output_dir.iterdir(), None), "No artifacts were downloaded"

    def test_reused_pipeline_child_job_download(
        self,
        client: MLClient,
        randstr: Callable[[str], str],
        tmp_path: Path,
    ) -> None:
        set_bodiless_matcher()

        pipeline_spec_path = "./tests/test_configs/pipeline_jobs/reuse_child_job_download/pipeline.yml"

        # ensure previous job exists for reuse
        job_name = randstr("job_name")
        print("previous job name:", job_name)
        previous_job = client.jobs.create_or_update(
            load_job(source=pipeline_spec_path, params_override=[{"name": job_name}])
        )
        wait_until_done(client, previous_job)

        # submit a new job that will reuse previous job
        new_job_name = randstr("new_job_name")
        print("new job name:", new_job_name)
        new_job = client.jobs.create_or_update(
            load_job(pipeline_spec_path, params_override=[{"name": new_job_name}]),
        )
        wait_until_done(client, new_job)

        # ensure reuse behavior, get child job and check
        child_jobs = [
            job
            for job in client.jobs.list(parent_job_name=new_job_name)
            if job.display_name == "hello_world_component_inline"
        ]
        child_job = child_jobs[0]
        assert child_job.properties.get(PipelineConstants.REUSED_FLAG_FIELD) == PipelineConstants.REUSED_FLAG_TRUE

        # download and check artifacts and named-outputs existence
        client.jobs.download(name=child_job.name, download_path=tmp_path)
        client.jobs.download(name=child_job.name, download_path=tmp_path, output_name="component_out_path")
        artifact_dir = tmp_path / "artifacts"
        output_dir = tmp_path / "named-outputs" / "component_out_path"
        assert artifact_dir.exists()
        assert next(artifact_dir.iterdir(), None), "No artifacts were downloaded"
        assert output_dir.exists()
        assert next(output_dir.iterdir(), None), "No outputs were downloaded"<|MERGE_RESOLUTION|>--- conflicted
+++ resolved
@@ -1585,11 +1585,6 @@
         assert node_output.name == "convert_data_node_output"
         assert node_output.version == "1"
 
-<<<<<<< HEAD
-    @pytest.mark.skip(reason="Needs to be re-recorded, but recording requires workspace with datafactory compute")
-    @pytest.mark.skipif(condition=is_live(), reason="need worskspace with datafactory compute")
-=======
->>>>>>> d33f0205
     def test_pipeline_job_with_data_transfer_copy_urifolder(self, client: MLClient, randstr: Callable[[str], str]):
         set_bodiless_matcher()
 
@@ -1610,11 +1605,6 @@
             "type": "data_transfer",
         }
 
-<<<<<<< HEAD
-    @pytest.mark.skip(reason="Needs to be re-recorded, but recording requires workspace with datafactory compute")
-    @pytest.mark.skipif(condition=is_live(), reason="need worskspace with datafactory compute")
-=======
->>>>>>> d33f0205
     def test_pipeline_job_with_data_transfer_copy_urifile(self, client: MLClient, randstr: Callable[[str], str]):
         set_bodiless_matcher()
 
@@ -1635,11 +1625,6 @@
             "type": "data_transfer",
         }
 
-<<<<<<< HEAD
-    @pytest.mark.skip(reason="Needs to be re-recorded, but recording requires workspace with datafactory compute")
-    @pytest.mark.skipif(condition=is_live(), reason="need worskspace with datafactory compute")
-=======
->>>>>>> d33f0205
     def test_pipeline_job_with_data_transfer_copy_2urifolder(self, client: MLClient, randstr: Callable[[str], str]):
         set_bodiless_matcher()
 
@@ -1663,11 +1648,6 @@
             "type": "data_transfer",
         }
 
-<<<<<<< HEAD
-    @pytest.mark.skip(reason="Needs to be re-recorded, but recording requires workspace with datafactory compute")
-    @pytest.mark.skipif(condition=is_live(), reason="need worskspace with datafactory compute")
-=======
->>>>>>> d33f0205
     def test_pipeline_job_with_inline_data_transfer_copy_2urifolder(
         self, client: MLClient, randstr: Callable[[str], str]
     ):
@@ -1693,11 +1673,6 @@
             "type": "data_transfer",
         }
 
-<<<<<<< HEAD
-    @pytest.mark.skip(reason="Needs to be re-recorded, but recording requires workspace with datafactory compute")
-    @pytest.mark.skipif(condition=is_live(), reason="need worskspace with datafactory compute")
-=======
->>>>>>> d33f0205
     def test_pipeline_job_with_inline_data_transfer_copy_mixtype_file(
         self, client: MLClient, randstr: Callable[[str], str]
     ):
