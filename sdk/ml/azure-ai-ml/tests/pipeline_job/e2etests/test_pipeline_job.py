import os.path
from pathlib import Path
from typing import Any, Callable, Dict

import pydash
import pytest
from devtools_testutils import AzureRecordedTestCase, is_live
from test_utilities.utils import _PYTEST_TIMEOUT_METHOD, assert_job_cancel, sleep_if_live, wait_until_done

from azure.ai.ml import Input, MLClient, load_component, load_data, load_job
from azure.ai.ml._utils._arm_id_utils import AMLVersionedArmId
from azure.ai.ml._utils.utils import load_yaml
from azure.ai.ml.constants import InputOutputModes
from azure.ai.ml.constants._job.pipeline import PipelineConstants
from azure.ai.ml.entities import Component, Job, PipelineJob
from azure.ai.ml.entities._builders import Command, Pipeline
from azure.ai.ml.entities._builders.parallel import Parallel
from azure.ai.ml.entities._builders.spark import Spark
from azure.ai.ml.exceptions import JobException
from azure.core.exceptions import HttpResponseError

from .._util import (
    _PIPELINE_JOB_LONG_RUNNING_TIMEOUT_SECOND,
    _PIPELINE_JOB_TIMEOUT_SECOND,
    DATABINDING_EXPRESSION_TEST_CASE_ENUMERATE,
    DATABINDING_EXPRESSION_TEST_CASES,
)


def assert_job_input_output_types(job: PipelineJob):
    from azure.ai.ml.entities._job.pipeline._io import NodeInput, NodeOutput, PipelineInput, PipelineOutput

    for _, input in job.inputs.items():
        assert isinstance(input, PipelineInput)
    for _, output in job.outputs.items():
        assert isinstance(output, PipelineOutput)
    for _, component in job.jobs.items():
        for _, input in component.inputs.items():
            assert isinstance(input, NodeInput)
        for _, output in component.outputs.items():
            assert isinstance(output, NodeOutput)


@pytest.mark.usefixtures(
    "recorded_test",
    "mock_code_hash",
    "enable_pipeline_private_preview_features",
    "mock_asset_name",
    "mock_component_hash",
    "enable_environment_id_arm_expansion",
    "bodiless_matching",
    "mock_snapshot_hash",
    "mock_anon_component_version",
)
@pytest.mark.timeout(timeout=_PIPELINE_JOB_TIMEOUT_SECOND, method=_PYTEST_TIMEOUT_METHOD)
@pytest.mark.e2etest
@pytest.mark.pipeline_test
class TestPipelineJob(AzureRecordedTestCase):
    # Please set ML_TENANT_ID in your environment variables when recording this test.
    # It will to help sanitize RequestBody.Studio.endpoint for job creation request.
    def test_pipeline_job_create(
        self,
        client: MLClient,
        hello_world_component_no_paths: Component,
        randstr: Callable[[str], str],
    ) -> None:
        params_override = [{"name": randstr("name")}]
        pipeline_job = load_job(
            source="./tests/test_configs/pipeline_jobs/helloworld_pipeline_job_no_paths_e2e.yml",
            params_override=params_override,
        )
        job = client.jobs.create_or_update(pipeline_job)
        assert job.name == params_override[0]["name"]
        # Test update
        new_tag_name = randstr("new_tag_name")
        new_tag_value = randstr("new_tag_value")
        job.tags[new_tag_name] = new_tag_value
        updated_job = client.jobs.create_or_update(job)
        assert new_tag_name in updated_job.tags
        assert updated_job.tags[new_tag_name] == new_tag_value

    @pytest.mark.skipif(reason="TODO (2235055) registry test is failing with location error")
    @pytest.mark.skipif(condition=not is_live(), reason="registry test, may fail in playback mode")
    def test_pipeline_job_create_with_registries(self, client: MLClient, randstr: Callable[[str], str]) -> None:
        params_override = [{"name": randstr("name")}]
        pipeline_job = load_job(
            source="./tests/test_configs/pipeline_jobs/hello_pipeline_job_with_registries.yml",
            params_override=params_override,
        )
        # registry sdk-test may be sanitized as other name, so use two assertions to avoid this issue
        assert str(pipeline_job.jobs["a"].environment).startswith("azureml://registries/")
        assert str(pipeline_job.jobs["a"].environment).endswith("/environments/openMPIUbuntu/versions/1")
        job = assert_job_cancel(pipeline_job, client)
        assert job.name == params_override[0]["name"]
        assert str(job.jobs["a"].component).startswith("azureml://registries/")
        assert str(job.jobs["a"].component).endswith("/components/hello_world_asset/versions/1")

    @pytest.mark.parametrize(
        "pipeline_job_path",
        [
            "tests/test_configs/dsl_pipeline/spark_job_in_pipeline/wordcount_pipeline.yml",
            "tests/test_configs/dsl_pipeline/spark_job_in_pipeline/sample_pipeline.yml",
            "tests/test_configs/dsl_pipeline/spark_job_in_pipeline/pipeline.yml",
            "tests/test_configs/dsl_pipeline/spark_job_in_pipeline/pipeline_inline_job.yml",
            "tests/test_configs/pipeline_jobs/shakespear_sample/pipeline.yml",
        ],
    )
    def test_pipeline_job_with_spark_job(
        self, client: MLClient, randstr: Callable[[], str], pipeline_job_path: str
    ) -> None:
        # todo: run failed
        params_override = [{"name": randstr("name")}]
        pipeline_job = load_job(
            pipeline_job_path,
            params_override=params_override,
        )
        created_job = client.jobs.create_or_update(pipeline_job)

        for job in created_job.jobs.values():
            # The spark job must be translated to component job in the pipeline job.
            assert isinstance(job, Spark)

    @pytest.mark.parametrize(
        "pipeline_job_path",
        [
            # flaky parameterization
            # "non_existent_remote_component.yml",
            "non_existent_remote_version.yml",
            "non_existent_compute.yml",
        ],
    )
    def test_pipeline_job_validation_remote(
        self,
        client: MLClient,
        randstr: Callable[[str], str],
        pipeline_job_path: str,
    ) -> None:
        base_dir = "./tests/test_configs/pipeline_jobs/invalid/"
        pipeline_job: PipelineJob = load_job(
            source=os.path.join(base_dir, pipeline_job_path),
            params_override=[{"name": randstr("name")}],
        )
        with pytest.raises(
            Exception,
            # hide this as server side error message is not consistent
            # match=str(expected_error),
        ):
            client.jobs.create_or_update(pipeline_job)

    @pytest.mark.usefixtures("mock_anon_component_version")
    def test_pipeline_job_with_inline_component_create(self, client: MLClient, randstr: Callable[[str], str]) -> None:
        params_override = [{"name": randstr("name")}]
        pipeline_job = load_job(
            source="./tests/test_configs/pipeline_jobs/helloworld_pipeline_job_inline_comps.yml",
            params_override=params_override,
        )
        assert pipeline_job.jobs["hello_world_component_inline"].component._schema is None
        assert pipeline_job.jobs["hello_world_component_inline_with_schema"].component._schema
        job_sources = {key: job._source for key, job in pipeline_job.jobs.items()}
        assert job_sources == {
            "hello_world_component_inline": "YAML.JOB",
            "hello_world_component_inline_with_schema": "YAML.JOB",
        }
        client.jobs.create_or_update(pipeline_job)
        created_component_id = pipeline_job.jobs["hello_world_component_inline"].component
        rest_job_sources = {key: job._source for key, job in pipeline_job.jobs.items()}
        self.assert_component_is_anonymous(client, created_component_id)
        assert rest_job_sources == job_sources

    def test_pipeline_job_with_inline_component_file_create(
        self, client: MLClient, randstr: Callable[[str], str]
    ) -> None:
        # Create the component used in the job
        params_override = [{"name": randstr("name")}]
        pipeline_job = load_job(
            source="./tests/test_configs/pipeline_jobs/helloworld_pipeline_job_inline_file_comps.yml",
            params_override=params_override,
        )
        client.jobs.create_or_update(pipeline_job)
        created_component_id = pipeline_job.jobs["hello_world_component_inline_file"].component
        self.assert_component_is_anonymous(client, created_component_id)

    def test_pipeline_job__with_inline_component_file_in_component_folder(
        self,
        client: MLClient,
        hello_world_component_no_paths: Component,
        randstr: Callable[[str], str],
    ) -> None:
        params_override = [{"name": randstr("name")}]
        pipeline_job = load_job(
            source="./tests/test_configs/dsl_pipeline/basic_component_with_component_in_folder/pipeline.yml",
            params_override=params_override,
        )
        client.jobs.create_or_update(pipeline_job)
        created_component_id = pipeline_job.jobs["hello_python_world_job"].component
        self.assert_component_is_anonymous(client, created_component_id)

    def test_pipeline_job_with_component_arm_id_create(
        self,
        client: MLClient,
        hello_world_component: Component,
        randstr: Callable[[str], str],
    ) -> None:
        # Generate pipeline with component defined by arm id
        pipeline_spec_path = Path("./tests/test_configs/pipeline_jobs/helloworld_pipeline_job_inline_file_comps.yml")
        pipeline_dict = load_yaml(pipeline_spec_path)
        pipeline_jobs = pipeline_dict["jobs"]
        for job in pipeline_jobs.values():
            job["component"] = f"azureml:{hello_world_component.id}"

        # Create the component used in the job
        params_override = [{"name": randstr("name")}]
        pipeline_job = Job._load(
            data=pipeline_dict,
            yaml_path=pipeline_spec_path,
            params_override=params_override,
        )
        created_job = client.jobs.create_or_update(pipeline_job)
        assert (
            created_job.jobs["hello_world_component_inline_file"].component
            == f"{hello_world_component.name}:{hello_world_component.version}"
        )

    def test_pipeline_job_create_with_resolve_reuse(
        self,
        client: MLClient,
        hello_world_component_no_paths: Component,
        randstr: Callable[[str], str],
    ) -> None:
        # Generate pipeline with component defined by arm id
        pipeline_spec_path = Path("./tests/test_configs/pipeline_jobs/helloworld_pipeline_job_resolve_reuse.yml")

        # Create the component used in the job
        params_override = [{"name": randstr("name")}]
        pipeline_job: PipelineJob = load_job(source=pipeline_spec_path, params_override=params_override)
        assert isinstance(
            pipeline_job.jobs["hello_world_component_1"].component, str
        ), "named component must be in str instead of component object to avoid arm id resolving"
        assert isinstance(pipeline_job.jobs["hello_world_component_2"].component, str)

        assert id(pipeline_job.jobs["hello_world_component_inline_file_1"]) != id(
            pipeline_job.jobs["hello_world_component_inline_file_2"]
        ), "In load_job, components load from the same path shouldn't share the same Command instance."

        assert id(pipeline_job.jobs["hello_world_component_inline_file_1"].component) == id(
            pipeline_job.jobs["hello_world_component_inline_file_2"].component
        ), "In load_job, components load from the same path should share the same Component instance."

        # name & version in a local component yml will be ignored if it's a sub-job of a pipeline job
        _ = client.jobs.create_or_update(pipeline_job)

    def test_pipeline_job_with_output(self, client: MLClient, randstr: Callable[[str], str]) -> None:
        params_override = [{"name": randstr("name")}]
        pipeline_job = load_job(
            source="./tests/test_configs/pipeline_jobs/helloworld_pipeline_job_with_component_output.yml",
            params_override=params_override,
        )
        created_job = client.jobs.create_or_update(pipeline_job)

        # Some sanity checking of the outputs. Unit tests already extensively cover the translation to/from REST of outputs. If the job finishes successfully,
        # that means all of the outputs were set properly by the CLI.
        job_out_1 = created_job.outputs.get("job_out_path_1", None)
        assert job_out_1 is not None
        assert job_out_1.mode == InputOutputModes.RW_MOUNT

        job_out_2 = created_job.outputs.get("job_out_path_2", None)
        assert job_out_2 is not None
        assert job_out_2.mode == InputOutputModes.UPLOAD

        hello_world_component_1_outputs = created_job.jobs["hello_world_component_1"].outputs
        assert hello_world_component_1_outputs.component_out_path_1.mode == InputOutputModes.RW_MOUNT

        hello_world_component_2_outputs = created_job.jobs["hello_world_component_2"].outputs
        assert hello_world_component_2_outputs.component_out_path_1.mode == InputOutputModes.RW_MOUNT

    def test_pipeline_job_with_path_inputs(
        self,
        client: MLClient,
        helloworld_component_with_paths: Component,
        randstr: Callable[[str], str],
    ) -> None:
        # Create a data asset to put in the PipelineJob inputs
        data_override = [{"name": randstr("data_override_name")}]
        data = load_data(
            source="./tests/test_configs/dataset/data_local_path_with_datastore.yaml",
            params_override=data_override,
        )
        data_asset = client.data.create_or_update(data)

        params_override = [
            {"name": randstr("job_name")},
            {"inputs.job_in_path_other.path": data_asset.path},
        ]
        pipeline_job = load_job(
            source="./tests/test_configs/pipeline_jobs/helloworld_pipeline_job_with_paths.yml",
            params_override=params_override,
        )
        client.jobs.create_or_update(pipeline_job)
        assert pipeline_job.inputs["job_in_path_other"].path.startswith("azureml")
        assert pipeline_job.inputs["job_in_path"].path.startswith("azureml")

    def assert_component_is_anonymous(self, client: MLClient, component_id: str) -> None:
        # extract component name, version from arm id
        arm_id = AMLVersionedArmId(component_id)
        created_component = client.components.get(arm_id.asset_name, arm_id.asset_version)
        assert created_component._is_anonymous

    @pytest.mark.usefixtures("storage_account_guid_sanitizer")
    def test_pipeline_job_default_datastore_compute(self, client: MLClient, randstr: Callable[[str], str]) -> None:
        params_override = [{"name": randstr("name")}]
        pipeline_job = load_job(
            source="./tests/test_configs/pipeline_jobs/helloworld_pipeline_job_defaults_e2e.yml",
            params_override=params_override,
        )
        origin_pipeline_job_settings = vars(pipeline_job.settings).copy()
        created_job: PipelineJob = client.jobs.create_or_update(pipeline_job)
        created_job_settings = vars(created_job.settings)
        created_job_dict = created_job._to_dict()

        for key in [
            PipelineConstants.CONTINUE_ON_STEP_FAILURE,
            PipelineConstants.DEFAULT_COMPUTE,
            PipelineConstants.DEFAULT_DATASTORE,
        ]:
            input_val = origin_pipeline_job_settings.get(key, None)
            assert (
                created_job_settings.get(key, None) == input_val
            ), "client created job " "setting is mismatched with loaded job setting on {}: {} != {}".format(
                key, created_job_settings.get(key, None), input_val
            )
            if key == PipelineConstants.CONTINUE_ON_STEP_FAILURE:
                assert created_job_dict["settings"][key] == input_val
            else:
                assert created_job_dict["settings"][key] == f"azureml:{input_val}"
            # TODO: note that client.jobs.create_or_update will update the input pipeline job object
            # assert input_val == pipeline_job_settings.get(key, None)

        # Compute for components stays as None, the backend will leverage the default
        for job_name, job in created_job.jobs.items():
            if not pipeline_job.jobs[job_name].compute:
                assert not job.compute
            else:
                assert job.compute in pipeline_job.jobs[job_name].compute

    @pytest.mark.parametrize(
        "test_case_i,test_case_name",
        [
            # TODO: enable this after identity support released to canary
            # (0, "helloworld_pipeline_job_with_component_output"),
            (1, "helloworld_pipeline_job_with_paths"),
        ],
    )
    def test_pipeline_job_with_command_job(
        self,
        client: MLClient,
        randstr: Callable[[str], str],
        test_case_i,
        test_case_name,
    ) -> None:
        params = [
            (
                "tests/test_configs/pipeline_jobs/helloworld_pipeline_job_defaults_with_command_job_e2e.yml",
                2,
                {
                    "description": "The hello world pipeline job with inline command job",
                    "tags": {"tag": "tagvalue", "owner": "sdkteam"},
                    "compute_id": "cpu-cluster",
                    "is_archived": False,
                    "job_type": "Pipeline",
                    "inputs": {
                        "job_data_path": {
                            "mode": "ReadOnlyMount",
                            "uri": "https://azuremlexamples.blob.core.windows.net/datasets/iris.csv",
                            "job_input_type": "uri_file",
                        }
                    },
                    "jobs": {
                        "hello_world_inline_commandjob_1": {
                            "type": "command",
                            "environment_variables": {"FOO": "bar"},
                            "name": "hello_world_inline_commandjob_1",
                            "computeId": "cpu-cluster",
                            "inputs": {
                                "test1": {
                                    "mode": "ReadOnlyMount",
                                    "uri": "https://azuremlexamples.blob.core.windows.net/datasets/iris.csv",
                                    "job_input_type": "uri_file",
                                },
                                "literal_input": {"job_input_type": "literal", "value": "2"},
                            },
                            "_source": "REMOTE.WORKSPACE.COMPONENT",
                        },
                        "hello_world_inline_commandjob_2": {
                            "type": "command",
                            "name": "hello_world_inline_commandjob_2",
                            "_source": "REMOTE.WORKSPACE.COMPONENT",
                        },
                    },
                    "outputs": {"job_out_path_1": {"mode": "ReadWriteMount", "job_output_type": "uri_folder"}},
                    "settings": {
                        "default_compute": "cpu-cluster",
                        "default_datastore": "workspacefilestore",
                        "continue_on_step_failure": True,
                        "_source": "YAML.JOB",
                    },
                },
                [
                    "properties",
                    "display_name",
                    "experiment_name",
                    "jobs.hello_world_inline_commandjob_1.componentId",
                    "jobs.hello_world_inline_commandjob_2.componentId",
                    "jobs.hello_world_inline_commandjob_1.properties",
                    "jobs.hello_world_inline_commandjob_2.properties",
                    "source_job_id",
                    "services",
                ],
            ),
            (
                "tests/test_configs/pipeline_jobs/helloworld_pipeline_job_with_registered_component_literal_output_binding_to_inline_job_input.yml",
                2,
                {
                    "description": "E2E dummy train-score-eval pipeline with registered components",
                    "tags": {},
                    "compute_id": "cpu-cluster",
                    "display_name": "e2e_registered_components",
                    "is_archived": False,
                    "job_type": "Pipeline",
                    "inputs": {
                        "pipeline_job_training_input": {"mode": "ReadOnlyMount", "job_input_type": "uri_folder"},
                        "pipeline_job_test_input": {"mode": "ReadOnlyMount", "job_input_type": "uri_folder"},
                        "pipeline_job_training_max_epocs": {"job_input_type": "literal", "value": "20"},
                        "pipeline_job_training_learning_rate": {"job_input_type": "literal", "value": "1.8"},
                        "pipeline_job_learning_rate_schedule": {"job_input_type": "literal", "value": "time-based"},
                    },
                    "jobs": {
                        "train_job": {
                            "type": "command",
                            "name": "train_job",
                            "inputs": {
                                "training_data": {
                                    "job_input_type": "literal",
                                    "value": "${{parent.inputs.pipeline_job_training_input}}",
                                },
                                "max_epocs": {
                                    "job_input_type": "literal",
                                    "value": "${{parent.inputs.pipeline_job_training_max_epocs}}",
                                },
                                "learning_rate": {
                                    "job_input_type": "literal",
                                    "value": "${{parent.inputs.pipeline_job_training_learning_rate}}",
                                },
                                "learning_rate_schedule": {
                                    "job_input_type": "literal",
                                    "value": "${{parent.inputs.pipeline_job_learning_rate_schedule}}",
                                },
                            },
                            "outputs": {
                                "model_output": {
                                    "value": "${{parent.outputs.pipeline_job_trained_model}}",
                                    "type": "literal",
                                }
                            },
                            "_source": "REMOTE.WORKSPACE.COMPONENT",
                            "componentId": "Train:31",
                        },
                        "score_job": {
                            "type": "command",
                            "name": "score_job",
                            "inputs": {
                                "model_input": {
                                    "job_input_type": "literal",
                                    "value": "${{parent.jobs.train_job.outputs.model_output}}",
                                },
                                "test_data": {
                                    "job_input_type": "literal",
                                    "value": "${{parent.inputs.pipeline_job_test_input}}",
                                },
                            },
                            "_source": "REMOTE.WORKSPACE.COMPONENT",
                        },
                    },
                    "outputs": {
                        "pipeline_job_trained_model": {"mode": "Upload", "job_output_type": "uri_folder"},
                        "pipeline_job_scored_data": {"mode": "Upload", "job_output_type": "uri_folder"},
                    },
                    "settings": {"_source": "YAML.JOB"},
                },
                [
                    "properties",
                    "experiment_name",
                    "inputs.pipeline_job_training_input.uri",
                    "inputs.pipeline_job_test_input.uri",
                    "jobs.score_job.componentId",
                    "jobs.train_job.properties",
                    "jobs.score_job.properties",
                    "source_job_id",
                    "services",
                ],
            ),
        ]
        pipeline_job_path, converted_jobs, expected_dict, fields_to_omit = params[test_case_i]

        params_override = [{"name": randstr("name")}]
        pipeline_job = load_job(
            source=pipeline_job_path,
            params_override=params_override,
        )
        created_job = client.jobs.create_or_update(pipeline_job)

        for job in created_job.jobs.values():
            # The command job must be translated to component job in the pipeline job.
            assert isinstance(job, Command)

        # assert on the number of converted jobs to make sure we didn't drop the command job
        assert len(created_job.jobs.items()) == converted_jobs

        pipeline_dict = created_job._to_rest_object().as_dict()
        actual_dict = pydash.omit(pipeline_dict["properties"], *fields_to_omit)
        assert actual_dict == expected_dict

    @pytest.mark.parametrize(
        "pipeline_job_path",
        [
            "file_component_input_e2e.yml",
            "file_input_e2e.yml",
            "tabular_input_e2e.yml",
        ],
    )
    def test_pipeline_job_with_parallel_job(
        self, client: MLClient, randstr: Callable[[str], str], pipeline_job_path: str
    ) -> None:
        base_file_name = "./tests/test_configs/pipeline_jobs/helloworld_pipeline_job_defaults_with_parallel_job_"
        params_override = [{"name": randstr("name")}]
        pipeline_job = load_job(
            source=base_file_name + pipeline_job_path,
            params_override=params_override,
        )
        created_job = client.jobs.create_or_update(pipeline_job)

        for job in created_job.jobs.values():
            # The parallel job must be translated to component job in the pipeline job.
            assert isinstance(job, Parallel)

        # assert on the number of converted jobs to make sure we didn't drop the parallel job
        assert len(created_job.jobs.items()) == 1

    def test_pipeline_job_with_multiple_parallel_job(self, client: MLClient, randstr: Callable[[str], str]) -> None:
        params_override = [{"name": randstr("name")}]
        pipeline_job = load_job(
            source="./tests/test_configs/dsl_pipeline/parallel_component_with_file_input/pipeline.yml",
            params_override=params_override,
        )
        created_job = client.jobs.create_or_update(pipeline_job)

        # assert on the number of converted jobs to make sure we didn't drop the parallel job
        assert len(created_job.jobs.items()) == 3

    def test_pipeline_job_with_command_job_with_dataset_short_uri(
        self, client: MLClient, randstr: Callable[[str], str]
    ) -> None:

        params_override = [{"name": randstr("name")}]
        pipeline_job = load_job(
            source="./tests/test_configs/pipeline_jobs/helloworld_pipeline_job_defaults_with_command_job_e2e_short_uri.yml",
            params_override=params_override,
        )
        created_job = client.jobs.create_or_update(pipeline_job)

        for job in created_job.jobs.values():
            # The command job must be translated to component job in the pipeline job.
            assert isinstance(job, Command)

        # assert on the number of converted jobs to make sure we didn't drop the command job
        assert len(created_job.jobs.items()) == 2

    def test_pipeline_job_without_component_snapshot(self, client: MLClient, randstr: Callable[[str], str]) -> None:
        params_override = [{"name": randstr("name")}]
        pipeline_job = load_job(
            source="./tests/test_configs/pipeline_jobs/helloworld_pipeline_job_without_component_snapshot.yml",
            params_override=params_override,
        )
        client.jobs.create_or_update(pipeline_job)
        created_component_id = pipeline_job.jobs["hello_world_component_inline"].component
        self.assert_component_is_anonymous(client, created_component_id)

    @pytest.mark.usefixtures("storage_account_guid_sanitizer")
    def test_pipeline_job_create_with_distribution_component(
        self, client: MLClient, randstr: Callable[[str], str]
    ) -> None:
        params_override = [{"name": randstr("name")}]
        pipeline_job = load_job(
            source="./tests/test_configs/pipeline_jobs/helloworld_pipeline_job_with_distribution_component.yml",
            params_override=params_override,
        )
        _ = pipeline_job._to_dict()
        created_job: PipelineJob = client.jobs.create_or_update(pipeline_job)
        created_job_dict = created_job._to_dict()

        created_component_id = pipeline_job.jobs["hello_world_component_mpi"].component
        self.assert_component_is_anonymous(client, created_component_id)

        for job_name, key, value in [
            ("hello_world_component_mpi", "process_count_per_instance", 3),
            ("hello_world_component_pytorch", "process_count_per_instance", 4),
            ("hello_world_component_tensorflow", "worker_count", 5),
        ]:
            instance_count = pydash.get(created_job_dict, "jobs.{}.resources.instance_count".format(job_name))
            assert instance_count == value, "{} resource attr is not set: {} != {}".format(
                job_name, instance_count, value
            )
            process_count_per_instance = pydash.get(created_job_dict, "jobs.{}.distribution.{}".format(job_name, key))
            assert process_count_per_instance == value, "{} distribution attr is not set: {} != {}".format(
                job_name, process_count_per_instance, value
            )

    @pytest.mark.disable_mock_code_hash
    @pytest.mark.skipif(condition=not is_live(), reason="reuse test, target to verify service-side behavior")
    def test_pipeline_job_anonymous_component_reuse(
        self,
        client: MLClient,
        hello_world_component: Component,
        randstr: Callable[[str], str],
    ) -> None:
        # create a pipeline job
        params_override = [{"name": randstr("job_name_1")}]
        pipeline_job = load_job(
            source="./tests/test_configs/pipeline_jobs/helloworld_pipeline_job_inline_comps.yml",
            params_override=params_override,
        )
        created_job1 = client.jobs.create_or_update(pipeline_job)

        # create another pipeline job
        params_override = [{"name": randstr("job_name_2")}]
        pipeline_job2 = load_job(
            source="./tests/test_configs/pipeline_jobs/helloworld_pipeline_job_inline_comps.yml",
            params_override=params_override,
        )
        created_job2 = client.jobs.create_or_update(pipeline_job2)

        for job_name, job in created_job1.jobs.items():
            inline_component1 = created_job1.jobs[job_name].component
            inline_component2 = created_job2.jobs[job_name].component
            assert inline_component1 == inline_component2

    def test_pipeline_job_dependency_label_resolution(self, client: MLClient, randstr: Callable[[str], str]) -> None:
        component_name = randstr("component_name")
        component_versions = ["foo", "bar", "baz", "foobar"]

        # Create the component used in the job
        for version in component_versions:
            created_component = client.components.create_or_update(
                load_component(
                    "./tests/test_configs/components/helloworld_component.yml",
                    params_override=[{"name": component_name}, {"version": version}],
                )
            )
            assert created_component.version == version
            assert created_component.name == component_name

        # Generate pipeline with component defined by arm id
        pipeline_spec_path = Path("./tests/test_configs/pipeline_jobs/helloworld_pipeline_job_inline_file_comps.yml")
        pipeline_dict = load_yaml(pipeline_spec_path)

        # Check to see that component label gets resolved to an actual version
        job_key = "hello_world_component_inline_file"
        pipeline_dict["jobs"][job_key]["component"] = f"azureml:{component_name}@latest"

        pipeline_job = Job._load(
            data=pipeline_dict,
            yaml_path=pipeline_spec_path,
            params_override=[{"name": randstr("job_name")}],
        )
        # sleep for some time to so more likely to resolve the correct component latest version
        sleep_if_live(10)
        created_job = client.jobs.create_or_update(pipeline_job)
        assert created_job.jobs[job_key].component == f"{component_name}:{component_versions[-1]}"

    def test_sample_job_dump(self, client: MLClient, randstr: Callable[[str], str]):
        job = client.jobs.create_or_update(
            load_job(
                source="./tests/test_configs/pipeline_jobs/helloworld_pipeline_job_quick_with_output.yml",
                params_override=[{"name": randstr("name")}],
            )
        )
        job_dict = job._to_dict()
        expected_keys = ["status", "properties", "tags", "creation_context"]
        assert all(key in job_dict.keys() for key in expected_keys), f"failed to get expected keys in {job_dict}"

        # original job did not change
        assert_job_input_output_types(job)

    def test_pipeline_job_with_sweep_node(self, client: MLClient, randstr: Callable[[str], str]):
        test_path = "./tests/test_configs/pipeline_jobs/helloworld_pipeline_job_with_sweep_node.yml"
        pipeline: PipelineJob = load_job(source=test_path, params_override=[{"name": randstr("name")}])
        created_pipeline: PipelineJob = client.jobs.create_or_update(pipeline)
        created_pipeline_dict = created_pipeline._to_dict()
        for dot_key, expected_value in [
            (
                "jobs.hello_sweep_inline_trial.objective",
                {
                    "goal": "maximize",
                    "primary_metric": "accuracy",
                },
            ),
            ("jobs.hello_sweep_inline_trial.sampling_algorithm", "random"),
            (
                "jobs.hello_sweep_inline_trial.limits",
                {
                    "max_concurrent_trials": 10,
                    "max_total_trials": 20,
                    "timeout": 7200,
                },
            ),
            (
                "jobs.hello_sweep_inline_trial.early_termination",
                {
                    "delay_evaluation": 200,
                    "type": "median_stopping",
                    "evaluation_interval": 100,
                },
            ),
            (
                "jobs.hello_sweep_inline_remote_trial.objective",
                {
                    "goal": "maximize",
                    "primary_metric": "accuracy",
                },
            ),
            (
                "jobs.hello_sweep_inline_remote_trial.trial",
                "azureml:microsoftsamplescommandcomponentbasic_nopaths_test:1",
            ),
            ("jobs.hello_sweep_inline_trial.compute", "azureml:gpu-cluster"),
            # test using compute from pipeline default compute
            ("jobs.hello_sweep_inline_file_trial.compute", None),
        ]:
            loaded_value = pydash.get(created_pipeline_dict, dot_key, None)
            assert loaded_value == expected_value, f"{dot_key} isn't as expected: {loaded_value} != {expected_value}"

    @pytest.mark.parametrize(
        "policy_yaml_dict",
        [
            {
                "type": "median_stopping",
                "delay_evaluation": 200,
                "evaluation_interval": 100,
            },
            {
                "type": "bandit",
                "delay_evaluation": 1,
                "evaluation_interval": 2,
                "slack_factor": 0.1,
            },
            {
                "type": "bandit",
                "delay_evaluation": 1,
                "evaluation_interval": 2,
                "slack_amount": 0.1,
            },
            {
                "type": "truncation_selection",
                "delay_evaluation": 1,
                "evaluation_interval": 2,
                "truncation_percentage": 20,
            },
        ],
    )
    def test_pipeline_job_with_sweep_node_early_termination_policy(
        self, client: MLClient, randstr: Callable[[str], str], policy_yaml_dict: Dict[str, Any]
    ):
        test_path = "./tests/test_configs/pipeline_jobs/helloworld_pipeline_job_with_sweep_node.yml"
        pipeline: PipelineJob = load_job(
            source=test_path,
            params_override=[
                {"name": randstr("randstr")},
                {"jobs.hello_sweep_inline_trial.early_termination": policy_yaml_dict},
            ],
        )
        created_pipeline: PipelineJob = client.jobs.create_or_update(pipeline)
        created_pipeline_dict = created_pipeline._to_dict()
        assert pydash.get(created_pipeline_dict, "jobs.hello_sweep_inline_trial.early_termination") == policy_yaml_dict

    @pytest.mark.parametrize(
        "test_case_i, test_case_name",
        DATABINDING_EXPRESSION_TEST_CASE_ENUMERATE,
    )
    def test_pipeline_job_with_data_binding_expression(
        self,
        client: MLClient,
        randstr: Callable[[str], str],
        test_case_i: int,
        test_case_name: str,
    ):
        pipeline_job_path, expected_error = DATABINDING_EXPRESSION_TEST_CASES[test_case_i]

        pipeline: PipelineJob = load_job(source=pipeline_job_path, params_override=[{"name": randstr("name")}])
        if expected_error is None:
            assert_job_cancel(pipeline, client)
        elif isinstance(expected_error, HttpResponseError):
            with pytest.raises(HttpResponseError):
                client.jobs.create_or_update(pipeline)
        elif isinstance(expected_error, JobException):
            assert_job_cancel(pipeline, client)
        else:
            raise Exception("Unexpected error type {}".format(type(expected_error)))

    def test_pipeline_job_with_automl_regression(self, client: MLClient, randstr: Callable[[str], str]):
        test_path = "./tests/test_configs/pipeline_jobs/jobs_with_automl_nodes/onejob_automl_regression.yml"
        pipeline: PipelineJob = load_job(source=test_path, params_override=[{"name": randstr("name")}])
        created_pipeline = assert_job_cancel(pipeline, client)
        pipeline_dict = created_pipeline._to_rest_object().as_dict()
        fields_to_omit = ["name", "display_name", "training_data", "validation_data", "experiment_name", "properties"]

        actual_dict = pydash.omit(pipeline_dict["properties"]["jobs"]["hello_automl_regression"], fields_to_omit)

        assert actual_dict == {
            "featurization": {"mode": "off"},
            "limits": {"max_concurrent_trials": 1, "max_trials": 1},
            "log_verbosity": "info",
            "outputs": {},
            "primary_metric": "r2_score",
            "tags": {},
            "target_column_name": "SalePrice",
            "task": "regression",
            "test_data": "${{parent.inputs.automl_test_data}}",
            "training": {"enable_stack_ensemble": False, "enable_vote_ensemble": False},
            "type": "automl",
        }

    def test_pipeline_job_with_automl_classification(self, client: MLClient, randstr: Callable[[str], str]):
        test_path = "./tests/test_configs/pipeline_jobs/jobs_with_automl_nodes/onejob_automl_classification.yml"
        pipeline: PipelineJob = load_job(source=test_path, params_override=[{"name": randstr("name")}])
        created_pipeline = assert_job_cancel(pipeline, client)
        pipeline_dict = created_pipeline._to_rest_object().as_dict()
        fields_to_omit = ["name", "display_name", "experiment_name", "properties"]

        actual_dict = pydash.omit(pipeline_dict["properties"]["jobs"]["hello_automl_classification"], fields_to_omit)

        assert actual_dict == {
            "featurization": {"mode": "auto"},
            "limits": {"max_concurrent_trials": 1, "max_trials": 1},
            "log_verbosity": "info",
            "outputs": {},
            "primary_metric": "accuracy",
            "tags": {},
            "target_column_name": "y",
            "task": "classification",
            "training": {"enable_stack_ensemble": False, "enable_vote_ensemble": False},
            "training_data": "${{parent.inputs.classification_train_data}}",
            "type": "automl",
            "validation_data": "${{parent.inputs.classification_validate_data}}",
            "test_data": "${{parent.inputs.classification_test_data}}",
        }

    def test_pipeline_job_with_automl_forecasting(self, client: MLClient, randstr: Callable[[str], str]):
        test_path = "./tests/test_configs/pipeline_jobs/jobs_with_automl_nodes/onejob_automl_forecasting.yml"
        pipeline: PipelineJob = load_job(source=test_path, params_override=[{"name": randstr("name")}])
        created_pipeline = assert_job_cancel(pipeline, client)
        pipeline_dict = created_pipeline._to_rest_object().as_dict()

        fields_to_omit = ["name", "display_name", "experiment_name", "properties"]

        actual_dict = pydash.omit(pipeline_dict["properties"]["jobs"]["hello_automl_forecasting"], fields_to_omit)

        assert actual_dict == {
            "featurization": {"mode": "auto"},
            "limits": {"max_concurrent_trials": 1, "max_trials": 1},
            "log_verbosity": "info",
            "outputs": {},
            "primary_metric": "normalized_root_mean_squared_error",
            "tags": {},
            "target_column_name": "BeerProduction",
            "task": "forecasting",
            "training": {"enable_stack_ensemble": False, "enable_vote_ensemble": False},
            "training_data": "${{parent.inputs.forecasting_train_data}}",
            "n_cross_validations": 2,
            "type": "automl",
            "forecasting": {"forecast_horizon": 12, "time_column_name": "DATE", "frequency": "MS"},
        }

    def test_pipeline_job_with_automl_text_classification(self, client: MLClient, randstr: Callable[[str], str]):
        test_path = "./tests/test_configs/pipeline_jobs/jobs_with_automl_nodes/onejob_automl_text_classification.yml"
        pipeline: PipelineJob = load_job(source=test_path, params_override=[{"name": randstr("name")}])
        created_pipeline = assert_job_cancel(pipeline, client)
        pipeline_dict = created_pipeline._to_rest_object().as_dict()

        fields_to_omit = ["name", "display_name", "experiment_name", "properties"]

        actual_dict = pydash.omit(pipeline_dict["properties"]["jobs"]["automl_text_classification"], fields_to_omit)

        assert actual_dict == {
            "featurization": {"dataset_language": "eng"},
            "limits": {"max_trials": 1, "max_nodes": 1, "timeout_minutes": 60},
            "log_verbosity": "info",
            "outputs": {},
            "primary_metric": "accuracy",
            "tags": {},
            "target_column_name": "y",
            "task": "text_classification",
            "training_data": "${{parent.inputs.text_classification_training_data}}",
            "validation_data": "${{parent.inputs.text_classification_validation_data}}",
            "type": "automl",
        }

    def test_pipeline_job_with_automl_text_classification_multilabel(
        self, client: MLClient, randstr: Callable[[str], str]
    ):
        test_path = (
            "./tests/test_configs/pipeline_jobs/jobs_with_automl_nodes/onejob_automl_text_classification_multilabel.yml"
        )
        pipeline: PipelineJob = load_job(source=test_path, params_override=[{"name": randstr("name")}])
        created_pipeline = assert_job_cancel(pipeline, client)
        pipeline_dict = created_pipeline._to_rest_object().as_dict()

        fields_to_omit = ["name", "display_name", "experiment_name", "properties"]

        actual_dict = pydash.omit(
            pipeline_dict["properties"]["jobs"]["automl_text_classification_multilabel"], fields_to_omit
        )

        assert actual_dict == {
            "limits": {"max_trials": 1, "max_nodes": 1, "timeout_minutes": 60},
            "log_verbosity": "info",
            "outputs": {},
            "primary_metric": "accuracy",
            "tags": {},
            "target_column_name": "terms",
            "task": "text_classification_multilabel",
            "training_data": "${{parent.inputs.text_classification_multilabel_training_data}}",
            "validation_data": "${{parent.inputs.text_classification_multilabel_validation_data}}",
            "type": "automl",
        }

    def test_pipeline_job_with_automl_text_ner(self, client: MLClient, randstr: Callable[[str], str]):
        test_path = "./tests/test_configs/pipeline_jobs/jobs_with_automl_nodes/onejob_automl_text_ner.yml"
        pipeline: PipelineJob = load_job(source=test_path, params_override=[{"name": randstr("name")}])
        created_pipeline = assert_job_cancel(pipeline, client)
        pipeline_dict = created_pipeline._to_rest_object().as_dict()

        fields_to_omit = ["name", "display_name", "experiment_name", "properties"]

        actual_dict = pydash.omit(pipeline_dict["properties"]["jobs"]["automl_text_ner"], fields_to_omit)

        assert actual_dict == {
            "limits": {"max_trials": 1, "max_nodes": 1, "timeout_minutes": 60},
            "log_verbosity": "info",
            "outputs": {},
            "primary_metric": "accuracy",
            "tags": {},
            "task": "text_ner",
            "training_data": "${{parent.inputs.text_ner_training_data}}",
            "validation_data": "${{parent.inputs.text_ner_validation_data}}",
            "type": "automl",
        }

    def test_pipeline_job_with_automl_image_multiclass_classification(
        self, client: MLClient, randstr: Callable[[str], str]
    ):
        test_path = "./tests/test_configs/pipeline_jobs/jobs_with_automl_nodes/onejob_automl_image_multiclass_classification.yml"
        pipeline: PipelineJob = load_job(source=test_path, params_override=[{"name": randstr("name")}])
        created_pipeline = assert_job_cancel(pipeline, client)
        pipeline_dict = created_pipeline._to_rest_object().as_dict()
        fields_to_omit = ["name", "display_name", "experiment_name", "properties"]

        actual_dict = pydash.omit(
            pipeline_dict["properties"]["jobs"]["hello_automl_image_multiclass_classification"], fields_to_omit
        )

        assert actual_dict == {
            "limits": {"timeout_minutes": 60, "max_concurrent_trials": 4, "max_trials": 20},
            "log_verbosity": "info",
            "outputs": {},
            "primary_metric": "accuracy",
            "tags": {},
            "target_column_name": "label",
            "task": "image_classification",
            "training_data": "${{parent.inputs.image_multiclass_classification_train_data}}",
            "type": "automl",
            "validation_data": "${{parent.inputs.image_multiclass_classification_validate_data}}",
            "sweep": {
                "sampling_algorithm": "random",
                "early_termination": {
                    "evaluation_interval": 10,
                    "evaluation_interval": 10,
                    "delay_evaluation": 0,
                    "type": "bandit",
                    "slack_factor": 0.2,
                    "slack_amount": 0.0,
                },
            },
            "training_parameters": {
                "checkpoint_frequency": 1,
                "early_stopping": True,
                "early_stopping_delay": 2,
                "early_stopping_patience": 2,
                "evaluation_frequency": 1,
            },
            "search_space": [
                {
                    "learning_rate": "uniform(0.005,0.05)",
                    "model_name": "choice('vitb16r224')",
                    "optimizer": "choice('sgd','adam','adamw')",
                    "warmup_cosine_lr_warmup_epochs": "choice(0,3)",
                }
            ],
        }

    def test_pipeline_job_with_automl_image_multilabel_classification(
        self, client: MLClient, randstr: Callable[[str], str]
    ):
        test_path = "./tests/test_configs/pipeline_jobs/jobs_with_automl_nodes/onejob_automl_image_multilabel_classification.yml"
        pipeline: PipelineJob = load_job(source=test_path, params_override=[{"name": randstr("name")}])
        created_pipeline = assert_job_cancel(pipeline, client)
        pipeline_dict = created_pipeline._to_rest_object().as_dict()
        fields_to_omit = ["name", "display_name", "experiment_name", "properties"]

        actual_dict = pydash.omit(
            pipeline_dict["properties"]["jobs"]["hello_automl_image_multilabel_classification"], fields_to_omit
        )

        assert actual_dict == {
            "limits": {"timeout_minutes": 60, "max_concurrent_trials": 4, "max_trials": 20},
            "log_verbosity": "info",
            "outputs": {},
            "primary_metric": "iou",
            "tags": {},
            "target_column_name": "label",
            "task": "image_classification_multilabel",
            "training_data": "${{parent.inputs.image_multilabel_classification_train_data}}",
            "type": "automl",
            "validation_data": "${{parent.inputs.image_multilabel_classification_validate_data}}",
            "sweep": {
                "sampling_algorithm": "random",
                "early_termination": {
                    "evaluation_interval": 10,
                    "delay_evaluation": 0,
                    "type": "bandit",
                    "slack_factor": 0.2,
                    "slack_amount": 0.0,
                },
            },
            "training_parameters": {
                "checkpoint_frequency": 1,
                "early_stopping": True,
                "early_stopping_delay": 2,
                "early_stopping_patience": 2,
                "evaluation_frequency": 1,
            },
            "search_space": [
                {
                    "learning_rate": "uniform(0.005,0.05)",
                    "model_name": "choice('vitb16r224')",
                    "optimizer": "choice('sgd','adam','adamw')",
                    "warmup_cosine_lr_warmup_epochs": "choice(0,3)",
                }
            ],
        }

    def test_pipeline_job_with_automl_image_object_detection(self, client: MLClient, randstr: Callable[[str], str]):
        test_path = "./tests/test_configs/pipeline_jobs/jobs_with_automl_nodes/onejob_automl_image_object_detection.yml"
        pipeline: PipelineJob = load_job(source=test_path, params_override=[{"name": randstr("name")}])
        created_pipeline = assert_job_cancel(pipeline, client)
        pipeline_dict = created_pipeline._to_rest_object().as_dict()
        fields_to_omit = ["name", "display_name", "experiment_name", "properties"]

        actual_dict = pydash.omit(
            pipeline_dict["properties"]["jobs"]["hello_automl_image_object_detection"], fields_to_omit
        )

        assert actual_dict == {
            "limits": {"timeout_minutes": 60, "max_concurrent_trials": 4, "max_trials": 20},
            "log_verbosity": "info",
            "outputs": {},
            "primary_metric": "mean_average_precision",
            "tags": {},
            "target_column_name": "label",
            "task": "image_object_detection",
            "training_data": "${{parent.inputs.image_object_detection_train_data}}",
            "type": "automl",
            "validation_data": "${{parent.inputs.image_object_detection_validate_data}}",
            "sweep": {
                "sampling_algorithm": "random",
                "early_termination": {
                    "evaluation_interval": 10,
                    "delay_evaluation": 0,
                    "type": "bandit",
                    "slack_factor": 0.2,
                    "slack_amount": 0.0,
                },
            },
            "training_parameters": {
                "checkpoint_frequency": 1,
                "early_stopping": True,
                "early_stopping_delay": 2,
                "early_stopping_patience": 2,
                "evaluation_frequency": 1,
            },
            "search_space": [
                {
                    "learning_rate": "uniform(0.005,0.05)",
                    "model_name": "choice('fasterrcnn_resnet50_fpn')",
                    "optimizer": "choice('sgd','adam','adamw')",
                    "warmup_cosine_lr_warmup_epochs": "choice(0,3)",
                    "min_size": "choice(600,800)",
                }
            ],
        }

    def test_pipeline_job_with_automl_image_instance_segmentation(
        self, client: MLClient, randstr: Callable[[str], str]
    ):
        test_path = (
            "./tests/test_configs/pipeline_jobs/jobs_with_automl_nodes/onejob_automl_image_instance_segmentation.yml"
        )
        pipeline: PipelineJob = load_job(source=test_path, params_override=[{"name": randstr("name")}])
        created_pipeline = assert_job_cancel(pipeline, client)
        pipeline_dict = created_pipeline._to_rest_object().as_dict()
        fields_to_omit = ["name", "display_name", "experiment_name", "properties"]

        actual_dict = pydash.omit(
            pipeline_dict["properties"]["jobs"]["hello_automl_image_instance_segmentation"], fields_to_omit
        )

        assert actual_dict == {
            "limits": {"timeout_minutes": 60, "max_concurrent_trials": 4, "max_trials": 20},
            "log_verbosity": "info",
            "outputs": {},
            "primary_metric": "mean_average_precision",
            "tags": {},
            "target_column_name": "label",
            "task": "image_instance_segmentation",
            "training_data": "${{parent.inputs.image_instance_segmentation_train_data}}",
            "type": "automl",
            "validation_data": "${{parent.inputs.image_instance_segmentation_validate_data}}",
            "sweep": {
                "sampling_algorithm": "random",
                "early_termination": {
                    "evaluation_interval": 10,
                    "delay_evaluation": 0,
                    "type": "bandit",
                    "slack_factor": 0.2,
                    "slack_amount": 0.0,
                },
            },
            "training_parameters": {
                "checkpoint_frequency": 1,
                "early_stopping": True,
                "early_stopping_delay": 2,
                "early_stopping_patience": 2,
                "evaluation_frequency": 1,
            },
            "search_space": [
                {
                    "learning_rate": "uniform(0.005,0.05)",
                    "model_name": "choice('maskrcnn_resnet50_fpn')",
                    "optimizer": "choice('sgd','adam','adamw')",
                    "warmup_cosine_lr_warmup_epochs": "choice(0,3)",
                    "min_size": "choice(600,800)",
                }
            ],
        }

    def test_pipeline_without_setting_binding_node(self, client: MLClient, randstr: Callable[[str], str]) -> None:
        params_override = [{"name": randstr("name")}]
        pipeline_job = load_job(
            "./tests/test_configs/dsl_pipeline/pipeline_with_set_binding_output_input/pipeline_without_setting_binding_node.yml",
            params_override=params_override,
        )
        created_job = client.jobs.create_or_update(pipeline_job)
        trained_model = created_job.outputs.get("trained_model", None)
        assert trained_model is not None
        assert trained_model.mode == InputOutputModes.RW_MOUNT

        training_input = created_job.inputs.get("training_input", None)
        assert training_input is not None
        assert training_input.mode == InputOutputModes.RO_MOUNT

        train_job = created_job.jobs["train_job"]
        assert train_job.outputs.model_output.mode is None

        assert train_job.inputs.training_data.mode is None

    def test_pipeline_with_only_setting_pipeline_level(self, client: MLClient, randstr: Callable[[str], str]) -> None:
        params_override = [{"name": randstr("name")}]
        pipeline_job = load_job(
            "./tests/test_configs/dsl_pipeline/pipeline_with_set_binding_output_input/pipeline_with_only_setting_pipeline_level.yml",
            params_override=params_override,
        )
        created_job = client.jobs.create_or_update(pipeline_job)
        trained_model = created_job.outputs.get("trained_model", None)
        assert trained_model is not None
        assert trained_model.mode == InputOutputModes.UPLOAD

        training_input = created_job.inputs.get("training_input", None)
        assert training_input is not None
        assert training_input.mode == InputOutputModes.RO_MOUNT

        train_job = created_job.jobs["train_job"]
        assert train_job.outputs.model_output.mode is None

        assert train_job.inputs.training_data.mode is None

    def test_pipeline_with_only_setting_binding_node(self, client: MLClient, randstr: Callable[[str], str]) -> None:
        params_override = [{"name": randstr("name")}]
        pipeline_job = load_job(
            "./tests/test_configs/dsl_pipeline/pipeline_with_set_binding_output_input/pipeline_with_only_setting_binding_node.yml",
            params_override=params_override,
        )
        created_job = client.jobs.create_or_update(pipeline_job)
        trained_model = created_job.outputs.get("trained_model", None)
        assert trained_model is not None
        assert trained_model.mode == InputOutputModes.RW_MOUNT

        training_input = created_job.inputs.get("training_input", None)
        assert training_input is not None
        assert training_input.mode == InputOutputModes.RO_MOUNT

        train_job = created_job.jobs["train_job"]
        assert train_job.outputs.model_output.mode is InputOutputModes.UPLOAD

        assert train_job.inputs.training_data.mode is InputOutputModes.RO_MOUNT

    def test_pipeline_with_setting_binding_node_and_pipeline_level(
        self, client: MLClient, randstr: Callable[[str], str]
    ) -> None:
        params_override = [{"name": randstr("name")}]
        pipeline_job = load_job(
            "./tests/test_configs/dsl_pipeline/pipeline_with_set_binding_output_input/pipeline_with_setting_binding_node_and_pipeline_level.yml",
            params_override=params_override,
        )
        created_job = client.jobs.create_or_update(pipeline_job)
        trained_model = created_job.outputs.get("trained_model", None)
        assert trained_model is not None
        assert trained_model.mode == InputOutputModes.RW_MOUNT

        training_input = created_job.inputs.get("training_input", None)
        assert training_input is not None
        assert training_input.mode == InputOutputModes.DOWNLOAD

        train_job = created_job.jobs["train_job"]
        assert train_job.outputs.model_output.mode is InputOutputModes.UPLOAD

        assert train_job.inputs.training_data.mode is InputOutputModes.RO_MOUNT

    def test_pipeline_with_inline_job_setting_binding_node_and_pipeline_level(
        self, client: MLClient, randstr: Callable[[str], str]
    ) -> None:
        params_override = [{"name": randstr("name")}]
        pipeline_job = load_job(
            "./tests/test_configs/dsl_pipeline/pipeline_with_set_binding_output_input/pipeline_with_inline_job_setting_binding_node_and_pipeline_level.yml",
            params_override=params_override,
        )
        created_job = client.jobs.create_or_update(pipeline_job)
        trained_model = created_job.outputs.get("trained_model", None)
        assert trained_model is not None
        assert trained_model.mode == InputOutputModes.RW_MOUNT

        training_input = created_job.inputs.get("training_input", None)
        assert training_input is not None
        assert training_input.mode == InputOutputModes.DOWNLOAD

        train_job = created_job.jobs["train_job"]
        assert train_job.outputs.model_output.mode is InputOutputModes.UPLOAD

        assert train_job.inputs.training_data.mode is InputOutputModes.RO_MOUNT

    def test_pipeline_with_pipeline_component(self, client: MLClient, randstr: Callable[[str], str]) -> None:
        params_override = [{"name": randstr("name")}]
        pipeline_job = load_job(
            "./tests/test_configs/dsl_pipeline/pipeline_with_pipeline_component/pipeline.yml",
            params_override=params_override,
        )
        created_pipeline = assert_job_cancel(pipeline_job, client)
        assert isinstance(created_pipeline.jobs["train_and_evaludate_model1"], Pipeline)
        assert isinstance(created_pipeline.jobs["train_and_evaludate_model2"], Pipeline)
        assert isinstance(created_pipeline.jobs["compare"], Command)
        pipeline_dict = created_pipeline._to_rest_object().as_dict()["properties"]
        assert pipeline_dict["settings"] == {
            "default_compute": "cpu-cluster",
            "default_datastore": "workspaceblobstore",
            "continue_on_step_failure": False,
            "force_rerun": True,
            "_source": "YAML.JOB",
        }

    def test_pipeline_component_job(self, client: MLClient):
        test_path = "./tests/test_configs/pipeline_jobs/pipeline_component_job.yml"
        job: PipelineJob = load_job(source=test_path)
        rest_job = assert_job_cancel(job, client)
        pipeline_dict = rest_job._to_rest_object().as_dict()["properties"]
        assert pipeline_dict["component_id"]
        assert pipeline_dict["inputs"] == {
            "component_in_number": {"job_input_type": "literal", "value": "10"},
            "component_in_path": {
                "mode": "ReadOnlyMount",
                "uri": "https://dprepdata.blob.core.windows.net/demo/Titanic.csv",
                "job_input_type": "uri_file",
            },
        }
        assert pipeline_dict["outputs"] == {"output_path": {"mode": "ReadWriteMount", "job_output_type": "uri_folder"}}
        assert pipeline_dict["settings"] == {"default_compute": "cpu-cluster", "_source": "REMOTE.WORKSPACE.JOB"}

    @pytest.mark.disable_mock_anon_component_version
    def test_remote_pipeline_component_job(self, client: MLClient, randstr: Callable[[str], str]):
        params_override = [{"name": randstr("component_name")}]
        test_path = "./tests/test_configs/components/helloworld_pipeline_component.yml"
        component = load_component(source=test_path, params_override=params_override)
        rest_component = client.components.create_or_update(component)
        pipeline_node = rest_component(
            component_in_number=10,
            component_in_path=Input(type="uri_file", path="https://dprepdata.blob.core.windows.net/demo/Titanic.csv"),
        )
        pipeline_node.settings.default_compute = "cpu-cluster"
        rest_job = assert_job_cancel(pipeline_node, client)
        pipeline_dict = rest_job._to_rest_object().as_dict()["properties"]
        assert pipeline_dict["component_id"]
        assert pipeline_dict["inputs"] == {
            "component_in_number": {"job_input_type": "literal", "value": "10"},
            "component_in_path": {
                "mode": "ReadOnlyMount",
                "uri": "https://dprepdata.blob.core.windows.net/demo/Titanic.csv",
                "job_input_type": "uri_file",
            },
        }
        # No job output now, https://msdata.visualstudio.com/Vienna/_workitems/edit/1993701/
        # assert pipeline_dict["outputs"] == {"output_path": {"mode": "ReadWriteMount", "job_output_type": "uri_folder"}}
        assert pipeline_dict["settings"] == {"default_compute": "cpu-cluster", "_source": "REMOTE.WORKSPACE.COMPONENT"}

    @pytest.mark.skipif(reason="TODO (2235055) registry test is failing with location error")
    @pytest.mark.skipif(condition=not is_live(), reason="registry test, may fail in playback mode")
    def test_pipeline_job_create_with_registry_model_as_input(self, client: MLClient, randstr: Callable[[str], str]):
        params_override = [{"name": randstr("name")}]
        pipeline_job = load_job(
            source="./tests/test_configs/pipeline_jobs/job_with_registry_model_as_input/pipeline.yml",
            params_override=params_override,
        )
        job = assert_job_cancel(pipeline_job, client)
        assert job.name == params_override[0]["name"]

    def test_pipeline_node_with_default_component(self, client: MLClient, randstr: Callable[[str], str]):
        params_override = [{"name": randstr("job_name")}]
        pipeline_job = load_job(
            "./tests/test_configs/pipeline_jobs/helloworld_pipeline_job_with_default_component.yml",
            params_override=params_override,
        )

        created_pipeline_job = client.jobs.create_or_update(pipeline_job)
        assert (
            created_pipeline_job.jobs["hello_world_component"].component
            == "microsoftsamples_command_component_basic@default"
        )

    def test_pipeline_job_with_singularity_compute(self, client: MLClient, randstr: Callable[[str], str]):
        params_override = [{"name": randstr("job_name")}]
        pipeline_job: PipelineJob = load_job(
            "./tests/test_configs/pipeline_jobs/helloworld_pipeline_job_with_singularity_compute.yml",
            params_override=params_override,
        )

        singularity_compute_id = (
            f"/subscriptions/{client.subscription_id}/resourceGroups/{client.resource_group_name}/"
            f"providers/Microsoft.MachineLearningServices/virtualclusters/SingularityTestVC"
        )
        pipeline_job.settings.default_compute = singularity_compute_id
        pipeline_job.jobs["hello_job"].compute = singularity_compute_id

        assert pipeline_job._customized_validate().passed is True

        created_pipeline_job: PipelineJob = assert_job_cancel(pipeline_job, client)
        assert created_pipeline_job.settings.default_compute == singularity_compute_id
        assert created_pipeline_job.jobs["hello_job"].compute == singularity_compute_id

<<<<<<< HEAD
    @pytest.mark.usefixtures("storage_account_guid_sanitizer")
    def test_register_output_yaml(self, client: MLClient, randstr: Callable[[str], str],):
=======
    def test_register_output_yaml(
        self,
        client: MLClient,
        randstr: Callable[[str], str],
    ):
>>>>>>> a61769a4
        # only register pipeline output
        register_pipeline_output_path = (
            "./tests/test_configs/pipeline_jobs/helloworld_pipeline_job_register_pipeline_output_name_version.yaml"
        )
        pipeline = load_job(source=register_pipeline_output_path)
        pipeline_job = assert_job_cancel(pipeline, client)
        output = pipeline_job.outputs.component_out_path
        assert output.name == "pipeline_output"
        assert output.version == "1"

        # only register node output
        register_node_output_path = (
            "./tests/test_configs/pipeline_jobs/helloworld_pipeline_job_register_node_output_name_version.yaml"
        )
        pipeline = load_job(source=register_node_output_path)
        pipeline_job = assert_job_cancel(pipeline, client)
        output = pipeline_job.jobs["parallel_body"].outputs.component_out_path
        assert output.name == "node_output"
        assert output.version == "1"

        # register node output and pipeline output while the node output isn't binding to pipeline output
        register_both_output_path = (
            "./tests/test_configs/pipeline_jobs/helloworld_pipeline_job_register_pipeline_and_node_output.yaml"
        )
        pipeline = load_job(source=register_both_output_path)
        pipeline_job = assert_job_cancel(pipeline, client)

        pipeline_output = pipeline_job.outputs.pipeline_out_path
        assert pipeline_output.name == "pipeline_output"
        assert pipeline_output.version == "2"
        node_output = pipeline_job.jobs["parallel_body"].outputs.component_out_path
        assert node_output.name == "node_output"
        assert node_output.version == "1"

        # register node output and pipeline output while the node output is binding to pipeline output
        register_both_output_binding_path = (
            "./tests/test_configs/pipeline_jobs/helloworld_pipeline_job_register_pipeline_and_node_binding_output.yaml"
        )
        pipeline = load_job(source=register_both_output_binding_path)
        pipeline_job = assert_job_cancel(pipeline, client)

        pipeline_output = pipeline_job.outputs.pipeline_out_path
        assert pipeline_output.name == "pipeline_output"
        assert pipeline_output.version == "2"
        node_output = pipeline_job.jobs["parallel_body"].outputs.component_out_path
        assert node_output.name == "node_output"
        assert node_output.version == "1"

        # register spark node output
        register_spark_output_path = (
            "./tests/test_configs/dsl_pipeline/spark_job_in_pipeline/pipeline_inline_job_register_output.yml"
        )
        pipeline = load_job(source=register_spark_output_path)
        pipeline_job = assert_job_cancel(pipeline, client)

        node_output = pipeline_job.jobs["count_by_row"].outputs.output
        assert node_output.name == "spark_output"
        assert node_output.version == "12"

        # register sweep node output
        register_sweep_output_path = (
            "./tests/test_configs/pipeline_jobs/helloworld_pipeline_job_with_sweep_node_register_output.yml"
        )
        pipeline = load_job(source=register_sweep_output_path, params_override=[{"name": randstr("job_name")}])
        pipeline_job = assert_job_cancel(pipeline, client)

        node_output = pipeline_job.jobs["hello_sweep_inline_file_trial"].outputs.trained_model_dir
        assert node_output.name == "sweep_output"
        assert node_output.version == "123_sweep"

        # register parallel node output
        register_parallel_output_path = (
            "./tests/test_configs/dsl_pipeline/parallel_component_with_file_input/pipeline_register_output.yml"
        )
        pipeline = load_job(source=register_parallel_output_path)
        pipeline_job = assert_job_cancel(pipeline, client)

        node_output = pipeline_job.jobs["convert_data_node"].outputs.file_output_data
        assert node_output.name == "convert_data_node_output"
        assert node_output.version == "1"

    @pytest.mark.skip(reason="Needs to be re-recorded, but recording requires workspace with datafactory compute")
    @pytest.mark.skipif(condition=is_live(), reason="need worskspace with datafactory compute")
    def test_pipeline_job_with_data_transfer_copy_urifolder(self, client: MLClient, randstr: Callable[[str], str]):
        test_path = "./tests/test_configs/pipeline_jobs/data_transfer/copy_files.yaml"
        pipeline: PipelineJob = load_job(source=test_path, params_override=[{"name": randstr("name")}])
        created_pipeline = assert_job_cancel(pipeline, client)
        pipeline_dict = created_pipeline._to_rest_object().as_dict()
        fields_to_omit = ["name", "display_name", "experiment_name", "properties", "componentId"]

        actual_dict = pydash.omit(pipeline_dict["properties"]["jobs"]["copy_files"], fields_to_omit)

        assert actual_dict == {
            "_source": "REMOTE.WORKSPACE.COMPONENT",
            "data_copy_mode": "merge_with_overwrite",
            "inputs": {"folder1": {"job_input_type": "literal", "value": "${{parent.inputs.cosmos_folder}}"}},
            "outputs": {"output_folder": {"type": "literal", "value": "${{parent.outputs.merged_blob}}"}},
            "task": "copy_data",
            "type": "data_transfer",
        }

    @pytest.mark.skip(reason="Needs to be re-recorded, but recording requires workspace with datafactory compute")
    @pytest.mark.skipif(condition=is_live(), reason="need worskspace with datafactory compute")
    def test_pipeline_job_with_data_transfer_copy_urifile(self, client: MLClient, randstr: Callable[[str], str]):
        test_path = "./tests/test_configs/pipeline_jobs/data_transfer/copy_uri_files.yaml"
        pipeline: PipelineJob = load_job(source=test_path, params_override=[{"name": randstr("name")}])
        created_pipeline = assert_job_cancel(pipeline, client)
        pipeline_dict = created_pipeline._to_rest_object().as_dict()
        fields_to_omit = ["name", "display_name", "experiment_name", "properties", "componentId"]

        actual_dict = pydash.omit(pipeline_dict["properties"]["jobs"]["copy_files"], fields_to_omit)

        assert actual_dict == {
            "_source": "REMOTE.WORKSPACE.COMPONENT",
            "data_copy_mode": "fail_if_conflict",
            "inputs": {"folder1": {"job_input_type": "literal", "value": "${{parent.inputs.cosmos_folder}}"}},
            "outputs": {"output_folder": {"type": "literal", "value": "${{parent.outputs.merged_blob}}"}},
            "task": "copy_data",
            "type": "data_transfer",
        }

    @pytest.mark.skip(reason="Needs to be re-recorded, but recording requires workspace with datafactory compute")
    @pytest.mark.skipif(condition=is_live(), reason="need worskspace with datafactory compute")
    def test_pipeline_job_with_data_transfer_copy_2urifolder(self, client: MLClient, randstr: Callable[[str], str]):
        test_path = "./tests/test_configs/pipeline_jobs/data_transfer/merge_files.yaml"
        pipeline: PipelineJob = load_job(source=test_path, params_override=[{"name": randstr("name")}])
        created_pipeline = assert_job_cancel(pipeline, client)
        pipeline_dict = created_pipeline._to_rest_object().as_dict()
        fields_to_omit = ["name", "display_name", "experiment_name", "properties", "componentId"]

        actual_dict = pydash.omit(pipeline_dict["properties"]["jobs"]["merge_files"], fields_to_omit)

        assert actual_dict == {
            "_source": "REMOTE.WORKSPACE.COMPONENT",
            "data_copy_mode": "merge_with_overwrite",
            "inputs": {
                "folder1": {"job_input_type": "literal", "value": "${{parent.inputs.cosmos_folder}}"},
                "folder2": {"job_input_type": "literal", "value": "${{parent.inputs.cosmos_folder_dup}}"},
            },
            "outputs": {"output_folder": {"type": "literal", "value": "${{parent.outputs.merged_blob}}"}},
            "task": "copy_data",
            "type": "data_transfer",
        }

    @pytest.mark.skip(reason="Needs to be re-recorded, but recording requires workspace with datafactory compute")
    @pytest.mark.skipif(condition=is_live(), reason="need worskspace with datafactory compute")
    def test_pipeline_job_with_inline_data_transfer_copy_2urifolder(
        self, client: MLClient, randstr: Callable[[str], str]
    ):
        test_path = "./tests/test_configs/pipeline_jobs/data_transfer/merge_files_job.yaml"
        pipeline: PipelineJob = load_job(source=test_path, params_override=[{"name": randstr("name")}])
        created_pipeline = assert_job_cancel(pipeline, client)
        pipeline_dict = created_pipeline._to_rest_object().as_dict()
        fields_to_omit = ["name", "display_name", "experiment_name", "properties", "componentId"]

        actual_dict = pydash.omit(pipeline_dict["properties"]["jobs"]["merge_files_job"], fields_to_omit)

        assert actual_dict == {
            "_source": "REMOTE.WORKSPACE.COMPONENT",
            "data_copy_mode": "merge_with_overwrite",
            "inputs": {
                "folder1": {"job_input_type": "literal", "value": "${{parent.inputs.cosmos_folder}}"},
                "folder2": {"job_input_type": "literal", "value": "${{parent.inputs.cosmos_folder_dup}}"},
            },
            "outputs": {"output_folder": {"type": "literal", "value": "${{parent.outputs.merged_blob}}"}},
            "task": "copy_data",
            "type": "data_transfer",
        }

    @pytest.mark.skip(reason="Needs to be re-recorded, but recording requires workspace with datafactory compute")
    @pytest.mark.skipif(condition=is_live(), reason="need worskspace with datafactory compute")
    def test_pipeline_job_with_inline_data_transfer_copy_mixtype_file(
        self, client: MLClient, randstr: Callable[[str], str]
    ):
        test_path = "./tests/test_configs/pipeline_jobs/data_transfer/merge_mixtype_files.yaml"
        pipeline: PipelineJob = load_job(source=test_path, params_override=[{"name": randstr("name")}])
        created_pipeline = assert_job_cancel(pipeline, client)
        pipeline_dict = created_pipeline._to_rest_object().as_dict()
        fields_to_omit = ["name", "display_name", "experiment_name", "properties", "componentId"]

        actual_dict = pydash.omit(pipeline_dict["properties"]["jobs"]["merge_files"], fields_to_omit)

        assert actual_dict == {
            "_source": "REMOTE.WORKSPACE.COMPONENT",
            "data_copy_mode": "merge_with_overwrite",
            "inputs": {
                "input1": {"job_input_type": "literal", "value": "${{parent.inputs.input1}}"},
                "input2": {"job_input_type": "literal", "value": "${{parent.inputs.input2}}"},
                "input3": {"job_input_type": "literal", "value": "${{parent.inputs.input3}}"},
            },
            "outputs": {"output_folder": {"type": "literal", "value": "${{parent.outputs.merged_blob}}"}},
            "task": "copy_data",
            "type": "data_transfer",
        }

    @pytest.mark.skip(reason="need worskspace with datafactory compute, and builtin components")
    def test_pipeline_job_with_data_transfer_import_filesystem(self, client: MLClient, randstr: Callable[[str], str]):
        test_path = "./tests/test_configs/pipeline_jobs/data_transfer/import_file_system_to_blob.yaml"
        pipeline: PipelineJob = load_job(source=test_path, params_override=[{"name": randstr("name")}])
        created_pipeline = assert_job_cancel(pipeline, client)
        pipeline_dict = created_pipeline._to_rest_object().as_dict()
        fields_to_omit = ["name", "display_name", "experiment_name", "properties", "componentId"]

        actual_dict = pydash.omit(pipeline_dict["properties"]["jobs"]["s3_blob"], fields_to_omit)

        assert actual_dict == {
            "_source": "REMOTE.WORKSPACE.COMPONENT",
            "outputs": {
                "sink": {
                    "job_output_type": "uri_folder",
                    "uri": "azureml://datastores/workspaceblobstore/paths/importjob/${{name}}/output_dir/s3//",
                }
            },
            "source": {
                "connection": "${{parent.inputs.connection_target}}",
                "path": "${{parent.inputs.path_source_s3}}",
                "type": "file_system",
            },
            "task": "import_data",
            "type": "data_transfer",
        }

    @pytest.mark.skip(reason="need worskspace with datafactory compute, and builtin components")
    def test_pipeline_job_with_data_transfer_import_sql_database(self, client: MLClient, randstr: Callable[[str], str]):
        test_path = "./tests/test_configs/pipeline_jobs/data_transfer/import_sql_database_to_blob.yaml"
        pipeline: PipelineJob = load_job(source=test_path, params_override=[{"name": randstr("name")}])
        created_pipeline = assert_job_cancel(pipeline, client)
        pipeline_dict = created_pipeline._to_rest_object().as_dict()
        fields_to_omit = ["name", "display_name", "experiment_name", "properties", "componentId"]

        actual_dict = pydash.omit(pipeline_dict["properties"]["jobs"]["snowflake_blob"], fields_to_omit)

        assert actual_dict == {
            "_source": "REMOTE.WORKSPACE.COMPONENT",
            "computeId": "adftest",
            "outputs": {"sink": {"job_output_type": "mltable"}},
            "source": {
                "connection": "azureml:my_azuresqldb_connection",
                "query": "${{parent.inputs.query_source_snowflake}}",
                "type": "database",
            },
            "task": "import_data",
            "type": "data_transfer",
        }

    @pytest.mark.skip(reason="need worskspace with datafactory compute, and builtin components")
    def test_pipeline_job_with_data_transfer_import_snowflake_database(
        self, client: MLClient, randstr: Callable[[str], str]
    ):
        test_path = "./tests/test_configs/pipeline_jobs/data_transfer/import_database_to_blob.yaml"
        pipeline: PipelineJob = load_job(source=test_path, params_override=[{"name": randstr("name")}])
        created_pipeline = assert_job_cancel(pipeline, client)
        pipeline_dict = created_pipeline._to_rest_object().as_dict()
        fields_to_omit = ["name", "display_name", "experiment_name", "properties", "componentId"]

        actual_dict = pydash.omit(pipeline_dict["properties"]["jobs"]["snowflake_blob"], fields_to_omit)

        assert actual_dict == {
            "_source": "REMOTE.WORKSPACE.COMPONENT",
            "computeId": "adftest",
            "outputs": {
                "sink": {
                    "job_output_type": "mltable",
                    "uri": "azureml://datastores/workspaceblobstore_sas/paths/importjob/${{name}}/output_dir/snowflake/",
                }
            },
            "source": {
                "connection": "azureml:my_snowflake_connection",
                "query": "${{parent.inputs.query_source_snowflake}}",
                "type": "database",
            },
            "task": "import_data",
            "type": "data_transfer",
        }

    @pytest.mark.skip(reason="need worskspace with datafactory compute, and builtin components")
    def test_pipeline_job_with_data_transfer_export_sql_database(self, client: MLClient, randstr: Callable[[str], str]):
        test_path = "./tests/test_configs/pipeline_jobs/data_transfer/export_database_to_blob.yaml"
        pipeline: PipelineJob = load_job(source=test_path, params_override=[{"name": randstr("name")}])
        created_pipeline = assert_job_cancel(pipeline, client)
        pipeline_dict = created_pipeline._to_rest_object().as_dict()
        fields_to_omit = ["name", "display_name", "experiment_name", "properties", "componentId"]

        actual_dict = pydash.omit(pipeline_dict["properties"]["jobs"]["blob_azuresql"], fields_to_omit)

        assert actual_dict == {
            "_source": "REMOTE.WORKSPACE.COMPONENT",
            "inputs": {"source": {"job_input_type": "literal", "value": "${{parent.inputs.cosmos_folder}}"}},
            "sink": {
                "connection": "${{parent.inputs.connection_target_azuresql}}",
                "table_name": "${{parent.inputs.table_name}}",
                "type": "database",
            },
            "task": "export_data",
            "type": "data_transfer",
        }

<<<<<<< HEAD

    @pytest.mark.usefixtures("storage_account_guid_sanitizer")
    def test_register_output_yaml_succeed(self, client: MLClient, randstr: Callable[[str], str],):
        register_pipeline_path = "./tests/test_configs/dsl_pipeline/pipeline_with_pipeline_component/pipeline_register_output.yml"
=======
    def test_register_output_yaml_succeed(
        self,
        client: MLClient,
        randstr: Callable[[str], str],
    ):
        register_pipeline_path = (
            "./tests/test_configs/dsl_pipeline/pipeline_with_pipeline_component/pipeline_register_output.yml"
        )
>>>>>>> a61769a4
        pipeline = load_job(source=register_pipeline_path)
        # overwrite version
        random_version = randstr("version")
        pipeline.outputs.pipeline_job_best_model.version = random_version
        pipeline.jobs["train_and_evaludate_model1"].outputs.trained_model.version = random_version
        pipeline.jobs["compare"].outputs.best_model.version = random_version
        pipeline.jobs["compare"].outputs.best_result.version = random_version
        pipeline.jobs["compare_2"].outputs.best_model.version = random_version
        pipeline.jobs["compare_2"].outputs.best_result.version = random_version

        pipeline_job = client.jobs.create_or_update(pipeline)
        client.jobs.stream(pipeline_job.name)

        def check_name_version_and_register_succeed(output, asset_name):
            assert output.name == asset_name
            assert output.version == random_version
            assert client.data.get(name=asset_name, version=random_version)

        check_name_version_and_register_succeed(pipeline_job.outputs.pipeline_job_best_model, "pipeline_output_a")
        check_name_version_and_register_succeed(
            pipeline_job.jobs["train_and_evaludate_model1"].outputs.trained_model, "model1_output"
        )
        check_name_version_and_register_succeed(pipeline_job.jobs["compare_2"].outputs.best_model, "best_model_2")
        check_name_version_and_register_succeed(pipeline_job.jobs["compare_2"].outputs.best_result, "best_result_2")

        # name and version are not rewritten, but the display content in page is the PipelineOutput
        assert pipeline_job.jobs["compare"].outputs.best_model.name == "best_model"
        assert pipeline_job.jobs["compare"].outputs.best_model.version == random_version


@pytest.mark.usefixtures("enable_pipeline_private_preview_features")
@pytest.mark.e2etest
@pytest.mark.pipeline_test
@pytest.mark.skipif(condition=not is_live(), reason="no need to run in playback mode")
@pytest.mark.timeout(timeout=_PIPELINE_JOB_LONG_RUNNING_TIMEOUT_SECOND, method=_PYTEST_TIMEOUT_METHOD)
class TestPipelineJobLongRunning:
    """Long-running tests that require pipeline job completed."""

    def test_pipeline_job_get_child_run(self, client: MLClient, randstr: Callable[[str], str]):
        pipeline_job = load_job(
            source="./tests/test_configs/pipeline_jobs/helloworld_pipeline_job_quick_with_output.yml",
            params_override=[{"name": randstr("name")}],
        )
        job = client.jobs.create_or_update(pipeline_job)
        print("pipeline job name:", job.name)
        wait_until_done(client, job)
        child_job = next(
            job
            for job in client.jobs.list(parent_job_name=job.name)
            if job.display_name == "hello_world_inline_commandjob_1"
        )
        retrieved_child_run = client.jobs.get(child_job.name)
        assert isinstance(retrieved_child_run, Job)
        assert retrieved_child_run.name == child_job.name

    def test_pipeline_job_download(self, client: MLClient, randstr: Callable[[str], str], tmp_path: Path) -> None:
        job = client.jobs.create_or_update(
            load_job(
                source="./tests/test_configs/pipeline_jobs/helloworld_pipeline_job_quick_with_output.yml",
                params_override=[{"name": randstr("job_name")}],
            )
        )
        print("pipeline job name:", job.name)
        wait_until_done(client, job)
        client.jobs.download(name=job.name, download_path=tmp_path)
        artifact_dir = tmp_path / "artifacts"
        assert artifact_dir.exists()
        assert next(artifact_dir.iterdir(), None), "No artifacts were downloaded"

    def test_pipeline_job_child_run_download(
        self, client: MLClient, randstr: Callable[[str], str], tmp_path: Path
    ) -> None:
        job = client.jobs.create_or_update(
            load_job(
                source="./tests/test_configs/pipeline_jobs/helloworld_pipeline_job_quick_with_output.yml",
                params_override=[{"name": randstr("job_name")}],
            )
        )
        print("pipeline job name:", job.name)
        wait_until_done(client, job)
        child_job = next(
            job
            for job in client.jobs.list(parent_job_name=job.name)
            if job.display_name == "hello_world_inline_commandjob_1"
        )
        client.jobs.download(name=child_job.name, download_path=tmp_path)
        client.jobs.download(
            name=child_job.name,
            download_path=tmp_path,
            output_name="component_out_path_1",
        )
        artifact_dir = tmp_path / "artifacts"
        output_dir = tmp_path / "named-outputs" / "component_out_path_1"
        assert artifact_dir.exists()
        assert next(artifact_dir.iterdir(), None), "No artifacts were downloaded"
        assert output_dir.exists()
        assert next(output_dir.iterdir(), None), "No artifacts were downloaded"

    def test_reused_pipeline_child_job_download(
        self,
        client: MLClient,
        randstr: Callable[[str], str],
        tmp_path: Path,
    ) -> None:
        pipeline_spec_path = "./tests/test_configs/pipeline_jobs/reuse_child_job_download/pipeline.yml"

        # ensure previous job exists for reuse
        job_name = randstr("job_name")
        print("previous job name:", job_name)
        previous_job = client.jobs.create_or_update(
            load_job(source=pipeline_spec_path, params_override=[{"name": job_name}])
        )
        wait_until_done(client, previous_job)

        # submit a new job that will reuse previous job
        new_job_name = randstr("new_job_name")
        print("new job name:", new_job_name)
        new_job = client.jobs.create_or_update(
            load_job(pipeline_spec_path, params_override=[{"name": new_job_name}]),
        )
        wait_until_done(client, new_job)

        # ensure reuse behavior, get child job and check
        child_jobs = [
            job
            for job in client.jobs.list(parent_job_name=new_job_name)
            if job.display_name == "hello_world_component_inline"
        ]
        child_job = child_jobs[0]
        assert child_job.properties.get(PipelineConstants.REUSED_FLAG_FIELD) == PipelineConstants.REUSED_FLAG_TRUE

        # download and check artifacts and named-outputs existence
        client.jobs.download(name=child_job.name, download_path=tmp_path)
        client.jobs.download(name=child_job.name, download_path=tmp_path, output_name="component_out_path")
        artifact_dir = tmp_path / "artifacts"
        output_dir = tmp_path / "named-outputs" / "component_out_path"
        assert artifact_dir.exists()
        assert next(artifact_dir.iterdir(), None), "No artifacts were downloaded"
        assert output_dir.exists()
        assert next(output_dir.iterdir(), None), "No outputs were downloaded"<|MERGE_RESOLUTION|>--- conflicted
+++ resolved
@@ -1371,16 +1371,12 @@
         assert created_pipeline_job.settings.default_compute == singularity_compute_id
         assert created_pipeline_job.jobs["hello_job"].compute == singularity_compute_id
 
-<<<<<<< HEAD
     @pytest.mark.usefixtures("storage_account_guid_sanitizer")
-    def test_register_output_yaml(self, client: MLClient, randstr: Callable[[str], str],):
-=======
     def test_register_output_yaml(
         self,
         client: MLClient,
         randstr: Callable[[str], str],
     ):
->>>>>>> a61769a4
         # only register pipeline output
         register_pipeline_output_path = (
             "./tests/test_configs/pipeline_jobs/helloworld_pipeline_job_register_pipeline_output_name_version.yaml"
@@ -1678,12 +1674,8 @@
             "type": "data_transfer",
         }
 
-<<<<<<< HEAD
 
     @pytest.mark.usefixtures("storage_account_guid_sanitizer")
-    def test_register_output_yaml_succeed(self, client: MLClient, randstr: Callable[[str], str],):
-        register_pipeline_path = "./tests/test_configs/dsl_pipeline/pipeline_with_pipeline_component/pipeline_register_output.yml"
-=======
     def test_register_output_yaml_succeed(
         self,
         client: MLClient,
@@ -1692,7 +1684,6 @@
         register_pipeline_path = (
             "./tests/test_configs/dsl_pipeline/pipeline_with_pipeline_component/pipeline_register_output.yml"
         )
->>>>>>> a61769a4
         pipeline = load_job(source=register_pipeline_path)
         # overwrite version
         random_version = randstr("version")
