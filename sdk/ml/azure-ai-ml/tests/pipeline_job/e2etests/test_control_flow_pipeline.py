--- conflicted
+++ resolved
@@ -174,22 +174,6 @@
     assert yaml_job_dict["jobs"]["parallel_node"] == yaml_node
 
 
-<<<<<<< HEAD
-@pytest.mark.skip(
-    reason="snapshot upload changes require this test to be re-recorded, but live tests can't be run until parallel_for is available in canary"
-)
-@pytest.mark.skipif(
-    condition=is_live(),
-    # TODO: reopen live test when parallel_for deployed to canary
-    reason="parallel_for is not available in canary."
-)
-=======
-# @pytest.mark.skipif(
-#     condition=is_live(),
-#     # TODO: reopen live test when parallel_for deployed to canary
-#     reason="parallel_for is not available in canary."
-# )
->>>>>>> edbff1d3
 class TestParallelFor(TestConditionalNodeInPipeline):
     def test_simple_foreach_string_item(self, client: MLClient, randstr: Callable):
         source = "./tests/test_configs/pipeline_jobs/helloworld_parallel_for_pipeline_job.yaml"
