--- conflicted
+++ resolved
@@ -210,7 +210,6 @@
         }
         assert_foreach(client, randstr("job_name"), source, expected_node)
 
-<<<<<<< HEAD
     def test_assets_in_items(self, client: MLClient, randstr: Callable):
         source = "./tests/test_configs/pipeline_jobs/control_flow/parallel_for/assets_items.yaml"
         expected_node = {
@@ -225,7 +224,6 @@
             'type': 'parallel_for'
         }
         assert_foreach(client, randstr("job_name"), source, expected_node)
-=======
 
 def assert_control_flow_in_pipeline_component(client, component_path, pipeline_path):
     params_override = [{"component": component_path}]
@@ -263,5 +261,4 @@
             client=client,
             component_path="./parallel_for/simple_pipeline.yml",
             pipeline_path="./tests/test_configs/pipeline_jobs/control_flow/control_flow_with_pipeline_component.yml"
-        )
->>>>>>> 045344c9
+        )