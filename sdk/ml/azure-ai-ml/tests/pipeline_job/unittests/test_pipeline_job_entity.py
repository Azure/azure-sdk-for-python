--- conflicted
+++ resolved
@@ -1468,9 +1468,6 @@
         # dsl/unittests/test_component_func.py::TestComponentFunc::test_component_outputs
         # data-binding-expression
         with pytest.raises(ValidationException, match="<class '.*'> does not support setting path."):
-<<<<<<< HEAD
-            pipeline.jobs["merge_component_outputs"].outputs["component_out_path_1"].path = "xxx"
-=======
             pipeline.jobs["merge_component_outputs"].outputs["component_out_path_1"].path = "xxx"
 
     def test_pipeline_node_with_identity(self):
@@ -1534,5 +1531,4 @@
                 'resources': None,
                 'tags': {},
                 'type': 'command'}
-        }
->>>>>>> dce54150
+        }