from typing import Callable
from unittest.mock import DEFAULT, Mock, call, patch

import pytest
from pytest_mock import MockFixture

from azure.ai.ml import MLClient, load_workspace
from azure.ai.ml._restclient.v2022_12_01_preview.models import (
    EncryptionKeyVaultUpdateProperties,
    EncryptionUpdateProperties,
)
from azure.ai.ml._scope_dependent_operations import OperationScope
from azure.ai.ml._utils.utils import camel_to_snake
from azure.ai.ml.constants import ManagedServiceIdentityType
from azure.ai.ml.entities import (
    CustomerManagedKey,
    IdentityConfiguration,
    ManagedIdentityConfiguration,
    Workspace,
<<<<<<< HEAD
    WorkspaceConnection,
=======
    FeatureStoreSettings,
>>>>>>> d7a8529e
)
from azure.ai.ml.operations import WorkspaceOperations
from azure.core.polling import LROPoller


@pytest.fixture
def mock_credential() -> Mock:
    yield Mock()


@pytest.fixture
def mock_workspace_operation(
    mock_workspace_scope: OperationScope,
    mock_aml_services_2022_12_01_preview: Mock,
    mock_machinelearning_client: Mock,
    mock_credential: Mock,
) -> WorkspaceOperations:
    yield WorkspaceOperations(
        operation_scope=mock_workspace_scope,
        service_client=mock_aml_services_2022_12_01_preview,
        all_operations=mock_machinelearning_client._operation_container,
        credentials=mock_credential,
    )


@pytest.mark.unittest
@pytest.mark.core_sdk_test
class TestWorkspaceOperation:
    @pytest.mark.parametrize("arg", ["resource_group", "subscription", "other_rand_str"])
    def test_list(self, arg: str, mock_workspace_operation: WorkspaceOperations) -> None:
        mock_workspace_operation.list(scope=arg)
        if arg == "subscription":
            mock_workspace_operation._operation.list_by_subscription.assert_called_once()
        else:
            mock_workspace_operation._operation.list_by_resource_group.assert_called_once()

    def test_get(self, mock_workspace_operation: WorkspaceOperations) -> None:
        mock_workspace_operation.get("random_name")
        mock_workspace_operation._operation.get.assert_called_once()

    def test_list_keys(self, mock_workspace_operation: WorkspaceOperations) -> None:
        mock_workspace_operation.get_keys("random_name")
        mock_workspace_operation._operation.list_keys.assert_called_once()

    def test_begin_sync_keys_no_wait(self, mock_workspace_operation: WorkspaceOperations) -> None:
        mock_workspace_operation.begin_sync_keys(name="random_name")
        mock_workspace_operation._operation.begin_resync_keys.assert_called_once()

    def test_begin_sync_keys_wait(self, mock_workspace_operation: WorkspaceOperations, mocker: MockFixture) -> None:
        mocker.patch("azure.ai.ml._utils._azureml_polling.polling_wait", return_value=LROPoller)
        mock_workspace_operation.begin_sync_keys(name="random_name")
        mock_workspace_operation._operation.begin_resync_keys.assert_called_once()

    def test_begin_create(
        self,
        mock_workspace_operation: WorkspaceOperations,
        mocker: MockFixture,
    ):
        mocker.patch("azure.ai.ml.operations.WorkspaceOperations.get", return_value=None)
        mocker.patch("azure.ai.ml.operations.WorkspaceOperations._populate_arm_paramaters", return_value=({}, {}, {}))
        mocker.patch("azure.ai.ml._arm_deployments.ArmDeploymentExecutor.deploy_resource", return_value=LROPoller)
        mock_workspace_operation.begin_create(workspace=Workspace(name="name"))

    def test_begin_create_featurestore_kind(
        self,
        mock_workspace_operation: WorkspaceOperations,
        mocker: MockFixture,
    ):
        mocker.patch("azure.ai.ml.operations.WorkspaceOperations.get", return_value=None)
        mocker.patch("azure.ai.ml.operations.WorkspaceOperations._populate_arm_paramaters", return_value=({}, {}, {}))
        mocker.patch("azure.ai.ml._arm_deployments.ArmDeploymentExecutor.deploy_resource", return_value=LROPoller)
        mock_workspace_operation.begin_create(workspace=Workspace(name="name", kind="FeatureStore"))

    def test_begin_create_with_resource_group(self, mock_workspace_operation: WorkspaceOperations, mocker: MockFixture):
        ws = Workspace(
            name="name",
            resource_group="another_resource_group",
        )
        mocker.patch("azure.ai.ml.operations.WorkspaceOperations._populate_arm_paramaters", return_value=({}, {}, {}))
        mocker.patch("azure.ai.ml._arm_deployments.ArmDeploymentExecutor.deploy_resource", return_value=LROPoller)

        def outgoing_call(rg, name):
            assert rg == "another_resource_group"
            assert name == "name"
            return None

        mock_workspace_operation._operation.get.side_effect = outgoing_call
        mock_workspace_operation.begin_create(workspace=ws)
        mock_workspace_operation._operation.get.assert_called()

    def test_create_get_exception_swallow(
        self,
        mock_workspace_operation: WorkspaceOperations,
        mocker: MockFixture,
    ):
        mocker.patch("azure.ai.ml.operations.WorkspaceOperations.get", side_effect=Exception)
        mocker.patch("azure.ai.ml.operations.WorkspaceOperations._populate_arm_paramaters", return_value=({}, {}, {}))
        mocker.patch("azure.ai.ml._arm_deployments.ArmDeploymentExecutor.deploy_resource", return_value=LROPoller)
        mock_workspace_operation.begin_create(workspace=Workspace(name="name"))

    def test_begin_create_existing_ws(self, mock_workspace_operation: WorkspaceOperations, mocker: MockFixture):
        def outgoing_call(rg, name, params, polling, cls):
            assert name == "name"
            return DEFAULT

        mock_workspace_operation._operation.begin_update.side_effect = outgoing_call
        mocker.patch("azure.ai.ml.operations.WorkspaceOperations.get", return_value=Workspace(name="name"))
        mock_workspace_operation.begin_create(workspace=Workspace(name="name"))
        mock_workspace_operation._operation.begin_update.assert_called()

    def test_update(self, mock_workspace_operation: WorkspaceOperations) -> None:
        ws = Workspace(
            name="name",
            tags={"key": "value"},
            description="description",
            display_name="friendly_name",
            image_build_compute="some_compute_name_to_update",
            public_network_access="Enabled",
            container_registry="foo_conntainer_registry",
            application_insights="foo_application_insights",
            identity=IdentityConfiguration(
                type=camel_to_snake(ManagedServiceIdentityType.USER_ASSIGNED),
                user_assigned_identities=[
                    ManagedIdentityConfiguration(resource_id="resource1"),
                    ManagedIdentityConfiguration(resource_id="resource2"),
                ],
            ),
            primary_user_assigned_identity="resource2",
            customer_managed_key=CustomerManagedKey(key_uri="new_cmk_uri"),
        )

        def outgoing_call(rg, name, params, polling, cls):
            assert rg == "test_resource_group"
            assert name == "name"
            assert params.description == "description"
            assert params.friendly_name == "friendly_name"
            assert params.image_build_compute == "some_compute_name_to_update"
            assert params.public_network_access == "Enabled"
            assert params.tags.get("key") == "value"
            assert params.container_registry == "foo_conntainer_registry"
            assert params.application_insights == "foo_application_insights"
            assert params.identity.type == ManagedServiceIdentityType.USER_ASSIGNED
            assert len(params.identity.user_assigned_identities) == 2
            assert params.primary_user_assigned_identity == "resource2"
            assert params.encryption == EncryptionUpdateProperties(
                key_vault_properties=EncryptionKeyVaultUpdateProperties(
                    key_identifier="new_cmk_uri",
                )
            )
            assert polling is True
            assert callable(cls)
            return DEFAULT

        mock_workspace_operation._operation.begin_update.side_effect = outgoing_call
        mock_workspace_operation.begin_update(ws, update_dependent_resources=True)
        mock_workspace_operation._operation.begin_update.assert_called()

    def test_update_with_empty_property_values(
        self, mock_workspace_operation: WorkspaceOperations, mocker: MockFixture
    ) -> None:
        ws = Workspace(name="name", description="", display_name="", image_build_compute="")
        mocker.patch("azure.ai.ml.operations.WorkspaceOperations.get", return_value=ws)

        def outgoing_call(rg, name, params, polling, cls):
            assert rg == "test_resource_group"
            assert name == "name"
            assert params.description == ""  # empty string is supported for description.
            assert params.friendly_name == ""  # empty string is supported for friendly name.
            assert params.image_build_compute == ""  # was set to empty string, for user to remove the property value.
            assert params.identity is None
            assert params.primary_user_assigned_identity is None
            assert (
                params.public_network_access is None
            )  # was not set for update, no change on service side for this property.
            assert polling is True
            assert callable(cls)
            return DEFAULT

        mock_workspace_operation._operation.begin_update.side_effect = outgoing_call
        mock_workspace_operation.begin_update(ws)
        mock_workspace_operation._operation.begin_update.assert_called()

    def test_delete_no_wait(self, mock_workspace_operation: WorkspaceOperations, mocker: MockFixture) -> None:
        mocker.patch("azure.ai.ml.operations._workspace_operations.delete_resource_by_arm_id", return_value=None)
        mock_workspace_operation.begin_delete("randstr", delete_dependent_resources=True)
        mock_workspace_operation._operation.begin_delete.assert_called_once()

    def test_delete_wait(self, mock_workspace_operation: WorkspaceOperations, mocker: MockFixture) -> None:
        mocker.patch("azure.ai.ml.operations._workspace_operations.delete_resource_by_arm_id", return_value=None)
        mocker.patch("azure.ai.ml._utils._azureml_polling.polling_wait", return_value=LROPoller)
        mock_workspace_operation.begin_delete("randstr", delete_dependent_resources=True)
        mock_workspace_operation._operation.begin_delete.assert_called_once()

    def test_delete_wait_exception(self, mock_workspace_operation: WorkspaceOperations, mocker: MockFixture) -> None:
        patch("azure.ai.ml.operations._workspace_operations.delete_resource_by_arm_id", return_value=None)
        patch("azure.ai.ml._utils._azureml_polling.polling_wait", side_effect=Exception)
        with pytest.raises(Exception):
            mock_workspace_operation.begin_delete("randstr", delete_dependent_resources=True)
            mock_workspace_operation._operation.begin_delete.assert_called_once()

    def test_begin_diagnose_no_wait(self, mock_workspace_operation: WorkspaceOperations, mocker: MockFixture) -> None:
        mock_workspace_operation.begin_diagnose(name="random_name")
        mock_workspace_operation._operation.begin_diagnose.assert_called_once()
        mocker.patch("azure.ai.ml._restclient.v2022_10_01.models.DiagnoseRequestProperties", return_value=None)

    def test_begin_diagnose_wait(self, mock_workspace_operation: WorkspaceOperations, mocker: MockFixture) -> None:
        mock_workspace_operation.begin_diagnose(name="random_name")
        mock_workspace_operation._operation.begin_diagnose.assert_called_once()
        mocker.patch("azure.ai.ml._restclient.v2022_10_01.models.DiagnoseRequestProperties", return_value=None)

    def test_populate_arm_paramaters(self, mock_workspace_operation: WorkspaceOperations, mocker: MockFixture) -> None:
        mocker.patch(
            "azure.ai.ml.operations._workspace_operations.get_resource_group_location", return_value="random_name"
        )
        mocker.patch(
            "azure.ai.ml.operations._workspace_operations.get_default_log_analytics_arm_id",
            return_value=("random_id", True),
        )
        mock_workspace_operation._populate_arm_paramaters(workspace=Workspace(name="name"))

    def test_populate_arm_paramaters_other_branches(
        self, mock_workspace_operation: WorkspaceOperations, mocker: MockFixture
    ) -> None:
        mocker.patch(
            "azure.ai.ml.operations._workspace_operations.get_resource_group_location", return_value="random_name"
        )
        mocker.patch(
            "azure.ai.ml.operations._workspace_operations.get_resource_and_group_name",
            return_value=("resource_name", "group_name"),
        )
        ws = Workspace(name="name")
        ws.display_name = "display_name"
        ws.description = "description"
        ws.key_vault = "key_vault"
        ws.storage_account = "storage_account"
        ws.application_insights = "application_insights"
        ws.container_registry = "container_registry"
        ws.customer_managed_key = CustomerManagedKey("key", "url")
        ws.hbi_workspace = "hbi_workspace"
        ws.public_network_access = "public_network_access"
        ws.image_build_compute = "image_build_compute"
        ws.tags = {"k": "v"}
        ws.param = {"tagValues": {"value": {}}}
        mock_workspace_operation._populate_arm_paramaters(workspace=ws)

<<<<<<< HEAD
    def test_populate_arm_paramaters_feature_store(
=======
    def test_populate_arm_paramaters_with_feature_store(
>>>>>>> d7a8529e
        self, mock_workspace_operation: WorkspaceOperations, mocker: MockFixture
    ) -> None:
        mocker.patch(
            "azure.ai.ml.operations._workspace_operations.get_resource_group_location", return_value="random_name"
        )
        mocker.patch(
            "azure.ai.ml.operations._workspace_operations.get_default_log_analytics_arm_id",
            return_value=("random_id", True),
        )
<<<<<<< HEAD
        setup_feature_store = True
        offline_store_connection = WorkspaceConnection(
            name="offline_connecttion",
            target="target",
            type="azure_data_lake_gen2",
            credentials=ManagedIdentityConfiguration(client_id="clientid", resource_id="resourceid"),
        )
        mock_workspace_operation._populate_arm_paramaters(
            workspace=Workspace(name="name"),
            setup_feature_store=setup_feature_store,
            offline_store_connection=offline_store_connection,
=======
        mock_workspace_operation._populate_arm_paramaters(
            workspace=Workspace(name="name", kind="FeatureStore", feature_store_settings=FeatureStoreSettings()),
>>>>>>> d7a8529e
        )

    def test_check_workspace_name(self, mock_workspace_operation: WorkspaceOperations):
        mock_workspace_operation._default_workspace_name = None
        with pytest.raises(Exception):
            mock_workspace_operation._check_workspace_name(None)

    def test_load_uai_workspace_from_yaml(self, mock_workspace_operation: WorkspaceOperations):
        params_override = []
        wps = load_workspace("./tests/test_configs/workspace/workspace_uai.yaml", params_override=params_override)
        assert isinstance(wps.identity, IdentityConfiguration)
        assert isinstance(wps.identity.user_assigned_identities, list)
        assert isinstance(wps.identity.user_assigned_identities[0], ManagedIdentityConfiguration)<|MERGE_RESOLUTION|>--- conflicted
+++ resolved
@@ -17,11 +17,7 @@
     IdentityConfiguration,
     ManagedIdentityConfiguration,
     Workspace,
-<<<<<<< HEAD
-    WorkspaceConnection,
-=======
     FeatureStoreSettings,
->>>>>>> d7a8529e
 )
 from azure.ai.ml.operations import WorkspaceOperations
 from azure.core.polling import LROPoller
@@ -267,11 +263,7 @@
         ws.param = {"tagValues": {"value": {}}}
         mock_workspace_operation._populate_arm_paramaters(workspace=ws)
 
-<<<<<<< HEAD
-    def test_populate_arm_paramaters_feature_store(
-=======
     def test_populate_arm_paramaters_with_feature_store(
->>>>>>> d7a8529e
         self, mock_workspace_operation: WorkspaceOperations, mocker: MockFixture
     ) -> None:
         mocker.patch(
@@ -281,22 +273,8 @@
             "azure.ai.ml.operations._workspace_operations.get_default_log_analytics_arm_id",
             return_value=("random_id", True),
         )
-<<<<<<< HEAD
-        setup_feature_store = True
-        offline_store_connection = WorkspaceConnection(
-            name="offline_connecttion",
-            target="target",
-            type="azure_data_lake_gen2",
-            credentials=ManagedIdentityConfiguration(client_id="clientid", resource_id="resourceid"),
-        )
-        mock_workspace_operation._populate_arm_paramaters(
-            workspace=Workspace(name="name"),
-            setup_feature_store=setup_feature_store,
-            offline_store_connection=offline_store_connection,
-=======
         mock_workspace_operation._populate_arm_paramaters(
             workspace=Workspace(name="name", kind="FeatureStore", feature_store_settings=FeatureStoreSettings()),
->>>>>>> d7a8529e
         )
 
     def test_check_workspace_name(self, mock_workspace_operation: WorkspaceOperations):
