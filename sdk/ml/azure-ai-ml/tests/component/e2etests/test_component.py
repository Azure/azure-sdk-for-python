--- conflicted
+++ resolved
@@ -779,22 +779,6 @@
         component_resource = client.components.create_or_update(component)
         assert component_resource.version == "3"
 
-<<<<<<< HEAD
-    def test_component_validate_via_schema(self, client: MLClient, randstr: Callable[[str], str]) -> None:
-        component_path = "./tests/test_configs/components/helloworld_component.yml"
-        component: CommandComponent = load_component(source=component_path)
-        component.name = None
-        component.command += " & echo ${{inputs.non_existent}} & echo ${{outputs.non_existent}}"
-        validation_result = client.components.validate(component)
-        assert validation_result.passed is False
-        assert validation_result.error_messages == {
-            "name": "Missing data for required field.",
-            "command": "Invalid data binding expression: inputs.non_existent, outputs.non_existent",
-        }
-
-    pytest.mark.skip(reason="TODO (2349963): Message: User/tenant/subscription is not allowed to access registry sdk-test")
-=======
->>>>>>> ade14f2c
     @pytest.mark.skipif(
         condition=not is_live(),
         reason="registry test, may fail in playback mode during retrieving registry client",
