--- conflicted
+++ resolved
@@ -304,14 +304,9 @@
         assert component_resource.code
         assert is_ARM_id_for_resource(component_resource.code)
 
-<<<<<<< HEAD
+    @pytest.mark.skip(reason="TODO: 1976724, will randomly break and need service-side further investigation.")
     def test_component_list(self, client: MLClient, randstr: Callable[[str], str]) -> None:
-        component_name = randstr("component_name")
-=======
-    @pytest.mark.skip(reason="TODO: 1976724, will randomly break and need service-side further investigation.")
-    def test_component_list(self, client: MLClient, randstr: Callable[[], str]) -> None:
-        component_name = randstr()
->>>>>>> b1ed6a4c
+        component_name = randstr("component name")
 
         component_resource = create_component(client, component_name)
         assert component_resource.name == component_name
