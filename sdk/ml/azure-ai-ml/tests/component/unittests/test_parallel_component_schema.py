--- conflicted
+++ resolved
@@ -110,11 +110,7 @@
         assert component_dict == expected_dict
         assert component_dict["logging_level"] == "INFO"
 
-<<<<<<< HEAD
         assert component_entity.code
-=======
-        assert component_entity.code
-        assert component_entity.code == f"{str(Path('./tests/test_configs/python').resolve())}:1"
 
     def test_serialize_deserialize_partition_keys(self, mock_machinelearning_client: MLClient):
         test_path = "./tests/test_configs/components/parallel_component_with_partition_keys.yml"
@@ -141,5 +137,4 @@
         assert component_dict["partition_keys"] == ["foo", "bar"]
 
         assert component_entity.code
-        assert component_entity.code == f"{str(Path('./tests/test_configs/python').resolve())}:1"
->>>>>>> 738b7f74
+        assert component_entity.code == f"{str(Path('./tests/test_configs/python').resolve())}:1"