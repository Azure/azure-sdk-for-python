--- conflicted
+++ resolved
@@ -533,23 +533,15 @@
         }
         assert component_dict == expected_dict
 
-<<<<<<< HEAD
-    def test_component_with_ipp_fields(self):
-        # code is specified in yaml, value is respected
-        component_yaml = "./tests/test_configs/components/basic_component_with_ipp_fields.yml"
-=======
     @pytest.mark.usefixtures("enable_private_preview_schema_features")
     def test_component_with_ipp_fields(self):
         # code is specified in yaml, value is respected
         component_yaml = "./tests/test_configs/components/component_ipp.yml"
->>>>>>> 122224da
 
         command_component = load_component(
             source=component_yaml,
         )
 
-<<<<<<< HEAD
-=======
         expected_output_dict = {
             "model_output_not_ipp": {
                 "type": "path",
@@ -562,7 +554,6 @@
         }
 
         # check top-level component
->>>>>>> 122224da
         assert command_component._intellectual_property
         assert command_component._intellectual_property.publisher == "contoso"
         assert command_component._intellectual_property.protection_level == "all"
@@ -574,10 +565,7 @@
             "publisher": "contoso",
             "protectionLevel": "all",
         }
-<<<<<<< HEAD
-=======
         assert rest_component.properties.component_spec["outputs"] == expected_output_dict
->>>>>>> 122224da
 
         # because there's a mismatch between what the service accepts for IPP fields and what it returns
         # (accepts camelCase for IPP, returns snake_case IPP), mock out the service response
@@ -591,9 +579,5 @@
 
         from_rest_dict = Component._from_rest_object(rest_component)._to_dict()
         assert from_rest_dict["intellectual_property"]
-<<<<<<< HEAD
         assert from_rest_dict["intellectual_property"] == yaml_dict
-=======
-        assert from_rest_dict["intellectual_property"] == yaml_dict
-        assert from_rest_dict["outputs"] == expected_output_dict
->>>>>>> 122224da
+        assert from_rest_dict["outputs"] == expected_output_dict