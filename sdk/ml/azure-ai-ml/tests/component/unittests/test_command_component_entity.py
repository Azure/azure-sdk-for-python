import os
import sys
from io import StringIO
import enum
from pathlib import Path
import tempfile
from unittest.mock import patch
from zipfile import ZipFile

import pydash
import pytest

from conftest import normalized_arm_id_in_object
from test_utilities.utils import verify_entity_load_and_dump, build_temp_folder

from azure.ai.ml import Input, MpiDistribution, Output, TensorFlowDistribution, command, load_component
from azure.ai.ml._utils.utils import load_yaml
from azure.ai.ml.constants._common import AzureMLResourceType
from azure.ai.ml.entities import Component, CommandComponent, CommandJobLimits, JobResourceConfiguration
from azure.ai.ml.entities._assets import Code
from azure.ai.ml.entities._assets import Environment
from azure.ai.ml.entities._builders import Command, Sweep
from azure.ai.ml.entities._job.pipeline._io import PipelineInput
from azure.ai.ml.exceptions import UnexpectedKeywordError, ValidationException
from azure.ai.ml.sweep import Choice

from .._util import _COMPONENT_TIMEOUT_SECOND


class AdditionalIncludesCheckFunc(enum.Enum):
    """Enum for additional includes check function"""

    SKIP = 0
    SELF_IS_FILE = 1
    PARENT_EXISTS = 2
    NOT_EXISTS = 3
    NO_PARENT = 4


@pytest.mark.timeout(_COMPONENT_TIMEOUT_SECOND)
@pytest.mark.unittest
@pytest.mark.pipeline_test
@pytest.mark.usefixtures("enable_private_preview_schema_features")
class TestCommandComponentEntity:
    def test_component_load(self):
        # code is specified in yaml, value is respected
        component_yaml = "./tests/test_configs/components/basic_component_code_local_path.yml"

        def simple_component_validation(command_component):
            assert command_component.code == "./helloworld_components_with_env"

        command_component = verify_entity_load_and_dump(load_component, simple_component_validation, component_yaml)[0]
        component_yaml = "./tests/test_configs/components/basic_component_code_arm_id.yml"
        command_component = load_component(
            source=component_yaml,
        )
        expected_code = (
            "/subscriptions/4faaaf21-663f-4391-96fd-47197c630979/resourceGroups/"
            "test-rg-centraluseuap-v2-2021W10/providers/Microsoft.MachineLearningServices/"
            "workspaces/sdk_vnext_cli/codes/e736692c-8542-11eb-b746-6c2b59f8af4d/versions/1"
        )
        assert command_component.code == expected_code

    def test_command_component_to_dict(self):
        # Test optional params exists in component dict
        yaml_path = "./tests/test_configs/components/basic_component_code_arm_id.yml"
        yaml_dict = load_yaml(yaml_path)
        yaml_dict["mock_option_param"] = {"mock_key": "mock_val"}
        command_component = CommandComponent._load(data=yaml_dict, yaml_path=yaml_path)
        assert command_component._other_parameter.get("mock_option_param") == yaml_dict["mock_option_param"]

        yaml_dict["version"] = str(yaml_dict["version"])
        component_dict = command_component._to_dict()
        component_dict.pop("is_deterministic")
        assert yaml_dict == component_dict

    def test_command_component_entity(self):
        code = (
            "/subscriptions/4faaaf21-663f-4391-96fd-47197c630979/resourceGroups/"
            "test-rg-centraluseuap-v2-2021W10/providers/Microsoft.MachineLearningServices/"
            "workspaces/sdk_vnext_cli/codes/e736692c-8542-11eb-b746-6c2b59f8af4d/versions/1"
        )
        component = CommandComponent(
            name="sample_command_component_basic",
            display_name="CommandComponentBasic",
            description="This is the basic command component",
            tags={"tag": "tagvalue", "owner": "sdkteam"},
            version="1",
            outputs={"component_out_path": {"type": "uri_folder"}},
            command="echo Hello World",
            code=code,
            environment="AzureML-sklearn-1.0-ubuntu20.04-py38-cpu:33",
        )
        component_dict = component._to_rest_object().as_dict()
        omits = ["properties.component_spec.$schema", "properties.component_spec._source"]
        component_dict = pydash.omit(component_dict, *omits)

        yaml_path = "./tests/test_configs/components/basic_component_code_arm_id.yml"
        yaml_component = load_component(source=yaml_path)
        yaml_component_dict = yaml_component._to_rest_object().as_dict()
        yaml_component_dict = pydash.omit(yaml_component_dict, *omits)

        assert component_dict == yaml_component_dict

    def test_command_component_with_additional_includes(self):
        tests_root_dir = Path(__file__).parent.parent.parent
        samples_dir = tests_root_dir / "test_configs/components/"
        with tempfile.TemporaryDirectory() as temp_dir:

            def mock_get_artifacts(**kwargs):
                version = kwargs.get("version")
                artifact = Path(temp_dir) / version
                if version in ["version_1", "version_3"]:
                    version = "version_1"
                artifact.mkdir(parents=True, exist_ok=True)
                (artifact / version).mkdir(exist_ok=True)
                (artifact / version / "file").touch(exist_ok=True)
                (artifact / f"file_{version}").touch(exist_ok=True)
                return str(artifact)

            with patch(
                "azure.ai.ml.entities._component._artifact_cache.ArtifactCache.get", side_effect=mock_get_artifacts
            ):
                component = CommandComponent(
                    name="additional_files",
                    description="A sample to demonstrate component with additional files",
                    version="0.0.1",
                    command="echo Hello World",
                    environment=Environment(image="zzn2/azureml_sdk"),
                    # as sdk will take working directory as root folder, so we need to specify the absolution path
                    additional_includes=[
                        str(samples_dir / "additional_includes/assets/LICENSE"),
                        str(samples_dir / "additional_includes/library.zip"),
                        str(samples_dir / "additional_includes/library1"),
                    ],
                )
                component.additional_includes.append(
                    {
                        "type": "artifact",
                        "organization": "https://msdata.visualstudio.com/",
                        "project": "Vienna",
                        "feed": "component-sdk-test-feed",
                        "name": "test_additional_include",
                        "version": "version_2",
                        "scope": "project",
                    }
                )
                assert component._validate().passed, repr(component._validate())
                with component._resolve_local_code() as code:
                    code_path: Path = code.path
                    assert code_path.is_dir()
                    assert (code_path / "LICENSE").is_file()
                    assert (code_path / "library.zip").is_file()
                    assert ZipFile(code_path / "library.zip").namelist() == [
                        "library/",
                        "library/hello.py",
                        "library/world.py",
                    ]
                    assert (code_path / "library1" / "hello.py").is_file()
                    assert (code_path / "library1" / "world.py").is_file()
                    assert (code_path / "file_version_2").is_file()
                    assert (code_path / "version_2" / "file").is_file()

    def test_command_component_entity_with_io_class(self):
        component = CommandComponent(
            name="sample_command_component_entity_with_io_class",
            display_name="Preprocess data for training",
            description="reads raw price data, normalize and split the data",
            inputs={
                "data_0": Input(type="uri_folder", mode="ro_mount"),
                "data_1": Input(type="uri_file", optional=True),
                "param_float0": Input(type="number", default=1.1, min=0, max=5),
                "param_float1": Input(type="number"),
                "param_integer": Input(type="integer", default=2, min=-1, max=4, optional=True),
                "param_string": Input(type="string", default="default_str"),
                "param_boolean": Input(type="boolean", default=False),
            },
            outputs={
                "train_data_x": Output(type="uri_file"),
                "test_data_x": Output(type="uri_folder"),
            },
            # TODO: reorganize code to minimize the code context
            code=".",
            command="""echo Hello World""",
            environment="AzureML-sklearn-1.0-ubuntu20.04-py38-cpu:33",
        )
        component_dict = component._to_rest_object().as_dict()
        inputs = component_dict["properties"]["component_spec"]["inputs"]
        outputs = component_dict["properties"]["component_spec"]["outputs"]
        source = component_dict["properties"]["component_spec"]["_source"]

        assert inputs == {
            "data_0": {"mode": "ro_mount", "type": "uri_folder"},
            "data_1": {"type": "uri_file", "optional": True},
            "param_float0": {"type": "number", "default": "1.1", "max": "5.0", "min": "0.0"},
            "param_float1": {"type": "number"},
            "param_integer": {"type": "integer", "optional": True, "default": "2", "max": "4", "min": "-1"},
            "param_string": {"type": "string", "default": "default_str"},
            "param_boolean": {"type": "boolean", "default": "False"},
        }
        assert outputs == {"train_data_x": {"type": "uri_file"}, "test_data_x": {"type": "uri_folder"}}
        assert source == "CLASS"

    def test_command_component_instance_count(self):
        component = CommandComponent(
            name="microsoftsamples_command_component_tensor_flow",
            display_name="CommandComponentTensorFlow",
            description="This is the TensorFlow command component",
            tags={"tag": "tagvalue", "owner": "sdkteam"},
            inputs={
                "component_in_number": {"description": "A number", "type": "number", "default": 10.99},
                "component_in_path": {"description": "A path", "type": "uri_folder"},
            },
            outputs={"component_out_path": {"type": "uri_folder"}},
            command="echo Hello World & echo ${{inputs.component_in_number}} & echo ${{inputs.component_in_path}} "
            "& echo ${{outputs.component_out_path}}",
            environment="AzureML-sklearn-1.0-ubuntu20.04-py38-cpu:33",
            distribution=TensorFlowDistribution(
                parameter_server_count=1,
                worker_count=2,
                # No affect because TensorFlow object does not allow extra fields
                added_property=7,
            ),
            instance_count=2,
        )
        component_dict = component._to_rest_object().as_dict()

        yaml_path = "./tests/test_configs/components/helloworld_component_tensorflow.yml"
        yaml_component = load_component(source=yaml_path)
        yaml_component_dict = yaml_component._to_rest_object().as_dict()

        component_dict = pydash.omit(
            component_dict,
            "properties.component_spec.$schema",
            "properties.component_spec.distribution.added_property",
            "properties.component_spec.resources.properties",
            "properties.component_spec._source",
        )
        yaml_component_dict = pydash.omit(
            yaml_component_dict,
            "properties.component_spec.$schema",
            "properties.component_spec.distribution.added_property",
            "properties.component_spec.resources.properties",
            "properties.component_spec._source",
        )
        assert component_dict == yaml_component_dict

    def test_command_component_code(self):
        component = CommandComponent(
            name="SampleCommandComponentBasic",
            display_name="CommandComponentBasic",
            description="This is the basic command component",
            version="1",
            tags={"tag": "tagvalue", "owner": "sdkteam"},
            outputs={"component_out_path": {"type": "path"}},
            command="echo Hello World",
            environment="AzureML-sklearn-1.0-ubuntu20.04-py38-cpu:33",
            code="./helloworld_components_with_env",
        )

        yaml_path = "./tests/test_configs/components/basic_component_code_local_path.yml"
        yaml_component = load_component(source=yaml_path)
        assert component.code == yaml_component.code

    def test_command_component_code_with_current_folder(self):
        old_cwd = os.getcwd()
        os.chdir("./tests/test_configs/components")
        try:
            yaml_path = "./basic_component_code_current_folder.yml"
            component = load_component(yaml_path)
            with component._resolve_local_code() as code:
                Path(code.path).resolve().name == "components"
        finally:
            os.chdir(old_cwd)

    def test_command_component_code_git_path(self):
        from azure.ai.ml.operations._component_operations import _try_resolve_code_for_component

        yaml_path = "./tests/test_configs/components/component_git_path.yml"
        yaml_dict = load_yaml(yaml_path)
        component = load_component(yaml_path)

        def mock_get_arm_id_and_fill_back(asset: Code, azureml_type: str) -> None:
            assert isinstance(asset, Code)
            assert azureml_type == AzureMLResourceType.CODE
            assert asset.path == yaml_dict["code"]

        _try_resolve_code_for_component(component, mock_get_arm_id_and_fill_back)

    @pytest.mark.skipif(
        sys.version_info[1] == 11,
        reason=f"This test is not compatible with Python 3.11, skip in CI.",
    )
    def test_command_component_version_as_a_function(self):
        expected_rest_component = {
            "componentId": "fake_component",
            "type": "command",
            "_source": "YAML.COMPONENT",
        }

        yaml_path = "./tests/test_configs/components/basic_component_code_local_path.yml"
        yaml_component_version = load_component(source=yaml_path)
        assert isinstance(yaml_component_version, CommandComponent)

        yaml_component = yaml_component_version()
        assert isinstance(yaml_component, Command)

        yaml_component._component = "fake_component"
        rest_yaml_component = yaml_component._to_rest_object()
        assert rest_yaml_component == expected_rest_component

        # assert positional args is not supported
        with pytest.raises(ValidationException) as error_info:
            yaml_component_version(1)
        assert "Component function doesn't has any parameters" in str(error_info)

        # unknown kw arg
        with pytest.raises(UnexpectedKeywordError) as error_info:
            yaml_component_version(unknown=1)
        assert "[component] CommandComponentBasic() got an unexpected keyword argument 'unknown'." in str(error_info)

    def test_command_component_version_as_a_function_with_inputs(self):
        expected_rest_component = {
            "componentId": "fake_component",
            "inputs": {
                "component_in_number": {"job_input_type": "literal", "value": "10"},
                "component_in_path": {"job_input_type": "literal", "value": "${{parent.inputs.pipeline_input}}"},
            },
            "type": "command",
            "_source": "YAML.COMPONENT",
        }

        yaml_path = "./tests/test_configs/components/helloworld_component.yml"
        yaml_component_version = load_component(source=yaml_path)
        pipeline_input = PipelineInput(name="pipeline_input", owner="pipeline", meta=None)
        yaml_component = yaml_component_version(component_in_number=10, component_in_path=pipeline_input)

        yaml_component._component = "fake_component"
        rest_yaml_component = yaml_component._to_rest_object()

        assert expected_rest_component == rest_yaml_component

    def test_command_component_help_function(self):
        download_unzip_component = CommandComponent(
            name="download_and_unzip",
            version="0.0.1",
            # this component has no code, just a simple unzip command
            command="curl -o local_archive.zip ${{inputs.url}} && "
            "unzip local_archive.zip -d ${{outputs.extracted_data}}",
            # I/O specifications, each using a specific key and type
            inputs={
                # 'url' is the key of this input string
                "url": {"type": "string"}
            },
            outputs={
                # 'extracted_data' will be the key to link this output to other steps in the pipeline
                "extracted_data": {"type": "path"}
            },
            # we're using a curated environment
            environment="AzureML-sklearn-1.0-ubuntu20.04-py38-cpu:33",
        )
        basic_component = load_component(source="./tests/test_configs/components/basic_component_code_local_path.yml")
        sweep_component = load_component(source="./tests/test_configs/components/helloworld_component_for_sweep.yml")

        with patch("sys.stdout", new=StringIO()) as std_out:
            help(download_unzip_component._func)
            help(basic_component._func)
            help(sweep_component._func)
            assert "name: download_and_unzip" in std_out.getvalue()
            assert "name: sample_command_component_basic" in std_out.getvalue()
            assert "name: microsoftsamples_command_component_for_sweep" in std_out.getvalue()

        with patch("sys.stdout", new=StringIO()) as std_out:
            print(basic_component)
            print(download_unzip_component)
            print(sweep_component)
            assert (
                "name: sample_command_component_basic\nversion: '1'\ndisplay_name: CommandComponentBasic\n"
                in std_out.getvalue()
            )
            assert (
                "name: download_and_unzip\nversion: 0.0.1\ntype: command\ninputs:\n  url:\n    type: string\n"
                in std_out.getvalue()
            )
            assert "name: microsoftsamples_command_component_for_sweep\nversion: 0.0.1\n" in std_out.getvalue()

    def test_command_help_function(self):
        test_command = command(
            name="my-job",
            display_name="my-fancy-job",
            description="This is a fancy job",
            tags=dict(),
            command="python train.py --input-data ${{inputs.input_data}} --lr ${{inputs.learning_rate}}",
            code="./src",
            compute="cpu-cluster",
            environment="my-env:1",
            distribution=MpiDistribution(process_count_per_instance=4),
            environment_variables=dict(foo="bar"),
            # Customers can still do this:
            resources=JobResourceConfiguration(instance_count=2, instance_type="STANDARD_D2"),
            limits=CommandJobLimits(timeout=300),
            inputs={
                "float": 0.01,
                "integer": 1,
                "string": "str",
                "boolean": False,
                "uri_folder": Input(type="uri_folder", path="https://my-blob/path/to/data", mode="ro_mount"),
                "uri_file": dict(type="uri_file", path="https://my-blob/path/to/data", mode="download"),
            },
            outputs={"my_model": Output(type="mlflow_model", mode="rw_mount")},
        )

        with patch("sys.stdout", new=StringIO()) as std_out:
            print(test_command)
            outstr = std_out.getvalue()
            for piece in [
                "outputs:\n  my_model:\n    mode: rw_mount\n    type: mlflow_model\n",
                "environment: azureml:my-env:1\n",
                "code: azureml:./src\n",
                "resources:\n  instance_count: 2",
            ]:
                assert piece in outstr

    def test_sweep_help_function(self):
        yaml_file = "./tests/test_configs/components/helloworld_component.yml"

        component_to_sweep: CommandComponent = load_component(source=yaml_file)
        cmd_node1: Command = component_to_sweep(
            component_in_number=Choice([2, 3, 4, 5]), component_in_path=Input(path="/a/path/on/ds")
        )

        sweep_job1: Sweep = cmd_node1.sweep(
            primary_metric="AUC",  # primary_metric,
            goal="maximize",
            sampling_algorithm="random",
        )
        sweep_job1.set_limits(max_total_trials=10)  # max_total_trials
        with patch("sys.stdout", new=StringIO()) as std_out:
            print(sweep_job1)
            assert (
                "name: microsoftsamples_command_component_basic\n  version: 0.0.1\n  display_name: CommandComponentBasi"
                in std_out.getvalue()
            )

    def test_sweep_early_termination_setter(self):
        yaml_file = "./tests/test_configs/components/helloworld_component.yml"

        component_to_sweep: CommandComponent = load_component(source=yaml_file)
        cmd_node1: Command = component_to_sweep(
            component_in_number=Choice([2, 3, 4, 5]), component_in_path=Input(path="/a/path/on/ds")
        )

        sweep_job1: Sweep = cmd_node1.sweep(
            primary_metric="AUC",  # primary_metric,
            goal="maximize",
            sampling_algorithm="random",
        )
        sweep_job1.early_termination = {
            "type": "bandit",
            "evaluation_interval": 100,
            "delay_evaluation": 200,
            "slack_factor": 40.0,
        }
        from azure.ai.ml.entities._job.sweep.early_termination_policy import BanditPolicy

        assert isinstance(sweep_job1.early_termination, BanditPolicy)
        assert [
            sweep_job1.early_termination.evaluation_interval,
            sweep_job1.early_termination.delay_evaluation,
            sweep_job1.early_termination.slack_factor,
        ] == [100, 200, 40.0]

    def test_invalid_component_inputs(self) -> None:
        yaml_path = "./tests/test_configs/components/invalid/helloworld_component_conflict_input_names.yml"
        component = load_component(yaml_path)
        with pytest.raises(ValidationException) as e:
            component._validate(raise_error=True)
        assert "Invalid component input names 'COMPONENT_IN_NUMBER' and 'component_in_number'" in str(e.value)
        component = load_component(
            yaml_path,
            params_override=[
                {"inputs": {"component_in_number": {"description": "1", "type": "number"}}},
            ],
        )
        validation_result = component._validate()
        assert validation_result.passed

        # user can still overwrite input name to illegal
        component.inputs["COMPONENT_IN_NUMBER"] = Input(description="1", type="number")
        validation_result = component._validate()
        assert not validation_result.passed
        assert "inputs.COMPONENT_IN_NUMBER" in validation_result.error_messages

    def test_primitive_output(self):
        expected_rest_component = {
            "command": "echo Hello World",
            "description": "This is the basic command component",
            "display_name": "CommandComponentBasic",
            "environment": "azureml:AzureML-sklearn-1.0-ubuntu20.04-py38-cpu:33",
            "is_deterministic": True,
            "name": "sample_command_component_basic",
            "outputs": {
                "component_out_boolean": {"description": "A boolean", "type": "boolean", "is_control": True},
                "component_out_integer": {"description": "A integer", "type": "integer", "is_control": True},
                "component_out_number": {"description": "A ranged number", "type": "number"},
                "component_out_string": {"description": "A string", "type": "string"},
                "component_out_early_available_string": {
                    "description": "A early available string",
                    "type": "string",
                    "is_control": True,
                    "early_available": True,
                },
            },
            "tags": {"owner": "sdkteam", "tag": "tagvalue"},
            "type": "command",
            "version": "1",
        }
        omits = ["$schema", "_source", "code"]

        # from YAML
        yaml_path = "./tests/test_configs/components/helloworld_component_primitive_outputs.yml"
        component1 = load_component(yaml_path)
        actual_component_dict1 = pydash.omit(
            component1._to_rest_object().as_dict()["properties"]["component_spec"], *omits
        )
        assert actual_component_dict1 == expected_rest_component

        # from CLASS
        component2 = CommandComponent(
            name="sample_command_component_basic",
            display_name="CommandComponentBasic",
            description="This is the basic command component",
            version="1",
            tags={"tag": "tagvalue", "owner": "sdkteam"},
            outputs={
                "component_out_boolean": {"description": "A boolean", "type": "boolean", "is_control": True},
                "component_out_integer": {"description": "A integer", "type": "integer", "is_control": True},
                "component_out_number": {"description": "A ranged number", "type": "number"},
                "component_out_string": {"description": "A string", "type": "string"},
                "component_out_early_available_string": {
                    "description": "A early available string",
                    "type": "string",
                    "is_control": True,
                    "early_available": True,
                },
            },
            command="echo Hello World",
            environment="AzureML-sklearn-1.0-ubuntu20.04-py38-cpu:33",
            code="./helloworld_components_with_env",
        )
        actual_component_dict2 = pydash.omit(
            component2._to_rest_object().as_dict()["properties"]["component_spec"], *omits
        )
        assert actual_component_dict2 == expected_rest_component

    def test_invalid_component_outputs(self) -> None:
        yaml_path = "./tests/test_configs/components/invalid/helloworld_component_invalid_early_available_output.yml"
        component = load_component(yaml_path)
        with pytest.raises(ValidationException) as e:
            component._validate(raise_error=True)
        assert "Early available output 'component_out_string' requires is_control as True, got None." in str(e.value)
        params_override = [
            {
                "outputs": {
                    "component_out_string": {
                        "description": "A string",
                        "type": "string",
                        "is_control": True,
                        "early_available": True,
                    }
                }
            },
        ]
        component = load_component(yaml_path, params_override=params_override)
        validation_result = component._validate()
        assert validation_result.passed

    def test_component_code_asset_ignoring_pycache(self) -> None:
        component_yaml = "./tests/test_configs/components/helloworld_component.yml"
        component = load_component(component_yaml)
        with build_temp_folder(
            source_base_dir="./tests/test_configs/components",
            relative_files_to_copy=["helloworld_component.yml"],
            extra_files_to_create={"__pycache__/a.pyc": None},
        ) as temp_dir:
            # resolve and test for ignore_file's is_file_excluded
            component.code = temp_dir
            with component._resolve_local_code() as code:
                excluded = []
                for root, _, files in os.walk(code.path):
                    for name in files:
                        path = os.path.join(root, name)
                        if code._ignore_file.is_file_excluded(path):
                            excluded.append(path)
                assert excluded == [str((Path(temp_dir) / "__pycache__/a.pyc").absolute())]

    def test_normalized_arm_id_in_component_dict(self):
        component_dict = {
            "code": "azureml:/subscriptions/123ABC_+-=/resourceGroups/123ABC_+-=/providers/Microsoft.MachineLearningServices/workspaces/123ABC_+-=/codes/xxx",
            "environment": "azureml:/subscriptions/123ABC_+-=/resourceGroups/123ABC_+-=/providers/Microsoft.MachineLearningServices/workspaces/123ABC_+-=/environments/xxx",
        }
        normalized_arm_id_in_object(component_dict)

        expected_dict = {
            "code": "azureml:/subscriptions/00000000-0000-0000-0000-000000000/resourceGroups/00000/providers/Microsoft.MachineLearningServices/workspaces/00000/codes/xxx",
            "environment": "azureml:/subscriptions/00000000-0000-0000-0000-000000000/resourceGroups/00000/providers/Microsoft.MachineLearningServices/workspaces/00000/environments/xxx",
        }
        assert component_dict == expected_dict

    @pytest.mark.usefixtures("enable_private_preview_schema_features")
    def test_component_with_ipp_fields(self):
        # code is specified in yaml, value is respected
        component_yaml = "./tests/test_configs/components/component_ipp.yml"

        command_component = load_component(
            source=component_yaml,
        )

        expected_output_dict = {
            "model_output_not_ipp": {
                "type": "path",
                "intellectual_property": {"protection_level": "none"},
            },
            "model_output_ipp": {
                "type": "path",
                "intellectual_property": {"protection_level": "all"},
            },
        }
        expected_training_data_input_dict = {
            "type": "path",
            "optional": False,
            "intellectual_property": {"protection_level": "none"},
        }

        # check top-level component
        assert command_component._intellectual_property
        assert command_component._intellectual_property.publisher == "contoso"
        assert command_component._intellectual_property.protection_level == "all"

        rest_component = command_component._to_rest_object()

        assert rest_component.properties.component_spec["intellectualProperty"]
        assert rest_component.properties.component_spec["intellectualProperty"] == {
            "publisher": "contoso",
            "protectionLevel": "all",
        }
        assert rest_component.properties.component_spec["outputs"] == expected_output_dict

        assert rest_component.properties.component_spec["inputs"]["training_data"] == expected_training_data_input_dict

        # because there's a mismatch between what the service accepts for IPP fields and what it returns
        # (accepts camelCase for IPP, returns snake_case IPP), mock out the service response

        rest_component.properties.component_spec.pop("intellectualProperty")
        yaml_dict = {
            "publisher": "contoso",
            "protection_level": "all",
        }
        rest_component.properties.component_spec["intellectual_property"] = yaml_dict

        from_rest_dict = Component._from_rest_object(rest_component)._to_dict()
        assert from_rest_dict["intellectual_property"]
        assert from_rest_dict["intellectual_property"] == yaml_dict
        assert from_rest_dict["outputs"] == expected_output_dict
<<<<<<< HEAD
        assert from_rest_dict["inputs"]["training_data"] == expected_training_data_input_dict
=======

    def test_additional_includes(self) -> None:
        yaml_path = (
            "./tests/test_configs/components/component_with_additional_includes/helloworld_additional_includes.yml"
        )
        component = load_component(source=yaml_path)
        assert component._validate().passed, repr(component._validate())
        with component._resolve_local_code() as code:
            code_path: Path = code.path
            assert code_path.is_dir()
            assert (code_path / "LICENSE").is_file()
            assert (code_path / "library.zip").is_file()
            assert ZipFile(code_path / "library.zip").namelist() == ["library/", "library/hello.py", "library/world.py"]
            assert (code_path / "library1" / "hello.py").is_file()
            assert (code_path / "library1" / "world.py").is_file()

    @pytest.mark.parametrize(
        "test_files",
        [
            pytest.param(
                [
                    (
                        "component_with_additional_includes/.amlignore",
                        "test_ignore/*\nlibrary1/ignore.py",
                        AdditionalIncludesCheckFunc.SELF_IS_FILE,
                    ),
                    (
                        "component_with_additional_includes/test_ignore/a.py",
                        None,
                        AdditionalIncludesCheckFunc.NO_PARENT,
                    ),
                    # will be saved to library1/ignore.py, should be ignored
                    ("additional_includes/library1/ignore.py", None, AdditionalIncludesCheckFunc.NOT_EXISTS),
                    # will be saved to library1/test_ignore, should be kept
                    ("additional_includes/library1/test_ignore/a.py", None, AdditionalIncludesCheckFunc.SELF_IS_FILE),
                ],
                id="amlignore",
            ),
            pytest.param(
                [
                    ("component_with_additional_includes/hello.py", None, AdditionalIncludesCheckFunc.SELF_IS_FILE),
                    (
                        "component_with_additional_includes/test_code/.amlignore",
                        "hello.py",
                        AdditionalIncludesCheckFunc.SELF_IS_FILE,
                    ),
                    (
                        "component_with_additional_includes/test_code/hello.py",
                        None,
                        AdditionalIncludesCheckFunc.NOT_EXISTS,
                    ),
                    # shall we keep the empty folder?
                    (
                        "component_with_additional_includes/test_code/a/hello.py",
                        None,
                        AdditionalIncludesCheckFunc.NO_PARENT,
                    ),
                ],
                id="amlignore_subfolder",
            ),
            pytest.param(
                [
                    (
                        "additional_includes/library1/.amlignore",
                        "test_ignore\nignore.py",
                        AdditionalIncludesCheckFunc.SELF_IS_FILE,
                    ),
                    # will be saved to library1/ignore.py, should be ignored
                    ("additional_includes/library1/ignore.py", None, AdditionalIncludesCheckFunc.NOT_EXISTS),
                    # will be saved to library1/test_ignore, should be kept
                    ("additional_includes/library1/test_ignore/a.py", None, AdditionalIncludesCheckFunc.NOT_EXISTS),
                ],
                id="amlignore_in_additional_includes_folder",
            ),
            pytest.param(
                [
                    (
                        "additional_includes/library1/test_ignore/.amlignore",
                        "ignore.py",
                        AdditionalIncludesCheckFunc.SELF_IS_FILE,
                    ),
                    # will be saved to library1/ignore.py, should be ignored
                    (
                        "additional_includes/library1/test_ignore/ignore.py",
                        None,
                        AdditionalIncludesCheckFunc.NOT_EXISTS,
                    ),
                ],
                id="amlignore_in_additional_includes_subfolder",
            ),
            pytest.param(
                [
                    (
                        "component_with_additional_includes/__pycache__/a.pyc",
                        None,
                        AdditionalIncludesCheckFunc.NO_PARENT,
                    ),
                    (
                        "component_with_additional_includes/test/__pycache__/a.pyc",
                        None,
                        AdditionalIncludesCheckFunc.NO_PARENT,
                    ),
                    ("additional_includes/library1/__pycache__/a.pyc", None, AdditionalIncludesCheckFunc.NO_PARENT),
                    (
                        "additional_includes/library1/test/__pycache__/a.pyc",
                        None,
                        AdditionalIncludesCheckFunc.NO_PARENT,
                    ),
                ],
                id="pycache",
            ),
        ],
    )
    def test_additional_includes_with_ignore_file(self, test_files) -> None:
        with build_temp_folder(
            source_base_dir="./tests/test_configs/components/",
            relative_dirs_to_copy=["component_with_additional_includes", "additional_includes"],
            extra_files_to_create={file: content for file, content, _ in test_files},
        ) as test_configs_dir:
            yaml_path = (
                Path(test_configs_dir)
                / "component_with_additional_includes"
                / "code_and_additional_includes"
                / "component_spec.yml"
            )

            component = load_component(source=yaml_path)

            # resolve and check snapshot directory
            with component._resolve_local_code() as code:
                for file, content, check_func in test_files:
                    # original file is based on test_configs_dir, need to remove the leading
                    # "component_with_additional_includes" or "additional_includes" to get the relative path
                    resolved_file_path = Path(os.path.join(code.path, *Path(file).parts[1:]))
                    if check_func == AdditionalIncludesCheckFunc.NO_PARENT:
                        assert not resolved_file_path.parent.exists(), f"{file} should not have parent"
                    elif check_func == AdditionalIncludesCheckFunc.SELF_IS_FILE:
                        assert resolved_file_path.is_file(), f"{file} is not a file"
                        if content is not None:
                            assert resolved_file_path.read_text() == content, f"{file} content is not expected"
                    elif check_func == AdditionalIncludesCheckFunc.PARENT_EXISTS:
                        assert resolved_file_path.parent.is_dir(), f"{file} should have parent"
                    elif check_func == AdditionalIncludesCheckFunc.NOT_EXISTS:
                        assert not resolved_file_path.exists(), f"{file} should not exist"
                    elif check_func == AdditionalIncludesCheckFunc.SKIP:
                        pass
                    else:
                        raise ValueError(f"Unknown check func: {check_func}")

    def test_additional_includes_merge_folder(self) -> None:
        yaml_path = (
            "./tests/test_configs/components/component_with_additional_includes/additional_includes_merge_folder.yml"
        )
        component = load_component(source=yaml_path)
        assert component._validate().passed, repr(component._validate())
        with component._resolve_local_code() as code:
            code_path = code.path
            # first folder
            assert (code_path / "library1" / "__init__.py").is_file()
            assert (code_path / "library1" / "hello.py").is_file()
            # second folder content
            assert (code_path / "library1" / "utils").is_dir()
            assert (code_path / "library1" / "utils" / "__init__.py").is_file()
            assert (code_path / "library1" / "utils" / "salute.py").is_file()

    @pytest.mark.parametrize(
        "yaml_path,has_additional_includes",
        [
            # ("code_only/component_spec.yml", False),
            ("code_and_additional_includes/component_spec.yml", True),
        ],
    )
    def test_additional_includes_with_code_specified(self, yaml_path: str, has_additional_includes: bool) -> None:
        yaml_path = os.path.join("./tests/test_configs/components/component_with_additional_includes/", yaml_path)
        component = load_component(source=yaml_path)
        assert component._validate().passed, repr(component._validate())
        # resolve
        with component._resolve_local_code() as code:
            code_path = code.path
            assert code_path.is_dir()
            if has_additional_includes:
                # additional includes is specified, code will be tmp folder and need to check each item
                # manually list here to avoid temp folder like __pycache__ breaking test.
                for path in [
                    "additional_includes_merge_folder.yml",
                    "code_and_additional_includes",
                    "code_only",
                    "helloworld_additional_includes.yml",
                    "helloworld_invalid_additional_includes_existing_file.yml",
                    "helloworld_invalid_additional_includes_root_directory.yml",
                    "helloworld_invalid_additional_includes_zip_file_not_found.yml",
                ]:
                    assert (code_path / path).is_file() if ".yml" in path else (code_path / path).is_dir()
                assert (code_path / "LICENSE").is_file()
            else:
                # additional includes not specified, code should be specified path (default yaml folder)
                yaml_dict = load_yaml(yaml_path)
                specified_code_path = Path(yaml_path).parent / yaml_dict.get("code", "./")
                assert code_path.resolve() == specified_code_path.resolve()

    def test_artifacts_in_additional_includes(self):
        with tempfile.TemporaryDirectory() as temp_dir:

            def mock_get_artifacts(**kwargs):
                version = kwargs.get("version")
                artifact = Path(temp_dir) / version
                if version in ["version_1", "version_3"]:
                    version = "version_1"
                artifact.mkdir(parents=True, exist_ok=True)
                (artifact / version).mkdir(exist_ok=True)
                (artifact / version / "file").touch(exist_ok=True)
                (artifact / f"file_{version}").touch(exist_ok=True)
                return str(artifact)

            with patch(
                "azure.ai.ml.entities._component._artifact_cache.ArtifactCache.get", side_effect=mock_get_artifacts
            ):
                yaml_path = "./tests/test_configs/components/component_with_additional_includes/with_artifacts.yml"
                component = load_component(source=yaml_path)
                assert component._validate().passed, repr(component._validate())
                with component._resolve_local_code() as code:
                    code_path = code.path
                    assert code_path.is_dir()
                    for path in [
                        "version_1/",
                        "version_1/file",
                        "version_2/",
                        "version_2/file",
                        "file_version_1",
                        "file_version_2",
                        "DockerFile",
                    ]:
                        assert (code_path / path).exists()

                yaml_path = (
                    "./tests/test_configs/components/component_with_additional_includes/"
                    "artifacts_additional_includes_with_conflict.yml"
                )
                component = load_component(source=yaml_path)
                validation_result = component._validate()
                assert validation_result.passed is False
                assert "There are conflict files in additional include" in validation_result.error_messages["*"]
                assert (
                    "test_additional_include:version_1 in component-sdk-test-feed"
                    in validation_result.error_messages["*"]
                )
                assert (
                    "test_additional_include:version_3 in component-sdk-test-feed"
                    in validation_result.error_messages["*"]
                )

    @pytest.mark.parametrize(
        "yaml_path,expected_error_msg_prefix",
        [
            (
                "helloworld_invalid_additional_includes_root_directory.yml",
                "Root directory is not supported for additional includes",
            ),
            (
                "helloworld_invalid_additional_includes_existing_file.yml",
                "A file already exists for additional include",
            ),
            (
                "helloworld_invalid_additional_includes_zip_file_not_found.yml",
                "Unable to find additional include ../additional_includes/assets/LICENSE.zip",
            ),
        ],
    )
    def test_invalid_additional_includes(self, yaml_path: str, expected_error_msg_prefix: str) -> None:
        component = load_component(
            os.path.join("./tests/test_configs/components/component_with_additional_includes", yaml_path)
        )
        validation_result = component._validate()
        assert validation_result.passed is False
        assert validation_result.error_messages["*"].startswith(expected_error_msg_prefix)
>>>>>>> 14a128f7
<|MERGE_RESOLUTION|>--- conflicted
+++ resolved
@@ -662,9 +662,7 @@
         assert from_rest_dict["intellectual_property"]
         assert from_rest_dict["intellectual_property"] == yaml_dict
         assert from_rest_dict["outputs"] == expected_output_dict
-<<<<<<< HEAD
         assert from_rest_dict["inputs"]["training_data"] == expected_training_data_input_dict
-=======
 
     def test_additional_includes(self) -> None:
         yaml_path = (
@@ -939,5 +937,4 @@
         )
         validation_result = component._validate()
         assert validation_result.passed is False
-        assert validation_result.error_messages["*"].startswith(expected_error_msg_prefix)
->>>>>>> 14a128f7
+        assert validation_result.error_messages["*"].startswith(expected_error_msg_prefix)