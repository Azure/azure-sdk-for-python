from io import StringIO
from unittest.mock import patch

import pydash
import pytest
from test_utilities.utils import verify_entity_load_and_dump

from azure.ai.ml import Input, MpiDistribution, Output, TensorFlowDistribution, command, load_component
from azure.ai.ml._utils.utils import load_yaml
from azure.ai.ml.entities import CommandComponent, CommandJobLimits, Component, JobResourceConfiguration
from azure.ai.ml.entities._builders import Command, Sweep
from azure.ai.ml.entities._job.pipeline._exceptions import UnexpectedKeywordError
from azure.ai.ml.entities._job.pipeline._io import PipelineInput
from azure.ai.ml.exceptions import ValidationException
from azure.ai.ml.sweep import Choice

from .._util import _COMPONENT_TIMEOUT_SECOND


@pytest.mark.timeout(_COMPONENT_TIMEOUT_SECOND)
@pytest.mark.unittest
class TestCommandComponentEntity:
    @pytest.mark.skip(reason="migration skip: sync pipeline changes during soft code complete.")
    def test_component_load(self):
        # code is specified in yaml, value is respected
        component_yaml = "./tests/test_configs/components/basic_component_code_local_path.yml"

        def simple_component_validation(command_component):
            assert command_component.code == "./helloworld_components_with_env"

        command_component = verify_entity_load_and_dump(load_component, simple_component_validation, component_yaml)[0]
        component_yaml = "./tests/test_configs/components/basic_component_code_arm_id.yml"
        command_component = load_component(
            source=component_yaml,
        )
        expected_code = (
            "/subscriptions/4faaaf21-663f-4391-96fd-47197c630979/resourceGroups/"
            "test-rg-centraluseuap-v2-2021W10/providers/Microsoft.MachineLearningServices/"
            "workspaces/sdk_vnext_cli/codes/e736692c-8542-11eb-b746-6c2b59f8af4d/versions/1"
        )
        assert command_component.code == expected_code

    def test_command_component_to_dict(self):
        # Test optional params exists in component dict
        yaml_path = "./tests/test_configs/components/basic_component_code_arm_id.yml"
        yaml_dict = load_yaml(yaml_path)
        yaml_dict["mock_option_param"] = {"mock_key": "mock_val"}
        command_component = CommandComponent._load(data=yaml_dict, yaml_path=yaml_path)
        assert command_component._other_parameter.get("mock_option_param") == yaml_dict["mock_option_param"]

        yaml_dict["version"] = str(yaml_dict["version"])
        yaml_dict["inputs"] = {}
        component_dict = command_component._to_dict()
        component_dict.pop("is_deterministic")
        assert yaml_dict == component_dict

    def test_command_component_entity(self):
        code = (
            "/subscriptions/4faaaf21-663f-4391-96fd-47197c630979/resourceGroups/"
            "test-rg-centraluseuap-v2-2021W10/providers/Microsoft.MachineLearningServices/"
            "workspaces/sdk_vnext_cli/codes/e736692c-8542-11eb-b746-6c2b59f8af4d/versions/1"
        )
        component = CommandComponent(
            name="sample_command_component_basic",
            display_name="CommandComponentBasic",
            description="This is the basic command component",
            tags={"tag": "tagvalue", "owner": "sdkteam"},
            version="1",
            outputs={"component_out_path": {"type": "uri_folder"}},
            command="echo Hello World",
            code=code,
            environment="AzureML-sklearn-0.24-ubuntu18.04-py37-cpu:1",
        )
        component_dict = component._to_rest_object().as_dict()
        omits = ["properties.component_spec.$schema", "properties.component_spec._source"]
        component_dict = pydash.omit(component_dict, *omits)

        yaml_path = "./tests/test_configs/components/basic_component_code_arm_id.yml"
        yaml_component = load_component(source=yaml_path)
        yaml_component_dict = yaml_component._to_rest_object().as_dict()
        yaml_component_dict = pydash.omit(yaml_component_dict, *omits)

        assert component_dict == yaml_component_dict

    def test_command_component_entity_with_io_class(self):
        component = CommandComponent(
            name="sample_command_component_entity_with_io_class",
            display_name="Preprocess data for training",
            description="reads raw price data, normalize and split the data",
            inputs={
                "data_0": Input(type="uri_folder", mode="ro_mount"),
                "data_1": Input(type="uri_file", optional=True),
                "param_float0": Input(type="number", default=1.1, min=0, max=5),
                "param_float1": Input(type="number"),
                "param_integer": Input(type="integer", default=2, min=-1, max=4, optional=True),
                "param_string": Input(type="string", default="default_str"),
                "param_boolean": Input(type="boolean", default=False),
            },
            outputs={
                "train_data_x": Output(type="uri_file"),
                "test_data_x": Output(type="uri_folder"),
            },
            # TODO: reorganize code to minimize the code context
            code=".",
            command="""echo Hello World""",
            environment="AzureML-sklearn-0.24-ubuntu18.04-py37-cpu:5",
        )
        component_dict = component._to_rest_object().as_dict()
        inputs = component_dict["properties"]["component_spec"]["inputs"]
        outputs = component_dict["properties"]["component_spec"]["outputs"]
        source = component_dict["properties"]["component_spec"]["_source"]

        assert inputs == {
            "data_0": {"mode": "ro_mount", "type": "uri_folder"},
            "data_1": {"type": "uri_file", "optional": True},
            "param_float0": {"type": "number", "default": "1.1", "max": "5.0", "min": "0.0"},
            "param_float1": {"type": "number"},
            "param_integer": {"type": "integer", "optional": True, "default": "2", "max": "4", "min": "-1"},
            "param_string": {"type": "string", "default": "default_str"},
            "param_boolean": {"type": "boolean", "default": "False"},
        }
        assert outputs == {"train_data_x": {"type": "uri_file"}, "test_data_x": {"type": "uri_folder"}}
        assert source == "CLASS"

    def test_command_component_instance_count(self):
        component = CommandComponent(
            name="microsoftsamples_command_component_tensor_flow",
            display_name="CommandComponentTensorFlow",
            description="This is the TensorFlow command component",
            tags={"tag": "tagvalue", "owner": "sdkteam"},
            inputs={
                "component_in_number": {"description": "A number", "type": "number", "default": 10.99},
                "component_in_path": {"description": "A path", "type": "uri_folder"},
            },
            outputs={"component_out_path": {"type": "uri_folder"}},
            command="echo Hello World & echo ${{inputs.component_in_number}} & echo ${{inputs.component_in_path}} "
            "& echo ${{outputs.component_out_path}}",
            environment="AzureML-sklearn-0.24-ubuntu18.04-py37-cpu:1",
            distribution=TensorFlowDistribution(
                parameter_server_count=1,
                worker_count=2,
                # No affect because TensorFlow object does not allow extra fields
                added_property=7,
            ),
            instance_count=2,
        )
        component_dict = component._to_rest_object().as_dict()

        yaml_path = "./tests/test_configs/components/helloworld_component_tensorflow.yml"
        yaml_component = load_component(source=yaml_path)
        yaml_component_dict = yaml_component._to_rest_object().as_dict()

        component_dict = pydash.omit(
            component_dict,
            "properties.component_spec.$schema",
            "properties.component_spec.distribution.added_property",
            "properties.component_spec.resources.properties",
            "properties.component_spec._source",
        )
        yaml_component_dict = pydash.omit(
            yaml_component_dict,
            "properties.component_spec.$schema",
            "properties.component_spec.distribution.added_property",
            "properties.component_spec.resources.properties",
            "properties.component_spec._source",
        )
        assert component_dict == yaml_component_dict

    def test_command_component_code(self):
        component = CommandComponent(
            name="SampleCommandComponentBasic",
            display_name="CommandComponentBasic",
            description="This is the basic command component",
            version="1",
            tags={"tag": "tagvalue", "owner": "sdkteam"},
            outputs={"component_out_path": {"type": "path"}},
            command="echo Hello World",
            environment="AzureML-sklearn-0.24-ubuntu18.04-py37-cpu:1",
            code="./helloworld_components_with_env",
        )

        yaml_path = "./tests/test_configs/components/basic_component_code_local_path.yml"
        yaml_component = load_component(source=yaml_path)
        assert component.code == yaml_component.code

    def test_command_component_version_as_a_function(self):
        expected_rest_component = {
            "componentId": "fake_component",
            "computeId": None,
            "display_name": None,
            "distribution": None,
            "environment_variables": {},
            "inputs": {},
            "properties": {},
            "limits": None,
            "name": None,
            "outputs": {},
            "resources": None,
            "tags": {},
            "type": "command",
            "_source": "YAML.COMPONENT",
        }

        yaml_path = "./tests/test_configs/components/basic_component_code_local_path.yml"
        yaml_component_version = load_component(source=yaml_path)
        assert isinstance(yaml_component_version, CommandComponent)

        yaml_component = yaml_component_version()
        assert isinstance(yaml_component, Command)

        yaml_component._component = "fake_component"
        rest_yaml_component = yaml_component._to_rest_object()
        assert rest_yaml_component == expected_rest_component

        # assert positional args is not supported
        with pytest.raises(TypeError) as error_info:
            yaml_component_version(1)
        assert "[component] CommandComponentBasic() takes 0 positional arguments but 1 was given" in str(error_info)

        # unknown kw arg
        with pytest.raises(UnexpectedKeywordError) as error_info:
            yaml_component_version(unknown=1)
        assert "[component] CommandComponentBasic() got an unexpected keyword argument 'unknown'." in str(error_info)

    def test_command_component_version_as_a_function_with_inputs(self):
        expected_rest_component = {
            "componentId": "fake_component",
            "computeId": None,
            "display_name": None,
            "distribution": None,
            "environment_variables": {},
            "inputs": {
                "component_in_number": {"job_input_type": "literal", "value": "10"},
                "component_in_path": {"job_input_type": "literal", "value": "${{parent.inputs.pipeline_input}}"},
            },
            "limits": None,
            "name": None,
            "outputs": {},
            "resources": None,
            "tags": {},
            "properties": {},
            "type": "command",
            "_source": "YAML.COMPONENT",
        }

        yaml_path = "./tests/test_configs/components/helloworld_component.yml"
        yaml_component_version = load_component(source=yaml_path)
        pipeline_input = PipelineInput(name="pipeline_input", owner="pipeline", meta=None)
        yaml_component = yaml_component_version(component_in_number=10, component_in_path=pipeline_input)

        yaml_component._component = "fake_component"
        rest_yaml_component = yaml_component._to_rest_object()

        assert expected_rest_component == rest_yaml_component

    def test_command_component_help_function(self):
        download_unzip_component = CommandComponent(
            name="download_and_unzip",
            version="0.0.1",
            # this component has no code, just a simple unzip command
            command="curl -o local_archive.zip ${{inputs.url}} && "
            "unzip local_archive.zip -d ${{outputs.extracted_data}}",
            # I/O specifications, each using a specific key and type
            inputs={
                # 'url' is the key of this input string
                "url": {"type": "string"}
            },
            outputs={
                # 'extracted_data' will be the key to link this output to other steps in the pipeline
                "extracted_data": {"type": "path"}
            },
            # we're using a curated environment
            environment="AzureML-sklearn-0.24-ubuntu18.04-py37-cpu:9",
        )
        basic_component = load_component(source="./tests/test_configs/components/basic_component_code_local_path.yml")
        sweep_component = load_component(source="./tests/test_configs/components/helloworld_component_for_sweep.yml")

        with patch("sys.stdout", new=StringIO()) as std_out:
            help(download_unzip_component._func)
            help(basic_component._func)
            help(sweep_component._func)
            assert "name: download_and_unzip" in std_out.getvalue()
            assert "name: sample_command_component_basic" in std_out.getvalue()
            assert "name: microsoftsamples_command_component_for_sweep" in std_out.getvalue()

        with patch("sys.stdout", new=StringIO()) as std_out:
            print(basic_component)
            print(download_unzip_component)
            print(sweep_component)
            assert (
                "name: sample_command_component_basic\nversion: '1'\ndisplay_name: CommandComponentBasic\n"
                in std_out.getvalue()
            )
            assert (
                "name: download_and_unzip\nversion: 0.0.1\ntype: command\ninputs:\n  url:\n    type: string\n"
                in std_out.getvalue()
            )
            assert "name: microsoftsamples_command_component_for_sweep\nversion: 0.0.1\n" in std_out.getvalue()

    def test_command_help_function(self):
        test_command = command(
            name="my-job",
            display_name="my-fancy-job",
            description="This is a fancy job",
            tags=dict(),
            command="python train.py --input-data ${{inputs.input_data}} --lr ${{inputs.learning_rate}}",
            code="./src",
            compute="cpu-cluster",
            environment="my-env:1",
            distribution=MpiDistribution(process_count_per_instance=4),
            environment_variables=dict(foo="bar"),
            # Customers can still do this:
            resources=JobResourceConfiguration(instance_count=2, instance_type="STANDARD_D2"),
            limits=CommandJobLimits(timeout=300),
            inputs={
                "float": 0.01,
                "integer": 1,
                "string": "str",
                "boolean": False,
                "uri_folder": Input(type="uri_folder", path="https://my-blob/path/to/data", mode="ro_mount"),
                "uri_file": dict(type="uri_file", path="https://my-blob/path/to/data", mode="download"),
            },
            outputs={"my_model": Output(type="mlflow_model", mode="rw_mount")},
        )

        with patch("sys.stdout", new=StringIO()) as std_out:
            print(test_command)
            outstr = std_out.getvalue()
            assert (
                "outputs:\n  my_model:\n    mode: rw_mount\n    type: mlflow_model\nenvironment: azureml:my-env:1\ncode: azureml:./src\nresources:\n  instance_count: 2"
                in outstr
            )

    def test_sweep_help_function(self):
        yaml_file = "./tests/test_configs/components/helloworld_component.yml"

        component_to_sweep: CommandComponent = load_component(source=yaml_file)
        cmd_node1: Command = component_to_sweep(
            component_in_number=Choice([2, 3, 4, 5]), component_in_path=Input(path="/a/path/on/ds")
        )

        sweep_job1: Sweep = cmd_node1.sweep(
            primary_metric="AUC",  # primary_metric,
            goal="maximize",
            sampling_algorithm="random",
        )
        sweep_job1.set_limits(max_total_trials=10)  # max_total_trials
        with patch("sys.stdout", new=StringIO()) as std_out:
            print(sweep_job1)
            assert (
                "name: microsoftsamples_command_component_basic\n  version: 0.0.1\n  display_name: CommandComponentBasi"
                in std_out.getvalue()
            )

    def test_invalid_component_inputs(self) -> None:
        yaml_path = "./tests/test_configs/components/invalid/helloworld_component_conflict_input_names.yml"
        component = load_component(yaml_path)
        with pytest.raises(ValidationException) as e:
<<<<<<< HEAD
            component._validate(raise_error=True)
=======
            load_component(yaml_path)
>>>>>>> abc1a336
        assert "Invalid component input names 'COMPONENT_IN_NUMBER' and 'component_in_number'" in str(e.value)
        component = load_component(
            yaml_path,
            params_override=[
                {"inputs": {"component_in_number": {"description": "1", "type": "number"}}},
            ],
        )
        validation_result = component._customized_validate()
        assert validation_result.passed

        # user can still overwrite input name to illegal
        component.inputs["COMPONENT_IN_NUMBER"] = Input(description="1", type="number")
        validation_result = component._customized_validate()
        assert not validation_result.passed
        assert validation_result.invalid_fields[0] == "inputs.COMPONENT_IN_NUMBER"

    def test_primitive_output(self):
        expected_rest_component = {
            "command": "echo Hello World",
            "description": "This is the basic command component",
            "display_name": "CommandComponentBasic",
            "environment": "azureml:AzureML-sklearn-0.24-ubuntu18.04-py37-cpu:1",
            "inputs": {},
            "is_deterministic": True,
            "name": "sample_command_component_basic",
            "outputs": {
                "component_out_boolean": {"description": "A boolean", "type": "boolean", "is_control": True},
                "component_out_integer": {"description": "A integer", "type": "integer", "is_control": True},
                "component_out_number": {"description": "A ranged number", "type": "number"},
                "component_out_string": {"description": "A string", "type": "string"},
            },
            "tags": {"owner": "sdkteam", "tag": "tagvalue"},
            "type": "command",
            "version": "1",
        }
        omits = ["$schema", "_source", "code"]

        # from YAML
        yaml_path = "./tests/test_configs/components/helloworld_component_primitive_outputs.yml"
        component1 = load_component(yaml_path)
        actual_component_dict1 = pydash.omit(
            component1._to_rest_object().as_dict()["properties"]["component_spec"], *omits
        )

        assert actual_component_dict1 == expected_rest_component

        # from CLASS
        component2 = CommandComponent(
            name="sample_command_component_basic",
            display_name="CommandComponentBasic",
            description="This is the basic command component",
            version="1",
            tags={"tag": "tagvalue", "owner": "sdkteam"},
            outputs={
                "component_out_boolean": {"description": "A boolean", "type": "boolean", "is_control": True},
                "component_out_integer": {"description": "A integer", "type": "integer", "is_control": True},
                "component_out_number": {"description": "A ranged number", "type": "number"},
                "component_out_string": {"description": "A string", "type": "string"},
            },
            command="echo Hello World",
            environment="AzureML-sklearn-0.24-ubuntu18.04-py37-cpu:1",
            code="./helloworld_components_with_env",
        )
        actual_component_dict2 = pydash.omit(
            component2._to_rest_object().as_dict()["properties"]["component_spec"], *omits
        )
        assert actual_component_dict2 == expected_rest_component<|MERGE_RESOLUTION|>--- conflicted
+++ resolved
@@ -20,7 +20,6 @@
 @pytest.mark.timeout(_COMPONENT_TIMEOUT_SECOND)
 @pytest.mark.unittest
 class TestCommandComponentEntity:
-    @pytest.mark.skip(reason="migration skip: sync pipeline changes during soft code complete.")
     def test_component_load(self):
         # code is specified in yaml, value is respected
         component_yaml = "./tests/test_configs/components/basic_component_code_local_path.yml"
@@ -356,11 +355,7 @@
         yaml_path = "./tests/test_configs/components/invalid/helloworld_component_conflict_input_names.yml"
         component = load_component(yaml_path)
         with pytest.raises(ValidationException) as e:
-<<<<<<< HEAD
             component._validate(raise_error=True)
-=======
-            load_component(yaml_path)
->>>>>>> abc1a336
         assert "Invalid component input names 'COMPONENT_IN_NUMBER' and 'component_in_number'" in str(e.value)
         component = load_component(
             yaml_path,
