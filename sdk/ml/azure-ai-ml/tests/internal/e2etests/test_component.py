# ---------------------------------------------------------
# Copyright (c) Microsoft Corporation. All rights reserved.
# ---------------------------------------------------------
import json
import os.path
from typing import Callable, Dict, List

from devtools_testutils import AzureRecordedTestCase, set_bodiless_matcher
import pydash
import pytest

from azure.ai.ml import MLClient, load_component

from .._utils import PARAMETERS_TO_TEST


def create_component(
    client: MLClient,
    component_name: str,
    path="./tests/test_configs/components/helloworld_component.yml",
    params_override=None,
    is_anonymous=False,
):
    default_param_override = [{"name": component_name}]
    if params_override is None:
        params_override = default_param_override
    else:
        params_override += default_param_override

    command_component = load_component(
        source=path,
        params_override=params_override,
    )
    return client.components.create_or_update(command_component, is_anonymous=is_anonymous)


def load_registered_component(
    client: MLClient,
    component_name: str,
    component_version: str,
    omit_fields: List[str],
) -> Dict:
    """Load registered component from server and omit some fields."""
    component_entity = client.components.get(name=component_name, version=component_version)
    component_rest_object = component_entity._to_rest_object()
    return pydash.omit(component_rest_object.properties.component_spec, *omit_fields)


@pytest.mark.fixture(autouse=True)
def bodiless_matching(test_proxy):
    set_bodiless_matcher()


@pytest.mark.usefixtures(
    "recorded_test", "enable_internal_components", "mock_code_hash", "mock_asset_name", "mock_component_hash"
)
@pytest.mark.e2etest
class TestComponent(AzureRecordedTestCase):
    @pytest.mark.parametrize(
        "yaml_path",
        list(map(lambda x: x[0], PARAMETERS_TO_TEST)),
    )
    def test_component_create(self, client: MLClient, randstr: Callable[[], str], yaml_path: str) -> None:
        component_name = randstr("component_name")
        component_resource = create_component(client, component_name, path=yaml_path)
        assert component_resource.name == component_name
        assert component_resource.code
        assert component_resource.creation_context

        component = client.components.get(component_name, component_resource.version)
        assert component_resource._to_dict() == component._to_dict()
        assert component_resource.creation_context

    @pytest.mark.parametrize(
        "yaml_path",
        list(map(lambda x: x[0], PARAMETERS_TO_TEST)),
    )
    def test_component_load(
        self,
        client: MLClient,
        randstr: Callable[[str], str],
        yaml_path: str,
    ) -> None:
<<<<<<< HEAD
        omit_fields = ["id", "creation_context", "code"]
        component_name = randstr("component_name")
=======
        omit_fields = ["id", "creation_context", "code", "name"]
        component_name = randstr()
>>>>>>> 39742219

        component_resource = create_component(client, component_name, path=yaml_path)
        loaded_dict = load_registered_component(client, component_name, component_resource.version, omit_fields)

        json_path = yaml_path.rsplit(".", 1)[0] + ".loaded_from_rest.json"
        if not os.path.isfile(json_path):
            with open(json_path, "w") as f:
                json.dump(loaded_dict, f, indent=2)
        with open(json_path, "r") as f:
            expected_dict = json.load(f)

            # TODO: check if loaded environment is expected to be an ordered dict
            assert pydash.omit(loaded_dict, *omit_fields) == pydash.omit(expected_dict, *omit_fields)

    @pytest.mark.skip(reason="Target component is not in target workspace")
    def test_load_registered_internal_scope_component(self, client: MLClient):
        # curated env with name & version
        component_entity = client.components.get(
            "levance.convert2ss_31201029556679", "85b54741.0bf9.4734.a5bb.0e469c7bf792"
        )
        component_rest_object = component_entity._to_rest_object()
        component_spec = pydash.omit(component_rest_object.properties.component_spec, "code")
        assert component_spec == {
            "name": "levance.convert2ss_31201029556679",
            "description": "Convert ADLS test data to SS format",
            "tags": {"org": "bing", "project": "relevance"},
            "type": "scopecomponent",
            "$schema": "https://componentsdk.azureedge.net/jsonschema/CommandComponent.json",
            "version": "85b54741.0bf9.4734.a5bb.0e469c7bf792",
            "display_name": "Convert Text to StructureStream",
            "is_deterministic": True,
            "inputs": {
                "TextData": {
                    "type": "['AnyFile', 'AnyDirectory']",
                    "optional": False,
                    "description": "relative path on ADLS storage",
                    "is_resource": False,
                },
                "ExtractionClause": {
                    "type": "string",
                    "optional": False,
                    "description": 'the extraction clause, something like "column1:string, column2:int"',
                },
            },
            "outputs": {"SSPath": {"type": "CosmosStructuredStream", "description": "output path of ss"}},
        }

    @pytest.mark.skip(reason="Target component is not in target workspace")
    def test_load_registered_internal_command_component(self, client: MLClient):
        # curated env with name & version
        component_entity = client.components.get("ls_command", "0.0.1")
        component_rest_object = component_entity._to_rest_object()
        omit_fields = ["id", "creation_context", "code", "environment"]
        component_spec = pydash.omit(component_rest_object.properties.component_spec, *omit_fields)
        assert component_spec == {
            "$schema": "https://componentsdk.azureedge.net/jsonschema/CommandComponent.json",
            "name": "ls_command",
            "version": "0.0.1",
            "display_name": "Ls Command",
            "tags": {},
            "is_deterministic": True,
            "inputs": {
                "input_dir": {"type": "path", "optional": False},
                "file_name": {"type": "string", "optional": False, "default": "files.txt"},
            },
            "outputs": {"output_dir": {"type": "path"}},
            "type": "command",
            "command": "sh ls.sh {inputs.input_dir} {inputs.file_name} {outputs.output_dir}",
        }

    @pytest.mark.skip(reason="Target component is not in target workspace")
    def test_load_registered_internal_hemera_component(self, client: MLClient):
        component_entity = client.components.get("microsoft.com.azureml.samples.hemera.adslrdnnrawkeys_dummy", "0.0.1")
        component_rest_object = component_entity._to_rest_object()
        omit_fileds = ["code", "creation_context", "id"]
        component_spec = pydash.omit(component_rest_object.properties.component_spec, *omit_fileds)
        assert component_spec == {
            "$schema": "https://componentsdk.azureedge.net/jsonschema/HemeraComponent.json",
            "name": "microsoft.com.azureml.samples.hemera.adslrdnnrawkeys_dummy",
            "version": "0.0.1",
            "display_name": "Ads LR DNN Raw Keys",
            "description": "Ads LR DNN Raw Keys Dummy sample.",
            "tags": {},
            "is_deterministic": True,
            "hemera": {"ref_id": "1bd1525c-082e-4652-a9b2-9c60783ec551"},
            "inputs": {
                "TrainingDataDir": {"type": "path", "optional": True, "is_resource": "True"},
                "ValidationDataDir": {"type": "path", "optional": True, "is_resource": "True"},
                "InitialModelDir": {"type": "path", "optional": True, "is_resource": "True"},
                "YarnCluster": {"type": "string", "optional": False, "default": "mtprime-bn2-0"},
                "JobQueue": {"type": "string", "optional": False, "default": "default"},
                "WorkerCount": {"type": "string", "optional": False, "default": 2.0},
                "Cpu": {"type": "string", "optional": False, "default": 2.0},
                "Memory": {"type": "string", "optional": False, "default": "10g"},
                "HdfsRootDir": {"type": "string", "optional": False, "default": "/projects/default/"},
                "CosmosRootDir": {
                    "type": "string",
                    "optional": False,
                    "default": "https://cosmos09.osdinfra.net/cosmos/dummy/local/root/",
                },
            },
            "outputs": {"output1": {"type": "AnyFile"}, "output2": {"type": "AnyFile"}},
            "type": "hemeracomponent",
            "command": "run.bat [-_TrainingDataDir {inputs.TrainingDataDir}] "
            "[-_ValidationDataDir {inputs.ValidationDataDir}] "
            "[-_InitialModelDir {inputs.InitialModelDir}] -_CosmosRootDir "
            "{inputs.CosmosRootDir} -_PsCount 0 %CLUSTER%={inputs.YarnCluster} "
            "-JobQueue {inputs.JobQueue} -_WorkerCount {inputs.WorkerCount} "
            "-_Cpu {inputs.Cpu} -_Memory {inputs.Memory} -_HdfsRootDir "
            '{inputs.HdfsRootDir} -_ExposedPort "3200-3210,3300-3321" '
            "-_NodeLostBlocker -_UsePhysicalIP -_SyncWorker -_EntranceFileName "
            'run.py -_StartupArguments "" -_PythonZipPath '
            '"https://dummy/foo/bar.zip" -_ModelOutputDir {outputs.output1} '
            "-_ValidationOutputDir {outputs.output2}",
        }

    @pytest.mark.skip(reason="Target component is not in target workspace")
    def test_load_registered_internal_hdi_component(self, client: MLClient):
        component_entity = client.components.get("microsoft.com.azureml.samples.train-in-spark", "0.0.1")
        component_rest_object = component_entity._to_rest_object()
        omit_fileds = ["code", "creation_context", "id"]
        component_spec = pydash.omit(component_rest_object.properties.component_spec, *omit_fileds)
        assert component_spec == {
            "$schema": "https://componentsdk.azureedge.net/jsonschema/HDInsightComponent.json",
            "name": "microsoft.com.azureml.samples.train-in-spark",
            "version": "0.0.1",
            "display_name": "Train in Spark",
            "hdinsight": {
                "args": "--input_path {inputs.input_path} "
                "[--regularization_rate {inputs.regularization_rate}] "
                "--output_path {outputs.output_path}",
                "file": "train-spark.py",
            },
            "description": "Train a Spark ML model using an HDInsight Spark cluster",
            "tags": {
                "HDInsight": "",
                "Sample": "",
                "contact": "Microsoft Coporation <xxx@microsoft.com>",
                "helpDocument": "https://aka.ms/hdinsight-modules",
            },
            "is_deterministic": True,
            "inputs": {
                "input_path": {"type": "AnyDirectory", "optional": False, "description": "Iris csv file"},
                "regularization_rate": {
                    "type": "Float",
                    "optional": True,
                    "default": 0.01,
                    "description": "Regularization rate when training with logistic regression",
                },
            },
            "outputs": {
                "output_path": {"type": "AnyDirectory", "description": "The output path to save the trained model to"}
            },
            "type": "hdinsightcomponent",
        }

    @pytest.mark.skip(reason="Target component is not in target workspace")
    def test_load_registered_internal_parallel_component(self, client: MLClient):
        # curated env with name & version
        component_entity = client.components.get("microsoft.com.azureml.samples.parallel_copy_files_v1", "0.0.2")
        component_rest_object = component_entity._to_rest_object()
        omit_fileds = ["code", "creation_context", "id"]
        component_spec = pydash.omit(component_rest_object.properties.component_spec, *omit_fileds)
        assert component_spec == {
            "$schema": "https://componentsdk.azureedge.net/jsonschema/ParallelComponent.json",
            "name": "microsoft.com.azureml.samples.parallel_copy_files_v1",
            "version": "0.0.2",
            "display_name": "Parallel Copy Files v1",
            "description": "A sample Parallel module to copy files.",
            "tags": {
                "Sample": "",
                "Parallel": "",
                "helpDocument": "https://aka.ms/parallel-modules",
                "contact": "Microsoft Coporation <xxx@microsoft.com>",
            },
            "is_deterministic": True,
            "inputs": {"input_folder": {"type": "AnyDirectory", "optional": False, "datastore_mode": "Mount"}},
            "outputs": {
                "output_folder": {"type": "AnyDirectory", "description": "Output images", "datastore_mode": "Upload"}
            },
            "type": "parallelcomponent",
            "environment": {
                "conda": {
                    "conda_dependencies": {
                        "name": "project_environment",
                        "channels": ["conda-forge"],
                        "dependencies": ["pip=20.2", "python=3.8", {"pip": ["azureml-defaults==1.35.0"]}],
                    }
                },
                "docker": {"image": "mcr.microsoft.com/azureml/base:intelmpi2018.3-ubuntu16.04"},
                "os": "Linux",
            },
            "parallel": {
                "args": "--output-dir {outputs.output_folder}",
                "input_data": "inputs.input_folder",
                "output_data": "outputs.output_folder",
                "entry": "copy_files.py",
            },
        }<|MERGE_RESOLUTION|>--- conflicted
+++ resolved
@@ -81,13 +81,8 @@
         randstr: Callable[[str], str],
         yaml_path: str,
     ) -> None:
-<<<<<<< HEAD
-        omit_fields = ["id", "creation_context", "code"]
+        omit_fields = ["id", "creation_context", "code", "name"]
         component_name = randstr("component_name")
-=======
-        omit_fields = ["id", "creation_context", "code", "name"]
-        component_name = randstr()
->>>>>>> 39742219
 
         component_resource = create_component(client, component_name, path=yaml_path)
         loaded_dict = load_registered_component(client, component_name, component_resource.version, omit_fields)
