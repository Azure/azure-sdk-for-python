# ---------------------------------------------------------
# Copyright (c) Microsoft Corporation. All rights reserved.
# ---------------------------------------------------------
import json
from pathlib import Path
from typing import Callable

from devtools_testutils import AzureRecordedTestCase, is_live
import pydash
import pytest

from azure.ai.ml import Input, MLClient, Output, load_component
from azure.ai.ml._internal.entities.component import InternalComponent
from azure.ai.ml.constants import AssetTypes, InputOutputModes
from azure.ai.ml.dsl import pipeline
from azure.ai.ml.entities import Data, PipelineJob
from azure.core.exceptions import HttpResponseError
from azure.core.polling import LROPoller

from .._utils import DATA_VERSION, PARAMETERS_TO_TEST, set_run_settings, TEST_CASE_NAME_ENUMERATE

_dependent_datasets = {}


@pytest.fixture
def create_internal_sample_dependent_datasets(client: MLClient):
    for dataset_name in [
        # folder
        "mltable_mnist_model",
        "mltable_mnist",
        # file
        "mltable_imdb_reviews_train",
        # adls folders
        "mltable_Adls_Tsv",
        "mltable_aml_component_datatransfer_folder",
        "mltable_reghits",
        "mltable_starlite_sample_output",
    ]:
        if dataset_name not in _dependent_datasets:
            try:
                _dependent_datasets[dataset_name] = client.data.get(name=dataset_name, version=DATA_VERSION)
            except HttpResponseError:
                _dependent_datasets[dataset_name] = client.data.create_or_update(
                    Data(
                        name=dataset_name,
                        version=DATA_VERSION,
                        type=AssetTypes.MLTABLE,  # should be MLTable
                        skip_validation=True,
                        path="./tests/test_configs/dataset/mnist-data",
                    )
                )


@pytest.mark.usefixtures(
    "recorded_test",
    "mock_code_hash",
    "mock_asset_name",
    "mock_component_hash",
    "enable_pipeline_private_preview_features",
    "create_internal_sample_dependent_datasets",
    "enable_internal_components",
)
@pytest.mark.skipif(
    condition=not is_live(),
    reason="Only run in live mode to save time & unblock CI, need to remove after CI is divided."
)
@pytest.mark.e2etest
@pytest.mark.pipeline_test
class TestPipelineJob(AzureRecordedTestCase):
    @classmethod
    def _test_component(cls, node_func, inputs, runsettings_dict, pipeline_runsettings_dict, client: MLClient):
        @pipeline()
        def pipeline_func():
            node = node_func(**inputs)
            set_run_settings(node, runsettings_dict)

        dsl_pipeline: PipelineJob = pipeline_func()
        set_run_settings(dsl_pipeline.settings, pipeline_runsettings_dict)
        result = dsl_pipeline._validate()
        assert result._to_dict() == {"result": "Succeeded"}

        created_pipeline: PipelineJob = client.jobs.create_or_update(dsl_pipeline)
        try:
            cancel_poller = client.jobs.begin_cancel(created_pipeline.name)
            assert isinstance(cancel_poller, LROPoller)
            assert cancel_poller.result() is None
        except HttpResponseError as ex:
            assert "CancelPipelineRunInTerminalStatus" in str(ex)

        node_rest_dict = created_pipeline._to_rest_object().properties.jobs["node"]
        del node_rest_dict["componentId"]  # delete component spec to make it a pure dict
        mismatched_runsettings = {}
        dot_key_map = {"compute": "computeId"}
        for dot_key, expected_value in runsettings_dict.items():
            if dot_key in dot_key_map:
                dot_key = dot_key_map[dot_key]

            # hack: timeout will be transformed into str
            if dot_key == "limits.timeout":
                expected_value = "PT5M"
            # hack: compute_name for hdinsight will be transformed into arm str
            if dot_key == "compute_name":
                expected_value = f"/subscriptions/{client.subscription_id}/" \
                                 f"resourceGroups/{client.resource_group_name}/" \
                                 f"providers/Microsoft.MachineLearningServices/" \
                                 f"workspaces/{client.workspace_name}/" \
                                 f"computes/{expected_value}"

            value = pydash.get(node_rest_dict, dot_key)
            if value != expected_value:
                mismatched_runsettings[dot_key] = (value, expected_value)
        assert not mismatched_runsettings, "Current value:\n{}\nMismatched fields:\n{}".format(
            json.dumps(node_rest_dict, indent=2), json.dumps(mismatched_runsettings, indent=2)
        )

    @pytest.mark.parametrize(
        "test_case_i,test_case_name",
        TEST_CASE_NAME_ENUMERATE,
    )
<<<<<<< HEAD
    def test_pipeline_anonymous(
        self, client: MLClient, yaml_path, inputs, runsettings_dict, pipeline_runsettings_dict
=======
    def test_pipeline_job_with_anonymous_internal_component(
        self,
        client: MLClient,
        test_case_i: int,
        test_case_name: str,
>>>>>>> dce54150
    ):
        yaml_path, inputs, runsettings_dict, pipeline_runsettings_dict = PARAMETERS_TO_TEST[test_case_i]
        # curated env with name & version
        node_func: InternalComponent = load_component(yaml_path)

        self._test_component(node_func, inputs, runsettings_dict, pipeline_runsettings_dict, client)

    @pytest.mark.skip(reason="TODO: can't find newly registered component?")
    @pytest.mark.parametrize(
        "test_case_i,test_case_name",
        TEST_CASE_NAME_ENUMERATE,
    )
    def test_pipeline_job_with_registered_internal_component(
        self,
        client: MLClient,
        randstr: Callable[[str], str],
        test_case_i: int,
        test_case_name: str,
    ):
        yaml_path, inputs, runsettings_dict, pipeline_runsettings_dict = PARAMETERS_TO_TEST[test_case_i]
        component_name = randstr("component_name")

        component_to_register = load_component(yaml_path, params_override=[{"name": component_name}])
        component_resource = client.components.create_or_update(component_to_register)

        created_component = client.components.get(component_name, component_resource.version)

        self._test_component(created_component, inputs, runsettings_dict, pipeline_runsettings_dict, client)

    def test_data_as_node_inputs(
        self,
        client: MLClient,
        randstr: Callable[[], str],
    ):
        yaml_path = "./tests/test_configs/internal/distribution-component/component_spec.yaml"
        node_func: InternalComponent = load_component(yaml_path)
        inputs = {
            "input_path": _dependent_datasets["mltable_imdb_reviews_train"],
        }

        self._test_component(node_func, inputs, {"compute": "cpu-cluster"}, {}, client)

    def test_data_as_pipeline_inputs(self, client: MLClient, randstr: Callable[[], str]):
        yaml_path = "./tests/test_configs/internal/distribution-component/component_spec.yaml"
        node_func: InternalComponent = load_component(yaml_path)

        @pipeline()
        def pipeline_func(pipeline_input):
            node = node_func(input_path=pipeline_input)
            node.compute = "cpu-cluster"

        dsl_pipeline: PipelineJob = pipeline_func(
            pipeline_input=client.data.get("mltable_imdb_reviews_train", label="latest")
        )

        created_pipeline: PipelineJob = client.jobs.create_or_update(dsl_pipeline)
        try:
            cancel_poller = client.jobs.begin_cancel(created_pipeline.name)
            assert isinstance(cancel_poller, LROPoller)
            assert cancel_poller.result() is None
        except HttpResponseError as ex:
            assert "CancelPipelineRunInTerminalStatus" in str(ex)

    # TODO: Enable this when type fixed on master.
    @pytest.mark.skip(reason="marshmallow.exceptions.ValidationError: miss required jobs.node.component")
    @pytest.mark.parametrize(
        "test_case_i,test_case_name",
        TEST_CASE_NAME_ENUMERATE,
    )
    def test_pipeline_component_with_anonymous_internal_component(
        self,
        client: MLClient,
        test_case_i: int,
        test_case_name: str,
    ):
        yaml_path, inputs, runsettings_dict, pipeline_runsettings_dict = PARAMETERS_TO_TEST[test_case_i]
        component_func = load_component(yaml_path)

        @pipeline()
        def sub_pipeline_func():
            node = component_func(**inputs)
            set_run_settings(node, runsettings_dict)
            return node.outputs

        @pipeline()
        def pipeline_func():
            node = sub_pipeline_func()
            return node.outputs

        dsl_pipeline: PipelineJob = pipeline_func()
        set_run_settings(dsl_pipeline.settings, pipeline_runsettings_dict)
        created_pipeline: PipelineJob = client.jobs.create_or_update(dsl_pipeline)
        cancel_poller = client.jobs.begin_cancel(created_pipeline.name)
        assert isinstance(cancel_poller, LROPoller)
        assert cancel_poller.result() is None

    @pytest.mark.skipif(condition=not is_live(), reason="unknown recording error to further investigate")
    def test_pipeline_with_setting_node_output(self, client: MLClient) -> None:
        component_dir = Path(__file__).parent.parent.parent / "test_configs" / "internal" / "command-component"
        tsv_func = load_component(component_dir / "command-linux/one-line-tsv/component.yaml")
        copy_func = load_component(component_dir / "command-linux/copy/component.yaml")
        ls_func = load_component(component_dir / "command-linux/ls/ls.yaml")

        @pipeline()
        def pipeline_with_command_components(tsv_file, content):
            """Pipeline with command components"""
            write_tsv = tsv_func(
                tsv_file=tsv_file,
                content=content,
            )
            copy_file = copy_func(
                input_dir=write_tsv.outputs.output_dir,
                file_names=tsv_file,
            )
            ls_file = ls_func(input_dir=copy_file.outputs.output_dir)

            write_tsv.compute = "cpu-cluster"
            copy_file.compute = "cpu-cluster"
            ls_file.compute = "cpu-cluster"

            ls_file.environment_variables = {"verbose": "DEBUG"}

            copy_file.outputs.output_dir = Output(
                path="azureml://datastores/workspaceblobstore/paths/azureml/copy_file/outputs/output_dir"
            )

        pipeline_job = pipeline_with_command_components(tsv_file="out.tsv", content="1\t2\t3\t4")

        pipeline_job = client.jobs.create_or_update(pipeline_job, experiment_name="v15_v2_interop")
        cancel_poller = client.jobs.begin_cancel(pipeline_job.name)
        assert isinstance(cancel_poller, LROPoller)
        assert cancel_poller.result() is None

    def test_pipeline_with_setting_node_output_mode(self, client: MLClient):
        # get dataset
        training_data = Input(type=AssetTypes.URI_FILE, path="https://dprepdata.blob.core.windows.net/demo/Titanic.csv")
        test_data = Input(type=AssetTypes.URI_FILE, path="https://dprepdata.blob.core.windows.net/demo/Titanic.csv")

        component_dir = (
            Path(__file__).parent.parent.parent / "test_configs" / "internal" / "get_started_train_score_eval"
        )
        train_component_func = load_component(component_dir / "train.yaml")
        score_component_func = load_component(component_dir / "score.yaml")
        eval_component_func = load_component(component_dir / "eval.yaml")

        @pipeline()
        def training_pipeline_with_components_in_registry(input_data, test_data, learning_rate):
            # we don't link node output with pipeline output, because pipeline output will override node output in
            # backend and backend will set pipeline output mode as mount according to contract
            train = train_component_func(training_data=input_data, max_epochs=5, learning_rate=learning_rate)
            train.outputs.model_output.mode = InputOutputModes.UPLOAD
            score = score_component_func(model_input=train.outputs.model_output, test_data=test_data)
            eval = eval_component_func(scoring_result=score.outputs.score_output)
            eval.outputs.eval_output.mode = InputOutputModes.UPLOAD

        pipeline_job = training_pipeline_with_components_in_registry(
            input_data=training_data, test_data=test_data, learning_rate=0.1
        )
        pipeline_job.settings.default_compute = "cpu-cluster"
        pipeline_job = client.jobs.create_or_update(pipeline_job, experiment_name="v15_v2_interop")
        cancel_poller = client.jobs.begin_cancel(pipeline_job.name)
        assert isinstance(cancel_poller, LROPoller)
        assert cancel_poller.result() is None<|MERGE_RESOLUTION|>--- conflicted
+++ resolved
@@ -117,16 +117,11 @@
         "test_case_i,test_case_name",
         TEST_CASE_NAME_ENUMERATE,
     )
-<<<<<<< HEAD
-    def test_pipeline_anonymous(
-        self, client: MLClient, yaml_path, inputs, runsettings_dict, pipeline_runsettings_dict
-=======
     def test_pipeline_job_with_anonymous_internal_component(
         self,
         client: MLClient,
         test_case_i: int,
         test_case_name: str,
->>>>>>> dce54150
     ):
         yaml_path, inputs, runsettings_dict, pipeline_runsettings_dict = PARAMETERS_TO_TEST[test_case_i]
         # curated env with name & version
