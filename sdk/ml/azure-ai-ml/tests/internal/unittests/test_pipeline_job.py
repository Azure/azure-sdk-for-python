# ---------------------------------------------------------
# Copyright (c) Microsoft Corporation. All rights reserved.
# ---------------------------------------------------------
import json
from pathlib import Path

import pydash
import pytest
import yaml

from azure.ai.ml import Input, load_component, load_job
from azure.ai.ml._internal import (
    AISuperComputerConfiguration,
    AISuperComputerScalePolicy,
    AISuperComputerStorageReferenceConfiguration,
    ITPConfiguration,
    ITPInteractiveConfiguration,
    ITPPriorityConfiguration,
    ITPResourceConfiguration,
    ITPRetrySettings,
    TargetSelector,
    Command,
    Scope,
    HDInsight,
    Parallel,
    Distributed,
    DataTransfer,
    Starlite,
    Pipeline,
    Hemera,
    Ae365exepool,
)
from azure.ai.ml._internal.entities import InternalBaseNode, InternalComponent, Scope
from azure.ai.ml.constants._common import AssetTypes
from azure.ai.ml.constants._job.job import JobComputePropertyFields
from azure.ai.ml.dsl import pipeline
from azure.ai.ml.entities import CommandComponent, Data, PipelineJob

from .._utils import (
    DATA_VERSION,
    PARAMETERS_TO_TEST,
    assert_strong_type_intellisense_enabled,
    extract_non_primitive,
    set_run_settings,
)


@pytest.mark.usefixtures("enable_internal_components")
@pytest.mark.unittest
@pytest.mark.pipeline_test
class TestPipelineJob:
    @pytest.mark.parametrize(
        "yaml_path,inputs,runsettings_dict,pipeline_runsettings_dict",
        PARAMETERS_TO_TEST,
    )
    def test_anonymous_internal_component_in_pipeline(
        self, yaml_path, inputs, runsettings_dict, pipeline_runsettings_dict
    ):
        node_func: InternalComponent = load_component(yaml_path)

        @pipeline()
        def pipeline_func():
            node = node_func(**inputs)
            set_run_settings(node, runsettings_dict)
            assert_strong_type_intellisense_enabled(node, runsettings_dict)

        dsl_pipeline: PipelineJob = pipeline_func()
        set_run_settings(dsl_pipeline.settings, pipeline_runsettings_dict)
        result = dsl_pipeline._validate()
        assert result._to_dict() == {"result": "Succeeded"}

        # check if node type is correct
        node_in_pipeline = dsl_pipeline.jobs["node"]
        if node_func.type == "CommandComponent":
            assert isinstance(node_in_pipeline, Command)
        elif node_func.type == "ScopeComponent":
            assert isinstance(node_in_pipeline, Scope)
        elif node_func.type == "HDInsightComponent":
            assert isinstance(node_in_pipeline, HDInsight)
        elif node_func.type == "ParallelComponent":
            assert isinstance(node_in_pipeline, Parallel)
        elif node_func.type == "DistributedComponent":
            assert isinstance(node_in_pipeline, Distributed)
        elif node_func.type == "DataTransferComponent":
            assert isinstance(node_in_pipeline, DataTransfer)
        elif node_func.type == "StarliteComponent":
            assert isinstance(node_in_pipeline, Starlite)
        elif node_func.type == "PipelineComponent":
            assert isinstance(node_in_pipeline, Pipeline)
        elif node_func.type == "HemeraComponent":
            assert isinstance(node_in_pipeline, Hemera)
        elif node_func.type == "Ae365exepoolComponent":
            assert isinstance(node_in_pipeline, Ae365exepool)

        # check if node's runsettings are set correctly
        node_rest_dict = dsl_pipeline._to_rest_object().properties.jobs["node"]
        del node_rest_dict["componentId"]  # delete component spec to make it a pure dict
        mismatched_runsettings = {}
        dot_key_map = {"compute": "computeId"}
        for dot_key, expected_value in runsettings_dict.items():
            if dot_key in dot_key_map:
                dot_key = dot_key_map[dot_key]

            # hack: timeout will be transformed into str
            if dot_key == "limits.timeout":
                expected_value = "PT5M"
            value = pydash.get(node_rest_dict, dot_key)
            if value != expected_value:
                mismatched_runsettings[dot_key] = (value, expected_value)
        assert not mismatched_runsettings, "Current value:\n{}\nMismatched fields:\n{}".format(
            json.dumps(node_rest_dict, indent=2), json.dumps(mismatched_runsettings, indent=2)
        )

        pipeline_dict = dsl_pipeline._to_dict()
        pipeline_dict = extract_non_primitive(pipeline_dict)
        assert not pipeline_dict, pipeline_dict

    @pytest.mark.parametrize(
        "yaml_path,inputs,runsettings_dict,pipeline_runsettings_dict",
        PARAMETERS_TO_TEST,
    )
    def test_data_as_node_inputs(self, yaml_path, inputs, runsettings_dict, pipeline_runsettings_dict):
        node_func: InternalComponent = load_component(yaml_path)

        input_data_names = {}
        for input_name, input_obj in inputs.items():
            if isinstance(input_obj, Input):
                data_name = input_obj.path.split("@")[0]
                inputs[input_name] = Data(name=data_name, version=DATA_VERSION, type=AssetTypes.MLTABLE)
                input_data_names[input_name] = data_name
        if len(input_data_names) == 0:
            return

        @pipeline()
        def pipeline_func():
            node = node_func(**inputs)
            set_run_settings(node, runsettings_dict)
            assert_strong_type_intellisense_enabled(node, runsettings_dict)

        dsl_pipeline: PipelineJob = pipeline_func()
        set_run_settings(dsl_pipeline.settings, pipeline_runsettings_dict)
        assert dsl_pipeline._validate().passed, repr(dsl_pipeline._validate())

        node_rest_dict = dsl_pipeline._to_rest_object().properties.jobs["node"]
        for input_name, dataset_name in input_data_names.items():
            expected_rest_obj = {
                "job_input_type": AssetTypes.MLTABLE,
                "uri": dataset_name + ":" + DATA_VERSION,
            }
            assert node_rest_dict["inputs"][input_name] == expected_rest_obj

    @pytest.mark.parametrize(
        "input_path",
        [
            "test:" + DATA_VERSION,
            "/subscriptions/00000000-0000-0000-0000-000000000000/resourceGroups/rg/providers/"
            "Microsoft.MachineLearningServices/workspaces/ws/datasets/test/versions/" + DATA_VERSION,
        ],
    )
    def test_data_as_pipeline_inputs(self, input_path):
        yaml_path = "./tests/test_configs/internal/distribution-component/component_spec.yaml"
        node_func: InternalComponent = load_component(yaml_path)

        @pipeline()
        def pipeline_func(pipeline_input):
            node = node_func(input_path=pipeline_input)
            node.compute = "cpu-cluster"

        dsl_pipeline: PipelineJob = pipeline_func(pipeline_input=Input(path=input_path, type=AssetTypes.MLTABLE))
        if input_path.startswith("test:"):
            dsl_pipeline_with_data_input: PipelineJob = pipeline_func(
                pipeline_input=Data(name="test", version=DATA_VERSION, type=AssetTypes.MLTABLE)
            )
        else:
            dsl_pipeline_with_data_input: PipelineJob = pipeline_func(
                pipeline_input=Data(name="test", id=input_path, type=AssetTypes.MLTABLE)
            )
        result = dsl_pipeline_with_data_input._validate()
        assert result._to_dict() == {"result": "Succeeded"}

        assert (
            dsl_pipeline_with_data_input._to_rest_object().properties.as_dict()
            == dsl_pipeline._to_rest_object().properties.as_dict()
        )

        pipeline_rest_dict = dsl_pipeline_with_data_input._to_rest_object().properties

        expected_rest_obj = {
            "job_input_type": AssetTypes.MLTABLE,
            "uri": input_path,
        }
        assert pipeline_rest_dict.inputs["pipeline_input"].as_dict() == expected_rest_obj

        expected_rest_obj = {
            "job_input_type": "literal",
            "value": "${{parent.inputs.pipeline_input}}",
        }
        assert pipeline_rest_dict.jobs["node"]["inputs"]["input_path"] == expected_rest_obj

    @pytest.mark.usefixtures("enable_pipeline_private_preview_features")
    def test_internal_component_output_as_pipeline_component_output(self):
        yaml_path = "./tests/test_configs/internal/component_with_input_outputs/component_spec.yaml"
        component_func = load_component(yaml_path, params_override=[{"inputs": {}}])

        @pipeline()
        def sub_pipeline_func():
            node = component_func()
            node.adla_account_name = "adla_account_name"
            return node.outputs

        sub_pipeline_1 = sub_pipeline_func()
        assert sub_pipeline_1._validate().passed
        assert sub_pipeline_1.outputs["data_any_file"].type == "uri_file"

        # confirm that the output won't change in further call
        sub_pipeline_2 = sub_pipeline_func()
        assert sub_pipeline_2.outputs["data_any_file"].type == "uri_file"

        @pipeline()
        def pipeline_func():
            sub_pipeline_func()

        dsl_pipeline: PipelineJob = pipeline_func()
        assert dsl_pipeline._validate().passed
        dsl_pipeline._to_rest_object()
        pipeline_component = dsl_pipeline.jobs["sub_pipeline_func"].component
        assert pipeline_component._to_rest_object().properties.component_spec["outputs"] == {
            "data_any_directory": {"type": "uri_folder"},
            "data_any_file": {"type": "uri_file"},  # AnyFile => uri_file
            "data_azureml_dataset": {"type": "uri_folder"},
            "data_cosmos_structured_stream": {"type": "uri_folder"},
            "data_csv_file": {"type": "uri_folder"},
            "data_data_frame_directory": {"type": "uri_folder"},
            "data_image_directory": {"type": "uri_folder"},
            "data_model_directory": {"type": "uri_folder"},
            "data_path": {"type": "uri_folder"},
            "data_transformation_directory": {"type": "uri_folder"},
            "data_untrained_model_directory": {"type": "uri_folder"},
            "data_zip_file": {"type": "uri_folder"},
        }

    def test_ipp_internal_component_in_pipeline(self):
        yaml_path = "./tests/test_configs/internal/ipp-component/spec.yaml"
        # TODO: support anonymous ipp component creation
        # curated env with name & version
        # command_func: InternalComponent = client.components.get("ls_command", "0.0.1")
        node_func: InternalComponent = load_component(yaml_path)

        @pipeline()
        def pipeline_func():
            node_func()

        dsl_pipeline: PipelineJob = pipeline_func()
        result = dsl_pipeline._validate()
        assert result._to_dict() == {"result": "Succeeded"}

    def test_gjd_internal_component_in_pipeline(self):
        yaml_path = "./tests/test_configs/internal/command-component-ls/ls_command_component.yaml"  # GJD is based on CommandComponent
        node_func: CommandComponent = load_component(yaml_path)
        node = node_func()

        ts = TargetSelector(
            compute_type="AMLK8s",  # runsettings.target_selector.compute_type
            instance_types=["STANDARD_D2_V2"],  # runsettings.target_selector.instance_types
            regions=["eastus2euap"],  # runsettings.target_selector.regions
            my_resource_only=True,  # runsettings.target_selector.my_resource_only
            allow_spot_vm=True,  # runsettings.target_selector.allow_spot_vm
        )
        node.resources.properties["target_selector"] = ts

        properties_rest_dict = node._to_rest_object()["resources"]["properties"]
        assert properties_rest_dict == {
            "target_selector": {
                "compute_type": "AMLK8s",
                "instance_types": ["STANDARD_D2_V2"],
                "regions": ["eastus2euap"],
                "my_resource_only": True,
                "allow_spot_vm": True,
            }
        }

    def test_elastic_component_in_pipeline(self):
        yaml_path = (
            "./tests/test_configs/internal/command-component-ls/ls_command_component.yaml"  # itp & elastic are based on CommandComponent
        )
        node_func: CommandComponent = load_component(yaml_path)
        node = node_func()
        configuration = ITPConfiguration(
            resource_configuration=ITPResourceConfiguration(
                gpu_count=2,
                cpu_count=2,
                memory_request_in_gb=2,
            ),
            priority_configuration=ITPPriorityConfiguration(
                job_priority=1,
                is_preemptible=True,
                node_count_set=[1, 2, 3],
                scale_interval=60,
            ),
            interactive_configuration=ITPInteractiveConfiguration(
                is_ssh_enabled=True,
                ssh_public_key="ssh_key",
                is_i_python_enabled=True,
                is_tensor_board_enabled=True,
                interactive_port=40000,
            ),
            retry=ITPRetrySettings(
                max_retry_count=1,
            ),
        )
        node.resources.properties["itp"] = configuration
        properties_rest_dict = node._to_rest_object()["resources"]["properties"]
        assert properties_rest_dict == {
            "itp": {
                "resource_configuration": {
                    "gpu_count": 2,
                    "cpu_count": 2,
                    "memory_request_in_gb": 2,
                },
                "priority_configuration": {
                    "job_priority": 1,
                    "is_preemptible": True,
                    "node_count_set": [1, 2, 3],
                    "scale_interval": 60,
                },
                "interactive_configuration": {
                    "interactive_port": 40000,
                    "is_i_python_enabled": True,
                    "is_ssh_enabled": True,
                    "is_tensor_board_enabled": True,
                    "ssh_public_key": "ssh_key",
                },
                "retry": {
                    "max_retry_count": 1,
                },
            }
        }

    def test_singularity_component_in_pipeline(self):
        yaml_path = (
            "./tests/test_configs/internal/command-component-ls/ls_command_component.yaml"  # singularity is based on CommandComponent
        )
        node_func: CommandComponent = load_component(yaml_path)
        node = node_func()
        configuration = AISuperComputerConfiguration(
            instance_type="STANDARD_D2_V2",
            image_version="1.0",
            locations=["eastus2euap"],
            ai_super_computer_storage_data={
                "data": AISuperComputerStorageReferenceConfiguration(
                    container_name="container_name",
                    relative_path="relative_path",
                )
            },
            interactive=True,
            scale_policy=AISuperComputerScalePolicy(
                auto_scale_instance_type_count_set=[1, 2, 3],
                auto_scale_interval_in_sec=60,
                max_instance_type_count=3,
                min_instance_type_count=1,
            ),
            virtual_cluster_arm_id="virtual_cluster_arm_id",
            tensorboard_log_directory="tensorboard_log_directory",
            ssh_public_key="ssh_public_key",
            enable_azml_int=True,
            priority="Medium",
            sla_tier="Standard",
            suspend_on_idle_time_hours=1,
            user_alias="user_alias",
        )
        # what if key is not in lower case?
        node.resources.properties[JobComputePropertyFields.SINGULARITY.lower()] = configuration
        properties_rest_dict = node._to_rest_object()["resources"]["properties"]
        assert properties_rest_dict == {
            JobComputePropertyFields.AISUPERCOMPUTER: {
                "instance_type": "STANDARD_D2_V2",
                "image_version": "1.0",
                "locations": ["eastus2euap"],
                "ai_super_computer_storage_data": {
                    "data": {
                        "container_name": "container_name",
                        "relative_path": "relative_path",
                    }
                },
                "interactive": True,
                "scale_policy": {
                    "auto_scale_instance_type_count_set": [1, 2, 3],
                    "auto_scale_interval_in_sec": 60,
                    "max_instance_type_count": 3,
                    "min_instance_type_count": 1,
                },
                "virtual_cluster_arm_id": "virtual_cluster_arm_id",
                "tensorboard_log_directory": "tensorboard_log_directory",
                "ssh_public_key": "ssh_public_key",
                "enable_azml_int": True,
                "priority": "Medium",
                "sla_tier": "Standard",
                "suspend_on_idle_time_hours": 1,
                "user_alias": "user_alias",
            }
        }

    def test_load_pipeline_job_with_internal_components_as_node(self):
        yaml_path = Path("./tests/test_configs/internal/helloworld/helloworld_component_scope.yml")
        scope_internal_func = load_component(source=yaml_path)
        with open(yaml_path, encoding="utf-8") as yaml_file:
            yaml_dict = yaml.safe_load(yaml_file)
        for _input in yaml_dict["inputs"].values():
            if "optional" in _input and _input["optional"] is False:
                del _input["optional"]

        command_func = load_component("./tests/test_configs/components/helloworld_component.yml")

        @pipeline()
        def pipeline_func():
            node = command_func(component_in_path=Input(path="./tests/test_configs/data"))
            node.compute = "cpu-cluster"

            node_internal: Scope = scope_internal_func(
                TextData=Input(type=AssetTypes.MLTABLE, path="azureml:scope_tsv:1"),
                ExtractionClause="column1:string, column2:int",
            )

            node_internal.priority = 800
            node_internal.adla_account_name = "adla_account_name"
            node_internal.scope_param = "-tokens 50"
            node_internal.custom_job_name_suffix = "component_sdk_test"
            node_internal.properties["AZURE_ML_PathOnCompute_mock_output"] = "mock_path"

        dsl_pipeline: PipelineJob = pipeline_func()
        internal_node_name = "node_internal"
        assert dsl_pipeline.jobs[internal_node_name]._component._to_dict() == yaml_dict

        scope_node: InternalBaseNode = dsl_pipeline.jobs[internal_node_name]
        # TODO: check why need to set base path manually
        scope_node._set_base_path(yaml_path.parent)
        scope_node_dict = scope_node._to_dict()
        assert scope_node_dict == {
            "priority": 800,
            "adla_account_name": "adla_account_name",
            "custom_job_name_suffix": "component_sdk_test",
            "scope_param": "-tokens 50",
            "component": yaml_dict,
            "type": "ScopeComponent",
            "inputs": {
                "ExtractionClause": "column1:string, column2:int",
                "TextData": {"path": "azureml:scope_tsv:1", "type": "mltable"},
            },
            "outputs": {},
            "properties": {"AZURE_ML_PathOnCompute_mock_output": "mock_path"},
        }
        assert pydash.omit(scope_node._to_rest_object(), "componentId") == {
            "_source": "YAML.COMPONENT",
            "priority": 800,
            "adla_account_name": "adla_account_name",
            "custom_job_name_suffix": "component_sdk_test",
            "scope_param": "-tokens 50",
            "inputs": {
                "ExtractionClause": {"job_input_type": "literal", "value": "column1:string, column2:int"},
                "TextData": {"job_input_type": "mltable", "uri": "azureml:scope_tsv:1"},
            },
            "outputs": {},
            "type": "ScopeComponent",
            "properties": {"AZURE_ML_PathOnCompute_mock_output": "mock_path"},
        }
        scope_node._validate(raise_error=True)

        omit_fields = ["jobs.node.component", "jobs.node_internal.component"]
        assert pydash.omit(dsl_pipeline._to_dict(), *omit_fields) == pydash.omit(
            {
                "display_name": "pipeline_func",
                "inputs": {},
                "jobs": {"node": dsl_pipeline.jobs["node"]._to_dict(), "node_internal": scope_node._to_dict()},
                "outputs": {},
                "properties": {},
                "settings": {},
                "tags": {},
                "type": "pipeline",
            },
            *omit_fields,
        )

        dsl_pipeline._validate(raise_error=True)

        rest_object = dsl_pipeline._to_rest_object()
        assert rest_object.properties.jobs == {
            "node": dsl_pipeline.jobs["node"]._to_rest_object(),
            "node_internal": scope_node._to_rest_object(),
        }

    def test_components_in_registry(self):
        command_func = load_component("./tests/test_configs/components/helloworld_component.yml")
        registry_code_id = "azureml://feeds/testFeed/codes/hello_component/versions/0.0.1"

        @pipeline()
        def pipeline_func():
            node = command_func(component_in_path=Input(path="./tests/test_configs/data"))

            # can't create a component from azureml-components in ci workspace
            # so just use a local test
            node._component.code = registry_code_id
            node.compute = "cpu-cluster"

        dsl_pipeline: PipelineJob = pipeline_func()
        assert dsl_pipeline._validate().passed
        regenerated_pipeline_job = PipelineJob._from_rest_object(dsl_pipeline._to_rest_object())
        assert dsl_pipeline._to_dict() == regenerated_pipeline_job._to_dict()

    def test_components_input_output(self):
        yaml_path = "./tests/test_configs/internal/component_with_input_outputs/component_spec.yaml"
        component: InternalComponent = load_component(yaml_path)

        fake_input = Input(type=AssetTypes.MLTABLE, path="azureml:scope_tsv:1")
        inputs = {
            "data_path": fake_input,
            "data_azureml_dataset": fake_input,
            "data_any_directory": fake_input,
            "data_any_file": fake_input,
            "data_zip_file": fake_input,
            "data_csv_file": fake_input,
            "data_transformation_directory": fake_input,
            "data_untrained_model_directory": fake_input,
            "data_image_directory": fake_input,
            "data_model_directory": fake_input,
            "data_data_frame_directory": fake_input,
            "data_cosmos_structured_stream": fake_input,
            "param_string": "xxx",
            "param_string_cap": "xxx",
            "param_int": 1,
            "param_int_cap": 1,
            "param_float": 1.0,
            "param_float_cap": 1.0,
            "param_bool": True,
            "param_bool_cap": False,
            "param_enum": "minimal",
            "param_enum_cap": "reuse",
        }

        @pipeline()
        def pipeline_func():
            node = component(
                **inputs,
            )
            node.adla_account_name = "adla_account_name"

        pipeline_job = pipeline_func()
        assert pipeline_job._validate().passed, pipeline_job._validate()
        rest_obj = pipeline_job._to_rest_object()
        expected_inputs = {
            "param_bool": {"job_input_type": "literal", "value": "True"},
            "param_bool_cap": {"job_input_type": "literal", "value": "False"},
            "param_enum": {"job_input_type": "literal", "value": "minimal"},
            "param_enum_cap": {"job_input_type": "literal", "value": "reuse"},
            "param_float": {"job_input_type": "literal", "value": "1.0"},
            "param_float_cap": {"job_input_type": "literal", "value": "1.0"},
            "param_int": {"job_input_type": "literal", "value": "1"},
            "param_int_cap": {"job_input_type": "literal", "value": "1"},
            "param_string": {"job_input_type": "literal", "value": "xxx"},
            "param_string_cap": {"job_input_type": "literal", "value": "xxx"},
        }
        for key in inputs:
            if key.startswith("data_"):
                expected_inputs[key] = {"job_input_type": "mltable", "uri": "azureml:scope_tsv:1"}
        assert rest_obj.properties.jobs["node"]["inputs"] == expected_inputs

    def test_data_binding_on_node_runsettings(self):
        test_path = "./tests/test_configs/internal/helloworld/helloworld_component_command.yml"
        component: InternalComponent = load_component(test_path)

        @pipeline()
        def pipeline_func(compute_name: str = "cpu-cluster", environment_name: str = "AzureML-PyTorch-1.6-GPU:1"):
            node = component(
                training_data=Input(path="./tests/test_configs/data"),
                max_epochs=1,
            )
            node.compute = compute_name
            node.environment = environment_name
        pipeline_job = pipeline_func()
        assert pipeline_job._validate().passed, repr(pipeline_job._validate())
        rest_object = pipeline_job._to_rest_object().properties.jobs["node"]
        assert str(rest_object["computeId"]) == "${{parent.inputs.compute_name}}"
        assert str(rest_object["environment"]) == "${{parent.inputs.environment_name}}"

    def test_pipeline_with_setting_node_output_directly(self) -> None:
        component_dir = Path(__file__).parent.parent.parent / "test_configs" / "internal" / "command-component"
        copy_func = load_component(component_dir / "command-linux/copy/component.yaml")

        copy_file = copy_func(
            input_dir=None,
            file_names=None,
        )

        copy_file.outputs.output_dir.path = "path_on_datastore"
        assert copy_file.outputs.output_dir.path == "path_on_datastore"
<<<<<<< HEAD
        assert copy_file.outputs.output_dir.type == "path"
=======
        assert copy_file.outputs.output_dir.type == "path"

    def test_job_properties(self):
        pipeline_job: PipelineJob = load_job(
            source="./tests/test_configs/internal/pipeline_jobs/pipeline_job_with_properties.yml"
        )
        pipeline_dict = pipeline_job._to_dict()
        rest_pipeline_dict = pipeline_job._to_rest_object().as_dict()["properties"]
        assert pipeline_dict["properties"] == {"AZURE_ML_PathOnCompute_input_data": "/tmp/test"}
        assert rest_pipeline_dict["properties"] == pipeline_dict["properties"]
        for name, node_dict in pipeline_dict["jobs"].items():
            rest_node_dict = rest_pipeline_dict["jobs"][name]
            assert len(node_dict["properties"]) == 1
            assert "AZURE_ML_PathOnCompute_" in list(node_dict["properties"].keys())[0]
            assert node_dict["properties"] == rest_node_dict["properties"]
>>>>>>> dce54150
<|MERGE_RESOLUTION|>--- conflicted
+++ resolved
@@ -592,9 +592,6 @@
 
         copy_file.outputs.output_dir.path = "path_on_datastore"
         assert copy_file.outputs.output_dir.path == "path_on_datastore"
-<<<<<<< HEAD
-        assert copy_file.outputs.output_dir.type == "path"
-=======
         assert copy_file.outputs.output_dir.type == "path"
 
     def test_job_properties(self):
@@ -610,4 +607,3 @@
             assert len(node_dict["properties"]) == 1
             assert "AZURE_ML_PathOnCompute_" in list(node_dict["properties"].keys())[0]
             assert node_dict["properties"] == rest_node_dict["properties"]
->>>>>>> dce54150
