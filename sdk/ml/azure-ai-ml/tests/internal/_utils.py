# ---------------------------------------------------------
# Copyright (c) Microsoft Corporation. All rights reserved.
# ---------------------------------------------------------
import copy
from pathlib import Path

from azure.ai.ml import Input
from azure.ai.ml.constants._common import AssetTypes
from azure.ai.ml.entities._job.pipeline._attr_dict import _AttrDict

ADLS_DATA_STORE_NAME = "workspaceblobstore"  # "searchdm_partner_c09"
ADF_NAME = "cpu-cluster"  # "adftest"
DATA_VERSION = "2"

PARAMETERS_TO_TEST = [
    # which of them are available for other components?
    (
        "tests/test_configs/internal/command-component-ls/ls_command_component.yaml",
        {},
        {
            "compute": "cpu-cluster",  # runsettings.target
            "environment_variables": {"verbose": "DEBUG"},  # runsettings.environment_variables
            "environment": None,  # runsettings.environment
            # TODO: "resources.priority": 5,  # runsettings.priority  # JobResourceConfiguration doesn't have priority
            "limits.timeout": 300,  # runsettings.timeout_seconds
            "resources.instance_type": "1Gi",  # runsettings.resource_layout.instance_type
            "resources.instance_count": 2,  # runsettings.resource_layout.instance_count/node_count
            "resources.shm_size": "4g",  # runsettings.docker_configuration.shm_size
            "resources.docker_args": "--cpus=2 --memory=1GB",  # runsettings.docker_configuration.docker_args
            # runsettings.docker_configuration.user_docker/shared_volumes are removed
            # https://github.com/Azure/azureml_run_specification/blob/master/specs/docker_run_config.md
        },
        {
            "default_compute": "cpu-cluster",
            "default_datastore": None,
        },
    ),  # Command
    (
        "tests/test_configs/internal/distribution-component/component_spec.yaml",  # Distributed
        {
            "input_path": Input(type=AssetTypes.MLTABLE, path="mltable_imdb_reviews_train@latest"),
        },
        {
            "compute": "cpu-cluster",  # runsettings.target
            "environment": None,  # runsettings.environment
            "environment_variables": {"verbose": "DEBUG"},  # runsettings.environment_variables
            "limits.timeout": 300,  # runsettings.timeout_seconds
            "resources.instance_type": "1Gi",  # runsettings.resource_layout.instance_type
            "resources.instance_count": 2,  # runsettings.resource_layout.instance_count/node_count
            "distribution.process_count_per_instance": 2,  # runsettings.resource_layout.process_count_per_node
            "resources.shm_size": "1Gi",  # runsettings.docker_configuration.shm_size
            "resources.docker_args": "--cpus=2 --memory=1GB",  # runsettings.docker_configuration.docker_args
        },
        {
            "default_compute": "cpu-cluster",
            "default_datastore": None,
        },
    ),
    (
        "tests/test_configs/internal/batch_inference/batch_score.yaml",  # Parallel
        {
            "model_path": Input(type=AssetTypes.MLTABLE, path="mltable_mnist_model@latest"),
            "images_to_score": Input(type=AssetTypes.MLTABLE, path="mltable_mnist@latest"),
        },
        {
            "resources.instance_count": 1,  # runsettings.parallel.node_count
            "max_concurrency_per_instance": 2,  # runsettings.parallel.max_concurrency_per_instance
            "error_threshold": 5,  # runsettings.parallel.error_threshold
            "mini_batch_size": 2,  # runsettings.parallel.mini_batch_size
            "logging_level": "DEBUG",  # runsettings.parallel.logging_level
            "retry_settings.timeout": 300,  # runsettings.parallel.run_invocation_timeout
            "retry_settings.max_retries": 2,  # runsettings.parallel.run_max_try
            # runsettings.parallel.partition_keys/version are not exposed
        },
        {
            "default_compute": "cpu-cluster",
            "default_datastore": None,
        },
    ),
    (
        "tests/test_configs/internal/scope-component/component_spec.yaml",
        {
            "TextData": Input(
                type=AssetTypes.MLTABLE,
                path="mltable_Adls_Tsv@latest",
            ),
            "ExtractionClause": "column1:string, column2:int",
        },
        {
            "adla_account_name": "adla_account_name",  # runsettings.adla_account_name
            "scope_param": "-tokens 50",  # runsettings.scope.scope_param
            "custom_job_name_suffix": "component_sdk_test",  # runsettings.scope.custom_job_name_suffix
            "priority": 800,  # runsettings.scope.priority
        },
        {
            "default_compute": "cpu-cluster",
            "default_datastore": "adls_datastore",
            "force_rerun": False,
            "continue_on_step_failure": True,
            # TODO: enable after feature is available
            # "continue_on_failed_optional_input": True,
            # "timeout": 30,
            # "priority.scope": 950,
            # "on_init": "node",
            # "on_finalize": "node",
            # "identity": "",
        },
    ),  # Scope
    (
        "tests/test_configs/internal/hdi-component/component_spec.yaml",
        {
            "input_path": Input(type=AssetTypes.MLTABLE, path="mltable_imdb_reviews_train@latest"),
        },
        {
            "compute_name": "cpu-cluster",  # runsettings.hdinsight.compute_name
            "queue": "default",  # runsettings.hdinsight.queue
            "driver_memory": "1g",  # runsettings.hdinsight.driver_memory
            "driver_cores": 2,  # runsettings.hdinsight.driver_cores
            "executor_memory": "4g",  # runsettings.hdinsight.executor_memory
            "executor_cores": 3,  # runsettings.hdinsight.executor_cores
            "number_executors": 4,  # runsettings.hdinsight.number_executors
            "conf": {
                "spark.yarn.maxAppAttempts": "1",
                "spark.yarn.appMasterEnv.PYSPARK_PYTHON": "/usr/bin/anaconda/envs/py35/bin/python3",
                "spark.yarn.appMasterEnv.PYSPARK_DRIVER_PYTHON": "/usr/bin/anaconda/envs/py35/bin/python3",
            },  # runsettings.hdinsight.conf
            "hdinsight_spark_job_name": "session_name",  # runsettings.hdinsight.name
        },
        {
            "default_compute": "cpu-cluster",
            "default_datastore": None,
        },
    ),  # HDInsight
    (
        "tests/test_configs/internal/hemera-component/component.yaml",
        {},
        {},  # no specific run settings
        {
            "default_compute": "cpu-cluster",
            "default_datastore": ADLS_DATA_STORE_NAME,
        },
    ),  # Hemera
    (
        "tests/test_configs/internal/data-transfer-component/component_spec.yaml",
        {
            "source_data": Input(type=AssetTypes.MLTABLE, path="mltable_mnist@latest"),
        },
        {
            "compute": ADF_NAME,
        },
        {
            "default_datastore": ADLS_DATA_STORE_NAME,
        },
    ),  # Data Transfer
    (
        "tests/test_configs/internal/starlite-component/component_spec.yaml",
        {
            "FileList": Input(type=AssetTypes.MLTABLE, path="mltable_starlite_sample_output@latest"),
            "FileListFileName": "\\output.tsv",
        },
        {
            "compute": ADF_NAME,
        },
        {
            "default_datastore": ADLS_DATA_STORE_NAME,
        },
    ),  # Starlite
    (
        "tests/test_configs/internal/ae365exepool-component/component_spec.yaml",
        {
            "HeronId": "c6c849c5-4d52-412a-b4de-6cc5755bca73",
            "DataToLookAt": Input(type=AssetTypes.MLTABLE, path="mltable_reghits@latest"),
            "taskFileTimestamp": "2022.08.11.22.04.00",  # Change the value of this to your own timestamp.
        },
        {
            "compute": "cpu-cluster",  # runsettings.starlite.compute
        },  # no specific run settings
        {
            "default_compute": "cpu-cluster",
            "default_datastore": ADLS_DATA_STORE_NAME,
        },
    ),  # Ae365exepool
    # Pipeline  we can't test this because we can't create a v1.5 pipeline component in v2, instead we test v2 pipeline
    # component containing v1.5 nodes
]

# this is to shorten the test name
TEST_CASE_NAME_ENUMERATE = list(enumerate(map(
    lambda params: Path(params[0]).name,
    PARAMETERS_TO_TEST,
)))


<<<<<<< HEAD
def get_expected_runsettings_items(runsettings_dict, client=None):
    expected_values = copy.deepcopy(runsettings_dict)
    dot_key_map = {"compute": "computeId"}

    for dot_key in dot_key_map:
        if dot_key in expected_values:
            expected_values[dot_key_map[dot_key]] = expected_values.pop(dot_key)

    for dot_key in expected_values:
        # hack: mini_batch_size will be transformed into str
        if dot_key == "mini_batch_size":
            expected_values[dot_key] = str(expected_values[dot_key])
        # hack: timeout will be transformed into str
        if dot_key == "limits.timeout":
            expected_values[dot_key] = "PT5M"
        # hack: compute_name for hdinsight will be transformed into arm str
        if dot_key == "compute_name" and client is not None:
            expected_values[dot_key] = f"/subscriptions/{client.subscription_id}/" \
                             f"resourceGroups/{client.resource_group_name}/" \
                             f"providers/Microsoft.MachineLearningServices/" \
                             f"workspaces/{client.workspace_name}/" \
                             f"computes/{expected_values[dot_key]}"
    return expected_values.items()
=======
ANONYMOUS_COMPONENT_TEST_PARAMS = [
    (
        "simple-command/powershell_copy.yaml",
        "75c43313-4777-b2e9-fe3a-3b98cabfaa77"
    ),
    (
        "additional-includes/component_spec.yaml",
        "a0083afd-fee4-9c0d-65c2-ec75d0d5f048"
    ),
    # TODO(2076035): skip tests related to zip additional includes for now
    # (
    #     "additional-includes-in-zip/component_spec.yaml",
    #     "24f26249-94c3-19c5-effe-030a60205d88"
    # ),
]
>>>>>>> b50b038e


def set_run_settings(node, runsettings_dict):
    for dot_key, value in runsettings_dict.items():
        keys = dot_key.split(".")
        last_key = keys.pop()

        current_obj = node
        for key in keys:
            current_obj = getattr(current_obj, key)
        setattr(current_obj, last_key, value)


def assert_strong_type_intellisense_enabled(node, runsettings_dict):
    failed_attrs = []
    for dot_key, _ in runsettings_dict.items():
        keys = dot_key.split(".")
        last_key = keys.pop()

        current_obj = node
        for key in keys:
            current_obj = getattr(current_obj, key)
        if isinstance(current_obj, _AttrDict):
            if current_obj._is_arbitrary_attr(last_key):  # pylint: disable=protected-access
                failed_attrs.append(dot_key)
        elif not hasattr(current_obj, last_key):
            failed_attrs.append(dot_key)

    assert not failed_attrs, f"{failed_attrs} are not pre-defined properties"


def extract_non_primitive(obj):
    if isinstance(obj, dict):
        r = {}
        for key, val in obj.items():
            val = extract_non_primitive(val)
            if val:
                r[key] = val
        return r
    if isinstance(obj, list):
        r = []
        for val in obj:
            val = extract_non_primitive(val)
            if val:
                r.append(val)
        return r
    if isinstance(obj, (float, int, str)):
        return None
    return obj<|MERGE_RESOLUTION|>--- conflicted
+++ resolved
@@ -191,7 +191,6 @@
 )))
 
 
-<<<<<<< HEAD
 def get_expected_runsettings_items(runsettings_dict, client=None):
     expected_values = copy.deepcopy(runsettings_dict)
     dot_key_map = {"compute": "computeId"}
@@ -215,7 +214,8 @@
                              f"workspaces/{client.workspace_name}/" \
                              f"computes/{expected_values[dot_key]}"
     return expected_values.items()
-=======
+
+
 ANONYMOUS_COMPONENT_TEST_PARAMS = [
     (
         "simple-command/powershell_copy.yaml",
@@ -231,7 +231,6 @@
     #     "24f26249-94c3-19c5-effe-030a60205d88"
     # ),
 ]
->>>>>>> b50b038e
 
 
 def set_run_settings(node, runsettings_dict):
