--- conflicted
+++ resolved
@@ -127,12 +127,7 @@
 
     @mock.patch.dict(os.environ, {}, clear=True)
     @mock.patch("azure.mgmt.core.ARMPipelineClient.send_request", side_effect=mocked_send_request_get)
-<<<<<<< HEAD
-    def test_get_cloud_environment_info_from_arm(self, mock_arm_pipeline_client_send_request):
-
-=======
     def test_get_cloud_from_arm(self, mock_arm_pipeline_client_send_request):
->>>>>>> ade14f2c
         _set_cloud("TEST_ENV")
         cloud_details = _get_cloud_environment_info_from_metadata("TEST_ENV")
         assert cloud_details.get("cloud") == "TEST_ENV"
