import os
from unittest.mock import Mock, patch

import mock
import pytest
from test_utilities.constants import Test_Resource_Group, Test_Subscription

from azure.ai.ml import (
    MLClient,
    load_batch_deployment,
    load_batch_endpoint,
    load_component,
    load_compute,
    load_data,
    load_datastore,
    load_environment,
    load_job,
    load_model,
    load_online_deployment,
    load_online_endpoint,
    load_registry,
    load_workspace,
    load_workspace_connection,
)
from azure.ai.ml._azure_environments import AzureEnvironments
from azure.ai.ml.constants._common import AZUREML_CLOUD_ENV_NAME
from azure.identity import DefaultAzureCredential, ClientSecretCredential
from azure.ai.ml.exceptions import ValidationException
from azure.ai.ml._scope_dependent_operations import OperationScope


@pytest.mark.unittest
@pytest.mark.core_sdk_test
class TestMachineLearningClient:
    def test_get_workspaces(self, mock_machinelearning_client: MLClient) -> None:
        assert mock_machinelearning_client.workspaces is not None

    def test_get_jobs(self, mock_machinelearning_client: MLClient) -> None:
        assert mock_machinelearning_client.jobs is not None

    def test_get_computes(self, mock_machinelearning_client: MLClient) -> None:
        assert mock_machinelearning_client.compute is not None

    def test_get_datastore(self, mock_machinelearning_client: MLClient) -> None:
        assert mock_machinelearning_client.datastores is not None

    def test_get_online_endpoints(self, mock_machinelearning_client: MLClient) -> None:
        assert mock_machinelearning_client.online_endpoints is not None

    def test_get_batch_endpoints(self, mock_machinelearning_client: MLClient) -> None:
        assert mock_machinelearning_client.batch_endpoints is not None

    def test_get_online_deployments(self, mock_machinelearning_client: MLClient) -> None:
        assert mock_machinelearning_client.online_deployments is not None

    def test_get_batch_deployments(self, mock_machinelearning_client: MLClient) -> None:
        assert mock_machinelearning_client.batch_deployments is not None

    def test_get_model(self, mock_machinelearning_client: MLClient) -> None:
        assert mock_machinelearning_client.models is not None

    def test_get_data(self, mock_machinelearning_client: MLClient) -> None:
        assert mock_machinelearning_client.data is not None

    def test_get_code(self, mock_machinelearning_client: MLClient) -> None:
        assert mock_machinelearning_client._code is not None

    def test_default_workspace_name_match(self, mock_machinelearning_client: MLClient) -> None:
        assert mock_machinelearning_client.workspace_name is not None

    def test_set_workspace_name(self, mock_machinelearning_client: MLClient) -> None:
        previous_ws = mock_machinelearning_client.workspace_name
        new_ws = "new-ws"

        new_client = mock_machinelearning_client._get_new_client(new_ws)
        assert new_ws == new_client.workspace_name
        assert previous_ws == mock_machinelearning_client.workspace_name

    def test_get_sub_and_rg(self) -> None:
        client = MLClient(
            credential=DefaultAzureCredential(), subscription_id="fake-sub-id", resource_group_name="fake-rg-name"
        )

        assert "fake-sub-id" == client.subscription_id
        assert "fake-rg-name" == client.resource_group_name

    def test_show_progress(self) -> None:
        client = MLClient(
            credential=DefaultAzureCredential(), subscription_id="fake-sub-id", resource_group_name="fake-rg-name"
        )

        assert client.jobs._show_progress  # By default show_progress is True
        assert client.data._show_progress
        assert client.models._show_progress

        client = MLClient(
            credential=DefaultAzureCredential(),
            subscription_id="fake-sub-id",
            resource_group_name="fake-rg-name",
            show_progress=False,
        )

        assert not client.jobs._show_progress
        assert not client.data._show_progress
        assert not client.models._show_progress

    @patch("azure.ai.ml._ml_client._get_base_url_from_metadata")
    def test_mfe_url_overwrite(self, mock_get_mfe_url_override, mock_credential):
        mock_url = "http://localhost:65535/mferp/managementfrontend"
        mock_get_mfe_url_override.return_value = mock_url

        ml_client = MLClient(
            credential=mock_credential, subscription_id=Test_Subscription, resource_group_name=Test_Resource_Group
        )

        assert ml_client.workspaces._operation._client._base_url == mock_url
        assert ml_client.compute._operation._client._base_url == mock_url
        assert ml_client.jobs._operation_2022_10_preview._client._base_url == mock_url
        assert ml_client.jobs._kwargs["enforce_https"] is False

    # @patch("azure.ai.ml._ml_client.RegistryOperations", Mock())
    @patch("azure.ai.ml._ml_client.ComputeOperations", Mock())
    @patch("azure.ai.ml._ml_client.DatastoreOperations", Mock())
    @patch("azure.ai.ml._ml_client.JobOperations", Mock())
    @patch("azure.ai.ml._ml_client.WorkspaceOperations", Mock())
    @patch("azure.ai.ml._ml_client.ModelOperations", Mock())
    @patch("azure.ai.ml._ml_client.DataOperations", Mock())
    @patch("azure.ai.ml._ml_client.CodeOperations", Mock())
    @patch("azure.ai.ml._ml_client.EnvironmentOperations", Mock())
    @patch("azure.ai.ml._ml_client.ComponentOperations", Mock())
    @patch("azure.ai.ml._ml_client.OnlineEndpointOperations", Mock())
    @patch("azure.ai.ml._ml_client.BatchEndpointOperations", Mock())
    @patch("azure.ai.ml._ml_client.OnlineDeploymentOperations", Mock())
    @patch("azure.ai.ml._ml_client.BatchDeploymentOperations", Mock())
    @pytest.mark.parametrize(
        "args, kwargs, ops_name, call_times, create_method_name",
        [
            (
                [load_job("tests/test_configs/command_job/simple_train_test.yml")],
                {},
                "jobs",
                1,
                "create_or_update",
            ),
            (
                [load_job("tests/test_configs/sweep_job/sweep_job_minimal_test.yaml")],
                {},
                "jobs",
                3,
                "create_or_update",
            ),
            (
                [load_job("tests/test_configs/pipeline_jobs/helloworld_pipeline_job.yml")],
                {},
                "jobs",
                3,
                "create_or_update",
            ),
            ([load_model("tests/test_configs/model/model_full.yml")], {}, "models", 1, "create_or_update"),
            (
                [load_environment("tests/test_configs/environment/environment_conda.yml")],
                {},
                "environments",
                1,
                "create_or_update",
            ),
            ([load_datastore("tests/test_configs/datastore/blob_store.yml")], {}, "datastores", 1, "create_or_update"),
            (
                [load_job("tests/test_configs/command_job/simple_train_test.yml"), "soemthing_else"],
                {},
                "takes 2 positional arguments but 3 were given",
                -1,
                TypeError,
            ),
        ],
    )
    def test_polymorphic_create_or_update(
        self, args, kwargs, ops_name, call_times, create_method_name, mock_credential
    ) -> None:
        ml_client = MLClient(
            credential=mock_credential,
            subscription_id=Test_Subscription,
            resource_group_name=Test_Resource_Group,
            workspace_name="test-ws",
        )
        # in the case of faults, if call_times is -1, it is used as a flag to indicate that the test should fail
        # if call_times == -1, the ops_name is reused as message error
        # the create_method_name is reused as the exception type
        if call_times == -1:
            with pytest.raises(create_method_name) as e:
                ml_client.create_or_update(*args, **kwargs)
            assert ops_name in str(e.value)
        elif call_times == 1:
            ml_client.create_or_update(*args, **kwargs)
            ml_client.__getattribute__(ops_name).__getattr__(create_method_name).assert_called_once_with(
                *args, **kwargs
            )
        else:
            ml_client.create_or_update(*args, **kwargs)
            ml_client.__getattribute__(ops_name).__getattr__(create_method_name).assert_called_with(*args, **kwargs)
        # trying to change this whole file to use assertRaises caused half the existing test to fail
        no_second_impl = False
        try:
            ml_client.begin_create_or_update(*args, **kwargs)
        except TypeError:
            no_second_impl = True
        finally:
            assert no_second_impl

    @patch("azure.ai.ml._ml_client.ComputeOperations", Mock())
    @patch("azure.ai.ml._ml_client.DatastoreOperations", Mock())
    @patch("azure.ai.ml._ml_client.JobOperations", Mock())
    @patch("azure.ai.ml._ml_client.WorkspaceOperations", Mock())
    @patch("azure.ai.ml._ml_client.RegistryOperations", Mock())
    @patch("azure.ai.ml._ml_client.ModelOperations", Mock())
    @patch("azure.ai.ml._ml_client.DataOperations", Mock())
    @patch("azure.ai.ml._ml_client.CodeOperations", Mock())
    @patch("azure.ai.ml._ml_client.EnvironmentOperations", Mock())
    @patch("azure.ai.ml._ml_client.ComponentOperations", Mock())
    @patch("azure.ai.ml._ml_client.OnlineEndpointOperations", Mock())
    @patch("azure.ai.ml._ml_client.BatchEndpointOperations", Mock())
    @patch("azure.ai.ml._ml_client.OnlineDeploymentOperations", Mock())
    @patch("azure.ai.ml._ml_client.BatchDeploymentOperations", Mock())
    @pytest.mark.parametrize(
        "args, kwargs, ops_name, call_times, create_method_name",
        [
            ([load_compute("tests/test_configs/compute/compute-ci.yaml")], {}, "compute", 1, "begin_create_or_update"),
            ([load_workspace("tests/test_configs/workspace/workspace_full.yaml")], {}, "workspaces", 1, "begin_create"),
            (
                [load_registry("tests/test_configs/registry/registry_valid.yaml")],
                {},
                "registries",
                1,
                "begin_create_or_update",
            ),
            (
                [load_online_endpoint("tests/test_configs/endpoints/online/online_endpoint_create_k8s.yml")],
                {},
                "online_endpoints",
                1,
                "begin_create_or_update",
            ),
            (
                [load_online_deployment("tests/test_configs/deployments/online/online_deployment_blue.yaml")],
                {},
                "online_deployments",
                1,
                "begin_create_or_update",
            ),
            (
                [load_online_deployment("tests/test_configs/deployments/online/online_deployment_blue.yaml")],
                {"local": True, "vscode_debug": True, "no_wait": True},
                "online_deployments",
                2,
                "begin_create_or_update",
            ),
            (
                [load_online_deployment("tests/test_configs/deployments/online/online_deployment_blue.yaml")],
                {"local": True, "no_wait": True},
                "online_deployments",
                2,
                "begin_create_or_update",
            ),
            (
                [load_batch_endpoint("tests/test_configs/endpoints/batch/batch_endpoint_mlflow.yaml")],
                {},
                "batch_endpoints",
                1,
                "begin_create_or_update",
            ),
            (
                [load_batch_deployment("tests/test_configs/deployments/batch/batch_deployment_1.yaml")],
                {},
                "batch_deployments",
                1,
                "begin_create_or_update",
            ),
        ],
    )
    def test_polymorphic_begin_create_or_update(
        self, args, kwargs, ops_name, call_times, create_method_name, mock_credential
    ) -> None:
        ml_client = MLClient(
            credential=mock_credential,
            subscription_id=Test_Subscription,
            resource_group_name=Test_Resource_Group,
            workspace_name="test-ws",
        )
        # in the case of faults, if call_times is -1, it is used as a flag to indicate that the test should fail
        # if call_times == -1, the ops_name is reused as message error
        # the create_method_name is reused as the exception type
        if call_times == -1:
            with pytest.raises(create_method_name) as e:
                ml_client.begin_create_or_update(*args, **kwargs)
            assert ops_name in str(e.value)
        elif call_times == 1:
            ml_client.begin_create_or_update(*args, **kwargs)
            ml_client.__getattribute__(ops_name).__getattr__(create_method_name).assert_called_once_with(
                *args, **kwargs
            )
        else:
            ml_client.begin_create_or_update(*args, **kwargs)
            ml_client.__getattribute__(ops_name).__getattr__(create_method_name).assert_called_with(*args, **kwargs)
        # trying to change this whole file to use assertRaises caused half the existing test to fail
        no_second_impl = False
        try:
            ml_client.create_or_update(*args, **kwargs)
        except TypeError:
            no_second_impl = True
        finally:
            assert no_second_impl

    def test_load_config(self, tmp_path, mock_credential):
        root = tmp_path
        start = root
        for i in range(5):
            start = start / f"sub{i}"
            start.mkdir()

        config = root / "config.json"
        sub = "b17253fa-f327-42d6-9686-f3e553e24523"
        rg = "fake_resource_group"
        ws = "fake_workspace"
        CONTENT = f"""
{{
  "subscription_id": "{sub}",
  "resource_group": "{rg}",
  "workspace_name": "{ws}"
}}
"""
        config.write_text(CONTENT)

        client = MLClient.from_config(credential=mock_credential, path=start)
        assert client.workspace_name == ws
        assert client._operation_scope.subscription_id == sub
        assert client._operation_scope.resource_group_name == rg

    def test_load_config_not_found(self, tmp_path):
        root = tmp_path
        start = root
        for i in range(5):
            start = start / f"sub{i}"
            start.mkdir()
        with pytest.raises(Exception) as e:
            MLClient.from_config(start)
        assert "could not find config.json in:" in str(e)

    def test_ml_client_without_credentials(self):
        credential = None
        with pytest.raises(Exception) as e:
            MLClient(
                credential=credential,
                subscription_id=Test_Subscription,
                resource_group_name=Test_Resource_Group,
                workspace_name="test-ws",
            )
        assert "credential can not be None" in str(e)

    def test_ml_client_for_china_cloud(self, mock_credential):
        cloud_name = AzureEnvironments.ENV_CHINA
        base_url = "https://management.chinacloudapi.cn"
        kwargs = {"cloud": cloud_name}
        ml_client = MLClient(
            credential=mock_credential,
            subscription_id=Test_Subscription,
            resource_group_name=Test_Resource_Group,
            workspace_name="test-ws1",
            **kwargs,
        )
        assert ml_client._cloud == cloud_name
        assert ml_client._base_url == base_url
        assert ml_client._kwargs["cloud"] == cloud_name
        assert base_url in str(ml_client._kwargs["credential_scopes"])

    def test_ml_client_for_govt__cloud(self, mock_credential):
        cloud_name = AzureEnvironments.ENV_US_GOVERNMENT
        base_url = "https://management.usgovcloudapi.net"
        kwargs = {"cloud": cloud_name}
        ml_client = MLClient(
            credential=mock_credential,
            subscription_id=Test_Subscription,
            resource_group_name=Test_Resource_Group,
            workspace_name="test-ws1",
            **kwargs,
        )
        assert ml_client._cloud == cloud_name
        assert ml_client._base_url == base_url
        assert ml_client._kwargs["cloud"] == cloud_name
        assert base_url in str(ml_client._kwargs["credential_scopes"])

    def test_ml_client_for_default_cloud(self, mock_credential):
        cloud_name = AzureEnvironments.ENV_DEFAULT
        base_url = "https://management.azure.com"
        kwargs = {}
        # Remove the keys from the variables
        key_to_remove = {AZUREML_CLOUD_ENV_NAME}
        modified_environment = {k: v for k, v in os.environ.items() if k not in key_to_remove}
        with mock.patch.dict(os.environ, modified_environment, clear=True):
            ml_client = MLClient(
                credential=mock_credential,
                subscription_id=Test_Subscription,
                resource_group_name=Test_Resource_Group,
                workspace_name="test-ws1",
                **kwargs,
            )
            assert ml_client._cloud == cloud_name
            assert ml_client._base_url == base_url
            assert ml_client._kwargs["cloud"] == cloud_name
            assert base_url in str(ml_client._kwargs["credential_scopes"])

    def test_ml_client_with_invalid_cloud(self, mock_credential):
        kwargs = {"cloud": "SomeInvalidCloudName"}
        with pytest.raises(Exception) as e:
            ml_client = MLClient(
                credential=mock_credential,
                subscription_id=Test_Subscription,
                resource_group_name=Test_Resource_Group,
                workspace_name="test-ws1",
                **kwargs,
            )
            assert ml_client._kwargs["cloud"] == "SomeInvalidCloudName"
        assert "Unknown cloud environment supplied" in str(e)


    def test_ml_client_validation_rg_sub_missing_throws(
        self, auth: ClientSecretCredential
    ) -> None:
        with pytest.raises(ValidationException) as exception:
            MLClient(
                credential=auth,
            )
        message = exception.value.args[0]
        assert (
            message
            == "Both subscription id and resource group are required for this operation, missing subscription id and resource group"
        )


    def test_ml_client_with_no_rg_sub_for_ws_throws(
        self, e2e_ws_scope: OperationScope, auth: ClientSecretCredential
    ) -> None:
        with pytest.raises(ValidationException) as exception:
            MLClient(
                credential=auth,
                workspace_name=e2e_ws_scope.workspace_name,
            )
        message = exception.value.args[0]
        assert (
            message
            == "Both subscription id and resource group are required for this operation, missing subscription id and resource group"
        )

<<<<<<< HEAD
    def test_ml_client_with_both_workspace_registry_names_throws(self, e2e_ws_scope: OperationScope, auth: ClientSecretCredential) -> None:	
        with pytest.raises(ValidationException) as exception:	
            MLClient(	
                credential=auth,	
                workspace_name=e2e_ws_scope.workspace_name,	
                registry_name="testfeed",	
            )	
        message = exception.value.args[0]	
        assert (	
            message	
            == "Both workspace_name and registry_name cannot be used together, for the ml_client."	
=======
    def test_ml_client_with_both_workspace_registry_names_throws(self, e2e_ws_scope: OperationScope, auth: ClientSecretCredential) -> None:
        with pytest.raises(ValidationException) as exception:
            MLClient(
                credential=auth,
                workspace_name=e2e_ws_scope.workspace_name,
                registry_name="testfeed",
            )
        message = exception.value.args[0]
        assert (
            message
            == "Both workspace_name and registry_name cannot be used together, for the ml_client."
>>>>>>> dce54150
        )<|MERGE_RESOLUTION|>--- conflicted
+++ resolved
@@ -450,19 +450,6 @@
             == "Both subscription id and resource group are required for this operation, missing subscription id and resource group"
         )
 
-<<<<<<< HEAD
-    def test_ml_client_with_both_workspace_registry_names_throws(self, e2e_ws_scope: OperationScope, auth: ClientSecretCredential) -> None:	
-        with pytest.raises(ValidationException) as exception:	
-            MLClient(	
-                credential=auth,	
-                workspace_name=e2e_ws_scope.workspace_name,	
-                registry_name="testfeed",	
-            )	
-        message = exception.value.args[0]	
-        assert (	
-            message	
-            == "Both workspace_name and registry_name cannot be used together, for the ml_client."	
-=======
     def test_ml_client_with_both_workspace_registry_names_throws(self, e2e_ws_scope: OperationScope, auth: ClientSecretCredential) -> None:
         with pytest.raises(ValidationException) as exception:
             MLClient(
@@ -474,5 +461,4 @@
         assert (
             message
             == "Both workspace_name and registry_name cannot be used together, for the ml_client."
->>>>>>> dce54150
         )