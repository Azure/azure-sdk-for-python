import hashlib
import os
from pathlib import Path

import pytest

from azure.ai.ml._utils._asset_utils import get_content_hash


@pytest.mark.unittest
@pytest.mark.core_sdk_test
class TestGetContentHash:
    def test_get_content_hash_should_not_change(self, tmp_path: Path):
        content1 = b"test\n"
        content2 = b"file2 content\n"
        content3 = b"file3 content\n"
        content4 = b"file4 content\n"
        test_files = [
            ("file1.txt", content1),
            ("folder1/file2.txt", content2),
            ("Folder2/folder1/file4.txt", content4),
            ("Folder2/file3.txt", content3),
        ]
        for test_file_name, test_file_contents in test_files:
            full_file_path = tmp_path / test_file_name
            full_file_path.parent.mkdir(parents=True, exist_ok=True)
            with open(full_file_path, "wb") as f:
                f.write(test_file_contents)

        hash = get_content_hash(tmp_path)
        actual_hash = hashlib.sha256()
        actual_hash.update(b"4")
        actual_hash.update(b"#file1.txt#" + str(len(content1)).encode())
        actual_hash.update(b"#folder1/file2.txt#" + str(len(content2)).encode())
        actual_hash.update(b"#Folder2/file3.txt#" + str(len(content3)).encode())
        actual_hash.update(b"#Folder2/folder1/file4.txt#" + str(len(content4)).encode())
        actual_hash.update(content1)
        actual_hash.update(content2)
        actual_hash.update(content3)
        actual_hash.update(content4)
<<<<<<< HEAD
        assert actual_hash.hexdigest() == hash == "3f99429630ebd5882337eedef79dc029a9b406338cd6f466206aef2c951453be"
=======
        expected_hash_do_not_change = "3f99429630ebd5882337eedef79dc029a9b406338cd6f466206aef2c951453be"
        assert actual_hash.hexdigest() == hash == expected_hash_do_not_change
>>>>>>> 4ccde7fd

    def test_get_content_hash_for_single_file(self, tmp_path: Path):
        content1 = b"test\n"

        file_path = tmp_path / "file1.txt"
        os.makedirs(file_path.parent, exist_ok=True)
        with open(file_path, "wb") as f:
            f.write(content1)

        hash = get_content_hash(file_path)
        actual_hash = hashlib.sha256()
        actual_hash.update(b"1")
        actual_hash.update(b"#file1.txt#" + str(len(content1)).encode())
        actual_hash.update(content1)
<<<<<<< HEAD
        assert actual_hash.hexdigest() == hash == "f27673a89617f7808d3ed1bba0299a524bc23da2ba1aab4d508961f8b215ab84"
=======
        expected_hash_do_not_change = "f27673a89617f7808d3ed1bba0299a524bc23da2ba1aab4d508961f8b215ab84"
        assert actual_hash.hexdigest() == hash == expected_hash_do_not_change
>>>>>>> 4ccde7fd
<|MERGE_RESOLUTION|>--- conflicted
+++ resolved
@@ -38,12 +38,8 @@
         actual_hash.update(content2)
         actual_hash.update(content3)
         actual_hash.update(content4)
-<<<<<<< HEAD
-        assert actual_hash.hexdigest() == hash == "3f99429630ebd5882337eedef79dc029a9b406338cd6f466206aef2c951453be"
-=======
         expected_hash_do_not_change = "3f99429630ebd5882337eedef79dc029a9b406338cd6f466206aef2c951453be"
         assert actual_hash.hexdigest() == hash == expected_hash_do_not_change
->>>>>>> 4ccde7fd
 
     def test_get_content_hash_for_single_file(self, tmp_path: Path):
         content1 = b"test\n"
@@ -58,9 +54,5 @@
         actual_hash.update(b"1")
         actual_hash.update(b"#file1.txt#" + str(len(content1)).encode())
         actual_hash.update(content1)
-<<<<<<< HEAD
-        assert actual_hash.hexdigest() == hash == "f27673a89617f7808d3ed1bba0299a524bc23da2ba1aab4d508961f8b215ab84"
-=======
         expected_hash_do_not_change = "f27673a89617f7808d3ed1bba0299a524bc23da2ba1aab4d508961f8b215ab84"
-        assert actual_hash.hexdigest() == hash == expected_hash_do_not_change
->>>>>>> 4ccde7fd
+        assert actual_hash.hexdigest() == hash == expected_hash_do_not_change