import os
import shutil
import tempfile
from pathlib import Path
<<<<<<< HEAD
=======
from typing import Callable, Tuple
>>>>>>> 69d88e04

import pytest

from azure.ai.ml._utils._asset_utils import (
    AmlIgnoreFile,
    GitIgnoreFile,
    IgnoreFile,
    get_ignore_file,
    get_object_hash,
    get_local_paths,
    construct_local_and_remote_paths,
)
from azure.ai.ml._utils.utils import convert_windows_path_to_unix


@pytest.fixture
def storage_test_directory() -> str:
    with tempfile.TemporaryDirectory() as temp_dir:
        shutil.rmtree(temp_dir)
        shutil.copytree("./tests/test_configs/storage/", temp_dir)
        yield temp_dir


@pytest.fixture
def gitignore_file_directory(storage_test_directory: str) -> str:
    return os.path.join(storage_test_directory, "gitignore_only")


@pytest.fixture
def no_ignore_file_directory(storage_test_directory: str) -> str:
    return os.path.join(storage_test_directory, "dont_include_us")


@pytest.fixture
def amlignore_file(storage_test_directory: str) -> AmlIgnoreFile:
    return AmlIgnoreFile(storage_test_directory)


@pytest.fixture
def gitignore_file(storage_test_directory: str) -> GitIgnoreFile:
    return GitIgnoreFile(storage_test_directory)


@pytest.fixture
def no_ignore_file() -> IgnoreFile:
    return IgnoreFile(None)


def generate_link_file(base_dir: str) -> Tuple[os.PathLike, os.PathLike]:
    target_file_name = "target_file_rand_name.txt"
    target_file = Path(os.path.join(os.path.abspath(base_dir), target_file_name))
    target_file.write_text("some text")

    link_file_name = "link_file_rand_name.txt"
    link_file = Path(os.path.join(os.path.abspath(base_dir), link_file_name))

    os.symlink(target_file, link_file)

    assert os.path.islink(link_file)
    return convert_windows_path_to_unix(target_file), convert_windows_path_to_unix(link_file)

@pytest.fixture
def fake_remote_prefix() -> str:
    return "LocalUpload/1234"


@pytest.mark.unittest
@pytest.mark.core_sdk_test
class TestAssetUtils:
    def test_amlignore_precedence(
        self, storage_test_directory: str, gitignore_file_directory: str, no_ignore_file_directory: str
    ) -> None:
        amlignore_file = get_ignore_file(directory_path=storage_test_directory)
        assert isinstance(amlignore_file, AmlIgnoreFile)

        gitignore_file = get_ignore_file(directory_path=gitignore_file_directory)
        assert isinstance(gitignore_file, GitIgnoreFile)

        no_ignore_file = get_ignore_file(directory_path=no_ignore_file_directory)
        assert isinstance(no_ignore_file, IgnoreFile)
        assert no_ignore_file.path is None

    def test_hashing(
        self,
        storage_test_directory: str,
        amlignore_file: AmlIgnoreFile,
        gitignore_file: GitIgnoreFile,
        no_ignore_file: IgnoreFile,
    ) -> None:
        no_ignore_hash = get_object_hash(path=storage_test_directory, ignore_file=no_ignore_file)
        amlignore_hash = get_object_hash(path=storage_test_directory, ignore_file=amlignore_file)
        gitignore_hash = get_object_hash(path=storage_test_directory, ignore_file=gitignore_file)

        assert no_ignore_hash != amlignore_hash != gitignore_hash

    def test_exclude(
        self,
        storage_test_directory: str,
        amlignore_file: AmlIgnoreFile,
        gitignore_file: GitIgnoreFile,
        no_ignore_file: IgnoreFile,
    ) -> None:
        source_path = Path(storage_test_directory).resolve()

        amlignore_upload_paths = []
        gitignore_upload_paths = []
        no_ignore_upload_paths = []

        amlignore_upload_paths, _ = get_local_paths(source_path, ignore_file=amlignore_file)
        gitignore_upload_paths, _ = get_local_paths(source_path, ignore_file=gitignore_file)
        no_ignore_upload_paths, _ = get_local_paths(source_path, ignore_file=no_ignore_file)

        assert len(no_ignore_upload_paths) == 7
        assert len(gitignore_upload_paths) == 6
        assert len(amlignore_upload_paths) == 4

    def test_upload_paths_match(self, storage_test_directory: str, fake_remote_prefix: str) -> None:
        source_path = Path(storage_test_directory).resolve()
        upload_paths = construct_local_and_remote_paths(source_path, dest=fake_remote_prefix)

        for local_path, remote_path in upload_paths:
            remote_path = remote_path.split("/", 2)[-1]  # strip LocalUpload/<asset id> prefix
            if remote_path.startswith("link_file_"):  # ignore symlinks because their remote and local paths will differ
                continue
            assert remote_path in local_path

    def test_symlinks_included_in_hash(self, storage_test_directory: str) -> None:
        """Confirm that changes in the original file are respected when the symlink is hashed"""
        target_file_path, link_file_path = generate_link_file(storage_test_directory)

        # hash symlink, update original file, hash symlink again and compare hashes
        original_hash = get_object_hash(path=link_file_path, ignore_file=no_ignore_file)
        Path(target_file_path).write_text("some more text")
        updated_hash = get_object_hash(path=link_file_path, ignore_file=no_ignore_file)
        assert original_hash != updated_hash

<<<<<<< HEAD
    def test_symlink_upload_paths(
        self, storage_test_directory: str, target_file_path: os.PathLike, link_file_path: os.PathLike, fake_remote_prefix: str
    ) -> None:
        """Confirm that symlink name is preserved for upload to storage, but that target file's path is used for upload
=======
    def test_symlink_upload_paths(self, storage_test_directory: str) -> None:
        """Confirm that symlink name is preserved for upload to storage, but that target file's path is uploaded
>>>>>>> 69d88e04

        e.g given a symlink "./other_dir/bar_link.txt" with target file "./dir/foo/bar.txt", we want to upload the
        contents of "./dir/food/bar.txt" at path "LocalUpload/<artifact hash>/other_dir/bar_link.txt" in the remote storage.
        """
<<<<<<< HEAD
        upload_pairs = construct_local_and_remote_paths(storage_test_directory, dest=fake_remote_prefix)
=======
        target_file_path, link_file_path = generate_link_file(storage_test_directory)

        source_path = Path(storage_test_directory).resolve()
        prefix = "random_prefix/"
        upload_paths_list = []

        for root, _, files in os.walk(source_path, followlinks=True):
            upload_paths_list += list(traverse_directory(root, files, source_path, prefix))
>>>>>>> 69d88e04

        local_paths = [i for i, _ in upload_pairs]
        remote_paths = [j for _, j in upload_pairs]

<<<<<<< HEAD
        assert target_file_path in local_paths
        assert any([rp.replace(fake_remote_prefix, "")  in link_file_path for rp in remote_paths])  # remote file names are relative so only what's after the prefix should match
=======
        # When username is too long, temp folder path will be truncated, e.g. longusername -> LONGUS~
        # so resolve target_file_path to get the full path
        assert Path(target_file_path).resolve().as_posix() in local_paths
        # remote file names are relative to root and include the prefix
        assert prefix + Path(link_file_path).relative_to(storage_test_directory).as_posix() in remote_paths
>>>>>>> 69d88e04
<|MERGE_RESOLUTION|>--- conflicted
+++ resolved
@@ -2,10 +2,7 @@
 import shutil
 import tempfile
 from pathlib import Path
-<<<<<<< HEAD
-=======
 from typing import Callable, Tuple
->>>>>>> 69d88e04
 
 import pytest
 
@@ -142,42 +139,21 @@
         updated_hash = get_object_hash(path=link_file_path, ignore_file=no_ignore_file)
         assert original_hash != updated_hash
 
-<<<<<<< HEAD
-    def test_symlink_upload_paths(
-        self, storage_test_directory: str, target_file_path: os.PathLike, link_file_path: os.PathLike, fake_remote_prefix: str
-    ) -> None:
-        """Confirm that symlink name is preserved for upload to storage, but that target file's path is used for upload
-=======
-    def test_symlink_upload_paths(self, storage_test_directory: str) -> None:
+    def test_symlink_upload_paths(self, storage_test_directory: str, fake_remote_prefix: str) -> None:
         """Confirm that symlink name is preserved for upload to storage, but that target file's path is uploaded
->>>>>>> 69d88e04
 
         e.g given a symlink "./other_dir/bar_link.txt" with target file "./dir/foo/bar.txt", we want to upload the
-        contents of "./dir/food/bar.txt" at path "LocalUpload/<artifact hash>/other_dir/bar_link.txt" in the remote storage.
+        contents of "./dir/food/bar.txt" at path "LocalUpload/<artifact hash>/other_dir/bar_link.txt" in the remote
+        storage.
         """
-<<<<<<< HEAD
+        target_file_path, link_file_path = generate_link_file(storage_test_directory)
         upload_pairs = construct_local_and_remote_paths(storage_test_directory, dest=fake_remote_prefix)
-=======
-        target_file_path, link_file_path = generate_link_file(storage_test_directory)
-
-        source_path = Path(storage_test_directory).resolve()
-        prefix = "random_prefix/"
-        upload_paths_list = []
-
-        for root, _, files in os.walk(source_path, followlinks=True):
-            upload_paths_list += list(traverse_directory(root, files, source_path, prefix))
->>>>>>> 69d88e04
 
         local_paths = [i for i, _ in upload_pairs]
         remote_paths = [j for _, j in upload_pairs]
-
-<<<<<<< HEAD
-        assert target_file_path in local_paths
-        assert any([rp.replace(fake_remote_prefix, "")  in link_file_path for rp in remote_paths])  # remote file names are relative so only what's after the prefix should match
-=======
-        # When username is too long, temp folder path will be truncated, e.g. longusername -> LONGUS~
-        # so resolve target_file_path to get the full path
+        
+        # When username is too long, temp folder path will be truncated, e.g. longusername -> LONGUS~ so resolve 
+        # target_file_path to get the full path
         assert Path(target_file_path).resolve().as_posix() in local_paths
-        # remote file names are relative to root and include the prefix
-        assert prefix + Path(link_file_path).relative_to(storage_test_directory).as_posix() in remote_paths
->>>>>>> 69d88e04
+        # remote file names are relative so only what's after the prefix should match
+        assert any([rp.replace(fake_remote_prefix, "")  in link_file_path for rp in remote_paths])