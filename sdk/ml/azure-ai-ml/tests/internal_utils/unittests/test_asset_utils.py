import os
import shutil
import tempfile
from pathlib import Path
from typing import Callable, Tuple

import pytest

from azure.ai.ml._utils._asset_utils import (
    AmlIgnoreFile,
    GitIgnoreFile,
    IgnoreFile,
    get_ignore_file,
    get_object_hash,
<<<<<<< HEAD
    traverse_directory,
    get_directory_size,
=======
    get_local_paths,
    construct_local_and_remote_paths,
>>>>>>> 8176b0f2
)
from azure.ai.ml._utils.utils import convert_windows_path_to_unix


@pytest.fixture
def storage_test_directory() -> str:
    with tempfile.TemporaryDirectory() as temp_dir:
        shutil.rmtree(temp_dir)
        shutil.copytree("./tests/test_configs/storage/", temp_dir)
        yield temp_dir


@pytest.fixture
def gitignore_file_directory(storage_test_directory: str) -> str:
    return os.path.join(storage_test_directory, "gitignore_only")


@pytest.fixture
def no_ignore_file_directory(storage_test_directory: str) -> str:
    return os.path.join(storage_test_directory, "dont_include_us")


@pytest.fixture
def amlignore_file(storage_test_directory: str) -> AmlIgnoreFile:
    return AmlIgnoreFile(storage_test_directory)


@pytest.fixture
def gitignore_file(storage_test_directory: str) -> GitIgnoreFile:
    return GitIgnoreFile(storage_test_directory)


@pytest.fixture
def no_ignore_file() -> IgnoreFile:
    return IgnoreFile(None)


def generate_link_file(base_dir: str) -> Tuple[os.PathLike, os.PathLike]:
    target_file_name = "target_file_rand_name.txt"
    target_file = Path(os.path.join(os.path.abspath(base_dir), target_file_name))
    target_file.write_text("some text")

    link_file_name = "link_file_rand_name.txt"
    link_file = Path(os.path.join(os.path.abspath(base_dir), link_file_name))

    os.symlink(target_file, link_file)

    assert os.path.islink(link_file)
    return convert_windows_path_to_unix(target_file), convert_windows_path_to_unix(link_file)

@pytest.fixture
def fake_remote_prefix() -> str:
    return "LocalUpload/1234"


@pytest.mark.unittest
@pytest.mark.core_sdk_test
class TestAssetUtils:
    def test_amlignore_precedence(
        self, storage_test_directory: str, gitignore_file_directory: str, no_ignore_file_directory: str
    ) -> None:
        amlignore_file = get_ignore_file(directory_path=storage_test_directory)
        assert isinstance(amlignore_file, AmlIgnoreFile)

        gitignore_file = get_ignore_file(directory_path=gitignore_file_directory)
        assert isinstance(gitignore_file, GitIgnoreFile)

        no_ignore_file = get_ignore_file(directory_path=no_ignore_file_directory)
        assert isinstance(no_ignore_file, IgnoreFile)
        assert no_ignore_file.path is None

    def test_hashing(
        self,
        storage_test_directory: str,
        amlignore_file: AmlIgnoreFile,
        gitignore_file: GitIgnoreFile,
        no_ignore_file: IgnoreFile,
    ) -> None:
        no_ignore_hash = get_object_hash(path=storage_test_directory, ignore_file=no_ignore_file)
        amlignore_hash = get_object_hash(path=storage_test_directory, ignore_file=amlignore_file)
        gitignore_hash = get_object_hash(path=storage_test_directory, ignore_file=gitignore_file)

        assert no_ignore_hash != amlignore_hash != gitignore_hash

    def test_exclude(
        self,
        storage_test_directory: str,
        amlignore_file: AmlIgnoreFile,
        gitignore_file: GitIgnoreFile,
        no_ignore_file: IgnoreFile,
    ) -> None:
        source_path = Path(storage_test_directory).resolve()

        amlignore_upload_paths = []
        gitignore_upload_paths = []
        no_ignore_upload_paths = []

        amlignore_upload_paths, _ = get_local_paths(source_path, ignore_file=amlignore_file)
        gitignore_upload_paths, _ = get_local_paths(source_path, ignore_file=gitignore_file)
        no_ignore_upload_paths, _ = get_local_paths(source_path, ignore_file=no_ignore_file)

        assert len(no_ignore_upload_paths) == 7
        assert len(gitignore_upload_paths) == 6
        assert len(amlignore_upload_paths) == 4

    def test_upload_paths_match(self, storage_test_directory: str, fake_remote_prefix: str) -> None:
        source_path = Path(storage_test_directory).resolve()
        upload_paths = construct_local_and_remote_paths(source_path, dest=fake_remote_prefix)

        for local_path, remote_path in upload_paths:
            remote_path = remote_path.split("/", 2)[-1]  # strip LocalUpload/<asset id> prefix
            if remote_path.startswith("link_file_"):  # ignore symlinks because their remote and local paths will differ
                continue
            assert remote_path in local_path

    def test_symlinks_included_in_hash(self, storage_test_directory: str) -> None:
        """Confirm that changes in the original file are respected when the symlink is hashed"""
        target_file_path, link_file_path = generate_link_file(storage_test_directory)

        # hash symlink, update original file, hash symlink again and compare hashes
        original_hash = get_object_hash(path=link_file_path, ignore_file=no_ignore_file)
        Path(target_file_path).write_text("some more text")
        updated_hash = get_object_hash(path=link_file_path, ignore_file=no_ignore_file)
        assert original_hash != updated_hash

    def test_symlink_upload_paths(self, storage_test_directory: str, fake_remote_prefix: str) -> None:
        """Confirm that symlink name is preserved for upload to storage, but that target file's path is uploaded

        e.g given a symlink "./other_dir/bar_link.txt" with target file "./dir/foo/bar.txt", we want to upload the
        contents of "./dir/food/bar.txt" at path "LocalUpload/<artifact hash>/other_dir/bar_link.txt" in the remote
        storage.
        """
        target_file_path, link_file_path = generate_link_file(storage_test_directory)
        upload_pairs = construct_local_and_remote_paths(storage_test_directory, dest=fake_remote_prefix)

        local_paths = [i for i, _ in upload_pairs]
        remote_paths = [j for _, j in upload_pairs]
        
        # When username is too long, temp folder path will be truncated, e.g. longusername -> LONGUS~ so resolve 
        # target_file_path to get the full path
        assert Path(target_file_path).resolve().as_posix() in local_paths
<<<<<<< HEAD
        # remote file names are relative to root and include the prefix
        assert prefix + Path(link_file_path).relative_to(storage_test_directory).as_posix() in remote_paths

    def test_directory_size_with_ignore_file(self, storage_test_directory: str, amlignore_file: AmlIgnoreFile) -> None:
        base_size = get_directory_size(storage_test_directory)
        with_ignore_size = get_directory_size(storage_test_directory, ignore_file=amlignore_file)

        # Note, the [1] index is the number of files counted in the directory size calculation.
        # The [0] index is the sum file size, which we don't check here due to how instable that
        # value is across systems/builds.
        # Directory size calculated with ignore file should include less files
        assert len(with_ignore_size[1]) < len(base_size[1])

        # Directory size calculated after symlink creation should correctly include linked file size,
        # and count symlink file itself towards file count.
        _, _ = generate_link_file(storage_test_directory)
        with_symlink_size = get_directory_size(storage_test_directory)
        assert len(with_symlink_size[1]) == len(base_size[1]) + 2
=======
        # remote file names are relative so only what's after the prefix should match
        assert any([rp.replace(fake_remote_prefix, "")  in link_file_path for rp in remote_paths])
>>>>>>> 8176b0f2
<|MERGE_RESOLUTION|>--- conflicted
+++ resolved
@@ -12,13 +12,10 @@
     IgnoreFile,
     get_ignore_file,
     get_object_hash,
-<<<<<<< HEAD
     traverse_directory,
     get_directory_size,
-=======
     get_local_paths,
     construct_local_and_remote_paths,
->>>>>>> 8176b0f2
 )
 from azure.ai.ml._utils.utils import convert_windows_path_to_unix
 
@@ -160,9 +157,8 @@
         # When username is too long, temp folder path will be truncated, e.g. longusername -> LONGUS~ so resolve 
         # target_file_path to get the full path
         assert Path(target_file_path).resolve().as_posix() in local_paths
-<<<<<<< HEAD
-        # remote file names are relative to root and include the prefix
-        assert prefix + Path(link_file_path).relative_to(storage_test_directory).as_posix() in remote_paths
+        # remote file names are relative so only what's after the prefix should match
+        assert any([rp.replace(fake_remote_prefix, "")  in link_file_path for rp in remote_paths])
 
     def test_directory_size_with_ignore_file(self, storage_test_directory: str, amlignore_file: AmlIgnoreFile) -> None:
         base_size = get_directory_size(storage_test_directory)
@@ -178,8 +174,4 @@
         # and count symlink file itself towards file count.
         _, _ = generate_link_file(storage_test_directory)
         with_symlink_size = get_directory_size(storage_test_directory)
-        assert len(with_symlink_size[1]) == len(base_size[1]) + 2
-=======
-        # remote file names are relative so only what's after the prefix should match
-        assert any([rp.replace(fake_remote_prefix, "")  in link_file_path for rp in remote_paths])
->>>>>>> 8176b0f2
+        assert len(with_symlink_size[1]) == len(base_size[1]) + 2