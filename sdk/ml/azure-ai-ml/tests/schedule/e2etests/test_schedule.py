from typing import Callable

import pytest

from azure.ai.ml import AmlToken, MLClient
from azure.ai.ml.entities import CronTrigger, PipelineJob
from azure.ai.ml.entities._load_functions import load_job, load_schedule

from .._util import _SCHEDULE_TIMEOUT_SECOND, TRIGGER_ENDTIME, TRIGGER_ENDTIME_DICT

from devtools_testutils import AzureRecordedTestCase


@pytest.mark.timeout(_SCHEDULE_TIMEOUT_SECOND)
@pytest.mark.e2etest
@pytest.mark.usefixtures("recorded_test", "mock_code_hash", "mock_asset_name", "mock_component_hash")
@pytest.mark.skip(reason="tests failing while recording. Re-enable once fixed.")
class TestSchedule(AzureRecordedTestCase):
    def test_schedule_lifetime(self, client: MLClient, randstr: Callable[[], str]):
<<<<<<< HEAD
        params_override = [{"name": randstr("name")}]
=======
        params_override = [{"name": randstr()}]
        params_override.extend(TRIGGER_ENDTIME_DICT)
>>>>>>> c6a26fee
        test_path = "./tests/test_configs/schedule/hello_cron_schedule_with_file_reference.yml"
        schedule = load_schedule(test_path, params_override=params_override)
        # create
        rest_schedule = client.schedules.begin_create_or_update(schedule)
        assert rest_schedule._is_enabled is True
        # list
        rest_schedule_list = [item for item in client.schedules.list()]
        assert rest_schedule_list != []
        # update
        schedule.create_job.experiment_name = "test_schedule_exp"
        schedule.create_job.identity = AmlToken()
        rest_schedule = client.schedules.begin_create_or_update(schedule)
        assert rest_schedule._is_enabled is True
        job: PipelineJob = rest_schedule.create_job
        assert isinstance(job.identity, AmlToken)
        # disable
        rest_schedule = client.schedules.begin_disable(schedule.name)
        assert rest_schedule._is_enabled is False
        # enable
        rest_schedule = client.schedules.begin_enable(schedule.name)
        assert rest_schedule._is_enabled is True
        # invalid delete
        with pytest.raises(Exception) as e:
            client.schedules.begin_delete(schedule.name)
        assert "Cannot delete an active trigger" in str(e)
        # delete
        rest_schedule = client.schedules.begin_disable(schedule.name)
        client.schedules.begin_delete(rest_schedule.name)
        with pytest.raises(Exception) as e:
            client.schedules.get(schedule.name)
        assert "not found" in str(e)

    def test_load_cron_schedule_with_job_updates(self, client: MLClient):
        test_path = "./tests/test_configs/schedule/hello_cron_schedule_with_job_updates.yml"
        schedule = load_schedule(test_path, params_override=TRIGGER_ENDTIME_DICT)
        rest_schedule = client.schedules.begin_create_or_update(schedule)
        assert rest_schedule.name == schedule.name
        client.schedules.begin_disable(schedule.name, no_wait=True)
        # assert updates
        job: PipelineJob = rest_schedule.create_job
        assert isinstance(job.identity, AmlToken)
        assert job.inputs["hello_string_top_level_input"]._data == "${{creation_context.trigger_time}}"

    @pytest.mark.skip(reason="flaky test")
    def test_load_cron_schedule_with_arm_id(self, client: MLClient, randstr: Callable[[], str]):
        params_override = [{"name": randstr("name")}]
        pipeline_job = load_job(
            path="./tests/test_configs/pipeline_jobs/helloworld_pipeline_job_inline_comps.yml",
            params_override=params_override,
        )
        pipeline_job = client.jobs.create_or_update(pipeline_job)
        test_path = "./tests/test_configs/schedule/hello_cron_schedule_with_arm_id.yml"
        params_override = [{"create_job": "azureml:%s" % pipeline_job.id}]
        schedule = load_schedule(test_path, params_override=params_override)
        rest_schedule = client.schedules.begin_create_or_update(schedule)
        assert rest_schedule.name == schedule.name
        client.schedules.begin_disable(schedule.name, no_wait=True)
        assert rest_schedule.create_job.id is not None
        assert (
            rest_schedule.trigger._to_rest_object()
            == CronTrigger(time_zone="UTC", expression="15 10 * * 1")._to_rest_object()
        )

    def test_load_cron_schedule_with_arm_id_and_updates(self, client: MLClient, randstr: Callable[[], str]):
        params_override = [{"name": randstr()}]
        test_job_path = "./tests/test_configs/pipeline_jobs/hello-pipeline-abc.yml"
        pipeline_job = load_job(
            path=test_job_path,
            params_override=params_override,
        )
        pipeline_job = client.jobs.create_or_update(pipeline_job)
        params_override = [{"create_job": "azureml:%s" % pipeline_job.id}]
        test_path = "./tests/test_configs/schedule/hello_cron_schedule_with_arm_id_and_updates.yml"
        schedule = load_schedule(test_path, params_override=params_override)
        rest_schedule = client.schedules.begin_create_or_update(schedule)
        assert rest_schedule.name == schedule.name
        client.schedules.begin_disable(schedule.name, no_wait=True)
        assert (
            rest_schedule.trigger._to_rest_object()
            == CronTrigger(
                start_time="2022-03-10 10:15:00", time_zone="UTC", expression="15 10 * * 1"
            )._to_rest_object()
        )
        assert rest_schedule.create_job.id == pipeline_job.id
        assert rest_schedule.create_job.inputs["hello_string_top_level_input"] == "${{name}}"
        assert rest_schedule.create_job.settings.continue_on_step_failure is True

    def test_load_recurrence_schedule_no_pattern(self, client: MLClient):
        test_path = "./tests/test_configs/schedule/hello_recurrence_schedule_no_pattern.yml"
        schedule = load_schedule(test_path, params_override=TRIGGER_ENDTIME_DICT)
        rest_schedule = client.schedules.begin_create_or_update(schedule)
        assert rest_schedule.name == schedule.name
        client.schedules.begin_disable(schedule.name, no_wait=True)
        assert rest_schedule.trigger._to_rest_object().as_dict() == {
            "end_time": TRIGGER_ENDTIME,
            "start_time": "2022-05-10 10:15:00",
            "time_zone": "Pacific Standard Time",
            "trigger_type": "Recurrence",
            "frequency": "day",
            "interval": 1,
            "schedule": {"hours": [], "minutes": []},
        }

    def test_load_recurrence_schedule_with_pattern(self, client: MLClient):
        test_path = "./tests/test_configs/schedule/hello_recurrence_schedule_with_pattern.yml"
        schedule = load_schedule(test_path)
        rest_schedule = client.schedules.begin_create_or_update(schedule)
        assert rest_schedule.name == schedule.name
        client.schedules.begin_disable(schedule.name, no_wait=True)
        assert rest_schedule.trigger._to_rest_object().as_dict() == {
            "start_time": "2022-05-10 10:15:00",
            "time_zone": "Pacific Standard Time",
            "trigger_type": "Recurrence",
            "frequency": "week",
            "interval": 1,
            "schedule": {"hours": [10], "minutes": [15], "week_days": ["Monday"]},
        }<|MERGE_RESOLUTION|>--- conflicted
+++ resolved
@@ -17,12 +17,8 @@
 @pytest.mark.skip(reason="tests failing while recording. Re-enable once fixed.")
 class TestSchedule(AzureRecordedTestCase):
     def test_schedule_lifetime(self, client: MLClient, randstr: Callable[[], str]):
-<<<<<<< HEAD
         params_override = [{"name": randstr("name")}]
-=======
-        params_override = [{"name": randstr()}]
         params_override.extend(TRIGGER_ENDTIME_DICT)
->>>>>>> c6a26fee
         test_path = "./tests/test_configs/schedule/hello_cron_schedule_with_file_reference.yml"
         schedule = load_schedule(test_path, params_override=params_override)
         # create
