from unittest.mock import DEFAULT, Mock

import pytest
from marshmallow import ValidationError
from pytest_mock import MockFixture

from azure.ai.ml._scope_dependent_operations import OperationScope
from azure.ai.ml.entities import FeatureStore, Workspace
from azure.ai.ml.entities._feature_store._constants import (
    OFFLINE_MATERIALIZATION_STORE_TYPE,
    OFFLINE_STORE_CONNECTION_NAME,
    ONLINE_MATERIALIZATION_STORE_TYPE,
    ONLINE_STORE_CONNECTION_NAME,
)
from azure.ai.ml.entities._feature_store.materialization_store import MaterializationStore
from azure.ai.ml.entities._workspace.feature_store_settings import FeatureStoreSettings
from azure.ai.ml.operations._feature_store_operations import FeatureStoreOperations
from azure.core.polling import LROPoller

MOCK_MATERIALIZATION_STORE_TARGET = "/subscriptions/sub/resourceGroups/rg/providers/Microsoft.Storage/storageAccounts/test_storage/blobServices/default/containers/offlinestore"
<<<<<<< HEAD
=======
MOCK_MATERIALIZATION_STORE_TARGET_INCOMPLETE = (
    "/subscriptions/sub/resourceGroups/rg/providers/Microsoft.Storage/storageAccounts/test_storage"
)
>>>>>>> c66cdbd4


@pytest.fixture
def mock_credential() -> Mock:
    yield Mock()


@pytest.fixture
def mock_feature_store_operation(
    mock_workspace_scope: OperationScope,
    mock_aml_services_2023_06_01_preview: Mock,
    mock_machinelearning_client: Mock,
    mock_credential: Mock,
) -> FeatureStoreOperations:
    yield FeatureStoreOperations(
        operation_scope=mock_workspace_scope,
        service_client=mock_aml_services_2023_06_01_preview,
        all_operations=mock_machinelearning_client._operation_container,
        credentials=mock_credential,
    )


@pytest.mark.unittest
@pytest.mark.data_experiences_test
class TestFeatureStoreOperation:
    @pytest.mark.parametrize("arg", ["resource_group", "subscription", "other_rand_str"])
    def test_list(self, arg: str, mock_feature_store_operation: FeatureStoreOperations) -> None:
        mock_feature_store_operation.list(scope=arg)
        if arg == "subscription":
            mock_feature_store_operation._operation.list_by_subscription.assert_called_once()
        else:
            mock_feature_store_operation._operation.list_by_resource_group.assert_called_once()

    def test_get(self, mock_feature_store_operation: FeatureStoreOperations) -> None:
        def outgoing_get_call(rg, name):
            from azure.ai.ml.entities._workspace.feature_store_settings import FeatureStoreSettings

            ws = Workspace(name=name, kind="featurestore")
            ws._feature_store_settings = FeatureStoreSettings(
                offline_store_connection_name=OFFLINE_STORE_CONNECTION_NAME,
                online_store_connection_name=ONLINE_STORE_CONNECTION_NAME,
            )
            return ws._to_rest_object()

        mock_feature_store_operation._operation.get.side_effect = outgoing_get_call
        featurestore = mock_feature_store_operation.get(name="random_name", resource_group="rg")
        mock_feature_store_operation._operation.get.assert_called_once()

        assert featurestore._kind == "featurestore"
        assert featurestore._feature_store_settings.offline_store_connection_name == OFFLINE_STORE_CONNECTION_NAME
        assert featurestore._feature_store_settings.online_store_connection_name == ONLINE_STORE_CONNECTION_NAME

    def test_begin_create(
        self,
        mock_feature_store_operation: FeatureStoreOperations,
        mocker: MockFixture,
    ):
        from azure.ai.ml.entities._credentials import ManagedIdentityConfiguration

        IDENTITY_RESOURCE_ID = "/subscriptions/b17253fa-f327-42d6-9686-f3e553e24763/resourcegroups/test_rg/providers/Microsoft.ManagedIdentity/userAssignedIdentities/new_identity"

        def outgoing_get_call(rg, name):
            return Workspace(name=name, kind="featurestore")._to_rest_object()

        mocker.patch("azure.ai.ml.operations._feature_store_operations.FeatureStoreOperations.get", return_value=None)
        mocker.patch(
            "azure.ai.ml.operations._feature_store_operations.FeatureStoreOperations._populate_arm_parameters",
            return_value=({}, {}, {}),
        )
        mocker.patch(
            "azure.ai.ml.operations._workspace_operations_base.WorkspaceOperationsBase.begin_create",
            return_value=None,
        )
        mocker.patch("azure.ai.ml._arm_deployments.ArmDeploymentExecutor.deploy_resource", return_value=LROPoller)

        # create
        mock_feature_store_operation._operation.get.side_effect = Exception()
        mock_feature_store_operation.begin_create(feature_store=FeatureStore(name="name"))
        super(type(mock_feature_store_operation), mock_feature_store_operation).begin_create.assert_called_once()

        # create, no materialization identity is allowed
        super(type(mock_feature_store_operation), mock_feature_store_operation).begin_create.reset_mock()
        mock_feature_store_operation.begin_create(
            feature_store=FeatureStore(
                name="name",
                offline_store=MaterializationStore(
                    type=OFFLINE_MATERIALIZATION_STORE_TYPE, target=MOCK_MATERIALIZATION_STORE_TARGET
                ),
            )
        )
        super(type(mock_feature_store_operation), mock_feature_store_operation).begin_create.assert_called_once()
        call_kwargs = super(
            type(mock_feature_store_operation), mock_feature_store_operation
        ).begin_create.call_args.kwargs
        # remove this condition check when test env python version >= 3.8
        if isinstance(call_kwargs, dict):
            feature_store = call_kwargs["workspace"]
            feature_store_settings = feature_store._feature_store_settings
            offline_store_connection_name = feature_store_settings.offline_store_connection_name
            online_store_connection_name = feature_store_settings.online_store_connection_name
            assert offline_store_connection_name.startswith(OFFLINE_STORE_CONNECTION_NAME + "-")
            assert online_store_connection_name == None

        super(type(mock_feature_store_operation), mock_feature_store_operation).begin_create.reset_mock()
        mock_feature_store_operation.begin_create(
            feature_store=FeatureStore(
                name="name",
                online_store=MaterializationStore(
                    type=ONLINE_MATERIALIZATION_STORE_TYPE, target=MOCK_MATERIALIZATION_STORE_TARGET
                ),
            )
        )
        super(type(mock_feature_store_operation), mock_feature_store_operation).begin_create.assert_called_once()
        call_kwargs = super(
            type(mock_feature_store_operation), mock_feature_store_operation
        ).begin_create.call_args.kwargs
        # remove this condition check when test env python version >= 3.8
        if isinstance(call_kwargs, dict):
            feature_store = call_kwargs["workspace"]
            feature_store_settings = feature_store._feature_store_settings
            offline_store_connection_name = feature_store_settings.offline_store_connection_name
            online_store_connection_name = feature_store_settings.online_store_connection_name
            assert offline_store_connection_name.startswith(OFFLINE_STORE_CONNECTION_NAME + "-")
            assert online_store_connection_name.startswith(ONLINE_STORE_CONNECTION_NAME + "-")

        # create, with materialization identity
        super(type(mock_feature_store_operation), mock_feature_store_operation).begin_create.reset_mock()
        mock_feature_store_operation.begin_create(
            feature_store=FeatureStore(
                name="name",
                online_store=MaterializationStore(
                    type=ONLINE_MATERIALIZATION_STORE_TYPE, target=MOCK_MATERIALIZATION_STORE_TARGET
                ),
                offline_store=MaterializationStore(
                    type=OFFLINE_MATERIALIZATION_STORE_TYPE, target=MOCK_MATERIALIZATION_STORE_TARGET
                ),
                materialization_identity=ManagedIdentityConfiguration(resource_id=IDENTITY_RESOURCE_ID),
            )
        )
        super(type(mock_feature_store_operation), mock_feature_store_operation).begin_create.assert_called_once()
        call_kwargs = super(
            type(mock_feature_store_operation), mock_feature_store_operation
        ).begin_create.call_args.kwargs
        # remove this condition check when test env python version >= 3.8
        if isinstance(call_kwargs, dict):
            feature_store = call_kwargs["workspace"]
            feature_store_settings = feature_store._feature_store_settings
            offline_store_connection_name = feature_store_settings.offline_store_connection_name
            online_store_connection_name = feature_store_settings.online_store_connection_name
            assert offline_store_connection_name.startswith(OFFLINE_STORE_CONNECTION_NAME + "-")
            assert online_store_connection_name.startswith(ONLINE_STORE_CONNECTION_NAME + "-")

        # create, with name only
        super(type(mock_feature_store_operation), mock_feature_store_operation).begin_create.reset_mock()
        mock_feature_store_operation.begin_create(feature_store=FeatureStore(name="name"))
        super(type(mock_feature_store_operation), mock_feature_store_operation).begin_create.assert_called_once()
        call_kwargs = super(
            type(mock_feature_store_operation), mock_feature_store_operation
        ).begin_create.call_args.kwargs
        # remove this condition check when test env python version >= 3.8
        if isinstance(call_kwargs, dict):
            feature_store = call_kwargs["workspace"]
            feature_store_settings = feature_store._feature_store_settings
            offline_store_connection_name = feature_store_settings.offline_store_connection_name
            online_store_connection_name = feature_store_settings.online_store_connection_name
            assert offline_store_connection_name.startswith(OFFLINE_STORE_CONNECTION_NAME + "-")
            assert online_store_connection_name == None

        # double create call
        mock_feature_store_operation._operation.get.side_effect = outgoing_get_call
        mock_feature_store_operation._operation.begin_update.side_effect = None
        mock_feature_store_operation.begin_create(feature_store=FeatureStore(name="name"))
        mock_feature_store_operation._operation.begin_update.assert_called()

    def test_update(self, mock_feature_store_operation: FeatureStoreOperations) -> None:
        fs = FeatureStore(
            name="name",
            description="description",
        )

        def outgoing_get_call(rg, name):
            from azure.ai.ml.entities._workspace.feature_store_settings import FeatureStoreSettings

            ws = Workspace(name=name, kind="featurestore")
            ws._feature_store_settings = FeatureStoreSettings()
            return ws._to_rest_object()

        def outgoing_call(rg, name, params, polling, cls):
            assert rg == "test_resource_group"
            assert name == "name"
            assert params.description == "description"
            assert polling is True
            assert callable(cls)
            return DEFAULT

        mock_feature_store_operation._operation.get.side_effect = outgoing_get_call
        mock_feature_store_operation._operation.begin_update.side_effect = outgoing_call
        mock_feature_store_operation.begin_update(fs, update_dependent_resources=True)
        mock_feature_store_operation._operation.begin_update.assert_called()

        with pytest.raises(ValidationError):
            mock_feature_store_operation.begin_update(
                feature_store=FeatureStore(
                    name="name",
                    offline_store=MaterializationStore(
<<<<<<< HEAD
=======
                        type=ONLINE_MATERIALIZATION_STORE_TYPE, target=MOCK_MATERIALIZATION_STORE_TARGET
                    ),
                )
            )
        with pytest.raises(ValidationError):
            mock_feature_store_operation.begin_update(
                feature_store=FeatureStore(
                    name="name",
                    offline_store=MaterializationStore(
                        type=OFFLINE_MATERIALIZATION_STORE_TYPE, target=MOCK_MATERIALIZATION_STORE_TARGET_INCOMPLETE
                    ),
                )
            )
        with pytest.raises(ValidationError):
            mock_feature_store_operation.begin_update(
                feature_store=FeatureStore(
                    name="name",
                    offline_store=MaterializationStore(
>>>>>>> c66cdbd4
                        type=OFFLINE_MATERIALIZATION_STORE_TYPE, target=MOCK_MATERIALIZATION_STORE_TARGET
                    ),
                )
            )
        with pytest.raises(ValidationError):
            mock_feature_store_operation.begin_update(
                feature_store=FeatureStore(
                    name="name",
                    online_store=MaterializationStore(
                        type=ONLINE_MATERIALIZATION_STORE_TYPE, target=MOCK_MATERIALIZATION_STORE_TARGET
                    ),
                )
            )

    def test_update_with_role_assignments(
        self, mock_feature_store_operation: FeatureStoreOperations, mocker: MockFixture
    ) -> None:
        from azure.ai.ml.entities._credentials import ManagedIdentityConfiguration
        from azure.ai.ml.entities._feature_store.materialization_store import MaterializationStore

        EXISTING_IDENTITY_RESOURCE_ID = "/subscriptions/b17253fa-f327-42d6-9686-f3e553e24763/resourcegroups/test_rg/providers/Microsoft.ManagedIdentity/userAssignedIdentities/exist_identity"
        EXISTING_OFFLINE_STORE_RESOURCE_ID = "/subscriptions/b17253fa-f327-42d6-9686-f3e553e24763/resourceGroups/test_rg/providers/Microsoft.Storage/storageAccounts/test_storage/blobServices/default/containers/exist"
        EXISTING_ONLINE_STORE_RESOURCE_ID = "/subscriptions/b17253fa-f327-42d6-9686-f3e553e24763/resourceGroups/mdctest/providers/Microsoft.Cache/Redis/exist"
        OFFLINE_STORE_CONNECTION_NAME = "offlineStoreConnectionName"
        ONLINE_STORE_CONNECTION_NAME = "onlineStoreConnectionName"
        NEW_IDENTITY_RESOURCE_ID = "/subscriptions/b17253fa-f327-42d6-9686-f3e553e24763/resourcegroups/test_rg/providers/Microsoft.ManagedIdentity/userAssignedIdentities/new_identity"
        NEW_OFFLINE_STORE_RESOURCE_ID = "/subscriptions/b17253fa-f327-42d6-9686-f3e553e24763/resourceGroups/test_rg/providers/Microsoft.Storage/storageAccounts/test_storage/blobServices/default/containers/new"
        NEW_ONLINE_STORE_RESOURCE_ID = "/subscriptions/b17253fa-f327-42d6-9686-f3e553e24763/resourceGroups/mdctest/providers/Microsoft.Cache/Redis/new"

        mocker.patch(
            "azure.ai.ml.operations._workspace_operations_base.WorkspaceOperationsBase.begin_update",
            return_value=None,
        )
        mocker.patch(
            "azure.ai.ml.operations._workspace_connections_operations.WorkspaceConnectionsOperations.get",
            return_value=None,
        )

        def outgoing_get_call(rg, name):
            from azure.ai.ml._utils.utils import camel_to_snake
            from azure.ai.ml.constants import ManagedServiceIdentityType
            from azure.ai.ml.entities import IdentityConfiguration, ManagedIdentityConfiguration
            from azure.ai.ml.entities._workspace.feature_store_settings import FeatureStoreSettings

            ws = Workspace(
                name=name,
                kind="featurestore",
                identity=IdentityConfiguration(
                    type=camel_to_snake(ManagedServiceIdentityType.USER_ASSIGNED),
                    user_assigned_identities=[
                        ManagedIdentityConfiguration(resource_id=EXISTING_IDENTITY_RESOURCE_ID),
                    ],
                ),
            )
            ws._feature_store_settings = FeatureStoreSettings(
                offline_store_connection_name=f"{OFFLINE_STORE_CONNECTION_NAME}-existing",
                online_store_connection_name=f"{ONLINE_STORE_CONNECTION_NAME}-existing",
            )
            return ws._to_rest_object()

        def outgoing_workspace_connection_call(resource_group_name, workspace_name, connection_name):
            if connection_name.startswith(OFFLINE_STORE_CONNECTION_NAME):
                from azure.ai.ml._restclient.v2023_04_01_preview.models import (
                    WorkspaceConnectionPropertiesV2,
                    WorkspaceConnectionPropertiesV2BasicResource,
                )

                resource = WorkspaceConnectionPropertiesV2BasicResource(
                    properties=WorkspaceConnectionPropertiesV2(
                        category=OFFLINE_MATERIALIZATION_STORE_TYPE, target=EXISTING_OFFLINE_STORE_RESOURCE_ID
                    )
                )
                return resource
            elif connection_name.startswith(ONLINE_STORE_CONNECTION_NAME):
                from azure.ai.ml._restclient.v2023_04_01_preview.models import (
                    WorkspaceConnectionPropertiesV2,
                    WorkspaceConnectionPropertiesV2BasicResource,
                )

                resource = WorkspaceConnectionPropertiesV2BasicResource(
                    properties=WorkspaceConnectionPropertiesV2(
                        category=ONLINE_MATERIALIZATION_STORE_TYPE, target=EXISTING_ONLINE_STORE_RESOURCE_ID
                    )
                )
                return resource
            else:
                raise Exception("Invalid exception")

        def perform_tests(testcases, mock_feature_store_operation):
            for testcase in testcases:
                mock_feature_store_operation.begin_update(testcase[0], update_dependent_resources=True)
                super(
                    type(mock_feature_store_operation), mock_feature_store_operation
                ).begin_update.assert_called_once()
                call_kwargs = super(
                    type(mock_feature_store_operation), mock_feature_store_operation
                ).begin_update.call_args.kwargs

                # remove this condition check when test env python version >= 3.8
                if isinstance(call_kwargs, dict):
                    feature_store_settings = call_kwargs["feature_store_settings"]
                    offline_store_connection_name = feature_store_settings.offline_store_connection_name
                    online_store_connection_name = feature_store_settings.online_store_connection_name
                    assert call_kwargs["grant_materialization_permissions"] == True
                    assert call_kwargs["update_workspace_role_assignment"] == testcase[1][0]
                    assert call_kwargs["update_offline_store_role_assignment"] == testcase[1][1]
                    assert call_kwargs["update_online_store_role_assignment"] == testcase[1][2]
                    assert call_kwargs["materialization_identity_id"] == testcase[1][3]
                    assert call_kwargs["offline_store_target"] == testcase[1][4]
                    assert call_kwargs["online_store_target"] == testcase[1][5]
                    assert (f"{OFFLINE_STORE_CONNECTION_NAME}-existing" == offline_store_connection_name) == testcase[
                        1
                    ][6]
                    assert (f"{ONLINE_STORE_CONNECTION_NAME}-existing" == online_store_connection_name) == testcase[1][
                        7
                    ]

                print(f"passed test case: {testcase}")
                super(type(mock_feature_store_operation), mock_feature_store_operation).begin_update.reset_mock()

        mock_feature_store_operation._operation.get.side_effect = outgoing_get_call

        # existing stores
        mock_feature_store_operation._workspace_connection_operation.get.side_effect = (
            outgoing_workspace_connection_call
        )

        testcases1 = [
            (FeatureStore(name="name", description="description"), [False, False, False, None, None, None, True, True]),
            (
                FeatureStore(
                    name="name",
                    description="description",
                    materialization_identity=ManagedIdentityConfiguration(resource_id=NEW_IDENTITY_RESOURCE_ID),
                ),
                [
                    True,
                    True,
                    True,
                    NEW_IDENTITY_RESOURCE_ID,
                    EXISTING_OFFLINE_STORE_RESOURCE_ID,
                    EXISTING_ONLINE_STORE_RESOURCE_ID,
                    True,
                    True,
                ],
            ),
            (
                FeatureStore(
                    name="name",
                    description="description",
                    offline_store=MaterializationStore(
                        type=OFFLINE_MATERIALIZATION_STORE_TYPE, target=NEW_OFFLINE_STORE_RESOURCE_ID
                    ),
                ),
                [False, True, False, EXISTING_IDENTITY_RESOURCE_ID, NEW_OFFLINE_STORE_RESOURCE_ID, None, False, True],
            ),
            (
                FeatureStore(
                    name="name",
                    description="description",
                    online_store=MaterializationStore(
                        type=ONLINE_MATERIALIZATION_STORE_TYPE, target=NEW_ONLINE_STORE_RESOURCE_ID
                    ),
                ),
                [False, False, True, EXISTING_IDENTITY_RESOURCE_ID, None, NEW_ONLINE_STORE_RESOURCE_ID, True, False],
            ),
            (
                FeatureStore(
                    name="name",
                    description="description",
                    materialization_identity=ManagedIdentityConfiguration(resource_id=NEW_IDENTITY_RESOURCE_ID),
                    offline_store=MaterializationStore(
                        type=OFFLINE_MATERIALIZATION_STORE_TYPE, target=NEW_OFFLINE_STORE_RESOURCE_ID
                    ),
                    online_store=MaterializationStore(
                        type=ONLINE_MATERIALIZATION_STORE_TYPE, target=NEW_ONLINE_STORE_RESOURCE_ID
                    ),
                ),
                [
                    True,
                    True,
                    True,
                    NEW_IDENTITY_RESOURCE_ID,
                    NEW_OFFLINE_STORE_RESOURCE_ID,
                    NEW_ONLINE_STORE_RESOURCE_ID,
                    False,
                    False,
                ],
            ),
            (
                FeatureStore(
                    name="name",
                    description="description",
                    materialization_identity=ManagedIdentityConfiguration(resource_id=NEW_IDENTITY_RESOURCE_ID),
                    offline_store=MaterializationStore(
                        type=OFFLINE_MATERIALIZATION_STORE_TYPE, target=EXISTING_OFFLINE_STORE_RESOURCE_ID
                    ),
                    online_store=MaterializationStore(
                        type=ONLINE_MATERIALIZATION_STORE_TYPE, target=EXISTING_ONLINE_STORE_RESOURCE_ID
                    ),
                ),
                [
                    True,
                    True,
                    True,
                    NEW_IDENTITY_RESOURCE_ID,
                    EXISTING_OFFLINE_STORE_RESOURCE_ID,
                    EXISTING_ONLINE_STORE_RESOURCE_ID,
                    True,
                    True,
                ],
            ),
            (
                FeatureStore(
                    name="name",
                    description="description",
                    materialization_identity=ManagedIdentityConfiguration(resource_id=EXISTING_IDENTITY_RESOURCE_ID),
                    offline_store=MaterializationStore(
                        type=OFFLINE_MATERIALIZATION_STORE_TYPE, target=NEW_OFFLINE_STORE_RESOURCE_ID
                    ),
                    online_store=MaterializationStore(
                        type=ONLINE_MATERIALIZATION_STORE_TYPE, target=NEW_ONLINE_STORE_RESOURCE_ID
                    ),
                ),
                [
                    False,
                    True,
                    True,
                    EXISTING_IDENTITY_RESOURCE_ID,
                    NEW_OFFLINE_STORE_RESOURCE_ID,
                    NEW_ONLINE_STORE_RESOURCE_ID,
                    False,
                    False,
                ],
            ),
            (
                FeatureStore(
                    name="name",
                    description="description",
                    offline_store=MaterializationStore(
                        type=OFFLINE_MATERIALIZATION_STORE_TYPE, target=EXISTING_OFFLINE_STORE_RESOURCE_ID
                    ),
                    online_store=MaterializationStore(
                        type=ONLINE_MATERIALIZATION_STORE_TYPE, target=EXISTING_ONLINE_STORE_RESOURCE_ID
                    ),
                ),
                [False, False, False, None, None, None, True, True],
            ),
        ]

        perform_tests(testcases1, mock_feature_store_operation)

        # non existing stores
        def outgoing_get_call_empty_no_workspace_connection(rg, name):
            from azure.ai.ml._utils.utils import camel_to_snake
            from azure.ai.ml.constants import ManagedServiceIdentityType
            from azure.ai.ml.entities import IdentityConfiguration, ManagedIdentityConfiguration
            from azure.ai.ml.entities._workspace.feature_store_settings import FeatureStoreSettings

            ws = Workspace(
                name=name,
                kind="featurestore",
                identity=IdentityConfiguration(
                    type=camel_to_snake(ManagedServiceIdentityType.USER_ASSIGNED),
                    user_assigned_identities=[
                        ManagedIdentityConfiguration(resource_id=EXISTING_IDENTITY_RESOURCE_ID),
                    ],
                ),
            )
            ws._feature_store_settings = FeatureStoreSettings(
                offline_store_connection_name=None,
                online_store_connection_name=None,
            )
            return ws._to_rest_object()

        mock_feature_store_operation._operation.get.side_effect = outgoing_get_call_empty_no_workspace_connection

        testcases2 = [
            (
                FeatureStore(name="name", description="description"),
                [False, False, False, None, None, None, False, False],
            ),
            (
                FeatureStore(
                    name="name",
                    description="description",
                    materialization_identity=ManagedIdentityConfiguration(resource_id=NEW_IDENTITY_RESOURCE_ID),
                ),
                [True, False, False, NEW_IDENTITY_RESOURCE_ID, None, None, False, False],
            ),
            (
                FeatureStore(
                    name="name",
                    description="description",
                    offline_store=MaterializationStore(
                        type=OFFLINE_MATERIALIZATION_STORE_TYPE, target=NEW_OFFLINE_STORE_RESOURCE_ID
                    ),
                    online_store=MaterializationStore(
                        type=ONLINE_MATERIALIZATION_STORE_TYPE, target=NEW_ONLINE_STORE_RESOURCE_ID
                    ),
                ),
                [
                    False,
                    True,
                    True,
                    EXISTING_IDENTITY_RESOURCE_ID,
                    NEW_OFFLINE_STORE_RESOURCE_ID,
                    NEW_ONLINE_STORE_RESOURCE_ID,
                    False,
                    False,
                ],
            ),
            (
                FeatureStore(
                    name="name",
                    description="description",
                    materialization_identity=ManagedIdentityConfiguration(resource_id=EXISTING_IDENTITY_RESOURCE_ID),
                ),
                [False, False, False, None, None, None, False, False],
            ),
        ]

        perform_tests(testcases2, mock_feature_store_operation)

    def test_begin_provision_network(self, mock_feature_store_operation: FeatureStoreOperations) -> None:
        def outgoing_call(name):
            return "testws"

        mock_feature_store_operation._operation.get.side_effect = outgoing_call
        mock_feature_store_operation.begin_provision_network(feature_store_name="testws")
        mock_feature_store_operation._provision_network_operation.begin_provision_managed_network.assert_called_once()

    def test_delete(self, mock_feature_store_operation: FeatureStoreOperations, mocker: MockFixture) -> None:
        def outgoing_call(rg, name):
            return Workspace(name=name, kind="featurestore")._to_rest_object()

        mock_feature_store_operation._operation.get.side_effect = outgoing_call
        mocker.patch("azure.ai.ml.operations._workspace_operations_base.delete_resource_by_arm_id", return_value=None)
        mocker.patch(
            "azure.ai.ml.operations._workspace_operations_base.get_generic_arm_resource_by_arm_id", return_value=None
        )
        mock_feature_store_operation.begin_delete("randstr", delete_dependent_resources=True)
        mock_feature_store_operation._operation.begin_delete.assert_called_once()

    def test_delete_non_feature_store_kind(
        self, mock_feature_store_operation: FeatureStoreOperations, mocker: MockFixture
    ) -> None:
        def outgoing_call(rg, name):
            return Workspace(name=name)._to_rest_object()

        mock_feature_store_operation._operation.get.side_effect = outgoing_call
        mocker.patch("azure.ai.ml.operations._workspace_operations_base.delete_resource_by_arm_id", return_value=None)
        with pytest.raises(Exception):
            mock_feature_store_operation.begin_delete("randstr", delete_dependent_resources=True)<|MERGE_RESOLUTION|>--- conflicted
+++ resolved
@@ -18,12 +18,9 @@
 from azure.core.polling import LROPoller
 
 MOCK_MATERIALIZATION_STORE_TARGET = "/subscriptions/sub/resourceGroups/rg/providers/Microsoft.Storage/storageAccounts/test_storage/blobServices/default/containers/offlinestore"
-<<<<<<< HEAD
-=======
 MOCK_MATERIALIZATION_STORE_TARGET_INCOMPLETE = (
     "/subscriptions/sub/resourceGroups/rg/providers/Microsoft.Storage/storageAccounts/test_storage"
 )
->>>>>>> c66cdbd4
 
 
 @pytest.fixture
@@ -229,8 +226,6 @@
                 feature_store=FeatureStore(
                     name="name",
                     offline_store=MaterializationStore(
-<<<<<<< HEAD
-=======
                         type=ONLINE_MATERIALIZATION_STORE_TYPE, target=MOCK_MATERIALIZATION_STORE_TARGET
                     ),
                 )
@@ -249,7 +244,6 @@
                 feature_store=FeatureStore(
                     name="name",
                     offline_store=MaterializationStore(
->>>>>>> c66cdbd4
                         type=OFFLINE_MATERIALIZATION_STORE_TYPE, target=MOCK_MATERIALIZATION_STORE_TARGET
                     ),
                 )
