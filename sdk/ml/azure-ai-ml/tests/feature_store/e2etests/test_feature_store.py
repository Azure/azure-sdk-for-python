# ---------------------------------------------------------
# Copyright (c) Microsoft Corporation. All rights reserved.
# ---------------------------------------------------------

from typing import Callable

import pytest
from azure.core.polling import LROPoller
from devtools_testutils import AzureRecordedTestCase, is_live

from azure.ai.ml import MLClient
from azure.ai.ml.entities._feature_store.feature_store import FeatureStore


@pytest.mark.e2etest
@pytest.mark.data_experiences_test
@pytest.mark.usefixtures(
    "mock_workspace_arm_template_deployment_name",
    "mock_workspace_dependent_resource_name_generator",
)
class TestFeatureStore(AzureRecordedTestCase):
    @pytest.mark.skipif(
        condition=not is_live(),
        reason="ARM template makes playback complex, so the test is flaky when run against recording",
    )
    def test_feature_store_create_update_and_delete(
        self, client: MLClient, randstr: Callable[[], str], location: str
    ) -> None:
        fs_name = f"e2etest_{randstr('fs_name')}"
        fs_description = f"{fs_name} description"
        fs_updated_description = f"{fs_name} updated description"
        fs_display_name = f"{fs_name} display name"

        fs = FeatureStore(name=fs_name, description=fs_description, display_name=fs_display_name)
        fs_poller = client.feature_stores.begin_create(feature_store=fs)
        assert isinstance(fs_poller, LROPoller)

        create_fs = fs_poller.result()
        assert isinstance(create_fs, FeatureStore)
        assert create_fs.offline_store.target is not None
        assert create_fs.materialization_identity.resource_id is not None

        fs_result = client.feature_stores.get(fs_name)
        assert isinstance(fs_result, FeatureStore)
        assert fs_result.name == fs_name

        fs_list = client.feature_stores.list()
        assert any(fs_name == fs.name for fs in fs_list)

        fs = FeatureStore(name=fs_name, description=fs_updated_description, display_name=fs_display_name)
        fs_poller = client.feature_stores.begin_update(feature_store=fs)
        assert isinstance(fs_poller, LROPoller)

        updated_fs = fs_poller.result()
        assert isinstance(updated_fs, FeatureStore)
        assert updated_fs.description == fs_updated_description

<<<<<<< HEAD
        from azure.ai.ml.entities import ManagedIdentityConfiguration

        new_materialization_identity_resource_id = "/subscriptions/1aefdc5e-3a7c-4d71-a9f9-f5d3b03be19a/resourceGroups/rg-runhliml/providers/Microsoft.ManagedIdentity/userAssignedIdentities/materialization-uai-update"
        fs = FeatureStore(
            name=fs_name,
            materialization_identity=ManagedIdentityConfiguration(resource_id=new_materialization_identity_resource_id),
        )
        fs_poller = client.feature_stores.begin_update(feature_store=fs)
        assert isinstance(fs_poller, LROPoller)

        updated_fs = fs_poller.result()
        assert isinstance(updated_fs, FeatureStore)
        assert updated_fs.materialization_identity.resource_id == new_materialization_identity_resource_id

        new_materialization_identity_resource_id = "/subscriptions/1aefdc5e-3a7c-4d71-a9f9-f5d3b03be19a/resourceGroups/rg-runhliml/providers/Microsoft.ManagedIdentity/userAssignedIdentities/materialization-uai-update1"
        fs = FeatureStore(
            name=fs_name,
            materialization_identity=ManagedIdentityConfiguration(
                resource_id=new_materialization_identity_resource_id,
            ),
        )
        fs_poller = client.feature_stores.begin_update(
            feature_store=fs, grant_materialization_identity_permissions=False
        )
        assert isinstance(fs_poller, LROPoller)

        updated_fs = fs_poller.result()
        assert isinstance(updated_fs, FeatureStore)
=======
        fs_poller = client.feature_stores.begin_provision_network(name=fs_name)
        assert isinstance(fs_poller, LROPoller)
        fs_poller.result()
>>>>>>> ece166a3

        fs_poller = client.feature_stores.begin_delete(name=fs_name, delete_dependent_resources=True)
        assert isinstance(fs_poller, LROPoller)
        fs_poller.result()

        with pytest.raises(Exception):
            client.feature_stores.get(fs_name)<|MERGE_RESOLUTION|>--- conflicted
+++ resolved
@@ -55,7 +55,6 @@
         assert isinstance(updated_fs, FeatureStore)
         assert updated_fs.description == fs_updated_description
 
-<<<<<<< HEAD
         from azure.ai.ml.entities import ManagedIdentityConfiguration
 
         new_materialization_identity_resource_id = "/subscriptions/1aefdc5e-3a7c-4d71-a9f9-f5d3b03be19a/resourceGroups/rg-runhliml/providers/Microsoft.ManagedIdentity/userAssignedIdentities/materialization-uai-update"
@@ -84,11 +83,10 @@
 
         updated_fs = fs_poller.result()
         assert isinstance(updated_fs, FeatureStore)
-=======
+
         fs_poller = client.feature_stores.begin_provision_network(name=fs_name)
         assert isinstance(fs_poller, LROPoller)
         fs_poller.result()
->>>>>>> ece166a3
 
         fs_poller = client.feature_stores.begin_delete(name=fs_name, delete_dependent_resources=True)
         assert isinstance(fs_poller, LROPoller)
