--- conflicted
+++ resolved
@@ -5,11 +5,11 @@
 from typing import Callable
 
 import pytest
-from azure.core.polling import LROPoller
 from devtools_testutils import AzureRecordedTestCase, is_live
 
 from azure.ai.ml import MLClient
 from azure.ai.ml.entities._feature_store.feature_store import FeatureStore
+from azure.core.polling import LROPoller
 
 
 @pytest.mark.e2etest
@@ -62,7 +62,6 @@
 
         create_fs = fs_poller.result()
         assert isinstance(create_fs, FeatureStore)
-<<<<<<< HEAD
         assert create_fs.materialization_identity.resource_id
         assert not create_fs._feature_store_settings.online_store_connection_name
         assert create_fs._feature_store_settings.offline_store_connection_name
@@ -348,10 +347,6 @@
         assert create_fs._feature_store_settings.offline_store_connection_name
         provisioned_offline_store_resource_id = create_fs.offline_store.target
         provisioned_materialization_identity = create_fs.materialization_identity
-=======
-        assert create_fs.offline_store.target is not None
-        assert create_fs.materialization_identity.resource_id is not None
->>>>>>> d19f8f9b
 
         fs_result = client.feature_stores.get(fs_name)
         assert isinstance(fs_result, FeatureStore)
@@ -370,7 +365,6 @@
         assert updated_fs.name == fs_name
         assert updated_fs.description == fs_updated_description
 
-<<<<<<< HEAD
         from azure.ai.ml.entities import ManagedIdentityConfiguration, MaterializationStore
 
         # online store update
@@ -454,35 +448,6 @@
         )
 
         # test provision managed network
-=======
-        from azure.ai.ml.entities import ManagedIdentityConfiguration
-
-        new_materialization_identity_resource_id = "/subscriptions/1aefdc5e-3a7c-4d71-a9f9-f5d3b03be19a/resourceGroups/rg-runhliml/providers/Microsoft.ManagedIdentity/userAssignedIdentities/materialization-uai-update"
-        fs = FeatureStore(
-            name=fs_name,
-            materialization_identity=ManagedIdentityConfiguration(resource_id=new_materialization_identity_resource_id),
-        )
-        fs_poller = client.feature_stores.begin_update(feature_store=fs)
-        assert isinstance(fs_poller, LROPoller)
-
-        updated_fs = fs_poller.result()
-        assert isinstance(updated_fs, FeatureStore)
-        assert updated_fs.materialization_identity.resource_id == new_materialization_identity_resource_id
-
-        new_materialization_identity_resource_id = "/subscriptions/1aefdc5e-3a7c-4d71-a9f9-f5d3b03be19a/resourceGroups/rg-runhliml/providers/Microsoft.ManagedIdentity/userAssignedIdentities/materialization-uai-update1"
-        fs = FeatureStore(
-            name=fs_name,
-            materialization_identity=ManagedIdentityConfiguration(
-                resource_id=new_materialization_identity_resource_id,
-            ),
-        )
-        fs_poller = client.feature_stores.begin_update(feature_store=fs, grant_materialization_permissions=False)
-        assert isinstance(fs_poller, LROPoller)
-
-        updated_fs = fs_poller.result()
-        assert isinstance(updated_fs, FeatureStore)
-
->>>>>>> d19f8f9b
         fs_poller = client.feature_stores.begin_provision_network(name=fs_name)
         assert isinstance(fs_poller, LROPoller)
         fs_poller.result()
