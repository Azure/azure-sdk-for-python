--- conflicted
+++ resolved
@@ -381,7 +381,6 @@
         assert online_fs.materialization_identity.resource_id == provisioned_materialization_identity.resource_id
         assert online_fs.offline_store.target == provisioned_offline_store_resource_id
         assert online_fs.online_store.target == online_store_target
-<<<<<<< HEAD
 
         # offline store update
         offline_fs = FeatureStore(
@@ -401,27 +400,6 @@
         assert offline_fs.offline_store.target == offline_store_target
         assert online_fs.online_store.target == online_store_target
 
-=======
-
-        # offline store update
-        offline_fs = FeatureStore(
-            name=fs_name,
-            offline_store=MaterializationStore(type="azure_data_lake_gen2", target=offline_store_target),
-        )
-        fs_poller = client.feature_stores.begin_update(feature_store=offline_fs)
-        offline_fs = fs_poller.result()
-        assert isinstance(offline_fs, FeatureStore)
-        assert offline_fs.materialization_identity.resource_id == provisioned_materialization_identity.resource_id
-        assert offline_fs._feature_store_settings.online_store_connection_name
-        assert offline_fs._feature_store_settings.offline_store_connection_name
-        assert (
-            offline_fs._feature_store_settings.offline_store_connection_name
-            != online_fs._feature_store_settings.offline_store_connection_name
-        )
-        assert offline_fs.offline_store.target == offline_store_target
-        assert online_fs.online_store.target == online_store_target
-
->>>>>>> b6649a0f
         # identity update
         identity_fs = FeatureStore(
             name=fs_name,
@@ -470,16 +448,11 @@
         )
 
         # test provision managed network
-<<<<<<< HEAD
-        # fs_poller = client.feature_stores.begin_provision_network(name=fs_name)
-        # assert isinstance(fs_poller, LROPoller)
-        # fs_poller.result()
-=======
         fs_poller = client.feature_stores.begin_provision_network(name=fs_name)
         assert isinstance(fs_poller, LROPoller)
         fs_poller.result()
->>>>>>> b6649a0f
-
+
+        # delete test
         fs_poller = client.feature_stores.begin_delete(name=fs_name, delete_dependent_resources=True)
         assert isinstance(fs_poller, LROPoller)
         fs_poller.result()
