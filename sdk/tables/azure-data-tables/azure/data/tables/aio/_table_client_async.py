--- conflicted
+++ resolved
@@ -199,18 +199,10 @@
         """
         table_properties = TableProperties(table_name=self.table_name, **kwargs)
         try:
-<<<<<<< HEAD
-            pipeline_response, _ = await self._client.table.create(
-                table_properties,
-                cls=kwargs.pop('cls', _return_headers_and_deserialized)
-            )
-            return TableItem(self.table_name, pipeline_response)
-=======
             metadata, _ = await self._client.table.create(
                 table_properties,
                 cls=kwargs.pop('cls', _return_headers_and_deserialized))
             return _trim_service_metadata(metadata)
->>>>>>> 1dad9542
         except HttpResponseError as error:
             _process_table_error(error)
 
