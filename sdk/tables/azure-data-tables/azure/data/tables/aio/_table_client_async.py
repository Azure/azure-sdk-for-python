--- conflicted
+++ resolved
@@ -666,27 +666,18 @@
             table_name=self.table_name,
             is_cosmos_endpoint=self._cosmos_endpoint,
         )
-<<<<<<< HEAD
-        try:
-            if isinstance(operations, Iterable):
-                for operation in operations:
-                    batched_requests.add_operation(operation)
-            else:
-                async for operation in operations:
-=======
         if isinstance(operations, AsyncIterable):
             async for operation in operations:
                 batched_requests.add_operation(operation)
         else:
             try:
                 for operation in operations:
->>>>>>> a65fa1d8
                     batched_requests.add_operation(operation)
-        except TypeError as exc:
-            raise TypeError(
-                "The value of 'operations' must be an iterator or async iterator "
-                "of Tuples. Please check documentation for correct Tuple format."
-            ) from exc
+            except TypeError as exc:
+                raise TypeError(
+                    "The value of 'operations' must be an iterator or async iterator "
+                    "of Tuples. Please check documentation for correct Tuple format."
+                ) from exc
 
         try:
             return await self._batch_send(self.table_name, *batched_requests.requests, **kwargs)
