# -------------------------------------------------------------------------
# Copyright (c) Microsoft Corporation. All rights reserved.
# Licensed under the MIT License. See License.txt in the project root for
# license information.
# --------------------------------------------------------------------------
import functools
from typing import List, Tuple, Union, Any, Optional, Mapping, Iterable
try:
    from urllib.parse import urlparse, unquote
except ImportError:
    from urlparse import urlparse  # type: ignore
    from urllib2 import unquote  # type: ignore

from azure.core.credentials import AzureSasCredential
from azure.core.async_paging import AsyncItemPaged
from azure.core.exceptions import ResourceNotFoundError, HttpResponseError
from azure.core.tracing.decorator import distributed_trace
from azure.core.tracing.decorator_async import distributed_trace_async

from .._base_client import parse_connection_str
from .._entity import TableEntity
from .._generated.models import SignedIdentifier, TableProperties
from .._models import AccessPolicy
from .._serialize import serialize_iso, _parameter_filter_substitution
from .._deserialize import _return_headers_and_deserialized
from .._error import _process_table_error, _validate_table_name
from .._models import UpdateMode
from .._deserialize import _convert_to_entity, _trim_service_metadata
from .._serialize import _add_entity_properties, _get_match_headers
from ._base_client_async import AsyncTablesBaseClient
from ._models import TableEntityPropertiesPaged
from ._table_batch_async import TableBatchOperations
from .._table_client import EntityType, TransactionOperationType


class TableClient(AsyncTablesBaseClient):
    """
    :ivar str account_name: Name of the storage account (Cosmos or Azure)
    :ivar str table_name: The name of the table
    """

    def __init__(
        self,
        account_url: str,
        table_name: str,
        credential: Optional[Union[AzureSasCredential]] = None,
        **kwargs
    ) -> None:
        """Create TableClient from a Credential.

        :param account_url:
            A url to an Azure Storage account.
        :type account_url: str
        :param table_name: The table name.
        :type table_name: str
        :param credential:
            The credentials with which to authenticate. This is optional if the
            account URL already has a SAS token, or the connection string already has shared
            access key values. The value can be a SAS token string or an account shared access
            key.
        :type credential: str

        :returns: None
        """
        if not table_name:
            raise ValueError("Please specify a table name.")
        _validate_table_name(table_name)
        self.table_name = table_name
        super(TableClient, self).__init__(account_url, credential=credential, **kwargs)

    def _format_url(self, hostname):
        """Format the endpoint URL according to the current location
        mode hostname.
        """
        return "{}://{}{}".format(self.scheme, hostname, self._query_str)

    @classmethod
    def from_connection_string(
        cls,
        conn_str: str,
        table_name: str,
        **kwargs
    ) -> 'TableClient':
        """Create TableClient from a Connection string.

        :param conn_str:
            A connection string to an Azure Storage or Cosmos account.
        :type conn_str: str
        :param table_name: The table name.
        :type table_name: str
        :returns: A table client.
        :rtype: :class:`~azure.data.tables.TableClient`

        .. admonition:: Example:

            .. literalinclude:: ../samples/async_samples/sample_create_client_async.py
                :start-after: [START create_table_client]
                :end-before: [END create_table_client]
                :language: python
                :dedent: 8
                :caption: Creating the TableClient from a connection string.
        """
        account_url, credential = parse_connection_str(
            conn_str=conn_str, credential=None, keyword_args=kwargs
        )
        return cls(account_url, table_name=table_name, credential=credential, **kwargs)

    @classmethod
    def from_table_url(
        cls,
        table_url: str,
        credential: Optional[Union[AzureSasCredential]] = None,
        **kwargs
    ) -> 'TableClient':
        """A client to interact with a specific Table.

        :param table_url: The full URI to the table, including SAS token if used.
        :type table_url: str
        :param credential:
            The credentials with which to authenticate. This is optional if the
            account URL already has a SAS token. The value can be a SAS token string, an account
            shared access key.
        :type credential: str
        :returns: A table client.
        :rtype: :class:`~azure.data.tables.TableClient`
        """
        try:
            if not table_url.lower().startswith("http"):
                table_url = "https://" + table_url
        except AttributeError:
            raise ValueError("Table URL must be a string.")
        parsed_url = urlparse(table_url.rstrip("/"))

        if not parsed_url.netloc:
            raise ValueError("Invalid URL: {}".format(table_url))

        table_path = parsed_url.path.lstrip("/").split("/")
        account_path = ""
        if len(table_path) > 1:
            account_path = "/" + "/".join(table_path[:-1])
        account_url = "{}://{}{}?{}".format(
            parsed_url.scheme,
            parsed_url.netloc.rstrip("/"),
            account_path,
            parsed_url.query,
        )
        table_name = unquote(table_path[-1])
        if not table_name:
            raise ValueError(
                "Invalid URL. Please provide a URL with a valid table name"
            )
        return cls(account_url, table_name=table_name, credential=credential, **kwargs)

    @distributed_trace_async
<<<<<<< HEAD
    async def get_table_access_policy(self, **kwargs) -> Mapping[str, AccessPolicy]:
=======
    async def get_table_access_policy(self, **kwargs: Any) -> Dict[str, AccessPolicy]:
>>>>>>> 24c75afa
        """
        Retrieves details about any stored access policies specified on the table that may be
        used with Shared Access Signatures.

        :return: Dictionary of SignedIdentifiers
        :rtype: Dict[str, :class:`~azure.data.tables.AccessPolicy`]
        :raises: :class:`~azure.core.exceptions.HttpResponseError`
        """
        timeout = kwargs.pop("timeout", None)
        try:
            _, identifiers = await self._client.table.get_access_policy(
                table=self.table_name,
                timeout=timeout,
                cls=kwargs.pop("cls", None) or _return_headers_and_deserialized,
                **kwargs
            )
        except HttpResponseError as error:
            _process_table_error(error)
        return {
            s.id: s.access_policy
            or AccessPolicy(start=None, expiry=None, permission=None)
            for s in identifiers
        }

    @distributed_trace_async
    async def set_table_access_policy(
        self,
        signed_identifiers: Mapping[str, AccessPolicy],
        **kwargs
    ) -> None:
        """Sets stored access policies for the table that may be used with Shared Access Signatures.

        :param signed_identifiers: Access policies to set for the table
        :type signed_identifiers: Dict[str, :class:`~azure.data.tables.AccessPolicy`]
        :return: None
        :rtype: None
        :raises: :class:`~azure.core.exceptions.HttpResponseError`
        """
        identifiers = []
        for key, value in signed_identifiers.items():
            if value:
                value.start = serialize_iso(value.start)
                value.expiry = serialize_iso(value.expiry)
            identifiers.append(SignedIdentifier(id=key, access_policy=value))
        signed_identifiers = identifiers  # type: ignore
        try:
            await self._client.table.set_access_policy(
                table=self.table_name, table_acl=signed_identifiers or None, **kwargs
            )
        except HttpResponseError as error:
            try:
                _process_table_error(error)
            except HttpResponseError as table_error:
                if (table_error.error_code == 'InvalidXmlDocument'
                and len(signed_identifiers) > 5):
                    raise ValueError(
                        'Too many access policies provided. The server does not support setting '
                        'more than 5 access policies on a single resource.'
                    )
                raise

    @distributed_trace_async
    async def create_table(self, **kwargs) -> None:
        """Creates a new table under the given account.

        :return: Dictionary of operation metadata returned from service
        :rtype: Dict[str,str]
        :raises: :class:`~azure.core.exceptions.ResourceExistsError` If the entity already exists

        .. admonition:: Example:

            .. literalinclude:: ../samples/async_samples/sample_create_delete_table_async.py
                :start-after: [START create_table]
                :end-before: [END create_table]
                :language: python
                :dedent: 8
                :caption: Creating a table from the TableClient object.
        """
        table_properties = TableProperties(table_name=self.table_name)
        try:
            metadata, _ = await self._client.table.create(
                table_properties,
                cls=kwargs.pop("cls", _return_headers_and_deserialized),
                **kwargs
            )
            return _trim_service_metadata(metadata)
        except HttpResponseError as error:
            _process_table_error(error)

    @distributed_trace_async
    async def delete_table(self, **kwargs) -> None:
        """Deletes the table under the current account.

        :return: None
        :rtype: None
        :raises: :class:`~azure.core.exceptions.ResourceNotFoundError` If the table does not exist

        .. admonition:: Example:

            .. literalinclude:: ../samples/async_samples/sample_create_delete_table_async.py
                :start-after: [START delete_from_table_client]
                :end-before: [END delete_from_table_client]
                :language: python
                :dedent: 8
                :caption: Deleting a table from the TableClient object.
        """
        try:
            await self._client.table.delete(table=self.table_name, **kwargs)
        except HttpResponseError as error:
            _process_table_error(error)

    @distributed_trace_async
    async def delete_entity(
        self,
        partition_key: str,
        row_key: str,
        **kwargs
    ) -> None:
        """Deletes the specified entity in a table.

        :param partition_key: The partition key of the entity.
        :type partition_key: str
        :param row_key: The row key of the entity.
        :type row_key: str
        :keyword str etag: Etag of the entity
        :keyword match_condition: MatchCondition
        :paramtype match_condition: ~azure.core.MatchConditions
        :return: None
        :rtype: None
        :raises: :class:`~azure.core.exceptions.ResourceNotFoundError` If the entity already does not exist

        .. admonition:: Example:

            .. literalinclude:: ../samples/async_samples/sample_insert_delete_entities_async.py
                :start-after: [START delete_entity]
                :end-before: [END delete_entity]
                :language: python
                :dedent: 8
                :caption: Adding an entity to a Table
        """
        if_match, _ = _get_match_headers(
            kwargs=dict(
                kwargs,
                etag=kwargs.pop("etag", None),
                match_condition=kwargs.pop("match_condition", None),
            ),
            etag_param="etag",
            match_param="match_condition",
        )
        try:
            await self._client.table.delete_entity(
                table=self.table_name,
                partition_key=partition_key,
                row_key=row_key,
                if_match=if_match or "*",
                **kwargs
            )
        except HttpResponseError as error:
            _process_table_error(error)

    @distributed_trace_async
    async def create_entity(
        self,
        entity: EntityType,
        **kwargs
    ) -> Mapping[str, Any]:
        """Insert entity in a table.

        :param entity: The properties for the table entity.
        :type entity: ~azure.data.tables.TableEntity or Dict[str,str]
        :return: Dictionary mapping operation metadata returned from the service
        :rtype: Dict[str,str]
        :raises: :class:`~azure.core.exceptions.ResourceExistsError` If the entity already exists


        .. admonition:: Example:

            .. literalinclude:: ../samples/async_samples/sample_insert_delete_entities_async.py
                :start-after: [START create_entity]
                :end-before: [END create_entity]
                :language: python
                :dedent: 8
                :caption: Adding an entity to a Table
        """
        if "PartitionKey" in entity and "RowKey" in entity:
            entity = _add_entity_properties(entity)
        else:
            raise ValueError("PartitionKey and RowKey were not provided in entity")
        try:
            metadata, _ = await self._client.table.insert_entity(
                table=self.table_name,
                table_entity_properties=entity,
                cls=kwargs.pop("cls", _return_headers_and_deserialized),
                **kwargs
            )
            return _trim_service_metadata(metadata)
        except ResourceNotFoundError as error:
            _process_table_error(error)

    @distributed_trace_async
    async def update_entity(
        self,
        entity: EntityType,
        mode: Union[str, UpdateMode] = UpdateMode.MERGE,
        **kwargs
    ) -> Mapping[str, Any]:
        """Update entity in a table.

        :param entity: The properties for the table entity.
        :type entity: dict[str, str]
        :param mode: Merge or Replace entity
        :type mode: ~azure.data.tables.UpdateMode
        :keyword str etag: Etag of the entity
        :keyword match_condition: MatchCondition
        :paramtype match_condition: ~azure.core.MatchCondition
        :return: Dictionary of operation metadata returned from service
        :rtype: Dict[str,str]
        :raises: :class:`~azure.core.exceptions.HttpResponseError`

        .. admonition:: Example:

            .. literalinclude:: ../samples/async_samples/sample_update_upsert_merge_entities_async.py
                :start-after: [START update_entity]
                :end-before: [END update_entity]
                :language: python
                :dedent: 8
                :caption: Querying entities from a TableClient
        """
        if_match, _ = _get_match_headers(
            kwargs=dict(
                kwargs,
                etag=kwargs.pop("etag", None),
                match_condition=kwargs.pop("match_condition", None),
            ),
            etag_param="etag",
            match_param="match_condition",
        )

        partition_key = entity["PartitionKey"]
        row_key = entity["RowKey"]
        entity = _add_entity_properties(entity)
        try:
            metadata = None
            if mode is UpdateMode.REPLACE:
                metadata, _ = await self._client.table.update_entity(
                    table=self.table_name,
                    partition_key=partition_key,
                    row_key=row_key,
                    table_entity_properties=entity,
                    if_match=if_match or "*",
                    cls=kwargs.pop("cls", _return_headers_and_deserialized),
                    **kwargs
                )
            elif mode is UpdateMode.MERGE:
                metadata, _ = await self._client.table.merge_entity(
                    table=self.table_name,
                    partition_key=partition_key,
                    row_key=row_key,
                    if_match=if_match or "*",
                    cls=kwargs.pop("cls", _return_headers_and_deserialized),
                    table_entity_properties=entity,
                    **kwargs
                )
            else:
                raise ValueError("Mode type is not supported")
            return _trim_service_metadata(metadata)
        except HttpResponseError as error:
            _process_table_error(error)

    @distributed_trace
    def list_entities(self, **kwargs) -> AsyncItemPaged[TableEntity]:
        """Lists entities in a table.

        :keyword int results_per_page: Number of entities per page in return AsyncItemPaged
        :keyword select: Specify desired properties of an entity to return certain entities
        :paramtype select: str or List[str]
        :return: AsyncItemPaged[:class:`~azure.data.tables.TableEntity`]
        :rtype: ~azure.core.async_paging.AsyncItemPaged
        :raises: :class:`~azure.core.exceptions.HttpResponseError`

        .. admonition:: Example:

            .. literalinclude:: ../samples/async_samples/sample_update_upsert_merge_entities_async.py
                :start-after: [START list_entities]
                :end-before: [END list_entities]
                :language: python
                :dedent: 8
                :caption: Querying entities from a TableClient
        """
        user_select = kwargs.pop("select", None)
        if user_select and not isinstance(user_select, str):
            user_select = ",".join(user_select)
        top = kwargs.pop("results_per_page", None)

        command = functools.partial(self._client.table.query_entities, **kwargs)
        return AsyncItemPaged(
            command,
            table=self.table_name,
            results_per_page=top,
            select=user_select,
            page_iterator_class=TableEntityPropertiesPaged,
        )

    @distributed_trace
    def query_entities(
        self,
        query_filter: str,
        **kwargs
<<<<<<< HEAD
    ) -> AsyncItemPaged[TableEntity]:
=======
    ):
        # type: (str, Dict[str, Any]) -> AsyncItemPaged[TableEntity]
>>>>>>> 24c75afa
        """Lists entities in a table.

        :param str query_filter: Specify a filter to return certain entities
        :keyword int results_per_page: Number of entities per page in return AsyncItemPaged
        :keyword select: Specify desired properties of an entity to return certain entities
        :paramtype select: str or List[str]
        :keyword Dict[str, Any] parameters: Dictionary for formatting query with additional, user defined parameters
        :return: AsyncItemPaged[:class:`~azure.data.tables.TableEntity`]
        :rtype: ~azure.core.async_paging.AsyncItemPaged
        :raises: :class:`~azure.core.exceptions.HttpResponseError`

        .. admonition:: Example:

            .. literalinclude:: ../samples/async_samples/sample_query_table_async.py
                :start-after: [START query_entities]
                :end-before: [END query_entities]
                :language: python
                :dedent: 8
                :caption: Querying entities from a TableClient
        """
        parameters = kwargs.pop("parameters", None)
        query_filter = _parameter_filter_substitution(
            parameters, query_filter
        )
        top = kwargs.pop("results_per_page", None)
        user_select = kwargs.pop("select", None)
        if user_select and not isinstance(user_select, str):
            user_select = ", ".join(user_select)

        command = functools.partial(self._client.table.query_entities, **kwargs)
        return AsyncItemPaged(
            command,
            table=self.table_name,
            results_per_page=top,
            filter=query_filter,
            select=user_select,
            page_iterator_class=TableEntityPropertiesPaged,
        )

    @distributed_trace_async
    async def get_entity(
        self,
        partition_key: str,
        row_key: str,
        **kwargs
    ) -> TableEntity:
        """Get a single entity in a table.

        :param partition_key: The partition key of the entity.
        :type partition_key: str
        :param row_key: The row key of the entity.
        :type row_key: str
        :return: Dictionary mapping operation metadata returned from the service
        :rtype: :class:`~azure.data.tables.TableEntity`
        :raises: :class:`~azure.core.exceptions.HttpResponseError`

        .. admonition:: Example:

            .. literalinclude:: ../samples/async_samples/sample_update_upsert_merge_entities_async.py
                :start-after: [START get_entity]
                :end-before: [END get_entity]
                :language: python
                :dedent: 8
                :caption: Getting an entity from PartitionKey and RowKey
        """
        try:
            entity = await self._client.table.query_entity_with_partition_and_row_key(
                table=self.table_name,
                partition_key=partition_key,
                row_key=row_key,
                **kwargs
            )

            properties = _convert_to_entity(entity)
            return properties
        except HttpResponseError as error:
            _process_table_error(error)

    @distributed_trace_async
    async def upsert_entity(
        self,
        entity: EntityType,
        mode: Union[str, UpdateMode] = UpdateMode.MERGE,
        **kwargs
    ) -> Mapping[str, Any]:
        """Update/Merge or Insert entity into table.

        :param entity: The properties for the table entity.
        :type entity: TableEntity or dict[str,str]
        :param mode: Merge or Replace entity
        :type mode: ~azure.data.tables.UpdateMode
        :return: Dictionary mapping operation metadata returned from the service
        :rtype: Dict[str,str]
        :raises: :class:`~azure.core.exceptions.HttpResponseError`

        .. admonition:: Example:

            .. literalinclude:: ../samples/async_samples/sample_update_upsert_merge_entities_async.py
                :start-after: [START upsert_entity]
                :end-before: [END upsert_entity]
                :language: python
                :dedent: 8
                :caption: Update/Merge or Insert an entity into a table
        """

        partition_key = entity["PartitionKey"]
        row_key = entity["RowKey"]
        entity = _add_entity_properties(entity)

        try:
            metadata = None
            if mode is UpdateMode.MERGE:
                metadata, _ = await self._client.table.merge_entity(
                    table=self.table_name,
                    partition_key=partition_key,
                    row_key=row_key,
                    table_entity_properties=entity,
                    cls=kwargs.pop("cls", _return_headers_and_deserialized),
                    **kwargs
                )
            elif mode is UpdateMode.REPLACE:
                metadata, _ = await self._client.table.update_entity(
                    table=self.table_name,
                    partition_key=partition_key,
                    row_key=row_key,
                    table_entity_properties=entity,
                    cls=kwargs.pop("cls", _return_headers_and_deserialized),
                    **kwargs
                )
            else:
                raise ValueError(
                    """Update mode {} is not supported.
                    For a list of supported modes see the UpdateMode enum""".format(
                        mode
                    )
                )
            return _trim_service_metadata(metadata)
        except HttpResponseError as error:
            _process_table_error(error)

    @distributed_trace_async
    async def submit_transaction(
        self,
        operations: Iterable[TransactionOperationType],
        **kwargs
    ) -> List[Tuple[TableEntity, Mapping[str, Any]]]:
        """Commit a list of operations as a single transaction.

        If any one of these operations fails, the entire transaction will be rejected.

<<<<<<< HEAD
        :param operations: The list of operations to commit in a transaction. This should be a list of
         tuples containing an operation name, the entity on which to operate, and optionally, a dict of additional
         kwargs for that operation.
        :type operations: Iterable[Tuple[str, EntityType]]
        :return: A list of tuples, each containing the entity operated on, and a dictionary
         of metadata returned from the service.
        :rtype: List[Tuple[TableEntity, Mapping[str, Any]]]
        :raises ~azure.data.tables.TableTransactionError:
=======
        :return: Object containing requests and responses
        :rtype: :class:`~azure.data.tables.TableBatchOperations`
>>>>>>> 24c75afa

        .. admonition:: Example:

            .. literalinclude:: ../samples/async_samples/sample_batching_async.py
                :start-after: [START batching]
                :end-before: [END batching]
                :language: python
                :dedent: 8
                :caption: Using transactions to send multiple requests at once
        """
        batched_requests = TableBatchOperations(
            self._client,
            self._client._serialize,  # pylint: disable=protected-access
            self._client._deserialize,  # pylint: disable=protected-access
            self._client._config,  # pylint: disable=protected-access
            self.table_name,
            **kwargs
        )
<<<<<<< HEAD
        for operation in operations:
            try:
                operation_kwargs = operation[2]
            except IndexError:
                operation_kwargs = {}
            try:
                getattr(batched_requests, operation[0].lower())(operation[1], **operation_kwargs)
            except AttributeError:
                raise ValueError("Unrecognized operation: {}".format(operation))
=======

    @distributed_trace_async
    async def send_batch(
        self, batch: TableBatchOperations, **kwargs: Dict[Any, str]
    ) -> List[Tuple[Mapping[str, Any], Mapping[str, Any]]]:
        """Commit a TableBatchOperations to send requests to the server

        :param batch: Batch of operations
        :type batch: ~azure.data.tables.TableBatchOperations
        :return: A list of tuples, each containing the entity operated on, and a dictionary
         of metadata returned from the service.
        :rtype: List[Tuple[Mapping[str, Any], Mapping[str, Any]]]
        :raises: :class:`~azure.data.tables.BatchErrorException`

        .. admonition:: Example:

            .. literalinclude:: ../samples/async_samples/sample_batching_async.py
                :start-after: [START batching]
                :end-before: [END batching]
                :language: python
                :dedent: 8
                :caption: Using batches to send multiple requests at once
        """
>>>>>>> 24c75afa
        return await self._batch_send(
            batched_requests.entities, *batched_requests.requests, **kwargs
        )<|MERGE_RESOLUTION|>--- conflicted
+++ resolved
@@ -152,11 +152,7 @@
         return cls(account_url, table_name=table_name, credential=credential, **kwargs)
 
     @distributed_trace_async
-<<<<<<< HEAD
     async def get_table_access_policy(self, **kwargs) -> Mapping[str, AccessPolicy]:
-=======
-    async def get_table_access_policy(self, **kwargs: Any) -> Dict[str, AccessPolicy]:
->>>>>>> 24c75afa
         """
         Retrieves details about any stored access policies specified on the table that may be
         used with Shared Access Signatures.
@@ -465,12 +461,7 @@
         self,
         query_filter: str,
         **kwargs
-<<<<<<< HEAD
     ) -> AsyncItemPaged[TableEntity]:
-=======
-    ):
-        # type: (str, Dict[str, Any]) -> AsyncItemPaged[TableEntity]
->>>>>>> 24c75afa
         """Lists entities in a table.
 
         :param str query_filter: Specify a filter to return certain entities
@@ -621,7 +612,6 @@
 
         If any one of these operations fails, the entire transaction will be rejected.
 
-<<<<<<< HEAD
         :param operations: The list of operations to commit in a transaction. This should be a list of
          tuples containing an operation name, the entity on which to operate, and optionally, a dict of additional
          kwargs for that operation.
@@ -630,10 +620,6 @@
          of metadata returned from the service.
         :rtype: List[Tuple[TableEntity, Mapping[str, Any]]]
         :raises ~azure.data.tables.TableTransactionError:
-=======
-        :return: Object containing requests and responses
-        :rtype: :class:`~azure.data.tables.TableBatchOperations`
->>>>>>> 24c75afa
 
         .. admonition:: Example:
 
@@ -652,7 +638,6 @@
             self.table_name,
             **kwargs
         )
-<<<<<<< HEAD
         for operation in operations:
             try:
                 operation_kwargs = operation[2]
@@ -662,31 +647,6 @@
                 getattr(batched_requests, operation[0].lower())(operation[1], **operation_kwargs)
             except AttributeError:
                 raise ValueError("Unrecognized operation: {}".format(operation))
-=======
-
-    @distributed_trace_async
-    async def send_batch(
-        self, batch: TableBatchOperations, **kwargs: Dict[Any, str]
-    ) -> List[Tuple[Mapping[str, Any], Mapping[str, Any]]]:
-        """Commit a TableBatchOperations to send requests to the server
-
-        :param batch: Batch of operations
-        :type batch: ~azure.data.tables.TableBatchOperations
-        :return: A list of tuples, each containing the entity operated on, and a dictionary
-         of metadata returned from the service.
-        :rtype: List[Tuple[Mapping[str, Any], Mapping[str, Any]]]
-        :raises: :class:`~azure.data.tables.BatchErrorException`
-
-        .. admonition:: Example:
-
-            .. literalinclude:: ../samples/async_samples/sample_batching_async.py
-                :start-after: [START batching]
-                :end-before: [END batching]
-                :language: python
-                :dedent: 8
-                :caption: Using batches to send multiple requests at once
-        """
->>>>>>> 24c75afa
         return await self._batch_send(
             batched_requests.entities, *batched_requests.requests, **kwargs
         )