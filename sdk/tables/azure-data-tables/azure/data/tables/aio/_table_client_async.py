--- conflicted
+++ resolved
@@ -91,13 +91,6 @@
         :returns: A table client.
         :rtype: ~azure.data.tables.TableClient
         """
-<<<<<<< HEAD
-        account_url, secondary, credential = parse_connection_str(
-            conn_str=conn_str, credential=None, service='table')
-        if 'secondary_hostname' not in kwargs:
-            kwargs['secondary_hostname'] = secondary
-        return cls(account_url, table_name=table_name, credential=credential, **kwargs)  # type: ignore
-=======
         account_url, credential = parse_connection_str(
             conn_str=conn_str, credential=None, service='table', keyword_args=kwargs)
         return cls(account_url, table_name=table_name, credential=credential, **kwargs)
@@ -140,7 +133,6 @@
         if not table_name:
             raise ValueError("Invalid URL. Please provide a URL with a valid table name")
         return cls(account_url, table_name=table_name, credential=credential, **kwargs)
->>>>>>> a7d06a36
 
     @distributed_trace_async
     async def get_table_access_policy(
