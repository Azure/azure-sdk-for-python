--- conflicted
+++ resolved
@@ -24,7 +24,6 @@
 from .._entity import TableEntity
 from .._generated.models import SignedIdentifier, TableProperties
 from .._models import TableAccessPolicy, TableItem, UpdateMode
-<<<<<<< HEAD
 from .._serialize import(
     serialize_iso, _parameter_filter_substitution, _prepare_key, _add_entity_properties, _get_match_headers
 )
@@ -33,14 +32,6 @@
 )
 from .._error import(
     _decode_error, _process_table_error, _reprocess_error, _validate_tablename_error, _validate_key_values
-=======
-from .._serialize import (
-    serialize_iso,
-    _parameter_filter_substitution,
-    _prepare_key,
-    _add_entity_properties,
-    _get_match_headers,
->>>>>>> fc93b6fd
 )
 from .._deserialize import deserialize_iso, _return_headers_and_deserialized, _convert_to_entity, _trim_service_metadata
 from .._error import _decode_error, _process_table_error, _reprocess_error, _reraise_error, _validate_tablename_error
