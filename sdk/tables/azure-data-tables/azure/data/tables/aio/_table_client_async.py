--- conflicted
+++ resolved
@@ -222,7 +222,7 @@
                 raise
 
     @distributed_trace_async
-    async def create_table(self, **kwargs) -> Dict[str, str]:
+    async def create_table(self, **kwargs) -> TableItem:
         """Creates a new table under the given account.
 
         :return: A TableItem representing the created table.
@@ -240,19 +240,10 @@
         """
         table_properties = TableProperties(table_name=self.table_name)
         try:
-<<<<<<< HEAD
-            metadata, _ = await self._client.table.create(  # type: ignore
-                table_properties,
-                cls=kwargs.pop("cls", _return_headers_and_deserialized),
-                **kwargs
-            )
-=======
             result = await self._client.table.create(table_properties, **kwargs)
-            return TableItem(name=result.table_name)
->>>>>>> d6280b88
         except HttpResponseError as error:
             _process_table_error(error)
-        return _trim_service_metadata(metadata)
+        return TableItem(name=result.table_name)  # type: ignore
 
     @distributed_trace_async
     async def delete_table(self, **kwargs) -> None:
@@ -379,20 +370,12 @@
         """
         entity = _add_entity_properties(entity)
         try:
-<<<<<<< HEAD
-            metadata, _ = await self._client.table.insert_entity(  # type: ignore
-=======
             metadata, content = await self._client.table.insert_entity(
->>>>>>> d6280b88
                 table=self.table_name,
                 table_entity_properties=entity,  # type: ignore
                 cls=kwargs.pop("cls", _return_headers_and_deserialized),
                 **kwargs
             )
-<<<<<<< HEAD
-=======
-            return _trim_service_metadata(metadata, content=content)
->>>>>>> d6280b88
         except HttpResponseError as error:
             decoded = _decode_error(error.response, error.message)
             if decoded.error_code == "PropertiesNeedValue":
@@ -401,7 +384,7 @@
                 if entity.get("RowKey") is None:
                     raise ValueError("RowKey must be present in an entity")
             _reraise_error(error)
-        return _trim_service_metadata(metadata)  # type: ignore
+        return _trim_service_metadata(metadata, content=content)  # type: ignore
 
 
     @distributed_trace_async
@@ -454,30 +437,17 @@
             metadata = None
             content = None
             if mode is UpdateMode.REPLACE:
-<<<<<<< HEAD
-                metadata, _ = await self._client.table.update_entity(  # type: ignore
+                metadata, content = await self._client.table.update_entity(  # type: ignore
                     table=self.table_name,
                     partition_key=partition_key,
                     row_key=row_key,
                     table_entity_properties=entity,  # type: ignore
-                    if_match=if_match or "*",
-=======
-                metadata, content = await self._client.table.update_entity(
-                    table=self.table_name,
-                    partition_key=partition_key,
-                    row_key=row_key,
-                    table_entity_properties=entity,
                     if_match=if_match,
->>>>>>> d6280b88
                     cls=kwargs.pop("cls", _return_headers_and_deserialized),
                     **kwargs
                 )
             elif mode is UpdateMode.MERGE:
-<<<<<<< HEAD
-                metadata, _ = await self._client.table.merge_entity(  # type: ignore
-=======
-                metadata, content = await self._client.table.merge_entity(
->>>>>>> d6280b88
+                metadata, content = await self._client.table.merge_entity(  # type: ignore
                     table=self.table_name,
                     partition_key=partition_key,
                     row_key=row_key,
@@ -488,13 +458,9 @@
                 )
             else:
                 raise ValueError("Mode type is not supported")
-<<<<<<< HEAD
-=======
-            return _trim_service_metadata(metadata, content=content)
->>>>>>> d6280b88
         except HttpResponseError as error:
             _process_table_error(error)
-        return _trim_service_metadata(metadata)  # type: ignore
+        return _trim_service_metadata(metadata, content=content)  # type: ignore
 
     @distributed_trace
     def list_entities(self, **kwargs) -> AsyncItemPaged[TableEntity]:
@@ -655,11 +621,7 @@
             metadata = None
             content = None
             if mode is UpdateMode.MERGE:
-<<<<<<< HEAD
-                metadata, _ = await self._client.table.merge_entity(  # type: ignore
-=======
                 metadata, content = await self._client.table.merge_entity(
->>>>>>> d6280b88
                     table=self.table_name,
                     partition_key=partition_key,
                     row_key=row_key,
@@ -668,11 +630,7 @@
                     **kwargs
                 )
             elif mode is UpdateMode.REPLACE:
-<<<<<<< HEAD
-                metadata, _ = await self._client.table.update_entity(  # type: ignore
-=======
                 metadata, content = await self._client.table.update_entity(
->>>>>>> d6280b88
                     table=self.table_name,
                     partition_key=partition_key,
                     row_key=row_key,
@@ -687,13 +645,9 @@
                         mode
                     )
                 )
-<<<<<<< HEAD
-=======
-            return _trim_service_metadata(metadata, content=content)
->>>>>>> d6280b88
         except HttpResponseError as error:
             _process_table_error(error)
-        return _trim_service_metadata(metadata)  # type: ignore
+        return _trim_service_metadata(metadata, content=content)  # type: ignore
 
     @distributed_trace_async
     async def submit_transaction(
