--- conflicted
+++ resolved
@@ -318,11 +318,7 @@
         etag = kwargs.pop("etag", None)
         if match_condition and entity and not etag:
             try:
-<<<<<<< HEAD
                 etag = entity.metadata.get("etag", None)
-=======
-                etag = entity.metadata.get("etag", None)  # type: ignore[union-attr]
->>>>>>> 09e184ac
             except (AttributeError, TypeError):
                 pass
         match_condition = _get_match_condition(
@@ -422,45 +418,15 @@
         )
         partition_key = entity["PartitionKey"]
         row_key = entity["RowKey"]
-<<<<<<< HEAD
-        entity_json = _add_entity_properties(entity)
-=======
-        entity = _add_entity_properties(entity)
-
->>>>>>> 09e184ac
+        entity_copy = _add_entity_properties(entity)
+
         try:
             if mode == UpdateMode.REPLACE:
-<<<<<<< HEAD
-                metadata, content = cast(
-                    Tuple[Dict[str, str], Optional[Dict[str, Any]]],
-                    await self._client.table.update_entity(
-                        table=self.table_name,
-                        partition_key=_prepare_key(partition_key),
-                        row_key=_prepare_key(row_key),
-                        table_entity_properties=entity_json,
-                        if_match=if_match,
-                        cls=kwargs.pop("cls", _return_headers_and_deserialized),
-                        **kwargs,
-                    ),
-                )
-            elif mode == UpdateMode.MERGE:
-                metadata, content = cast(
-                    Tuple[Dict[str, str], Optional[Dict[str, Any]]],
-                    await self._client.table.merge_entity(
-                        table=self.table_name,
-                        partition_key=_prepare_key(partition_key),
-                        row_key=_prepare_key(row_key),
-                        if_match=if_match,
-                        cls=kwargs.pop("cls", _return_headers_and_deserialized),
-                        table_entity_properties=entity_json,
-                        **kwargs,
-                    ),
-=======
                 metadata, content = await self._client.table.update_entity(  # type: ignore
                     table=self.table_name,
                     partition_key=_prepare_key(partition_key),
                     row_key=_prepare_key(row_key),
-                    table_entity_properties=entity,  # type: ignore
+                    table_entity_properties=entity_copy,  # type: ignore
                     etag=etag,
                     match_condition=match_condition,
                     cls=kwargs.pop("cls", _return_headers_and_deserialized),
@@ -474,9 +440,8 @@
                     etag=etag,
                     match_condition=match_condition,
                     cls=kwargs.pop("cls", _return_headers_and_deserialized),
-                    table_entity_properties=entity,  # type: ignore
+                    table_entity_properties=entity_copy,  # type: ignore
                     **kwargs,
->>>>>>> 09e184ac
                 )
             else:
                 raise ValueError(f"Mode type '{mode}' is not supported.")
