--- conflicted
+++ resolved
@@ -4,7 +4,7 @@
 # license information.
 # --------------------------------------------------------------------------
 import functools
-from typing import List, Union, Any, Optional, Mapping, Iterable
+from typing import List, Union, Any, Optional, Mapping, Iterable, Tuple
 try:
     from urllib.parse import urlparse, unquote
 except ImportError:
@@ -24,13 +24,18 @@
 from .._serialize import serialize_iso, _parameter_filter_substitution
 from .._deserialize import _return_headers_and_deserialized
 from .._error import _process_table_error, _validate_table_name
-from .._models import UpdateMode
+from .._models import UpdateMode, TransactionOperation
 from .._deserialize import _convert_to_entity, _trim_service_metadata
 from .._serialize import _add_entity_properties, _get_match_headers
 from ._base_client_async import AsyncTablesBaseClient
 from ._models import TableEntityPropertiesPaged
 from ._table_batch_async import TableBatchOperations
 from .._table_client import EntityType, TransactionOperationType
+
+
+EntityType = Union[TableEntity, Mapping[str, Any]]
+OperationType = Union[TransactionOperation, str]
+TransactionOperationType = Union[Tuple[OperationType, EntityType], Tuple[OperationType, EntityType, Mapping[str, Any]]]
 
 
 class TableClient(AsyncTablesBaseClient):
@@ -267,17 +272,9 @@
     @distributed_trace_async
     async def delete_entity(
         self,
-<<<<<<< HEAD
-        entity, # type: Union[TableEntity, Mapping[str, Any]]
-        **kwargs  # type: Any
-    ):
-        # type: (...) -> None
-=======
-        partition_key: str,
-        row_key: str,
+        entity: EntityType,
         **kwargs
     ) -> None:
->>>>>>> 9ff52259
         """Deletes the specified entity in a table.
 
         :param partition_key: The partition key of the entity.
