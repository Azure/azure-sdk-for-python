# -------------------------------------------------------------------------
# Copyright (c) Microsoft Corporation. All rights reserved.
# Licensed under the MIT License. See License.txt in the project root for
# license information.
# --------------------------------------------------------------------------
import functools
from typing import (
    Union,
    Optional,
    Any,
)

from azure.core.async_paging import AsyncItemPaged
from azure.core.exceptions import HttpResponseError
from azure.core.pipeline import AsyncPipeline
from azure.core.tracing.decorator import distributed_trace
from azure.core.tracing.decorator_async import distributed_trace_async

from .. import VERSION, LocationMode
from .._base_client import parse_connection_str
from .._generated.aio._azure_table_async import AzureTable
from .._generated.models import TableServiceProperties, TableProperties, QueryOptions
from .._models import service_stats_deserialize, service_properties_deserialize
from .._error import _process_table_error
from .._table_service_client_base import TableServiceClientBase
from .._models import Table
from ._policies_async import ExponentialRetry
from ._table_client_async import TableClient
from ._base_client_async import AsyncStorageAccountHostsMixin, AsyncTransportWrapper
from ._models import TablePropertiesPaged


class TableServiceClient(AsyncStorageAccountHostsMixin, TableServiceClientBase):
    """A client to interact with the Table Service at the account level.

    This client provides operations to retrieve and configure the account properties
    as well as list, create and delete tables within the account.
    For operations relating to a specific queue, a client for this entity
    can be retrieved using the :func:`~get_table_client` function.

    :param str account_url:
        The URL to the table service endpoint. Any other entities included
        in the URL path (e.g. queue) will be discarded. This URL can be optionally
        authenticated with a SAS token.
    :param str credential:
        The credentials with which to authenticate. This is optional if the
        account URL already has a SAS token. The value can be a SAS token string, an account
        shared access key.
    :keyword str api_version:
        The Storage API version to use for requests. Default value is '2019-07-07'.
        Setting to an older version may result in reduced feature compatibility.
    :keyword str secondary_hostname:
        The hostname of the secondary endpoint.

    .. admonition:: Example:

        .. literalinclude:: ../samples/table_samples_authentication_async.py
            :start-after: [START async_create_table_service_client]
            :end-before: [END async_create_table_service_client]
            :language: python
            :dedent: 8
            :caption: Creating the tableServiceClient with an account url and credential.

        .. literalinclude:: ../samples/table_samples_authentication_async.py
            :start-after: [START async_create_table_service_client_token]
            :end-before: [END async_create_table_service_client_token]
            :language: python
            :dedent: 8
            :caption: Creating the tableServiceClient with Azure Identity credentials.
    """

    def __init__(
            self, account_url,  # type: str
            credential=None,  # type: Union[str,TokenCredential]
            **kwargs  # type: Any
    ):
        # type: (...) -> None
        kwargs['retry_policy'] = kwargs.get('retry_policy') or ExponentialRetry(**kwargs)
        loop = kwargs.pop('loop', None)
        super(TableServiceClient, self).__init__(  # type: ignore
            account_url,
            service='table',
            credential=credential,
            loop=loop,
            **kwargs)
        self._client = AzureTable(url=self.url, pipeline=self._pipeline, loop=loop)  # type: ignore
        self._client._config.version = kwargs.get('api_version', VERSION)  # pylint: disable=protected-access
        self._loop = loop

    @classmethod
    def from_connection_string(
<<<<<<< HEAD
            cls, conn_str,  # type: str
            **kwargs  # type: Any
    ):  # type: (...) -> TableServiceClient
=======
            cls, conn_str, # type: any
            **kwargs # type: Any
    ): # type: (...) -> TableServiceClient
>>>>>>> a7d06a36
        """Create TableServiceClient from a Connection String.

        :param conn_str:
            A connection string to an Azure Storage or Cosmos account.
        :type conn_str: str
        :returns: A Table service client.
        :rtype: ~azure.data.tables.TableServiceClient
        """
<<<<<<< HEAD
        account_url, secondary, credential = parse_connection_str(
            conn_str=conn_str, credential=None, service='table')
        if 'secondary_hostname' not in kwargs:
            kwargs['secondary_hostname'] = secondary
=======
        account_url, credential = parse_connection_str(
            conn_str=conn_str, credential=None, service='table', keyword_args=kwargs)
>>>>>>> a7d06a36
        return cls(account_url, credential=credential, **kwargs)

    @distributed_trace_async
    async def get_service_stats(self, **kwargs):
        # type: (...) -> dict[str,object]
        """Retrieves statistics related to replication for the Table service. It is only available on the secondary
        location endpoint when read-access geo-redundant replication is enabled for the account.

                :keyword callable cls: A custom type or function that will be passed the direct response
                :return: TableServiceStats, or the result of cls(response)
                :rtype: ~azure.data.tables.models.TableServiceStats
                :raises: ~azure.core.exceptions.HttpResponseError
                """
        try:
            timeout = kwargs.pop('timeout', None)
            stats = await self._client.service.get_statistics(  # type: ignore
                timeout=timeout, use_location=LocationMode.SECONDARY, **kwargs)
            return service_stats_deserialize(stats)
        except HttpResponseError as error:
            _process_table_error(error)

    @distributed_trace_async
    async def get_service_properties(self, **kwargs):
        # type: (...) -> dict[str,Any]
        """Gets the properties of an account's Table service,
        including properties for Analytics and CORS (Cross-Origin Resource Sharing) rules.

        :keyword callable cls: A custom type or function that will be passed the direct response
        :return: TableServiceProperties, or the result of cls(response)
        :rtype: ~azure.data.tables.models.TableServiceProperties
        :raises: ~azure.core.exceptions.HttpResponseError
        """
        timeout = kwargs.pop('timeout', None)
        try:
            service_props = await self._client.service.get_properties(timeout=timeout, **kwargs)  # type: ignore
            return service_properties_deserialize(service_props)
        except HttpResponseError as error:
            _process_table_error(error)

    @distributed_trace_async
    async def set_service_properties(
            self,
            analytics_logging=None,  # type: Optional[TableAnalyticsLogging]
            hour_metrics=None,  # type: Optional[Metrics]
            minute_metrics=None,  # type: Optional[Metrics]
            cors=None,  # type: Optional[CorsRule]
            **kwargs  # type: Any
    ):
        # type: (...) -> None
        """Sets properties for an account's Table service endpoint,
        including properties for Analytics and CORS (Cross-Origin Resource Sharing) rules.

       :param analytics_logging: Properties for analytics
       :type analytics_logging: ~azure.data.tables.TableAnalyticsLogging
       :param hour_metrics: Hour level metrics
       :type hour_metrics: ~azure.data.tables.Metrics
       :param minute_metrics: Minute level metrics
       :type minute_metrics: ~azure.data.tables.Metrics
       :param cors: Cross-origin resource sharing rules
       :type cors: ~azure.data.tables.CorsRule
       :return: None
       :rtype: None
       :raises: ~azure.core.exceptions.HttpResponseError
        """
        props = TableServiceProperties(
            logging=analytics_logging,
            hour_metrics=hour_metrics,
            minute_metrics=minute_metrics,
            cors=cors
        )
        try:
            return await self._client.service.set_properties(props, **kwargs)  # type: ignore
        except HttpResponseError as error:
            _process_table_error(error)

    @distributed_trace_async
    async def create_table(
            self,
            table_name,  # type: str
            **kwargs  # type: Any
    ):
        # type: (...) -> TableClient
        """Creates a new table under the given account.

        :param headers:
        :param table_name: The Table name.
        :type table_name: ~azure.data.tables._models.Table
        :return: TableClient, or the result of cls(response)
        :rtype: ~azure.data.tables.TableClient or None
        :raises: ~azure.core.exceptions.HttpResponseError
        """
        table = self.get_table_client(table_name=table_name)
        await table.create_table(**kwargs)
        return table

    @distributed_trace_async
    async def delete_table(
            self,
            table_name,  # type: str
            **kwargs  # type: Any
    ):
        # type: (...) -> None
        """Creates a new table under the given account.

        :param table_name: The Table name.
        :type table_name: str
        :return: None
        :rtype: ~None
         """
        table = self.get_table_client(table_name=table_name)
        await table.delete_table(**kwargs)

    @distributed_trace
    def list_tables(
            self,
            **kwargs  # type: Any
    ):
        # type: (...) -> AsyncItemPaged[Table]
        """Queries tables under the given account.

        :keyword int results_per_page: Number of tables per page in return ItemPaged
        :keyword Union[str, list(str)] select: Specify desired properties of a table to return certain tables
        :return: AsyncItemPaged
        :rtype: ~AsyncItemPaged[Table]
        :raises: ~azure.core.exceptions.HttpResponseError
        """
        user_select = kwargs.pop('select', None)
        if user_select and not isinstance(user_select, str):
            user_select = ", ".join(user_select)

        query_options = QueryOptions(top=kwargs.pop('results_per_page', None), select=user_select)

        command = functools.partial(
            self._client.table.query,
            query_options=query_options,
            **kwargs)
        return AsyncItemPaged(
            command,
            page_iterator_class=TablePropertiesPaged
        )

    @distributed_trace
    def query_tables(
            self, filter,  # type: str    pylint: disable=W0622
            **kwargs  # type: Any
    ):
        # type: (...) -> AsyncItemPaged[Table]
        """Queries tables under the given account.
        :param filter: Specify a filter to return certain tables
        :type filter: str
        :keyword int results_per_page: Number of tables per page in return ItemPaged
        :keyword Union[str, list(str)] select: Specify desired properties of a table to return certain tables
        :keyword dict parameters: Dictionary for formatting query with additional, user defined parameters
        :return: A query of tables
        :rtype: AsyncItemPaged[Table]
        :raises: ~azure.core.exceptions.HttpResponseError
        """
        parameters = kwargs.pop('parameters', None)
        filter = self._parameter_filter_substitution(parameters, filter)  # pylint: disable=W0622

        user_select = kwargs.pop('select', None)
        if user_select and not isinstance(user_select, str):
            user_select = ", ".join(user_select)

        query_options = QueryOptions(top=kwargs.pop('results_per_page', None), select=user_select,
                                     filter=filter)
        command = functools.partial(self._client.table.query, query_options=query_options,
                                    **kwargs)
        return AsyncItemPaged(
            command,
            page_iterator_class=TablePropertiesPaged
        )

    def get_table_client(
            self, table_name, # type: str
            **kwargs # type: Optional[Any]
    ):
        # type: (...) -> TableClient
        """Get a client to interact with the specified table.

        The table need not already exist.

        :param table:
            The queue. This can either be the name of the queue,
            or an instance of QueueProperties.
        :type table: str or ~azure.storage.table.TableProperties
        :returns: A :class:`~azure.data.tables.TableClient` object.
        :rtype: ~azure.data.tables.TableClient

        """

        _pipeline = AsyncPipeline(
            transport=AsyncTransportWrapper(self._pipeline._transport),  # pylint: disable = protected-access
            policies=self._pipeline._impl_policies  # pylint: disable = protected-access
        )

        return TableClient(
            self.url, table_name=table_name, credential=self.credential,
            key_resolver_function=self.key_resolver_function, require_encryption=self.require_encryption,
            key_encryption_key=self.key_encryption_key, api_version=self.api_version, _pipeline=self._pipeline,
            _configuration=self._config, _location_mode=self._location_mode, _hosts=self._hosts, **kwargs)<|MERGE_RESOLUTION|>--- conflicted
+++ resolved
@@ -89,15 +89,9 @@
 
     @classmethod
     def from_connection_string(
-<<<<<<< HEAD
-            cls, conn_str,  # type: str
-            **kwargs  # type: Any
-    ):  # type: (...) -> TableServiceClient
-=======
             cls, conn_str, # type: any
             **kwargs # type: Any
     ): # type: (...) -> TableServiceClient
->>>>>>> a7d06a36
         """Create TableServiceClient from a Connection String.
 
         :param conn_str:
@@ -106,15 +100,8 @@
         :returns: A Table service client.
         :rtype: ~azure.data.tables.TableServiceClient
         """
-<<<<<<< HEAD
-        account_url, secondary, credential = parse_connection_str(
-            conn_str=conn_str, credential=None, service='table')
-        if 'secondary_hostname' not in kwargs:
-            kwargs['secondary_hostname'] = secondary
-=======
         account_url, credential = parse_connection_str(
             conn_str=conn_str, credential=None, service='table', keyword_args=kwargs)
->>>>>>> a7d06a36
         return cls(account_url, credential=credential, **kwargs)
 
     @distributed_trace_async
