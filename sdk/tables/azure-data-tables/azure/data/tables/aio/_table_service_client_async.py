# -------------------------------------------------------------------------
# Copyright (c) Microsoft Corporation. All rights reserved.
# Licensed under the MIT License. See License.txt in the project root for
# license information.
# --------------------------------------------------------------------------
import functools
from typing import (
    Optional,
    Dict,
    List,
    TYPE_CHECKING
)

from azure.core.async_paging import AsyncItemPaged
from azure.core.exceptions import HttpResponseError, ResourceExistsError
from azure.core.pipeline import AsyncPipeline
from azure.core.tracing.decorator import distributed_trace
from azure.core.tracing.decorator_async import distributed_trace_async

from .._base_client import parse_connection_str
from .._generated.models import TableServiceProperties
from .._models import service_stats_deserialize, service_properties_deserialize
from .._error import _process_table_error
from .._models import TableItem, LocationMode
from .._serialize import _parameter_filter_substitution
from ._table_client_async import TableClient
from ._base_client_async import AsyncTablesBaseClient, AsyncTransportWrapper
from ._models import TablePropertiesPaged

if TYPE_CHECKING:
    from .._models import TableCorsRule, TableMetrics, TableAnalyticsLogging


class TableServiceClient(AsyncTablesBaseClient):
    """A client to interact with the Table Service at the account level.

    This client provides operations to retrieve and configure the account properties
    as well as list, create and delete tables within the account.
    For operations relating to a specific table, a client for this entity
    can be retrieved using the :func:`~get_table_client` function.

    :ivar str account_name: The name of the Tables account.
    :ivar str url: The full URL to the Tables account.
    :param str endpoint:
        The URL to the table service endpoint. Any other entities included
        in the URL path (e.g. table) will be discarded. This URL can be optionally
        authenticated with a SAS token.
<<<<<<< HEAD
    :param credential:
        The credentials with which to authenticate. This is optional if the
        account URL already has a SAS token. The value can be a SAS token string, an account
        shared access key.
    :type credential: ~azure.core.credentials.AzureNamedKeyCredential or ~azure.core.credentials.AzureSasCredential
=======
    :keyword credential:
        The credentials with which to authenticate. This is optional if the
        account URL already has a SAS token. The value can be one of AzureNamedKeyCredential
        or AzureSasCredential from azure-core.
    :paramtype credential:
        :class:`~azure.core.credentials.AzureNamedKeyCredential` or
        :class:`~azure.core.credentials.AzureSasCredential`
>>>>>>> 66858a19
    :keyword str api_version:
        The Storage API version to use for requests. Default value is '2019-02-02'.
        Setting to an older version may result in reduced feature compatibility.

    .. admonition:: Example:

        .. literalinclude:: ../samples/async_samples/sample_authentication_async.py
            :start-after: [START auth_from_shared_key]
            :end-before: [END auth_from_shared_key]
            :language: python
            :dedent: 8
            :caption: Creating the tableServiceClient with an account url and credential.

        .. literalinclude:: ../samples/async_samples/sample_authentication_async.py
            :start-after: [START auth_by_sas]
            :end-before: [END auth_by_sas]
            :language: python
            :dedent: 8
            :caption: Creating the tableServiceClient with Shared Access Signature.
    """

    def _format_url(self, hostname: str) -> str:
        """Format the endpoint URL according to the current location
        mode hostname.
        """
        return "{}://{}{}".format(self.scheme, hostname, self._query_str)

    @classmethod
    def from_connection_string(cls, conn_str: str, **kwargs) -> 'TableServiceClient':
        """Create TableServiceClient from a Connection String.

        :param str conn_str: A connection string to an Azure Tables account.
        :returns: A Table service client.
        :rtype: :class:`~azure.data.tables.aio.TableServiceClient`

        .. admonition:: Example:

            .. literalinclude:: ../samples/async_samples/sample_authentication_async.py
                :start-after: [START auth_from_connection_string]
                :end-before: [END auth_from_connection_string]
                :language: python
                :dedent: 8
                :caption: Creating the tableServiceClient from a connection string

        """
        endpoint, credential = parse_connection_str(
            conn_str=conn_str, credential=None, keyword_args=kwargs
        )
        return cls(endpoint, credential=credential, **kwargs)

    @distributed_trace_async
    async def get_service_stats(self, **kwargs) -> Dict[str, object]:
        """Retrieves statistics related to replication for the Table service. It is only available on the secondary
        location endpoint when read-access geo-redundant replication is enabled for the account.

        :return: Dictionary of service stats
        :rtype: Dict[str, object]
        :raises: :class:`~azure.core.exceptions.HttpResponseError`
        """
        try:
            timeout = kwargs.pop("timeout", None)
            stats = await self._client.service.get_statistics(  # type: ignore
                timeout=timeout, use_location=LocationMode.SECONDARY, **kwargs
            )
        except HttpResponseError as error:
            _process_table_error(error)
        return service_stats_deserialize(stats)

    @distributed_trace_async
    async def get_service_properties(self, **kwargs) -> Dict[str, object]:
        """Gets the properties of an account's Table service,
        including properties for Analytics and CORS (Cross-Origin Resource Sharing) rules.

        :keyword callable cls: A custom type or function that will be passed the direct response
        :return: TableServiceProperties, or the result of cls(response)
        :rtype: Dict[str, object]
        :raises: :class:`~azure.core.exceptions.HttpResponseError`
        """
        timeout = kwargs.pop("timeout", None)
        try:
            service_props = await self._client.service.get_properties(timeout=timeout, **kwargs)  # type: ignore
        except HttpResponseError as error:
            _process_table_error(error)
        return service_properties_deserialize(service_props)

    @distributed_trace_async
    async def set_service_properties(
        self,
        *,
        analytics_logging: Optional['TableAnalyticsLogging'] = None,
        hour_metrics: Optional['TableMetrics'] = None,
        minute_metrics: Optional['TableMetrics'] = None,
        cors: Optional[List['TableCorsRule']] = None,
        **kwargs
    ) -> None:
        """Sets properties for an account's Table service endpoint,
         including properties for Analytics and CORS (Cross-Origin Resource Sharing) rules.

        :keyword analytics_logging: Properties for analytics
        :paramtype analytics_logging: ~azure.data.tables.TableAnalyticsLogging
        :keyword hour_metrics: Hour level metrics
        :paramtype hour_metrics: ~azure.data.tables.TableMetrics
        :keyword minute_metrics: Minute level metrics
        :paramtype minute_metrics: ~azure.data.tables.TableMetrics
        :keyword cors: Cross-origin resource sharing rules
        :paramtype cors: List[~azure.data.tables.TableCorsRule]
        :return: None
        :rtype: None
        :raises: :class:`~azure.core.exceptions.HttpResponseError`
        """
        if cors:
            cors = [c._to_generated() for c in cors]  # pylint:disable=protected-access
        props = TableServiceProperties(
            logging=analytics_logging,
            hour_metrics=hour_metrics,
            minute_metrics=minute_metrics,
            cors=cors,  # type: ignore
        )
        try:
            await self._client.service.set_properties(props, **kwargs)  # type: ignore
        except HttpResponseError as error:
            _process_table_error(error)

    @distributed_trace_async
    async def create_table(self, table_name: str, **kwargs) -> TableClient:
        """Creates a new table under the given account.

        :param headers:
        :param str table_name: The Table name.
        :return: TableClient, or the result of cls(response)
        :rtype: :class:`~azure.data.tables.aio.TableClient`
        :raises: :class:`~azure.core.exceptions.ResourceExistsError`

        .. admonition:: Example:

            .. literalinclude:: ../samples/async_samples/sample_create_delete_table_async.py
                :start-after: [START create_table]
                :end-before: [END create_table]
                :language: python
                :dedent: 8
                :caption: Creating a table from TableServiceClient.
        """
        table = self.get_table_client(table_name=table_name)
        await table.create_table(**kwargs)
        return table

    @distributed_trace_async
    async def create_table_if_not_exists(self, table_name: str, **kwargs) -> TableClient:
        """Creates a new table if it does not currently exist.
        If the table currently exists, the current table is
        returned.

        :param table_name: The Table name.
        :type table_name: str
        :return: TableClient
        :rtype: :class:`~azure.data.tables.aio.TableClient`

        .. admonition:: Example:

            .. literalinclude:: ../samples/async_samples/sample_create_delete_table_async.py
                :start-after: [START create_if_not_exists]
                :end-before: [END create_if_not_exists]
                :language: python
                :dedent: 8
                :caption: Creating a table if it does not already exist
        """
        table = self.get_table_client(table_name=table_name)
        try:
            await table.create_table(**kwargs)
        except ResourceExistsError:
            pass
        return table

    @distributed_trace_async
    async def delete_table(self, table_name: str, **kwargs) -> None:
        """Deletes a table under the current account. No error will be raised if
        the table is not found.

        :param str table_name: The Table name.
        :return: None
        :rtype: None
        :raises: :class:`~azure.core.exceptions.HttpResponseError`

        .. admonition:: Example:

            .. literalinclude:: ../samples/async_samples/sample_create_delete_table_async.py
                :start-after: [START delete_table]
                :end-before: [END delete_table]
                :language: python
                :dedent: 8
                :caption: Deleting a table
        """
        table = self.get_table_client(table_name=table_name)
        await table.delete_table(**kwargs)

    @distributed_trace
    def list_tables(self, **kwargs) -> AsyncItemPaged[TableItem]:
        """Queries tables under the given account.

        :keyword int results_per_page: Number of tables per page in returned ItemPaged
        :return: AsyncItemPaged[:class:`~azure.data.tables.TableItem`]
        :rtype: ~azure.core.async_paging.AsyncItemPaged
        :raises: :class:`~azure.core.exceptions.HttpResponseError`

        .. admonition:: Example:

            .. literalinclude:: ../samples/async_samples/sample_query_tables_async.py
                :start-after: [START tsc_list_tables]
                :end-before: [END tsc_list_tables]
                :language: python
                :dedent: 16
                :caption: Listing all tables in an account
        """
        top = kwargs.pop("results_per_page", None)

        command = functools.partial(self._client.table.query, **kwargs)
        return AsyncItemPaged(
            command,
            results_per_page=top,
            page_iterator_class=TablePropertiesPaged,
        )

    @distributed_trace
    def query_tables(self, query_filter: str, **kwargs) -> AsyncItemPaged[TableItem]:
        """Queries tables under the given account.

        :param str query_filter: Specify a filter to return certain tables.
        :keyword int results_per_page: Number of tables per page in return ItemPaged
        :keyword parameters: Dictionary for formatting query with additional, user defined parameters
        :paramtype parameters:  Dict[str, Any]
        :return: AsyncItemPaged[:class:`~azure.data.tables.TableItem`]
        :rtype: ~azure.core.async_paging.AsyncItemPaged
        :raises: :class:`~azure.core.exceptions.HttpResponseError`

        .. admonition:: Example:

            .. literalinclude:: ../samples/async_samples/sample_query_tables_async.py
                :start-after: [START tsc_query_tables]
                :end-before: [END tsc_query_tables]
                :language: python
                :dedent: 16
                :caption: Querying tables in an account given specific parameters
        """
        parameters = kwargs.pop("parameters", None)
        query_filter = _parameter_filter_substitution(
            parameters, query_filter
        )
        top = kwargs.pop("results_per_page", None)
        command = functools.partial(self._client.table.query, **kwargs)
        return AsyncItemPaged(
            command,
            results_per_page=top,
            filter=query_filter,
            page_iterator_class=TablePropertiesPaged,
        )

    def get_table_client(self, table_name: str, **kwargs) -> TableClient:
        """Get a client to interact with the specified table.

        The table need not already exist.

        :param str table_name: The table name
        :returns: A :class:`~azure.data.tables.aio.TableClient` object.
        :rtype: :class:`~azure.data.tables.aio.TableClient`

        """
        pipeline = AsyncPipeline(  # type: ignore
            transport=AsyncTransportWrapper(self._client._client._pipeline._transport), # pylint:disable=protected-access
            policies=self._policies,
        )
        return TableClient(
            self.url,
            table_name=table_name,
            credential=self.credential,
            api_version=self.api_version,
            pipeline=pipeline,
            location_mode=self._location_mode,
            _hosts=self._hosts,
            **kwargs
        )<|MERGE_RESOLUTION|>--- conflicted
+++ resolved
@@ -45,13 +45,6 @@
         The URL to the table service endpoint. Any other entities included
         in the URL path (e.g. table) will be discarded. This URL can be optionally
         authenticated with a SAS token.
-<<<<<<< HEAD
-    :param credential:
-        The credentials with which to authenticate. This is optional if the
-        account URL already has a SAS token. The value can be a SAS token string, an account
-        shared access key.
-    :type credential: ~azure.core.credentials.AzureNamedKeyCredential or ~azure.core.credentials.AzureSasCredential
-=======
     :keyword credential:
         The credentials with which to authenticate. This is optional if the
         account URL already has a SAS token. The value can be one of AzureNamedKeyCredential
@@ -59,7 +52,6 @@
     :paramtype credential:
         :class:`~azure.core.credentials.AzureNamedKeyCredential` or
         :class:`~azure.core.credentials.AzureSasCredential`
->>>>>>> 66858a19
     :keyword str api_version:
         The Storage API version to use for requests. Default value is '2019-02-02'.
         Setting to an older version may result in reduced feature compatibility.
