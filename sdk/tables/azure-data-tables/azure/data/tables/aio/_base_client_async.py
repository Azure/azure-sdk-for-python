# -------------------------------------------------------------------------
# Copyright (c) Microsoft Corporation. All rights reserved.
# Licensed under the MIT License. See License.txt in the project root for
# license information.
# --------------------------------------------------------------------------

import os
from uuid import uuid4
from urllib.parse import urlparse
from typing import Any, List, Mapping, Optional, Union
from typing_extensions import Self

from azure.core.credentials import AzureSasCredential, AzureNamedKeyCredential
from azure.core.credentials_async import AsyncTokenCredential
from azure.core.pipeline.transport import (
    AsyncHttpTransport,
    HttpRequest,
)
from azure.core.pipeline.policies import (
    ContentDecodePolicy,
    AsyncRedirectPolicy,
    DistributedTracingPolicy,
    HttpLoggingPolicy,
    UserAgentPolicy,
    ProxyPolicy,
    RequestIdPolicy,
    CustomHookPolicy,
    NetworkTraceLoggingPolicy,
)
<<<<<<< HEAD
=======
from azure.core.rest import HttpRequest
from azure.core.pipeline.transport import AsyncHttpTransport
>>>>>>> a65fa1d8

from ._authentication_async import _configure_credential
from .._common_conversion import _is_cosmos_endpoint, _get_account
from .._constants import DEFAULT_STORAGE_ENDPOINT_SUFFIX
from .._generated.aio import AzureTable
from .._base_client import extract_batch_part_metadata, parse_query, format_query_string, get_api_version
from .._error import (
    RequestTooLargeError,
    TableTransactionError,
    _decode_error,
    _validate_tablename_error,
)
from .._models import LocationMode
from .._policies import CosmosPatchTransformPolicy, StorageHeadersPolicy, StorageHosts
from .._sdk_moniker import SDK_MONIKER
from ._policies_async import AsyncTablesRetryPolicy


class AsyncTablesBaseClient:  # pylint: disable=too-many-instance-attributes
    """Base class for async TableClient

    :ivar str account_name: The name of the Tables account.
    :ivar str scheme: The scheme component in the full URL to the Tables account.
    :ivar str url: The storage endpoint.
    :ivar str api_version: The service API version.
    """

    def __init__(  # pylint: disable=missing-client-constructor-parameter-credential, too-many-statements
        self,
        endpoint: str,
        *,
        credential: Optional[Union[AzureSasCredential, AzureNamedKeyCredential, AsyncTokenCredential]] = None,
        **kwargs: Any,
    ) -> None:
        """
        :param str endpoint: A URL to an Azure Tables account.
        :keyword credential:
            The credentials with which to authenticate. This is optional if the
            account URL already has a SAS token. The value can be one of AzureNamedKeyCredential (azure-core),
            AzureSasCredential (azure-core), or an AsyncTokenCredential implementation from azure-identity.
        :paramtype credential:
            ~azure.core.credentials.AzureNamedKeyCredential or
            ~azure.core.credentials.AzureSasCredential or
            ~azure.core.credentials_async.AsyncTokenCredential or None
        :keyword api_version: Specifies the version of the operation to use for this request. Default value
            is "2019-02-02".
        :paramtype api_version: str or None
        """
        try:
            if not endpoint.lower().startswith("http"):
                endpoint = "https://" + endpoint
        except AttributeError as exc:
            raise ValueError("Account URL must be a string.") from exc
        parsed_url = urlparse(endpoint.rstrip("/"))
        if not parsed_url.netloc:
            raise ValueError(f"Invalid URL: {endpoint}")

        _, sas_token = parse_query(parsed_url.query)
        if not sas_token and not credential:
            raise ValueError("You need to provide either an AzureSasCredential or AzureNamedKeyCredential")
        self._query_str, credential = format_query_string(sas_token, credential)
        self._location_mode = kwargs.get("location_mode", LocationMode.PRIMARY)
        self.scheme = parsed_url.scheme
        self._cosmos_endpoint = _is_cosmos_endpoint(parsed_url)
        account, self.account_name = _get_account(parsed_url)

        secondary_hostname = None
        self.credential = credential
        if self.scheme.lower() != "https" and hasattr(self.credential, "get_token"):
            raise ValueError("Token credential is only supported with HTTPS.")
        if isinstance(self.credential, AzureNamedKeyCredential):
            self.account_name = self.credential.named_key.name
            endpoint_suffix = os.getenv("TABLES_STORAGE_ENDPOINT_SUFFIX", DEFAULT_STORAGE_ENDPOINT_SUFFIX)
            secondary_hostname = f"{self.account_name}-secondary.table.{endpoint_suffix}"

        _hosts = kwargs.get("_hosts")
        if not _hosts:
            if len(account) > 1:
                secondary_hostname = parsed_url.netloc.replace(
                    account[0], account[0] + "-secondary"
                ) + parsed_url.path.replace(account[0], account[0] + "-secondary").rstrip("/")
            if kwargs.get("secondary_hostname"):
                secondary_hostname = kwargs["secondary_hostname"]
            primary_hostname = (parsed_url.netloc + parsed_url.path).rstrip("/")
            _hosts = {
                LocationMode.PRIMARY: primary_hostname,
                LocationMode.SECONDARY: secondary_hostname,
            }
        self._hosts = _hosts

        self._policies = self._configure_policies(hosts=self._hosts, **kwargs)
        if self._cosmos_endpoint:
            self._policies.insert(0, CosmosPatchTransformPolicy())

        self._client = AzureTable(self.url, policies=kwargs.pop("policies", self._policies), **kwargs)
        # Incompatible assignment when assigning a str value to a Literal type variable
        self._client._config.version = get_api_version(kwargs, self._client._config.version)  # type: ignore[assignment]

    @property
    def url(self) -> str:
        """The full endpoint URL to this entity, including SAS token if used.

        This could be either the primary endpoint,
        or the secondary endpoint depending on the current :func:`location_mode`.

        :return: The full endpoint URL including SAS token if used.
        :rtype: str
        """
        return self._format_url(self._hosts[self._location_mode])

    @property
    def _primary_endpoint(self):
        """The full primary endpoint URL.

        :return: The full primary endpoint URL.
        :rtype: str
        """
        return self._format_url(self._hosts[LocationMode.PRIMARY])

    @property
    def _primary_hostname(self):
        """The hostname of the primary endpoint.

        :return: The hostname of the primary endpoint.
        :type: str
        """
        return self._hosts[LocationMode.PRIMARY]

    @property
    def _secondary_endpoint(self):
        """The full secondary endpoint URL if configured.

        If not available a ValueError will be raised. To explicitly specify a secondary hostname, use the optional
        `secondary_hostname` keyword argument on instantiation.

        :return: The full secondary endpoint URL.
        :type: str
        :raise ValueError: If the secondary endpoint URL is not configured.
        """
        if not self._hosts[LocationMode.SECONDARY]:
            raise ValueError("No secondary host configured.")
        return self._format_url(self._hosts[LocationMode.SECONDARY])

    @property
    def _secondary_hostname(self):
        """The hostname of the secondary endpoint.

        If not available this will be None. To explicitly specify a secondary hostname, use the optional
        `secondary_hostname` keyword argument on instantiation.

        :return: The hostname of the secondary endpoint.
        :type: str or None
        """
        return self._hosts[LocationMode.SECONDARY]

    @property
    def api_version(self) -> str:
        """The version of the Storage API used for requests.

        :return: The Storage API version.
        :type: str
        """
        return self._client._config.version  # pylint: disable=protected-access

    async def __aenter__(self) -> Self:
        await self._client.__aenter__()
        return self

    async def __aexit__(self, *args: Any) -> None:
        await self._client.__aexit__(*args)

    async def close(self) -> None:
        """This method is to close the sockets opened by the client.
        It need not be used when using with a context manager.
        """
        await self._client.close()

    def _format_url(self, hostname):
        """Format the endpoint URL according to the current location
        mode hostname.

        :param str hostname: The current location mode hostname.
        :returns: The full URL to the Tables account.
        :rtype: str
        """
        return f"{self.scheme}://{hostname}{self._query_str}"

    def _configure_policies(self, **kwargs):
        credential_policy = _configure_credential(self.credential)
        return [
            RequestIdPolicy(**kwargs),
            StorageHeadersPolicy(**kwargs),
            UserAgentPolicy(sdk_moniker=SDK_MONIKER, **kwargs),
            ProxyPolicy(**kwargs),
            credential_policy,
            ContentDecodePolicy(response_encoding="utf-8"),
            AsyncRedirectPolicy(**kwargs),
            StorageHosts(**kwargs),
            AsyncTablesRetryPolicy(**kwargs),
            CustomHookPolicy(**kwargs),
            NetworkTraceLoggingPolicy(**kwargs),
            DistributedTracingPolicy(**kwargs),
            HttpLoggingPolicy(**kwargs),
        ]

    async def _batch_send(self, table_name: str, *reqs: HttpRequest, **kwargs: Any) -> List[Mapping[str, Any]]:
        # pylint:disable=docstring-should-be-keyword
        """Given a series of request, do a Storage batch call.

        :param table_name: The table name.
        :type table_name: str
        :param reqs: The HTTP request.
        :type reqs: ~azure.core.pipeline.rest.HttpRequest
        :return: A list of batch part metadata in response.
        :rtype: list[Mapping[str, Any]]
        """
        # Pop it here, so requests doesn't feel bad about additional kwarg
        policies = [StorageHeadersPolicy()]

        changeset = HttpRequest("POST", "")
        changeset.set_multipart_mixed(*reqs, policies=policies, boundary=f"changeset_{uuid4()}")
        request = HttpRequest(
            method="POST",
            url=f"{self.scheme}://{self._primary_hostname}/$batch",
            headers={
                "x-ms-version": self.api_version,
                "DataServiceVersion": "3.0",
                "MaxDataServiceVersion": "3.0;NetFx",
                "Content-Type": "application/json",
                "Accept": "application/json",
            },
        )
        request.set_multipart_mixed(
            changeset,
            policies=policies,
            enforce_https=False,
            boundary=f"batch_{uuid4()}",
        )

        response = await self._client.send_request(request, stream=True, **kwargs)
        await response.read()
        # TODO: Check for proper error model deserialization
        if response.status_code == 413:
            raise _decode_error(
                response, error_message="The transaction request was too large", error_type=RequestTooLargeError
            )
        if response.status_code != 202:
            decoded = _decode_error(response)
            _validate_tablename_error(decoded, table_name)
            raise decoded

        # The parts() method is defined on the back-compat mixin, not the protocol.
        parts_iter = response.parts()  # type: ignore[attr-defined]
        parts = []
        async for p in parts_iter:
            await p.read()
            parts.append(p)
        error_parts = [p for p in parts if not 200 <= p.status_code < 300]
        if any(error_parts):
            if error_parts[0].status_code == 413:
                raise _decode_error(
                    response, error_message="The transaction request was too large", error_type=RequestTooLargeError
                )
            decoded = _decode_error(
                response=error_parts[0],
                error_type=TableTransactionError,
            )
            _validate_tablename_error(decoded, table_name)
            raise decoded
        return [extract_batch_part_metadata(p) for p in parts]


class AsyncTransportWrapper(AsyncHttpTransport):
    """Wrapper class that ensures that an inner client created
    by a `get_client` method does not close the outer transport for the parent
    when used in a context manager.

    :param async_transport: The async Http Transport instance.
    :type async_transport: ~azure.core.pipeline.transport.AsyncHttpTransport
    """

    def __init__(self, async_transport):
        self._transport = async_transport

    async def send(self, request, **kwargs):
        return await self._transport.send(request, **kwargs)

    async def open(self):
        pass

    async def close(self):
        pass

    async def __aenter__(self):
        pass

    async def __aexit__(self, *args):  # pylint: disable=arguments-differ
        pass<|MERGE_RESOLUTION|>--- conflicted
+++ resolved
@@ -13,8 +13,7 @@
 from azure.core.credentials import AzureSasCredential, AzureNamedKeyCredential
 from azure.core.credentials_async import AsyncTokenCredential
 from azure.core.pipeline.transport import (
-    AsyncHttpTransport,
-    HttpRequest,
+    AsyncHttpTransport
 )
 from azure.core.pipeline.policies import (
     ContentDecodePolicy,
@@ -27,11 +26,7 @@
     CustomHookPolicy,
     NetworkTraceLoggingPolicy,
 )
-<<<<<<< HEAD
-=======
 from azure.core.rest import HttpRequest
-from azure.core.pipeline.transport import AsyncHttpTransport
->>>>>>> a65fa1d8
 
 from ._authentication_async import _configure_credential
 from .._common_conversion import _is_cosmos_endpoint, _get_account
