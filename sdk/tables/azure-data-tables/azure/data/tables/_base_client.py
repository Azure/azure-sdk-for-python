--- conflicted
+++ resolved
@@ -253,14 +253,9 @@
         policies = [StorageHeadersPolicy()]
 
         changeset = HttpRequest("POST", "")
-<<<<<<< HEAD
-        changeset.set_multipart_mixed(*reqs, policies=policies, boundary=f"changeset_{uuid4()}")
-        request = self._client._client.post(  # pylint: disable=protected-access
-=======
         changeset.set_multipart_mixed(*reqs, policies=policies, boundary=f"changeset_{uuid4()}")  # type: ignore
         request = HttpRequest(
             method="POST",
->>>>>>> a65fa1d8
             url=f"{self.scheme}://{self._primary_hostname}/$batch",
             headers={
                 "x-ms-version": self.api_version,
