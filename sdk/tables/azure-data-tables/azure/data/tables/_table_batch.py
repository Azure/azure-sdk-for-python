--- conflicted
+++ resolved
@@ -65,11 +65,7 @@
         self._is_cosmos_endpoint = is_cosmos_endpoint
         self.table_name = table_name
 
-<<<<<<< HEAD
-        self._partition_key = kwargs.pop("partition_key", None)
-=======
         self._partition_key: Optional[str] = None
->>>>>>> a65fa1d8
         self.requests: List[HttpRequest] = []
 
     def __len__(self) -> int:
@@ -93,15 +89,9 @@
             ~azure.data.tables.TableEntity or Mapping[str, Any], and Mapping[str, Any]
         :return: None
         """
-<<<<<<< HEAD
-        try:
-            operation_type, entity, kwargs = operation  # type: ignore[misc]
-        except ValueError:
-=======
         if len(operation) == 3:
             operation_type, entity, kwargs = operation  # type: ignore[misc]
         else:
->>>>>>> a65fa1d8
             operation_type, entity, kwargs = operation[0], operation[1], {}
         try:
             getattr(self, operation_type.lower())(entity, **kwargs)
@@ -126,98 +116,9 @@
                 :caption: Creating and adding an entity to a Table
         """
         self._verify_partition_key(entity)
-<<<<<<< HEAD
-
-        if "PartitionKey" in entity and "RowKey" in entity:
-            entity = _add_entity_properties(entity)
-        else:
-            raise ValueError("PartitionKey and/or RowKey were not provided in entity")
-        self._batch_create_entity(table=self.table_name, entity=entity, **kwargs)
-
-    def _batch_create_entity(
-        self,
-        table: str,
-        entity: EntityType,
-        timeout: Optional[int] = None,
-        request_id_parameter: Optional[str] = None,
-        response_preference: Optional[Union[str, models.ResponseFormat]] = "return-no-content",
-        format: Optional[Union[str, models.OdataMetadataFormat]] = None,  # pylint: disable=redefined-builtin
-        **kwargs,
-    ) -> None:
-        """
-        Adds an insert operation to the batch. See
-        :func:`azure.data.tables.TableClient.insert_entity` for more information
-        on insert operations.
-
-        The operation will not be executed until the batch is committed
-
-        :param: table:
-            The table to perform the operation on
-        :type: table: str
-        :param: entity:
-            The entity to insert. Can be a dict or an entity object
-            Must contain a PartitionKey and a RowKey.
-        :type: entity: dict[str, Any] or ~azure.data.tables.models.Entity
-        :param timeout: The timeout parameter is expressed in seconds.
-        :type timeout: int or None
-        :param request_id_parameter: Provides a client-generated, opaque value with a 1 KB character
-         limit that is recorded in the analytics logs when analytics logging is enabled.
-        :type request_id_parameter: str or None
-        :param response_preference: Specifies the return format. Default is return without content.
-        :type response_preference: str or ~azure.data.tables.models.ResponseFormat
-        :param format: Specifies the media type for the response. Known values are:
-         "application/json;odata=nometadata", "application/json;odata=minimalmetadata", and
-         "application/json;odata=fullmetadata".
-        :type format: str or ~azure.data.tables.models.OdataMetadataFormat or None
-        :return: None
-        """
-        data_service_version = "3.0"
-        content_type = kwargs.pop("content_type", "application/json;odata=nometadata")
-        accept = "application/json;odata=minimalmetadata"
-
-        # Construct URL
-        url = "/{table}"
-        path_format_arguments = {
-            "url": self._serialize.url("self._config.url", self._config.url, "str", skip_quote=True),
-            "table": self._serialize.url("table", table, "str"),
-        }
-        url = self._client._client.format_url(url, **path_format_arguments)  # pylint: disable=protected-access
-
-        # Construct parameters
-        query_parameters: Dict[str, Any] = {}
-        if timeout is not None:
-            query_parameters["timeout"] = self._serialize.query("timeout", timeout, "int", minimum=0)
-        if format is not None:
-            query_parameters["$format"] = self._serialize.query("format", format, "str")
-
-        # Construct headers
-        header_parameters: Dict[str, Any] = {}
-        header_parameters["x-ms-version"] = self._serialize.header("self._config.version", self._config.version, "str")
-        if request_id_parameter is not None:
-            header_parameters["x-ms-client-request-id"] = self._serialize.header(
-                "request_id_parameter", request_id_parameter, "str"
-            )
-        header_parameters["DataServiceVersion"] = self._serialize.header(
-            "data_service_version", data_service_version, "str"
-        )
-        if response_preference is not None:
-            header_parameters["Prefer"] = self._serialize.header("response_preference", response_preference, "str")
-        header_parameters["Content-Type"] = self._serialize.header("content_type", content_type, "str")
-        header_parameters["Accept"] = self._serialize.header("accept", accept, "str")
-
-        body_content_kwargs: Dict[str, Any] = {}
-        if entity is not None:
-            body_content = self._serialize.body(entity, "{object}")
-        else:
-            body_content = None
-        body_content_kwargs["content"] = body_content
-        request = self._client._client.post(  # pylint: disable=protected-access
-            url, query_parameters, header_parameters, **body_content_kwargs
-=======
         entity = _add_entity_properties(entity)
         request = build_table_insert_entity_request(
             table=self.table_name, json=entity, version=self._config.version, **kwargs
->>>>>>> a65fa1d8
         )
         request.url = self._base_url + request.url
         self.requests.append(request)
@@ -283,179 +184,7 @@
         else:
             raise ValueError(f"Mode type '{mode}' is not supported.")
 
-<<<<<<< HEAD
-    def _batch_update_entity(
-        self,
-        table: str,
-        partition_key: str,
-        row_key: str,
-        timeout: Optional[int] = None,
-        request_id_parameter: Optional[str] = None,
-        if_match: Optional[str] = None,
-        table_entity_properties: Optional[EntityType] = None,
-        format: Optional[Union[str, models.OdataMetadataFormat]] = None,  # pylint: disable=redefined-builtin
-        **kwargs,
-    ) -> None:
-        """Update entity in a table.
-
-        :param table: The name of the table.
-        :type table: str
-        :param partition_key: The partition key of the entity.
-        :type partition_key: str
-        :param row_key: The row key of the entity.
-        :type row_key: str
-        :param timeout: The timeout parameter is expressed in seconds.
-        :type timeout: int or None
-        :param request_id_parameter: Provides a client-generated, opaque value with a 1 KB character
-         limit that is recorded in the analytics logs when analytics logging is enabled.
-        :type request_id_parameter: str or None
-        :param if_match: Match condition for an entity to be updated. If specified and a matching
-         entity is not found, an error will be raised. To force an unconditional update, set to the
-         wildcard character (*). If not specified, an insert will be performed when no existing entity
-         is found to update and a replace will be performed if an existing entity is found.
-        :type if_match: str or None
-        :param table_entity_properties: The properties for the table entity.
-        :type table_entity_properties: dict[str, object] or None
-        :param format: Specifies the media type for the response. Known values are:
-         "application/json;odata=nometadata", "application/json;odata=minimalmetadata", and
-         "application/json;odata=fullmetadata".
-        :type format: str or ~azure.data.tables.models.OdataMetadataFormat or None
-        :return: None
-        """
-        data_service_version = "3.0"
-        content_type = kwargs.pop("content_type", "application/json")
-        accept = "application/json"
-
-        # Construct URL
-        url = "/{table}(PartitionKey='{partitionKey}',RowKey='{rowKey}')"
-        path_format_arguments = {
-            "url": self._serialize.url("self._config.url", self._config.url, "str", skip_quote=True),
-            "table": self._serialize.url("table", table, "str"),
-            "partitionKey": self._serialize.url("partition_key", partition_key, "str"),
-            "rowKey": self._serialize.url("row_key", row_key, "str"),
-        }
-        url = self._client._client.format_url(url, **path_format_arguments)  # pylint: disable=protected-access
-
-        # Construct parameters
-        query_parameters: Dict[str, Any] = {}
-        if timeout is not None:
-            query_parameters["timeout"] = self._serialize.query("timeout", timeout, "int", minimum=0)
-        if format is not None:
-            query_parameters["$format"] = self._serialize.query("format", format, "str")
-
-        # Construct headers
-        header_parameters: Dict[str, Any] = {}
-        header_parameters["x-ms-version"] = self._serialize.header("self._config.version", self._config.version, "str")
-        if request_id_parameter is not None:
-            header_parameters["x-ms-client-request-id"] = self._serialize.header(
-                "request_id_parameter", request_id_parameter, "str"
-            )
-        header_parameters["DataServiceVersion"] = self._serialize.header(
-            "data_service_version", data_service_version, "str"
-        )
-        if if_match is not None:
-            header_parameters["If-Match"] = self._serialize.header("if_match", if_match, "str")
-        header_parameters["Content-Type"] = self._serialize.header("content_type", content_type, "str")
-        header_parameters["Accept"] = self._serialize.header("accept", accept, "str")
-
-        body_content_kwargs: Dict[str, Any] = {}
-        if table_entity_properties is not None:
-            body_content = self._serialize.body(table_entity_properties, "{object}")
-        else:
-            body_content = None
-        body_content_kwargs["content"] = body_content
-        request = self._client._client.put(  # pylint: disable=protected-access
-            url, query_parameters, header_parameters, **body_content_kwargs
-        )
-        self.requests.append(request)
-
-    def _batch_merge_entity(
-        self,
-        table: str,
-        partition_key: str,
-        row_key: str,
-        timeout: Optional[int] = None,
-        request_id_parameter: Optional[str] = None,
-        if_match: Optional[str] = None,
-        table_entity_properties: Optional[EntityType] = None,
-        format: Optional[Union[str, models.OdataMetadataFormat]] = None,  # pylint: disable=redefined-builtin
-        **kwargs,
-    ) -> None:
-        """Merge entity in a table.
-
-        :param table: The name of the table.
-        :type table: str
-        :param partition_key: The partition key of the entity.
-        :type partition_key: str
-        :param row_key: The row key of the entity.
-        :type row_key: str
-        :param timeout: The timeout parameter is expressed in seconds.
-        :type timeout: int or None
-        :param request_id_parameter: Provides a client-generated, opaque value with a 1 KB character
-         limit that is recorded in the analytics logs when analytics logging is enabled.
-        :type request_id_parameter: str or None
-        :param if_match: Match condition for an entity to be updated. If specified and a matching
-         entity is not found, an error will be raised. To force an unconditional update, set to the
-         wildcard character (*). If not specified, an insert will be performed when no existing entity
-         is found to update and a merge will be performed if an existing entity is found.
-        :type if_match: str or None
-        :param table_entity_properties: The properties for the table entity.
-        :type table_entity_properties: dict[str, object] or None
-        :param format: Specifies the media type for the response. Known values are:
-         "application/json;odata=nometadata", "application/json;odata=minimalmetadata", and
-         "application/json;odata=fullmetadata".
-        :type format: str or ~azure.data.tables.models.OdataMetadataFormat or None
-        :return: None
-        """
-        data_service_version = "3.0"
-        content_type = kwargs.pop("content_type", "application/json")
-        accept = "application/json"
-
-        # Construct URL
-        url = "/{table}(PartitionKey='{partitionKey}',RowKey='{rowKey}')"
-        path_format_arguments = {
-            "url": self._serialize.url("self._config.url", self._config.url, "str", skip_quote=True),
-            "table": self._serialize.url("table", table, "str"),
-            "partitionKey": self._serialize.url("partition_key", partition_key, "str"),
-            "rowKey": self._serialize.url("row_key", row_key, "str"),
-        }
-        url = self._client._client.format_url(url, **path_format_arguments)  # pylint: disable=protected-access
-
-        # Construct parameters
-        query_parameters: Dict[str, Any] = {}
-        if timeout is not None:
-            query_parameters["timeout"] = self._serialize.query("timeout", timeout, "int", minimum=0)
-        if format is not None:
-            query_parameters["$format"] = self._serialize.query("format", format, "str")
-
-        # Construct headers
-        header_parameters: Dict[str, Any] = {}
-        header_parameters["x-ms-version"] = self._serialize.header("self._config.version", self._config.version, "str")
-        if request_id_parameter is not None:
-            header_parameters["x-ms-client-request-id"] = self._serialize.header(
-                "request_id_parameter", request_id_parameter, "str"
-            )
-        header_parameters["DataServiceVersion"] = self._serialize.header(
-            "data_service_version", data_service_version, "str"
-        )
-        if if_match is not None:
-            header_parameters["If-Match"] = self._serialize.header("if_match", if_match, "str")
-        header_parameters["Content-Type"] = self._serialize.header("content_type", content_type, "str")
-        header_parameters["Accept"] = self._serialize.header("accept", accept, "str")
-        body_content_kwargs: Dict[str, Any] = {}
-        if table_entity_properties is not None:
-            body_content = self._serialize.body(table_entity_properties, "{object}")
-        else:
-            body_content = None
-        body_content_kwargs["content"] = body_content
-        request = self._client._client.patch(  # pylint: disable=protected-access
-            url, query_parameters, header_parameters, **body_content_kwargs
-        )
-        if self._is_cosmos_endpoint:
-            _transform_patch_to_cosmos_post(request)
-=======
-        request.url = self._base_url + request.url
->>>>>>> a65fa1d8
+        request.url = self._base_url + request.url
         self.requests.append(request)
 
     def delete(self, entity: EntityType, **kwargs) -> None:
@@ -490,89 +219,12 @@
             table=self.table_name,
             partition_key=_prepare_key(entity["PartitionKey"]),
             row_key=_prepare_key(entity["RowKey"]),
-<<<<<<< HEAD
-            if_match=prep_if_match(etag, match_condition),
-            **kwargs,
-        )
-
-    def _batch_delete_entity(
-        self,
-        table: str,
-        partition_key: str,
-        row_key: str,
-        if_match: Optional[str],
-        timeout: Optional[int] = None,
-        request_id_parameter: Optional[str] = None,
-        format: Optional[Union[str, models.OdataMetadataFormat]] = None,  # pylint: disable=redefined-builtin
-    ) -> None:
-        """Deletes the specified entity in a table.
-
-        :param table: The name of the table.
-        :type table: str
-        :param partition_key: The partition key of the entity.
-        :type partition_key: str
-        :param row_key: The row key of the entity.
-        :type row_key: str
-        :param if_match: Match condition for an entity to be deleted. If specified and a matching
-         entity is not found, an error will be raised. To force an unconditional delete, set to the
-         wildcard character (*).
-        :type if_match: str or None
-        :param timeout: The timeout parameter is expressed in seconds.
-        :type timeout: int or None
-        :param request_id_parameter: Provides a client-generated, opaque value with a 1 KB character
-         limit that is recorded in the analytics logs when analytics logging is enabled.
-        :type request_id_parameter: str or None
-        :param format: Specifies the media type for the response. Known values are:
-         "application/json;odata=nometadata", "application/json;odata=minimalmetadata", and
-         "application/json;odata=fullmetadata".
-        :type format: str or ~azure.data.tables.models.OdataMetadataFormat or None
-        :return: None
-        """
-        data_service_version = "3.0"
-        accept = "application/json;odata=minimalmetadata"
-
-        # Construct URL
-        url = "/{table}(PartitionKey='{partitionKey}',RowKey='{rowKey}')"
-        path_format_arguments = {
-            "url": self._serialize.url("self._config.url", self._config.url, "str", skip_quote=True),
-            "table": self._serialize.url("table", table, "str"),
-            "partitionKey": self._serialize.url("partition_key", partition_key, "str"),
-            "rowKey": self._serialize.url("row_key", row_key, "str"),
-        }
-        url = self._client._client.format_url(url, **path_format_arguments)  # pylint: disable=protected-access
-
-        # Construct parameters
-        query_parameters: Dict[str, Any] = {}
-        if timeout is not None:
-            query_parameters["timeout"] = self._serialize.query("timeout", timeout, "int", minimum=0)
-        if format is not None:
-            query_parameters["$format"] = self._serialize.query("format", format, "str")
-
-        # Construct headers
-        header_parameters: Dict[str, Any] = {}
-        header_parameters["x-ms-version"] = self._serialize.header("self._config.version", self._config.version, "str")
-        if request_id_parameter is not None:
-            header_parameters["x-ms-client-request-id"] = self._serialize.header(
-                "request_id_parameter", request_id_parameter, "str"
-            )
-        header_parameters["DataServiceVersion"] = self._serialize.header(
-            "data_service_version", data_service_version, "str"
-        )
-        if if_match is not None:
-            header_parameters["If-Match"] = self._serialize.header("if_match", if_match, "str")
-        header_parameters["Accept"] = self._serialize.header("accept", accept, "str")
-
-        request = self._client._client.delete(  # pylint: disable=protected-access
-            url, query_parameters, header_parameters
-        )
-=======
             etag=etag,
             match_condition=match_condition,
             version=self._config.version,
             **kwargs,
         )
         request.url = self._base_url + request.url
->>>>>>> a65fa1d8
         self.requests.append(request)
 
     def upsert(self, entity: EntityType, mode: Union[str, UpdateMode] = UpdateMode.MERGE, **kwargs) -> None:
@@ -596,10 +248,7 @@
         """
         self._verify_partition_key(entity)
 
-<<<<<<< HEAD
-=======
         # TODO: This ordering is backwards. Tracked as part of issue #26318
->>>>>>> a65fa1d8
         partition_key = _prepare_key(entity["PartitionKey"])
         row_key = _prepare_key(entity["RowKey"])
         entity = _add_entity_properties(entity)
@@ -609,12 +258,8 @@
                 table=self.table_name,
                 partition_key=partition_key,
                 row_key=row_key,
-<<<<<<< HEAD
-                table_entity_properties=entity,
-=======
-                json=entity,
-                version=self._config.version,
->>>>>>> a65fa1d8
+                json=entity,
+                version=self._config.version,
                 **kwargs,
             )
         elif mode == UpdateMode.MERGE:
@@ -622,12 +267,8 @@
                 table=self.table_name,
                 partition_key=partition_key,
                 row_key=row_key,
-<<<<<<< HEAD
-                table_entity_properties=entity,
-=======
-                json=entity,
-                version=self._config.version,
->>>>>>> a65fa1d8
+                json=entity,
+                version=self._config.version,
                 **kwargs,
             )
             if self._is_cosmos_endpoint:
