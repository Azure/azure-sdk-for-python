--- conflicted
+++ resolved
@@ -10,7 +10,7 @@
 from azure.core.paging import ItemPaged
 from azure.core.tracing.decorator import distributed_trace
 from azure.core.pipeline import Pipeline
-from ._models import Table, _parameter_filter_substitution
+from ._models import Table
 
 from ._generated import AzureTable
 from ._generated.models import TableProperties, TableServiceProperties, QueryOptions
@@ -195,23 +195,6 @@
         :raises: ~azure.core.exceptions.HttpResponseError
         """
         parameters = kwargs.pop('parameters', None)
-<<<<<<< HEAD
-        if parameters:
-            selected = filter.split('@')[1]
-            for key, value in parameters.items():
-                if key == selected:
-                    filter = filter.split('@')[0].replace('@', value)  # pylint: disable = W0622
-
-        temp_select = kwargs.pop('select', None)
-        select = ""
-        if temp_select is not None:
-            if len(list(temp_select)) > 1:
-                for i in temp_select:
-                    select += i + ","
-                temp_select = None
-
-        query_options = QueryOptions(top=kwargs.pop('results_per_page', None), select=select or temp_select,
-=======
         filter= _parameter_filter_substitution(parameters, filter)
 
         user_select = kwargs.pop('select', None)
@@ -219,7 +202,6 @@
             user_select = ", ".join(user_select)
 
         query_options = QueryOptions(top=kwargs.pop('results_per_page', None), select=user_select,
->>>>>>> 582fb262
                                      filter=filter)
         command = functools.partial(self._client.table.query, query_options=query_options,
                                     **kwargs)
