# -------------------------------------------------------------------------
# Copyright (c) Microsoft Corporation. All rights reserved.
# Licensed under the MIT License. See License.txt in the project root for
# license information.
# --------------------------------------------------------------------------

import functools
from typing import Any, Optional, Dict, TYPE_CHECKING
from azure.core.exceptions import HttpResponseError, ResourceExistsError
from azure.core.paging import ItemPaged
from azure.core.tracing.decorator import distributed_trace
from azure.core.pipeline import Pipeline

from ._generated.models import TableServiceProperties
from ._models import (
    TablePropertiesPaged,
    service_stats_deserialize,
    service_properties_deserialize,
    TableItem
)
from ._base_client import parse_connection_str, TablesBaseClient, TransportWrapper
from ._models import LocationMode
from ._error import _process_table_error
from ._table_client import TableClient
from ._serialize import _parameter_filter_substitution

if TYPE_CHECKING:
    from ._models import TableCorsRule, TableMetrics, TableAnalyticsLogging


class TableServiceClient(TablesBaseClient):
    """A client to interact with the Table Service at the account level.

    This client provides operations to retrieve and configure the account properties
    as well as list, create and delete tables within the account.
    For operations relating to a specific table, a client for this entity
    can be retrieved using the :func:`~get_table_client` function.

    :ivar str account_name: The name of the Tables account.
    :ivar str url: The full URL to the Tables account.
    :param str endpoint:
        The URL to the table service endpoint. Any other entities included
        in the URL path (e.g. table) will be discarded. This URL can be optionally
        authenticated with a SAS token.
    :keyword credential:
        The credentials with which to authenticate. This is optional if the
        account URL already has a SAS token. The value can be one of AzureNamedKeyCredential
        or AzureSasCredential from azure-core.
<<<<<<< HEAD
    :type credential: ~azure.core.credentials.AzureNamedKeyCredential or ~azure.core.credentials.AzureSasCredential
=======
    :paramtype credential:
        :class:`~azure.core.credentials.AzureNamedKeyCredential` or
        :class:`~azure.core.credentials.AzureSasCredential`
>>>>>>> 66858a19
    :keyword str api_version:
        The Storage API version to use for requests. Default value is '2019-02-02'.
        Setting to an older version may result in reduced feature compatibility.

        .. admonition:: Example:

            .. literalinclude:: ../samples/sample_authentication.py
                :start-after: [START auth_from_sas]
                :end-before: [END auth_from_sas]
                :language: python
                :dedent: 8
                :caption: Authenticating a TableServiceClient from a Shared Access Key

            .. literalinclude:: ../samples/sample_authentication.py
                :start-after: [START auth_from_shared_key]
                :end-before: [END auth_from_shared_key]
                :language: python
                :dedent: 8
                :caption: Authenticating a TableServiceClient from a Shared Account Key
        """

    def _format_url(self, hostname):
        # type: (str) -> str
        """Format the endpoint URL according to the current location
        mode hostname.
        """
        return "{}://{}{}".format(self.scheme, hostname, self._query_str)

    @classmethod
    def from_connection_string(cls, conn_str, **kwargs):
        # type: (str, Any) -> TableServiceClient
        """Create TableServiceClient from a connection string.

        :param str conn_str: A connection string to an Azure Storage or Cosmos account.
        :returns: A Table service client.
        :rtype: :class:`~azure.data.tables.TableServiceClient`

        .. admonition:: Example:

            .. literalinclude:: ../samples/sample_authentication.py
                :start-after: [START auth_from_connection_string]
                :end-before: [END auth_from_connection_string]
                :language: python
                :dedent: 8
                :caption: Authenticating a TableServiceClient from a connection_string
        """
        endpoint, credential = parse_connection_str(
            conn_str=conn_str, credential=None, keyword_args=kwargs
        )
        return cls(endpoint, credential=credential, **kwargs)

    @distributed_trace
    def get_service_stats(self, **kwargs):
        # type: (Any) -> Dict[str, object]
        """Retrieves statistics related to replication for the Table service. It is only available on the secondary
        location endpoint when read-access geo-redundant replication is enabled for the account.

        :return: Dictionary of service stats
        :rtype: Dict[str, object]
        :raises: :class:`~azure.core.exceptions.HttpResponseError:`
        """
        try:
            timeout = kwargs.pop("timeout", None)
            stats = self._client.service.get_statistics(  # type: ignore
                timeout=timeout, use_location=LocationMode.SECONDARY, **kwargs
            )
        except HttpResponseError as error:
            _process_table_error(error)
        return service_stats_deserialize(stats)

    @distributed_trace
    def get_service_properties(self, **kwargs):
        # type: (Any) -> Dict[str, object]
        """Gets the properties of an account's Table service,
        including properties for Analytics and CORS (Cross-Origin Resource Sharing) rules.

        :return: Dictionary of service properties
        :rtype: Dict[str, object]
        :raises: :class:`~azure.core.exceptions.HttpResponseError`
        """
        timeout = kwargs.pop("timeout", None)
        try:
            service_props = self._client.service.get_properties(timeout=timeout, **kwargs)  # type: ignore
        except HttpResponseError as error:
            _process_table_error(error)
        return service_properties_deserialize(service_props)

    @distributed_trace
    def set_service_properties(self, **kwargs):
        # type: (Any) -> None
        """Sets properties for an account's Table service endpoint,
         including properties for Analytics and CORS (Cross-Origin Resource Sharing) rules.

        :keyword analytics_logging: Properties for analytics
        :paramtype analytics_logging: ~azure.data.tables.TableAnalyticsLogging
        :keyword hour_metrics: Hour level metrics
        :paramtype hour_metrics: ~azure.data.tables.TableMetrics
        :keyword minute_metrics: Minute level metrics
        :paramtype minute_metrics: ~azure.data.tables.TableMetrics
        :keyword cors: Cross-origin resource sharing rules
        :paramtype cors: List[~azure.data.tables.TableCorsRule]
        :return: None
        :rtype: None
        :raises: :class:`~azure.core.exceptions.HttpResponseError`
        """
        cors = kwargs.pop('cors', None)
        if cors:
            cors = [c._to_generated() for c in cors]  # pylint:disable=protected-access
        props = TableServiceProperties(
            logging=kwargs.pop('analytics_logging', None),
            hour_metrics=kwargs.pop('hour_metrics', None),
            minute_metrics=kwargs.pop('minute_metrics', None),
            cors=cors,  # type: ignore
        )
        try:
            self._client.service.set_properties(props, **kwargs)
        except HttpResponseError as error:
            _process_table_error(error)

    @distributed_trace
    def create_table(self, table_name, **kwargs):
        # type: (str, Any) -> TableClient
        """Creates a new table under the current account.

        :param table_name: The Table name.
        :type table_name: str
        :return: TableClient
        :rtype: :class:`~azure.data.tables.TableClient`
        :raises: :class:`~azure.core.exceptions.ResourceExistsError`

        .. admonition:: Example:

            .. literalinclude:: ../samples/sample_create_delete_table.py
                :start-after: [START create_table_from_tc]
                :end-before: [END create_table_from_tc]
                :language: python
                :dedent: 8
                :caption: Creating a table from the TableServiceClient object
        """
        table = self.get_table_client(table_name=table_name)
        table.create_table(**kwargs)
        return table

    @distributed_trace
    def create_table_if_not_exists(self, table_name, **kwargs):
        # type: (str, Any) -> TableClient
        """Creates a new table if it does not currently exist.
        If the table currently exists, the current table is
        returned.

        :param table_name: The Table name.
        :type table_name: str
        :return: TableClient
        :rtype: :class:`~azure.data.tables.TableClient`
        :raises: :class:`~azure.core.exceptions.HttpResponseError`

        .. admonition:: Example:

            .. literalinclude:: ../samples/sample_create_delete_table.py
                :start-after: [START create_table_if_not_exists]
                :end-before: [END create_table_if_not_exists]
                :language: python
                :dedent: 8
                :caption: Deleting a table from the TableServiceClient object
        """
        table = self.get_table_client(table_name=table_name)
        try:
            table.create_table(**kwargs)
        except ResourceExistsError:
            pass
        return table

    @distributed_trace
    def delete_table(self, table_name, **kwargs):
        # type: (str, Any) -> None
        """Deletes the table under the current account. No error will be raised
        if the given table is not found.

        :param table_name: The Table name.
        :type table_name: str
        :return: None
        :rtype: None
        :raises: :class:`~azure.core.exceptions.HttpResponseError`

        .. admonition:: Example:

            .. literalinclude:: ../samples/sample_create_delete_table.py
                :start-after: [START delete_table_from_tc]
                :end-before: [END delete_table_from_tc]
                :language: python
                :dedent: 8
                :caption: Deleting a table from the TableServiceClient object
        """
        table = self.get_table_client(table_name=table_name)
        table.delete_table(**kwargs)

    @distributed_trace
    def query_tables(self, query_filter, **kwargs):
        # type: (str, Any) -> ItemPaged[TableItem]
        """Queries tables under the given account.

        :param str query_filter: Specify a filter to return certain tables.
        :keyword int results_per_page: Number of tables per page in return ItemPaged
        :keyword parameters: Dictionary for formatting query with additional, user defined parameters
        :paramtype parameters:  Dict[str, Any]
        :return: ItemPaged[:class:`~azure.data.tables.TableItem`]
        :rtype: ~azure.core.paging.ItemPaged
        :raises: :class:`~azure.core.exceptions.HttpResponseError`

        .. admonition:: Example:

            .. literalinclude:: ../samples/sample_query_tables.py
                :start-after: [START tsc_query_tables]
                :end-before: [END tsc_query_tables]
                :language: python
                :dedent: 16
                :caption: Querying tables in a storage account
        """
        parameters = kwargs.pop("parameters", None)
        query_filter = _parameter_filter_substitution(
            parameters, query_filter
        )
        top = kwargs.pop("results_per_page", None)

        command = functools.partial(self._client.table.query, **kwargs)
        return ItemPaged(
            command,
            results_per_page=top,
            filter=query_filter,
            page_iterator_class=TablePropertiesPaged,
        )

    @distributed_trace
    def list_tables(self, **kwargs):
        # type: (Any) -> ItemPaged[TableItem]
        """Queries tables under the given account.

        :keyword int results_per_page: Number of tables per page in returned ItemPaged
        :return: ItemPaged[:class:`~azure.data.tables.TableItem`]
        :rtype: ~azure.core.paging.ItemPaged
        :raises: :class:`~azure.core.exceptions.HttpResponseError`

        .. admonition:: Example:

            .. literalinclude:: ../samples/sample_query_tables.py
                :start-after: [START tsc_list_tables]
                :end-before: [END tsc_list_tables]
                :language: python
                :dedent: 16
                :caption: Listing all tables in a storage account
        """
        top = kwargs.pop("results_per_page", None)

        command = functools.partial(self._client.table.query, **kwargs)
        return ItemPaged(
            command,
            results_per_page=top,
            page_iterator_class=TablePropertiesPaged,
        )

    def get_table_client(self, table_name, **kwargs):
        # type: (str, Any) -> TableClient
        """Get a client to interact with the specified table.

        The table need not already exist.

        :param str table_name: The table name
        :returns: A :class:`~azure.data.tables.TableClient` object.
        :rtype: :class:`~azure.data.tables.TableClient`

        """
        pipeline = Pipeline(  # type: ignore
            transport=TransportWrapper(self._client._client._pipeline._transport), # pylint: disable = protected-access
            policies=self._policies
        )
        return TableClient(
            self.url,
            table_name=table_name,
            credential=self.credential,
            api_version=self.api_version,
            pipeline=pipeline,
            location_mode=self._location_mode,
            _hosts=self._hosts,
            **kwargs
        )<|MERGE_RESOLUTION|>--- conflicted
+++ resolved
@@ -46,13 +46,9 @@
         The credentials with which to authenticate. This is optional if the
         account URL already has a SAS token. The value can be one of AzureNamedKeyCredential
         or AzureSasCredential from azure-core.
-<<<<<<< HEAD
-    :type credential: ~azure.core.credentials.AzureNamedKeyCredential or ~azure.core.credentials.AzureSasCredential
-=======
     :paramtype credential:
         :class:`~azure.core.credentials.AzureNamedKeyCredential` or
         :class:`~azure.core.credentials.AzureSasCredential`
->>>>>>> 66858a19
     :keyword str api_version:
         The Storage API version to use for requests. Default value is '2019-02-02'.
         Setting to an older version may result in reduced feature compatibility.
