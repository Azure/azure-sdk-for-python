# -------------------------------------------------------------------------
# Copyright (c) Microsoft Corporation. All rights reserved.
# Licensed under the MIT License. See License.txt in the project root for
# license information.
# --------------------------------------------------------------------------
# pylint: disable=no-self-use
from uuid import UUID
from datetime import datetime
from math import isnan
import sys
import uuid
import isodate

from azure.core import MatchConditions
from azure.core.exceptions import raise_with_traceback

from ._entity import EdmType, EntityProperty
from ._models import TablePayloadFormat
from ._common_conversion import _to_str, _encode_base64, _to_utc_datetime
from ._error import _ERROR_VALUE_TOO_LARGE, _ERROR_TYPE_NOT_SUPPORTED


_SUPPORTED_API_VERSIONS = [
    '2019-02-02',
    '2019-07-07'
]


def _get_match_headers(kwargs, match_param, etag_param):
    if_match = None
    if_none_match = None
    match_condition = kwargs.pop(match_param, None)
    if match_condition == MatchConditions.IfNotModified:
        if_match = kwargs.pop(etag_param, None)
        if not if_match:
            raise ValueError("'{}' specified without '{}'.".format(match_param, etag_param))
    elif match_condition == MatchConditions.IfPresent:
        if_match = '*'
    elif match_condition == MatchConditions.IfModified:
        if_none_match = kwargs.pop(etag_param, None)
        if not if_none_match:
            raise ValueError("'{}' specified without '{}'.".format(match_param, etag_param))
    elif match_condition == MatchConditions.IfMissing:
        if_none_match = '*'
    elif match_condition is None:
        if kwargs.get(etag_param):
            raise ValueError("'{}' specified without '{}'.".format(etag_param, match_param))
    else:
        raise TypeError("Invalid match condition: {}".format(match_condition))
    return if_match, if_none_match


def get_api_version(kwargs, default):
    # type: (Dict[str, Any]) -> str
    api_version = kwargs.pop('api_version', None)
    if api_version and api_version not in _SUPPORTED_API_VERSIONS:
        versions = '\n'.join(_SUPPORTED_API_VERSIONS)
        raise ValueError("Unsupported API version '{}'. Please select from:\n{}".format(api_version, versions))
    return api_version or default


if sys.version_info < (3,):
    def _new_boundary():
        return str(uuid.uuid1())
else:
    def _new_boundary():
        return str(uuid.uuid1()).encode('utf-8')

_DEFAULT_ACCEPT_HEADER = ('Accept', TablePayloadFormat.JSON_MINIMAL_METADATA)
_DEFAULT_CONTENT_TYPE_HEADER = ('Content-Type', 'application/json')
_DEFAULT_PREFER_HEADER = ('Prefer', 'return-no-content')
_SUB_HEADERS = ['If-Match', 'Prefer', 'Accept', 'Content-Type', 'DataServiceVersion']


def _get_entity_path(table_name, partition_key, row_key):
    return '/{0}(PartitionKey=\'{1}\',RowKey=\'{2}\')'.format(
        _to_str(table_name),
        _to_str(partition_key.replace('\'', '\'\'')),
        _to_str(row_key.replace('\'', '\'\'')))


def _update_storage_table_header(request):
    ''' add additional headers for storage table request. '''

    # set service version
    request.headers['DataServiceVersion'] = '3.0;NetFx'
    request.headers['MaxDataServiceVersion'] = '3.0'


def _to_entity_binary(value):
    return EdmType.BINARY, _encode_base64(value)


def _to_entity_bool(value):
    return None, value


def _to_entity_datetime(value):
    return EdmType.DATETIME, _to_utc_datetime(value)


def _to_entity_float(value):
    if isnan(value):
        return EdmType.DOUBLE, 'NaN'
    if value == float('inf'):
        return EdmType.DOUBLE, 'Infinity'
    if value == float('-inf'):
        return EdmType.DOUBLE, '-Infinity'
    return None, value


def _to_entity_guid(value):
    return EdmType.GUID, str(value)


def _to_entity_int32(value):
    if sys.version_info < (3,):
        value = int(value)
    else:
        value = int(value)
    if value >= 2 ** 31 or value < -(2 ** 31):
        raise TypeError(_ERROR_VALUE_TOO_LARGE.format(str(value), EdmType.INT32))
    return None, value


def _to_entity_int64(value):
    if sys.version_info < (3,):
        ivalue = int(value)
    else:
        ivalue = int(value)
    if ivalue >= 2 ** 63 or ivalue < -(2 ** 63):
        raise TypeError(_ERROR_VALUE_TOO_LARGE.format(str(value), EdmType.INT64))
    return EdmType.INT64, str(value)


def _to_entity_int(value):
    ivalue = int(value)
    if ivalue.bit_length() <= 32:
        return _to_entity_int32(value)
    if ivalue.bit_length() <= 64:
        return _to_entity_int64(value)
    raise TypeError(_ERROR_VALUE_TOO_LARGE.format(str(value), EdmType.INT64))


def _to_entity_str(value):
    return None, value


def _to_entity_none(value):  # pylint:disable=W0613
    return None, None


# Conversion from Python type to a function which returns a tuple of the
# type string and content string.
_PYTHON_TO_ENTITY_CONVERSIONS = {
<<<<<<< HEAD
    int: _to_entity_int32,
=======
    int: _to_entity_int,
>>>>>>> 6e8656d1
    bool: _to_entity_bool,
    datetime: _to_entity_datetime,
    float: _to_entity_float,
    str: _to_entity_str,
    bytes: _to_entity_binary,
    UUID: _to_entity_guid
}

# Conversion from Edm type to a function which returns a tuple of the
# type string and content string.
_EDM_TO_ENTITY_CONVERSIONS = {
    EdmType.BINARY: _to_entity_binary,
    EdmType.BOOLEAN: _to_entity_bool,
    EdmType.DATETIME: _to_entity_datetime,
    EdmType.DOUBLE: _to_entity_float,
    EdmType.GUID: _to_entity_guid,
    EdmType.INT32: _to_entity_int32,
    EdmType.INT64: _to_entity_int64,
    EdmType.STRING: _to_entity_str,
}


def _add_entity_properties(source):
    """ Converts an entity object to json to send.
    The entity format is:
    {
       "Address":"Mountain View",
       "Age":23,
       "AmountDue":200.23,
       "CustomerCode@odata.type":"Edm.Guid",
       "CustomerCode":"c9da6455-213d-42c9-9a79-3e9149a57833",
       "CustomerSince@odata.type":"Edm.DateTime",
       "CustomerSince":"2008-07-10T00:00:00",
       "IsActive":true,
       "NumberOfOrders@odata.type":"Edm.Int64",
       "NumberOfOrders":"255",
       "PartitionKey":"mypartitionkey",
       "RowKey":"myrowkey"
    }
    """

    properties = {}

    # set properties type for types we know if value has no type info.
    # if value has type info, then set the type to value.type
    for name, value in source.items():
        mtype = ''

        if isinstance(value, EntityProperty):
            conv = _EDM_TO_ENTITY_CONVERSIONS.get(value.type)
            if conv is None:
                raise TypeError(
                    _ERROR_TYPE_NOT_SUPPORTED.format(value.type))
            mtype, value = conv(value.value)
        else:
            conv = _PYTHON_TO_ENTITY_CONVERSIONS.get(type(value))
            if conv is None or value is None:
                conv = _to_entity_none  # something with this

            mtype, value = conv(value)

        # form the property node
        if value is not None:
            properties[name] = value
            if mtype:
                properties[name + '@odata.type'] = mtype.value

    # generate the entity_body
    return properties


def serialize_iso(attr):
    """Serialize Datetime object into ISO-8601 formatted string.

    :param Datetime attr: Object to be serialized.
    :rtype: str
    :raises: ValueError if format invalid.
    """
    if not attr:
        return None
    if isinstance(attr, str):
        attr = isodate.parse_datetime(attr)
    try:
        utc = attr.utctimetuple()
        if utc.tm_year > 9999 or utc.tm_year < 1:
            raise OverflowError("Hit max or min date")

        date = "{:04}-{:02}-{:02}T{:02}:{:02}:{:02}".format(
            utc.tm_year, utc.tm_mon, utc.tm_mday,
            utc.tm_hour, utc.tm_min, utc.tm_sec)
        return date + 'Z'
    except (ValueError, OverflowError) as err:
        msg = "Unable to serialize datetime object."
        raise_with_traceback(ValueError, msg, err)
    except AttributeError as err:
        msg = "ISO-8601 object must be valid Datetime object."
        raise_with_traceback(TypeError, msg, err)<|MERGE_RESOLUTION|>--- conflicted
+++ resolved
@@ -153,11 +153,7 @@
 # Conversion from Python type to a function which returns a tuple of the
 # type string and content string.
 _PYTHON_TO_ENTITY_CONVERSIONS = {
-<<<<<<< HEAD
     int: _to_entity_int32,
-=======
-    int: _to_entity_int,
->>>>>>> 6e8656d1
     bool: _to_entity_bool,
     datetime: _to_entity_datetime,
     float: _to_entity_float,
