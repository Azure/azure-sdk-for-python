--- conflicted
+++ resolved
@@ -51,14 +51,12 @@
         self._query_str, credential = self._format_query_string(sas_token, credential)
         super(TableServiceClientBase, self).__init__(parsed_url, service=service, credential=credential, **kwargs)
 
-<<<<<<< HEAD
     def _format_url(self, hostname):
         """Format the endpoint URL according to the current location
         mode hostname.
         """
         return "{}://{}/{}".format(self.scheme, hostname, self._query_str)
         
-=======
     def _parameter_filter_substitution(
             self,
             parameters,  # type: dict[str,str]
@@ -73,5 +71,4 @@
         for key, value in parameters.items():
             if key == selected:
                 filter = filter_start.replace('@', value)  # pylint: disable = W0622
-        return filter
->>>>>>> 582fb262
+        return filter