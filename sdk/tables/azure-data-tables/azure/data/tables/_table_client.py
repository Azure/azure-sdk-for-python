# -------------------------------------------------------------------------
# Copyright (c) Microsoft Corporation. All rights reserved.
# Licensed under the MIT License. See License.txt in the project root for
# license information.
# --------------------------------------------------------------------------

import functools
from typing import Optional, Any, Union  # pylint: disable = W0611

from azure.data.tables._shared._error import _validate_table_name

try:
    from urllib.parse import urlparse, unquote
except ImportError:
    from urlparse import urlparse  # type: ignore
    from urllib2 import unquote  # type: ignore

from azure.core.paging import ItemPaged
from azure.core.exceptions import HttpResponseError, ResourceNotFoundError
from azure.core.tracing.decorator import distributed_trace
from ._deserialize import _convert_to_entity
from ._entity import TableEntity
from ._generated import AzureTable
from ._generated.models import AccessPolicy, SignedIdentifier, TableProperties, QueryOptions
from ._serialize import _get_match_headers, _add_entity_properties
from ._shared.base_client import parse_connection_str
from ._shared._table_client_base import TableClientBase

from ._shared.request_handlers import serialize_iso
from ._shared.response_handlers import process_table_error

from ._version import VERSION


from ._models import TableEntityPropertiesPaged, UpdateMode, _parameter_filter_substitution

from ._shared.response_handlers import return_headers_and_deserialized


class TableClient(TableClientBase):
    """ :ivar str account_name: Name of the storage account (Cosmos or Azure)"""

    def __init__(
            self, account_url,  # type: str
            table_name,  # type: str
            credential=None,  # type: Union[str,TokenCredential]
            **kwargs  # type: Any
    ):
        # type: (...) -> None
        """Create TableClient from a Credential.

        :param account_url:
            A url to an Azure Storage account.
        :type account_url: str
        :param table_name: The table name.
        :type table_name: str
        :param credential:
            The credentials with which to authenticate. This is optional if the
            account URL already has a SAS token, or the connection string already has shared
            access key values. The value can be a SAS token string, an account shared access
            key, or an instance of a TokenCredentials class from azure.identity.
        :type credential: Union[str,TokenCredential]

        :returns: None
        """
        super(TableClient, self).__init__(account_url, table_name, credential=credential, **kwargs)
        self._client = AzureTable(self.url, pipeline=self._pipeline)
        self._client._config.version = kwargs.get('api_version', VERSION)  # pylint: disable=protected-access

    @classmethod
    def from_connection_string(
            cls, conn_str,  # type: str
            table_name,  # type: str
            **kwargs  # type: Any
    ):
        # type: (...) -> TableClient
        """Create TableClient from a Connection String.

        :param conn_str:
            A connection string to an Azure Storage account.
        :type conn_str: str
        :param table_name: The table name.
        :type table_name: str
        :returns: A table client.
        :rtype: ~azure.data.tables.TableClient
        """
        account_url, secondary, credential = parse_connection_str(
            conn_str=conn_str, credential=None, service='table')
        if 'secondary_hostname' not in kwargs:
            kwargs['secondary_hostname'] = secondary
        return cls(account_url, table_name=table_name, credential=credential, **kwargs)  # type: ignore

    @classmethod
    def from_table_url(cls, table_url, credential=None, **kwargs):
        # type: (str, Optional[Any], Any) -> TableClient
        """A client to interact with a specific Table.

        :param table_url: The full URI to the table, including SAS token if used.
        :type table_url: str
        :param credential:
            The credentials with which to authenticate. This is optional if the
            account URL already has a SAS token. The value can be a SAS token string, an account
            shared access key, or an instance of a TokenCredentials class from azure.identity.
        :type credential: Union[str,TokenCredential]
        :returns: A table client.
        :rtype: ~azure.data.tables.TableClient
        """
        try:
            if not table_url.lower().startswith('http'):
                table_url = "https://" + table_url
        except AttributeError:
            raise ValueError("Table URL must be a string.")
        parsed_url = urlparse(table_url.rstrip('/'))

        if not parsed_url.netloc:
            raise ValueError("Invalid URL: {}".format(table_url))

        table_path = parsed_url.path.lstrip('/').split('/')
        account_path = ""
        if len(table_path) > 1:
            account_path = "/" + "/".join(table_path[:-1])
        account_url = "{}://{}{}?{}".format(
            parsed_url.scheme,
            parsed_url.netloc.rstrip('/'),
            account_path,
            parsed_url.query)
        table_name = unquote(table_path[-1])
        if not table_name:
            raise ValueError("Invalid URL. Please provide a URL with a valid table name")
        return cls(account_url, table_name=table_name, credential=credential, **kwargs)

    @distributed_trace
    def get_table_access_policy(
            self,
            **kwargs  # type: Any
    ):
        # type: (...) -> dict[str,AccessPolicy]
        """Retrieves details about any stored access policies specified on the table that may be
        used with Shared Access Signatures.

        :return: Dictionary of SignedIdentifiers
        :rtype: dict[str,AccessPolicy]
        :raises: ~azure.core.exceptions.HttpResponseError
        """
        timeout = kwargs.pop('timeout', None)
        try:
            _, identifiers = self._client.table.get_access_policy(
                table=self.table_name,
                timeout=timeout,
                cls=return_headers_and_deserialized,
                **kwargs)
        except HttpResponseError as error:
            process_table_error(error)
        return {s.id: s.access_policy or AccessPolicy() for s in identifiers}

    @distributed_trace
    def set_table_access_policy(
            self,
            signed_identifiers,  # type: dict[str,AccessPolicy]
            **kwargs):
        # type: (...) -> None
        """Sets stored access policies for the table that may be used with Shared Access Signatures.

        :param signed_identifiers:
        :type signed_identifiers: dict[str,AccessPolicy]
        :return: None
        :rtype: None
        :raises: ~azure.core.exceptions.HttpResponseError
        """
        self._validate_signed_identifiers(signed_identifiers)
        identifiers = []
        for key, value in signed_identifiers.items():
            if value:
                value.start = serialize_iso(value.start)
                value.expiry = serialize_iso(value.expiry)
            identifiers.append(SignedIdentifier(id=key, access_policy=value))
        signed_identifiers = identifiers  # type: ignore
        try:
            self._client.table.set_access_policy(
                table=self.table_name,
                table_acl=signed_identifiers or None,
                **kwargs)
        except HttpResponseError as error:
            process_table_error(error)

    @distributed_trace
    def create_table(
            self,
            **kwargs  # type: Any
    ):
        # type: (...) -> str
        """Creates a new table under the current account.

        :return: Table created
        :rtype: str
        :raises: ~azure.core.exceptions.HttpResponseError
        """
        table_properties = TableProperties(table_name=self.table_name, **kwargs)
        table = self._client.table.create(table_properties)
        return table.table_name

    @distributed_trace
    def delete_table(
            self,
            **kwargs  # type: Any
    ):
        # type: (...) -> None
        """Deletes the table under the current account.

        :return: None
        :rtype: None
        """
        self._client.table.delete(table=self.table_name, **kwargs)

    @distributed_trace
    def delete_entity(
            self,
            partition_key,  # type: str
            row_key,  # type: str
            **kwargs  # type: Any
    ):
        # type: (...) -> None
        """Deletes the specified entity in a table.

        :param partition_key: The partition key of the entity.
        :type partition_key: str
        :param row_key: The row key of the entity.
        :type row_key: str
        :keyword str etag: Etag of the entity
        :keyword ~azure.core.MatchConditions match_condition: MatchCondition
        :return: None
        :rtype: None
        :raises: ~azure.core.exceptions.HttpResponseError
        """

        if_match, if_not_match = _get_match_headers(kwargs=dict(kwargs, etag=kwargs.pop('etag', None),
                                                                match_condition=kwargs.pop('match_condition', None)),
                                                    etag_param='etag', match_param='match_condition')

        self._client.table.delete_entity(
            table=self.table_name,
            partition_key=partition_key,
            row_key=row_key,
            if_match=if_match or if_not_match or '*',
            **kwargs)

    @distributed_trace
    def create_entity(
            self,
            entity,  # type: Union[TableEntity, dict[str,str]]
            **kwargs  # type: Any
    ):
        # type: (...) -> TableEntity
        """Insert entity in a table.

        :param entity: The properties for the table entity.
        :type entity: Union[TableEntity, dict[str,str]]
        :return: TableEntity mapping str to azure.data.tables.EntityProperty
        :rtype: ~azure.data.tables.TableEntity
        :raises: ~azure.core.exceptions.HttpResponseError
        """

        if "PartitionKey" in entity and "RowKey" in entity:
            entity = _add_entity_properties(entity)
            # TODO: Remove - and run test to see what happens with the service
        else:
            raise ValueError('PartitionKey and RowKey were not provided in entity')
        try:
            inserted_entity = self._client.table.insert_entity(
                table=self.table_name,
                table_entity_properties=entity,
                **kwargs
            )
            properties = _convert_to_entity(inserted_entity)
            return properties
        except ResourceNotFoundError as error:
            process_table_error(error)

    @distributed_trace
    def update_entity(  # pylint:disable=R1710
            self,
            entity,  # type: Union[TableEntity, dict[str,str]]
            mode=UpdateMode.MERGE,  # type: UpdateMode
            **kwargs  # type: Any
    ):
        # type: (...) -> None
        """Update entity in a table.

        :param entity: The properties for the table entity.
        :type entity: Union[TableEntity, dict[str,str]]
        :param mode: Merge or Replace entity
        :type mode: ~azure.data.tables.UpdateMode
        :keyword str partition_key: The partition key of the entity.
        :keyword str row_key: The row key of the entity.
        :keyword str etag: Etag of the entity
        :keyword ~azure.core.MatchConditions match_condition: MatchCondition
        :return: None
        :rtype: None
        :raises: ~azure.core.exceptions.HttpResponseError
        """

        if_match, if_not_match = _get_match_headers(kwargs=dict(kwargs, etag=kwargs.pop('etag', None),
                                                                match_condition=kwargs.pop('match_condition', None)),
                                                    etag_param='etag', match_param='match_condition')

        partition_key = entity['PartitionKey']
        row_key = entity['RowKey']
        entity = _add_entity_properties(entity)

        if mode is UpdateMode.REPLACE:
            self._client.table.update_entity(
                table=self.table_name,
                partition_key=partition_key,
                row_key=row_key,
                table_entity_properties=entity,
                if_match=if_match or if_not_match or "*",
                **kwargs)
        elif mode is UpdateMode.MERGE:
            self._client.table.merge_entity(table=self.table_name, partition_key=partition_key,
                                            row_key=row_key, if_match=if_match or if_not_match or "*",
                                            table_entity_properties=entity, **kwargs)
        else:
            raise ValueError('Mode type is not supported')

    @distributed_trace
    def list_entities(
            self,
            **kwargs  # type: Any
    ):
        # type: (...) -> ItemPaged[TableEntity]
        """Lists entities in a table.

        :keyword int results_per_page: Number of entities per page in return ItemPaged
        :keyword Union[str, list(str)] select: Specify desired properties of an entity to return certain entities
        :return: Query of table entities
        :rtype: ItemPaged[TableEntity]
        :raises: ~azure.core.exceptions.HttpResponseError
        """
        user_select = kwargs.pop('select', None)
        if user_select and not isinstance(user_select, str):
            user_select = ", ".join(user_select)

        query_options = QueryOptions(top=kwargs.pop('results_per_page', None), select=user_select,
                                     filter=filter)

        command = functools.partial(
            self._client.table.query_entities,
            **kwargs)
        return ItemPaged(
            command, results_per_page=query_options, table=self.table_name,
            page_iterator_class=TableEntityPropertiesPaged
        )

    @distributed_trace
    def query_entities(
            self,
            filter,  # type: str  # pylint: disable = W0622
            **kwargs
    ):
        # type: (...) -> ItemPaged[TableEntity]
        """Lists entities in a table.

        :param str filter: Specify a filter to return certain entities
        :keyword int results_per_page: Number of entities per page in return ItemPaged
        :keyword Union[str, list[str]] select: Specify desired properties of an entity to return certain entities
        :keyword dict parameters: Dictionary for formatting query with additional, user defined parameters
        :return: Query of table entities
        :rtype: ItemPaged[TableEntity]
        :raises: ~azure.core.exceptions.HttpResponseError
        """
        parameters = kwargs.pop('parameters', None)
<<<<<<< HEAD
        if parameters:
            filter_start = filter.split('@')[0]
            selected = filter.split('@')[1]
            for key, value in parameters.items():
                if key == selected:
                    filter = filter_start.replace('@', value)  # pylint: disable = W0622

        temp_select = kwargs.pop('select', None)
        select = ""
        if temp_select is not None:
            if len(list(temp_select)) > 1:
                for i in temp_select:
                    select += i + ","
                temp_select = None
        query_options = QueryOptions(top=kwargs.pop('results_per_page', None), 
                                        select=select or temp_select,
                                        filter=filter)
=======
        filter = _parameter_filter_substitution(parameters, filter)

        user_select = kwargs.pop('select', None)
        if user_select and not isinstance(user_select, str):
            user_select = ", ".join(user_select)

        query_options = QueryOptions(top=kwargs.pop('results_per_page', None), select=user_select,
                                     filter=filter)
>>>>>>> 582fb262

        command = functools.partial(
            self._client.table.query_entities,
            query_options=query_options,
            **kwargs)
        return ItemPaged(
            command, table=self.table_name,
            page_iterator_class=TableEntityPropertiesPaged
        )

    @distributed_trace
    def get_entity(
            self,
            partition_key,  # type: str
            row_key,  # type: str
            **kwargs  # type: Any
    ):
        # type: (...) -> TableEntity
        """Queries entities in a table.

        :param partition_key: The partition key of the entity.
        :type partition_key: str
        :param row_key: The row key of the entity.
        :type row_key: str
        :return: Entity mapping str to azure.data.tables.EntityProperty
        :rtype: ~azure.data.tables.TableEntity
        :raises: ~azure.core.exceptions.HttpResponseError
        """

        entity = self._client.table.query_entities_with_partition_and_row_key(table=self.table_name,
                                                                              partition_key=partition_key,
                                                                              row_key=row_key,
                                                                              **kwargs)
        properties = _convert_to_entity(entity.additional_properties)
        return properties

    @distributed_trace
    def upsert_entity(  # pylint:disable=R1710
            self,
            entity,  # type: Union[TableEntity, dict[str,str]]
            mode=UpdateMode.MERGE,  # type: UpdateMode
            **kwargs  # type: Any
    ):
        # type: (...) -> None
        """Update/Merge or Insert entity into table.

        :param entity: The properties for the table entity.
        :type entity: Union[TableEntity, dict[str,str]]
        :param mode: Merge or Replace and Insert on fail
        :type mode: ~azure.data.tables.UpdateMode
        :return: None
        :rtype: None
        :raises: ~azure.core.exceptions.HttpResponseError
        """

        partition_key = entity['PartitionKey']
        row_key = entity['RowKey']
        entity = _add_entity_properties(entity)

        try:
            if mode is UpdateMode.MERGE:
                self._client.table.merge_entity(
                    table=self.table_name,
                    partition_key=partition_key,
                    row_key=row_key,
                    table_entity_properties=entity,
                    **kwargs
                )
<<<<<<< HEAD
            elif mode is UpdateMode.REPLACE:
=======
            except ResourceNotFoundError:
                self.create_entity(
                    partition_key=partition_key,
                    row_key=row_key,
                    table_entity_properties=entity,
                    **kwargs
                )
        elif mode is UpdateMode.REPLACE:
            try:
>>>>>>> 582fb262
                self._client.table.update_entity(
                    table=self.table_name,
                    partition_key=partition_key,
                    row_key=row_key,
                    table_entity_properties=entity,
                    **kwargs)
<<<<<<< HEAD

        except ResourceNotFoundError:
            self.create_entity(
                partition_key=partition_key,
                row_key=row_key,
                table_entity_properties=entity,
                **kwargs
            )
=======
            except ResourceNotFoundError:
                self.create_entity(
                    partition_key=partition_key,
                    row_key=row_key,
                    table_entity_properties=entity,
                    **kwargs
                )
        else:
            raise ValueError('Mode type is not supported')
>>>>>>> 582fb262
<|MERGE_RESOLUTION|>--- conflicted
+++ resolved
@@ -32,7 +32,7 @@
 from ._version import VERSION
 
 
-from ._models import TableEntityPropertiesPaged, UpdateMode, _parameter_filter_substitution
+from ._models import TableEntityPropertiesPaged, UpdateMode
 
 from ._shared.response_handlers import return_headers_and_deserialized
 
@@ -369,25 +369,6 @@
         :raises: ~azure.core.exceptions.HttpResponseError
         """
         parameters = kwargs.pop('parameters', None)
-<<<<<<< HEAD
-        if parameters:
-            filter_start = filter.split('@')[0]
-            selected = filter.split('@')[1]
-            for key, value in parameters.items():
-                if key == selected:
-                    filter = filter_start.replace('@', value)  # pylint: disable = W0622
-
-        temp_select = kwargs.pop('select', None)
-        select = ""
-        if temp_select is not None:
-            if len(list(temp_select)) > 1:
-                for i in temp_select:
-                    select += i + ","
-                temp_select = None
-        query_options = QueryOptions(top=kwargs.pop('results_per_page', None), 
-                                        select=select or temp_select,
-                                        filter=filter)
-=======
         filter = _parameter_filter_substitution(parameters, filter)
 
         user_select = kwargs.pop('select', None)
@@ -396,7 +377,6 @@
 
         query_options = QueryOptions(top=kwargs.pop('results_per_page', None), select=user_select,
                                      filter=filter)
->>>>>>> 582fb262
 
         command = functools.partial(
             self._client.table.query_entities,
@@ -465,42 +445,19 @@
                     table_entity_properties=entity,
                     **kwargs
                 )
-<<<<<<< HEAD
             elif mode is UpdateMode.REPLACE:
-=======
-            except ResourceNotFoundError:
-                self.create_entity(
-                    partition_key=partition_key,
-                    row_key=row_key,
-                    table_entity_properties=entity,
-                    **kwargs
-                )
-        elif mode is UpdateMode.REPLACE:
-            try:
->>>>>>> 582fb262
                 self._client.table.update_entity(
                     table=self.table_name,
                     partition_key=partition_key,
                     row_key=row_key,
                     table_entity_properties=entity,
                     **kwargs)
-<<<<<<< HEAD
-
+            else:
+                raise ValueError('Mode type is not supported')
         except ResourceNotFoundError:
             self.create_entity(
                 partition_key=partition_key,
                 row_key=row_key,
                 table_entity_properties=entity,
                 **kwargs
-            )
-=======
-            except ResourceNotFoundError:
-                self.create_entity(
-                    partition_key=partition_key,
-                    row_key=row_key,
-                    table_entity_properties=entity,
-                    **kwargs
-                )
-        else:
-            raise ValueError('Mode type is not supported')
->>>>>>> 582fb262
+            )