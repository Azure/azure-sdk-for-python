--- conflicted
+++ resolved
@@ -637,23 +637,14 @@
         )
 
     def send_batch(self, batch, **kwargs):
-<<<<<<< HEAD
-        # type: (TableBatchOperations, Dict[str, Any]) -> BatchTransactionResult
-=======
         # type: (TableBatchOperations, Dict[str, Any]) -> List[Tuple[Mapping[str, Any], Mapping[str, Any]]]
->>>>>>> cb2b3c3b
         """Commit a TableBatchOperations to send requests to the server
 
         :param batch: Batch of operations
         :type batch: :class:`~azure.data.tables.TableBatchOperations`
-<<<<<<< HEAD
-        :return: Object containing requests, responses, and original entities
-        :rtype: :class:`~azure.data.tables.BatchTransactionResult`
-=======
         :return: A list of tuples, each containing the entity operated on, and a dictionary
          of metadata returned from the service.
         :rtype: List[Tuple[Mapping[str, Any], Mapping[str, Any]]]
->>>>>>> cb2b3c3b
         :raises: :class:`~azure.data.tables.BatchErrorException`
 
         .. admonition:: Example:
