# -------------------------------------------------------------------------
# Copyright (c) Microsoft Corporation. All rights reserved.
# Licensed under the MIT License. See License.txt in the project root for
# license information.
# --------------------------------------------------------------------------

import functools
from typing import Optional, Any, Union, List, Dict, Mapping, Iterable, overload, cast, Tuple, TypeVar
from urllib.parse import urlparse, unquote

from azure.core import MatchConditions
from azure.core.credentials import AzureNamedKeyCredential, AzureSasCredential, TokenCredential
from azure.core.exceptions import HttpResponseError
from azure.core.paging import ItemPaged
from azure.core.tracing.decorator import distributed_trace

from ._encoder import TableEntityEncoder, TableEntityEncoderABC
from ._base_client import parse_connection_str, TablesBaseClient
from ._entity import TableEntity
from ._error import (
    _decode_error,
    _process_table_error,
    _reprocess_error,
    _validate_tablename_error,
    _validate_key_values,
)
from ._generated.models import SignedIdentifier, TableProperties
from ._serialize import (
    serialize_iso,
    _parameter_filter_substitution,
    _get_match_condition,
)
from ._deserialize import deserialize_iso, _return_headers_and_deserialized, _convert_to_entity, _trim_service_metadata
from ._table_batch import (
    TableBatchOperations,
    EntityType,
    TransactionOperationType,
    CustomEntityTransactionOperationType,
)
from ._models import TableEntityPropertiesPaged, UpdateMode, TableAccessPolicy, TableItem

T = TypeVar("T")
DEFAULT_ENCODER = TableEntityEncoder()


class TableClient(TablesBaseClient):
    """A client to interact with a specific Table in an Azure Tables account.

    :ivar str account_name: The name of the Tables account.
    :ivar str table_name: The name of the table.
    :ivar str scheme: The scheme component in the full URL to the Tables account.
    :ivar str url: The full endpoint URL to this entity, including SAS token if used.
    :ivar str api_version: The version of the Storage API used for requests.
    :ivar credential:
        The credentials with which to authenticate. This is optional if the
        account URL already has a SAS token. The value can be one of AzureNamedKeyCredential (azure-core),
        AzureSasCredential (azure-core), or a TokenCredential implementation from azure-identity.
    :vartype credential:
        ~azure.core.credentials.AzureNamedKeyCredential or
        ~azure.core.credentials.AzureSasCredential or
        ~azure.core.credentials.TokenCredential or None
    """

    def __init__(  # pylint: disable=missing-client-constructor-parameter-credential
        self,
        endpoint: str,
        table_name: str,
        *,
        credential: Optional[Union[AzureSasCredential, AzureNamedKeyCredential, TokenCredential]] = None,
        api_version: Optional[str] = None,
        **kwargs: Any,
    ) -> None:
        """Create TableClient from a Credential.

        :param str endpoint: A URL to an Azure Tables account.
        :param str table_name: The table name.
        :keyword credential:
            The credentials with which to authenticate. This is optional if the
            account URL already has a SAS token. The value can be one of AzureNamedKeyCredential (azure-core),
            AzureSasCredential (azure-core), or a TokenCredential implementation from azure-identity.
        :paramtype credential:
            ~azure.core.credentials.AzureNamedKeyCredential or
            ~azure.core.credentials.AzureSasCredential or
            ~azure.core.credentials.TokenCredential or None
        :keyword api_version: Specifies the version of the operation to use for this request. Default value
            is "2019-02-02".
        :paramtype api_version: str or None
        :returns: None
        """
        if not table_name:
            raise ValueError("Please specify a table name.")
        self.table_name: str = table_name
        super(TableClient, self).__init__(endpoint, credential=credential, api_version=api_version, **kwargs)

    @classmethod
    def from_connection_string(cls, conn_str: str, table_name: str, **kwargs: Any) -> "TableClient":
        """Create TableClient from a Connection String.

        :param str conn_str: A connection string to an Azure Tables account.
        :param str table_name: The table name.
        :returns: A table client.
        :rtype: ~azure.data.tables.TableClient

        .. admonition:: Example:

            .. literalinclude:: ../samples/sample_create_client.py
                :start-after: [START create_table_client]
                :end-before: [END create_table_client]
                :language: python
                :dedent: 8
                :caption: Authenticating a TableServiceClient from a connection_string
        """
        endpoint, credential = parse_connection_str(conn_str=conn_str, credential=None, keyword_args=kwargs)
        return cls(endpoint, table_name=table_name, credential=credential, **kwargs)

    @classmethod
    def from_table_url(
        cls,
        table_url: str,
        *,
        credential: Optional[Union[AzureNamedKeyCredential, AzureSasCredential]] = None,
        **kwargs: Any,
    ) -> "TableClient":
        """A client to interact with a specific Table.

        :param str table_url: The full URI to the table, including SAS token if used.
        :keyword credential:
            The credentials with which to authenticate. This is optional if the
            account URL already has a SAS token. The value can be one of AzureNamedKeyCredential (azure-core),
            AzureSasCredential (azure-core), or a TokenCredential implementation from azure-identity.
        :paramtype credential:
            ~azure.core.credentials.AzureNamedKeyCredential or
            ~azure.core.credentials.AzureSasCredential or None
        :returns: A table client.
        :rtype: ~azure.data.tables.TableClient
        """
        try:
            if not table_url.lower().startswith("http"):
                table_url = "https://" + table_url
        except AttributeError as exc:
            raise ValueError("Table URL must be a string.") from exc
        parsed_url = urlparse(table_url.rstrip("/"))

        if not parsed_url.netloc:
            raise ValueError(f"Invalid URL: {table_url}")

        table_path = parsed_url.path.lstrip("/").split("/")
        account_path = ""
        if len(table_path) > 1:
            account_path = "/" + "/".join(table_path[:-1])
        endpoint = f"{parsed_url.scheme}://{parsed_url.netloc.rstrip('/')}{account_path}?{parsed_url.query}"
        table_name = unquote(table_path[-1])
        if table_name.lower().startswith("tables('"):
            table_name = table_name[8:-2]
        if not table_name:
            raise ValueError("Invalid URL. Please provide a URL with a valid table name")
        return cls(endpoint, table_name=table_name, credential=credential, **kwargs)

    @distributed_trace
    def get_table_access_policy(self, **kwargs) -> Dict[str, Optional[TableAccessPolicy]]:
        """Retrieves details about any stored access policies specified on the table that may be
        used with Shared Access Signatures.

        :return: Dictionary of SignedIdentifiers.
        :rtype: dict[str, ~azure.data.tables.TableAccessPolicy] or dict[str, None]
        :raises: :class:`~azure.core.exceptions.HttpResponseError`
        """
        timeout = kwargs.pop("timeout", None)
        try:
            identifiers = self._client.table.get_access_policy(
                table=self.table_name,
                timeout=timeout,
                **kwargs,
            )
        except HttpResponseError as error:
            _process_table_error(error, table_name=self.table_name)
        output: Dict[str, Optional[TableAccessPolicy]] = {}
        for identifier in cast(List[SignedIdentifier], identifiers):
            if identifier.access_policy:
                output[identifier.id] = TableAccessPolicy(
                    start=deserialize_iso(identifier.access_policy.start),
                    expiry=deserialize_iso(identifier.access_policy.expiry),
                    permission=identifier.access_policy.permission,
                )
            else:
                output[identifier.id] = None
        return output

    @distributed_trace
    def set_table_access_policy(self, signed_identifiers: Mapping[str, Optional[TableAccessPolicy]], **kwargs) -> None:
        """Sets stored access policies for the table that may be used with Shared Access Signatures.

        :param signed_identifiers: Access policies to set for the table.
        :type signed_identifiers: Mapping[str, Optional[~azure.data.tables.TableAccessPolicy]]
        :return: None
        :raises: :class:`~azure.core.exceptions.HttpResponseError`
        """
        identifiers = []
        for key, value in signed_identifiers.items():
            payload = None
            if value:
                payload = TableAccessPolicy(
                    start=serialize_iso(value.start),
                    expiry=serialize_iso(value.expiry),
                    permission=value.permission,
                )
            identifiers.append(SignedIdentifier(id=key, access_policy=payload))
        try:
            self._client.table.set_access_policy(table=self.table_name, table_acl=identifiers or None, **kwargs)
        except HttpResponseError as error:
            try:
                _process_table_error(error, table_name=self.table_name)
            except HttpResponseError as table_error:
                _reprocess_error(table_error, identifiers=identifiers)
                raise

    @distributed_trace
    def create_table(self, **kwargs) -> TableItem:
        """Creates a new table under the current account.

        :return: A TableItem representing the created table.
        :rtype: ~azure.data.tables.TableItem
        :raises: :class:`~azure.core.exceptions.ResourceExistsError` If the entity already exists

        .. admonition:: Example:

            .. literalinclude:: ../samples/sample_create_delete_table.py
                :start-after: [START create_table_from_table_client]
                :end-before: [END create_table_from_table_client]
                :language: python
                :dedent: 8
                :caption: Creating a table from the TableClient object.
        """
        table_properties = TableProperties(table_name=self.table_name)
        try:
            self._client.table.create(table_properties, **kwargs)
        except HttpResponseError as error:
            try:
                _process_table_error(error, table_name=self.table_name)
            except HttpResponseError as decoded_error:
                _reprocess_error(decoded_error)
                raise
        return TableItem(name=self.table_name)

    @distributed_trace
    def delete_table(self, **kwargs) -> None:
        """Deletes the table under the current account. No error will be raised if the table does not exist.

        :return: None
        :raises: :class:`~azure.core.exceptions.HttpResponseError`

        .. admonition:: Example:

            .. literalinclude:: ../samples/sample_create_delete_table.py
                :start-after: [START delete_table_from_table_client]
                :end-before: [END delete_table_from_table_client]
                :language: python
                :dedent: 8
                :caption: Deleting a table from the TableClient object.
        """
        try:
            self._client.table.delete(table=self.table_name, **kwargs)
        except HttpResponseError as error:
            if error.status_code == 404:
                return
            try:
                _process_table_error(error, table_name=self.table_name)
            except HttpResponseError as decoded_error:
                _reprocess_error(decoded_error)
                raise

    @overload
    def delete_entity(
        self,
        partition_key: str,
        row_key: str,
        *,
        etag: Optional[str] = None,
        match_condition: Optional[MatchConditions] = None,
        encoder: TableEntityEncoderABC = DEFAULT_ENCODER,
        **kwargs: Any,
    ) -> None:
        """Deletes the specified entity in a table. No error will be raised if
        the entity or PartitionKey-RowKey pairing is not found.

        :param str partition_key: The partition key of the entity.
        :param str row_key: The row key of the entity.
        :keyword etag: Etag of the entity.
        :paramtype etag: str or None
        :keyword match_condition: The condition under which to perform the operation.
            Supported values include: MatchConditions.IfNotModified, MatchConditions.Unconditionally.
        :paramtype match_condition: ~azure.core.MatchConditions or None
        :keyword encoder: The encoder used to serialize the outgoing Tables entities. By default, the built-in
            `azure.data.tables.TableEntityEncoder` will be used.
        :type encoder: ~azure.data.Tables.TableEntityEncoderABC
        :return: None
        :raises: :class:`~azure.core.exceptions.HttpResponseError`

        .. admonition:: Example:

            .. literalinclude:: ../samples/sample_insert_delete_entities.py
                :start-after: [START delete_entity]
                :end-before: [END delete_entity]
                :language: python
                :dedent: 12
                :caption: Deleting an entity of a Table
        """

    @overload
    def delete_entity(
        self,
        entity: EntityType,
        *,
        etag: Optional[str] = None,
        match_condition: Optional[MatchConditions] = None,
        encoder: TableEntityEncoderABC[EntityType] = DEFAULT_ENCODER,
        **kwargs: Any,
    ) -> None:
        """Deletes the specified entity in a table. No error will be raised if
        the entity or PartitionKey-RowKey pairing is not found.

        :param entity: The entity to delete.
        :type entity: Union[TableEntity, Mapping[str, Any]]
        :keyword etag: Etag of the entity.
        :paramtype etag: str or None
        :keyword match_condition: The condition under which to perform the operation.
            Supported values include: MatchConditions.IfNotModified, MatchConditions.Unconditionally.
        :paramtype match_condition: ~azure.core.MatchConditions or None
        :keyword encoder: The encoder used to serialize the outgoing Tables entities. By default, the built-in
            `azure.data.tables.TableEntityEncoder` will be used.
        :type encoder: ~azure.data.Tables.TableEntityEncoderABC
        :return: None
        :raises: :class:`~azure.core.exceptions.HttpResponseError`

        .. admonition:: Example:

            .. literalinclude:: ../samples/sample_insert_delete_entities.py
                :start-after: [START delete_entity]
                :end-before: [END delete_entity]
                :language: python
                :dedent: 12
                :caption: Deleting an entity of a Table
        """

    @overload
    def delete_entity(
        self,
        entity: T,
        *,
        etag: Optional[str] = None,
        match_condition: Optional[MatchConditions] = None,
        encoder: TableEntityEncoderABC[T],
        **kwargs: Any,
    ) -> None:
        """Deletes the specified entity in a table. No error will be raised if
        the entity or PartitionKey-RowKey pairing is not found.

        :param entity: The entity to delete.
        :type entity: Custom entity type
        :keyword etag: Etag of the entity.
        :paramtype etag: str or None
        :keyword match_condition: The condition under which to perform the operation.
            Supported values include: MatchConditions.IfNotModified, MatchConditions.Unconditionally.
        :paramtype match_condition: ~azure.core.MatchConditions
        :keyword encoder: The encoder used to serialize the outgoing Tables entities.
        :type encoder: ~azure.data.Tables.TableEntityEncoderABC
        :return: None
        :raises: :class:`~azure.core.exceptions.HttpResponseError`
        """

    @distributed_trace
    def delete_entity(self, *args: Union[EntityType, str, T], **kwargs: Any) -> None:
        entity = kwargs.pop("entity", None)
        encoder = kwargs.pop("encoder", DEFAULT_ENCODER)
        try:
            if not entity:
                entity = args[0]
            entity_json = encoder.encode_entity(entity)
            partition_key = entity_json.get("PartitionKey")
            row_key = entity_json.get("RowKey")
        except (TypeError, IndexError, AttributeError):
            partition_key = kwargs.pop("partition_key", None)
            if partition_key is None:
                partition_key = args[0]
            row_key = kwargs.pop("row_key", None)
            if row_key is None:
                row_key = args[1]

        match_condition = kwargs.pop("match_condition", None)
        etag = kwargs.pop("etag", None)
        if match_condition and not etag and isinstance(entity, TableEntity):
            etag = entity.metadata.get("etag")
        match_condition = _get_match_condition(
            etag=etag,
            match_condition=match_condition or MatchConditions.Unconditionally,
        )

        try:
            self._client.table.delete_entity(
                table=self.table_name,
<<<<<<< HEAD
                partition_key=_prepare_key(partition_key),
                row_key=_prepare_key(row_key),
                etag=etag or "*",
=======
                partition_key=encoder.prepare_key(partition_key),
                row_key=encoder.prepare_key(row_key),
                etag=etag,
>>>>>>> f621bd03
                match_condition=match_condition,
                **kwargs,
            )
        except HttpResponseError as error:
            if error.status_code == 404:
                return
            _process_table_error(error, table_name=self.table_name)

    @overload
    def create_entity(
        self, entity: EntityType, *, encoder: TableEntityEncoderABC[EntityType] = DEFAULT_ENCODER, **kwargs
    ) -> Dict[str, Any]:
        """Insert entity in a table.

        :param entity: The properties for the table entity.
        :type entity: Union[TableEntity, Mapping[str, Any]]
        :keyword encoder: The encoder used to serialize the outgoing Tables entities. By default, the built-in
            `azure.data.tables.TableEntityEncoder` will be used.
        :type encoder: ~azure.data.Tables.TableEntityEncoderABC
        :return: Dictionary mapping operation metadata returned from the service.
        :rtype: dict[str, Any]
        :raises: :class:`~azure.core.exceptions.ResourceExistsError` If the entity already exists

        .. admonition:: Example:

            .. literalinclude:: ../samples/sample_insert_delete_entities.py
                :start-after: [START create_entity]
                :end-before: [END create_entity]
                :language: python
                :dedent: 12
                :caption: Creating and adding an entity to a Table
        """

    @overload
    def create_entity(self, entity: T, *, encoder: TableEntityEncoderABC[T], **kwargs) -> Dict[str, Any]:
        """Insert entity in a table.

        :param entity: The properties for the table entity.
        :type entity: Custom entity type
        :keyword encoder: The encoder used to serialize the outgoing Tables entities.
        :type encoder: ~azure.data.Tables.TableEntityEncoderABC
        :return: Dictionary mapping operation metadata returned from the service.
        :rtype: dict[str, Any]
        :raises: :class:`~azure.core.exceptions.HttpResponseError`
        """

    @distributed_trace
    def create_entity(self, *args: Union[EntityType, T], **kwargs: Any) -> Dict[str, Any]:
        entity = kwargs.pop("entity", None)
        if not entity:
            entity = args[0]
        encoder = kwargs.pop("encoder", DEFAULT_ENCODER)
        entity_json = encoder.encode_entity(entity)
        try:
            metadata, content = cast(
                Tuple[Dict[str, str], Optional[Dict[str, Any]]],
                self._client.table.insert_entity(
                    table=self.table_name,
                    table_entity_properties=entity_json,
                    cls=kwargs.pop("cls", _return_headers_and_deserialized),
                    **kwargs,
                ),
            )
        except HttpResponseError as error:
            decoded = _decode_error(error.response, error.message)
            _validate_key_values(decoded, entity_json.get("PartitionKey"), entity_json.get("RowKey"))
            _validate_tablename_error(decoded, self.table_name)
            # We probably should have been raising decoded error before removing _reraise_error()
            raise error
        return _trim_service_metadata(metadata, content=content)

    @overload
    def update_entity(
        self,
        entity: EntityType,
        mode: Union[str, UpdateMode] = UpdateMode.MERGE,
        *,
        etag: Optional[str] = None,
        match_condition: Optional[MatchConditions] = None,
        encoder: TableEntityEncoderABC[EntityType] = DEFAULT_ENCODER,
        **kwargs,
    ) -> Dict[str, Any]:
        """Updates an already existing entity in a table.

        :param entity: The properties for the table entity.
        :type entity: ~azure.data.tables.TableEntity or dict[str, Any]
        :param mode: Merge or Replace entity.
<<<<<<< HEAD
        :type mode: ~azure.data.tables.UpdateMode
=======
        :type mode: ~azure.data.tables.UpdateMode or str
>>>>>>> f621bd03
        :keyword etag: Etag of the entity.
        :paramtype etag: str or None
        :keyword match_condition: The condition under which to perform the operation.
            Supported values include: MatchConditions.IfNotModified, MatchConditions.Unconditionally.
        :paramtype match_condition: ~azure.core.MatchConditions or None
        :keyword encoder: The encoder used to serialize the outgoing Tables entities. By default, the built-in
            `azure.data.tables.TableEntityEncoder` will be used.
        :type encoder: ~azure.data.Tables.TableEntityEncoderABC
        :return: Dictionary mapping operation metadata returned from the service.
        :rtype: dict[str, Any]
        :raises: :class:`~azure.core.exceptions.HttpResponseError`

        .. admonition:: Example:

            .. literalinclude:: ../samples/sample_update_upsert_merge_entities.py
                :start-after: [START update_entity]
                :end-before: [END update_entity]
                :language: python
                :dedent: 16
                :caption: Updating an already existing entity in a Table
        """

    @overload
    def update_entity(
        self,
        entity: T,
        mode: Union[str, UpdateMode] = UpdateMode.MERGE,
        *,
        etag: Optional[str] = None,
        match_condition: Optional[MatchConditions] = None,
        encoder: TableEntityEncoderABC[T],
        **kwargs,
    ) -> Dict[str, Any]:
        """Update entity in a table.

        :param entity: The properties for the table entity.
        :type entity: Custom entity type
        :param mode: Merge or Replace entity.
        :type mode: ~azure.data.tables.UpdateMode or str
        :keyword etag: Etag of the entity.
        :paramtype etag: str or None
        :keyword match_condition: The condition under which to perform the operation.
            Supported values include: MatchConditions.IfNotModified, MatchConditions.Unconditionally.
        :paramtype match_condition: ~azure.core.MatchConditions or None
        :keyword encoder: The encoder used to serialize the outgoing Tables entities.
        :type encoder: ~azure.data.Tables.TableEntityEncoderABC
        :return: Dictionary mapping operation metadata returned from the service.
        :rtype: dict[str, Any]
        :raises: :class:`~azure.core.exceptions.HttpResponseError`
        """

    @distributed_trace
    def update_entity(self, *args: Union[EntityType, T], **kwargs: Any) -> Dict[str, Any]:
        entity = kwargs.pop("entity", None)
        if not entity:
            entity = args[0]
        mode = kwargs.pop("mode", None)
        if not mode:
            try:
                mode = args[1]
            except IndexError:
                mode = UpdateMode.MERGE
        encoder = kwargs.pop("encoder", DEFAULT_ENCODER)
        match_condition = kwargs.pop("match_condition", None)
        etag = kwargs.pop("etag", None)
        if match_condition and not etag and isinstance(entity, TableEntity):
            etag = entity.metadata.get("etag")
        match_condition = _get_match_condition(
            etag=etag, match_condition=match_condition or MatchConditions.Unconditionally
        )
        entity_json = encoder.encode_entity(entity)
        partition_key = entity_json.get("PartitionKey")
        row_key = entity_json.get("RowKey")

        try:
            if mode == UpdateMode.REPLACE:
                metadata, content = cast(
                    Tuple[Dict[str, str], Optional[Dict[str, Any]]],
                    self._client.table.update_entity(
                        table=self.table_name,
                        partition_key=encoder.prepare_key(partition_key),
                        row_key=encoder.prepare_key(row_key),
                        table_entity_properties=entity_json,
                        etag=etag,
                        match_condition=match_condition,
                        cls=kwargs.pop("cls", _return_headers_and_deserialized),
                        **kwargs,
                    ),
                )
            elif mode == UpdateMode.MERGE:
                metadata, content = cast(
                    Tuple[Dict[str, str], Optional[Dict[str, Any]]],
                    self._client.table.merge_entity(
                        table=self.table_name,
                        partition_key=encoder.prepare_key(partition_key),
                        row_key=encoder.prepare_key(row_key),
                        etag=etag,
                        match_condition=match_condition,
                        table_entity_properties=entity_json,
                        cls=kwargs.pop("cls", _return_headers_and_deserialized),
                        **kwargs,
                    ),
                )
            else:
                raise ValueError(f"Mode type '{mode}' is not supported.")
        except HttpResponseError as error:
            _process_table_error(error, table_name=self.table_name)
        return _trim_service_metadata(metadata, content=content)

    @distributed_trace
    def list_entities(
        self,
        *,
        results_per_page: Optional[int] = None,
        select: Optional[Union[str, List[str]]] = None,
        **kwargs,
    ) -> ItemPaged[TableEntity]:
        """Lists entities in a table.

        :keyword results_per_page: Number of entities returned per service request.
        :paramtype results_per_page: int or None
        :keyword select: Specify desired properties of an entity to return.
        :paramtype select: str or list[str] or None
        :return: An iterator of :class:`~azure.data.tables.TableEntity`
        :rtype: ~azure.core.paging.ItemPaged[~azure.data.tables.TableEntity]
        :raises: :class:`~azure.core.exceptions.HttpResponseError`

        .. admonition:: Example:

            .. literalinclude:: ../samples/sample_update_upsert_merge_entities.py
                :start-after: [START list_entities]
                :end-before: [END list_entities]
                :language: python
                :dedent: 16
                :caption: Listing all entities held within a table
        """
        if select and not isinstance(select, str):
            select = ",".join(select)

        command = functools.partial(self._client.table.query_entities, **kwargs)
        return ItemPaged(
            command,
            table=self.table_name,
            results_per_page=results_per_page,
            select=select,
            page_iterator_class=TableEntityPropertiesPaged,
        )

    @distributed_trace
    def query_entities(
        self,
        query_filter: str,
        *,
        results_per_page: Optional[int] = None,
        select: Optional[Union[str, List[str]]] = None,
        parameters: Optional[Dict[str, Any]] = None,
        **kwargs,
    ) -> ItemPaged[TableEntity]:
        # pylint: disable=line-too-long
        """Queries entities in a table.

        :param str query_filter: Specify a filter to return certain entities. For more information
         on filter formatting, see the `samples documentation <https://github.com/Azure/azure-sdk-for-python/tree/main/sdk/tables/azure-data-tables/samples#writing-filters>`_.
        :keyword results_per_page: Number of entities returned per service request.
        :paramtype results_per_page: int or None
        :keyword select: Specify desired properties of an entity to return.
        :paramtype select: str or list[str] or None
        :keyword parameters: Dictionary for formatting query with additional, user defined parameters.
        :paramtype parameters: dict[str, Any] or None
        :return: An iterator of :class:`~azure.data.tables.TableEntity`
        :rtype: ~azure.core.paging.ItemPaged[~azure.data.tables.TableEntity]
        :raises: :class:`~azure.core.exceptions.HttpResponseError`

        .. admonition:: Example:

            .. literalinclude:: ../samples/sample_query_table.py
                :start-after: [START query_entities]
                :end-before: [END query_entities]
                :language: python
                :dedent: 8
                :caption: Querying entities held within a table
        """
        query_filter = _parameter_filter_substitution(parameters, query_filter)
        if select and not isinstance(select, str):
            select = ",".join(select)

        command = functools.partial(self._client.table.query_entities, **kwargs)
        return ItemPaged(
            command,
            table=self.table_name,
            results_per_page=results_per_page,
            filter=query_filter,
            select=select,
            page_iterator_class=TableEntityPropertiesPaged,
        )

    @distributed_trace
    def get_entity(
        self,
        partition_key: str,
        row_key: str,
        *,
        select: Optional[Union[str, List[str]]] = None,
        encoder: TableEntityEncoderABC = DEFAULT_ENCODER,
        **kwargs,
    ) -> TableEntity:
        """Gets a single entity in a table.

        :param partition_key: The partition key of the entity.
        :type partition_key: str
        :param row_key: The row key of the entity.
        :type row_key: str
        :keyword select: Specify desired properties of an entity to return.
        :paramtype select: str or list[str] or None
        :keyword encoder: The encoder used to serialize the outgoing Tables entities. By default, the built-in
            `azure.data.tables.TableEntityEncoder` will be used.
        :type encoder: ~azure.data.Tables.TableEntityEncoderABC
        :return: Dictionary mapping operation metadata returned from the service.
        :rtype: ~azure.data.tables.TableEntity
        :raises: :class:`~azure.core.exceptions.HttpResponseError`

        .. admonition:: Example:

            .. literalinclude:: ../samples/sample_update_upsert_merge_entities.py
                :start-after: [START get_entity]
                :end-before: [END get_entity]
                :language: python
                :dedent: 16
                :caption: Getting an entity with PartitionKey and RowKey from a table
        """
        user_select = None
        if select and not isinstance(select, str):
            user_select = ",".join(select)
        elif isinstance(select, str):
            user_select = select
        try:
            entity = self._client.table.query_entity_with_partition_and_row_key(
                table=self.table_name,
                partition_key=encoder.prepare_key(partition_key),
                row_key=encoder.prepare_key(row_key),
                select=user_select,
                **kwargs,
            )
        except HttpResponseError as error:
            _process_table_error(error, table_name=self.table_name)
        return _convert_to_entity(entity)

<<<<<<< HEAD
    @distributed_trace
    def upsert_entity(self, entity: EntityType, mode: UpdateMode = UpdateMode.MERGE, **kwargs) -> Dict[str, Any]:
        """Updates (merge or replace) or inserts an entity into a table.
=======
    @overload
    def upsert_entity(
        self,
        entity: EntityType,
        mode: Union[str, UpdateMode] = UpdateMode.MERGE,
        *,
        encoder: TableEntityEncoderABC[EntityType] = DEFAULT_ENCODER,
        **kwargs,
    ) -> Dict[str, Any]:
        """Updates (merge or replace) an entity into a table.
>>>>>>> f621bd03

        :param entity: The properties for the table entity.
        :type entity: ~azure.data.tables.TableEntity or dict[str, Any]
        :param mode: Merge or Replace entity.
        :type mode: ~azure.data.tables.UpdateMode or str
        :keyword encoder: The encoder used to serialize the outgoing Tables entities. By default, the built-in
            `azure.data.tables.TableEntityEncoder` will be used.
        :type encoder: ~azure.data.Tables.TableEntityEncoderABC
        :return: Dictionary mapping operation metadata returned from the service.
        :rtype: dict[str, Any]
        :raises: :class:`~azure.core.exceptions.HttpResponseError`

        .. admonition:: Example:

            .. literalinclude:: ../samples/sample_update_upsert_merge_entities.py
                :start-after: [START upsert_entity]
                :end-before: [END upsert_entity]
                :language: python
                :dedent: 16
                :caption: Replacing/Merging or Inserting an entity into a table
        """

    @overload
    def upsert_entity(
        self, entity: T, mode: Union[str, UpdateMode] = UpdateMode.MERGE, *, encoder: TableEntityEncoderABC[T], **kwargs
    ) -> Dict[str, Any]:
        """Updates (merge or replace) an entity into a table.

        :param entity: The properties for the table entity.
        :type entity: Custom entity type
        :param mode: Merge or Replace entity.
        :type mode: ~azure.data.tables.UpdateMode or str
        :keyword encoder: The encoder used to serialize the outgoing Tables entities.
        :type encoder: ~azure.data.Tables.TableEntityEncoderABC
        :return: Dictionary mapping operation metadata returned from the service.
        :rtype: dict[str, Any]
        :raises: :class:`~azure.core.exceptions.HttpResponseError`
        """

    @distributed_trace
    def upsert_entity(self, *args: Union[EntityType, T], **kwargs: Any) -> Dict[str, Any]:
        entity = kwargs.pop("entity", None)
        if not entity:
            entity = args[0]
        mode = kwargs.pop("mode", None)
        if not mode:
            try:
                mode = args[1]
            except IndexError:
                mode = UpdateMode.MERGE
        encoder = kwargs.pop("encoder", DEFAULT_ENCODER)
        entity_json = encoder.encode_entity(entity)
        partition_key = entity_json.get("PartitionKey")
        row_key = entity_json.get("RowKey")

        try:
            if mode == UpdateMode.MERGE:
                metadata, content = cast(
                    Tuple[Dict[str, str], Optional[Dict[str, Any]]],
                    self._client.table.merge_entity(
                        table=self.table_name,
                        partition_key=encoder.prepare_key(partition_key),
                        row_key=encoder.prepare_key(row_key),
                        table_entity_properties=entity_json,
                        cls=kwargs.pop("cls", _return_headers_and_deserialized),
                        **kwargs,
                    ),
                )
            elif mode == UpdateMode.REPLACE:
                metadata, content = cast(
                    Tuple[Dict[str, str], Optional[Dict[str, Any]]],
                    self._client.table.update_entity(
                        table=self.table_name,
                        partition_key=encoder.prepare_key(partition_key),
                        row_key=encoder.prepare_key(row_key),
                        table_entity_properties=entity_json,
                        cls=kwargs.pop("cls", _return_headers_and_deserialized),
                        **kwargs,
                    ),
                )
            else:
                raise ValueError(
                    f"Update mode {mode} is not supported. For a list of supported modes see the UpdateMode enum."
                )
        except HttpResponseError as error:
            _process_table_error(error, table_name=self.table_name)
        return _trim_service_metadata(metadata, content=content)

    @overload
    def submit_transaction(
        self,
        operations: Iterable[TransactionOperationType],
        *,
        encoder: TableEntityEncoderABC[EntityType] = DEFAULT_ENCODER,
        **kwargs,
    ) -> List[Mapping[str, Any]]:
        """Commits a list of operations as a single transaction.

        If any one of these operations fails, the entire transaction will be rejected.

        :param operations: The list of operations to commit in a transaction. This should be an iterable of
         tuples containing an operation name, the entity on which to operate, and optionally, a dict of additional
         kwargs for that operation. For example::

            - ('upsert', {'PartitionKey': 'A', 'RowKey': 'B'})
            - ('upsert', {'PartitionKey': 'A', 'RowKey': 'B'}, {'mode': UpdateMode.REPLACE})

        :type operations: Iterable[Tuple[str, TableEntity, Mapping[str, Any]]]
        :keyword encoder: The encoder used to serialize the outgoing Tables entities. By default, the built-in
            `azure.data.tables.TableEntityEncoder` will be used.
        :type encoder: ~azure.data.Tables.TableEntityEncoderABC
        :return: A list of mappings with response metadata for each operation in the transaction.
        :rtype: list[Mapping[str, Any]]
        :raises: :class:`~azure.data.tables.TableTransactionError`

        .. admonition:: Example:

            .. literalinclude:: ../samples/sample_batching.py
                :start-after: [START batching]
                :end-before: [END batching]
                :language: python
                :dedent: 8
                :caption: Using transactions to send multiple requests at once
        """

    @overload
    def submit_transaction(
        self,
        operations: Iterable[CustomEntityTransactionOperationType],
        *,
        encoder: TableEntityEncoderABC[T],
        **kwargs,
    ) -> List[Mapping[str, Any]]:
        """Commits a list of operations as a single transaction.

        If any one of these operations fails, the entire transaction will be rejected.

        :param operations: The list of operations to commit in a transaction. This should be an iterable of
         tuples containing an operation name, the entity on which to operate, and optionally, a dict of additional
         kwargs for that operation. For example::

            - ('upsert', {'PartitionKey': 'A', 'RowKey': 'B'})
            - ('upsert', {'PartitionKey': 'A', 'RowKey': 'B'}, {'mode': UpdateMode.REPLACE})

        :type operations: Iterable[Tuple[str, T, Mapping[str, Any]]]
        :keyword encoder: The encoder used to serialize the outgoing Tables entities.
        :type encoder: ~azure.data.Tables.TableEntityEncoderABC
        :return: A list of mappings with response metadata for each operation in the transaction.
        :rtype: list[Mapping[str, Any]]
        :raises: :class:`~azure.data.tables.TableTransactionError`
        """

    @distributed_trace
    def submit_transaction(
        self,
        *args: Union[Iterable[TransactionOperationType], Iterable[CustomEntityTransactionOperationType]],
        **kwargs: Any,
    ) -> List[Mapping[str, Any]]:
        operations = kwargs.pop("operations", None)
        if not operations:
            operations = args[0]
        encoder = kwargs.pop("encoder", DEFAULT_ENCODER)
        batched_requests = TableBatchOperations(
            config=self._client._config,  # pylint: disable=protected-access
            endpoint=f"{self.scheme}://{self._primary_hostname}",
            table_name=self.table_name,
            is_cosmos_endpoint=self._cosmos_endpoint,
            encoder=encoder,
        )
        try:
            for operation in operations:
                batched_requests.add_operation(operation)
        except TypeError as exc:
            raise TypeError(
                "The value of 'operations' must be an iterator "
                "of Tuples. Please check documentation for correct Tuple format."
            ) from exc

        try:
            return self._batch_send(self.table_name, *batched_requests.requests, **kwargs)
        except HttpResponseError as ex:
            if ex.status_code == 400 and not batched_requests.requests:
                return []
            raise<|MERGE_RESOLUTION|>--- conflicted
+++ resolved
@@ -94,7 +94,7 @@
 
     @classmethod
     def from_connection_string(cls, conn_str: str, table_name: str, **kwargs: Any) -> "TableClient":
-        """Create TableClient from a Connection String.
+        """Creates TableClient from a Connection String.
 
         :param str conn_str: A connection string to an Azure Tables account.
         :param str table_name: The table name.
@@ -398,15 +398,9 @@
         try:
             self._client.table.delete_entity(
                 table=self.table_name,
-<<<<<<< HEAD
-                partition_key=_prepare_key(partition_key),
-                row_key=_prepare_key(row_key),
-                etag=etag or "*",
-=======
                 partition_key=encoder.prepare_key(partition_key),
                 row_key=encoder.prepare_key(row_key),
-                etag=etag,
->>>>>>> f621bd03
+                etag=etag or "*",
                 match_condition=match_condition,
                 **kwargs,
             )
@@ -419,7 +413,7 @@
     def create_entity(
         self, entity: EntityType, *, encoder: TableEntityEncoderABC[EntityType] = DEFAULT_ENCODER, **kwargs
     ) -> Dict[str, Any]:
-        """Insert entity in a table.
+        """Inserts an entity in a table.
 
         :param entity: The properties for the table entity.
         :type entity: Union[TableEntity, Mapping[str, Any]]
@@ -442,7 +436,7 @@
 
     @overload
     def create_entity(self, entity: T, *, encoder: TableEntityEncoderABC[T], **kwargs) -> Dict[str, Any]:
-        """Insert entity in a table.
+        """Inserts an entity in a table.
 
         :param entity: The properties for the table entity.
         :type entity: Custom entity type
@@ -494,11 +488,7 @@
         :param entity: The properties for the table entity.
         :type entity: ~azure.data.tables.TableEntity or dict[str, Any]
         :param mode: Merge or Replace entity.
-<<<<<<< HEAD
-        :type mode: ~azure.data.tables.UpdateMode
-=======
         :type mode: ~azure.data.tables.UpdateMode or str
->>>>>>> f621bd03
         :keyword etag: Etag of the entity.
         :paramtype etag: str or None
         :keyword match_condition: The condition under which to perform the operation.
@@ -532,7 +522,7 @@
         encoder: TableEntityEncoderABC[T],
         **kwargs,
     ) -> Dict[str, Any]:
-        """Update entity in a table.
+        """Updates an already existing entity in a table.
 
         :param entity: The properties for the table entity.
         :type entity: Custom entity type
@@ -746,11 +736,6 @@
             _process_table_error(error, table_name=self.table_name)
         return _convert_to_entity(entity)
 
-<<<<<<< HEAD
-    @distributed_trace
-    def upsert_entity(self, entity: EntityType, mode: UpdateMode = UpdateMode.MERGE, **kwargs) -> Dict[str, Any]:
-        """Updates (merge or replace) or inserts an entity into a table.
-=======
     @overload
     def upsert_entity(
         self,
@@ -760,8 +745,7 @@
         encoder: TableEntityEncoderABC[EntityType] = DEFAULT_ENCODER,
         **kwargs,
     ) -> Dict[str, Any]:
-        """Updates (merge or replace) an entity into a table.
->>>>>>> f621bd03
+        """Updates (merge or replace) or inserts an entity into a table.
 
         :param entity: The properties for the table entity.
         :type entity: ~azure.data.tables.TableEntity or dict[str, Any]
@@ -788,7 +772,7 @@
     def upsert_entity(
         self, entity: T, mode: Union[str, UpdateMode] = UpdateMode.MERGE, *, encoder: TableEntityEncoderABC[T], **kwargs
     ) -> Dict[str, Any]:
-        """Updates (merge or replace) an entity into a table.
+        """Updates (merge or replace) or inserts an entity into a table.
 
         :param entity: The properties for the table entity.
         :type entity: Custom entity type
