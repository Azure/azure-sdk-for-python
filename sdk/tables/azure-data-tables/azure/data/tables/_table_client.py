# -------------------------------------------------------------------------
# Copyright (c) Microsoft Corporation. All rights reserved.
# Licensed under the MIT License. See License.txt in the project root for
# license information.
# --------------------------------------------------------------------------

import functools
from typing import Optional, Any, Union, List, Dict, Mapping, Iterable, overload, cast, Tuple
from urllib.parse import urlparse, unquote

from azure.core import MatchConditions
from azure.core.credentials import AzureNamedKeyCredential, AzureSasCredential, TokenCredential
from azure.core.exceptions import HttpResponseError
from azure.core.paging import ItemPaged
from azure.core.tracing.decorator import distributed_trace

from ._base_client import parse_connection_str, TablesBaseClient
from ._entity import TableEntity
from ._error import (
    _decode_error,
    _process_table_error,
    _reprocess_error,
    _validate_tablename_error,
    _validate_key_values,
)
from ._generated.models import SignedIdentifier, TableProperties
from ._serialize import (
    serialize_iso,
    _parameter_filter_substitution,
    _add_entity_properties,
    _prepare_key,
    _get_match_condition,
)
from ._deserialize import deserialize_iso, _return_headers_and_deserialized, _convert_to_entity, _trim_service_metadata
from ._table_batch import TableBatchOperations, EntityType, TransactionOperationType
from ._models import TableEntityPropertiesPaged, UpdateMode, TableAccessPolicy, TableItem


class TableClient(TablesBaseClient):
    """A client to interact with a specific Table in an Azure Tables account.

    :ivar str account_name: The name of the Tables account.
    :ivar str table_name: The name of the table.
    :ivar str scheme: The scheme component in the full URL to the Tables account.
    :ivar str url: The full endpoint URL to this entity, including SAS token if used.
    :ivar str api_version: The version of the Storage API used for requests.
    :ivar Optional[Union[AzureSasCredential, AzureNamedKeyCredential, TokenCredential]]:
        The credentials with which to authenticate. This is optional if the
        account URL already has a SAS token. The value can be one of AzureNamedKeyCredential (azure-core),
        AzureSasCredential (azure-core), or a TokenCredential implementation from azure-identity.
    """

    def __init__(  # pylint: disable=missing-client-constructor-parameter-credential
        self,
        endpoint: str,
        table_name: str,
        *,
        credential: Optional[Union[AzureSasCredential, AzureNamedKeyCredential, TokenCredential]] = None,
        **kwargs: Any,
    ) -> None:
        """Create TableClient from a Credential.

        :param str endpoint: A URL to an Azure Tables account.
        :param str table_name: The table name.
        :keyword credential:
            The credentials with which to authenticate. This is optional if the
            account URL already has a SAS token. The value can be one of AzureNamedKeyCredential (azure-core),
            AzureSasCredential (azure-core), or a TokenCredential implementation from azure-identity.
        :paramtype credential:
            ~azure.core.credentials.AzureNamedKeyCredential or
            ~azure.core.credentials.AzureSasCredential or
            ~azure.core.credentials.TokenCredential or None
        :keyword api_version: Specifies the version of the operation to use for this request. Default value
            is "2019-02-02".
        :paramtype api_version: str
        :returns: None
        """
        if not table_name:
            raise ValueError("Please specify a table name.")
        self.table_name: str = table_name
        super(TableClient, self).__init__(endpoint, credential=credential, **kwargs)

    @classmethod
    def from_connection_string(cls, conn_str: str, table_name: str, **kwargs: Any) -> "TableClient":
        """Create TableClient from a Connection String.

        :param str conn_str: A connection string to an Azure Tables account.
        :param str table_name: The table name.
        :returns: A table client.
        :rtype: ~azure.data.tables.TableClient

        .. admonition:: Example:

            .. literalinclude:: ../samples/sample_create_client.py
                :start-after: [START create_table_client]
                :end-before: [END create_table_client]
                :language: python
                :dedent: 8
                :caption: Authenticating a TableServiceClient from a connection_string
        """
        endpoint, credential = parse_connection_str(conn_str=conn_str, credential=None, keyword_args=kwargs)
        return cls(endpoint, table_name=table_name, credential=credential, **kwargs)

    @classmethod
    def from_table_url(
        cls,
        table_url: str,
        *,
        credential: Optional[Union[AzureNamedKeyCredential, AzureSasCredential]] = None,
        **kwargs: Any,
    ) -> "TableClient":
        """A client to interact with a specific Table.

        :param str table_url: The full URI to the table, including SAS token if used.
        :keyword credential:
            The credentials with which to authenticate. This is optional if the
            account URL already has a SAS token. The value can be one of AzureNamedKeyCredential (azure-core),
        AzureSasCredential (azure-core), or a TokenCredential implementation from azure-identity.
        :paramtype credential:
            ~azure.core.credentials.AzureNamedKeyCredential or
            ~azure.core.credentials.AzureSasCredential or None
        :returns: A table client.
        :rtype: ~azure.data.tables.TableClient
        """
        try:
            if not table_url.lower().startswith("http"):
                table_url = "https://" + table_url
        except AttributeError as exc:
            raise ValueError("Table URL must be a string.") from exc
        parsed_url = urlparse(table_url.rstrip("/"))

        if not parsed_url.netloc:
            raise ValueError(f"Invalid URL: {table_url}")

        table_path = parsed_url.path.lstrip("/").split("/")
        account_path = ""
        if len(table_path) > 1:
            account_path = "/" + "/".join(table_path[:-1])
        endpoint = f"{parsed_url.scheme}://{parsed_url.netloc.rstrip('/')}{account_path}?{parsed_url.query}"
        table_name = unquote(table_path[-1])
        if table_name.lower().startswith("tables('"):
            table_name = table_name[8:-2]
        if not table_name:
            raise ValueError("Invalid URL. Please provide a URL with a valid table name")
        return cls(endpoint, table_name=table_name, credential=credential, **kwargs)

    @distributed_trace
    def get_table_access_policy(self, **kwargs) -> Dict[str, Optional[TableAccessPolicy]]:
        """Retrieves details about any stored access policies specified on the table that may be
        used with Shared Access Signatures.

        :return: Dictionary of SignedIdentifiers
        :rtype: dict[str, ~azure.data.tables.TableAccessPolicy] or dict[str, None]
        :raises: :class:`~azure.core.exceptions.HttpResponseError`
        """
        timeout = kwargs.pop("timeout", None)
        try:
            _, identifiers = self._client.table.get_access_policy(
                table=self.table_name,
                timeout=timeout,
                cls=kwargs.pop("cls", None) or _return_headers_and_deserialized,
                **kwargs,
            )
        except HttpResponseError as error:
            _process_table_error(error, table_name=self.table_name)
        output: Dict[str, Optional[TableAccessPolicy]] = {}
        for identifier in cast(List[SignedIdentifier], identifiers):
            if identifier.access_policy:
                output[identifier.id] = TableAccessPolicy(
                    start=deserialize_iso(identifier.access_policy.start),
                    expiry=deserialize_iso(identifier.access_policy.expiry),
                    permission=identifier.access_policy.permission,
                )
            else:
                output[identifier.id] = None
        return output

    @distributed_trace
    def set_table_access_policy(self, signed_identifiers: Dict[str, Optional[TableAccessPolicy]], **kwargs) -> None:
        """Sets stored access policies for the table that may be used with Shared Access Signatures.

        :param signed_identifiers: Access policies to set for the table
        :type signed_identifiers: dict[str, ~azure.data.tables.TableAccessPolicy] or dict[str, None]
        :return: None
        :raises: :class:`~azure.core.exceptions.HttpResponseError`
        """
        identifiers = []
        for key, value in signed_identifiers.items():
            payload = None
            if value:
                payload = TableAccessPolicy(
                    start=serialize_iso(value.start),
                    expiry=serialize_iso(value.expiry),
                    permission=value.permission,
                )
            identifiers.append(SignedIdentifier(id=key, access_policy=payload))
        try:
            self._client.table.set_access_policy(table=self.table_name, table_acl=identifiers or None, **kwargs)
        except HttpResponseError as error:
            try:
                _process_table_error(error, table_name=self.table_name)
            except HttpResponseError as table_error:
                _reprocess_error(table_error, identifiers=identifiers)
                raise

    @distributed_trace
    def create_table(self, **kwargs) -> TableItem:
        """Creates a new table under the current account.

        :return: A TableItem representing the created table.
        :rtype: ~azure.data.tables.TableItem
        :raises: :class:`~azure.core.exceptions.ResourceExistsError` If the entity already exists

        .. admonition:: Example:

            .. literalinclude:: ../samples/sample_create_delete_table.py
                :start-after: [START create_table_from_table_client]
                :end-before: [END create_table_from_table_client]
                :language: python
                :dedent: 8
                :caption: Creating a table from the TableClient object
        """
        table_properties = TableProperties(table_name=self.table_name)
        try:
            result = self._client.table.create(table_properties, **kwargs)
        except HttpResponseError as error:
            try:
                _process_table_error(error, table_name=self.table_name)
            except HttpResponseError as decoded_error:
                _reprocess_error(decoded_error)
                raise
        return TableItem(name=result.table_name)  # type: ignore[union-attr, arg-type]

    @distributed_trace
    def delete_table(self, **kwargs) -> None:
        """Deletes the table under the current account. No error will be raised
        if the table does not exist

        :return: None
        :raises: :class:`~azure.core.exceptions.HttpResponseError`

        .. admonition:: Example:

            .. literalinclude:: ../samples/sample_create_delete_table.py
                :start-after: [START delete_table_from_table_client]
                :end-before: [END delete_table_from_table_client]
                :language: python
                :dedent: 8
                :caption: Deleting a table from the TableClient object
        """
        try:
            self._client.table.delete(table=self.table_name, **kwargs)
        except HttpResponseError as error:
            if error.status_code == 404:
                return
            try:
                _process_table_error(error, table_name=self.table_name)
            except HttpResponseError as decoded_error:
                _reprocess_error(decoded_error)
                raise

    @overload
    def delete_entity(self, partition_key: str, row_key: str, **kwargs: Any) -> None:
        pass

    @overload
    def delete_entity(self, entity: EntityType, **kwargs: Any) -> None:
        pass

    @distributed_trace
    def delete_entity(self, *args: Union[EntityType, str], **kwargs: Any) -> None:
        """Deletes the specified entity in a table. No error will be raised if
        the entity or PartitionKey-RowKey pairing is not found.

        :param str partition_key: The partition key of the entity.
        :param str row_key: The row key of the entity.
        :param entity: The entity to delete
        :type entity: Union[TableEntity, Mapping[str, Any]]
        :keyword str etag: Etag of the entity
        :keyword match_condition: The condition under which to perform the operation.
            Supported values include: MatchConditions.IfNotModified, MatchConditions.Unconditionally.
            The default value is Unconditionally.
        :paramtype match_condition: ~azure.core.MatchConditions
        :return: None
        :raises: :class:`~azure.core.exceptions.HttpResponseError`

        .. admonition:: Example:

            .. literalinclude:: ../samples/sample_insert_delete_entities.py
                :start-after: [START delete_entity]
                :end-before: [END delete_entity]
                :language: python
                :dedent: 12
                :caption: Deleting an entity of a Table
        """
        try:
            entity = kwargs.pop("entity", None)
            if not entity:
                entity = args[0]
            partition_key = entity["PartitionKey"]
            row_key = entity["RowKey"]
        except (TypeError, IndexError):
            partition_key = kwargs.pop("partition_key", None)
            if partition_key is None:
                partition_key = args[0]
            row_key = kwargs.pop("row_key", None)
            if row_key is None:
                row_key = args[1]

        match_condition = kwargs.pop("match_condition", None)
        etag = kwargs.pop("etag", None)
        if match_condition and entity and not etag:
            try:
                etag = entity.metadata.get("etag", None)
            except (AttributeError, TypeError):
                pass
        match_condition = _get_match_condition(
            etag=etag,
            match_condition=match_condition or MatchConditions.Unconditionally,
        )

        try:
            self._client.table.delete_entity(
                table=self.table_name,
                partition_key=_prepare_key(partition_key),
                row_key=_prepare_key(row_key),
                etag=etag,
                match_condition=match_condition,
                **kwargs,
            )
        except HttpResponseError as error:
            if error.status_code == 404:
                return
            _process_table_error(error, table_name=self.table_name)

    @distributed_trace
    def create_entity(self, entity: EntityType, **kwargs) -> Dict[str, Any]:
        """Insert entity in a table.

        :param entity: The properties for the table entity.
        :type entity: Union[TableEntity, Mapping[str, Any]]
        :return: Dictionary mapping operation metadata returned from the service
        :rtype: dict[str, Any]
        :raises: :class:`~azure.core.exceptions.HttpResponseError`

        .. admonition:: Example:

            .. literalinclude:: ../samples/sample_insert_delete_entities.py
                :start-after: [START create_entity]
                :end-before: [END create_entity]
                :language: python
                :dedent: 12
                :caption: Creating and adding an entity to a Table
        """
        entity_json = _add_entity_properties(entity)
        try:
            metadata, content = cast(
                Tuple[Dict[str, str], Optional[Dict[str, Any]]],
                self._client.table.insert_entity(
                    table=self.table_name,
                    table_entity_properties=entity_json,
                    cls=kwargs.pop("cls", _return_headers_and_deserialized),
                    **kwargs,
                ),
            )
        except HttpResponseError as error:
            decoded = _decode_error(error.response, error.message)
            _validate_key_values(decoded, entity_json.get("PartitionKey"), entity_json.get("RowKey"))
            _validate_tablename_error(decoded, self.table_name)
            # We probably should have been raising decoded error before removing _reraise_error()
            raise error
        return _trim_service_metadata(metadata, content=content)

    @distributed_trace
    def update_entity(self, entity: EntityType, mode: UpdateMode = UpdateMode.MERGE, **kwargs) -> Dict[str, Any]:
        """Update entity in a table.

        :param entity: The properties for the table entity.
        :type entity: ~azure.data.tables.TableEntity or dict[str, Any]
        :param mode: Merge or Replace entity
        :type mode: ~azure.data.tables.UpdateMode
        :keyword str etag: Etag of the entity
        :keyword match_condition: The condition under which to perform the operation.
            Supported values include: MatchConditions.IfNotModified, MatchConditions.Unconditionally.
            The default value is Unconditionally.
        :paramtype match_condition: ~azure.core.MatchConditions
        :return: Dictionary mapping operation metadata returned from the service
        :rtype: dict[str, Any]
        :raises: :class:`~azure.core.exceptions.HttpResponseError`

        .. admonition:: Example:

            .. literalinclude:: ../samples/sample_update_upsert_merge_entities.py
                :start-after: [START update_entity]
                :end-before: [END update_entity]
                :language: python
                :dedent: 16
                :caption: Updating an already exiting entity in a Table
        """
        match_condition = kwargs.pop("match_condition", None)
        etag = kwargs.pop("etag", None)
        if match_condition and not etag:
            try:
                etag = entity.metadata.get("etag", None)  # type: ignore[union-attr]
            except (AttributeError, TypeError):
                pass
        match_condition = _get_match_condition(
            etag=etag, match_condition=match_condition or MatchConditions.Unconditionally
        )
<<<<<<< HEAD
        entity_json = _add_entity_properties(entity)
        partition_key = entity_json["PartitionKey"]
        row_key = entity_json["RowKey"]
=======
        entity = _add_entity_properties(entity)
        partition_key = entity["PartitionKey"]
        row_key = entity["RowKey"]

>>>>>>> 09e184ac
        try:
            if mode == UpdateMode.REPLACE:
<<<<<<< HEAD
                metadata, content = cast(
                    Tuple[Dict[str, str], Optional[Dict[str, Any]]],
                    self._client.table.update_entity(
                        table=self.table_name,
                        partition_key=_prepare_key(partition_key),
                        row_key=_prepare_key(row_key),
                        table_entity_properties=entity_json,
                        if_match=if_match,
                        cls=kwargs.pop("cls", _return_headers_and_deserialized),
                        **kwargs,
                    ),
                )
            elif mode == UpdateMode.MERGE:
                metadata, content = cast(
                    Tuple[Dict[str, str], Optional[Dict[str, Any]]],
                    self._client.table.merge_entity(
                        table=self.table_name,
                        partition_key=_prepare_key(partition_key),
                        row_key=_prepare_key(row_key),
                        if_match=if_match,
                        table_entity_properties=entity_json,
                        cls=kwargs.pop("cls", _return_headers_and_deserialized),
                        **kwargs,
                    ),
=======
                metadata, content = self._client.table.update_entity(  # type: ignore
                    table=self.table_name,
                    partition_key=_prepare_key(partition_key),
                    row_key=_prepare_key(row_key),
                    table_entity_properties=entity,  # type: ignore
                    etag=etag,
                    match_condition=match_condition,
                    cls=kwargs.pop("cls", _return_headers_and_deserialized),
                    **kwargs,
                )
            elif mode == UpdateMode.MERGE:
                metadata, content = self._client.table.merge_entity(  # type: ignore
                    table=self.table_name,
                    partition_key=_prepare_key(partition_key),
                    row_key=_prepare_key(row_key),
                    etag=etag,
                    match_condition=match_condition,
                    table_entity_properties=entity,  # type: ignore
                    cls=kwargs.pop("cls", _return_headers_and_deserialized),
                    **kwargs,
>>>>>>> 09e184ac
                )
            else:
                raise ValueError(f"Mode type '{mode}' is not supported.")
        except HttpResponseError as error:
            _process_table_error(error, table_name=self.table_name)
        return _trim_service_metadata(metadata, content=content)

    @distributed_trace
    def list_entities(self, **kwargs) -> ItemPaged[TableEntity]:
        """Lists entities in a table.

        :keyword int results_per_page: Number of entities returned per service request.
        :keyword select: Specify desired properties of an entity to return.
        :paramtype select: str or list[str]
        :return: An iterator of :class:`~azure.data.tables.TableEntity`
        :rtype: ~azure.core.paging.ItemPaged[~azure.data.tables.TableEntity]
        :raises: :class:`~azure.core.exceptions.HttpResponseError`

        .. admonition:: Example:

            .. literalinclude:: ../samples/sample_update_upsert_merge_entities.py
                :start-after: [START list_entities]
                :end-before: [END list_entities]
                :language: python
                :dedent: 16
                :caption: List all entities held within a table
        """
        user_select = kwargs.pop("select", None)
        if user_select and not isinstance(user_select, str):
            user_select = ",".join(user_select)
        top = kwargs.pop("results_per_page", None)

        command = functools.partial(self._client.table.query_entities, **kwargs)
        return ItemPaged(
            command,
            table=self.table_name,
            results_per_page=top,
            select=user_select,
            page_iterator_class=TableEntityPropertiesPaged,
        )

    @distributed_trace
    def query_entities(self, query_filter: str, **kwargs) -> ItemPaged[TableEntity]:
        # pylint: disable=line-too-long
        """Lists entities in a table.

        :param str query_filter: Specify a filter to return certain entities. For more information
         on filter formatting, see the `samples documentation <https://github.com/Azure/azure-sdk-for-python/tree/main/sdk/tables/azure-data-tables/samples#writing-filters>`_.
        :keyword int results_per_page: Number of entities returned per service request.
        :keyword select: Specify desired properties of an entity to return.
        :paramtype select: str or list[str]
        :keyword parameters: Dictionary for formatting query with additional, user defined parameters
        :paramtype parameters: dict[str, Any]
        :return: An iterator of :class:`~azure.data.tables.TableEntity`
        :rtype: ~azure.core.paging.ItemPaged[~azure.data.tables.TableEntity]
        :raises: :class:`~azure.core.exceptions.HttpResponseError`

        .. admonition:: Example:

            .. literalinclude:: ../samples/sample_query_table.py
                :start-after: [START query_entities]
                :end-before: [END query_entities]
                :language: python
                :dedent: 8
                :caption: Query entities held within a table
        """
        parameters = kwargs.pop("parameters", None)
        query_filter = _parameter_filter_substitution(parameters, query_filter)
        top = kwargs.pop("results_per_page", None)
        user_select = kwargs.pop("select", None)
        if user_select and not isinstance(user_select, str):
            user_select = ",".join(user_select)

        command = functools.partial(self._client.table.query_entities, **kwargs)
        return ItemPaged(
            command,
            table=self.table_name,
            results_per_page=top,
            filter=query_filter,
            select=user_select,
            page_iterator_class=TableEntityPropertiesPaged,
        )

    @distributed_trace
    def get_entity(self, partition_key: str, row_key: str, **kwargs) -> TableEntity:
        """Get a single entity in a table.

        :param partition_key: The partition key of the entity.
        :type partition_key: str
        :param row_key: The row key of the entity.
        :type row_key: str
        :keyword select: Specify desired properties of an entity to return.
        :paramtype select: str or list[str]
        :return: Dictionary mapping operation metadata returned from the service
        :rtype: ~azure.data.tables.TableEntity
        :raises: :class:`~azure.core.exceptions.HttpResponseError`

        .. admonition:: Example:

            .. literalinclude:: ../samples/sample_update_upsert_merge_entities.py
                :start-after: [START get_entity]
                :end-before: [END get_entity]
                :language: python
                :dedent: 16
                :caption: Get a single entity from a table
        """
        user_select = kwargs.pop("select", None)
        if user_select and not isinstance(user_select, str):
            user_select = ",".join(user_select)
        try:
            entity = self._client.table.query_entity_with_partition_and_row_key(
                table=self.table_name,
                partition_key=_prepare_key(partition_key),
                row_key=_prepare_key(row_key),
                select=user_select,
                **kwargs,
            )
        except HttpResponseError as error:
            _process_table_error(error, table_name=self.table_name)
        return _convert_to_entity(entity)

    @distributed_trace
    def upsert_entity(self, entity: EntityType, mode: UpdateMode = UpdateMode.MERGE, **kwargs) -> Dict[str, Any]:
        """Update/Merge or Insert entity into table.

        :param entity: The properties for the table entity.
        :type entity: ~azure.data.tables.TableEntity or dict[str, Any]
        :param mode: Merge or Replace entity
        :type mode: ~azure.data.tables.UpdateMode
        :return: Dictionary mapping operation metadata returned from the service
        :rtype: dict[str, Any]
        :raises: :class:`~azure.core.exceptions.HttpResponseError`

        .. admonition:: Example:

            .. literalinclude:: ../samples/sample_update_upsert_merge_entities.py
                :start-after: [START upsert_entity]
                :end-before: [END upsert_entity]
                :language: python
                :dedent: 16
                :caption: Update/merge or insert an entity into a table
        """
        entity_json = _add_entity_properties(entity)
        partition_key = entity_json["PartitionKey"]
        row_key = entity_json["RowKey"]
        try:
            if mode == UpdateMode.MERGE:
                metadata, content = cast(
                    Tuple[Dict[str, str], Optional[Dict[str, Any]]],
                    self._client.table.merge_entity(
                        table=self.table_name,
                        partition_key=_prepare_key(partition_key),
                        row_key=_prepare_key(row_key),
                        table_entity_properties=entity_json,
                        cls=kwargs.pop("cls", _return_headers_and_deserialized),
                        **kwargs,
                    ),
                )
            elif mode == UpdateMode.REPLACE:
                metadata, content = cast(
                    Tuple[Dict[str, str], Optional[Dict[str, Any]]],
                    self._client.table.update_entity(
                        table=self.table_name,
                        partition_key=_prepare_key(partition_key),
                        row_key=_prepare_key(row_key),
                        table_entity_properties=entity_json,
                        cls=kwargs.pop("cls", _return_headers_and_deserialized),
                        **kwargs,
                    ),
                )
            else:
                raise ValueError(
                    f"Update mode {mode} is not supported. For a list of supported modes see the UpdateMode enum."
                )
        except HttpResponseError as error:
            _process_table_error(error, table_name=self.table_name)
        return _trim_service_metadata(metadata, content=content)

    @distributed_trace
    def submit_transaction(self, operations: Iterable[TransactionOperationType], **kwargs) -> List[Mapping[str, Any]]:
        """Commit a list of operations as a single transaction.

        If any one of these operations fails, the entire transaction will be rejected.

        :param operations: The list of operations to commit in a transaction. This should be an iterable of
         tuples containing an operation name, the entity on which to operate, and optionally, a dict of additional
         kwargs for that operation. For example::

            - ('upsert', {'PartitionKey': 'A', 'RowKey': 'B'})
            - ('upsert', {'PartitionKey': 'A', 'RowKey': 'B'}, {'mode': UpdateMode.REPLACE})

        :type operations: Iterable[Tuple[str, TableEntity, Mapping[str, Any]]]
        :return: A list of mappings with response metadata for each operation in the transaction.
        :rtype: list[Mapping[str, Any]]
        :raises: :class:`~azure.data.tables.TableTransactionError`

        .. admonition:: Example:

            .. literalinclude:: ../samples/sample_batching.py
                :start-after: [START batching]
                :end-before: [END batching]
                :language: python
                :dedent: 8
                :caption: Using transactions to send multiple requests at once
        """
        batched_requests = TableBatchOperations(
            self._client,
            self._client._serialize,  # pylint: disable=protected-access
            self._client._deserialize,  # pylint: disable=protected-access
            self._client._config,  # pylint: disable=protected-access
            self.table_name,
            is_cosmos_endpoint=self._cosmos_endpoint,
            **kwargs,
        )
        try:
            for operation in operations:
                batched_requests.add_operation(operation)
        except TypeError as exc:
            raise TypeError(
                "The value of 'operations' must be an iterator "
                "of Tuples. Please check documentation for correct Tuple format."
            ) from exc

        try:
            return self._batch_send(self.table_name, *batched_requests.requests, **kwargs)
        except HttpResponseError as ex:
            if ex.status_code == 400 and not batched_requests.requests:
                return []
            raise<|MERGE_RESOLUTION|>--- conflicted
+++ resolved
@@ -407,65 +407,32 @@
         match_condition = _get_match_condition(
             etag=etag, match_condition=match_condition or MatchConditions.Unconditionally
         )
-<<<<<<< HEAD
-        entity_json = _add_entity_properties(entity)
-        partition_key = entity_json["PartitionKey"]
-        row_key = entity_json["RowKey"]
-=======
-        entity = _add_entity_properties(entity)
-        partition_key = entity["PartitionKey"]
-        row_key = entity["RowKey"]
-
->>>>>>> 09e184ac
+        entity_copy = _add_entity_properties(entity)
+        partition_key = entity_copy["PartitionKey"]
+        row_key = entity_copy["RowKey"]
+
         try:
             if mode == UpdateMode.REPLACE:
-<<<<<<< HEAD
-                metadata, content = cast(
-                    Tuple[Dict[str, str], Optional[Dict[str, Any]]],
-                    self._client.table.update_entity(
-                        table=self.table_name,
-                        partition_key=_prepare_key(partition_key),
-                        row_key=_prepare_key(row_key),
-                        table_entity_properties=entity_json,
-                        if_match=if_match,
-                        cls=kwargs.pop("cls", _return_headers_and_deserialized),
-                        **kwargs,
-                    ),
-                )
-            elif mode == UpdateMode.MERGE:
-                metadata, content = cast(
-                    Tuple[Dict[str, str], Optional[Dict[str, Any]]],
-                    self._client.table.merge_entity(
-                        table=self.table_name,
-                        partition_key=_prepare_key(partition_key),
-                        row_key=_prepare_key(row_key),
-                        if_match=if_match,
-                        table_entity_properties=entity_json,
-                        cls=kwargs.pop("cls", _return_headers_and_deserialized),
-                        **kwargs,
-                    ),
-=======
-                metadata, content = self._client.table.update_entity(  # type: ignore
+                metadata, content = self._client.table.update_entity(
                     table=self.table_name,
                     partition_key=_prepare_key(partition_key),
                     row_key=_prepare_key(row_key),
-                    table_entity_properties=entity,  # type: ignore
+                    table_entity_properties=entity_copy,
                     etag=etag,
                     match_condition=match_condition,
                     cls=kwargs.pop("cls", _return_headers_and_deserialized),
                     **kwargs,
                 )
             elif mode == UpdateMode.MERGE:
-                metadata, content = self._client.table.merge_entity(  # type: ignore
+                metadata, content = self._client.table.merge_entity(
                     table=self.table_name,
                     partition_key=_prepare_key(partition_key),
                     row_key=_prepare_key(row_key),
                     etag=etag,
                     match_condition=match_condition,
-                    table_entity_properties=entity,  # type: ignore
+                    table_entity_properties=entity_copy,
                     cls=kwargs.pop("cls", _return_headers_and_deserialized),
                     **kwargs,
->>>>>>> 09e184ac
                 )
             else:
                 raise ValueError(f"Mode type '{mode}' is not supported.")
