# -------------------------------------------------------------------------
# Copyright (c) Microsoft Corporation. All rights reserved.
# Licensed under the MIT License. See License.txt in the project root for
# license information.
# --------------------------------------------------------------------------

import functools
from typing import Optional, Any, Union, List, Dict, Mapping, Iterable, overload, cast, Tuple, TypeVar
from urllib.parse import urlparse, unquote

from azure.core import MatchConditions
from azure.core.credentials import AzureNamedKeyCredential, AzureSasCredential, TokenCredential
from azure.core.exceptions import HttpResponseError
from azure.core.paging import ItemPaged
from azure.core.tracing.decorator import distributed_trace

from ._encoder import TableEntityEncoder, _TableEntityEncoder
from ._base_client import parse_connection_str, TablesBaseClient
from ._entity import TableEntity
from ._error import (
    _decode_error,
    _process_table_error,
    _reprocess_error,
    _validate_tablename_error,
    _validate_key_values,
)
from ._generated.models import SignedIdentifier, TableProperties
from ._serialize import (
    serialize_iso,
    _parameter_filter_substitution,
    _get_match_condition,
)
from ._deserialize import deserialize_iso, _return_headers_and_deserialized, _convert_to_entity, _trim_service_metadata
from ._table_batch import TableBatchOperations, EntityType, TransactionOperationType
from ._models import TableEntityPropertiesPaged, UpdateMode, TableAccessPolicy, TableItem

T = TypeVar("T")
DEFAULT_ENCODER: TableEntityEncoder[TableEntity] = _TableEntityEncoder()


class TableClient(TablesBaseClient):
    """A client to interact with a specific Table in an Azure Tables account.

    :ivar str account_name: The name of the Tables account.
    :ivar str table_name: The name of the table.
    :ivar str scheme: The scheme component in the full URL to the Tables account.
    :ivar str url: The full endpoint URL to this entity, including SAS token if used.
    :ivar str api_version: The version of the Storage API used for requests.
    :ivar credential:
        The credentials with which to authenticate. This is optional if the
        account URL already has a SAS token. The value can be one of AzureNamedKeyCredential (azure-core),
        AzureSasCredential (azure-core), or a TokenCredential implementation from azure-identity.
    :vartype credential:
            ~azure.core.credentials.AzureNamedKeyCredential or
            ~azure.core.credentials.AzureSasCredential or
            ~azure.core.credentials.TokenCredential or None
    """

    def __init__(  # pylint: disable=missing-client-constructor-parameter-credential
        self,
        endpoint: str,
        table_name: str,
        *,
        credential: Optional[Union[AzureSasCredential, AzureNamedKeyCredential, TokenCredential]] = None,
        api_version: Optional[str] = None,
        **kwargs: Any,
    ) -> None:
        """Create TableClient from a Credential.

        :param str endpoint: A URL to an Azure Tables account.
        :param str table_name: The table name.
        :keyword credential:
            The credentials with which to authenticate. This is optional if the
            account URL already has a SAS token. The value can be one of AzureNamedKeyCredential (azure-core),
            AzureSasCredential (azure-core), or a TokenCredential implementation from azure-identity.
        :paramtype credential:
            ~azure.core.credentials.AzureNamedKeyCredential or
            ~azure.core.credentials.AzureSasCredential or
            ~azure.core.credentials.TokenCredential or None
        :keyword api_version: Specifies the version of the operation to use for this request. Default value
            is "2019-02-02".
        :paramtype api_version: str
        :returns: None
        """
        if not table_name:
            raise ValueError("Please specify a table name.")
        self.table_name: str = table_name
        super(TableClient, self).__init__(endpoint, credential=credential, api_version=api_version, **kwargs)

    @classmethod
    def from_connection_string(cls, conn_str: str, table_name: str, **kwargs: Any) -> "TableClient":
        """Create TableClient from a Connection String.

        :param str conn_str: A connection string to an Azure Tables account.
        :param str table_name: The table name.
        :returns: A table client.
        :rtype: ~azure.data.tables.TableClient

        .. admonition:: Example:

            .. literalinclude:: ../samples/sample_create_client.py
                :start-after: [START create_table_client]
                :end-before: [END create_table_client]
                :language: python
                :dedent: 8
                :caption: Authenticating a TableServiceClient from a connection_string
        """
        endpoint, credential = parse_connection_str(conn_str=conn_str, credential=None, keyword_args=kwargs)
        return cls(endpoint, table_name=table_name, credential=credential, **kwargs)

    @classmethod
    def from_table_url(
        cls,
        table_url: str,
        *,
        credential: Optional[Union[AzureNamedKeyCredential, AzureSasCredential]] = None,
        **kwargs: Any,
    ) -> "TableClient":
        """A client to interact with a specific Table.

        :param str table_url: The full URI to the table, including SAS token if used.
        :keyword credential:
            The credentials with which to authenticate. This is optional if the
            account URL already has a SAS token. The value can be one of AzureNamedKeyCredential (azure-core),
        AzureSasCredential (azure-core), or a TokenCredential implementation from azure-identity.
        :paramtype credential:
            ~azure.core.credentials.AzureNamedKeyCredential or
            ~azure.core.credentials.AzureSasCredential or None
        :returns: A table client.
        :rtype: ~azure.data.tables.TableClient
        """
        try:
            if not table_url.lower().startswith("http"):
                table_url = "https://" + table_url
        except AttributeError as exc:
            raise ValueError("Table URL must be a string.") from exc
        parsed_url = urlparse(table_url.rstrip("/"))

        if not parsed_url.netloc:
            raise ValueError(f"Invalid URL: {table_url}")

        table_path = parsed_url.path.lstrip("/").split("/")
        account_path = ""
        if len(table_path) > 1:
            account_path = "/" + "/".join(table_path[:-1])
        endpoint = f"{parsed_url.scheme}://{parsed_url.netloc.rstrip('/')}{account_path}?{parsed_url.query}"
        table_name = unquote(table_path[-1])
        if table_name.lower().startswith("tables('"):
            table_name = table_name[8:-2]
        if not table_name:
            raise ValueError("Invalid URL. Please provide a URL with a valid table name")
        return cls(endpoint, table_name=table_name, credential=credential, **kwargs)

    @distributed_trace
    def get_table_access_policy(self, **kwargs) -> Dict[str, Optional[TableAccessPolicy]]:
        """Retrieves details about any stored access policies specified on the table that may be
        used with Shared Access Signatures.

        :return: Dictionary of SignedIdentifiers
        :rtype: dict[str, ~azure.data.tables.TableAccessPolicy] or dict[str, None]
        :raises: :class:`~azure.core.exceptions.HttpResponseError`
        """
        timeout = kwargs.pop("timeout", None)
        try:
            identifiers = self._client.table.get_access_policy(
                table=self.table_name,
                timeout=timeout,
                **kwargs,
            )
        except HttpResponseError as error:
            _process_table_error(error, table_name=self.table_name)
        output: Dict[str, Optional[TableAccessPolicy]] = {}
        for identifier in cast(List[SignedIdentifier], identifiers):
            if identifier.access_policy:
                output[identifier.id] = TableAccessPolicy(
                    start=deserialize_iso(identifier.access_policy.start),
                    expiry=deserialize_iso(identifier.access_policy.expiry),
                    permission=identifier.access_policy.permission,
                )
            else:
                output[identifier.id] = None
        return output

    @distributed_trace
    def set_table_access_policy(self, signed_identifiers: Dict[str, Optional[TableAccessPolicy]], **kwargs) -> None:
        """Sets stored access policies for the table that may be used with Shared Access Signatures.

        :param signed_identifiers: Access policies to set for the table
        :type signed_identifiers: dict[str, ~azure.data.tables.TableAccessPolicy] or dict[str, None]
        :return: None
        :raises: :class:`~azure.core.exceptions.HttpResponseError`
        """
        identifiers = []
        for key, value in signed_identifiers.items():
            payload = None
            if value:
                payload = TableAccessPolicy(
                    start=serialize_iso(value.start),
                    expiry=serialize_iso(value.expiry),
                    permission=value.permission,
                )
            identifiers.append(SignedIdentifier(id=key, access_policy=payload))
        try:
            self._client.table.set_access_policy(table=self.table_name, table_acl=identifiers or None, **kwargs)
        except HttpResponseError as error:
            try:
                _process_table_error(error, table_name=self.table_name)
            except HttpResponseError as table_error:
                _reprocess_error(table_error, identifiers=identifiers)
                raise

    @distributed_trace
    def create_table(self, **kwargs) -> TableItem:
        """Creates a new table under the current account.

        :return: A TableItem representing the created table.
        :rtype: ~azure.data.tables.TableItem
        :raises: :class:`~azure.core.exceptions.ResourceExistsError` If the entity already exists

        .. admonition:: Example:

            .. literalinclude:: ../samples/sample_create_delete_table.py
                :start-after: [START create_table_from_table_client]
                :end-before: [END create_table_from_table_client]
                :language: python
                :dedent: 8
                :caption: Creating a table from the TableClient object
        """
        table_properties = TableProperties(table_name=self.table_name)
        try:
            self._client.table.create(table_properties, **kwargs)
        except HttpResponseError as error:
            try:
                _process_table_error(error, table_name=self.table_name)
            except HttpResponseError as decoded_error:
                _reprocess_error(decoded_error)
                raise
        return TableItem(name=self.table_name)

    @distributed_trace
    def delete_table(self, **kwargs) -> None:
        """Deletes the table under the current account. No error will be raised
        if the table does not exist

        :return: None
        :raises: :class:`~azure.core.exceptions.HttpResponseError`

        .. admonition:: Example:

            .. literalinclude:: ../samples/sample_create_delete_table.py
                :start-after: [START delete_table_from_table_client]
                :end-before: [END delete_table_from_table_client]
                :language: python
                :dedent: 8
                :caption: Deleting a table from the TableClient object
        """
        try:
            self._client.table.delete(table=self.table_name, **kwargs)
        except HttpResponseError as error:
            if error.status_code == 404:
                return
            try:
                _process_table_error(error, table_name=self.table_name)
            except HttpResponseError as decoded_error:
                _reprocess_error(decoded_error)
                raise

    @overload
    def delete_entity(
<<<<<<< HEAD
        self, partition_key: str, row_key: str, *, encoder: TableEntityEncoder = DEFAULT_ENCODER, **kwargs: Any
=======
        self,
        partition_key: str,
        row_key: str,
        *,
        etag: Optional[str] = None,
        match_condition: Optional[MatchConditions] = None,
        **kwargs: Any,
>>>>>>> c3c7b853
    ) -> None:
        """Deletes the specified entity in a table. No error will be raised if
        the entity or PartitionKey-RowKey pairing is not found.

        :param str partition_key: The partition key of the entity.
        :param str row_key: The row key of the entity.
        :keyword str etag: Etag of the entity
        :keyword match_condition: The condition under which to perform the operation.
            Supported values include: MatchConditions.IfNotModified, MatchConditions.Unconditionally.
            The default value is Unconditionally.
        :paramtype match_condition: ~azure.core.MatchConditions
        :keyword encoder: The encoder used to serialize the outgoing Tables entities. By default, the built-in
            `azure.data.tables.TableEntityEncoder` will be used.
        :type encoder: ~azure.data.Tables.TableEntityEncoder
        :return: None
        :raises: :class:`~azure.core.exceptions.HttpResponseError`

        .. admonition:: Example:

            .. literalinclude:: ../samples/sample_insert_delete_entities.py
                :start-after: [START delete_entity]
                :end-before: [END delete_entity]
                :language: python
                :dedent: 12
                :caption: Deleting an entity of a Table
        """

    @overload
    def delete_entity(
<<<<<<< HEAD
        self, entity: EntityType, *, encoder: TableEntityEncoder[TableEntity] = DEFAULT_ENCODER, **kwargs: Any
=======
        self,
        entity: EntityType,
        *,
        etag: Optional[str] = None,
        match_condition: Optional[MatchConditions] = None,
        **kwargs: Any,
>>>>>>> c3c7b853
    ) -> None:
        """Deletes the specified entity in a table. No error will be raised if
        the entity or PartitionKey-RowKey pairing is not found.

        :param entity: The entity to delete.
        :type entity: Union[TableEntity, Mapping[str, Any]]
        :keyword str etag: Etag of the entity.
        :keyword match_condition: The condition under which to perform the operation.
            Supported values include: MatchConditions.IfNotModified, MatchConditions.Unconditionally.
            The default value is Unconditionally.
        :paramtype match_condition: ~azure.core.MatchConditions
        :keyword encoder: The encoder used to serialize the outgoing Tables entities. By default, the built-in
            `azure.data.tables.TableEntityEncoder` will be used.
        :type encoder: ~azure.data.Tables.TableEntityEncoder
        :return: None
        :raises: :class:`~azure.core.exceptions.HttpResponseError`

        .. admonition:: Example:

            .. literalinclude:: ../samples/sample_insert_delete_entities.py
                :start-after: [START delete_entity]
                :end-before: [END delete_entity]
                :language: python
                :dedent: 12
                :caption: Deleting an entity of a Table
        """
    
    @overload
    def delete_entity(self, entity: T,  *, encoder: TableEntityEncoder[T], **kwargs: Any) -> None:
        """Deletes the specified entity in a table. No error will be raised if
        the entity or PartitionKey-RowKey pairing is not found.

        :param entity: The entity to delete.
        :type entity: Union[TableEntity, Mapping[str, Any]]
        :keyword str etag: Etag of the entity.
        :keyword match_condition: The condition under which to perform the operation.
            Supported values include: MatchConditions.IfNotModified, MatchConditions.Unconditionally.
            The default value is Unconditionally.
        :paramtype match_condition: ~azure.core.MatchConditions
        :keyword encoder: The encoder used to serialize the outgoing Tables entities.
        :type encoder: ~azure.data.Tables.TableEntityEncoder
        :return: None
        :raises: :class:`~azure.core.exceptions.HttpResponseError`
        """

    @distributed_trace
    def delete_entity(self, *args: Union[EntityType, str], **kwargs: Any) -> None:
        try:
            entity = kwargs.pop("entity", None)
            if not entity:
                entity = args[0]
            partition_key = entity["PartitionKey"]
            row_key = entity["RowKey"]
        except (TypeError, IndexError):
            partition_key = kwargs.pop("partition_key", None)
            if partition_key is None:
                partition_key = args[0]
            row_key = kwargs.pop("row_key", None)
            if row_key is None:
                row_key = args[1]

        match_condition = kwargs.pop("match_condition", None)
        etag = kwargs.pop("etag", None)
        if match_condition and not etag and isinstance(entity, TableEntity):
            etag = entity.metadata.get("etag")
        match_condition = _get_match_condition(
            etag=etag,
            match_condition=match_condition or MatchConditions.Unconditionally,
        )

        encoder = kwargs.pop('encoder', DEFAULT_ENCODER)
        try:
            self._client.table.delete_entity(
                table=self.table_name,
                partition_key=encoder.prepare_key(partition_key),
                row_key=encoder.prepare_key(row_key),
                etag=etag,
                match_condition=match_condition,
                **kwargs,
            )
        except HttpResponseError as error:
            if error.status_code == 404:
                return
            _process_table_error(error, table_name=self.table_name)

    @overload
    def create_entity(self, entity: EntityType, *, encoder: TableEntityEncoder[TableEntity] = DEFAULT_ENCODER, **kwargs) -> Dict[str, Any]:
        """Insert entity in a table.

        :param entity: The properties for the table entity.
        :type entity: Union[TableEntity, Mapping[str, Any]]
        :keyword encoder: The encoder used to serialize the outgoing Tables entities. By default, the built-in
            `azure.data.tables.TableEntityEncoder` will be used.
        :type encoder: ~azure.data.Tables.TableEntityEncoder
        :return: Dictionary mapping operation metadata returned from the service.
        :rtype: dict[str, Any]
        :raises: :class:`~azure.core.exceptions.HttpResponseError`

        .. admonition:: Example:

            .. literalinclude:: ../samples/sample_insert_delete_entities.py
                :start-after: [START create_entity]
                :end-before: [END create_entity]
                :language: python
                :dedent: 12
                :caption: Creating and adding an entity to a Table
        """
    
    @overload
    def create_entity(self, entity: T, *, encoder: TableEntityEncoder[T], **kwargs) -> Dict[str, Any]:
        """Insert entity in a table.

        :param entity: The properties for the table entity.
        :type entity: Custom entity type
        :keyword encoder: The encoder used to serialize the outgoing Tables entities.
        :type encoder: ~azure.data.Tables.TableEntityEncoder
        :return: Dictionary mapping operation metadata returned from the service.
        :rtype: dict[str, Any]
        :raises: :class:`~azure.core.exceptions.HttpResponseError`
        """
    
    @distributed_trace
    def create_entity(self, *args, **kwargs) -> Dict[str, Any]:
        entity = args[0]
        encoder = kwargs.pop('encoder', DEFAULT_ENCODER)
        entity_json = encoder.encode_entity(entity)
        try:
            metadata, content = cast(
                Tuple[Dict[str, str], Optional[Dict[str, Any]]],
                self._client.table.insert_entity(
                    table=self.table_name,
                    table_entity_properties=entity_json,
                    cls=kwargs.pop("cls", _return_headers_and_deserialized),
                    **kwargs,
                ),
            )
        except HttpResponseError as error:
            decoded = _decode_error(error.response, error.message)
            _validate_key_values(decoded, entity_json.get("PartitionKey"), entity_json.get("RowKey"))
            _validate_tablename_error(decoded, self.table_name)
            # We probably should have been raising decoded error before removing _reraise_error()
            raise error
        return _trim_service_metadata(metadata, content=content)

<<<<<<< HEAD
    @overload
    def update_entity(self, entity: EntityType, mode: UpdateMode = UpdateMode.MERGE, *, encoder: TableEntityEncoder = DEFAULT_ENCODER, **kwargs) -> Dict[str, Any]:
=======
    @distributed_trace
    def update_entity(
        self,
        entity: EntityType,
        mode: UpdateMode = UpdateMode.MERGE,
        *,
        etag: Optional[str] = None,
        match_condition: Optional[MatchConditions] = None,
        **kwargs,
    ) -> Dict[str, Any]:
>>>>>>> c3c7b853
        """Update entity in a table.

        :param entity: The properties for the table entity.
        :type entity: ~azure.data.tables.TableEntity or dict[str, Any]
        :param mode: Merge or Replace entity.
        :type mode: ~azure.data.tables.UpdateMode
        :keyword str etag: Etag of the entity.
        :keyword match_condition: The condition under which to perform the operation.
            Supported values include: MatchConditions.IfNotModified, MatchConditions.Unconditionally.
            The default value is Unconditionally.
        :paramtype match_condition: ~azure.core.MatchConditions
        :keyword encoder: The encoder used to serialize the outgoing Tables entities. By default, the built-in
            `azure.data.tables.TableEntityEncoder` will be used.
        :type encoder: ~azure.data.Tables.TableEntityEncoder
        :return: Dictionary mapping operation metadata returned from the service.
        :rtype: dict[str, Any]
        :raises: :class:`~azure.core.exceptions.HttpResponseError`

        .. admonition:: Example:

            .. literalinclude:: ../samples/sample_update_upsert_merge_entities.py
                :start-after: [START update_entity]
                :end-before: [END update_entity]
                :language: python
                :dedent: 16
                :caption: Updating an already exiting entity in a Table
        """
<<<<<<< HEAD
    
    @overload
    def update_entity(self, entity: T, mode: UpdateMode = UpdateMode.MERGE, *, encoder: TableEntityEncoder[T], **kwargs) -> Dict[str, Any]:
        """Update entity in a table.

        :param entity: The properties for the table entity.
        :type entity: ~azure.data.tables.TableEntity or dict[str, Any]
        :param mode: Merge or Replace entity.
        :type mode: ~azure.data.tables.UpdateMode
        :keyword str etag: Etag of the entity.
        :keyword match_condition: The condition under which to perform the operation.
            Supported values include: MatchConditions.IfNotModified, MatchConditions.Unconditionally.
            The default value is Unconditionally.
        :paramtype match_condition: ~azure.core.MatchConditions
        :keyword encoder: The encoder used to serialize the outgoing Tables entities.
        :type encoder: ~azure.data.Tables.TableEntityEncoder
        :return: Dictionary mapping operation metadata returned from the service.
        :rtype: dict[str, Any]
        :raises: :class:`~azure.core.exceptions.HttpResponseError`
        """
    
    @distributed_trace
    def update_entity(self, *args, **kwargs) -> Dict[str, Any]:
        entity = args[0]
        mode = args[1]
        encoder = kwargs.pop(encoder, DEFAULT_ENCODER)
        match_condition = kwargs.pop("match_condition", None)
        etag = kwargs.pop("etag", None)
=======
>>>>>>> c3c7b853
        if match_condition and not etag and isinstance(entity, TableEntity):
            etag = entity.metadata.get("etag")
        match_condition = _get_match_condition(
            etag=etag, match_condition=match_condition or MatchConditions.Unconditionally
        )
        entity_json = encoder.encode_entity(entity)
        partition_key = entity_json["PartitionKey"]
        row_key = entity_json["RowKey"]

        try:
            if mode == UpdateMode.REPLACE:
                metadata, content = cast(
                    Tuple[Dict[str, str], Optional[Dict[str, Any]]],
                    self._client.table.update_entity(
                        table=self.table_name,
                        partition_key=encoder.prepare_key(partition_key),
                        row_key=encoder.prepare_key(row_key),
                        table_entity_properties=entity_json,
                        etag=etag,
                        match_condition=match_condition,
                        cls=kwargs.pop("cls", _return_headers_and_deserialized),
                        **kwargs,
                    ),
                )
            elif mode == UpdateMode.MERGE:
                metadata, content = cast(
                    Tuple[Dict[str, str], Optional[Dict[str, Any]]],
                    self._client.table.merge_entity(
                        table=self.table_name,
                        partition_key=encoder.prepare_key(partition_key),
                        row_key=encoder.prepare_key(row_key),
                        etag=etag,
                        match_condition=match_condition,
                        table_entity_properties=entity_json,
                        cls=kwargs.pop("cls", _return_headers_and_deserialized),
                        **kwargs,
                    ),
                )
            else:
                raise ValueError(f"Mode type '{mode}' is not supported.")
        except HttpResponseError as error:
            _process_table_error(error, table_name=self.table_name)
        return _trim_service_metadata(metadata, content=content)

    @distributed_trace
    def list_entities(
        self,
        *,
        results_per_page: Optional[int] = None,
        select: Optional[Union[str, List[str]]] = None,
        **kwargs,
    ) -> ItemPaged[TableEntity]:
        """Lists entities in a table.

        :keyword int results_per_page: Number of entities returned per service request.
        :keyword select: Specify desired properties of an entity to return.
        :paramtype select: str or list[str]
        :return: An iterator of :class:`~azure.data.tables.TableEntity`
        :rtype: ~azure.core.paging.ItemPaged[~azure.data.tables.TableEntity]
        :raises: :class:`~azure.core.exceptions.HttpResponseError`

        .. admonition:: Example:

            .. literalinclude:: ../samples/sample_update_upsert_merge_entities.py
                :start-after: [START list_entities]
                :end-before: [END list_entities]
                :language: python
                :dedent: 16
                :caption: List all entities held within a table
        """
        if select and not isinstance(select, str):
            select = ",".join(select)

        command = functools.partial(self._client.table.query_entities, **kwargs)
        return ItemPaged(
            command,
            table=self.table_name,
            results_per_page=results_per_page,
            select=select,
            page_iterator_class=TableEntityPropertiesPaged,
        )

    @distributed_trace
    def query_entities(
        self,
        query_filter: str,
        *,
        results_per_page: Optional[int] = None,
        select: Optional[Union[str, List[str]]] = None,
        parameters: Optional[Dict[str, Any]] = None,
        **kwargs,
    ) -> ItemPaged[TableEntity]:
        # pylint: disable=line-too-long
        """Lists entities in a table.

        :param str query_filter: Specify a filter to return certain entities. For more information
         on filter formatting, see the `samples documentation <https://github.com/Azure/azure-sdk-for-python/tree/main/sdk/tables/azure-data-tables/samples#writing-filters>`_.
        :keyword int results_per_page: Number of entities returned per service request.
        :keyword select: Specify desired properties of an entity to return.
        :paramtype select: str or list[str]
        :keyword parameters: Dictionary for formatting query with additional, user defined parameters.
        :paramtype parameters: dict[str, Any]
        :return: An iterator of :class:`~azure.data.tables.TableEntity`
        :rtype: ~azure.core.paging.ItemPaged[~azure.data.tables.TableEntity]
        :raises: :class:`~azure.core.exceptions.HttpResponseError`

        .. admonition:: Example:

            .. literalinclude:: ../samples/sample_query_table.py
                :start-after: [START query_entities]
                :end-before: [END query_entities]
                :language: python
                :dedent: 8
                :caption: Query entities held within a table
        """
        query_filter = _parameter_filter_substitution(parameters, query_filter)
        if select and not isinstance(select, str):
            select = ",".join(select)

        command = functools.partial(self._client.table.query_entities, **kwargs)
        return ItemPaged(
            command,
            table=self.table_name,
            results_per_page=results_per_page,
            filter=query_filter,
            select=select,
            page_iterator_class=TableEntityPropertiesPaged,
        )

    @distributed_trace
    def get_entity(
<<<<<<< HEAD
        self, partition_key: str, row_key: str, *, encoder: TableEntityEncoder = DEFAULT_ENCODER, **kwargs
    ) -> Dict[str, Any]:
=======
        self,
        partition_key: str,
        row_key: str,
        *,
        select: Optional[Union[str, List[str]]] = None,
        **kwargs,
    ) -> TableEntity:
>>>>>>> c3c7b853
        """Get a single entity in a table.

        :param partition_key: The partition key of the entity.
        :type partition_key: str
        :param row_key: The row key of the entity.
        :type row_key: str
        :keyword select: Specify desired properties of an entity to return.
        :paramtype select: str or list[str]
        :keyword encoder: The encoder used to serialize the outgoing Tables entities. By default, the built-in
            `azure.data.tables.TableEntityEncoder` will be used.
        :type encoder: ~azure.data.Tables.TableEntityEncoder
        :return: Dictionary mapping operation metadata returned from the service.
        :rtype: dict[str, Any]
        :raises: :class:`~azure.core.exceptions.HttpResponseError`

        .. admonition:: Example:

            .. literalinclude:: ../samples/sample_update_upsert_merge_entities.py
                :start-after: [START get_entity]
                :end-before: [END get_entity]
                :language: python
                :dedent: 16
                :caption: Get a single entity from a table
        """
        user_select = None
        if select and not isinstance(select, str):
            user_select = ",".join(select)
        elif isinstance(select, str):
            user_select = select
        try:
            entity = self._client.table.query_entity_with_partition_and_row_key(
                table=self.table_name,
                partition_key=encoder.prepare_key(partition_key),
                row_key=encoder.prepare_key(row_key),
                select=user_select,
                **kwargs,
            )
        except HttpResponseError as error:
            _process_table_error(error, table_name=self.table_name)
        return _convert_to_entity(entity)

    @overload
    def upsert_entity(
        self, entity: EntityType, mode: UpdateMode = UpdateMode.MERGE, *, encoder: TableEntityEncoder[TableEntityEncoder] = DEFAULT_ENCODER, **kwargs
    ) -> Dict[str, Any]:
        """Update/Merge or Insert entity into table.

        :param entity: The properties for the table entity.
        :type entity: ~azure.data.tables.TableEntity or dict[str, Any]
        :param mode: Merge or Replace entity.
        :type mode: ~azure.data.tables.UpdateMode
        :keyword encoder: The encoder used to serialize the outgoing Tables entities. By default, the built-in
            `azure.data.tables.TableEntityEncoder` will be used.
        :type encoder: ~azure.data.Tables.TableEntityEncoder
        :return: Dictionary mapping operation metadata returned from the service.
        :rtype: dict[str, Any]
        :raises: :class:`~azure.core.exceptions.HttpResponseError`

        .. admonition:: Example:

            .. literalinclude:: ../samples/sample_update_upsert_merge_entities.py
                :start-after: [START upsert_entity]
                :end-before: [END upsert_entity]
                :language: python
                :dedent: 16
                :caption: Update/merge or insert an entity into a table
        """

    @overload
    def upsert_entity(self, entity: T, mode: UpdateMode = UpdateMode.MERGE, *, encoder: TableEntityEncoder[T], **kwargs) -> Dict[str, Any]:
        """Update/Merge or Insert entity into table.

        :param entity: The properties for the table entity.
        :type entity: ~azure.data.tables.TableEntity or dict[str, Any]
        :param mode: Merge or Replace entity.
        :type mode: ~azure.data.tables.UpdateMode
        :keyword encoder: The encoder used to serialize the outgoing Tables entities.
        :type encoder: ~azure.data.Tables.TableEntityEncoder
        :return: Dictionary mapping operation metadata returned from the service.
        :rtype: dict[str, Any]
        :raises: :class:`~azure.core.exceptions.HttpResponseError`
        """
    
    @distributed_trace
    def upsert_entity(self, *args, **kwargs) -> Dict[str, Any]:
        entity = args[0]
        mode = args[1]
        encoder = kwargs.pop('encoder', DEFAULT_ENCODER)
        entity_json = encoder.encode(entity)
        partition_key = entity_json["PartitionKey"]
        row_key = entity_json["RowKey"]
        
        try:
            if mode == UpdateMode.MERGE:
                metadata, content = cast(
                    Tuple[Dict[str, str], Optional[Dict[str, Any]]],
                    self._client.table.merge_entity(
                        table=self.table_name,
                        partition_key=encoder.prepare_key(partition_key),
                        row_key=encoder.prepare_key(row_key),
                        table_entity_properties=entity_json,
                        cls=kwargs.pop("cls", _return_headers_and_deserialized),
                        **kwargs,
                    ),
                )
            elif mode == UpdateMode.REPLACE:
                metadata, content = cast(
                    Tuple[Dict[str, str], Optional[Dict[str, Any]]],
                    self._client.table.update_entity(
                        table=self.table_name,
                        partition_key=encoder.prepare_key(partition_key),
                        row_key=encoder.prepare_key(row_key),
                        table_entity_properties=entity_json,
                        cls=kwargs.pop("cls", _return_headers_and_deserialized),
                        **kwargs,
                    ),
                )
            else:
                raise ValueError(
                    f"Update mode {mode} is not supported. For a list of supported modes see the UpdateMode enum."
                )
        except HttpResponseError as error:
            _process_table_error(error, table_name=self.table_name)
        return _trim_service_metadata(metadata, content=content)

    @distributed_trace
    def submit_transaction(self, operations: Iterable[TransactionOperationType], **kwargs) -> List[Mapping[str, Any]]:
        """Commit a list of operations as a single transaction.

        If any one of these operations fails, the entire transaction will be rejected.

        :param operations: The list of operations to commit in a transaction. This should be an iterable of
         tuples containing an operation name, the entity on which to operate, and optionally, a dict of additional
         kwargs for that operation. For example::

            - ('upsert', {'PartitionKey': 'A', 'RowKey': 'B'})
            - ('upsert', {'PartitionKey': 'A', 'RowKey': 'B'}, {'mode': UpdateMode.REPLACE})

        :type operations: Iterable[Tuple[str, TableEntity, Mapping[str, Any]]]
        :return: A list of mappings with response metadata for each operation in the transaction.
        :rtype: list[Mapping[str, Any]]
        :raises: :class:`~azure.data.tables.TableTransactionError`

        .. admonition:: Example:

            .. literalinclude:: ../samples/sample_batching.py
                :start-after: [START batching]
                :end-before: [END batching]
                :language: python
                :dedent: 8
                :caption: Using transactions to send multiple requests at once
        """
        batched_requests = TableBatchOperations(
            config=self._client._config,  # pylint: disable=protected-access
            endpoint=f"{self.scheme}://{self._primary_hostname}",
            table_name=self.table_name,
            is_cosmos_endpoint=self._cosmos_endpoint,
        )
        try:
            for operation in operations:
                batched_requests.add_operation(operation)
        except TypeError as exc:
            raise TypeError(
                "The value of 'operations' must be an iterator "
                "of Tuples. Please check documentation for correct Tuple format."
            ) from exc

        try:
            return self._batch_send(self.table_name, *batched_requests.requests, **kwargs)
        except HttpResponseError as ex:
            if ex.status_code == 400 and not batched_requests.requests:
                return []
            raise<|MERGE_RESOLUTION|>--- conflicted
+++ resolved
@@ -267,28 +267,25 @@
 
     @overload
     def delete_entity(
-<<<<<<< HEAD
-        self, partition_key: str, row_key: str, *, encoder: TableEntityEncoder = DEFAULT_ENCODER, **kwargs: Any
-=======
         self,
         partition_key: str,
         row_key: str,
         *,
         etag: Optional[str] = None,
         match_condition: Optional[MatchConditions] = None,
+        encoder: TableEntityEncoder = DEFAULT_ENCODER,
         **kwargs: Any,
->>>>>>> c3c7b853
     ) -> None:
         """Deletes the specified entity in a table. No error will be raised if
         the entity or PartitionKey-RowKey pairing is not found.
 
         :param str partition_key: The partition key of the entity.
         :param str row_key: The row key of the entity.
-        :keyword str etag: Etag of the entity
+        :keyword etag: Etag of the entity.
+        :paramtype etag: str or None
         :keyword match_condition: The condition under which to perform the operation.
             Supported values include: MatchConditions.IfNotModified, MatchConditions.Unconditionally.
-            The default value is Unconditionally.
-        :paramtype match_condition: ~azure.core.MatchConditions
+        :paramtype match_condition: ~azure.core.MatchConditions or None
         :keyword encoder: The encoder used to serialize the outgoing Tables entities. By default, the built-in
             `azure.data.tables.TableEntityEncoder` will be used.
         :type encoder: ~azure.data.Tables.TableEntityEncoder
@@ -307,27 +304,24 @@
 
     @overload
     def delete_entity(
-<<<<<<< HEAD
-        self, entity: EntityType, *, encoder: TableEntityEncoder[TableEntity] = DEFAULT_ENCODER, **kwargs: Any
-=======
         self,
         entity: EntityType,
         *,
         etag: Optional[str] = None,
         match_condition: Optional[MatchConditions] = None,
+        encoder: TableEntityEncoder[TableEntity] = DEFAULT_ENCODER,
         **kwargs: Any,
->>>>>>> c3c7b853
     ) -> None:
         """Deletes the specified entity in a table. No error will be raised if
         the entity or PartitionKey-RowKey pairing is not found.
 
         :param entity: The entity to delete.
         :type entity: Union[TableEntity, Mapping[str, Any]]
-        :keyword str etag: Etag of the entity.
+        :keyword etag: Etag of the entity.
+        :paramtype etag: str or None
         :keyword match_condition: The condition under which to perform the operation.
             Supported values include: MatchConditions.IfNotModified, MatchConditions.Unconditionally.
-            The default value is Unconditionally.
-        :paramtype match_condition: ~azure.core.MatchConditions
+        :paramtype match_condition: ~azure.core.MatchConditions or None
         :keyword encoder: The encoder used to serialize the outgoing Tables entities. By default, the built-in
             `azure.data.tables.TableEntityEncoder` will be used.
         :type encoder: ~azure.data.Tables.TableEntityEncoder
@@ -345,16 +339,24 @@
         """
     
     @overload
-    def delete_entity(self, entity: T,  *, encoder: TableEntityEncoder[T], **kwargs: Any) -> None:
+    def delete_entity(
+        self,
+        entity: T,
+        *,
+        etag: Optional[str] = None,
+        match_condition: Optional[MatchConditions] = None,
+        encoder: TableEntityEncoder[T],
+        **kwargs: Any
+    ) -> None:
         """Deletes the specified entity in a table. No error will be raised if
         the entity or PartitionKey-RowKey pairing is not found.
 
         :param entity: The entity to delete.
-        :type entity: Union[TableEntity, Mapping[str, Any]]
-        :keyword str etag: Etag of the entity.
+        :type entity: Custom entity type
+        :keyword etag: Etag of the entity.
+        :paramtype etag: str or None
         :keyword match_condition: The condition under which to perform the operation.
             Supported values include: MatchConditions.IfNotModified, MatchConditions.Unconditionally.
-            The default value is Unconditionally.
         :paramtype match_condition: ~azure.core.MatchConditions
         :keyword encoder: The encoder used to serialize the outgoing Tables entities.
         :type encoder: ~azure.data.Tables.TableEntityEncoder
@@ -403,7 +405,13 @@
             _process_table_error(error, table_name=self.table_name)
 
     @overload
-    def create_entity(self, entity: EntityType, *, encoder: TableEntityEncoder[TableEntity] = DEFAULT_ENCODER, **kwargs) -> Dict[str, Any]:
+    def create_entity(
+        self,
+        entity: EntityType,
+        *,
+        encoder: TableEntityEncoder[TableEntity] = DEFAULT_ENCODER,
+        **kwargs
+    ) -> Dict[str, Any]:
         """Insert entity in a table.
 
         :param entity: The properties for the table entity.
@@ -461,11 +469,7 @@
             raise error
         return _trim_service_metadata(metadata, content=content)
 
-<<<<<<< HEAD
     @overload
-    def update_entity(self, entity: EntityType, mode: UpdateMode = UpdateMode.MERGE, *, encoder: TableEntityEncoder = DEFAULT_ENCODER, **kwargs) -> Dict[str, Any]:
-=======
-    @distributed_trace
     def update_entity(
         self,
         entity: EntityType,
@@ -473,50 +477,57 @@
         *,
         etag: Optional[str] = None,
         match_condition: Optional[MatchConditions] = None,
+        encoder: TableEntityEncoder = DEFAULT_ENCODER,
         **kwargs,
     ) -> Dict[str, Any]:
->>>>>>> c3c7b853
         """Update entity in a table.
 
         :param entity: The properties for the table entity.
         :type entity: ~azure.data.tables.TableEntity or dict[str, Any]
+        :param mode: Merge or Replace entity.
+        :type mode: ~azure.data.tables.UpdateMode
+        :keyword etag: Etag of the entity.
+        :paramtype etag: str or None
+        :keyword match_condition: The condition under which to perform the operation.
+            Supported values include: MatchConditions.IfNotModified, MatchConditions.Unconditionally.
+        :paramtype match_condition: ~azure.core.MatchConditions or None
+        :keyword encoder: The encoder used to serialize the outgoing Tables entities. By default, the built-in
+            `azure.data.tables.TableEntityEncoder` will be used.
+        :type encoder: ~azure.data.Tables.TableEntityEncoder
+        :return: Dictionary mapping operation metadata returned from the service.
+        :rtype: dict[str, Any]
+        :raises: :class:`~azure.core.exceptions.HttpResponseError`
+
+        .. admonition:: Example:
+
+            .. literalinclude:: ../samples/sample_update_upsert_merge_entities.py
+                :start-after: [START update_entity]
+                :end-before: [END update_entity]
+                :language: python
+                :dedent: 16
+                :caption: Updating an already exiting entity in a Table
+        """
+    
+    @overload
+    def update_entity(
+        self,
+        entity: T,
+        mode: UpdateMode = UpdateMode.MERGE,
+        *,
+        etag: Optional[str] = None,
+        match_condition: Optional[MatchConditions] = None,
+        encoder: TableEntityEncoder[T],
+        **kwargs
+    ) -> Dict[str, Any]:
+        """Update entity in a table.
+
+        :param entity: The properties for the table entity.
+        :type entity: Custom entity type
         :param mode: Merge or Replace entity.
         :type mode: ~azure.data.tables.UpdateMode
         :keyword str etag: Etag of the entity.
         :keyword match_condition: The condition under which to perform the operation.
             Supported values include: MatchConditions.IfNotModified, MatchConditions.Unconditionally.
-            The default value is Unconditionally.
-        :paramtype match_condition: ~azure.core.MatchConditions
-        :keyword encoder: The encoder used to serialize the outgoing Tables entities. By default, the built-in
-            `azure.data.tables.TableEntityEncoder` will be used.
-        :type encoder: ~azure.data.Tables.TableEntityEncoder
-        :return: Dictionary mapping operation metadata returned from the service.
-        :rtype: dict[str, Any]
-        :raises: :class:`~azure.core.exceptions.HttpResponseError`
-
-        .. admonition:: Example:
-
-            .. literalinclude:: ../samples/sample_update_upsert_merge_entities.py
-                :start-after: [START update_entity]
-                :end-before: [END update_entity]
-                :language: python
-                :dedent: 16
-                :caption: Updating an already exiting entity in a Table
-        """
-<<<<<<< HEAD
-    
-    @overload
-    def update_entity(self, entity: T, mode: UpdateMode = UpdateMode.MERGE, *, encoder: TableEntityEncoder[T], **kwargs) -> Dict[str, Any]:
-        """Update entity in a table.
-
-        :param entity: The properties for the table entity.
-        :type entity: ~azure.data.tables.TableEntity or dict[str, Any]
-        :param mode: Merge or Replace entity.
-        :type mode: ~azure.data.tables.UpdateMode
-        :keyword str etag: Etag of the entity.
-        :keyword match_condition: The condition under which to perform the operation.
-            Supported values include: MatchConditions.IfNotModified, MatchConditions.Unconditionally.
-            The default value is Unconditionally.
         :paramtype match_condition: ~azure.core.MatchConditions
         :keyword encoder: The encoder used to serialize the outgoing Tables entities.
         :type encoder: ~azure.data.Tables.TableEntityEncoder
@@ -532,8 +543,6 @@
         encoder = kwargs.pop(encoder, DEFAULT_ENCODER)
         match_condition = kwargs.pop("match_condition", None)
         etag = kwargs.pop("etag", None)
-=======
->>>>>>> c3c7b853
         if match_condition and not etag and isinstance(entity, TableEntity):
             etag = entity.metadata.get("etag")
         match_condition = _get_match_condition(
@@ -665,18 +674,14 @@
 
     @distributed_trace
     def get_entity(
-<<<<<<< HEAD
-        self, partition_key: str, row_key: str, *, encoder: TableEntityEncoder = DEFAULT_ENCODER, **kwargs
-    ) -> Dict[str, Any]:
-=======
         self,
         partition_key: str,
         row_key: str,
         *,
         select: Optional[Union[str, List[str]]] = None,
+        encoder: TableEntityEncoder = DEFAULT_ENCODER,
         **kwargs,
     ) -> TableEntity:
->>>>>>> c3c7b853
         """Get a single entity in a table.
 
         :param partition_key: The partition key of the entity.
@@ -684,7 +689,7 @@
         :param row_key: The row key of the entity.
         :type row_key: str
         :keyword select: Specify desired properties of an entity to return.
-        :paramtype select: str or list[str]
+        :paramtype select: str or list[str] or None
         :keyword encoder: The encoder used to serialize the outgoing Tables entities. By default, the built-in
             `azure.data.tables.TableEntityEncoder` will be used.
         :type encoder: ~azure.data.Tables.TableEntityEncoder
@@ -720,7 +725,12 @@
 
     @overload
     def upsert_entity(
-        self, entity: EntityType, mode: UpdateMode = UpdateMode.MERGE, *, encoder: TableEntityEncoder[TableEntityEncoder] = DEFAULT_ENCODER, **kwargs
+        self,
+        entity: EntityType,
+        mode: UpdateMode = UpdateMode.MERGE,
+        *,
+        encoder: TableEntityEncoder[TableEntityEncoder] = DEFAULT_ENCODER,
+        **kwargs
     ) -> Dict[str, Any]:
         """Update/Merge or Insert entity into table.
 
@@ -746,11 +756,18 @@
         """
 
     @overload
-    def upsert_entity(self, entity: T, mode: UpdateMode = UpdateMode.MERGE, *, encoder: TableEntityEncoder[T], **kwargs) -> Dict[str, Any]:
+    def upsert_entity(
+        self,
+        entity: T,
+        mode: UpdateMode = UpdateMode.MERGE,
+        *,
+        encoder: TableEntityEncoder[T],
+        **kwargs
+    ) -> Dict[str, Any]:
         """Update/Merge or Insert entity into table.
 
         :param entity: The properties for the table entity.
-        :type entity: ~azure.data.tables.TableEntity or dict[str, Any]
+        :type entity: Custom entity type
         :param mode: Merge or Replace entity.
         :type mode: ~azure.data.tables.UpdateMode
         :keyword encoder: The encoder used to serialize the outgoing Tables entities.
