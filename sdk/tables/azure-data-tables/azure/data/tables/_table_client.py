# -------------------------------------------------------------------------
# Copyright (c) Microsoft Corporation. All rights reserved.
# Licensed under the MIT License. See License.txt in the project root for
# license information.
# --------------------------------------------------------------------------

import functools
from typing import Optional, Any, Union, List, Dict, Mapping, Iterable, overload, cast, Tuple
from urllib.parse import urlparse, unquote

from azure.core import MatchConditions
from azure.core.credentials import AzureNamedKeyCredential, AzureSasCredential, TokenCredential
from azure.core.exceptions import HttpResponseError
from azure.core.paging import ItemPaged
from azure.core.tracing.decorator import distributed_trace

from ._encoder import TableEntityEncoder
from ._serialize import _get_match_headers, _add_entity_properties, _prepare_key
from ._base_client import parse_connection_str, TablesBaseClient
from ._entity import TableEntity
from ._error import (
    _decode_error,
    _process_table_error,
    _reprocess_error,
    _validate_tablename_error,
    _validate_key_values,
)
from ._generated.models import SignedIdentifier, TableProperties
from ._serialize import (
    serialize_iso,
    _parameter_filter_substitution,
    _add_entity_properties,
    _prepare_key,
    _get_match_condition,
)
from ._deserialize import deserialize_iso, _return_headers_and_deserialized, _convert_to_entity, _trim_service_metadata
from ._table_batch import TableBatchOperations, EntityType, TransactionOperationType
from ._models import TableEntityPropertiesPaged, UpdateMode, TableAccessPolicy, TableItem


class TableClient(TablesBaseClient):
    """A client to interact with a specific Table in an Azure Tables account.

    :ivar str account_name: The name of the Tables account.
    :ivar str table_name: The name of the table.
    :ivar str scheme: The scheme component in the full URL to the Tables account.
    :ivar str url: The full endpoint URL to this entity, including SAS token if used.
    :ivar str api_version: The version of the Storage API used for requests.
    :ivar credential:
        The credentials with which to authenticate. This is optional if the
        account URL already has a SAS token. The value can be one of AzureNamedKeyCredential (azure-core),
        AzureSasCredential (azure-core), or a TokenCredential implementation from azure-identity.
    :vartype credential:
            ~azure.core.credentials.AzureNamedKeyCredential or
            ~azure.core.credentials.AzureSasCredential or
            ~azure.core.credentials.TokenCredential or None
    """

    def __init__(  # pylint: disable=missing-client-constructor-parameter-credential
        self,
        endpoint: str,
        table_name: str,
        *,
        credential: Optional[Union[AzureSasCredential, AzureNamedKeyCredential, TokenCredential]] = None,
        **kwargs: Any,
    ) -> None:
        """Create TableClient from a Credential.

        :param str endpoint: A URL to an Azure Tables account.
        :param str table_name: The table name.
        :keyword credential:
            The credentials with which to authenticate. This is optional if the
            account URL already has a SAS token. The value can be one of AzureNamedKeyCredential (azure-core),
            AzureSasCredential (azure-core), or a TokenCredential implementation from azure-identity.
        :paramtype credential:
            ~azure.core.credentials.AzureNamedKeyCredential or
            ~azure.core.credentials.AzureSasCredential or
            ~azure.core.credentials.TokenCredential or None
        :keyword api_version: Specifies the version of the operation to use for this request. Default value
            is "2019-02-02".
        :paramtype api_version: str
        :returns: None
        """
        if not table_name:
            raise ValueError("Please specify a table name.")
        self.table_name: str = table_name
        super(TableClient, self).__init__(endpoint, credential=credential, **kwargs)

    @classmethod
    def from_connection_string(cls, conn_str: str, table_name: str, **kwargs: Any) -> "TableClient":
        """Create TableClient from a Connection String.

        :param str conn_str: A connection string to an Azure Tables account.
        :param str table_name: The table name.
        :returns: A table client.
        :rtype: ~azure.data.tables.TableClient

        .. admonition:: Example:

            .. literalinclude:: ../samples/sample_create_client.py
                :start-after: [START create_table_client]
                :end-before: [END create_table_client]
                :language: python
                :dedent: 8
                :caption: Authenticating a TableServiceClient from a connection_string
        """
        endpoint, credential = parse_connection_str(conn_str=conn_str, credential=None, keyword_args=kwargs)
        return cls(endpoint, table_name=table_name, credential=credential, **kwargs)

    @classmethod
    def from_table_url(
        cls,
        table_url: str,
        *,
        credential: Optional[Union[AzureNamedKeyCredential, AzureSasCredential]] = None,
        **kwargs: Any,
    ) -> "TableClient":
        """A client to interact with a specific Table.

        :param str table_url: The full URI to the table, including SAS token if used.
        :keyword credential:
            The credentials with which to authenticate. This is optional if the
            account URL already has a SAS token. The value can be one of AzureNamedKeyCredential (azure-core),
        AzureSasCredential (azure-core), or a TokenCredential implementation from azure-identity.
        :paramtype credential:
            ~azure.core.credentials.AzureNamedKeyCredential or
            ~azure.core.credentials.AzureSasCredential or None
        :returns: A table client.
        :rtype: ~azure.data.tables.TableClient
        """
        try:
            if not table_url.lower().startswith("http"):
                table_url = "https://" + table_url
        except AttributeError as exc:
            raise ValueError("Table URL must be a string.") from exc
        parsed_url = urlparse(table_url.rstrip("/"))

        if not parsed_url.netloc:
            raise ValueError(f"Invalid URL: {table_url}")

        table_path = parsed_url.path.lstrip("/").split("/")
        account_path = ""
        if len(table_path) > 1:
            account_path = "/" + "/".join(table_path[:-1])
        endpoint = f"{parsed_url.scheme}://{parsed_url.netloc.rstrip('/')}{account_path}?{parsed_url.query}"
        table_name = unquote(table_path[-1])
        if table_name.lower().startswith("tables('"):
            table_name = table_name[8:-2]
        if not table_name:
            raise ValueError("Invalid URL. Please provide a URL with a valid table name")
        return cls(endpoint, table_name=table_name, credential=credential, **kwargs)

    @distributed_trace
    def get_table_access_policy(self, **kwargs) -> Dict[str, Optional[TableAccessPolicy]]:
        """Retrieves details about any stored access policies specified on the table that may be
        used with Shared Access Signatures.

        :return: Dictionary of SignedIdentifiers
        :rtype: dict[str, ~azure.data.tables.TableAccessPolicy] or dict[str, None]
        :raises: :class:`~azure.core.exceptions.HttpResponseError`
        """
        timeout = kwargs.pop("timeout", None)
        try:
            identifiers = self._client.table.get_access_policy(
                table=self.table_name,
                timeout=timeout,
                **kwargs,
            )
        except HttpResponseError as error:
            _process_table_error(error, table_name=self.table_name)
        output: Dict[str, Optional[TableAccessPolicy]] = {}
        for identifier in cast(List[SignedIdentifier], identifiers):
            if identifier.access_policy:
                output[identifier.id] = TableAccessPolicy(
                    start=deserialize_iso(identifier.access_policy.start),
                    expiry=deserialize_iso(identifier.access_policy.expiry),
                    permission=identifier.access_policy.permission,
                )
            else:
                output[identifier.id] = None
        return output

    @distributed_trace
    def set_table_access_policy(self, signed_identifiers: Dict[str, Optional[TableAccessPolicy]], **kwargs) -> None:
        """Sets stored access policies for the table that may be used with Shared Access Signatures.

        :param signed_identifiers: Access policies to set for the table
        :type signed_identifiers: dict[str, ~azure.data.tables.TableAccessPolicy] or dict[str, None]
        :return: None
        :raises: :class:`~azure.core.exceptions.HttpResponseError`
        """
        identifiers = []
        for key, value in signed_identifiers.items():
            payload = None
            if value:
                payload = TableAccessPolicy(
                    start=serialize_iso(value.start),
                    expiry=serialize_iso(value.expiry),
                    permission=value.permission,
                )
            identifiers.append(SignedIdentifier(id=key, access_policy=payload))
        try:
            self._client.table.set_access_policy(table=self.table_name, table_acl=identifiers or None, **kwargs)
        except HttpResponseError as error:
            try:
                _process_table_error(error, table_name=self.table_name)
            except HttpResponseError as table_error:
                _reprocess_error(table_error, identifiers=identifiers)
                raise

    @distributed_trace
    def create_table(self, **kwargs) -> TableItem:
        """Creates a new table under the current account.

        :return: A TableItem representing the created table.
        :rtype: ~azure.data.tables.TableItem
        :raises: :class:`~azure.core.exceptions.ResourceExistsError` If the entity already exists

        .. admonition:: Example:

            .. literalinclude:: ../samples/sample_create_delete_table.py
                :start-after: [START create_table_from_table_client]
                :end-before: [END create_table_from_table_client]
                :language: python
                :dedent: 8
                :caption: Creating a table from the TableClient object
        """
        table_properties = TableProperties(table_name=self.table_name)
        try:
            self._client.table.create(table_properties, **kwargs)
        except HttpResponseError as error:
            try:
                _process_table_error(error, table_name=self.table_name)
            except HttpResponseError as decoded_error:
                _reprocess_error(decoded_error)
                raise
        return TableItem(name=self.table_name)

    @distributed_trace
    def delete_table(self, **kwargs) -> None:
        """Deletes the table under the current account. No error will be raised
        if the table does not exist

        :return: None
        :raises: :class:`~azure.core.exceptions.HttpResponseError`

        .. admonition:: Example:

            .. literalinclude:: ../samples/sample_create_delete_table.py
                :start-after: [START delete_table_from_table_client]
                :end-before: [END delete_table_from_table_client]
                :language: python
                :dedent: 8
                :caption: Deleting a table from the TableClient object
        """
        try:
            self._client.table.delete(table=self.table_name, **kwargs)
        except HttpResponseError as error:
            if error.status_code == 404:
                return
            try:
                _process_table_error(error, table_name=self.table_name)
            except HttpResponseError as decoded_error:
                _reprocess_error(decoded_error)
                raise

    @overload
    def delete_entity(self, partition_key: str, row_key: str, **kwargs: Any) -> None:
        """Deletes the specified entity in a table. No error will be raised if
        the entity or PartitionKey-RowKey pairing is not found.

        :param str partition_key: The partition key of the entity.
        :param str row_key: The row key of the entity.
        :keyword str etag: Etag of the entity
        :keyword match_condition: The condition under which to perform the operation.
            Supported values include: MatchConditions.IfNotModified, MatchConditions.Unconditionally.
            The default value is Unconditionally.
        :paramtype match_condition: ~azure.core.MatchConditions
        :return: None
        :raises: :class:`~azure.core.exceptions.HttpResponseError`

        .. admonition:: Example:

            .. literalinclude:: ../samples/sample_insert_delete_entities.py
                :start-after: [START delete_entity]
                :end-before: [END delete_entity]
                :language: python
                :dedent: 12
                :caption: Deleting an entity of a Table
        """

    @overload
    def delete_entity(self, entity: EntityType, **kwargs: Any) -> None:
        """Deletes the specified entity in a table. No error will be raised if
        the entity or PartitionKey-RowKey pairing is not found.

        :param entity: The entity to delete
<<<<<<< HEAD
        :type entity: Union[TableEntity, Mapping[str, str]]
        :keyword encoder: The entity encoder
        :type encoder: TableEntityEncoder
=======
        :type entity: Union[TableEntity, Mapping[str, Any]]
>>>>>>> f8f223d8
        :keyword str etag: Etag of the entity
        :keyword match_condition: The condition under which to perform the operation.
            Supported values include: MatchConditions.IfNotModified, MatchConditions.Unconditionally.
            The default value is Unconditionally.
        :paramtype match_condition: ~azure.core.MatchConditions
        :return: None
        :raises: :class:`~azure.core.exceptions.HttpResponseError`

        .. admonition:: Example:

            .. literalinclude:: ../samples/sample_insert_delete_entities.py
                :start-after: [START delete_entity]
                :end-before: [END delete_entity]
                :language: python
                :dedent: 12
                :caption: Deleting an entity of a Table
        """

    @distributed_trace
    def delete_entity(self, *args: Union[EntityType, str], **kwargs: Any) -> None:
        try:
            entity = kwargs.pop("entity", None)
            if not entity:
                entity = args[0]
            partition_key = entity["PartitionKey"]
            row_key = entity["RowKey"]
        except (TypeError, IndexError):
            partition_key = kwargs.pop("partition_key", None)
            if partition_key is None:
                partition_key = args[0]
            row_key = kwargs.pop("row_key", None)
            if row_key is None:
                row_key = args[1]

        match_condition = kwargs.pop("match_condition", None)
        etag = kwargs.pop("etag", None)
        if match_condition and not etag and isinstance(entity, TableEntity):
            etag = entity.metadata.get("etag")
        match_condition = _get_match_condition(
            etag=etag,
            match_condition=match_condition or MatchConditions.Unconditionally,
        )

        encoder = kwargs.pop('encoder', None)
        if not encoder:
            encoder = TableEntityEncoder()
        try:
            self._client.table.delete_entity(
                table=self.table_name,
                partition_key=encoder.prepare_key(partition_key),
                row_key=encoder.prepare_key(row_key),
                etag=etag,
                match_condition=match_condition,
                **kwargs,
            )
        except HttpResponseError as error:
            if error.status_code == 404:
                return
            _process_table_error(error, table_name=self.table_name)

    @distributed_trace
    def create_entity(self, entity: EntityType, **kwargs) -> Dict[str, Any]:
        """Insert entity in a table.

        :param entity: The properties for the table entity.
        :type entity: Union[TableEntity, Mapping[str, Any]]
        :keyword encoder: The entity encoder
        :type encoder: TableEntityEncoder
        :return: Dictionary mapping operation metadata returned from the service
        :rtype: dict[str, Any]
        :raises: :class:`~azure.core.exceptions.HttpResponseError`

        .. admonition:: Example:

            .. literalinclude:: ../samples/sample_insert_delete_entities.py
                :start-after: [START create_entity]
                :end-before: [END create_entity]
                :language: python
                :dedent: 12
                :caption: Creating and adding an entity to a Table
        """
<<<<<<< HEAD
        encoder = kwargs.pop('encoder', None)
        if not encoder:
            encoder = TableEntityEncoder()
        entity = encoder.encode_entity(entity)
=======
        entity_json = _add_entity_properties(entity)
>>>>>>> f8f223d8
        try:
            metadata, content = cast(
                Tuple[Dict[str, str], Optional[Dict[str, Any]]],
                self._client.table.insert_entity(
                    table=self.table_name,
                    table_entity_properties=entity_json,
                    cls=kwargs.pop("cls", _return_headers_and_deserialized),
                    **kwargs,
                ),
            )
        except HttpResponseError as error:
            decoded = _decode_error(error.response, error.message)
            _validate_key_values(decoded, entity_json.get("PartitionKey"), entity_json.get("RowKey"))
            _validate_tablename_error(decoded, self.table_name)
            # We probably should have been raising decoded error before removing _reraise_error()
            raise error
        return _trim_service_metadata(metadata, content=content)

    @distributed_trace
    def update_entity(self, entity: EntityType, mode: UpdateMode = UpdateMode.MERGE, **kwargs) -> Dict[str, Any]:
        """Update entity in a table.

        :param entity: The properties for the table entity.
        :type entity: ~azure.data.tables.TableEntity or dict[str, Any]
        :param mode: Merge or Replace entity
        :type mode: ~azure.data.tables.UpdateMode
        :keyword str etag: Etag of the entity
        :keyword match_condition: The condition under which to perform the operation.
            Supported values include: MatchConditions.IfNotModified, MatchConditions.Unconditionally.
            The default value is Unconditionally.
        :paramtype match_condition: ~azure.core.MatchConditions
        :return: Dictionary mapping operation metadata returned from the service
        :rtype: dict[str, Any]
        :raises: :class:`~azure.core.exceptions.HttpResponseError`

        .. admonition:: Example:

            .. literalinclude:: ../samples/sample_update_upsert_merge_entities.py
                :start-after: [START update_entity]
                :end-before: [END update_entity]
                :language: python
                :dedent: 16
                :caption: Updating an already exiting entity in a Table
        """
        match_condition = kwargs.pop("match_condition", None)
        etag = kwargs.pop("etag", None)
        if match_condition and not etag and isinstance(entity, TableEntity):
            etag = entity.metadata.get("etag")
        match_condition = _get_match_condition(
            etag=etag, match_condition=match_condition or MatchConditions.Unconditionally
        )
        entity_copy = _add_entity_properties(entity)
        partition_key = entity_copy["PartitionKey"]
        row_key = entity_copy["RowKey"]

        try:
            if mode == UpdateMode.REPLACE:
                metadata, content = cast(
                    Tuple[Dict[str, str], Optional[Dict[str, Any]]],
                    self._client.table.update_entity(
                        table=self.table_name,
                        partition_key=_prepare_key(partition_key),
                        row_key=_prepare_key(row_key),
                        table_entity_properties=entity_copy,
                        etag=etag,
                        match_condition=match_condition,
                        cls=kwargs.pop("cls", _return_headers_and_deserialized),
                        **kwargs,
                    ),
                )
            elif mode == UpdateMode.MERGE:
                metadata, content = cast(
                    Tuple[Dict[str, str], Optional[Dict[str, Any]]],
                    self._client.table.merge_entity(
                        table=self.table_name,
                        partition_key=_prepare_key(partition_key),
                        row_key=_prepare_key(row_key),
                        etag=etag,
                        match_condition=match_condition,
                        table_entity_properties=entity_copy,
                        cls=kwargs.pop("cls", _return_headers_and_deserialized),
                        **kwargs,
                    ),
                )
            else:
                raise ValueError(f"Mode type '{mode}' is not supported.")
        except HttpResponseError as error:
            _process_table_error(error, table_name=self.table_name)
        return _trim_service_metadata(metadata, content=content)

    @distributed_trace
    def list_entities(self, **kwargs) -> ItemPaged[TableEntity]:
        """Lists entities in a table.

        :keyword int results_per_page: Number of entities returned per service request.
        :keyword select: Specify desired properties of an entity to return.
        :paramtype select: str or list[str]
        :return: An iterator of :class:`~azure.data.tables.TableEntity`
        :rtype: ~azure.core.paging.ItemPaged[~azure.data.tables.TableEntity]
        :raises: :class:`~azure.core.exceptions.HttpResponseError`

        .. admonition:: Example:

            .. literalinclude:: ../samples/sample_update_upsert_merge_entities.py
                :start-after: [START list_entities]
                :end-before: [END list_entities]
                :language: python
                :dedent: 16
                :caption: List all entities held within a table
        """
        user_select = kwargs.pop("select", None)
        if user_select and not isinstance(user_select, str):
            user_select = ",".join(user_select)
        top = kwargs.pop("results_per_page", None)

        command = functools.partial(self._client.table.query_entities, **kwargs)
        return ItemPaged(
            command,
            table=self.table_name,
            results_per_page=top,
            select=user_select,
            page_iterator_class=TableEntityPropertiesPaged,
        )

    @distributed_trace
    def query_entities(self, query_filter: str, **kwargs) -> ItemPaged[TableEntity]:
        # pylint: disable=line-too-long
        """Lists entities in a table.

        :param str query_filter: Specify a filter to return certain entities. For more information
         on filter formatting, see the `samples documentation <https://github.com/Azure/azure-sdk-for-python/tree/main/sdk/tables/azure-data-tables/samples#writing-filters>`_.
        :keyword int results_per_page: Number of entities returned per service request.
        :keyword select: Specify desired properties of an entity to return.
        :paramtype select: str or list[str]
        :keyword parameters: Dictionary for formatting query with additional, user defined parameters
        :paramtype parameters: dict[str, Any]
        :return: An iterator of :class:`~azure.data.tables.TableEntity`
        :rtype: ~azure.core.paging.ItemPaged[~azure.data.tables.TableEntity]
        :raises: :class:`~azure.core.exceptions.HttpResponseError`

        .. admonition:: Example:

            .. literalinclude:: ../samples/sample_query_table.py
                :start-after: [START query_entities]
                :end-before: [END query_entities]
                :language: python
                :dedent: 8
                :caption: Query entities held within a table
        """
        parameters = kwargs.pop("parameters", None)
        query_filter = _parameter_filter_substitution(parameters, query_filter)
        top = kwargs.pop("results_per_page", None)
        user_select = kwargs.pop("select", None)
        if user_select and not isinstance(user_select, str):
            user_select = ",".join(user_select)

        command = functools.partial(self._client.table.query_entities, **kwargs)
        return ItemPaged(
            command,
            table=self.table_name,
            results_per_page=top,
            filter=query_filter,
            select=user_select,
            page_iterator_class=TableEntityPropertiesPaged,
        )

    @distributed_trace
    def get_entity(self, partition_key: str, row_key: str, **kwargs) -> TableEntity:
        """Get a single entity in a table.

        :param partition_key: The partition key of the entity.
        :type partition_key: str
        :param row_key: The row key of the entity.
        :type row_key: str
        :keyword select: Specify desired properties of an entity to return.
        :paramtype select: str or list[str]
        :keyword encoder: The entity encoder
        :paramtype encoder: TableEntityEncoder
        :return: Dictionary mapping operation metadata returned from the service
        :rtype: ~azure.data.tables.TableEntity
        :raises: :class:`~azure.core.exceptions.HttpResponseError`

        .. admonition:: Example:

            .. literalinclude:: ../samples/sample_update_upsert_merge_entities.py
                :start-after: [START get_entity]
                :end-before: [END get_entity]
                :language: python
                :dedent: 16
                :caption: Get a single entity from a table
        """
        user_select = kwargs.pop("select", None)
        if user_select and not isinstance(user_select, str):
            user_select = ",".join(user_select)
        encoder = kwargs.pop('encoder', None)
        if not encoder:
            encoder = TableEntityEncoder()
        try:
            entity = self._client.table.query_entity_with_partition_and_row_key(
                table=self.table_name,
                partition_key=encoder.prepare_key(partition_key),
                row_key=encoder.prepare_key(row_key),
                select=user_select,
                **kwargs,
            )
        except HttpResponseError as error:
            _process_table_error(error, table_name=self.table_name)
        return _convert_to_entity(entity)

    @distributed_trace
    def upsert_entity(self, entity: EntityType, mode: UpdateMode = UpdateMode.MERGE, **kwargs) -> Dict[str, Any]:
        """Update/Merge or Insert entity into table.

        :param entity: The properties for the table entity.
        :type entity: ~azure.data.tables.TableEntity or dict[str, Any]
        :param mode: Merge or Replace entity
        :type mode: ~azure.data.tables.UpdateMode
        :return: Dictionary mapping operation metadata returned from the service
        :rtype: dict[str, Any]
        :raises: :class:`~azure.core.exceptions.HttpResponseError`

        .. admonition:: Example:

            .. literalinclude:: ../samples/sample_update_upsert_merge_entities.py
                :start-after: [START upsert_entity]
                :end-before: [END upsert_entity]
                :language: python
                :dedent: 16
                :caption: Update/merge or insert an entity into a table
        """
        entity_json = _add_entity_properties(entity)
        partition_key = entity_json["PartitionKey"]
        row_key = entity_json["RowKey"]
        try:
            if mode == UpdateMode.MERGE:
                metadata, content = cast(
                    Tuple[Dict[str, str], Optional[Dict[str, Any]]],
                    self._client.table.merge_entity(
                        table=self.table_name,
                        partition_key=_prepare_key(partition_key),
                        row_key=_prepare_key(row_key),
                        table_entity_properties=entity_json,
                        cls=kwargs.pop("cls", _return_headers_and_deserialized),
                        **kwargs,
                    ),
                )
            elif mode == UpdateMode.REPLACE:
                metadata, content = cast(
                    Tuple[Dict[str, str], Optional[Dict[str, Any]]],
                    self._client.table.update_entity(
                        table=self.table_name,
                        partition_key=_prepare_key(partition_key),
                        row_key=_prepare_key(row_key),
                        table_entity_properties=entity_json,
                        cls=kwargs.pop("cls", _return_headers_and_deserialized),
                        **kwargs,
                    ),
                )
            else:
                raise ValueError(
                    f"Update mode {mode} is not supported. For a list of supported modes see the UpdateMode enum."
                )
        except HttpResponseError as error:
            _process_table_error(error, table_name=self.table_name)
        return _trim_service_metadata(metadata, content=content)

    @distributed_trace
    def submit_transaction(self, operations: Iterable[TransactionOperationType], **kwargs) -> List[Mapping[str, Any]]:
        """Commit a list of operations as a single transaction.

        If any one of these operations fails, the entire transaction will be rejected.

        :param operations: The list of operations to commit in a transaction. This should be an iterable of
         tuples containing an operation name, the entity on which to operate, and optionally, a dict of additional
         kwargs for that operation. For example::

            - ('upsert', {'PartitionKey': 'A', 'RowKey': 'B'})
            - ('upsert', {'PartitionKey': 'A', 'RowKey': 'B'}, {'mode': UpdateMode.REPLACE})

        :type operations: Iterable[Tuple[str, TableEntity, Mapping[str, Any]]]
        :return: A list of mappings with response metadata for each operation in the transaction.
        :rtype: list[Mapping[str, Any]]
        :raises: :class:`~azure.data.tables.TableTransactionError`

        .. admonition:: Example:

            .. literalinclude:: ../samples/sample_batching.py
                :start-after: [START batching]
                :end-before: [END batching]
                :language: python
                :dedent: 8
                :caption: Using transactions to send multiple requests at once
        """
        batched_requests = TableBatchOperations(
            config=self._client._config,  # pylint: disable=protected-access
            endpoint=f"{self.scheme}://{self._primary_hostname}",
            table_name=self.table_name,
            is_cosmos_endpoint=self._cosmos_endpoint,
        )
        try:
            for operation in operations:
                batched_requests.add_operation(operation)
        except TypeError as exc:
            raise TypeError(
                "The value of 'operations' must be an iterator "
                "of Tuples. Please check documentation for correct Tuple format."
            ) from exc

        try:
            return self._batch_send(self.table_name, *batched_requests.requests, **kwargs)
        except HttpResponseError as ex:
            if ex.status_code == 400 and not batched_requests.requests:
                return []
            raise<|MERGE_RESOLUTION|>--- conflicted
+++ resolved
@@ -276,6 +276,8 @@
             Supported values include: MatchConditions.IfNotModified, MatchConditions.Unconditionally.
             The default value is Unconditionally.
         :paramtype match_condition: ~azure.core.MatchConditions
+        :keyword encoder: The entity encoder
+        :type encoder: TableEntityEncoder
         :return: None
         :raises: :class:`~azure.core.exceptions.HttpResponseError`
 
@@ -295,18 +297,14 @@
         the entity or PartitionKey-RowKey pairing is not found.
 
         :param entity: The entity to delete
-<<<<<<< HEAD
-        :type entity: Union[TableEntity, Mapping[str, str]]
-        :keyword encoder: The entity encoder
-        :type encoder: TableEntityEncoder
-=======
         :type entity: Union[TableEntity, Mapping[str, Any]]
->>>>>>> f8f223d8
         :keyword str etag: Etag of the entity
         :keyword match_condition: The condition under which to perform the operation.
             Supported values include: MatchConditions.IfNotModified, MatchConditions.Unconditionally.
             The default value is Unconditionally.
         :paramtype match_condition: ~azure.core.MatchConditions
+        :keyword encoder: The entity encoder
+        :type encoder: TableEntityEncoder
         :return: None
         :raises: :class:`~azure.core.exceptions.HttpResponseError`
 
@@ -383,14 +381,10 @@
                 :dedent: 12
                 :caption: Creating and adding an entity to a Table
         """
-<<<<<<< HEAD
         encoder = kwargs.pop('encoder', None)
         if not encoder:
             encoder = TableEntityEncoder()
-        entity = encoder.encode_entity(entity)
-=======
-        entity_json = _add_entity_properties(entity)
->>>>>>> f8f223d8
+        entity_json = encoder.encode_entity(_add_entity_properties(entity))
         try:
             metadata, content = cast(
                 Tuple[Dict[str, str], Optional[Dict[str, Any]]],
