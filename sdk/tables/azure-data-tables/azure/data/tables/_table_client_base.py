# -------------------------------------------------------------------------
# Copyright (c) Microsoft Corporation. All rights reserved.
# Licensed under the MIT License. See License.txt in the project root for
# license information.
# --------------------------------------------------------------------------

try:
    from urllib.parse import urlparse
except ImportError:
    from urlparse import urlparse  # type: ignore

from ._error import _validate_table_name
from ._base_client import parse_query
from ._base_client import StorageAccountHostsMixin


class TableClientBase(StorageAccountHostsMixin):
    """Create TableClientBase from a Credential.

    :param account_url:
        A url to an Azure Storage account.
    :type account_url: str
    :param table_name: The table name.
    :type table_name: str
    :param credential:
        The credentials with which to authenticate. This is optional if the
        account URL already has a SAS token, or the connection string already has shared
        access key values. The value can be a SAS token string, an account shared access
        key.
    :type credential: str

    :returns: None
    """

    def __init__(
        self,
        account_url,  # type: str
        table_name,  # type: str
        credential=None,  # type: str
        **kwargs  # type: Any
    ):
        # type: (...) -> None

        _validate_table_name(table_name)

        try:
            if not account_url.lower().startswith("http"):
                account_url = "https://" + account_url
        except AttributeError:
            raise ValueError("Account URL must be a string.")
        parsed_url = urlparse(account_url.rstrip("/"))
        if not table_name:
            raise ValueError("Please specify a table name.")
        if not parsed_url.netloc:
            raise ValueError("Invalid URL: {}".format(parsed_url))

        _, sas_token = parse_query(parsed_url.query)
        if not sas_token and not credential:
            raise ValueError(
                "You need to provide either a SAS token or an account shared key to authenticate."
            )

        self.table_name = table_name
        self._query_str, credential = self._format_query_string(sas_token, credential)
        super(TableClientBase, self).__init__(
            parsed_url, service="table", credential=credential, **kwargs
        )

    def _format_url(self, hostname):
        """Format the endpoint URL according to the current location
        mode hostname.
        """
        return "{}://{}{}".format(self.scheme, hostname, self._query_str)

    @classmethod
    def _validate_signed_identifiers(cls, signed_identifiers):
        # type: (...) -> None
        """Validate the number of signed identifiers is less than five

        :param signed_identifiers:
        :type signed_identifiers: dict[str,AccessPolicy]
        """
        if len(signed_identifiers) > 5:
            raise ValueError(
<<<<<<< HEAD
                'Too many access policies provided. The server does not support setting '
                'more than 5 access policies on a single resource.')
=======
                "Too many access policies provided. The server does not support setting "
                "more than 5 access policies on a single resource."
            )

    def _parameter_filter_substitution(  # pylint: disable = R0201
        self,
        parameters,  # type: dict[str,str]
        filter,  # type: str  # pylint: disable = W0622
    ):
        """Replace user defined parameter in filter
        :param parameters: User defined parameters
        :param filter: Filter for querying
        """
        if parameters:
            filter_start = filter.split("@")[0]
            selected = filter.split("@")[1]
            for key, value in parameters.items():
                if key == selected:
                    filter = filter_start.replace("@", value)  # pylint: disable = W0622
        return filter  # pylint: disable = W0622
>>>>>>> 98648398
<|MERGE_RESOLUTION|>--- conflicted
+++ resolved
@@ -82,28 +82,5 @@
         """
         if len(signed_identifiers) > 5:
             raise ValueError(
-<<<<<<< HEAD
                 'Too many access policies provided. The server does not support setting '
-                'more than 5 access policies on a single resource.')
-=======
-                "Too many access policies provided. The server does not support setting "
-                "more than 5 access policies on a single resource."
-            )
-
-    def _parameter_filter_substitution(  # pylint: disable = R0201
-        self,
-        parameters,  # type: dict[str,str]
-        filter,  # type: str  # pylint: disable = W0622
-    ):
-        """Replace user defined parameter in filter
-        :param parameters: User defined parameters
-        :param filter: Filter for querying
-        """
-        if parameters:
-            filter_start = filter.split("@")[0]
-            selected = filter.split("@")[1]
-            for key, value in parameters.items():
-                if key == selected:
-                    filter = filter_start.replace("@", value)  # pylint: disable = W0622
-        return filter  # pylint: disable = W0622
->>>>>>> 98648398
+                'more than 5 access policies on a single resource.')