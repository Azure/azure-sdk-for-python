--- conflicted
+++ resolved
@@ -70,12 +70,8 @@
 
     async def delete_entity(self):
         from azure.data.tables.aio import TableClient
-<<<<<<< HEAD
-        from azure.core.exceptions import HttpResponseError, ResourceExistsError
-=======
         from azure.core.exceptions import ResourceNotFoundError, ResourceExistsError
         from azure.core.credentials import AzureNamedKeyCredential
->>>>>>> 7f29c60e
 
         credential = AzureNamedKeyCredential(self.account_name, self.access_key)
         table_client = TableClient(account_url=self.account_url, credential=credential, table_name=self.table_name)
