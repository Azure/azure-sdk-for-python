# coding: utf-8

# -------------------------------------------------------------------------
# Copyright (c) Microsoft Corporation. All rights reserved.
# Licensed under the MIT License. See License.txt in the project root for
# license information.
# --------------------------------------------------------------------------

"""
FILE: sample_create_delete_table.py

DESCRIPTION:
    These samples demonstrate creating a table and deleting a table ffrom a storage account

USAGE:
    python sample_create_delete_table.py

    Set the environment variables with your own values before running the sample:
    1) AZURE_STORAGE_CONNECTION_STRING - the connection string to your storage account
"""

import os
from dotenv import find_dotenv, load_dotenv


class CreateDeleteTable(object):

    def __init__(self):
        load_dotenv(find_dotenv())
        # self.connection_string = os.getenv("AZURE_TABLES_CONNECTION_STRING")
        self.access_key = os.getenv("TABLES_PRIMARY_STORAGE_ACCOUNT_KEY")
        self.endpoint = os.getenv("TABLES_STORAGE_ENDPOINT_SUFFIX")
        self.account_name = os.getenv("TABLES_STORAGE_ACCOUNT_NAME")
        self.account_url = "{}.table.{}".format(self.account_name, self.endpoint)
        self.connection_string = "DefaultEndpointsProtocol=https;AccountName={};AccountKey={};EndpointSuffix={}".format(
            self.account_name,
            self.access_key,
            self.endpoint
        )


    def create_table(self):
        from azure.data.tables import TableServiceClient
        from azure.core.exceptions import ResourceExistsError

        # [START create_table_from_tc]
        with TableServiceClient.from_connection_string(self.connection_string) as table_service_client:
            try:
<<<<<<< HEAD
                table_item = table_service_client.create_table(table_name="myTable")
                print("Created table {}!".format(table_item.table_name))
=======
                table_client = table_service_client.create_table(table_name="myTable")
                print("Created table {}!".format(table_client.table_name))
>>>>>>> 770ac657
            except ResourceExistsError:
                print("Table already exists")
        # [END create_table_from_tc]

    def create_if_not_exists(self):
        from azure.data.tables import TableServiceClient

        # [START create_table_if_not_exists]
        with TableServiceClient.from_connection_string(self.connection_string) as table_service_client:
            table_client = TableServiceClient.create_table_if_not_exists(table_name="myTable")
            print("Table name: {}".format(table_client.table_name))
        # [END create_table_if_not_exists]

    def delete_table(self):
        from azure.data.tables import TableServiceClient
        from azure.core.exceptions import ResourceNotFoundError

        # [START delete_table_from_tc]
        with TableServiceClient.from_connection_string(self.connection_string) as table_service_client:
            try:
                table_service_client.delete_table(table_name="myTable")
                print("Deleted table {}!".format("myTable"))
            except ResourceNotFoundError:
                print("Table could not be found")
        # [END delete_table_from_tc]

    def create_from_table_client(self):
        from azure.data.tables import TableClient
        from azure.core.exceptions import ResourceExistsError

        # [START create_table_from_table_client]
        with TableClient.from_connection_string(conn_str=self.connection_string, table_name="myTable") as table_client:
            try:
                table_client.create_table()
                print("Created table {}!".format(table_client.table_name))
            except ResourceExistsError:
                print("Table already exists")
        # [END create_table_from_table_client]

    def delete_from_table_client(self):
        from azure.data.table import TableClient
        from azure.core.exceptions import ResourceNotFoundError

        # [START delete_table_from_table_client]
        with TableClient.from_connection_string(conn_str=self.connection_string, table_name="myTable") as table_client:
            try:
                table_client.delete_table()
                print("Deleted table {}!".format(table_client.table_name))
            except ResourceNotFoundError:
                print("Table could not be found")
        # [END delete_table_from_table_client]


if __name__ == '__main__':
    sample = CreateDeleteTable()
    sample.create_table()
    sample.delete_table()<|MERGE_RESOLUTION|>--- conflicted
+++ resolved
@@ -46,13 +46,8 @@
         # [START create_table_from_tc]
         with TableServiceClient.from_connection_string(self.connection_string) as table_service_client:
             try:
-<<<<<<< HEAD
-                table_item = table_service_client.create_table(table_name="myTable")
-                print("Created table {}!".format(table_item.table_name))
-=======
                 table_client = table_service_client.create_table(table_name="myTable")
                 print("Created table {}!".format(table_client.table_name))
->>>>>>> 770ac657
             except ResourceExistsError:
                 print("Table already exists")
         # [END create_table_from_tc]
