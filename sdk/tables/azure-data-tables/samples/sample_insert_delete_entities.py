--- conflicted
+++ resolved
@@ -68,12 +68,8 @@
 
     def delete_entity(self):
         from azure.data.tables import TableClient
-<<<<<<< HEAD
-        from azure.core.exceptions import HttpResponseError, ResourceExistsError
-=======
         from azure.core.exceptions import ResourceNotFoundError, ResourceExistsError
         from azure.core.credentials import AzureNamedKeyCredential
->>>>>>> 7f29c60e
 
         credential = AzureNamedKeyCredential(self.account_name, self.access_key)
         with TableClient(account_url=self.account_url, credential=credential, table_name=self.table_name) as table_client:
