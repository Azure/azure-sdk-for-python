interactions:
- request:
    body: '{"TableName": "uttablef57d18d2"}'
    headers:
      Accept:
      - application/json;odata=minimalmetadata
      Content-Length:
      - '32'
      Content-Type:
      - application/json;odata=nometadata
      DataServiceVersion:
      - '3.0'
      Date:
<<<<<<< HEAD
      - Thu, 20 Aug 2020 20:01:16 GMT
      User-Agent:
      - azsdk-python-data-tables/2019-07-07 Python/3.8.4 (Windows-10-10.0.19041-SP0)
      x-ms-date:
      - Thu, 20 Aug 2020 20:01:16 GMT
=======
      - Wed, 19 Aug 2020 21:19:06 GMT
      User-Agent:
      - azsdk-python-storage-table/2019-07-07 Python/3.8.4 (Windows-10-10.0.19041-SP0)
      x-ms-date:
      - Wed, 19 Aug 2020 21:19:06 GMT
>>>>>>> 522498f3
      x-ms-version:
      - '2019-07-07'
    method: POST
    uri: https://storagename.table.core.windows.net/Tables
  response:
    body:
      string: '{"odata.metadata":"https://storagename.table.core.windows.net/$metadata#Tables/@Element","TableName":"uttablef57d18d2"}'
    headers:
      cache-control: no-cache
      content-type: application/json;odata=minimalmetadata;streaming=true;charset=utf-8
<<<<<<< HEAD
      date: Thu, 20 Aug 2020 20:01:16 GMT
=======
      date: Wed, 19 Aug 2020 21:19:05 GMT
>>>>>>> 522498f3
      location: https://storagename.table.core.windows.net/Tables('uttablef57d18d2')
      server: Windows-Azure-Table/1.0 Microsoft-HTTPAPI/2.0
      transfer-encoding: chunked
      x-content-type-options: nosniff
      x-ms-version: '2019-07-07'
    status:
      code: 201
      message: Created
<<<<<<< HEAD
    url: https://pyacrstoragewqh4lkqbianj.table.core.windows.net/Tables
=======
    url: https://pyacrstorageuwjvfxhidgpv.table.core.windows.net/Tables
>>>>>>> 522498f3
- request:
    body: '{"PartitionKey": "pkf57d18d2", "RowKey": "rkf57d18d2", "inf": "Infinity",
      "inf@odata.type": "Edm.Double", "negativeinf": "-Infinity", "negativeinf@odata.type":
      "Edm.Double", "nan": "NaN", "nan@odata.type": "Edm.Double"}'
    headers:
      Accept:
      - application/json;odata=minimalmetadata
      Content-Length:
      - '219'
      Content-Type:
      - application/json;odata=nometadata
      DataServiceVersion:
      - '3.0'
      Date:
<<<<<<< HEAD
      - Thu, 20 Aug 2020 20:01:16 GMT
      User-Agent:
      - azsdk-python-data-tables/2019-07-07 Python/3.8.4 (Windows-10-10.0.19041-SP0)
      x-ms-date:
      - Thu, 20 Aug 2020 20:01:16 GMT
=======
      - Wed, 19 Aug 2020 21:19:06 GMT
      User-Agent:
      - azsdk-python-storage-table/2019-07-07 Python/3.8.4 (Windows-10-10.0.19041-SP0)
      x-ms-date:
      - Wed, 19 Aug 2020 21:19:06 GMT
>>>>>>> 522498f3
      x-ms-version:
      - '2019-07-07'
    method: POST
    uri: https://storagename.table.core.windows.net/uttablef57d18d2
  response:
    body:
<<<<<<< HEAD
      string: '{"odata.metadata":"https://storagename.table.core.windows.net/$metadata#uttablef57d18d2/@Element","odata.etag":"W/\"datetime''2020-08-20T20%3A01%3A16.8460893Z''\"","PartitionKey":"pkf57d18d2","RowKey":"rkf57d18d2","Timestamp":"2020-08-20T20:01:16.8460893Z","inf@odata.type":"Edm.Double","inf":"Infinity","negativeinf@odata.type":"Edm.Double","negativeinf":"-Infinity","nan@odata.type":"Edm.Double","nan":"NaN"}'
    headers:
      cache-control: no-cache
      content-type: application/json;odata=minimalmetadata;streaming=true;charset=utf-8
      date: Thu, 20 Aug 2020 20:01:16 GMT
      etag: W/"datetime'2020-08-20T20%3A01%3A16.8460893Z'"
=======
      string: '{"odata.metadata":"https://storagename.table.core.windows.net/$metadata#uttablef57d18d2/@Element","odata.etag":"W/\"datetime''2020-08-19T21%3A19%3A06.7803523Z''\"","PartitionKey":"pkf57d18d2","RowKey":"rkf57d18d2","Timestamp":"2020-08-19T21:19:06.7803523Z","inf@odata.type":"Edm.Double","inf":"Infinity","negativeinf@odata.type":"Edm.Double","negativeinf":"-Infinity","nan@odata.type":"Edm.Double","nan":"NaN"}'
    headers:
      cache-control: no-cache
      content-type: application/json;odata=minimalmetadata;streaming=true;charset=utf-8
      date: Wed, 19 Aug 2020 21:19:05 GMT
      etag: W/"datetime'2020-08-19T21%3A19%3A06.7803523Z'"
>>>>>>> 522498f3
      location: https://storagename.table.core.windows.net/uttablef57d18d2(PartitionKey='pkf57d18d2',RowKey='rkf57d18d2')
      server: Windows-Azure-Table/1.0 Microsoft-HTTPAPI/2.0
      transfer-encoding: chunked
      x-content-type-options: nosniff
      x-ms-version: '2019-07-07'
    status:
      code: 201
      message: Created
<<<<<<< HEAD
    url: https://pyacrstoragewqh4lkqbianj.table.core.windows.net/uttablef57d18d2
=======
    url: https://pyacrstorageuwjvfxhidgpv.table.core.windows.net/uttablef57d18d2
>>>>>>> 522498f3
- request:
    body: null
    headers:
      Accept:
      - application/json;odata=minimalmetadata
      DataServiceVersion:
      - '3.0'
      Date:
<<<<<<< HEAD
      - Thu, 20 Aug 2020 20:01:16 GMT
      User-Agent:
      - azsdk-python-data-tables/2019-07-07 Python/3.8.4 (Windows-10-10.0.19041-SP0)
      x-ms-date:
      - Thu, 20 Aug 2020 20:01:16 GMT
=======
      - Wed, 19 Aug 2020 21:19:06 GMT
      User-Agent:
      - azsdk-python-storage-table/2019-07-07 Python/3.8.4 (Windows-10-10.0.19041-SP0)
      x-ms-date:
      - Wed, 19 Aug 2020 21:19:06 GMT
>>>>>>> 522498f3
      x-ms-version:
      - '2019-07-07'
    method: GET
    uri: https://storagename.table.core.windows.net/uttablef57d18d2(PartitionKey='pkf57d18d2',RowKey='rkf57d18d2')
  response:
    body:
<<<<<<< HEAD
      string: '{"odata.metadata":"https://storagename.table.core.windows.net/$metadata#uttablef57d18d2/@Element","odata.etag":"W/\"datetime''2020-08-20T20%3A01%3A16.8460893Z''\"","PartitionKey":"pkf57d18d2","RowKey":"rkf57d18d2","Timestamp":"2020-08-20T20:01:16.8460893Z","inf@odata.type":"Edm.Double","inf":"Infinity","negativeinf@odata.type":"Edm.Double","negativeinf":"-Infinity","nan@odata.type":"Edm.Double","nan":"NaN"}'
    headers:
      cache-control: no-cache
      content-type: application/json;odata=minimalmetadata;streaming=true;charset=utf-8
      date: Thu, 20 Aug 2020 20:01:16 GMT
      etag: W/"datetime'2020-08-20T20%3A01%3A16.8460893Z'"
=======
      string: '{"odata.metadata":"https://storagename.table.core.windows.net/$metadata#uttablef57d18d2/@Element","odata.etag":"W/\"datetime''2020-08-19T21%3A19%3A06.7803523Z''\"","PartitionKey":"pkf57d18d2","RowKey":"rkf57d18d2","Timestamp":"2020-08-19T21:19:06.7803523Z","inf@odata.type":"Edm.Double","inf":"Infinity","negativeinf@odata.type":"Edm.Double","negativeinf":"-Infinity","nan@odata.type":"Edm.Double","nan":"NaN"}'
    headers:
      cache-control: no-cache
      content-type: application/json;odata=minimalmetadata;streaming=true;charset=utf-8
      date: Wed, 19 Aug 2020 21:19:05 GMT
      etag: W/"datetime'2020-08-19T21%3A19%3A06.7803523Z'"
>>>>>>> 522498f3
      server: Windows-Azure-Table/1.0 Microsoft-HTTPAPI/2.0
      transfer-encoding: chunked
      x-content-type-options: nosniff
      x-ms-version: '2019-07-07'
    status:
      code: 200
      message: OK
<<<<<<< HEAD
    url: https://pyacrstoragewqh4lkqbianj.table.core.windows.net/uttablef57d18d2(PartitionKey='pkf57d18d2',RowKey='rkf57d18d2')
=======
    url: https://pyacrstorageuwjvfxhidgpv.table.core.windows.net/uttablef57d18d2(PartitionKey='pkf57d18d2',RowKey='rkf57d18d2')
>>>>>>> 522498f3
- request:
    body: null
    headers:
      Date:
<<<<<<< HEAD
      - Thu, 20 Aug 2020 20:01:16 GMT
      User-Agent:
      - azsdk-python-data-tables/2019-07-07 Python/3.8.4 (Windows-10-10.0.19041-SP0)
      x-ms-date:
      - Thu, 20 Aug 2020 20:01:16 GMT
=======
      - Wed, 19 Aug 2020 21:19:06 GMT
      User-Agent:
      - azsdk-python-storage-table/2019-07-07 Python/3.8.4 (Windows-10-10.0.19041-SP0)
      x-ms-date:
      - Wed, 19 Aug 2020 21:19:06 GMT
>>>>>>> 522498f3
      x-ms-version:
      - '2019-07-07'
    method: DELETE
    uri: https://storagename.table.core.windows.net/Tables('uttablef57d18d2')
  response:
    body:
      string: ''
    headers:
      cache-control: no-cache
      content-length: '0'
<<<<<<< HEAD
      date: Thu, 20 Aug 2020 20:01:16 GMT
=======
      date: Wed, 19 Aug 2020 21:19:05 GMT
>>>>>>> 522498f3
      server: Windows-Azure-Table/1.0 Microsoft-HTTPAPI/2.0
      x-content-type-options: nosniff
      x-ms-version: '2019-07-07'
    status:
      code: 204
      message: No Content
<<<<<<< HEAD
    url: https://pyacrstoragewqh4lkqbianj.table.core.windows.net/Tables('uttablef57d18d2')
=======
    url: https://pyacrstorageuwjvfxhidgpv.table.core.windows.net/Tables('uttablef57d18d2')
>>>>>>> 522498f3
version: 1<|MERGE_RESOLUTION|>--- conflicted
+++ resolved
@@ -11,19 +11,11 @@
       DataServiceVersion:
       - '3.0'
       Date:
-<<<<<<< HEAD
-      - Thu, 20 Aug 2020 20:01:16 GMT
+      - Thu, 20 Aug 2020 20:17:18 GMT
       User-Agent:
       - azsdk-python-data-tables/2019-07-07 Python/3.8.4 (Windows-10-10.0.19041-SP0)
       x-ms-date:
-      - Thu, 20 Aug 2020 20:01:16 GMT
-=======
-      - Wed, 19 Aug 2020 21:19:06 GMT
-      User-Agent:
-      - azsdk-python-storage-table/2019-07-07 Python/3.8.4 (Windows-10-10.0.19041-SP0)
-      x-ms-date:
-      - Wed, 19 Aug 2020 21:19:06 GMT
->>>>>>> 522498f3
+      - Thu, 20 Aug 2020 20:17:18 GMT
       x-ms-version:
       - '2019-07-07'
     method: POST
@@ -34,11 +26,7 @@
     headers:
       cache-control: no-cache
       content-type: application/json;odata=minimalmetadata;streaming=true;charset=utf-8
-<<<<<<< HEAD
-      date: Thu, 20 Aug 2020 20:01:16 GMT
-=======
-      date: Wed, 19 Aug 2020 21:19:05 GMT
->>>>>>> 522498f3
+      date: Thu, 20 Aug 2020 20:17:18 GMT
       location: https://storagename.table.core.windows.net/Tables('uttablef57d18d2')
       server: Windows-Azure-Table/1.0 Microsoft-HTTPAPI/2.0
       transfer-encoding: chunked
@@ -47,11 +35,7 @@
     status:
       code: 201
       message: Created
-<<<<<<< HEAD
-    url: https://pyacrstoragewqh4lkqbianj.table.core.windows.net/Tables
-=======
-    url: https://pyacrstorageuwjvfxhidgpv.table.core.windows.net/Tables
->>>>>>> 522498f3
+    url: https://pyacrstoragewdjxux7eodqw.table.core.windows.net/Tables
 - request:
     body: '{"PartitionKey": "pkf57d18d2", "RowKey": "rkf57d18d2", "inf": "Infinity",
       "inf@odata.type": "Edm.Double", "negativeinf": "-Infinity", "negativeinf@odata.type":
@@ -66,40 +50,23 @@
       DataServiceVersion:
       - '3.0'
       Date:
-<<<<<<< HEAD
-      - Thu, 20 Aug 2020 20:01:16 GMT
+      - Thu, 20 Aug 2020 20:17:18 GMT
       User-Agent:
       - azsdk-python-data-tables/2019-07-07 Python/3.8.4 (Windows-10-10.0.19041-SP0)
       x-ms-date:
-      - Thu, 20 Aug 2020 20:01:16 GMT
-=======
-      - Wed, 19 Aug 2020 21:19:06 GMT
-      User-Agent:
-      - azsdk-python-storage-table/2019-07-07 Python/3.8.4 (Windows-10-10.0.19041-SP0)
-      x-ms-date:
-      - Wed, 19 Aug 2020 21:19:06 GMT
->>>>>>> 522498f3
+      - Thu, 20 Aug 2020 20:17:18 GMT
       x-ms-version:
       - '2019-07-07'
     method: POST
     uri: https://storagename.table.core.windows.net/uttablef57d18d2
   response:
     body:
-<<<<<<< HEAD
-      string: '{"odata.metadata":"https://storagename.table.core.windows.net/$metadata#uttablef57d18d2/@Element","odata.etag":"W/\"datetime''2020-08-20T20%3A01%3A16.8460893Z''\"","PartitionKey":"pkf57d18d2","RowKey":"rkf57d18d2","Timestamp":"2020-08-20T20:01:16.8460893Z","inf@odata.type":"Edm.Double","inf":"Infinity","negativeinf@odata.type":"Edm.Double","negativeinf":"-Infinity","nan@odata.type":"Edm.Double","nan":"NaN"}'
+      string: '{"odata.metadata":"https://storagename.table.core.windows.net/$metadata#uttablef57d18d2/@Element","odata.etag":"W/\"datetime''2020-08-20T20%3A17%3A19.1067488Z''\"","PartitionKey":"pkf57d18d2","RowKey":"rkf57d18d2","Timestamp":"2020-08-20T20:17:19.1067488Z","inf@odata.type":"Edm.Double","inf":"Infinity","negativeinf@odata.type":"Edm.Double","negativeinf":"-Infinity","nan@odata.type":"Edm.Double","nan":"NaN"}'
     headers:
       cache-control: no-cache
       content-type: application/json;odata=minimalmetadata;streaming=true;charset=utf-8
-      date: Thu, 20 Aug 2020 20:01:16 GMT
-      etag: W/"datetime'2020-08-20T20%3A01%3A16.8460893Z'"
-=======
-      string: '{"odata.metadata":"https://storagename.table.core.windows.net/$metadata#uttablef57d18d2/@Element","odata.etag":"W/\"datetime''2020-08-19T21%3A19%3A06.7803523Z''\"","PartitionKey":"pkf57d18d2","RowKey":"rkf57d18d2","Timestamp":"2020-08-19T21:19:06.7803523Z","inf@odata.type":"Edm.Double","inf":"Infinity","negativeinf@odata.type":"Edm.Double","negativeinf":"-Infinity","nan@odata.type":"Edm.Double","nan":"NaN"}'
-    headers:
-      cache-control: no-cache
-      content-type: application/json;odata=minimalmetadata;streaming=true;charset=utf-8
-      date: Wed, 19 Aug 2020 21:19:05 GMT
-      etag: W/"datetime'2020-08-19T21%3A19%3A06.7803523Z'"
->>>>>>> 522498f3
+      date: Thu, 20 Aug 2020 20:17:18 GMT
+      etag: W/"datetime'2020-08-20T20%3A17%3A19.1067488Z'"
       location: https://storagename.table.core.windows.net/uttablef57d18d2(PartitionKey='pkf57d18d2',RowKey='rkf57d18d2')
       server: Windows-Azure-Table/1.0 Microsoft-HTTPAPI/2.0
       transfer-encoding: chunked
@@ -108,11 +75,7 @@
     status:
       code: 201
       message: Created
-<<<<<<< HEAD
-    url: https://pyacrstoragewqh4lkqbianj.table.core.windows.net/uttablef57d18d2
-=======
-    url: https://pyacrstorageuwjvfxhidgpv.table.core.windows.net/uttablef57d18d2
->>>>>>> 522498f3
+    url: https://pyacrstoragewdjxux7eodqw.table.core.windows.net/uttablef57d18d2
 - request:
     body: null
     headers:
@@ -121,40 +84,23 @@
       DataServiceVersion:
       - '3.0'
       Date:
-<<<<<<< HEAD
-      - Thu, 20 Aug 2020 20:01:16 GMT
+      - Thu, 20 Aug 2020 20:17:18 GMT
       User-Agent:
       - azsdk-python-data-tables/2019-07-07 Python/3.8.4 (Windows-10-10.0.19041-SP0)
       x-ms-date:
-      - Thu, 20 Aug 2020 20:01:16 GMT
-=======
-      - Wed, 19 Aug 2020 21:19:06 GMT
-      User-Agent:
-      - azsdk-python-storage-table/2019-07-07 Python/3.8.4 (Windows-10-10.0.19041-SP0)
-      x-ms-date:
-      - Wed, 19 Aug 2020 21:19:06 GMT
->>>>>>> 522498f3
+      - Thu, 20 Aug 2020 20:17:18 GMT
       x-ms-version:
       - '2019-07-07'
     method: GET
     uri: https://storagename.table.core.windows.net/uttablef57d18d2(PartitionKey='pkf57d18d2',RowKey='rkf57d18d2')
   response:
     body:
-<<<<<<< HEAD
-      string: '{"odata.metadata":"https://storagename.table.core.windows.net/$metadata#uttablef57d18d2/@Element","odata.etag":"W/\"datetime''2020-08-20T20%3A01%3A16.8460893Z''\"","PartitionKey":"pkf57d18d2","RowKey":"rkf57d18d2","Timestamp":"2020-08-20T20:01:16.8460893Z","inf@odata.type":"Edm.Double","inf":"Infinity","negativeinf@odata.type":"Edm.Double","negativeinf":"-Infinity","nan@odata.type":"Edm.Double","nan":"NaN"}'
+      string: '{"odata.metadata":"https://storagename.table.core.windows.net/$metadata#uttablef57d18d2/@Element","odata.etag":"W/\"datetime''2020-08-20T20%3A17%3A19.1067488Z''\"","PartitionKey":"pkf57d18d2","RowKey":"rkf57d18d2","Timestamp":"2020-08-20T20:17:19.1067488Z","inf@odata.type":"Edm.Double","inf":"Infinity","negativeinf@odata.type":"Edm.Double","negativeinf":"-Infinity","nan@odata.type":"Edm.Double","nan":"NaN"}'
     headers:
       cache-control: no-cache
       content-type: application/json;odata=minimalmetadata;streaming=true;charset=utf-8
-      date: Thu, 20 Aug 2020 20:01:16 GMT
-      etag: W/"datetime'2020-08-20T20%3A01%3A16.8460893Z'"
-=======
-      string: '{"odata.metadata":"https://storagename.table.core.windows.net/$metadata#uttablef57d18d2/@Element","odata.etag":"W/\"datetime''2020-08-19T21%3A19%3A06.7803523Z''\"","PartitionKey":"pkf57d18d2","RowKey":"rkf57d18d2","Timestamp":"2020-08-19T21:19:06.7803523Z","inf@odata.type":"Edm.Double","inf":"Infinity","negativeinf@odata.type":"Edm.Double","negativeinf":"-Infinity","nan@odata.type":"Edm.Double","nan":"NaN"}'
-    headers:
-      cache-control: no-cache
-      content-type: application/json;odata=minimalmetadata;streaming=true;charset=utf-8
-      date: Wed, 19 Aug 2020 21:19:05 GMT
-      etag: W/"datetime'2020-08-19T21%3A19%3A06.7803523Z'"
->>>>>>> 522498f3
+      date: Thu, 20 Aug 2020 20:17:18 GMT
+      etag: W/"datetime'2020-08-20T20%3A17%3A19.1067488Z'"
       server: Windows-Azure-Table/1.0 Microsoft-HTTPAPI/2.0
       transfer-encoding: chunked
       x-content-type-options: nosniff
@@ -162,28 +108,16 @@
     status:
       code: 200
       message: OK
-<<<<<<< HEAD
-    url: https://pyacrstoragewqh4lkqbianj.table.core.windows.net/uttablef57d18d2(PartitionKey='pkf57d18d2',RowKey='rkf57d18d2')
-=======
-    url: https://pyacrstorageuwjvfxhidgpv.table.core.windows.net/uttablef57d18d2(PartitionKey='pkf57d18d2',RowKey='rkf57d18d2')
->>>>>>> 522498f3
+    url: https://pyacrstoragewdjxux7eodqw.table.core.windows.net/uttablef57d18d2(PartitionKey='pkf57d18d2',RowKey='rkf57d18d2')
 - request:
     body: null
     headers:
       Date:
-<<<<<<< HEAD
-      - Thu, 20 Aug 2020 20:01:16 GMT
+      - Thu, 20 Aug 2020 20:17:19 GMT
       User-Agent:
       - azsdk-python-data-tables/2019-07-07 Python/3.8.4 (Windows-10-10.0.19041-SP0)
       x-ms-date:
-      - Thu, 20 Aug 2020 20:01:16 GMT
-=======
-      - Wed, 19 Aug 2020 21:19:06 GMT
-      User-Agent:
-      - azsdk-python-storage-table/2019-07-07 Python/3.8.4 (Windows-10-10.0.19041-SP0)
-      x-ms-date:
-      - Wed, 19 Aug 2020 21:19:06 GMT
->>>>>>> 522498f3
+      - Thu, 20 Aug 2020 20:17:19 GMT
       x-ms-version:
       - '2019-07-07'
     method: DELETE
@@ -194,20 +128,12 @@
     headers:
       cache-control: no-cache
       content-length: '0'
-<<<<<<< HEAD
-      date: Thu, 20 Aug 2020 20:01:16 GMT
-=======
-      date: Wed, 19 Aug 2020 21:19:05 GMT
->>>>>>> 522498f3
+      date: Thu, 20 Aug 2020 20:17:19 GMT
       server: Windows-Azure-Table/1.0 Microsoft-HTTPAPI/2.0
       x-content-type-options: nosniff
       x-ms-version: '2019-07-07'
     status:
       code: 204
       message: No Content
-<<<<<<< HEAD
-    url: https://pyacrstoragewqh4lkqbianj.table.core.windows.net/Tables('uttablef57d18d2')
-=======
-    url: https://pyacrstorageuwjvfxhidgpv.table.core.windows.net/Tables('uttablef57d18d2')
->>>>>>> 522498f3
+    url: https://pyacrstoragewdjxux7eodqw.table.core.windows.net/Tables('uttablef57d18d2')
 version: 1