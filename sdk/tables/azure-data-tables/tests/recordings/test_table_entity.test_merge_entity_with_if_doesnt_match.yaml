--- conflicted
+++ resolved
@@ -15,19 +15,11 @@
       DataServiceVersion:
       - '3.0'
       Date:
-<<<<<<< HEAD
-      - Thu, 20 Aug 2020 19:41:00 GMT
-      User-Agent:
-      - azsdk-python-data-tables/2019-07-07 Python/3.8.4 (Windows-10-10.0.19041-SP0)
-      x-ms-date:
-      - Thu, 20 Aug 2020 19:41:00 GMT
-=======
-      - Wed, 19 Aug 2020 21:18:35 GMT
-      User-Agent:
-      - azsdk-python-storage-table/2019-07-07 Python/3.8.4 (Windows-10-10.0.19041-SP0)
-      x-ms-date:
-      - Wed, 19 Aug 2020 21:18:35 GMT
->>>>>>> 522498f3
+      - Thu, 20 Aug 2020 20:16:46 GMT
+      User-Agent:
+      - azsdk-python-data-tables/2019-07-07 Python/3.8.4 (Windows-10-10.0.19041-SP0)
+      x-ms-date:
+      - Thu, 20 Aug 2020 20:16:46 GMT
       x-ms-version:
       - '2019-07-07'
     method: POST
@@ -41,11 +33,7 @@
       content-type:
       - application/json;odata=minimalmetadata;streaming=true;charset=utf-8
       date:
-<<<<<<< HEAD
-      - Thu, 20 Aug 2020 19:41:00 GMT
-=======
-      - Wed, 19 Aug 2020 21:18:35 GMT
->>>>>>> 522498f3
+      - Thu, 20 Aug 2020 20:16:47 GMT
       location:
       - https://storagename.table.core.windows.net/Tables('uttable9316171e')
       server:
@@ -81,45 +69,27 @@
       DataServiceVersion:
       - '3.0'
       Date:
-<<<<<<< HEAD
-      - Thu, 20 Aug 2020 19:41:01 GMT
-      User-Agent:
-      - azsdk-python-data-tables/2019-07-07 Python/3.8.4 (Windows-10-10.0.19041-SP0)
-      x-ms-date:
-      - Thu, 20 Aug 2020 19:41:01 GMT
-=======
-      - Wed, 19 Aug 2020 21:18:35 GMT
-      User-Agent:
-      - azsdk-python-storage-table/2019-07-07 Python/3.8.4 (Windows-10-10.0.19041-SP0)
-      x-ms-date:
-      - Wed, 19 Aug 2020 21:18:35 GMT
->>>>>>> 522498f3
+      - Thu, 20 Aug 2020 20:16:47 GMT
+      User-Agent:
+      - azsdk-python-data-tables/2019-07-07 Python/3.8.4 (Windows-10-10.0.19041-SP0)
+      x-ms-date:
+      - Thu, 20 Aug 2020 20:16:47 GMT
       x-ms-version:
       - '2019-07-07'
     method: POST
     uri: https://storagename.table.core.windows.net/uttable9316171e
   response:
     body:
-<<<<<<< HEAD
-      string: '{"odata.metadata":"https://storagename.table.core.windows.net/$metadata#uttable9316171e/@Element","odata.etag":"W/\"datetime''2020-08-20T19%3A41%3A01.482313Z''\"","PartitionKey":"pk9316171e","RowKey":"rk9316171e","Timestamp":"2020-08-20T19:41:01.482313Z","age@odata.type":"Edm.Int64","age":"39","sex":"male","married":true,"deceased":false,"ratio":3.1,"evenratio":3.0,"large@odata.type":"Edm.Int64","large":"933311100","Birthday@odata.type":"Edm.DateTime","Birthday":"1973-10-04T00:00:00Z","birthday@odata.type":"Edm.DateTime","birthday":"1970-10-04T00:00:00Z","binary@odata.type":"Edm.Binary","binary":"YmluYXJ5","other":20,"clsid@odata.type":"Edm.Guid","clsid":"c9da6455-213d-42c9-9a79-3e9149a57833"}'
-=======
-      string: '{"odata.metadata":"https://storagename.table.core.windows.net/$metadata#uttable9316171e/@Element","odata.etag":"W/\"datetime''2020-08-19T21%3A18%3A35.7704261Z''\"","PartitionKey":"pk9316171e","RowKey":"rk9316171e","Timestamp":"2020-08-19T21:18:35.7704261Z","age@odata.type":"Edm.Int64","age":"39","sex":"male","married":true,"deceased":false,"ratio":3.1,"evenratio":3.0,"large@odata.type":"Edm.Int64","large":"933311100","Birthday@odata.type":"Edm.DateTime","Birthday":"1973-10-04T00:00:00Z","birthday@odata.type":"Edm.DateTime","birthday":"1970-10-04T00:00:00Z","binary@odata.type":"Edm.Binary","binary":"YmluYXJ5","other":20,"clsid@odata.type":"Edm.Guid","clsid":"c9da6455-213d-42c9-9a79-3e9149a57833"}'
->>>>>>> 522498f3
+      string: '{"odata.metadata":"https://storagename.table.core.windows.net/$metadata#uttable9316171e/@Element","odata.etag":"W/\"datetime''2020-08-20T20%3A16%3A47.2693732Z''\"","PartitionKey":"pk9316171e","RowKey":"rk9316171e","Timestamp":"2020-08-20T20:16:47.2693732Z","age@odata.type":"Edm.Int64","age":"39","sex":"male","married":true,"deceased":false,"ratio":3.1,"evenratio":3.0,"large@odata.type":"Edm.Int64","large":"933311100","Birthday@odata.type":"Edm.DateTime","Birthday":"1973-10-04T00:00:00Z","birthday@odata.type":"Edm.DateTime","birthday":"1970-10-04T00:00:00Z","binary@odata.type":"Edm.Binary","binary":"YmluYXJ5","other":20,"clsid@odata.type":"Edm.Guid","clsid":"c9da6455-213d-42c9-9a79-3e9149a57833"}'
     headers:
       cache-control:
       - no-cache
       content-type:
       - application/json;odata=minimalmetadata;streaming=true;charset=utf-8
       date:
-<<<<<<< HEAD
-      - Thu, 20 Aug 2020 19:41:01 GMT
+      - Thu, 20 Aug 2020 20:16:47 GMT
       etag:
-      - W/"datetime'2020-08-20T19%3A41%3A01.482313Z'"
-=======
-      - Wed, 19 Aug 2020 21:18:35 GMT
-      etag:
-      - W/"datetime'2020-08-19T21%3A18%3A35.7704261Z'"
->>>>>>> 522498f3
+      - W/"datetime'2020-08-20T20%3A16%3A47.2693732Z'"
       location:
       - https://storagename.table.core.windows.net/uttable9316171e(PartitionKey='pk9316171e',RowKey='rk9316171e')
       server:
@@ -151,23 +121,13 @@
       DataServiceVersion:
       - '3.0'
       Date:
-<<<<<<< HEAD
-      - Thu, 20 Aug 2020 19:41:01 GMT
+      - Thu, 20 Aug 2020 20:16:47 GMT
       If-Match:
       - W/"datetime'2012-06-15T22%3A51%3A44.9662825Z'"
       User-Agent:
       - azsdk-python-data-tables/2019-07-07 Python/3.8.4 (Windows-10-10.0.19041-SP0)
       x-ms-date:
-      - Thu, 20 Aug 2020 19:41:01 GMT
-=======
-      - Wed, 19 Aug 2020 21:18:35 GMT
-      If-Match:
-      - W/"datetime'2012-06-15T22%3A51%3A44.9662825Z'"
-      User-Agent:
-      - azsdk-python-storage-table/2019-07-07 Python/3.8.4 (Windows-10-10.0.19041-SP0)
-      x-ms-date:
-      - Wed, 19 Aug 2020 21:18:35 GMT
->>>>>>> 522498f3
+      - Thu, 20 Aug 2020 20:16:47 GMT
       x-ms-version:
       - '2019-07-07'
     method: PATCH
@@ -177,26 +137,16 @@
       string: '<?xml version="1.0" encoding="utf-8"?><error xmlns="http://schemas.microsoft.com/ado/2007/08/dataservices/metadata"><code>UpdateConditionNotSatisfied</code><message
         xml:lang="en-US">The update condition specified in the request was not satisfied.
 
-<<<<<<< HEAD
-        RequestId:cf12a2f5-1002-0051-7729-77c7ef000000
+        RequestId:b5dfdeb5-3002-008b-082e-775fd6000000
 
-        Time:2020-08-20T19:41:01.5733761Z</message></error>'
-=======
-        RequestId:f57fd18d-a002-00c4-746e-764ea5000000
-
-        Time:2020-08-19T21:18:35.8665099Z</message></error>'
->>>>>>> 522498f3
+        Time:2020-08-20T20:16:47.3674675Z</message></error>'
     headers:
       cache-control:
       - no-cache
       content-type:
       - application/xml;charset=utf-8
       date:
-<<<<<<< HEAD
-      - Thu, 20 Aug 2020 19:41:01 GMT
-=======
-      - Wed, 19 Aug 2020 21:18:35 GMT
->>>>>>> 522498f3
+      - Thu, 20 Aug 2020 20:16:47 GMT
       server:
       - Windows-Azure-Table/1.0 Microsoft-HTTPAPI/2.0
       transfer-encoding:
@@ -220,19 +170,11 @@
       Content-Length:
       - '0'
       Date:
-<<<<<<< HEAD
-      - Thu, 20 Aug 2020 19:41:01 GMT
-      User-Agent:
-      - azsdk-python-data-tables/2019-07-07 Python/3.8.4 (Windows-10-10.0.19041-SP0)
-      x-ms-date:
-      - Thu, 20 Aug 2020 19:41:01 GMT
-=======
-      - Wed, 19 Aug 2020 21:18:35 GMT
-      User-Agent:
-      - azsdk-python-storage-table/2019-07-07 Python/3.8.4 (Windows-10-10.0.19041-SP0)
-      x-ms-date:
-      - Wed, 19 Aug 2020 21:18:35 GMT
->>>>>>> 522498f3
+      - Thu, 20 Aug 2020 20:16:47 GMT
+      User-Agent:
+      - azsdk-python-data-tables/2019-07-07 Python/3.8.4 (Windows-10-10.0.19041-SP0)
+      x-ms-date:
+      - Thu, 20 Aug 2020 20:16:47 GMT
       x-ms-version:
       - '2019-07-07'
     method: DELETE
@@ -246,11 +188,7 @@
       content-length:
       - '0'
       date:
-<<<<<<< HEAD
-      - Thu, 20 Aug 2020 19:41:01 GMT
-=======
-      - Wed, 19 Aug 2020 21:18:35 GMT
->>>>>>> 522498f3
+      - Thu, 20 Aug 2020 20:16:47 GMT
       server:
       - Windows-Azure-Table/1.0 Microsoft-HTTPAPI/2.0
       x-content-type-options:
