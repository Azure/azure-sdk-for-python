--- conflicted
+++ resolved
@@ -15,19 +15,11 @@
       DataServiceVersion:
       - '3.0'
       Date:
-<<<<<<< HEAD
-      - Mon, 21 Dec 2020 20:58:57 GMT
-      User-Agent:
-      - azsdk-python-data-tables/12.0.0b4 Python/3.9.0rc1 (Windows-10-10.0.19041-SP0)
-      x-ms-date:
-      - Mon, 21 Dec 2020 20:58:57 GMT
-=======
-      - Fri, 18 Dec 2020 16:29:30 GMT
-      User-Agent:
-      - azsdk-python-data-tables/12.0.0b4 Python/3.9.0rc1 (Windows-10-10.0.19041-SP0)
-      x-ms-date:
-      - Fri, 18 Dec 2020 16:29:30 GMT
->>>>>>> 98648398
+      - Mon, 04 Jan 2021 20:31:17 GMT
+      User-Agent:
+      - azsdk-python-data-tables/12.0.0b4 Python/3.9.0rc1 (Windows-10-10.0.19041-SP0)
+      x-ms-date:
+      - Mon, 04 Jan 2021 20:31:17 GMT
       x-ms-version:
       - '2019-02-02'
     method: POST
@@ -39,15 +31,9 @@
       content-type:
       - application/json;odata=minimalmetadata
       date:
-<<<<<<< HEAD
-      - Mon, 21 Dec 2020 20:58:59 GMT
+      - Mon, 04 Jan 2021 20:31:19 GMT
       etag:
-      - W/"datetime'2020-12-21T20%3A58%3A59.2506887Z'"
-=======
-      - Fri, 18 Dec 2020 16:29:32 GMT
-      etag:
-      - W/"datetime'2020-12-18T16%3A29%3A31.6612104Z'"
->>>>>>> 98648398
+      - W/"datetime'2021-01-04T20%3A31%3A18.6700296Z'"
       location:
       - https://fake_cosmos_account.table.cosmos.azure.com/Tables('uttabled5ad139d')
       server:
@@ -79,43 +65,25 @@
       DataServiceVersion:
       - '3.0'
       Date:
-<<<<<<< HEAD
-      - Mon, 21 Dec 2020 20:58:59 GMT
-      User-Agent:
-      - azsdk-python-data-tables/12.0.0b4 Python/3.9.0rc1 (Windows-10-10.0.19041-SP0)
-      x-ms-date:
-      - Mon, 21 Dec 2020 20:58:59 GMT
-=======
-      - Fri, 18 Dec 2020 16:29:31 GMT
-      User-Agent:
-      - azsdk-python-data-tables/12.0.0b4 Python/3.9.0rc1 (Windows-10-10.0.19041-SP0)
-      x-ms-date:
-      - Fri, 18 Dec 2020 16:29:31 GMT
->>>>>>> 98648398
+      - Mon, 04 Jan 2021 20:31:19 GMT
+      User-Agent:
+      - azsdk-python-data-tables/12.0.0b4 Python/3.9.0rc1 (Windows-10-10.0.19041-SP0)
+      x-ms-date:
+      - Mon, 04 Jan 2021 20:31:19 GMT
       x-ms-version:
       - '2019-02-02'
     method: POST
     uri: https://fake_cosmos_account.table.cosmos.azure.com/uttabled5ad139d
   response:
     body:
-<<<<<<< HEAD
-      string: '{"odata.metadata":"https://tablestestcosmosname.table.cosmos.azure.com/uttabled5ad139d/$metadata#uttabled5ad139d/@Element","odata.etag":"W/\"datetime''2020-12-21T20%3A58%3A59.8864903Z''\"","PartitionKey":"pkd5ad139d","RowKey":"rkd5ad139d","age":39,"sex":"male","married":true,"deceased":false,"ratio":3.1,"evenratio":3.0,"large":933311100,"Birthday@odata.type":"Edm.DateTime","Birthday":"1973-10-04T00:00:00.0000000Z","birthday@odata.type":"Edm.DateTime","birthday":"1970-10-04T00:00:00.0000000Z","binary@odata.type":"Edm.Binary","binary":"YmluYXJ5","other":20,"clsid@odata.type":"Edm.Guid","clsid":"c9da6455-213d-42c9-9a79-3e9149a57833","Timestamp":"2020-12-21T20:58:59.8864903Z"}'
-=======
-      string: '{"odata.metadata":"https://fake_cosmos_account.table.cosmos.azure.com/uttabled5ad139d/$metadata#uttabled5ad139d/@Element","odata.etag":"W/\"datetime''2020-12-18T16%3A29%3A32.3767816Z''\"","PartitionKey":"pkd5ad139d","RowKey":"rkd5ad139d","age":39,"sex":"male","married":true,"deceased":false,"ratio":3.1,"evenratio":3.0,"large":933311100,"Birthday@odata.type":"Edm.DateTime","Birthday":"1973-10-04T00:00:00.0000000Z","birthday@odata.type":"Edm.DateTime","birthday":"1970-10-04T00:00:00.0000000Z","binary@odata.type":"Edm.Binary","binary":"YmluYXJ5","other":20,"clsid@odata.type":"Edm.Guid","clsid":"c9da6455-213d-42c9-9a79-3e9149a57833","Timestamp":"2020-12-18T16:29:32.3767816Z"}'
->>>>>>> 98648398
-    headers:
-      content-type:
-      - application/json;odata=minimalmetadata
-      date:
-<<<<<<< HEAD
-      - Mon, 21 Dec 2020 20:58:59 GMT
+      string: '{"odata.metadata":"https://fake_cosmos_account.table.cosmos.azure.com/uttabled5ad139d/$metadata#uttabled5ad139d/@Element","odata.etag":"W/\"datetime''2021-01-04T20%3A31%3A19.2732680Z''\"","PartitionKey":"pkd5ad139d","RowKey":"rkd5ad139d","age":39,"sex":"male","married":true,"deceased":false,"ratio":3.1,"evenratio":3.0,"large":933311100,"Birthday@odata.type":"Edm.DateTime","Birthday":"1973-10-04T00:00:00.0000000Z","birthday@odata.type":"Edm.DateTime","birthday":"1970-10-04T00:00:00.0000000Z","binary@odata.type":"Edm.Binary","binary":"YmluYXJ5","other":20,"clsid@odata.type":"Edm.Guid","clsid":"c9da6455-213d-42c9-9a79-3e9149a57833","Timestamp":"2021-01-04T20:31:19.2732680Z"}'
+    headers:
+      content-type:
+      - application/json;odata=minimalmetadata
+      date:
+      - Mon, 04 Jan 2021 20:31:19 GMT
       etag:
-      - W/"datetime'2020-12-21T20%3A58%3A59.8864903Z'"
-=======
-      - Fri, 18 Dec 2020 16:29:32 GMT
-      etag:
-      - W/"datetime'2020-12-18T16%3A29%3A32.3767816Z'"
->>>>>>> 98648398
+      - W/"datetime'2021-01-04T20%3A31%3A19.2732680Z'"
       location:
       - https://fake_cosmos_account.table.cosmos.azure.com/uttabled5ad139d(PartitionKey='pkd5ad139d',RowKey='rkd5ad139d')
       server:
@@ -137,23 +105,23 @@
       DataServiceVersion:
       - '3.0'
       Date:
-      - Mon, 21 Dec 2020 20:58:59 GMT
-      User-Agent:
-      - azsdk-python-data-tables/12.0.0b4 Python/3.9.0rc1 (Windows-10-10.0.19041-SP0)
-      x-ms-date:
-      - Mon, 21 Dec 2020 20:58:59 GMT
+      - Mon, 04 Jan 2021 20:31:19 GMT
+      User-Agent:
+      - azsdk-python-data-tables/12.0.0b4 Python/3.9.0rc1 (Windows-10-10.0.19041-SP0)
+      x-ms-date:
+      - Mon, 04 Jan 2021 20:31:19 GMT
       x-ms-version:
       - '2019-02-02'
     method: GET
-    uri: https://tablestestcosmosname.table.cosmos.azure.com/uttabled5ad139d()?$filter=married%20eq%20%27True%27
-  response:
-    body:
-      string: '{"value":[],"odata.metadata":"https://tablestestcosmosname.table.cosmos.azure.com/$metadata#uttabled5ad139d"}'
-    headers:
-      content-type:
-      - application/json;odata=minimalmetadata
-      date:
-      - Mon, 21 Dec 2020 20:58:59 GMT
+    uri: https://fake_cosmos_account.table.cosmos.azure.com/uttabled5ad139d()?$filter=married%20eq%20%27True%27
+  response:
+    body:
+      string: '{"value":[],"odata.metadata":"https://fake_cosmos_account.table.cosmos.azure.com/$metadata#uttabled5ad139d"}'
+    headers:
+      content-type:
+      - application/json;odata=minimalmetadata
+      date:
+      - Mon, 04 Jan 2021 20:31:19 GMT
       server:
       - Microsoft-HTTPAPI/2.0
       transfer-encoding:
@@ -173,19 +141,11 @@
       Content-Length:
       - '0'
       Date:
-<<<<<<< HEAD
-      - Mon, 21 Dec 2020 20:58:59 GMT
-      User-Agent:
-      - azsdk-python-data-tables/12.0.0b4 Python/3.9.0rc1 (Windows-10-10.0.19041-SP0)
-      x-ms-date:
-      - Mon, 21 Dec 2020 20:58:59 GMT
-=======
-      - Fri, 18 Dec 2020 16:29:32 GMT
-      User-Agent:
-      - azsdk-python-data-tables/12.0.0b4 Python/3.9.0rc1 (Windows-10-10.0.19041-SP0)
-      x-ms-date:
-      - Fri, 18 Dec 2020 16:29:32 GMT
->>>>>>> 98648398
+      - Mon, 04 Jan 2021 20:31:19 GMT
+      User-Agent:
+      - azsdk-python-data-tables/12.0.0b4 Python/3.9.0rc1 (Windows-10-10.0.19041-SP0)
+      x-ms-date:
+      - Mon, 04 Jan 2021 20:31:19 GMT
       x-ms-version:
       - '2019-02-02'
     method: DELETE
@@ -197,11 +157,7 @@
       content-length:
       - '0'
       date:
-<<<<<<< HEAD
-      - Mon, 21 Dec 2020 20:59:00 GMT
-=======
-      - Fri, 18 Dec 2020 16:29:32 GMT
->>>>>>> 98648398
+      - Mon, 04 Jan 2021 20:31:19 GMT
       server:
       - Microsoft-HTTPAPI/2.0
     status:
@@ -219,19 +175,11 @@
       DataServiceVersion:
       - '3.0'
       Date:
-<<<<<<< HEAD
-      - Mon, 21 Dec 2020 20:59:00 GMT
-      User-Agent:
-      - azsdk-python-data-tables/12.0.0b4 Python/3.9.0rc1 (Windows-10-10.0.19041-SP0)
-      x-ms-date:
-      - Mon, 21 Dec 2020 20:59:00 GMT
-=======
-      - Fri, 18 Dec 2020 16:29:32 GMT
-      User-Agent:
-      - azsdk-python-data-tables/12.0.0b4 Python/3.9.0rc1 (Windows-10-10.0.19041-SP0)
-      x-ms-date:
-      - Fri, 18 Dec 2020 16:29:32 GMT
->>>>>>> 98648398
+      - Mon, 04 Jan 2021 20:31:19 GMT
+      User-Agent:
+      - azsdk-python-data-tables/12.0.0b4 Python/3.9.0rc1 (Windows-10-10.0.19041-SP0)
+      x-ms-date:
+      - Mon, 04 Jan 2021 20:31:19 GMT
       x-ms-version:
       - '2019-02-02'
     method: GET
@@ -243,11 +191,7 @@
       content-type:
       - application/json;odata=minimalmetadata
       date:
-<<<<<<< HEAD
-      - Mon, 21 Dec 2020 20:59:00 GMT
-=======
-      - Fri, 18 Dec 2020 16:29:32 GMT
->>>>>>> 98648398
+      - Mon, 04 Jan 2021 20:31:19 GMT
       server:
       - Microsoft-HTTPAPI/2.0
       transfer-encoding:
