--- conflicted
+++ resolved
@@ -15,19 +15,11 @@
       DataServiceVersion:
       - '3.0'
       Date:
-<<<<<<< HEAD
-      - Thu, 20 Aug 2020 19:41:07 GMT
-      User-Agent:
-      - azsdk-python-data-tables/2019-07-07 Python/3.8.4 (Windows-10-10.0.19041-SP0)
-      x-ms-date:
-      - Thu, 20 Aug 2020 19:41:07 GMT
-=======
-      - Wed, 19 Aug 2020 21:18:42 GMT
-      User-Agent:
-      - azsdk-python-storage-table/2019-07-07 Python/3.8.4 (Windows-10-10.0.19041-SP0)
-      x-ms-date:
-      - Wed, 19 Aug 2020 21:18:42 GMT
->>>>>>> 522498f3
+      - Thu, 20 Aug 2020 20:16:53 GMT
+      User-Agent:
+      - azsdk-python-data-tables/2019-07-07 Python/3.8.4 (Windows-10-10.0.19041-SP0)
+      x-ms-date:
+      - Thu, 20 Aug 2020 20:16:53 GMT
       x-ms-version:
       - '2019-07-07'
     method: POST
@@ -41,11 +33,7 @@
       content-type:
       - application/json;odata=minimalmetadata;streaming=true;charset=utf-8
       date:
-<<<<<<< HEAD
-      - Thu, 20 Aug 2020 19:41:07 GMT
-=======
-      - Wed, 19 Aug 2020 21:18:42 GMT
->>>>>>> 522498f3
+      - Thu, 20 Aug 2020 20:16:53 GMT
       location:
       - https://storagename.table.core.windows.net/Tables('uttablefcf31465')
       server:
@@ -75,19 +63,11 @@
       DataServiceVersion:
       - '3.0'
       Date:
-<<<<<<< HEAD
-      - Thu, 20 Aug 2020 19:41:07 GMT
-      User-Agent:
-      - azsdk-python-data-tables/2019-07-07 Python/3.8.4 (Windows-10-10.0.19041-SP0)
-      x-ms-date:
-      - Thu, 20 Aug 2020 19:41:07 GMT
-=======
-      - Wed, 19 Aug 2020 21:18:42 GMT
-      User-Agent:
-      - azsdk-python-storage-table/2019-07-07 Python/3.8.4 (Windows-10-10.0.19041-SP0)
-      x-ms-date:
-      - Wed, 19 Aug 2020 21:18:42 GMT
->>>>>>> 522498f3
+      - Thu, 20 Aug 2020 20:16:53 GMT
+      User-Agent:
+      - azsdk-python-data-tables/2019-07-07 Python/3.8.4 (Windows-10-10.0.19041-SP0)
+      x-ms-date:
+      - Thu, 20 Aug 2020 20:16:53 GMT
       x-ms-version:
       - '2019-07-07'
     method: POST
@@ -101,11 +81,7 @@
       content-type:
       - application/json;odata=minimalmetadata;streaming=true;charset=utf-8
       date:
-<<<<<<< HEAD
-      - Thu, 20 Aug 2020 19:41:07 GMT
-=======
-      - Wed, 19 Aug 2020 21:18:42 GMT
->>>>>>> 522498f3
+      - Thu, 20 Aug 2020 20:16:53 GMT
       location:
       - https://storagename.table.core.windows.net/Tables('querytablefcf31465')
       server:
@@ -141,45 +117,27 @@
       DataServiceVersion:
       - '3.0'
       Date:
-<<<<<<< HEAD
-      - Thu, 20 Aug 2020 19:41:07 GMT
-      User-Agent:
-      - azsdk-python-data-tables/2019-07-07 Python/3.8.4 (Windows-10-10.0.19041-SP0)
-      x-ms-date:
-      - Thu, 20 Aug 2020 19:41:07 GMT
-=======
-      - Wed, 19 Aug 2020 21:18:42 GMT
-      User-Agent:
-      - azsdk-python-storage-table/2019-07-07 Python/3.8.4 (Windows-10-10.0.19041-SP0)
-      x-ms-date:
-      - Wed, 19 Aug 2020 21:18:42 GMT
->>>>>>> 522498f3
+      - Thu, 20 Aug 2020 20:16:53 GMT
+      User-Agent:
+      - azsdk-python-data-tables/2019-07-07 Python/3.8.4 (Windows-10-10.0.19041-SP0)
+      x-ms-date:
+      - Thu, 20 Aug 2020 20:16:53 GMT
       x-ms-version:
       - '2019-07-07'
     method: POST
     uri: https://storagename.table.core.windows.net/querytablefcf31465
   response:
     body:
-<<<<<<< HEAD
-      string: '{"odata.metadata":"https://storagename.table.core.windows.net/$metadata#querytablefcf31465/@Element","odata.etag":"W/\"datetime''2020-08-20T19%3A41%3A08.0487069Z''\"","PartitionKey":"pkfcf31465","RowKey":"rkfcf314651","Timestamp":"2020-08-20T19:41:08.0487069Z","age@odata.type":"Edm.Int64","age":"39","sex":"male","married":true,"deceased":false,"ratio":3.1,"evenratio":3.0,"large@odata.type":"Edm.Int64","large":"933311100","Birthday@odata.type":"Edm.DateTime","Birthday":"1973-10-04T00:00:00Z","birthday@odata.type":"Edm.DateTime","birthday":"1970-10-04T00:00:00Z","binary@odata.type":"Edm.Binary","binary":"YmluYXJ5","other":20,"clsid@odata.type":"Edm.Guid","clsid":"c9da6455-213d-42c9-9a79-3e9149a57833"}'
-=======
-      string: '{"odata.metadata":"https://storagename.table.core.windows.net/$metadata#querytablefcf31465/@Element","odata.etag":"W/\"datetime''2020-08-19T21%3A18%3A42.8737385Z''\"","PartitionKey":"pkfcf31465","RowKey":"rkfcf314651","Timestamp":"2020-08-19T21:18:42.8737385Z","age@odata.type":"Edm.Int64","age":"39","sex":"male","married":true,"deceased":false,"ratio":3.1,"evenratio":3.0,"large@odata.type":"Edm.Int64","large":"933311100","Birthday@odata.type":"Edm.DateTime","Birthday":"1973-10-04T00:00:00Z","birthday@odata.type":"Edm.DateTime","birthday":"1970-10-04T00:00:00Z","binary@odata.type":"Edm.Binary","binary":"YmluYXJ5","other":20,"clsid@odata.type":"Edm.Guid","clsid":"c9da6455-213d-42c9-9a79-3e9149a57833"}'
->>>>>>> 522498f3
-    headers:
-      cache-control:
-      - no-cache
-      content-type:
-      - application/json;odata=minimalmetadata;streaming=true;charset=utf-8
-      date:
-<<<<<<< HEAD
-      - Thu, 20 Aug 2020 19:41:07 GMT
+      string: '{"odata.metadata":"https://storagename.table.core.windows.net/$metadata#querytablefcf31465/@Element","odata.etag":"W/\"datetime''2020-08-20T20%3A16%3A54.2068141Z''\"","PartitionKey":"pkfcf31465","RowKey":"rkfcf314651","Timestamp":"2020-08-20T20:16:54.2068141Z","age@odata.type":"Edm.Int64","age":"39","sex":"male","married":true,"deceased":false,"ratio":3.1,"evenratio":3.0,"large@odata.type":"Edm.Int64","large":"933311100","Birthday@odata.type":"Edm.DateTime","Birthday":"1973-10-04T00:00:00Z","birthday@odata.type":"Edm.DateTime","birthday":"1970-10-04T00:00:00Z","binary@odata.type":"Edm.Binary","binary":"YmluYXJ5","other":20,"clsid@odata.type":"Edm.Guid","clsid":"c9da6455-213d-42c9-9a79-3e9149a57833"}'
+    headers:
+      cache-control:
+      - no-cache
+      content-type:
+      - application/json;odata=minimalmetadata;streaming=true;charset=utf-8
+      date:
+      - Thu, 20 Aug 2020 20:16:53 GMT
       etag:
-      - W/"datetime'2020-08-20T19%3A41%3A08.0487069Z'"
-=======
-      - Wed, 19 Aug 2020 21:18:42 GMT
-      etag:
-      - W/"datetime'2020-08-19T21%3A18%3A42.8737385Z'"
->>>>>>> 522498f3
+      - W/"datetime'2020-08-20T20%3A16%3A54.2068141Z'"
       location:
       - https://storagename.table.core.windows.net/querytablefcf31465(PartitionKey='pkfcf31465',RowKey='rkfcf314651')
       server:
@@ -215,45 +173,27 @@
       DataServiceVersion:
       - '3.0'
       Date:
-<<<<<<< HEAD
-      - Thu, 20 Aug 2020 19:41:07 GMT
-      User-Agent:
-      - azsdk-python-data-tables/2019-07-07 Python/3.8.4 (Windows-10-10.0.19041-SP0)
-      x-ms-date:
-      - Thu, 20 Aug 2020 19:41:07 GMT
-=======
-      - Wed, 19 Aug 2020 21:18:42 GMT
-      User-Agent:
-      - azsdk-python-storage-table/2019-07-07 Python/3.8.4 (Windows-10-10.0.19041-SP0)
-      x-ms-date:
-      - Wed, 19 Aug 2020 21:18:42 GMT
->>>>>>> 522498f3
+      - Thu, 20 Aug 2020 20:16:54 GMT
+      User-Agent:
+      - azsdk-python-data-tables/2019-07-07 Python/3.8.4 (Windows-10-10.0.19041-SP0)
+      x-ms-date:
+      - Thu, 20 Aug 2020 20:16:54 GMT
       x-ms-version:
       - '2019-07-07'
     method: POST
     uri: https://storagename.table.core.windows.net/querytablefcf31465
   response:
     body:
-<<<<<<< HEAD
-      string: '{"odata.metadata":"https://storagename.table.core.windows.net/$metadata#querytablefcf31465/@Element","odata.etag":"W/\"datetime''2020-08-20T19%3A41%3A08.1317655Z''\"","PartitionKey":"pkfcf31465","RowKey":"rkfcf3146512","Timestamp":"2020-08-20T19:41:08.1317655Z","age@odata.type":"Edm.Int64","age":"39","sex":"male","married":true,"deceased":false,"ratio":3.1,"evenratio":3.0,"large@odata.type":"Edm.Int64","large":"933311100","Birthday@odata.type":"Edm.DateTime","Birthday":"1973-10-04T00:00:00Z","birthday@odata.type":"Edm.DateTime","birthday":"1970-10-04T00:00:00Z","binary@odata.type":"Edm.Binary","binary":"YmluYXJ5","other":20,"clsid@odata.type":"Edm.Guid","clsid":"c9da6455-213d-42c9-9a79-3e9149a57833"}'
-=======
-      string: '{"odata.metadata":"https://storagename.table.core.windows.net/$metadata#querytablefcf31465/@Element","odata.etag":"W/\"datetime''2020-08-19T21%3A18%3A42.9678071Z''\"","PartitionKey":"pkfcf31465","RowKey":"rkfcf3146512","Timestamp":"2020-08-19T21:18:42.9678071Z","age@odata.type":"Edm.Int64","age":"39","sex":"male","married":true,"deceased":false,"ratio":3.1,"evenratio":3.0,"large@odata.type":"Edm.Int64","large":"933311100","Birthday@odata.type":"Edm.DateTime","Birthday":"1973-10-04T00:00:00Z","birthday@odata.type":"Edm.DateTime","birthday":"1970-10-04T00:00:00Z","binary@odata.type":"Edm.Binary","binary":"YmluYXJ5","other":20,"clsid@odata.type":"Edm.Guid","clsid":"c9da6455-213d-42c9-9a79-3e9149a57833"}'
->>>>>>> 522498f3
-    headers:
-      cache-control:
-      - no-cache
-      content-type:
-      - application/json;odata=minimalmetadata;streaming=true;charset=utf-8
-      date:
-<<<<<<< HEAD
-      - Thu, 20 Aug 2020 19:41:07 GMT
+      string: '{"odata.metadata":"https://storagename.table.core.windows.net/$metadata#querytablefcf31465/@Element","odata.etag":"W/\"datetime''2020-08-20T20%3A16%3A54.2878923Z''\"","PartitionKey":"pkfcf31465","RowKey":"rkfcf3146512","Timestamp":"2020-08-20T20:16:54.2878923Z","age@odata.type":"Edm.Int64","age":"39","sex":"male","married":true,"deceased":false,"ratio":3.1,"evenratio":3.0,"large@odata.type":"Edm.Int64","large":"933311100","Birthday@odata.type":"Edm.DateTime","Birthday":"1973-10-04T00:00:00Z","birthday@odata.type":"Edm.DateTime","birthday":"1970-10-04T00:00:00Z","binary@odata.type":"Edm.Binary","binary":"YmluYXJ5","other":20,"clsid@odata.type":"Edm.Guid","clsid":"c9da6455-213d-42c9-9a79-3e9149a57833"}'
+    headers:
+      cache-control:
+      - no-cache
+      content-type:
+      - application/json;odata=minimalmetadata;streaming=true;charset=utf-8
+      date:
+      - Thu, 20 Aug 2020 20:16:54 GMT
       etag:
-      - W/"datetime'2020-08-20T19%3A41%3A08.1317655Z'"
-=======
-      - Wed, 19 Aug 2020 21:18:42 GMT
-      etag:
-      - W/"datetime'2020-08-19T21%3A18%3A42.9678071Z'"
->>>>>>> 522498f3
+      - W/"datetime'2020-08-20T20%3A16%3A54.2878923Z'"
       location:
       - https://storagename.table.core.windows.net/querytablefcf31465(PartitionKey='pkfcf31465',RowKey='rkfcf3146512')
       server:
@@ -279,41 +219,25 @@
       DataServiceVersion:
       - '3.0'
       Date:
-<<<<<<< HEAD
-      - Thu, 20 Aug 2020 19:41:08 GMT
-      User-Agent:
-      - azsdk-python-data-tables/2019-07-07 Python/3.8.4 (Windows-10-10.0.19041-SP0)
-      x-ms-date:
-      - Thu, 20 Aug 2020 19:41:08 GMT
-=======
-      - Wed, 19 Aug 2020 21:18:42 GMT
-      User-Agent:
-      - azsdk-python-storage-table/2019-07-07 Python/3.8.4 (Windows-10-10.0.19041-SP0)
-      x-ms-date:
-      - Wed, 19 Aug 2020 21:18:42 GMT
->>>>>>> 522498f3
+      - Thu, 20 Aug 2020 20:16:54 GMT
+      User-Agent:
+      - azsdk-python-data-tables/2019-07-07 Python/3.8.4 (Windows-10-10.0.19041-SP0)
+      x-ms-date:
+      - Thu, 20 Aug 2020 20:16:54 GMT
       x-ms-version:
       - '2019-07-07'
     method: GET
     uri: https://storagename.table.core.windows.net/querytablefcf31465()?$select=age%2C%20sex
   response:
     body:
-<<<<<<< HEAD
-      string: '{"odata.metadata":"https://storagename.table.core.windows.net/$metadata#querytablefcf31465&$select=age,%20sex","value":[{"odata.etag":"W/\"datetime''2020-08-20T19%3A41%3A08.0487069Z''\"","age@odata.type":"Edm.Int64","age":"39","sex":"male"},{"odata.etag":"W/\"datetime''2020-08-20T19%3A41%3A08.1317655Z''\"","age@odata.type":"Edm.Int64","age":"39","sex":"male"}]}'
-=======
-      string: '{"odata.metadata":"https://storagename.table.core.windows.net/$metadata#querytablefcf31465&$select=age,%20sex","value":[{"odata.etag":"W/\"datetime''2020-08-19T21%3A18%3A42.8737385Z''\"","age@odata.type":"Edm.Int64","age":"39","sex":"male"},{"odata.etag":"W/\"datetime''2020-08-19T21%3A18%3A42.9678071Z''\"","age@odata.type":"Edm.Int64","age":"39","sex":"male"}]}'
->>>>>>> 522498f3
-    headers:
-      cache-control:
-      - no-cache
-      content-type:
-      - application/json;odata=minimalmetadata;streaming=true;charset=utf-8
-      date:
-<<<<<<< HEAD
-      - Thu, 20 Aug 2020 19:41:07 GMT
-=======
-      - Wed, 19 Aug 2020 21:18:42 GMT
->>>>>>> 522498f3
+      string: '{"odata.metadata":"https://storagename.table.core.windows.net/$metadata#querytablefcf31465&$select=age,%20sex","value":[{"odata.etag":"W/\"datetime''2020-08-20T20%3A16%3A54.2068141Z''\"","age@odata.type":"Edm.Int64","age":"39","sex":"male"},{"odata.etag":"W/\"datetime''2020-08-20T20%3A16%3A54.2878923Z''\"","age@odata.type":"Edm.Int64","age":"39","sex":"male"}]}'
+    headers:
+      cache-control:
+      - no-cache
+      content-type:
+      - application/json;odata=minimalmetadata;streaming=true;charset=utf-8
+      date:
+      - Thu, 20 Aug 2020 20:16:54 GMT
       server:
       - Windows-Azure-Table/1.0 Microsoft-HTTPAPI/2.0
       transfer-encoding:
@@ -337,19 +261,11 @@
       Content-Length:
       - '0'
       Date:
-<<<<<<< HEAD
-      - Thu, 20 Aug 2020 19:41:08 GMT
-      User-Agent:
-      - azsdk-python-data-tables/2019-07-07 Python/3.8.4 (Windows-10-10.0.19041-SP0)
-      x-ms-date:
-      - Thu, 20 Aug 2020 19:41:08 GMT
-=======
-      - Wed, 19 Aug 2020 21:18:43 GMT
-      User-Agent:
-      - azsdk-python-storage-table/2019-07-07 Python/3.8.4 (Windows-10-10.0.19041-SP0)
-      x-ms-date:
-      - Wed, 19 Aug 2020 21:18:43 GMT
->>>>>>> 522498f3
+      - Thu, 20 Aug 2020 20:16:54 GMT
+      User-Agent:
+      - azsdk-python-data-tables/2019-07-07 Python/3.8.4 (Windows-10-10.0.19041-SP0)
+      x-ms-date:
+      - Thu, 20 Aug 2020 20:16:54 GMT
       x-ms-version:
       - '2019-07-07'
     method: DELETE
@@ -363,11 +279,7 @@
       content-length:
       - '0'
       date:
-<<<<<<< HEAD
-      - Thu, 20 Aug 2020 19:41:07 GMT
-=======
-      - Wed, 19 Aug 2020 21:18:42 GMT
->>>>>>> 522498f3
+      - Thu, 20 Aug 2020 20:16:54 GMT
       server:
       - Windows-Azure-Table/1.0 Microsoft-HTTPAPI/2.0
       x-content-type-options:
@@ -389,19 +301,11 @@
       Content-Length:
       - '0'
       Date:
-<<<<<<< HEAD
-      - Thu, 20 Aug 2020 19:41:08 GMT
-      User-Agent:
-      - azsdk-python-data-tables/2019-07-07 Python/3.8.4 (Windows-10-10.0.19041-SP0)
-      x-ms-date:
-      - Thu, 20 Aug 2020 19:41:08 GMT
-=======
-      - Wed, 19 Aug 2020 21:18:43 GMT
-      User-Agent:
-      - azsdk-python-storage-table/2019-07-07 Python/3.8.4 (Windows-10-10.0.19041-SP0)
-      x-ms-date:
-      - Wed, 19 Aug 2020 21:18:43 GMT
->>>>>>> 522498f3
+      - Thu, 20 Aug 2020 20:16:54 GMT
+      User-Agent:
+      - azsdk-python-data-tables/2019-07-07 Python/3.8.4 (Windows-10-10.0.19041-SP0)
+      x-ms-date:
+      - Thu, 20 Aug 2020 20:16:54 GMT
       x-ms-version:
       - '2019-07-07'
     method: DELETE
@@ -415,11 +319,7 @@
       content-length:
       - '0'
       date:
-<<<<<<< HEAD
-      - Thu, 20 Aug 2020 19:41:08 GMT
-=======
-      - Wed, 19 Aug 2020 21:18:42 GMT
->>>>>>> 522498f3
+      - Thu, 20 Aug 2020 20:16:54 GMT
       server:
       - Windows-Azure-Table/1.0 Microsoft-HTTPAPI/2.0
       x-content-type-options:
