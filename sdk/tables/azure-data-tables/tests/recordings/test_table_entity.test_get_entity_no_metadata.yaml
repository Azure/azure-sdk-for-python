interactions:
- request:
    body: '{"TableName": "uttableab3d1289"}'
    headers:
      Accept:
      - application/json;odata=minimalmetadata
      Accept-Encoding:
      - gzip, deflate
      Connection:
      - keep-alive
      Content-Length:
      - '32'
      Content-Type:
      - application/json;odata=nometadata
      DataServiceVersion:
      - '3.0'
      Date:
<<<<<<< HEAD
      - Fri, 24 Jul 2020 15:02:52 GMT
=======
      - Fri, 24 Jul 2020 16:11:45 GMT
>>>>>>> 582fb262
      User-Agent:
      - azsdk-python-storage-table/2019-07-07 Python/3.8.4 (Windows-10-10.0.19041-SP0)
      x-ms-date:
<<<<<<< HEAD
      - Fri, 24 Jul 2020 15:02:52 GMT
=======
      - Fri, 24 Jul 2020 16:11:45 GMT
>>>>>>> 582fb262
      x-ms-version:
      - '2019-07-07'
    method: POST
    uri: https://storagename.table.core.windows.net/Tables
  response:
    body:
      string: '{"odata.metadata":"https://storagename.table.core.windows.net/$metadata#Tables/@Element","TableName":"uttableab3d1289"}'
    headers:
      cache-control:
      - no-cache
      content-type:
      - application/json;odata=minimalmetadata;streaming=true;charset=utf-8
      date:
<<<<<<< HEAD
      - Fri, 24 Jul 2020 15:02:53 GMT
=======
      - Fri, 24 Jul 2020 16:11:41 GMT
>>>>>>> 582fb262
      location:
      - https://storagename.table.core.windows.net/Tables('uttableab3d1289')
      server:
      - Windows-Azure-Table/1.0 Microsoft-HTTPAPI/2.0
      transfer-encoding:
      - chunked
      x-content-type-options:
      - nosniff
      x-ms-version:
      - '2019-07-07'
    status:
      code: 201
      message: Created
- request:
    body: '{"PartitionKey": "pkab3d1289", "RowKey": "rkab3d1289", "age": "39", "age@odata.type":
      "Edm.Int64", "sex": "male", "married": true, "deceased": false, "ratio": 3.1,
      "evenratio": 3.0, "large": "933311100", "large@odata.type": "Edm.Int64", "Birthday":
      "1973-10-04T00:00:00Z", "Birthday@odata.type": "Edm.DateTime", "birthday": "1970-10-04T00:00:00Z",
      "birthday@odata.type": "Edm.DateTime", "binary": "YmluYXJ5", "binary@odata.type":
      "Edm.Binary", "other": 20, "clsid": "c9da6455-213d-42c9-9a79-3e9149a57833",
      "clsid@odata.type": "Edm.Guid"}'
    headers:
      Accept:
      - application/json;odata=minimalmetadata
      Accept-Encoding:
      - gzip, deflate
      Connection:
      - keep-alive
      Content-Length:
      - '537'
      Content-Type:
      - application/json;odata=nometadata
      DataServiceVersion:
      - '3.0'
      Date:
<<<<<<< HEAD
      - Fri, 24 Jul 2020 15:02:53 GMT
=======
      - Fri, 24 Jul 2020 16:11:45 GMT
>>>>>>> 582fb262
      User-Agent:
      - azsdk-python-storage-table/2019-07-07 Python/3.8.4 (Windows-10-10.0.19041-SP0)
      x-ms-date:
<<<<<<< HEAD
      - Fri, 24 Jul 2020 15:02:53 GMT
=======
      - Fri, 24 Jul 2020 16:11:45 GMT
>>>>>>> 582fb262
      x-ms-version:
      - '2019-07-07'
    method: POST
    uri: https://storagename.table.core.windows.net/uttableab3d1289
  response:
    body:
<<<<<<< HEAD
      string: '{"odata.metadata":"https://storagename.table.core.windows.net/$metadata#uttableab3d1289/@Element","odata.etag":"W/\"datetime''2020-07-24T15%3A02%3A53.692904Z''\"","PartitionKey":"pkab3d1289","RowKey":"rkab3d1289","Timestamp":"2020-07-24T15:02:53.692904Z","age@odata.type":"Edm.Int64","age":"39","sex":"male","married":true,"deceased":false,"ratio":3.1,"evenratio":3.0,"large@odata.type":"Edm.Int64","large":"933311100","Birthday@odata.type":"Edm.DateTime","Birthday":"1973-10-04T00:00:00Z","birthday@odata.type":"Edm.DateTime","birthday":"1970-10-04T00:00:00Z","binary@odata.type":"Edm.Binary","binary":"YmluYXJ5","other":20,"clsid@odata.type":"Edm.Guid","clsid":"c9da6455-213d-42c9-9a79-3e9149a57833"}'
=======
      string: '{"odata.metadata":"https://storagename.table.core.windows.net/$metadata#uttableab3d1289/@Element","odata.etag":"W/\"datetime''2020-07-24T16%3A11%3A42.9696499Z''\"","PartitionKey":"pkab3d1289","RowKey":"rkab3d1289","Timestamp":"2020-07-24T16:11:42.9696499Z","age@odata.type":"Edm.Int64","age":"39","sex":"male","married":true,"deceased":false,"ratio":3.1,"evenratio":3.0,"large@odata.type":"Edm.Int64","large":"933311100","Birthday@odata.type":"Edm.DateTime","Birthday":"1973-10-04T00:00:00Z","birthday@odata.type":"Edm.DateTime","birthday":"1970-10-04T00:00:00Z","binary@odata.type":"Edm.Binary","binary":"YmluYXJ5","other":20,"clsid@odata.type":"Edm.Guid","clsid":"c9da6455-213d-42c9-9a79-3e9149a57833"}'
>>>>>>> 582fb262
    headers:
      cache-control:
      - no-cache
      content-type:
      - application/json;odata=minimalmetadata;streaming=true;charset=utf-8
      date:
<<<<<<< HEAD
      - Fri, 24 Jul 2020 15:02:53 GMT
      etag:
      - W/"datetime'2020-07-24T15%3A02%3A53.692904Z'"
=======
      - Fri, 24 Jul 2020 16:11:42 GMT
      etag:
      - W/"datetime'2020-07-24T16%3A11%3A42.9696499Z'"
>>>>>>> 582fb262
      location:
      - https://storagename.table.core.windows.net/uttableab3d1289(PartitionKey='pkab3d1289',RowKey='rkab3d1289')
      server:
      - Windows-Azure-Table/1.0 Microsoft-HTTPAPI/2.0
      transfer-encoding:
      - chunked
      x-content-type-options:
      - nosniff
      x-ms-version:
      - '2019-07-07'
    status:
      code: 201
      message: Created
- request:
    body: null
    headers:
      Accept-Encoding:
      - gzip, deflate
      Connection:
      - keep-alive
      DataServiceVersion:
      - '3.0'
      Date:
<<<<<<< HEAD
      - Fri, 24 Jul 2020 15:02:53 GMT
=======
      - Fri, 24 Jul 2020 16:11:45 GMT
>>>>>>> 582fb262
      User-Agent:
      - azsdk-python-storage-table/2019-07-07 Python/3.8.4 (Windows-10-10.0.19041-SP0)
      accept:
      - application/json;odata=nometadata
      x-ms-date:
<<<<<<< HEAD
      - Fri, 24 Jul 2020 15:02:53 GMT
=======
      - Fri, 24 Jul 2020 16:11:45 GMT
>>>>>>> 582fb262
      x-ms-version:
      - '2019-07-07'
    method: GET
    uri: https://storagename.table.core.windows.net/uttableab3d1289(PartitionKey='pkab3d1289',RowKey='rkab3d1289')
  response:
    body:
<<<<<<< HEAD
      string: '{"PartitionKey":"pkab3d1289","RowKey":"rkab3d1289","Timestamp":"2020-07-24T15:02:53.692904Z","age":"39","sex":"male","married":true,"deceased":false,"ratio":3.1,"evenratio":3.0,"large":"933311100","Birthday":"1973-10-04T00:00:00Z","birthday":"1970-10-04T00:00:00Z","binary":"YmluYXJ5","other":20,"clsid":"c9da6455-213d-42c9-9a79-3e9149a57833"}'
=======
      string: '{"PartitionKey":"pkab3d1289","RowKey":"rkab3d1289","Timestamp":"2020-07-24T16:11:42.9696499Z","age":"39","sex":"male","married":true,"deceased":false,"ratio":3.1,"evenratio":3.0,"large":"933311100","Birthday":"1973-10-04T00:00:00Z","birthday":"1970-10-04T00:00:00Z","binary":"YmluYXJ5","other":20,"clsid":"c9da6455-213d-42c9-9a79-3e9149a57833"}'
>>>>>>> 582fb262
    headers:
      cache-control:
      - no-cache
      content-type:
      - application/json;odata=nometadata;streaming=true;charset=utf-8
      date:
<<<<<<< HEAD
      - Fri, 24 Jul 2020 15:02:53 GMT
      etag:
      - W/"datetime'2020-07-24T15%3A02%3A53.692904Z'"
=======
      - Fri, 24 Jul 2020 16:11:42 GMT
      etag:
      - W/"datetime'2020-07-24T16%3A11%3A42.9696499Z'"
>>>>>>> 582fb262
      server:
      - Windows-Azure-Table/1.0 Microsoft-HTTPAPI/2.0
      transfer-encoding:
      - chunked
      x-content-type-options:
      - nosniff
      x-ms-version:
      - '2019-07-07'
    status:
      code: 200
      message: OK
- request:
    body: null
    headers:
      Accept:
      - '*/*'
      Accept-Encoding:
      - gzip, deflate
      Connection:
      - keep-alive
      Content-Length:
      - '0'
      Date:
<<<<<<< HEAD
      - Fri, 24 Jul 2020 15:02:53 GMT
=======
      - Fri, 24 Jul 2020 16:11:45 GMT
>>>>>>> 582fb262
      User-Agent:
      - azsdk-python-storage-table/2019-07-07 Python/3.8.4 (Windows-10-10.0.19041-SP0)
      x-ms-date:
<<<<<<< HEAD
      - Fri, 24 Jul 2020 15:02:53 GMT
=======
      - Fri, 24 Jul 2020 16:11:45 GMT
>>>>>>> 582fb262
      x-ms-version:
      - '2019-07-07'
    method: DELETE
    uri: https://storagename.table.core.windows.net/Tables('uttableab3d1289')
  response:
    body:
      string: ''
    headers:
      cache-control:
      - no-cache
      content-length:
      - '0'
      date:
<<<<<<< HEAD
      - Fri, 24 Jul 2020 15:02:53 GMT
=======
      - Fri, 24 Jul 2020 16:11:42 GMT
>>>>>>> 582fb262
      server:
      - Windows-Azure-Table/1.0 Microsoft-HTTPAPI/2.0
      x-content-type-options:
      - nosniff
      x-ms-version:
      - '2019-07-07'
    status:
      code: 204
      message: No Content
version: 1<|MERGE_RESOLUTION|>--- conflicted
+++ resolved
@@ -15,236 +15,31 @@
       DataServiceVersion:
       - '3.0'
       Date:
-<<<<<<< HEAD
-      - Fri, 24 Jul 2020 15:02:52 GMT
-=======
-      - Fri, 24 Jul 2020 16:11:45 GMT
->>>>>>> 582fb262
+      - Fri, 24 Jul 2020 16:41:24 GMT
       User-Agent:
-      - azsdk-python-storage-table/2019-07-07 Python/3.8.4 (Windows-10-10.0.19041-SP0)
+      - azsdk-python-storage-table/12.0.0b1 Python/3.8.4 (Windows-10-10.0.19041-SP0)
       x-ms-date:
-<<<<<<< HEAD
-      - Fri, 24 Jul 2020 15:02:52 GMT
-=======
-      - Fri, 24 Jul 2020 16:11:45 GMT
->>>>>>> 582fb262
+      - Fri, 24 Jul 2020 16:41:24 GMT
       x-ms-version:
-      - '2019-07-07'
+      - 12.0.0b1
     method: POST
     uri: https://storagename.table.core.windows.net/Tables
   response:
     body:
-      string: '{"odata.metadata":"https://storagename.table.core.windows.net/$metadata#Tables/@Element","TableName":"uttableab3d1289"}'
+      string: "\uFEFF<?xml version=\"1.0\" encoding=\"utf-8\" standalone=\"yes\"?>\r\n<error
+        xmlns=\"http://schemas.microsoft.com/ado/2007/08/dataservices/metadata\">\r\n
+        \ <code>InvalidHeaderValue</code>\r\n  <message xml:lang=\"en-US\">The value
+        for one of the HTTP headers is not in the correct format.\nRequestId:8623caa9-3002-0008-17d9-6105a5000000\nTime:2020-07-24T16:41:25.7995690Z</message>\r\n</error>"
     headers:
-      cache-control:
-      - no-cache
+      content-length:
+      - '371'
       content-type:
-      - application/json;odata=minimalmetadata;streaming=true;charset=utf-8
+      - application/xml
       date:
-<<<<<<< HEAD
-      - Fri, 24 Jul 2020 15:02:53 GMT
-=======
-      - Fri, 24 Jul 2020 16:11:41 GMT
->>>>>>> 582fb262
-      location:
-      - https://storagename.table.core.windows.net/Tables('uttableab3d1289')
+      - Fri, 24 Jul 2020 16:41:25 GMT
       server:
-      - Windows-Azure-Table/1.0 Microsoft-HTTPAPI/2.0
-      transfer-encoding:
-      - chunked
-      x-content-type-options:
-      - nosniff
-      x-ms-version:
-      - '2019-07-07'
+      - Microsoft-HTTPAPI/2.0
     status:
-      code: 201
-      message: Created
-- request:
-    body: '{"PartitionKey": "pkab3d1289", "RowKey": "rkab3d1289", "age": "39", "age@odata.type":
-      "Edm.Int64", "sex": "male", "married": true, "deceased": false, "ratio": 3.1,
-      "evenratio": 3.0, "large": "933311100", "large@odata.type": "Edm.Int64", "Birthday":
-      "1973-10-04T00:00:00Z", "Birthday@odata.type": "Edm.DateTime", "birthday": "1970-10-04T00:00:00Z",
-      "birthday@odata.type": "Edm.DateTime", "binary": "YmluYXJ5", "binary@odata.type":
-      "Edm.Binary", "other": 20, "clsid": "c9da6455-213d-42c9-9a79-3e9149a57833",
-      "clsid@odata.type": "Edm.Guid"}'
-    headers:
-      Accept:
-      - application/json;odata=minimalmetadata
-      Accept-Encoding:
-      - gzip, deflate
-      Connection:
-      - keep-alive
-      Content-Length:
-      - '537'
-      Content-Type:
-      - application/json;odata=nometadata
-      DataServiceVersion:
-      - '3.0'
-      Date:
-<<<<<<< HEAD
-      - Fri, 24 Jul 2020 15:02:53 GMT
-=======
-      - Fri, 24 Jul 2020 16:11:45 GMT
->>>>>>> 582fb262
-      User-Agent:
-      - azsdk-python-storage-table/2019-07-07 Python/3.8.4 (Windows-10-10.0.19041-SP0)
-      x-ms-date:
-<<<<<<< HEAD
-      - Fri, 24 Jul 2020 15:02:53 GMT
-=======
-      - Fri, 24 Jul 2020 16:11:45 GMT
->>>>>>> 582fb262
-      x-ms-version:
-      - '2019-07-07'
-    method: POST
-    uri: https://storagename.table.core.windows.net/uttableab3d1289
-  response:
-    body:
-<<<<<<< HEAD
-      string: '{"odata.metadata":"https://storagename.table.core.windows.net/$metadata#uttableab3d1289/@Element","odata.etag":"W/\"datetime''2020-07-24T15%3A02%3A53.692904Z''\"","PartitionKey":"pkab3d1289","RowKey":"rkab3d1289","Timestamp":"2020-07-24T15:02:53.692904Z","age@odata.type":"Edm.Int64","age":"39","sex":"male","married":true,"deceased":false,"ratio":3.1,"evenratio":3.0,"large@odata.type":"Edm.Int64","large":"933311100","Birthday@odata.type":"Edm.DateTime","Birthday":"1973-10-04T00:00:00Z","birthday@odata.type":"Edm.DateTime","birthday":"1970-10-04T00:00:00Z","binary@odata.type":"Edm.Binary","binary":"YmluYXJ5","other":20,"clsid@odata.type":"Edm.Guid","clsid":"c9da6455-213d-42c9-9a79-3e9149a57833"}'
-=======
-      string: '{"odata.metadata":"https://storagename.table.core.windows.net/$metadata#uttableab3d1289/@Element","odata.etag":"W/\"datetime''2020-07-24T16%3A11%3A42.9696499Z''\"","PartitionKey":"pkab3d1289","RowKey":"rkab3d1289","Timestamp":"2020-07-24T16:11:42.9696499Z","age@odata.type":"Edm.Int64","age":"39","sex":"male","married":true,"deceased":false,"ratio":3.1,"evenratio":3.0,"large@odata.type":"Edm.Int64","large":"933311100","Birthday@odata.type":"Edm.DateTime","Birthday":"1973-10-04T00:00:00Z","birthday@odata.type":"Edm.DateTime","birthday":"1970-10-04T00:00:00Z","binary@odata.type":"Edm.Binary","binary":"YmluYXJ5","other":20,"clsid@odata.type":"Edm.Guid","clsid":"c9da6455-213d-42c9-9a79-3e9149a57833"}'
->>>>>>> 582fb262
-    headers:
-      cache-control:
-      - no-cache
-      content-type:
-      - application/json;odata=minimalmetadata;streaming=true;charset=utf-8
-      date:
-<<<<<<< HEAD
-      - Fri, 24 Jul 2020 15:02:53 GMT
-      etag:
-      - W/"datetime'2020-07-24T15%3A02%3A53.692904Z'"
-=======
-      - Fri, 24 Jul 2020 16:11:42 GMT
-      etag:
-      - W/"datetime'2020-07-24T16%3A11%3A42.9696499Z'"
->>>>>>> 582fb262
-      location:
-      - https://storagename.table.core.windows.net/uttableab3d1289(PartitionKey='pkab3d1289',RowKey='rkab3d1289')
-      server:
-      - Windows-Azure-Table/1.0 Microsoft-HTTPAPI/2.0
-      transfer-encoding:
-      - chunked
-      x-content-type-options:
-      - nosniff
-      x-ms-version:
-      - '2019-07-07'
-    status:
-      code: 201
-      message: Created
-- request:
-    body: null
-    headers:
-      Accept-Encoding:
-      - gzip, deflate
-      Connection:
-      - keep-alive
-      DataServiceVersion:
-      - '3.0'
-      Date:
-<<<<<<< HEAD
-      - Fri, 24 Jul 2020 15:02:53 GMT
-=======
-      - Fri, 24 Jul 2020 16:11:45 GMT
->>>>>>> 582fb262
-      User-Agent:
-      - azsdk-python-storage-table/2019-07-07 Python/3.8.4 (Windows-10-10.0.19041-SP0)
-      accept:
-      - application/json;odata=nometadata
-      x-ms-date:
-<<<<<<< HEAD
-      - Fri, 24 Jul 2020 15:02:53 GMT
-=======
-      - Fri, 24 Jul 2020 16:11:45 GMT
->>>>>>> 582fb262
-      x-ms-version:
-      - '2019-07-07'
-    method: GET
-    uri: https://storagename.table.core.windows.net/uttableab3d1289(PartitionKey='pkab3d1289',RowKey='rkab3d1289')
-  response:
-    body:
-<<<<<<< HEAD
-      string: '{"PartitionKey":"pkab3d1289","RowKey":"rkab3d1289","Timestamp":"2020-07-24T15:02:53.692904Z","age":"39","sex":"male","married":true,"deceased":false,"ratio":3.1,"evenratio":3.0,"large":"933311100","Birthday":"1973-10-04T00:00:00Z","birthday":"1970-10-04T00:00:00Z","binary":"YmluYXJ5","other":20,"clsid":"c9da6455-213d-42c9-9a79-3e9149a57833"}'
-=======
-      string: '{"PartitionKey":"pkab3d1289","RowKey":"rkab3d1289","Timestamp":"2020-07-24T16:11:42.9696499Z","age":"39","sex":"male","married":true,"deceased":false,"ratio":3.1,"evenratio":3.0,"large":"933311100","Birthday":"1973-10-04T00:00:00Z","birthday":"1970-10-04T00:00:00Z","binary":"YmluYXJ5","other":20,"clsid":"c9da6455-213d-42c9-9a79-3e9149a57833"}'
->>>>>>> 582fb262
-    headers:
-      cache-control:
-      - no-cache
-      content-type:
-      - application/json;odata=nometadata;streaming=true;charset=utf-8
-      date:
-<<<<<<< HEAD
-      - Fri, 24 Jul 2020 15:02:53 GMT
-      etag:
-      - W/"datetime'2020-07-24T15%3A02%3A53.692904Z'"
-=======
-      - Fri, 24 Jul 2020 16:11:42 GMT
-      etag:
-      - W/"datetime'2020-07-24T16%3A11%3A42.9696499Z'"
->>>>>>> 582fb262
-      server:
-      - Windows-Azure-Table/1.0 Microsoft-HTTPAPI/2.0
-      transfer-encoding:
-      - chunked
-      x-content-type-options:
-      - nosniff
-      x-ms-version:
-      - '2019-07-07'
-    status:
-      code: 200
-      message: OK
-- request:
-    body: null
-    headers:
-      Accept:
-      - '*/*'
-      Accept-Encoding:
-      - gzip, deflate
-      Connection:
-      - keep-alive
-      Content-Length:
-      - '0'
-      Date:
-<<<<<<< HEAD
-      - Fri, 24 Jul 2020 15:02:53 GMT
-=======
-      - Fri, 24 Jul 2020 16:11:45 GMT
->>>>>>> 582fb262
-      User-Agent:
-      - azsdk-python-storage-table/2019-07-07 Python/3.8.4 (Windows-10-10.0.19041-SP0)
-      x-ms-date:
-<<<<<<< HEAD
-      - Fri, 24 Jul 2020 15:02:53 GMT
-=======
-      - Fri, 24 Jul 2020 16:11:45 GMT
->>>>>>> 582fb262
-      x-ms-version:
-      - '2019-07-07'
-    method: DELETE
-    uri: https://storagename.table.core.windows.net/Tables('uttableab3d1289')
-  response:
-    body:
-      string: ''
-    headers:
-      cache-control:
-      - no-cache
-      content-length:
-      - '0'
-      date:
-<<<<<<< HEAD
-      - Fri, 24 Jul 2020 15:02:53 GMT
-=======
-      - Fri, 24 Jul 2020 16:11:42 GMT
->>>>>>> 582fb262
-      server:
-      - Windows-Azure-Table/1.0 Microsoft-HTTPAPI/2.0
-      x-content-type-options:
-      - nosniff
-      x-ms-version:
-      - '2019-07-07'
-    status:
-      code: 204
-      message: No Content
+      code: 400
+      message: The value for one of the HTTP headers is not in the correct format.
 version: 1