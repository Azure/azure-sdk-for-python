--- conflicted
+++ resolved
@@ -15,19 +15,11 @@
       DataServiceVersion:
       - '3.0'
       Date:
-<<<<<<< HEAD
-      - Thu, 20 Aug 2020 19:41:21 GMT
-      User-Agent:
-      - azsdk-python-data-tables/2019-07-07 Python/3.8.4 (Windows-10-10.0.19041-SP0)
-      x-ms-date:
-      - Thu, 20 Aug 2020 19:41:21 GMT
-=======
-      - Wed, 19 Aug 2020 21:18:55 GMT
-      User-Agent:
-      - azsdk-python-storage-table/2019-07-07 Python/3.8.4 (Windows-10-10.0.19041-SP0)
-      x-ms-date:
-      - Wed, 19 Aug 2020 21:18:55 GMT
->>>>>>> 522498f3
+      - Thu, 20 Aug 2020 20:17:08 GMT
+      User-Agent:
+      - azsdk-python-data-tables/2019-07-07 Python/3.8.4 (Windows-10-10.0.19041-SP0)
+      x-ms-date:
+      - Thu, 20 Aug 2020 20:17:08 GMT
       x-ms-version:
       - '2019-07-07'
     method: POST
@@ -41,11 +33,7 @@
       content-type:
       - application/json;odata=minimalmetadata;streaming=true;charset=utf-8
       date:
-<<<<<<< HEAD
-      - Thu, 20 Aug 2020 19:41:21 GMT
-=======
-      - Wed, 19 Aug 2020 21:18:55 GMT
->>>>>>> 522498f3
+      - Thu, 20 Aug 2020 20:17:08 GMT
       location:
       - https://storagename.table.core.windows.net/Tables('uttable13250ef0')
       server:
@@ -81,45 +69,27 @@
       DataServiceVersion:
       - '3.0'
       Date:
-<<<<<<< HEAD
-      - Thu, 20 Aug 2020 19:41:21 GMT
-      User-Agent:
-      - azsdk-python-data-tables/2019-07-07 Python/3.8.4 (Windows-10-10.0.19041-SP0)
-      x-ms-date:
-      - Thu, 20 Aug 2020 19:41:21 GMT
-=======
-      - Wed, 19 Aug 2020 21:18:56 GMT
-      User-Agent:
-      - azsdk-python-storage-table/2019-07-07 Python/3.8.4 (Windows-10-10.0.19041-SP0)
-      x-ms-date:
-      - Wed, 19 Aug 2020 21:18:56 GMT
->>>>>>> 522498f3
+      - Thu, 20 Aug 2020 20:17:09 GMT
+      User-Agent:
+      - azsdk-python-data-tables/2019-07-07 Python/3.8.4 (Windows-10-10.0.19041-SP0)
+      x-ms-date:
+      - Thu, 20 Aug 2020 20:17:09 GMT
       x-ms-version:
       - '2019-07-07'
     method: POST
     uri: https://storagename.table.core.windows.net/uttable13250ef0
   response:
     body:
-<<<<<<< HEAD
-      string: '{"odata.metadata":"https://storagename.table.core.windows.net/$metadata#uttable13250ef0/@Element","odata.etag":"W/\"datetime''2020-08-20T19%3A41%3A21.6682854Z''\"","PartitionKey":"pk13250ef0","RowKey":"rk13250ef0","Timestamp":"2020-08-20T19:41:21.6682854Z","age@odata.type":"Edm.Int64","age":"39","sex":"male","married":true,"deceased":false,"ratio":3.1,"evenratio":3.0,"large@odata.type":"Edm.Int64","large":"933311100","Birthday@odata.type":"Edm.DateTime","Birthday":"1973-10-04T00:00:00Z","birthday@odata.type":"Edm.DateTime","birthday":"1970-10-04T00:00:00Z","binary@odata.type":"Edm.Binary","binary":"YmluYXJ5","other":20,"clsid@odata.type":"Edm.Guid","clsid":"c9da6455-213d-42c9-9a79-3e9149a57833"}'
-=======
-      string: '{"odata.metadata":"https://storagename.table.core.windows.net/$metadata#uttable13250ef0/@Element","odata.etag":"W/\"datetime''2020-08-19T21%3A18%3A56.4226655Z''\"","PartitionKey":"pk13250ef0","RowKey":"rk13250ef0","Timestamp":"2020-08-19T21:18:56.4226655Z","age@odata.type":"Edm.Int64","age":"39","sex":"male","married":true,"deceased":false,"ratio":3.1,"evenratio":3.0,"large@odata.type":"Edm.Int64","large":"933311100","Birthday@odata.type":"Edm.DateTime","Birthday":"1973-10-04T00:00:00Z","birthday@odata.type":"Edm.DateTime","birthday":"1970-10-04T00:00:00Z","binary@odata.type":"Edm.Binary","binary":"YmluYXJ5","other":20,"clsid@odata.type":"Edm.Guid","clsid":"c9da6455-213d-42c9-9a79-3e9149a57833"}'
->>>>>>> 522498f3
+      string: '{"odata.metadata":"https://storagename.table.core.windows.net/$metadata#uttable13250ef0/@Element","odata.etag":"W/\"datetime''2020-08-20T20%3A17%3A09.2504327Z''\"","PartitionKey":"pk13250ef0","RowKey":"rk13250ef0","Timestamp":"2020-08-20T20:17:09.2504327Z","age@odata.type":"Edm.Int64","age":"39","sex":"male","married":true,"deceased":false,"ratio":3.1,"evenratio":3.0,"large@odata.type":"Edm.Int64","large":"933311100","Birthday@odata.type":"Edm.DateTime","Birthday":"1973-10-04T00:00:00Z","birthday@odata.type":"Edm.DateTime","birthday":"1970-10-04T00:00:00Z","binary@odata.type":"Edm.Binary","binary":"YmluYXJ5","other":20,"clsid@odata.type":"Edm.Guid","clsid":"c9da6455-213d-42c9-9a79-3e9149a57833"}'
     headers:
       cache-control:
       - no-cache
       content-type:
       - application/json;odata=minimalmetadata;streaming=true;charset=utf-8
       date:
-<<<<<<< HEAD
-      - Thu, 20 Aug 2020 19:41:21 GMT
+      - Thu, 20 Aug 2020 20:17:08 GMT
       etag:
-      - W/"datetime'2020-08-20T19%3A41%3A21.6682854Z'"
-=======
-      - Wed, 19 Aug 2020 21:18:55 GMT
-      etag:
-      - W/"datetime'2020-08-19T21%3A18%3A56.4226655Z'"
->>>>>>> 522498f3
+      - W/"datetime'2020-08-20T20%3A17%3A09.2504327Z'"
       location:
       - https://storagename.table.core.windows.net/uttable13250ef0(PartitionKey='pk13250ef0',RowKey='rk13250ef0')
       server:
@@ -151,23 +121,13 @@
       DataServiceVersion:
       - '3.0'
       Date:
-<<<<<<< HEAD
-      - Thu, 20 Aug 2020 19:41:21 GMT
+      - Thu, 20 Aug 2020 20:17:09 GMT
       If-Match:
       - '*'
       User-Agent:
       - azsdk-python-data-tables/2019-07-07 Python/3.8.4 (Windows-10-10.0.19041-SP0)
       x-ms-date:
-      - Thu, 20 Aug 2020 19:41:21 GMT
-=======
-      - Wed, 19 Aug 2020 21:18:56 GMT
-      If-Match:
-      - '*'
-      User-Agent:
-      - azsdk-python-storage-table/2019-07-07 Python/3.8.4 (Windows-10-10.0.19041-SP0)
-      x-ms-date:
-      - Wed, 19 Aug 2020 21:18:56 GMT
->>>>>>> 522498f3
+      - Thu, 20 Aug 2020 20:17:09 GMT
       x-ms-version:
       - '2019-07-07'
     method: PUT
@@ -181,15 +141,9 @@
       content-length:
       - '0'
       date:
-<<<<<<< HEAD
-      - Thu, 20 Aug 2020 19:41:21 GMT
+      - Thu, 20 Aug 2020 20:17:08 GMT
       etag:
-      - W/"datetime'2020-08-20T19%3A41%3A21.7498436Z'"
-=======
-      - Wed, 19 Aug 2020 21:18:55 GMT
-      etag:
-      - W/"datetime'2020-08-19T21%3A18%3A56.5072262Z'"
->>>>>>> 522498f3
+      - W/"datetime'2020-08-20T20%3A17%3A09.3354962Z'"
       server:
       - Windows-Azure-Table/1.0 Microsoft-HTTPAPI/2.0
       x-content-type-options:
@@ -211,45 +165,27 @@
       DataServiceVersion:
       - '3.0'
       Date:
-<<<<<<< HEAD
-      - Thu, 20 Aug 2020 19:41:21 GMT
-      User-Agent:
-      - azsdk-python-data-tables/2019-07-07 Python/3.8.4 (Windows-10-10.0.19041-SP0)
-      x-ms-date:
-      - Thu, 20 Aug 2020 19:41:21 GMT
-=======
-      - Wed, 19 Aug 2020 21:18:56 GMT
-      User-Agent:
-      - azsdk-python-storage-table/2019-07-07 Python/3.8.4 (Windows-10-10.0.19041-SP0)
-      x-ms-date:
-      - Wed, 19 Aug 2020 21:18:56 GMT
->>>>>>> 522498f3
+      - Thu, 20 Aug 2020 20:17:09 GMT
+      User-Agent:
+      - azsdk-python-data-tables/2019-07-07 Python/3.8.4 (Windows-10-10.0.19041-SP0)
+      x-ms-date:
+      - Thu, 20 Aug 2020 20:17:09 GMT
       x-ms-version:
       - '2019-07-07'
     method: GET
     uri: https://storagename.table.core.windows.net/uttable13250ef0(PartitionKey='pk13250ef0',RowKey='rk13250ef0')
   response:
     body:
-<<<<<<< HEAD
-      string: '{"odata.metadata":"https://storagename.table.core.windows.net/$metadata#uttable13250ef0/@Element","odata.etag":"W/\"datetime''2020-08-20T19%3A41%3A21.7498436Z''\"","PartitionKey":"pk13250ef0","RowKey":"rk13250ef0","Timestamp":"2020-08-20T19:41:21.7498436Z","age":"abc","birthday@odata.type":"Edm.DateTime","birthday":"1991-10-04T00:00:00Z","sex":"female","sign":"aquarius"}'
-=======
-      string: '{"odata.metadata":"https://storagename.table.core.windows.net/$metadata#uttable13250ef0/@Element","odata.etag":"W/\"datetime''2020-08-19T21%3A18%3A56.5072262Z''\"","PartitionKey":"pk13250ef0","RowKey":"rk13250ef0","Timestamp":"2020-08-19T21:18:56.5072262Z","age":"abc","birthday@odata.type":"Edm.DateTime","birthday":"1991-10-04T00:00:00Z","sex":"female","sign":"aquarius"}'
->>>>>>> 522498f3
+      string: '{"odata.metadata":"https://storagename.table.core.windows.net/$metadata#uttable13250ef0/@Element","odata.etag":"W/\"datetime''2020-08-20T20%3A17%3A09.3354962Z''\"","PartitionKey":"pk13250ef0","RowKey":"rk13250ef0","Timestamp":"2020-08-20T20:17:09.3354962Z","age":"abc","birthday@odata.type":"Edm.DateTime","birthday":"1991-10-04T00:00:00Z","sex":"female","sign":"aquarius"}'
     headers:
       cache-control:
       - no-cache
       content-type:
       - application/json;odata=minimalmetadata;streaming=true;charset=utf-8
       date:
-<<<<<<< HEAD
-      - Thu, 20 Aug 2020 19:41:21 GMT
+      - Thu, 20 Aug 2020 20:17:09 GMT
       etag:
-      - W/"datetime'2020-08-20T19%3A41%3A21.7498436Z'"
-=======
-      - Wed, 19 Aug 2020 21:18:55 GMT
-      etag:
-      - W/"datetime'2020-08-19T21%3A18%3A56.5072262Z'"
->>>>>>> 522498f3
+      - W/"datetime'2020-08-20T20%3A17%3A09.3354962Z'"
       server:
       - Windows-Azure-Table/1.0 Microsoft-HTTPAPI/2.0
       transfer-encoding:
@@ -273,19 +209,11 @@
       Content-Length:
       - '0'
       Date:
-<<<<<<< HEAD
-      - Thu, 20 Aug 2020 19:41:21 GMT
-      User-Agent:
-      - azsdk-python-data-tables/2019-07-07 Python/3.8.4 (Windows-10-10.0.19041-SP0)
-      x-ms-date:
-      - Thu, 20 Aug 2020 19:41:21 GMT
-=======
-      - Wed, 19 Aug 2020 21:18:56 GMT
-      User-Agent:
-      - azsdk-python-storage-table/2019-07-07 Python/3.8.4 (Windows-10-10.0.19041-SP0)
-      x-ms-date:
-      - Wed, 19 Aug 2020 21:18:56 GMT
->>>>>>> 522498f3
+      - Thu, 20 Aug 2020 20:17:09 GMT
+      User-Agent:
+      - azsdk-python-data-tables/2019-07-07 Python/3.8.4 (Windows-10-10.0.19041-SP0)
+      x-ms-date:
+      - Thu, 20 Aug 2020 20:17:09 GMT
       x-ms-version:
       - '2019-07-07'
     method: DELETE
@@ -299,11 +227,7 @@
       content-length:
       - '0'
       date:
-<<<<<<< HEAD
-      - Thu, 20 Aug 2020 19:41:21 GMT
-=======
-      - Wed, 19 Aug 2020 21:18:55 GMT
->>>>>>> 522498f3
+      - Thu, 20 Aug 2020 20:17:09 GMT
       server:
       - Windows-Azure-Table/1.0 Microsoft-HTTPAPI/2.0
       x-content-type-options:
