--- conflicted
+++ resolved
@@ -15,21 +15,13 @@
       DataServiceVersion:
       - '3.0'
       Date:
-<<<<<<< HEAD
-      - Fri, 28 Aug 2020 15:31:15 GMT
+      - Tue, 01 Sep 2020 19:13:20 GMT
       User-Agent:
-      - azsdk-python-data-tables/2019-07-07 Python/3.8.4 (Windows-10-10.0.19041-SP0)
+      - azsdk-python-data-tables/12.0.0b1 Python/3.8.4 (Windows-10-10.0.19041-SP0)
       x-ms-date:
-      - Fri, 28 Aug 2020 15:31:15 GMT
-=======
-      - Thu, 27 Aug 2020 21:28:19 GMT
-      User-Agent:
-      - azsdk-python-data-tables/2019-07-07 Python/3.8.4 (Windows-10-10.0.19041-SP0)
-      x-ms-date:
-      - Thu, 27 Aug 2020 21:28:19 GMT
->>>>>>> e2cac034
+      - Tue, 01 Sep 2020 19:13:20 GMT
       x-ms-version:
-      - '2019-07-07'
+      - '2019-02-02'
     method: POST
     uri: https://storagename.table.core.windows.net/Tables
   response:
@@ -41,11 +33,7 @@
       content-type:
       - application/json;odata=minimalmetadata;streaming=true;charset=utf-8
       date:
-<<<<<<< HEAD
-      - Fri, 28 Aug 2020 15:31:16 GMT
-=======
-      - Thu, 27 Aug 2020 21:28:20 GMT
->>>>>>> e2cac034
+      - Tue, 01 Sep 2020 19:13:20 GMT
       location:
       - https://storagename.table.core.windows.net/Tables('pytablesync6d7c1113')
       server:
@@ -55,7 +43,7 @@
       x-content-type-options:
       - nosniff
       x-ms-version:
-      - '2019-07-07'
+      - '2019-02-02'
     status:
       code: 201
       message: Created
@@ -75,42 +63,26 @@
       DataServiceVersion:
       - '3.0'
       Date:
-<<<<<<< HEAD
-      - Fri, 28 Aug 2020 15:31:16 GMT
+      - Tue, 01 Sep 2020 19:13:20 GMT
       User-Agent:
-      - azsdk-python-data-tables/2019-07-07 Python/3.8.4 (Windows-10-10.0.19041-SP0)
+      - azsdk-python-data-tables/12.0.0b1 Python/3.8.4 (Windows-10-10.0.19041-SP0)
       x-ms-date:
-      - Fri, 28 Aug 2020 15:31:16 GMT
-=======
-      - Thu, 27 Aug 2020 21:28:20 GMT
-      User-Agent:
-      - azsdk-python-data-tables/2019-07-07 Python/3.8.4 (Windows-10-10.0.19041-SP0)
-      x-ms-date:
-      - Thu, 27 Aug 2020 21:28:20 GMT
->>>>>>> e2cac034
+      - Tue, 01 Sep 2020 19:13:20 GMT
       x-ms-version:
-      - '2019-07-07'
+      - '2019-02-02'
     method: POST
     uri: https://storagename.table.core.windows.net/Tables
   response:
     body:
       string: '{"odata.error":{"code":"TableAlreadyExists","message":{"lang":"en-US","value":"The
-<<<<<<< HEAD
-        table specified already exists.\nRequestId:a4e07dc1-5002-006f-6f50-7d5090000000\nTime:2020-08-28T15:31:17.1915344Z"}}}'
-=======
-        table specified already exists.\nRequestId:2e7b208e-d002-003b-7bb8-7c685f000000\nTime:2020-08-27T21:28:21.0100931Z"}}}'
->>>>>>> e2cac034
+        table specified already exists.\nRequestId:f3b2a809-a002-0062-6d93-804425000000\nTime:2020-09-01T19:13:20.4896908Z"}}}'
     headers:
       cache-control:
       - no-cache
       content-type:
       - application/json;odata=minimalmetadata;streaming=true;charset=utf-8
       date:
-<<<<<<< HEAD
-      - Fri, 28 Aug 2020 15:31:16 GMT
-=======
-      - Thu, 27 Aug 2020 21:28:20 GMT
->>>>>>> e2cac034
+      - Tue, 01 Sep 2020 19:13:20 GMT
       server:
       - Windows-Azure-Table/1.0 Microsoft-HTTPAPI/2.0
       transfer-encoding:
@@ -118,7 +90,7 @@
       x-content-type-options:
       - nosniff
       x-ms-version:
-      - '2019-07-07'
+      - '2019-02-02'
     status:
       code: 409
       message: Conflict
@@ -134,13 +106,13 @@
       DataServiceVersion:
       - '3.0'
       Date:
-      - Fri, 28 Aug 2020 15:31:16 GMT
+      - Tue, 01 Sep 2020 19:13:20 GMT
       User-Agent:
-      - azsdk-python-data-tables/2019-07-07 Python/3.8.4 (Windows-10-10.0.19041-SP0)
+      - azsdk-python-data-tables/12.0.0b1 Python/3.8.4 (Windows-10-10.0.19041-SP0)
       x-ms-date:
-      - Fri, 28 Aug 2020 15:31:16 GMT
+      - Tue, 01 Sep 2020 19:13:20 GMT
       x-ms-version:
-      - '2019-07-07'
+      - '2019-02-02'
     method: GET
     uri: https://storagename.table.core.windows.net/Tables?$filter=TableName%20eq%20%27pytablesync6d7c1113%27
   response:
@@ -152,7 +124,7 @@
       content-type:
       - application/json;odata=minimalmetadata;streaming=true;charset=utf-8
       date:
-      - Fri, 28 Aug 2020 15:31:16 GMT
+      - Tue, 01 Sep 2020 19:13:20 GMT
       server:
       - Windows-Azure-Table/1.0 Microsoft-HTTPAPI/2.0
       transfer-encoding:
@@ -160,7 +132,7 @@
       x-content-type-options:
       - nosniff
       x-ms-version:
-      - '2019-07-07'
+      - '2019-02-02'
     status:
       code: 200
       message: OK
@@ -176,21 +148,13 @@
       Content-Length:
       - '0'
       Date:
-<<<<<<< HEAD
-      - Fri, 28 Aug 2020 15:31:16 GMT
+      - Tue, 01 Sep 2020 19:13:20 GMT
       User-Agent:
-      - azsdk-python-data-tables/2019-07-07 Python/3.8.4 (Windows-10-10.0.19041-SP0)
+      - azsdk-python-data-tables/12.0.0b1 Python/3.8.4 (Windows-10-10.0.19041-SP0)
       x-ms-date:
-      - Fri, 28 Aug 2020 15:31:16 GMT
-=======
-      - Thu, 27 Aug 2020 21:28:20 GMT
-      User-Agent:
-      - azsdk-python-data-tables/2019-07-07 Python/3.8.4 (Windows-10-10.0.19041-SP0)
-      x-ms-date:
-      - Thu, 27 Aug 2020 21:28:20 GMT
->>>>>>> e2cac034
+      - Tue, 01 Sep 2020 19:13:20 GMT
       x-ms-version:
-      - '2019-07-07'
+      - '2019-02-02'
     method: DELETE
     uri: https://storagename.table.core.windows.net/Tables('pytablesync6d7c1113')
   response:
@@ -202,17 +166,13 @@
       content-length:
       - '0'
       date:
-<<<<<<< HEAD
-      - Fri, 28 Aug 2020 15:31:16 GMT
-=======
-      - Thu, 27 Aug 2020 21:28:20 GMT
->>>>>>> e2cac034
+      - Tue, 01 Sep 2020 19:13:20 GMT
       server:
       - Windows-Azure-Table/1.0 Microsoft-HTTPAPI/2.0
       x-content-type-options:
       - nosniff
       x-ms-version:
-      - '2019-07-07'
+      - '2019-02-02'
     status:
       code: 204
       message: No Content
