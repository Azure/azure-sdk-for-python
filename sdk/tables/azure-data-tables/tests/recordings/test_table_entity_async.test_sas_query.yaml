--- conflicted
+++ resolved
@@ -11,19 +11,11 @@
       DataServiceVersion:
       - '3.0'
       Date:
-<<<<<<< HEAD
-      - Thu, 20 Aug 2020 20:01:39 GMT
+      - Thu, 20 Aug 2020 20:17:42 GMT
       User-Agent:
       - azsdk-python-data-tables/2019-07-07 Python/3.8.4 (Windows-10-10.0.19041-SP0)
       x-ms-date:
-      - Thu, 20 Aug 2020 20:01:39 GMT
-=======
-      - Wed, 19 Aug 2020 21:19:31 GMT
-      User-Agent:
-      - azsdk-python-storage-table/2019-07-07 Python/3.8.4 (Windows-10-10.0.19041-SP0)
-      x-ms-date:
-      - Wed, 19 Aug 2020 21:19:31 GMT
->>>>>>> 522498f3
+      - Thu, 20 Aug 2020 20:17:42 GMT
       x-ms-version:
       - '2019-07-07'
     method: POST
@@ -34,11 +26,7 @@
     headers:
       cache-control: no-cache
       content-type: application/json;odata=minimalmetadata;streaming=true;charset=utf-8
-<<<<<<< HEAD
-      date: Thu, 20 Aug 2020 20:01:39 GMT
-=======
-      date: Wed, 19 Aug 2020 21:19:30 GMT
->>>>>>> 522498f3
+      date: Thu, 20 Aug 2020 20:17:42 GMT
       location: https://storagename.table.core.windows.net/Tables('uttable331c0fca')
       server: Windows-Azure-Table/1.0 Microsoft-HTTPAPI/2.0
       transfer-encoding: chunked
@@ -47,11 +35,7 @@
     status:
       code: 201
       message: Created
-<<<<<<< HEAD
-    url: https://pyacrstoragewqh4lkqbianj.table.core.windows.net/Tables
-=======
-    url: https://pyacrstorageuwjvfxhidgpv.table.core.windows.net/Tables
->>>>>>> 522498f3
+    url: https://pyacrstoragewdjxux7eodqw.table.core.windows.net/Tables
 - request:
     body: '{"PartitionKey": "pk331c0fca", "RowKey": "rk331c0fca", "age": "39", "age@odata.type":
       "Edm.Int64", "sex": "male", "married": true, "deceased": false, "ratio": 3.1,
@@ -70,40 +54,23 @@
       DataServiceVersion:
       - '3.0'
       Date:
-<<<<<<< HEAD
-      - Thu, 20 Aug 2020 20:01:40 GMT
+      - Thu, 20 Aug 2020 20:17:42 GMT
       User-Agent:
       - azsdk-python-data-tables/2019-07-07 Python/3.8.4 (Windows-10-10.0.19041-SP0)
       x-ms-date:
-      - Thu, 20 Aug 2020 20:01:40 GMT
-=======
-      - Wed, 19 Aug 2020 21:19:31 GMT
-      User-Agent:
-      - azsdk-python-storage-table/2019-07-07 Python/3.8.4 (Windows-10-10.0.19041-SP0)
-      x-ms-date:
-      - Wed, 19 Aug 2020 21:19:31 GMT
->>>>>>> 522498f3
+      - Thu, 20 Aug 2020 20:17:42 GMT
       x-ms-version:
       - '2019-07-07'
     method: POST
     uri: https://storagename.table.core.windows.net/uttable331c0fca
   response:
     body:
-<<<<<<< HEAD
-      string: '{"odata.metadata":"https://storagename.table.core.windows.net/$metadata#uttable331c0fca/@Element","odata.etag":"W/\"datetime''2020-08-20T20%3A01%3A40.301247Z''\"","PartitionKey":"pk331c0fca","RowKey":"rk331c0fca","Timestamp":"2020-08-20T20:01:40.301247Z","age@odata.type":"Edm.Int64","age":"39","sex":"male","married":true,"deceased":false,"ratio":3.1,"evenratio":3.0,"large@odata.type":"Edm.Int64","large":"933311100","Birthday@odata.type":"Edm.DateTime","Birthday":"1973-10-04T00:00:00Z","birthday@odata.type":"Edm.DateTime","birthday":"1970-10-04T00:00:00Z","binary@odata.type":"Edm.Binary","binary":"YmluYXJ5","other":20,"clsid@odata.type":"Edm.Guid","clsid":"c9da6455-213d-42c9-9a79-3e9149a57833"}'
+      string: '{"odata.metadata":"https://storagename.table.core.windows.net/$metadata#uttable331c0fca/@Element","odata.etag":"W/\"datetime''2020-08-20T20%3A17%3A42.9674684Z''\"","PartitionKey":"pk331c0fca","RowKey":"rk331c0fca","Timestamp":"2020-08-20T20:17:42.9674684Z","age@odata.type":"Edm.Int64","age":"39","sex":"male","married":true,"deceased":false,"ratio":3.1,"evenratio":3.0,"large@odata.type":"Edm.Int64","large":"933311100","Birthday@odata.type":"Edm.DateTime","Birthday":"1973-10-04T00:00:00Z","birthday@odata.type":"Edm.DateTime","birthday":"1970-10-04T00:00:00Z","binary@odata.type":"Edm.Binary","binary":"YmluYXJ5","other":20,"clsid@odata.type":"Edm.Guid","clsid":"c9da6455-213d-42c9-9a79-3e9149a57833"}'
     headers:
       cache-control: no-cache
       content-type: application/json;odata=minimalmetadata;streaming=true;charset=utf-8
-      date: Thu, 20 Aug 2020 20:01:39 GMT
-      etag: W/"datetime'2020-08-20T20%3A01%3A40.301247Z'"
-=======
-      string: '{"odata.metadata":"https://storagename.table.core.windows.net/$metadata#uttable331c0fca/@Element","odata.etag":"W/\"datetime''2020-08-19T21%3A19%3A31.5327098Z''\"","PartitionKey":"pk331c0fca","RowKey":"rk331c0fca","Timestamp":"2020-08-19T21:19:31.5327098Z","age@odata.type":"Edm.Int64","age":"39","sex":"male","married":true,"deceased":false,"ratio":3.1,"evenratio":3.0,"large@odata.type":"Edm.Int64","large":"933311100","Birthday@odata.type":"Edm.DateTime","Birthday":"1973-10-04T00:00:00Z","birthday@odata.type":"Edm.DateTime","birthday":"1970-10-04T00:00:00Z","binary@odata.type":"Edm.Binary","binary":"YmluYXJ5","other":20,"clsid@odata.type":"Edm.Guid","clsid":"c9da6455-213d-42c9-9a79-3e9149a57833"}'
-    headers:
-      cache-control: no-cache
-      content-type: application/json;odata=minimalmetadata;streaming=true;charset=utf-8
-      date: Wed, 19 Aug 2020 21:19:30 GMT
-      etag: W/"datetime'2020-08-19T21%3A19%3A31.5327098Z'"
->>>>>>> 522498f3
+      date: Thu, 20 Aug 2020 20:17:42 GMT
+      etag: W/"datetime'2020-08-20T20%3A17%3A42.9674684Z'"
       location: https://storagename.table.core.windows.net/uttable331c0fca(PartitionKey='pk331c0fca',RowKey='rk331c0fca')
       server: Windows-Azure-Table/1.0 Microsoft-HTTPAPI/2.0
       transfer-encoding: chunked
@@ -112,11 +79,7 @@
     status:
       code: 201
       message: Created
-<<<<<<< HEAD
-    url: https://pyacrstoragewqh4lkqbianj.table.core.windows.net/uttable331c0fca
-=======
-    url: https://pyacrstorageuwjvfxhidgpv.table.core.windows.net/uttable331c0fca
->>>>>>> 522498f3
+    url: https://pyacrstoragewdjxux7eodqw.table.core.windows.net/uttable331c0fca
 - request:
     body: null
     headers:
@@ -125,41 +88,22 @@
       DataServiceVersion:
       - '3.0'
       Date:
-<<<<<<< HEAD
-      - Thu, 20 Aug 2020 20:01:40 GMT
+      - Thu, 20 Aug 2020 20:17:42 GMT
       User-Agent:
       - azsdk-python-data-tables/2019-07-07 Python/3.8.4 (Windows-10-10.0.19041-SP0)
       x-ms-date:
-      - Thu, 20 Aug 2020 20:01:40 GMT
+      - Thu, 20 Aug 2020 20:17:42 GMT
       x-ms-version:
       - '2019-07-07'
     method: GET
-    uri: https://storagename.table.core.windows.net/uttable331c0fca()?st=2020-08-20T20:00:40Z&se=2020-08-20T21:01:40Z&sp=r&sv=2019-02-02&tn=uttable331c0fca&sig=/PreP6JJm7j9%2BS82Qny7AmfzKD0ibATYdDyosoPIr44%3D
+    uri: https://storagename.table.core.windows.net/uttable331c0fca()?st=2020-08-20T20:16:42Z&se=2020-08-20T21:17:42Z&sp=r&sv=2019-02-02&tn=uttable331c0fca&sig=4CtoChWTCrj%2B3Xk3vdf2mFZWPupB%2B1Fv3MJryoDLcSo%3D
   response:
     body:
-      string: '{"odata.metadata":"https://storagename.table.core.windows.net/$metadata#uttable331c0fca","value":[{"odata.etag":"W/\"datetime''2020-08-20T20%3A01%3A40.301247Z''\"","PartitionKey":"pk331c0fca","RowKey":"rk331c0fca","Timestamp":"2020-08-20T20:01:40.301247Z","age@odata.type":"Edm.Int64","age":"39","sex":"male","married":true,"deceased":false,"ratio":3.1,"evenratio":3.0,"large@odata.type":"Edm.Int64","large":"933311100","Birthday@odata.type":"Edm.DateTime","Birthday":"1973-10-04T00:00:00Z","birthday@odata.type":"Edm.DateTime","birthday":"1970-10-04T00:00:00Z","binary@odata.type":"Edm.Binary","binary":"YmluYXJ5","other":20,"clsid@odata.type":"Edm.Guid","clsid":"c9da6455-213d-42c9-9a79-3e9149a57833"}]}'
+      string: '{"odata.metadata":"https://storagename.table.core.windows.net/$metadata#uttable331c0fca","value":[{"odata.etag":"W/\"datetime''2020-08-20T20%3A17%3A42.9674684Z''\"","PartitionKey":"pk331c0fca","RowKey":"rk331c0fca","Timestamp":"2020-08-20T20:17:42.9674684Z","age@odata.type":"Edm.Int64","age":"39","sex":"male","married":true,"deceased":false,"ratio":3.1,"evenratio":3.0,"large@odata.type":"Edm.Int64","large":"933311100","Birthday@odata.type":"Edm.DateTime","Birthday":"1973-10-04T00:00:00Z","birthday@odata.type":"Edm.DateTime","birthday":"1970-10-04T00:00:00Z","binary@odata.type":"Edm.Binary","binary":"YmluYXJ5","other":20,"clsid@odata.type":"Edm.Guid","clsid":"c9da6455-213d-42c9-9a79-3e9149a57833"}]}'
     headers:
       cache-control: no-cache
       content-type: application/json;odata=minimalmetadata;streaming=true;charset=utf-8
-      date: Thu, 20 Aug 2020 20:01:40 GMT
-=======
-      - Wed, 19 Aug 2020 21:19:31 GMT
-      User-Agent:
-      - azsdk-python-storage-table/2019-07-07 Python/3.8.4 (Windows-10-10.0.19041-SP0)
-      x-ms-date:
-      - Wed, 19 Aug 2020 21:19:31 GMT
-      x-ms-version:
-      - '2019-07-07'
-    method: GET
-    uri: https://storagename.table.core.windows.net/uttable331c0fca()?st=2020-08-19T21:18:31Z&se=2020-08-19T22:19:31Z&sp=r&sv=2019-07-07&tn=uttable331c0fca&sig=e9xvnzN1xECgBWjcUxcvlr%2Bpu66Kn1T%2BWGyujTWf5Qc%3D
-  response:
-    body:
-      string: '{"odata.metadata":"https://storagename.table.core.windows.net/$metadata#uttable331c0fca","value":[{"odata.etag":"W/\"datetime''2020-08-19T21%3A19%3A31.5327098Z''\"","PartitionKey":"pk331c0fca","RowKey":"rk331c0fca","Timestamp":"2020-08-19T21:19:31.5327098Z","age@odata.type":"Edm.Int64","age":"39","sex":"male","married":true,"deceased":false,"ratio":3.1,"evenratio":3.0,"large@odata.type":"Edm.Int64","large":"933311100","Birthday@odata.type":"Edm.DateTime","Birthday":"1973-10-04T00:00:00Z","birthday@odata.type":"Edm.DateTime","birthday":"1970-10-04T00:00:00Z","binary@odata.type":"Edm.Binary","binary":"YmluYXJ5","other":20,"clsid@odata.type":"Edm.Guid","clsid":"c9da6455-213d-42c9-9a79-3e9149a57833"}]}'
-    headers:
-      cache-control: no-cache
-      content-type: application/json;odata=minimalmetadata;streaming=true;charset=utf-8
-      date: Wed, 19 Aug 2020 21:19:31 GMT
->>>>>>> 522498f3
+      date: Thu, 20 Aug 2020 20:17:42 GMT
       server: Windows-Azure-Table/1.0 Microsoft-HTTPAPI/2.0
       transfer-encoding: chunked
       x-content-type-options: nosniff
@@ -167,28 +111,16 @@
     status:
       code: 200
       message: OK
-<<<<<<< HEAD
-    url: https://pyacrstoragewqh4lkqbianj.table.core.windows.net/uttable331c0fca()?st=2020-08-20T20:00:40Z&se=2020-08-20T21:01:40Z&sp=r&sv=2019-02-02&tn=uttable331c0fca&sig=/PreP6JJm7j9%2BS82Qny7AmfzKD0ibATYdDyosoPIr44%3D
-=======
-    url: https://pyacrstorageuwjvfxhidgpv.table.core.windows.net/uttable331c0fca()?st=2020-08-19T21:18:31Z&se=2020-08-19T22:19:31Z&sp=r&sv=2019-07-07&tn=uttable331c0fca&sig=e9xvnzN1xECgBWjcUxcvlr%2Bpu66Kn1T%2BWGyujTWf5Qc%3D
->>>>>>> 522498f3
+    url: https://pyacrstoragewdjxux7eodqw.table.core.windows.net/uttable331c0fca()?st=2020-08-20T20:16:42Z&se=2020-08-20T21:17:42Z&sp=r&sv=2019-02-02&tn=uttable331c0fca&sig=4CtoChWTCrj%2B3Xk3vdf2mFZWPupB%2B1Fv3MJryoDLcSo%3D
 - request:
     body: null
     headers:
       Date:
-<<<<<<< HEAD
-      - Thu, 20 Aug 2020 20:01:40 GMT
+      - Thu, 20 Aug 2020 20:17:43 GMT
       User-Agent:
       - azsdk-python-data-tables/2019-07-07 Python/3.8.4 (Windows-10-10.0.19041-SP0)
       x-ms-date:
-      - Thu, 20 Aug 2020 20:01:40 GMT
-=======
-      - Wed, 19 Aug 2020 21:19:31 GMT
-      User-Agent:
-      - azsdk-python-storage-table/2019-07-07 Python/3.8.4 (Windows-10-10.0.19041-SP0)
-      x-ms-date:
-      - Wed, 19 Aug 2020 21:19:31 GMT
->>>>>>> 522498f3
+      - Thu, 20 Aug 2020 20:17:43 GMT
       x-ms-version:
       - '2019-07-07'
     method: DELETE
@@ -199,20 +131,12 @@
     headers:
       cache-control: no-cache
       content-length: '0'
-<<<<<<< HEAD
-      date: Thu, 20 Aug 2020 20:01:39 GMT
-=======
-      date: Wed, 19 Aug 2020 21:19:31 GMT
->>>>>>> 522498f3
+      date: Thu, 20 Aug 2020 20:17:42 GMT
       server: Windows-Azure-Table/1.0 Microsoft-HTTPAPI/2.0
       x-content-type-options: nosniff
       x-ms-version: '2019-07-07'
     status:
       code: 204
       message: No Content
-<<<<<<< HEAD
-    url: https://pyacrstoragewqh4lkqbianj.table.core.windows.net/Tables('uttable331c0fca')
-=======
-    url: https://pyacrstorageuwjvfxhidgpv.table.core.windows.net/Tables('uttable331c0fca')
->>>>>>> 522498f3
+    url: https://pyacrstoragewdjxux7eodqw.table.core.windows.net/Tables('uttable331c0fca')
 version: 1