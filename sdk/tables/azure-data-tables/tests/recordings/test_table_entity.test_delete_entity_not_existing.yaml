interactions:
- request:
    body: '{"TableName": "uttablef9b6145a"}'
    headers:
      Accept:
      - application/json;odata=minimalmetadata
      Accept-Encoding:
      - gzip, deflate
      Connection:
      - keep-alive
      Content-Length:
      - '32'
      Content-Type:
      - application/json;odata=nometadata
      DataServiceVersion:
      - '3.0'
      Date:
<<<<<<< HEAD
      - Thu, 20 Aug 2020 19:40:41 GMT
      User-Agent:
      - azsdk-python-data-tables/2019-07-07 Python/3.8.4 (Windows-10-10.0.19041-SP0)
      x-ms-date:
      - Thu, 20 Aug 2020 19:40:41 GMT
=======
      - Wed, 19 Aug 2020 21:18:16 GMT
      User-Agent:
      - azsdk-python-storage-table/2019-07-07 Python/3.8.4 (Windows-10-10.0.19041-SP0)
      x-ms-date:
      - Wed, 19 Aug 2020 21:18:16 GMT
>>>>>>> 522498f3
      x-ms-version:
      - '2019-07-07'
    method: POST
    uri: https://storagename.table.core.windows.net/Tables
  response:
    body:
      string: '{"odata.metadata":"https://storagename.table.core.windows.net/$metadata#Tables/@Element","TableName":"uttablef9b6145a"}'
    headers:
      cache-control:
      - no-cache
      content-type:
      - application/json;odata=minimalmetadata;streaming=true;charset=utf-8
      date:
<<<<<<< HEAD
      - Thu, 20 Aug 2020 19:40:41 GMT
=======
      - Wed, 19 Aug 2020 21:18:16 GMT
>>>>>>> 522498f3
      location:
      - https://storagename.table.core.windows.net/Tables('uttablef9b6145a')
      server:
      - Windows-Azure-Table/1.0 Microsoft-HTTPAPI/2.0
      transfer-encoding:
      - chunked
      x-content-type-options:
      - nosniff
      x-ms-version:
      - '2019-07-07'
    status:
      code: 201
      message: Created
- request:
    body: null
    headers:
      Accept:
      - '*/*'
      Accept-Encoding:
      - gzip, deflate
      Connection:
      - keep-alive
      Content-Length:
      - '0'
      DataServiceVersion:
      - '3.0'
      Date:
<<<<<<< HEAD
      - Thu, 20 Aug 2020 19:40:42 GMT
      If-Match:
      - '*'
      User-Agent:
      - azsdk-python-data-tables/2019-07-07 Python/3.8.4 (Windows-10-10.0.19041-SP0)
      x-ms-date:
      - Thu, 20 Aug 2020 19:40:42 GMT
=======
      - Wed, 19 Aug 2020 21:18:16 GMT
      If-Match:
      - '*'
      User-Agent:
      - azsdk-python-storage-table/2019-07-07 Python/3.8.4 (Windows-10-10.0.19041-SP0)
      x-ms-date:
      - Wed, 19 Aug 2020 21:18:16 GMT
>>>>>>> 522498f3
      x-ms-version:
      - '2019-07-07'
    method: DELETE
    uri: https://storagename.table.core.windows.net/uttablef9b6145a(PartitionKey='pkf9b6145a',RowKey='rkf9b6145a')
  response:
    body:
      string: '<?xml version="1.0" encoding="utf-8"?><error xmlns="http://schemas.microsoft.com/ado/2007/08/dataservices/metadata"><code>ResourceNotFound</code><message
        xml:lang="en-US">The specified resource does not exist.

<<<<<<< HEAD
        RequestId:4fbab014-2002-0091-2529-773fd1000000

        Time:2020-08-20T19:40:42.3572952Z</message></error>'
=======
        RequestId:a6ffc4a6-d002-00ad-256e-761109000000

        Time:2020-08-19T21:18:16.6937798Z</message></error>'
>>>>>>> 522498f3
    headers:
      cache-control:
      - no-cache
      content-type:
      - application/xml;charset=utf-8
      date:
<<<<<<< HEAD
      - Thu, 20 Aug 2020 19:40:41 GMT
=======
      - Wed, 19 Aug 2020 21:18:16 GMT
>>>>>>> 522498f3
      server:
      - Windows-Azure-Table/1.0 Microsoft-HTTPAPI/2.0
      transfer-encoding:
      - chunked
      x-content-type-options:
      - nosniff
      x-ms-version:
      - '2019-07-07'
    status:
      code: 404
      message: Not Found
- request:
    body: null
    headers:
      Accept:
      - '*/*'
      Accept-Encoding:
      - gzip, deflate
      Connection:
      - keep-alive
      Content-Length:
      - '0'
      Date:
<<<<<<< HEAD
      - Thu, 20 Aug 2020 19:40:42 GMT
      User-Agent:
      - azsdk-python-data-tables/2019-07-07 Python/3.8.4 (Windows-10-10.0.19041-SP0)
      x-ms-date:
      - Thu, 20 Aug 2020 19:40:42 GMT
=======
      - Wed, 19 Aug 2020 21:18:16 GMT
      User-Agent:
      - azsdk-python-storage-table/2019-07-07 Python/3.8.4 (Windows-10-10.0.19041-SP0)
      x-ms-date:
      - Wed, 19 Aug 2020 21:18:16 GMT
>>>>>>> 522498f3
      x-ms-version:
      - '2019-07-07'
    method: DELETE
    uri: https://storagename.table.core.windows.net/Tables('uttablef9b6145a')
  response:
    body:
      string: ''
    headers:
      cache-control:
      - no-cache
      content-length:
      - '0'
      date:
<<<<<<< HEAD
      - Thu, 20 Aug 2020 19:40:41 GMT
=======
      - Wed, 19 Aug 2020 21:18:16 GMT
>>>>>>> 522498f3
      server:
      - Windows-Azure-Table/1.0 Microsoft-HTTPAPI/2.0
      x-content-type-options:
      - nosniff
      x-ms-version:
      - '2019-07-07'
    status:
      code: 204
      message: No Content
version: 1<|MERGE_RESOLUTION|>--- conflicted
+++ resolved
@@ -15,19 +15,11 @@
       DataServiceVersion:
       - '3.0'
       Date:
-<<<<<<< HEAD
-      - Thu, 20 Aug 2020 19:40:41 GMT
+      - Thu, 20 Aug 2020 20:16:27 GMT
       User-Agent:
       - azsdk-python-data-tables/2019-07-07 Python/3.8.4 (Windows-10-10.0.19041-SP0)
       x-ms-date:
-      - Thu, 20 Aug 2020 19:40:41 GMT
-=======
-      - Wed, 19 Aug 2020 21:18:16 GMT
-      User-Agent:
-      - azsdk-python-storage-table/2019-07-07 Python/3.8.4 (Windows-10-10.0.19041-SP0)
-      x-ms-date:
-      - Wed, 19 Aug 2020 21:18:16 GMT
->>>>>>> 522498f3
+      - Thu, 20 Aug 2020 20:16:27 GMT
       x-ms-version:
       - '2019-07-07'
     method: POST
@@ -41,11 +33,7 @@
       content-type:
       - application/json;odata=minimalmetadata;streaming=true;charset=utf-8
       date:
-<<<<<<< HEAD
-      - Thu, 20 Aug 2020 19:40:41 GMT
-=======
-      - Wed, 19 Aug 2020 21:18:16 GMT
->>>>>>> 522498f3
+      - Thu, 20 Aug 2020 20:16:26 GMT
       location:
       - https://storagename.table.core.windows.net/Tables('uttablef9b6145a')
       server:
@@ -73,23 +61,13 @@
       DataServiceVersion:
       - '3.0'
       Date:
-<<<<<<< HEAD
-      - Thu, 20 Aug 2020 19:40:42 GMT
+      - Thu, 20 Aug 2020 20:16:27 GMT
       If-Match:
       - '*'
       User-Agent:
       - azsdk-python-data-tables/2019-07-07 Python/3.8.4 (Windows-10-10.0.19041-SP0)
       x-ms-date:
-      - Thu, 20 Aug 2020 19:40:42 GMT
-=======
-      - Wed, 19 Aug 2020 21:18:16 GMT
-      If-Match:
-      - '*'
-      User-Agent:
-      - azsdk-python-storage-table/2019-07-07 Python/3.8.4 (Windows-10-10.0.19041-SP0)
-      x-ms-date:
-      - Wed, 19 Aug 2020 21:18:16 GMT
->>>>>>> 522498f3
+      - Thu, 20 Aug 2020 20:16:27 GMT
       x-ms-version:
       - '2019-07-07'
     method: DELETE
@@ -99,26 +77,16 @@
       string: '<?xml version="1.0" encoding="utf-8"?><error xmlns="http://schemas.microsoft.com/ado/2007/08/dataservices/metadata"><code>ResourceNotFound</code><message
         xml:lang="en-US">The specified resource does not exist.
 
-<<<<<<< HEAD
-        RequestId:4fbab014-2002-0091-2529-773fd1000000
+        RequestId:d7af44e4-3002-0065-442e-775555000000
 
-        Time:2020-08-20T19:40:42.3572952Z</message></error>'
-=======
-        RequestId:a6ffc4a6-d002-00ad-256e-761109000000
-
-        Time:2020-08-19T21:18:16.6937798Z</message></error>'
->>>>>>> 522498f3
+        Time:2020-08-20T20:16:27.8012843Z</message></error>'
     headers:
       cache-control:
       - no-cache
       content-type:
       - application/xml;charset=utf-8
       date:
-<<<<<<< HEAD
-      - Thu, 20 Aug 2020 19:40:41 GMT
-=======
-      - Wed, 19 Aug 2020 21:18:16 GMT
->>>>>>> 522498f3
+      - Thu, 20 Aug 2020 20:16:26 GMT
       server:
       - Windows-Azure-Table/1.0 Microsoft-HTTPAPI/2.0
       transfer-encoding:
@@ -142,19 +110,11 @@
       Content-Length:
       - '0'
       Date:
-<<<<<<< HEAD
-      - Thu, 20 Aug 2020 19:40:42 GMT
+      - Thu, 20 Aug 2020 20:16:27 GMT
       User-Agent:
       - azsdk-python-data-tables/2019-07-07 Python/3.8.4 (Windows-10-10.0.19041-SP0)
       x-ms-date:
-      - Thu, 20 Aug 2020 19:40:42 GMT
-=======
-      - Wed, 19 Aug 2020 21:18:16 GMT
-      User-Agent:
-      - azsdk-python-storage-table/2019-07-07 Python/3.8.4 (Windows-10-10.0.19041-SP0)
-      x-ms-date:
-      - Wed, 19 Aug 2020 21:18:16 GMT
->>>>>>> 522498f3
+      - Thu, 20 Aug 2020 20:16:27 GMT
       x-ms-version:
       - '2019-07-07'
     method: DELETE
@@ -168,11 +128,7 @@
       content-length:
       - '0'
       date:
-<<<<<<< HEAD
-      - Thu, 20 Aug 2020 19:40:41 GMT
-=======
-      - Wed, 19 Aug 2020 21:18:16 GMT
->>>>>>> 522498f3
+      - Thu, 20 Aug 2020 20:16:27 GMT
       server:
       - Windows-Azure-Table/1.0 Microsoft-HTTPAPI/2.0
       x-content-type-options:
