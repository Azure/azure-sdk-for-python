--- conflicted
+++ resolved
@@ -15,19 +15,11 @@
       DataServiceVersion:
       - '3.0'
       Date:
-<<<<<<< HEAD
-      - Thu, 23 Jul 2020 16:28:15 GMT
-=======
-      - Thu, 23 Jul 2020 13:54:37 GMT
->>>>>>> 874dcb56
+      - Thu, 23 Jul 2020 16:43:15 GMT
       User-Agent:
       - azsdk-python-storage-table/2019-07-07 Python/3.8.4 (Windows-10-10.0.19041-SP0)
       x-ms-date:
-<<<<<<< HEAD
-      - Thu, 23 Jul 2020 16:28:15 GMT
-=======
-      - Thu, 23 Jul 2020 13:54:37 GMT
->>>>>>> 874dcb56
+      - Thu, 23 Jul 2020 16:43:15 GMT
       x-ms-version:
       - '2019-07-07'
     method: POST
@@ -41,11 +33,7 @@
       content-type:
       - application/json;odata=minimalmetadata;streaming=true;charset=utf-8
       date:
-<<<<<<< HEAD
-      - Thu, 23 Jul 2020 16:28:14 GMT
-=======
-      - Thu, 23 Jul 2020 13:54:36 GMT
->>>>>>> 874dcb56
+      - Thu, 23 Jul 2020 16:43:16 GMT
       location:
       - https://storagename.table.core.windows.net/Tables('pytablesyncb07a0bab')
       server:
@@ -69,19 +57,11 @@
       Connection:
       - keep-alive
       Date:
-<<<<<<< HEAD
-      - Thu, 23 Jul 2020 16:28:15 GMT
-=======
-      - Thu, 23 Jul 2020 13:54:37 GMT
->>>>>>> 874dcb56
+      - Thu, 23 Jul 2020 16:43:16 GMT
       User-Agent:
       - azsdk-python-storage-table/2019-07-07 Python/3.8.4 (Windows-10-10.0.19041-SP0)
       x-ms-date:
-<<<<<<< HEAD
-      - Thu, 23 Jul 2020 16:28:15 GMT
-=======
-      - Thu, 23 Jul 2020 13:54:37 GMT
->>>>>>> 874dcb56
+      - Thu, 23 Jul 2020 16:43:16 GMT
       x-ms-version:
       - '2019-07-07'
     method: GET
@@ -94,11 +74,7 @@
       content-type:
       - application/xml
       date:
-<<<<<<< HEAD
-      - Thu, 23 Jul 2020 16:28:15 GMT
-=======
-      - Thu, 23 Jul 2020 13:54:36 GMT
->>>>>>> 874dcb56
+      - Thu, 23 Jul 2020 16:43:16 GMT
       server:
       - Windows-Azure-Table/1.0 Microsoft-HTTPAPI/2.0
       transfer-encoding:
@@ -120,19 +96,11 @@
       Content-Length:
       - '0'
       Date:
-<<<<<<< HEAD
-      - Thu, 23 Jul 2020 16:28:15 GMT
-=======
-      - Thu, 23 Jul 2020 13:54:37 GMT
->>>>>>> 874dcb56
+      - Thu, 23 Jul 2020 16:43:16 GMT
       User-Agent:
       - azsdk-python-storage-table/2019-07-07 Python/3.8.4 (Windows-10-10.0.19041-SP0)
       x-ms-date:
-<<<<<<< HEAD
-      - Thu, 23 Jul 2020 16:28:15 GMT
-=======
-      - Thu, 23 Jul 2020 13:54:37 GMT
->>>>>>> 874dcb56
+      - Thu, 23 Jul 2020 16:43:16 GMT
       x-ms-version:
       - '2019-07-07'
     method: DELETE
@@ -146,11 +114,7 @@
       content-length:
       - '0'
       date:
-<<<<<<< HEAD
-      - Thu, 23 Jul 2020 16:28:15 GMT
-=======
-      - Thu, 23 Jul 2020 13:54:36 GMT
->>>>>>> 874dcb56
+      - Thu, 23 Jul 2020 16:43:16 GMT
       server:
       - Windows-Azure-Table/1.0 Microsoft-HTTPAPI/2.0
       x-content-type-options:
