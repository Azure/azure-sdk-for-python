interactions:
- request:
    body: '{"TableName": "uttabled25f1825"}'
    headers:
      Accept:
      - application/json;odata=minimalmetadata
      Accept-Encoding:
      - gzip, deflate
      Connection:
      - keep-alive
      Content-Length:
      - '32'
      Content-Type:
      - application/json;odata=nometadata
      DataServiceVersion:
      - '3.0'
      Date:
<<<<<<< HEAD
      - Tue, 03 Nov 2020 21:19:57 GMT
      User-Agent:
      - azsdk-python-data-tables/12.0.0b3 Python/3.9.0rc1 (Windows-10-10.0.19041-SP0)
      x-ms-date:
      - Tue, 03 Nov 2020 21:19:57 GMT
=======
      - Wed, 04 Nov 2020 22:48:03 GMT
      User-Agent:
      - azsdk-python-data-tables/12.0.0b3 Python/3.9.0rc1 (Windows-10-10.0.19041-SP0)
      x-ms-date:
      - Wed, 04 Nov 2020 22:48:03 GMT
>>>>>>> f33efa9e
      x-ms-version:
      - '2019-02-02'
    method: POST
    uri: https://tablestestcosmosname.table.cosmos.azure.com/Tables
  response:
    body:
      string: '{"TableName":"uttabled25f1825","odata.metadata":"https://tablestestcosmosname.table.cosmos.azure.com/$metadata#Tables/@Element"}'
    headers:
      content-type:
      - application/json;odata=minimalmetadata
      date:
<<<<<<< HEAD
      - Tue, 03 Nov 2020 21:19:57 GMT
      etag:
      - W/"datetime'2020-11-03T21%3A19%3A57.7926663Z'"
=======
      - Wed, 04 Nov 2020 22:48:05 GMT
      etag:
      - W/"datetime'2020-11-04T22%3A48%3A05.2853767Z'"
>>>>>>> f33efa9e
      location:
      - https://tablestestcosmosname.table.cosmos.azure.com/Tables('uttabled25f1825')
      server:
      - Microsoft-HTTPAPI/2.0
      transfer-encoding:
      - chunked
    status:
      code: 201
      message: Ok
- request:
    body: '{"PartitionKey": "001", "PartitionKey@odata.type": "Edm.String", "RowKey":
      "batch_negative_1", "RowKey@odata.type": "Edm.String", "age": 39, "sex": "male",
      "sex@odata.type": "Edm.String", "married": true, "deceased": false, "ratio":
      3.1, "evenratio": 3.0, "large": 933311100, "Birthday": "1973-10-04T00:00:00Z",
      "Birthday@odata.type": "Edm.DateTime", "birthday": "1970-10-04T00:00:00Z", "birthday@odata.type":
      "Edm.DateTime", "binary": "YmluYXJ5", "binary@odata.type": "Edm.Binary", "other":
      20, "clsid": "c9da6455-213d-42c9-9a79-3e9149a57833", "clsid@odata.type": "Edm.Guid"}'
    headers:
      Accept:
      - application/json;odata=minimalmetadata
      Accept-Encoding:
      - gzip, deflate
      Connection:
      - keep-alive
      Content-Length:
      - '576'
      Content-Type:
      - application/json;odata=nometadata
      DataServiceVersion:
      - '3.0'
      Date:
<<<<<<< HEAD
      - Tue, 03 Nov 2020 21:19:58 GMT
      User-Agent:
      - azsdk-python-data-tables/12.0.0b3 Python/3.9.0rc1 (Windows-10-10.0.19041-SP0)
      x-ms-date:
      - Tue, 03 Nov 2020 21:19:58 GMT
=======
      - Wed, 04 Nov 2020 22:48:05 GMT
      User-Agent:
      - azsdk-python-data-tables/12.0.0b3 Python/3.9.0rc1 (Windows-10-10.0.19041-SP0)
      x-ms-date:
      - Wed, 04 Nov 2020 22:48:05 GMT
>>>>>>> f33efa9e
      x-ms-version:
      - '2019-02-02'
    method: POST
    uri: https://tablestestcosmosname.table.cosmos.azure.com/uttabled25f1825
  response:
    body:
<<<<<<< HEAD
      string: '{"odata.metadata":"https://tablestestcosmosname.table.cosmos.azure.com/uttabled25f1825/$metadata#uttabled25f1825/@Element","odata.etag":"W/\"datetime''2020-11-03T21%3A19%3A58.3815687Z''\"","PartitionKey":"001","RowKey":"batch_negative_1","age":39,"sex":"male","married":true,"deceased":false,"ratio":3.1,"evenratio":3.0,"large":933311100,"Birthday@odata.type":"Edm.DateTime","Birthday":"1973-10-04T00:00:00.0000000Z","birthday@odata.type":"Edm.DateTime","birthday":"1970-10-04T00:00:00.0000000Z","binary@odata.type":"Edm.Binary","binary":"YmluYXJ5","other":20,"clsid@odata.type":"Edm.Guid","clsid":"c9da6455-213d-42c9-9a79-3e9149a57833","Timestamp":"2020-11-03T21:19:58.3815687Z"}'
=======
      string: '{"odata.metadata":"https://tablestestcosmosname.table.cosmos.azure.com/uttabled25f1825/$metadata#uttabled25f1825/@Element","odata.etag":"W/\"datetime''2020-11-04T22%3A48%3A05.8091527Z''\"","PartitionKey":"001","RowKey":"batch_negative_1","age":39,"sex":"male","married":true,"deceased":false,"ratio":3.1,"evenratio":3.0,"large":933311100,"Birthday@odata.type":"Edm.DateTime","Birthday":"1973-10-04T00:00:00.0000000Z","birthday@odata.type":"Edm.DateTime","birthday":"1970-10-04T00:00:00.0000000Z","binary@odata.type":"Edm.Binary","binary":"YmluYXJ5","other":20,"clsid@odata.type":"Edm.Guid","clsid":"c9da6455-213d-42c9-9a79-3e9149a57833","Timestamp":"2020-11-04T22:48:05.8091527Z"}'
>>>>>>> f33efa9e
    headers:
      content-type:
      - application/json;odata=minimalmetadata
      date:
<<<<<<< HEAD
      - Tue, 03 Nov 2020 21:19:58 GMT
      etag:
      - W/"datetime'2020-11-03T21%3A19%3A58.3815687Z'"
=======
      - Wed, 04 Nov 2020 22:48:05 GMT
      etag:
      - W/"datetime'2020-11-04T22%3A48%3A05.8091527Z'"
>>>>>>> f33efa9e
      location:
      - https://tablestestcosmosname.table.cosmos.azure.com/uttabled25f1825(PartitionKey='001',RowKey='batch_negative_1')
      server:
      - Microsoft-HTTPAPI/2.0
      transfer-encoding:
      - chunked
    status:
      code: 201
      message: Created
- request:
<<<<<<< HEAD
    body: "--batch_9c121f8a-db3f-455f-97ec-fb0cd2f6b398\r\nContent-Type: multipart/mixed;\
      \ boundary=changeset_0921438d-d75b-4337-aa63-bc5f67d9a96c\r\n\r\n--changeset_0921438d-d75b-4337-aa63-bc5f67d9a96c\r\
      \nContent-Type: application/http\r\nContent-Transfer-Encoding: binary\r\nContent-ID:\
      \ 0\r\n\r\nPATCH https://tablestestvu6ysotlcesvd5.table.cosmos.azure.com/uttabled25f1825(PartitionKey='001',RowKey='batch_negative_1')\
      \ HTTP/1.1\r\nx-ms-version: 2019-02-02\r\nDataServiceVersion: 3.0\r\nIf-Match:\
      \ *\r\nContent-Type: application/json\r\nAccept: application/json\r\nContent-Length:\
      \ 352\r\nx-ms-date: Tue, 03 Nov 2020 21:19:58 GMT\r\nDate: Tue, 03 Nov 2020\
      \ 21:19:58 GMT\r\nx-ms-client-request-id: 539799cb-1e1a-11eb-88e4-58961df361d1\r\
=======
    body: "--batch_89ae5a58-bc92-4bf7-8b8e-193ed27124f4\r\nContent-Type: multipart/mixed;\
      \ boundary=changeset_f63b54da-d816-4930-ae28-13e390238182\r\n\r\n--changeset_f63b54da-d816-4930-ae28-13e390238182\r\
      \nContent-Type: application/http\r\nContent-Transfer-Encoding: binary\r\nContent-ID:\
      \ 0\r\n\r\nPATCH https://tablestestv42zogdboclgsg.table.cosmos.azure.com/uttabled25f1825(PartitionKey='001',RowKey='batch_negative_1')\
      \ HTTP/1.1\r\nx-ms-version: 2019-02-02\r\nDataServiceVersion: 3.0\r\nIf-Match:\
      \ *\r\nContent-Type: application/json\r\nAccept: application/json\r\nContent-Length:\
      \ 352\r\nx-ms-date: Wed, 04 Nov 2020 22:48:05 GMT\r\nDate: Wed, 04 Nov 2020\
      \ 22:48:05 GMT\r\nx-ms-client-request-id: cd5bbacb-1eef-11eb-a876-58961df361d1\r\
>>>>>>> f33efa9e
      \n\r\n{\"PartitionKey\": \"001\", \"PartitionKey@odata.type\": \"Edm.String\"\
      , \"RowKey\": \"batch_negative_1\", \"RowKey@odata.type\": \"Edm.String\", \"\
      age\": \"abc\", \"age@odata.type\": \"Edm.String\", \"sex\": \"female\", \"\
      sex@odata.type\": \"Edm.String\", \"sign\": \"aquarius\", \"sign@odata.type\"\
      : \"Edm.String\", \"birthday\": \"1991-10-04T00:00:00Z\", \"birthday@odata.type\"\
<<<<<<< HEAD
      : \"Edm.DateTime\"}\r\n--changeset_0921438d-d75b-4337-aa63-bc5f67d9a96c\r\n\
      Content-Type: application/http\r\nContent-Transfer-Encoding: binary\r\nContent-ID:\
      \ 1\r\n\r\nPATCH https://tablestestvu6ysotlcesvd5.table.cosmos.azure.com/uttabled25f1825(PartitionKey='001',RowKey='batch_negative_1')\
      \ HTTP/1.1\r\nx-ms-version: 2019-02-02\r\nDataServiceVersion: 3.0\r\nIf-Match:\
      \ *\r\nContent-Type: application/json\r\nAccept: application/json\r\nContent-Length:\
      \ 576\r\nx-ms-date: Tue, 03 Nov 2020 21:19:58 GMT\r\nDate: Tue, 03 Nov 2020\
      \ 21:19:58 GMT\r\nx-ms-client-request-id: 539799cc-1e1a-11eb-8296-58961df361d1\r\
=======
      : \"Edm.DateTime\"}\r\n--changeset_f63b54da-d816-4930-ae28-13e390238182\r\n\
      Content-Type: application/http\r\nContent-Transfer-Encoding: binary\r\nContent-ID:\
      \ 1\r\n\r\nPATCH https://tablestestv42zogdboclgsg.table.cosmos.azure.com/uttabled25f1825(PartitionKey='001',RowKey='batch_negative_1')\
      \ HTTP/1.1\r\nx-ms-version: 2019-02-02\r\nDataServiceVersion: 3.0\r\nIf-Match:\
      \ *\r\nContent-Type: application/json\r\nAccept: application/json\r\nContent-Length:\
      \ 576\r\nx-ms-date: Wed, 04 Nov 2020 22:48:05 GMT\r\nDate: Wed, 04 Nov 2020\
      \ 22:48:05 GMT\r\nx-ms-client-request-id: cd5bbacc-1eef-11eb-b676-58961df361d1\r\
>>>>>>> f33efa9e
      \n\r\n{\"PartitionKey\": \"001\", \"PartitionKey@odata.type\": \"Edm.String\"\
      , \"RowKey\": \"batch_negative_1\", \"RowKey@odata.type\": \"Edm.String\", \"\
      age\": 39, \"sex\": \"male\", \"sex@odata.type\": \"Edm.String\", \"married\"\
      : true, \"deceased\": false, \"ratio\": 3.1, \"evenratio\": 3.0, \"large\":\
      \ 933311100, \"Birthday\": \"1973-10-04T00:00:00Z\", \"Birthday@odata.type\"\
      : \"Edm.DateTime\", \"birthday\": \"1970-10-04T00:00:00Z\", \"birthday@odata.type\"\
      : \"Edm.DateTime\", \"binary\": \"YmluYXJ5\", \"binary@odata.type\": \"Edm.Binary\"\
      , \"other\": 20, \"clsid\": \"c9da6455-213d-42c9-9a79-3e9149a57833\", \"clsid@odata.type\"\
<<<<<<< HEAD
      : \"Edm.Guid\"}\r\n--changeset_0921438d-d75b-4337-aa63-bc5f67d9a96c--\r\n\r\n\
      --batch_9c121f8a-db3f-455f-97ec-fb0cd2f6b398--\r\n"
=======
      : \"Edm.Guid\"}\r\n--changeset_f63b54da-d816-4930-ae28-13e390238182--\r\n\r\n\
      --batch_89ae5a58-bc92-4bf7-8b8e-193ed27124f4--\r\n"
>>>>>>> f33efa9e
    headers:
      Accept:
      - '*/*'
      Accept-Encoding:
      - gzip, deflate
      Connection:
      - keep-alive
      Content-Length:
      - '2278'
      Content-Type:
<<<<<<< HEAD
      - multipart/mixed; boundary=batch_9c121f8a-db3f-455f-97ec-fb0cd2f6b398
      DataServiceVersion:
      - '3.0'
      Date:
      - Tue, 03 Nov 2020 21:19:58 GMT
=======
      - multipart/mixed; boundary=batch_89ae5a58-bc92-4bf7-8b8e-193ed27124f4
      DataServiceVersion:
      - '3.0'
      Date:
      - Wed, 04 Nov 2020 22:48:05 GMT
>>>>>>> f33efa9e
      MaxDataServiceVersion:
      - 3.0;NetFx
      User-Agent:
      - azsdk-python-data-tables/12.0.0b3 Python/3.9.0rc1 (Windows-10-10.0.19041-SP0)
      x-ms-date:
<<<<<<< HEAD
      - Tue, 03 Nov 2020 21:19:58 GMT
=======
      - Wed, 04 Nov 2020 22:48:05 GMT
>>>>>>> f33efa9e
      x-ms-version:
      - '2019-02-02'
    method: POST
    uri: https://tablestestcosmosname.table.cosmos.azure.com/$batch
  response:
    body:
      string: "{\"odata.error\":{\"code\":\"InvalidInput\",\"message\":{\"lang\":\"\
<<<<<<< HEAD
        en-us\",\"value\":\"One of the input values is invalid.\\r\\nActivityId: 5398847c-1e1a-11eb-b7bb-58961df361d1,\
        \ documentdb-dotnet-sdk/2.11.0 Host/64-bit MicrosoftWindowsNT/6.2.9200.0\\\
        nRequestID:5398847c-1e1a-11eb-b7bb-58961df361d1\\n\"}}}\r\n"
=======
        en-us\",\"value\":\"One of the input values is invalid.\\r\\nActivityId: cd5c08a8-1eef-11eb-a670-58961df361d1,\
        \ documentdb-dotnet-sdk/2.11.0 Host/64-bit MicrosoftWindowsNT/6.2.9200.0\\\
        nRequestID:cd5c08a8-1eef-11eb-a670-58961df361d1\\n\"}}}\r\n"
>>>>>>> f33efa9e
    headers:
      content-type:
      - application/json;odata=fullmetadata
      date:
<<<<<<< HEAD
      - Tue, 03 Nov 2020 21:19:58 GMT
=======
      - Wed, 04 Nov 2020 22:48:05 GMT
>>>>>>> f33efa9e
      server:
      - Microsoft-HTTPAPI/2.0
      transfer-encoding:
      - chunked
    status:
      code: 400
      message: Bad Request
- request:
    body: null
    headers:
      Accept:
      - application/json
      Accept-Encoding:
      - gzip, deflate
      Connection:
      - keep-alive
      Content-Length:
      - '0'
      Date:
<<<<<<< HEAD
      - Tue, 03 Nov 2020 21:19:58 GMT
      User-Agent:
      - azsdk-python-data-tables/12.0.0b3 Python/3.9.0rc1 (Windows-10-10.0.19041-SP0)
      x-ms-date:
      - Tue, 03 Nov 2020 21:19:58 GMT
=======
      - Wed, 04 Nov 2020 22:48:05 GMT
      User-Agent:
      - azsdk-python-data-tables/12.0.0b3 Python/3.9.0rc1 (Windows-10-10.0.19041-SP0)
      x-ms-date:
      - Wed, 04 Nov 2020 22:48:05 GMT
>>>>>>> f33efa9e
      x-ms-version:
      - '2019-02-02'
    method: DELETE
    uri: https://tablestestcosmosname.table.cosmos.azure.com/Tables('uttabled25f1825')
  response:
    body:
      string: ''
    headers:
      content-length:
      - '0'
      date:
<<<<<<< HEAD
      - Tue, 03 Nov 2020 21:19:58 GMT
=======
      - Wed, 04 Nov 2020 22:48:05 GMT
>>>>>>> f33efa9e
      server:
      - Microsoft-HTTPAPI/2.0
    status:
      code: 204
      message: No Content
version: 1<|MERGE_RESOLUTION|>--- conflicted
+++ resolved
@@ -15,19 +15,11 @@
       DataServiceVersion:
       - '3.0'
       Date:
-<<<<<<< HEAD
-      - Tue, 03 Nov 2020 21:19:57 GMT
+      - Fri, 06 Nov 2020 19:38:14 GMT
       User-Agent:
-      - azsdk-python-data-tables/12.0.0b3 Python/3.9.0rc1 (Windows-10-10.0.19041-SP0)
+      - azsdk-python-data-tables/12.0.0b3 Python/3.5.3 (Windows-10-10.0.19041-SP0)
       x-ms-date:
-      - Tue, 03 Nov 2020 21:19:57 GMT
-=======
-      - Wed, 04 Nov 2020 22:48:03 GMT
-      User-Agent:
-      - azsdk-python-data-tables/12.0.0b3 Python/3.9.0rc1 (Windows-10-10.0.19041-SP0)
-      x-ms-date:
-      - Wed, 04 Nov 2020 22:48:03 GMT
->>>>>>> f33efa9e
+      - Fri, 06 Nov 2020 19:38:14 GMT
       x-ms-version:
       - '2019-02-02'
     method: POST
@@ -39,15 +31,9 @@
       content-type:
       - application/json;odata=minimalmetadata
       date:
-<<<<<<< HEAD
-      - Tue, 03 Nov 2020 21:19:57 GMT
+      - Fri, 06 Nov 2020 19:38:17 GMT
       etag:
-      - W/"datetime'2020-11-03T21%3A19%3A57.7926663Z'"
-=======
-      - Wed, 04 Nov 2020 22:48:05 GMT
-      etag:
-      - W/"datetime'2020-11-04T22%3A48%3A05.2853767Z'"
->>>>>>> f33efa9e
+      - W/"datetime'2020-11-06T19%3A38%3A17.0715143Z'"
       location:
       - https://tablestestcosmosname.table.cosmos.azure.com/Tables('uttabled25f1825')
       server:
@@ -58,13 +44,13 @@
       code: 201
       message: Ok
 - request:
-    body: '{"PartitionKey": "001", "PartitionKey@odata.type": "Edm.String", "RowKey":
-      "batch_negative_1", "RowKey@odata.type": "Edm.String", "age": 39, "sex": "male",
-      "sex@odata.type": "Edm.String", "married": true, "deceased": false, "ratio":
-      3.1, "evenratio": 3.0, "large": 933311100, "Birthday": "1973-10-04T00:00:00Z",
-      "Birthday@odata.type": "Edm.DateTime", "birthday": "1970-10-04T00:00:00Z", "birthday@odata.type":
-      "Edm.DateTime", "binary": "YmluYXJ5", "binary@odata.type": "Edm.Binary", "other":
-      20, "clsid": "c9da6455-213d-42c9-9a79-3e9149a57833", "clsid@odata.type": "Edm.Guid"}'
+    body: '{"RowKey": "batch_negative_1", "other": 20, "PartitionKey@odata.type":
+      "Edm.String", "RowKey@odata.type": "Edm.String", "Birthday@odata.type": "Edm.DateTime",
+      "ratio": 3.1, "binary@odata.type": "Edm.Binary", "binary": "YmluYXJ5", "large":
+      933311100, "deceased": false, "Birthday": "1973-10-04T00:00:00Z", "married":
+      true, "sex@odata.type": "Edm.String", "sex": "male", "age": 39, "clsid": "c9da6455-213d-42c9-9a79-3e9149a57833",
+      "PartitionKey": "001", "birthday": "1970-10-04T00:00:00Z", "birthday@odata.type":
+      "Edm.DateTime", "evenratio": 3.0, "clsid@odata.type": "Edm.Guid"}'
     headers:
       Accept:
       - application/json;odata=minimalmetadata
@@ -79,43 +65,25 @@
       DataServiceVersion:
       - '3.0'
       Date:
-<<<<<<< HEAD
-      - Tue, 03 Nov 2020 21:19:58 GMT
+      - Fri, 06 Nov 2020 19:38:16 GMT
       User-Agent:
-      - azsdk-python-data-tables/12.0.0b3 Python/3.9.0rc1 (Windows-10-10.0.19041-SP0)
+      - azsdk-python-data-tables/12.0.0b3 Python/3.5.3 (Windows-10-10.0.19041-SP0)
       x-ms-date:
-      - Tue, 03 Nov 2020 21:19:58 GMT
-=======
-      - Wed, 04 Nov 2020 22:48:05 GMT
-      User-Agent:
-      - azsdk-python-data-tables/12.0.0b3 Python/3.9.0rc1 (Windows-10-10.0.19041-SP0)
-      x-ms-date:
-      - Wed, 04 Nov 2020 22:48:05 GMT
->>>>>>> f33efa9e
+      - Fri, 06 Nov 2020 19:38:16 GMT
       x-ms-version:
       - '2019-02-02'
     method: POST
     uri: https://tablestestcosmosname.table.cosmos.azure.com/uttabled25f1825
   response:
     body:
-<<<<<<< HEAD
-      string: '{"odata.metadata":"https://tablestestcosmosname.table.cosmos.azure.com/uttabled25f1825/$metadata#uttabled25f1825/@Element","odata.etag":"W/\"datetime''2020-11-03T21%3A19%3A58.3815687Z''\"","PartitionKey":"001","RowKey":"batch_negative_1","age":39,"sex":"male","married":true,"deceased":false,"ratio":3.1,"evenratio":3.0,"large":933311100,"Birthday@odata.type":"Edm.DateTime","Birthday":"1973-10-04T00:00:00.0000000Z","birthday@odata.type":"Edm.DateTime","birthday":"1970-10-04T00:00:00.0000000Z","binary@odata.type":"Edm.Binary","binary":"YmluYXJ5","other":20,"clsid@odata.type":"Edm.Guid","clsid":"c9da6455-213d-42c9-9a79-3e9149a57833","Timestamp":"2020-11-03T21:19:58.3815687Z"}'
-=======
-      string: '{"odata.metadata":"https://tablestestcosmosname.table.cosmos.azure.com/uttabled25f1825/$metadata#uttabled25f1825/@Element","odata.etag":"W/\"datetime''2020-11-04T22%3A48%3A05.8091527Z''\"","PartitionKey":"001","RowKey":"batch_negative_1","age":39,"sex":"male","married":true,"deceased":false,"ratio":3.1,"evenratio":3.0,"large":933311100,"Birthday@odata.type":"Edm.DateTime","Birthday":"1973-10-04T00:00:00.0000000Z","birthday@odata.type":"Edm.DateTime","birthday":"1970-10-04T00:00:00.0000000Z","binary@odata.type":"Edm.Binary","binary":"YmluYXJ5","other":20,"clsid@odata.type":"Edm.Guid","clsid":"c9da6455-213d-42c9-9a79-3e9149a57833","Timestamp":"2020-11-04T22:48:05.8091527Z"}'
->>>>>>> f33efa9e
+      string: '{"odata.metadata":"https://tablestestcosmosname.table.cosmos.azure.com/uttabled25f1825/$metadata#uttabled25f1825/@Element","odata.etag":"W/\"datetime''2020-11-06T19%3A38%3A17.6523271Z''\"","RowKey":"batch_negative_1","other":20,"ratio":3.1,"binary@odata.type":"Edm.Binary","binary":"YmluYXJ5","large":933311100,"deceased":false,"Birthday@odata.type":"Edm.DateTime","Birthday":"1973-10-04T00:00:00.0000000Z","married":true,"sex":"male","age":39,"clsid@odata.type":"Edm.Guid","clsid":"c9da6455-213d-42c9-9a79-3e9149a57833","PartitionKey":"001","birthday@odata.type":"Edm.DateTime","birthday":"1970-10-04T00:00:00.0000000Z","evenratio":3.0,"Timestamp":"2020-11-06T19:38:17.6523271Z"}'
     headers:
       content-type:
       - application/json;odata=minimalmetadata
       date:
-<<<<<<< HEAD
-      - Tue, 03 Nov 2020 21:19:58 GMT
+      - Fri, 06 Nov 2020 19:38:17 GMT
       etag:
-      - W/"datetime'2020-11-03T21%3A19%3A58.3815687Z'"
-=======
-      - Wed, 04 Nov 2020 22:48:05 GMT
-      etag:
-      - W/"datetime'2020-11-04T22%3A48%3A05.8091527Z'"
->>>>>>> f33efa9e
+      - W/"datetime'2020-11-06T19%3A38%3A17.6523271Z'"
       location:
       - https://tablestestcosmosname.table.cosmos.azure.com/uttabled25f1825(PartitionKey='001',RowKey='batch_negative_1')
       server:
@@ -126,62 +94,32 @@
       code: 201
       message: Created
 - request:
-<<<<<<< HEAD
-    body: "--batch_9c121f8a-db3f-455f-97ec-fb0cd2f6b398\r\nContent-Type: multipart/mixed;\
-      \ boundary=changeset_0921438d-d75b-4337-aa63-bc5f67d9a96c\r\n\r\n--changeset_0921438d-d75b-4337-aa63-bc5f67d9a96c\r\
-      \nContent-Type: application/http\r\nContent-Transfer-Encoding: binary\r\nContent-ID:\
-      \ 0\r\n\r\nPATCH https://tablestestvu6ysotlcesvd5.table.cosmos.azure.com/uttabled25f1825(PartitionKey='001',RowKey='batch_negative_1')\
-      \ HTTP/1.1\r\nx-ms-version: 2019-02-02\r\nDataServiceVersion: 3.0\r\nIf-Match:\
-      \ *\r\nContent-Type: application/json\r\nAccept: application/json\r\nContent-Length:\
-      \ 352\r\nx-ms-date: Tue, 03 Nov 2020 21:19:58 GMT\r\nDate: Tue, 03 Nov 2020\
-      \ 21:19:58 GMT\r\nx-ms-client-request-id: 539799cb-1e1a-11eb-88e4-58961df361d1\r\
-=======
-    body: "--batch_89ae5a58-bc92-4bf7-8b8e-193ed27124f4\r\nContent-Type: multipart/mixed;\
-      \ boundary=changeset_f63b54da-d816-4930-ae28-13e390238182\r\n\r\n--changeset_f63b54da-d816-4930-ae28-13e390238182\r\
-      \nContent-Type: application/http\r\nContent-Transfer-Encoding: binary\r\nContent-ID:\
-      \ 0\r\n\r\nPATCH https://tablestestv42zogdboclgsg.table.cosmos.azure.com/uttabled25f1825(PartitionKey='001',RowKey='batch_negative_1')\
-      \ HTTP/1.1\r\nx-ms-version: 2019-02-02\r\nDataServiceVersion: 3.0\r\nIf-Match:\
-      \ *\r\nContent-Type: application/json\r\nAccept: application/json\r\nContent-Length:\
-      \ 352\r\nx-ms-date: Wed, 04 Nov 2020 22:48:05 GMT\r\nDate: Wed, 04 Nov 2020\
-      \ 22:48:05 GMT\r\nx-ms-client-request-id: cd5bbacb-1eef-11eb-a876-58961df361d1\r\
->>>>>>> f33efa9e
-      \n\r\n{\"PartitionKey\": \"001\", \"PartitionKey@odata.type\": \"Edm.String\"\
-      , \"RowKey\": \"batch_negative_1\", \"RowKey@odata.type\": \"Edm.String\", \"\
-      age\": \"abc\", \"age@odata.type\": \"Edm.String\", \"sex\": \"female\", \"\
-      sex@odata.type\": \"Edm.String\", \"sign\": \"aquarius\", \"sign@odata.type\"\
-      : \"Edm.String\", \"birthday\": \"1991-10-04T00:00:00Z\", \"birthday@odata.type\"\
-<<<<<<< HEAD
-      : \"Edm.DateTime\"}\r\n--changeset_0921438d-d75b-4337-aa63-bc5f67d9a96c\r\n\
-      Content-Type: application/http\r\nContent-Transfer-Encoding: binary\r\nContent-ID:\
-      \ 1\r\n\r\nPATCH https://tablestestvu6ysotlcesvd5.table.cosmos.azure.com/uttabled25f1825(PartitionKey='001',RowKey='batch_negative_1')\
-      \ HTTP/1.1\r\nx-ms-version: 2019-02-02\r\nDataServiceVersion: 3.0\r\nIf-Match:\
-      \ *\r\nContent-Type: application/json\r\nAccept: application/json\r\nContent-Length:\
-      \ 576\r\nx-ms-date: Tue, 03 Nov 2020 21:19:58 GMT\r\nDate: Tue, 03 Nov 2020\
-      \ 21:19:58 GMT\r\nx-ms-client-request-id: 539799cc-1e1a-11eb-8296-58961df361d1\r\
-=======
-      : \"Edm.DateTime\"}\r\n--changeset_f63b54da-d816-4930-ae28-13e390238182\r\n\
-      Content-Type: application/http\r\nContent-Transfer-Encoding: binary\r\nContent-ID:\
-      \ 1\r\n\r\nPATCH https://tablestestv42zogdboclgsg.table.cosmos.azure.com/uttabled25f1825(PartitionKey='001',RowKey='batch_negative_1')\
-      \ HTTP/1.1\r\nx-ms-version: 2019-02-02\r\nDataServiceVersion: 3.0\r\nIf-Match:\
-      \ *\r\nContent-Type: application/json\r\nAccept: application/json\r\nContent-Length:\
-      \ 576\r\nx-ms-date: Wed, 04 Nov 2020 22:48:05 GMT\r\nDate: Wed, 04 Nov 2020\
-      \ 22:48:05 GMT\r\nx-ms-client-request-id: cd5bbacc-1eef-11eb-b676-58961df361d1\r\
->>>>>>> f33efa9e
-      \n\r\n{\"PartitionKey\": \"001\", \"PartitionKey@odata.type\": \"Edm.String\"\
-      , \"RowKey\": \"batch_negative_1\", \"RowKey@odata.type\": \"Edm.String\", \"\
-      age\": 39, \"sex\": \"male\", \"sex@odata.type\": \"Edm.String\", \"married\"\
-      : true, \"deceased\": false, \"ratio\": 3.1, \"evenratio\": 3.0, \"large\":\
-      \ 933311100, \"Birthday\": \"1973-10-04T00:00:00Z\", \"Birthday@odata.type\"\
-      : \"Edm.DateTime\", \"birthday\": \"1970-10-04T00:00:00Z\", \"birthday@odata.type\"\
-      : \"Edm.DateTime\", \"binary\": \"YmluYXJ5\", \"binary@odata.type\": \"Edm.Binary\"\
-      , \"other\": 20, \"clsid\": \"c9da6455-213d-42c9-9a79-3e9149a57833\", \"clsid@odata.type\"\
-<<<<<<< HEAD
-      : \"Edm.Guid\"}\r\n--changeset_0921438d-d75b-4337-aa63-bc5f67d9a96c--\r\n\r\n\
-      --batch_9c121f8a-db3f-455f-97ec-fb0cd2f6b398--\r\n"
-=======
-      : \"Edm.Guid\"}\r\n--changeset_f63b54da-d816-4930-ae28-13e390238182--\r\n\r\n\
-      --batch_89ae5a58-bc92-4bf7-8b8e-193ed27124f4--\r\n"
->>>>>>> f33efa9e
+    body: "--batch_da906af8-56b6-4f79-829a-0335b7243cd6\r\nContent-Type: multipart/mixed;
+      boundary=changeset_d7f38fc3-748c-4754-bf2e-ba01185af9a4\r\n\r\n--changeset_d7f38fc3-748c-4754-bf2e-ba01185af9a4\r\nContent-Type:
+      application/http\r\nContent-Transfer-Encoding: binary\r\nContent-ID: 0\r\n\r\nPATCH
+      https://tablestesttvho3cp6q4euur.table.cosmos.azure.com/uttabled25f1825(PartitionKey='001',RowKey='batch_negative_1')
+      HTTP/1.1\r\nContent-Type: application/json\r\nAccept: application/json\r\nDataServiceVersion:
+      3.0\r\nx-ms-version: 2019-02-02\r\nIf-Match: *\r\nContent-Length: 352\r\nx-ms-date:
+      Fri, 06 Nov 2020 19:38:16 GMT\r\nDate: Fri, 06 Nov 2020 19:38:16 GMT\r\nx-ms-client-request-id:
+      9e02c492-2067-11eb-8b27-58961df361d1\r\n\r\n{\"RowKey\": \"batch_negative_1\",
+      \"PartitionKey@odata.type\": \"Edm.String\", \"RowKey@odata.type\": \"Edm.String\",
+      \"age@odata.type\": \"Edm.String\", \"sign\": \"aquarius\", \"sign@odata.type\":
+      \"Edm.String\", \"sex@odata.type\": \"Edm.String\", \"sex\": \"female\", \"age\":
+      \"abc\", \"PartitionKey\": \"001\", \"birthday\": \"1991-10-04T00:00:00Z\",
+      \"birthday@odata.type\": \"Edm.DateTime\"}\r\n--changeset_d7f38fc3-748c-4754-bf2e-ba01185af9a4\r\nContent-Type:
+      application/http\r\nContent-Transfer-Encoding: binary\r\nContent-ID: 1\r\n\r\nPATCH
+      https://tablestesttvho3cp6q4euur.table.cosmos.azure.com/uttabled25f1825(PartitionKey='001',RowKey='batch_negative_1')
+      HTTP/1.1\r\nContent-Type: application/json\r\nAccept: application/json\r\nDataServiceVersion:
+      3.0\r\nx-ms-version: 2019-02-02\r\nIf-Match: *\r\nContent-Length: 576\r\nx-ms-date:
+      Fri, 06 Nov 2020 19:38:16 GMT\r\nDate: Fri, 06 Nov 2020 19:38:16 GMT\r\nx-ms-client-request-id:
+      9e02c493-2067-11eb-bb3e-58961df361d1\r\n\r\n{\"RowKey\": \"batch_negative_1\",
+      \"other\": 20, \"PartitionKey@odata.type\": \"Edm.String\", \"RowKey@odata.type\":
+      \"Edm.String\", \"Birthday@odata.type\": \"Edm.DateTime\", \"ratio\": 3.1, \"binary@odata.type\":
+      \"Edm.Binary\", \"binary\": \"YmluYXJ5\", \"large\": 933311100, \"deceased\":
+      false, \"Birthday\": \"1973-10-04T00:00:00Z\", \"married\": true, \"sex@odata.type\":
+      \"Edm.String\", \"sex\": \"male\", \"age\": 39, \"clsid\": \"c9da6455-213d-42c9-9a79-3e9149a57833\",
+      \"PartitionKey\": \"001\", \"birthday\": \"1970-10-04T00:00:00Z\", \"birthday@odata.type\":
+      \"Edm.DateTime\", \"evenratio\": 3.0, \"clsid@odata.type\": \"Edm.Guid\"}\r\n--changeset_d7f38fc3-748c-4754-bf2e-ba01185af9a4--\r\n\r\n--batch_da906af8-56b6-4f79-829a-0335b7243cd6--\r\n"
     headers:
       Accept:
       - '*/*'
@@ -192,54 +130,31 @@
       Content-Length:
       - '2278'
       Content-Type:
-<<<<<<< HEAD
-      - multipart/mixed; boundary=batch_9c121f8a-db3f-455f-97ec-fb0cd2f6b398
+      - multipart/mixed; boundary=batch_da906af8-56b6-4f79-829a-0335b7243cd6
       DataServiceVersion:
       - '3.0'
       Date:
-      - Tue, 03 Nov 2020 21:19:58 GMT
-=======
-      - multipart/mixed; boundary=batch_89ae5a58-bc92-4bf7-8b8e-193ed27124f4
-      DataServiceVersion:
-      - '3.0'
-      Date:
-      - Wed, 04 Nov 2020 22:48:05 GMT
->>>>>>> f33efa9e
+      - Fri, 06 Nov 2020 19:38:16 GMT
       MaxDataServiceVersion:
       - 3.0;NetFx
       User-Agent:
-      - azsdk-python-data-tables/12.0.0b3 Python/3.9.0rc1 (Windows-10-10.0.19041-SP0)
+      - azsdk-python-data-tables/12.0.0b3 Python/3.5.3 (Windows-10-10.0.19041-SP0)
       x-ms-date:
-<<<<<<< HEAD
-      - Tue, 03 Nov 2020 21:19:58 GMT
-=======
-      - Wed, 04 Nov 2020 22:48:05 GMT
->>>>>>> f33efa9e
+      - Fri, 06 Nov 2020 19:38:16 GMT
       x-ms-version:
       - '2019-02-02'
     method: POST
     uri: https://tablestestcosmosname.table.cosmos.azure.com/$batch
   response:
     body:
-      string: "{\"odata.error\":{\"code\":\"InvalidInput\",\"message\":{\"lang\":\"\
-<<<<<<< HEAD
-        en-us\",\"value\":\"One of the input values is invalid.\\r\\nActivityId: 5398847c-1e1a-11eb-b7bb-58961df361d1,\
-        \ documentdb-dotnet-sdk/2.11.0 Host/64-bit MicrosoftWindowsNT/6.2.9200.0\\\
-        nRequestID:5398847c-1e1a-11eb-b7bb-58961df361d1\\n\"}}}\r\n"
-=======
-        en-us\",\"value\":\"One of the input values is invalid.\\r\\nActivityId: cd5c08a8-1eef-11eb-a670-58961df361d1,\
-        \ documentdb-dotnet-sdk/2.11.0 Host/64-bit MicrosoftWindowsNT/6.2.9200.0\\\
-        nRequestID:cd5c08a8-1eef-11eb-a670-58961df361d1\\n\"}}}\r\n"
->>>>>>> f33efa9e
+      string: "{\"odata.error\":{\"code\":\"InvalidInput\",\"message\":{\"lang\":\"en-us\",\"value\":\"One
+        of the input values is invalid.\\r\\nActivityId: 9e033b58-2067-11eb-8376-58961df361d1,
+        documentdb-dotnet-sdk/2.11.0 Host/64-bit MicrosoftWindowsNT/6.2.9200.0\\nRequestID:9e033b58-2067-11eb-8376-58961df361d1\\n\"}}}\r\n"
     headers:
       content-type:
       - application/json;odata=fullmetadata
       date:
-<<<<<<< HEAD
-      - Tue, 03 Nov 2020 21:19:58 GMT
-=======
-      - Wed, 04 Nov 2020 22:48:05 GMT
->>>>>>> f33efa9e
+      - Fri, 06 Nov 2020 19:38:17 GMT
       server:
       - Microsoft-HTTPAPI/2.0
       transfer-encoding:
@@ -259,19 +174,11 @@
       Content-Length:
       - '0'
       Date:
-<<<<<<< HEAD
-      - Tue, 03 Nov 2020 21:19:58 GMT
+      - Fri, 06 Nov 2020 19:38:17 GMT
       User-Agent:
-      - azsdk-python-data-tables/12.0.0b3 Python/3.9.0rc1 (Windows-10-10.0.19041-SP0)
+      - azsdk-python-data-tables/12.0.0b3 Python/3.5.3 (Windows-10-10.0.19041-SP0)
       x-ms-date:
-      - Tue, 03 Nov 2020 21:19:58 GMT
-=======
-      - Wed, 04 Nov 2020 22:48:05 GMT
-      User-Agent:
-      - azsdk-python-data-tables/12.0.0b3 Python/3.9.0rc1 (Windows-10-10.0.19041-SP0)
-      x-ms-date:
-      - Wed, 04 Nov 2020 22:48:05 GMT
->>>>>>> f33efa9e
+      - Fri, 06 Nov 2020 19:38:17 GMT
       x-ms-version:
       - '2019-02-02'
     method: DELETE
@@ -283,11 +190,7 @@
       content-length:
       - '0'
       date:
-<<<<<<< HEAD
-      - Tue, 03 Nov 2020 21:19:58 GMT
-=======
-      - Wed, 04 Nov 2020 22:48:05 GMT
->>>>>>> f33efa9e
+      - Fri, 06 Nov 2020 19:38:17 GMT
       server:
       - Microsoft-HTTPAPI/2.0
     status:
