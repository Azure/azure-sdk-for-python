--- conflicted
+++ resolved
@@ -11,19 +11,11 @@
       DataServiceVersion:
       - '3.0'
       Date:
-<<<<<<< HEAD
-      - Thu, 20 Aug 2020 20:01:24 GMT
+      - Thu, 20 Aug 2020 20:17:27 GMT
       User-Agent:
       - azsdk-python-data-tables/2019-07-07 Python/3.8.4 (Windows-10-10.0.19041-SP0)
       x-ms-date:
-      - Thu, 20 Aug 2020 20:01:24 GMT
-=======
-      - Wed, 19 Aug 2020 21:19:14 GMT
-      User-Agent:
-      - azsdk-python-storage-table/2019-07-07 Python/3.8.4 (Windows-10-10.0.19041-SP0)
-      x-ms-date:
-      - Wed, 19 Aug 2020 21:19:14 GMT
->>>>>>> 522498f3
+      - Thu, 20 Aug 2020 20:17:27 GMT
       x-ms-version:
       - '2019-07-07'
     method: POST
@@ -34,11 +26,7 @@
     headers:
       cache-control: no-cache
       content-type: application/json;odata=minimalmetadata;streaming=true;charset=utf-8
-<<<<<<< HEAD
-      date: Thu, 20 Aug 2020 20:01:24 GMT
-=======
-      date: Wed, 19 Aug 2020 21:19:14 GMT
->>>>>>> 522498f3
+      date: Thu, 20 Aug 2020 20:17:27 GMT
       location: https://storagename.table.core.windows.net/Tables('uttable7edf1edb')
       server: Windows-Azure-Table/1.0 Microsoft-HTTPAPI/2.0
       transfer-encoding: chunked
@@ -47,11 +35,7 @@
     status:
       code: 201
       message: Created
-<<<<<<< HEAD
-    url: https://pyacrstoragewqh4lkqbianj.table.core.windows.net/Tables
-=======
-    url: https://pyacrstorageuwjvfxhidgpv.table.core.windows.net/Tables
->>>>>>> 522498f3
+    url: https://pyacrstoragewdjxux7eodqw.table.core.windows.net/Tables
 - request:
     body: '{"PartitionKey": "pk7edf1edb", "RowKey": "rk7edf1edb", "age": "39", "age@odata.type":
       "Edm.Int64", "sex": "male", "married": true, "deceased": false, "ratio": 3.1,
@@ -70,40 +54,23 @@
       DataServiceVersion:
       - '3.0'
       Date:
-<<<<<<< HEAD
-      - Thu, 20 Aug 2020 20:01:25 GMT
+      - Thu, 20 Aug 2020 20:17:27 GMT
       User-Agent:
       - azsdk-python-data-tables/2019-07-07 Python/3.8.4 (Windows-10-10.0.19041-SP0)
       x-ms-date:
-      - Thu, 20 Aug 2020 20:01:25 GMT
-=======
-      - Wed, 19 Aug 2020 21:19:15 GMT
-      User-Agent:
-      - azsdk-python-storage-table/2019-07-07 Python/3.8.4 (Windows-10-10.0.19041-SP0)
-      x-ms-date:
-      - Wed, 19 Aug 2020 21:19:15 GMT
->>>>>>> 522498f3
+      - Thu, 20 Aug 2020 20:17:27 GMT
       x-ms-version:
       - '2019-07-07'
     method: POST
     uri: https://storagename.table.core.windows.net/uttable7edf1edb
   response:
     body:
-<<<<<<< HEAD
-      string: '{"odata.metadata":"https://storagename.table.core.windows.net/$metadata#uttable7edf1edb/@Element","odata.etag":"W/\"datetime''2020-08-20T20%3A01%3A25.1962381Z''\"","PartitionKey":"pk7edf1edb","RowKey":"rk7edf1edb","Timestamp":"2020-08-20T20:01:25.1962381Z","age@odata.type":"Edm.Int64","age":"39","sex":"male","married":true,"deceased":false,"ratio":3.1,"evenratio":3.0,"large@odata.type":"Edm.Int64","large":"933311100","Birthday@odata.type":"Edm.DateTime","Birthday":"1973-10-04T00:00:00Z","birthday@odata.type":"Edm.DateTime","birthday":"1970-10-04T00:00:00Z","binary@odata.type":"Edm.Binary","binary":"YmluYXJ5","other":20,"clsid@odata.type":"Edm.Guid","clsid":"c9da6455-213d-42c9-9a79-3e9149a57833"}'
+      string: '{"odata.metadata":"https://storagename.table.core.windows.net/$metadata#uttable7edf1edb/@Element","odata.etag":"W/\"datetime''2020-08-20T20%3A17%3A28.0492627Z''\"","PartitionKey":"pk7edf1edb","RowKey":"rk7edf1edb","Timestamp":"2020-08-20T20:17:28.0492627Z","age@odata.type":"Edm.Int64","age":"39","sex":"male","married":true,"deceased":false,"ratio":3.1,"evenratio":3.0,"large@odata.type":"Edm.Int64","large":"933311100","Birthday@odata.type":"Edm.DateTime","Birthday":"1973-10-04T00:00:00Z","birthday@odata.type":"Edm.DateTime","birthday":"1970-10-04T00:00:00Z","binary@odata.type":"Edm.Binary","binary":"YmluYXJ5","other":20,"clsid@odata.type":"Edm.Guid","clsid":"c9da6455-213d-42c9-9a79-3e9149a57833"}'
     headers:
       cache-control: no-cache
       content-type: application/json;odata=minimalmetadata;streaming=true;charset=utf-8
-      date: Thu, 20 Aug 2020 20:01:24 GMT
-      etag: W/"datetime'2020-08-20T20%3A01%3A25.1962381Z'"
-=======
-      string: '{"odata.metadata":"https://storagename.table.core.windows.net/$metadata#uttable7edf1edb/@Element","odata.etag":"W/\"datetime''2020-08-19T21%3A19%3A15.274692Z''\"","PartitionKey":"pk7edf1edb","RowKey":"rk7edf1edb","Timestamp":"2020-08-19T21:19:15.274692Z","age@odata.type":"Edm.Int64","age":"39","sex":"male","married":true,"deceased":false,"ratio":3.1,"evenratio":3.0,"large@odata.type":"Edm.Int64","large":"933311100","Birthday@odata.type":"Edm.DateTime","Birthday":"1973-10-04T00:00:00Z","birthday@odata.type":"Edm.DateTime","birthday":"1970-10-04T00:00:00Z","binary@odata.type":"Edm.Binary","binary":"YmluYXJ5","other":20,"clsid@odata.type":"Edm.Guid","clsid":"c9da6455-213d-42c9-9a79-3e9149a57833"}'
-    headers:
-      cache-control: no-cache
-      content-type: application/json;odata=minimalmetadata;streaming=true;charset=utf-8
-      date: Wed, 19 Aug 2020 21:19:14 GMT
-      etag: W/"datetime'2020-08-19T21%3A19%3A15.274692Z'"
->>>>>>> 522498f3
+      date: Thu, 20 Aug 2020 20:17:28 GMT
+      etag: W/"datetime'2020-08-20T20%3A17%3A28.0492627Z'"
       location: https://storagename.table.core.windows.net/uttable7edf1edb(PartitionKey='pk7edf1edb',RowKey='rk7edf1edb')
       server: Windows-Azure-Table/1.0 Microsoft-HTTPAPI/2.0
       transfer-encoding: chunked
@@ -112,11 +79,7 @@
     status:
       code: 201
       message: Created
-<<<<<<< HEAD
-    url: https://pyacrstoragewqh4lkqbianj.table.core.windows.net/uttable7edf1edb
-=======
-    url: https://pyacrstorageuwjvfxhidgpv.table.core.windows.net/uttable7edf1edb
->>>>>>> 522498f3
+    url: https://pyacrstoragewdjxux7eodqw.table.core.windows.net/uttable7edf1edb
 - request:
     body: '{"PartitionKey": "pk7edf1edb", "RowKey": "rk7edf1edb", "age": "abc", "sex":
       "female", "sign": "aquarius", "birthday": "1991-10-04T00:00:00Z", "birthday@odata.type":
@@ -129,19 +92,11 @@
       DataServiceVersion:
       - '3.0'
       Date:
-<<<<<<< HEAD
-      - Thu, 20 Aug 2020 20:01:25 GMT
+      - Thu, 20 Aug 2020 20:17:27 GMT
       User-Agent:
       - azsdk-python-data-tables/2019-07-07 Python/3.8.4 (Windows-10-10.0.19041-SP0)
       x-ms-date:
-      - Thu, 20 Aug 2020 20:01:25 GMT
-=======
-      - Wed, 19 Aug 2020 21:19:15 GMT
-      User-Agent:
-      - azsdk-python-storage-table/2019-07-07 Python/3.8.4 (Windows-10-10.0.19041-SP0)
-      x-ms-date:
-      - Wed, 19 Aug 2020 21:19:15 GMT
->>>>>>> 522498f3
+      - Thu, 20 Aug 2020 20:17:27 GMT
       x-ms-version:
       - '2019-07-07'
     method: PUT
@@ -152,24 +107,15 @@
     headers:
       cache-control: no-cache
       content-length: '0'
-<<<<<<< HEAD
-      date: Thu, 20 Aug 2020 20:01:24 GMT
-      etag: W/"datetime'2020-08-20T20%3A01%3A25.2821122Z'"
-=======
-      date: Wed, 19 Aug 2020 21:19:14 GMT
-      etag: W/"datetime'2020-08-19T21%3A19%3A15.3577261Z'"
->>>>>>> 522498f3
+      date: Thu, 20 Aug 2020 20:17:28 GMT
+      etag: W/"datetime'2020-08-20T20%3A17%3A28.1295253Z'"
       server: Windows-Azure-Table/1.0 Microsoft-HTTPAPI/2.0
       x-content-type-options: nosniff
       x-ms-version: '2019-07-07'
     status:
       code: 204
       message: No Content
-<<<<<<< HEAD
-    url: https://pyacrstoragewqh4lkqbianj.table.core.windows.net/uttable7edf1edb(PartitionKey='pk7edf1edb',RowKey='rk7edf1edb')
-=======
-    url: https://pyacrstorageuwjvfxhidgpv.table.core.windows.net/uttable7edf1edb(PartitionKey='pk7edf1edb',RowKey='rk7edf1edb')
->>>>>>> 522498f3
+    url: https://pyacrstoragewdjxux7eodqw.table.core.windows.net/uttable7edf1edb(PartitionKey='pk7edf1edb',RowKey='rk7edf1edb')
 - request:
     body: null
     headers:
@@ -178,40 +124,23 @@
       DataServiceVersion:
       - '3.0'
       Date:
-<<<<<<< HEAD
-      - Thu, 20 Aug 2020 20:01:25 GMT
+      - Thu, 20 Aug 2020 20:17:28 GMT
       User-Agent:
       - azsdk-python-data-tables/2019-07-07 Python/3.8.4 (Windows-10-10.0.19041-SP0)
       x-ms-date:
-      - Thu, 20 Aug 2020 20:01:25 GMT
-=======
-      - Wed, 19 Aug 2020 21:19:15 GMT
-      User-Agent:
-      - azsdk-python-storage-table/2019-07-07 Python/3.8.4 (Windows-10-10.0.19041-SP0)
-      x-ms-date:
-      - Wed, 19 Aug 2020 21:19:15 GMT
->>>>>>> 522498f3
+      - Thu, 20 Aug 2020 20:17:28 GMT
       x-ms-version:
       - '2019-07-07'
     method: GET
     uri: https://storagename.table.core.windows.net/uttable7edf1edb(PartitionKey='pk7edf1edb',RowKey='rk7edf1edb')
   response:
     body:
-<<<<<<< HEAD
-      string: '{"odata.metadata":"https://storagename.table.core.windows.net/$metadata#uttable7edf1edb/@Element","odata.etag":"W/\"datetime''2020-08-20T20%3A01%3A25.2821122Z''\"","PartitionKey":"pk7edf1edb","RowKey":"rk7edf1edb","Timestamp":"2020-08-20T20:01:25.2821122Z","age":"abc","birthday@odata.type":"Edm.DateTime","birthday":"1991-10-04T00:00:00Z","sex":"female","sign":"aquarius"}'
+      string: '{"odata.metadata":"https://storagename.table.core.windows.net/$metadata#uttable7edf1edb/@Element","odata.etag":"W/\"datetime''2020-08-20T20%3A17%3A28.1295253Z''\"","PartitionKey":"pk7edf1edb","RowKey":"rk7edf1edb","Timestamp":"2020-08-20T20:17:28.1295253Z","age":"abc","birthday@odata.type":"Edm.DateTime","birthday":"1991-10-04T00:00:00Z","sex":"female","sign":"aquarius"}'
     headers:
       cache-control: no-cache
       content-type: application/json;odata=minimalmetadata;streaming=true;charset=utf-8
-      date: Thu, 20 Aug 2020 20:01:25 GMT
-      etag: W/"datetime'2020-08-20T20%3A01%3A25.2821122Z'"
-=======
-      string: '{"odata.metadata":"https://storagename.table.core.windows.net/$metadata#uttable7edf1edb/@Element","odata.etag":"W/\"datetime''2020-08-19T21%3A19%3A15.3577261Z''\"","PartitionKey":"pk7edf1edb","RowKey":"rk7edf1edb","Timestamp":"2020-08-19T21:19:15.3577261Z","age":"abc","birthday@odata.type":"Edm.DateTime","birthday":"1991-10-04T00:00:00Z","sex":"female","sign":"aquarius"}'
-    headers:
-      cache-control: no-cache
-      content-type: application/json;odata=minimalmetadata;streaming=true;charset=utf-8
-      date: Wed, 19 Aug 2020 21:19:14 GMT
-      etag: W/"datetime'2020-08-19T21%3A19%3A15.3577261Z'"
->>>>>>> 522498f3
+      date: Thu, 20 Aug 2020 20:17:28 GMT
+      etag: W/"datetime'2020-08-20T20%3A17%3A28.1295253Z'"
       server: Windows-Azure-Table/1.0 Microsoft-HTTPAPI/2.0
       transfer-encoding: chunked
       x-content-type-options: nosniff
@@ -219,28 +148,16 @@
     status:
       code: 200
       message: OK
-<<<<<<< HEAD
-    url: https://pyacrstoragewqh4lkqbianj.table.core.windows.net/uttable7edf1edb(PartitionKey='pk7edf1edb',RowKey='rk7edf1edb')
-=======
-    url: https://pyacrstorageuwjvfxhidgpv.table.core.windows.net/uttable7edf1edb(PartitionKey='pk7edf1edb',RowKey='rk7edf1edb')
->>>>>>> 522498f3
+    url: https://pyacrstoragewdjxux7eodqw.table.core.windows.net/uttable7edf1edb(PartitionKey='pk7edf1edb',RowKey='rk7edf1edb')
 - request:
     body: null
     headers:
       Date:
-<<<<<<< HEAD
-      - Thu, 20 Aug 2020 20:01:25 GMT
+      - Thu, 20 Aug 2020 20:17:28 GMT
       User-Agent:
       - azsdk-python-data-tables/2019-07-07 Python/3.8.4 (Windows-10-10.0.19041-SP0)
       x-ms-date:
-      - Thu, 20 Aug 2020 20:01:25 GMT
-=======
-      - Wed, 19 Aug 2020 21:19:15 GMT
-      User-Agent:
-      - azsdk-python-storage-table/2019-07-07 Python/3.8.4 (Windows-10-10.0.19041-SP0)
-      x-ms-date:
-      - Wed, 19 Aug 2020 21:19:15 GMT
->>>>>>> 522498f3
+      - Thu, 20 Aug 2020 20:17:28 GMT
       x-ms-version:
       - '2019-07-07'
     method: DELETE
@@ -251,20 +168,12 @@
     headers:
       cache-control: no-cache
       content-length: '0'
-<<<<<<< HEAD
-      date: Thu, 20 Aug 2020 20:01:25 GMT
-=======
-      date: Wed, 19 Aug 2020 21:19:14 GMT
->>>>>>> 522498f3
+      date: Thu, 20 Aug 2020 20:17:28 GMT
       server: Windows-Azure-Table/1.0 Microsoft-HTTPAPI/2.0
       x-content-type-options: nosniff
       x-ms-version: '2019-07-07'
     status:
       code: 204
       message: No Content
-<<<<<<< HEAD
-    url: https://pyacrstoragewqh4lkqbianj.table.core.windows.net/Tables('uttable7edf1edb')
-=======
-    url: https://pyacrstorageuwjvfxhidgpv.table.core.windows.net/Tables('uttable7edf1edb')
->>>>>>> 522498f3
+    url: https://pyacrstoragewdjxux7eodqw.table.core.windows.net/Tables('uttable7edf1edb')
 version: 1