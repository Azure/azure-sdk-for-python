interactions:
- request:
    body: '{"TableName": "uttableabcb1791"}'
    headers:
      Accept:
      - application/json;odata=minimalmetadata
      Accept-Encoding:
      - gzip, deflate
      Connection:
      - keep-alive
      Content-Length:
      - '32'
      Content-Type:
      - application/json;odata=nometadata
      DataServiceVersion:
      - '3.0'
      Date:
<<<<<<< HEAD
      - Thu, 20 Aug 2020 19:41:22 GMT
      User-Agent:
      - azsdk-python-data-tables/2019-07-07 Python/3.8.4 (Windows-10-10.0.19041-SP0)
      x-ms-date:
      - Thu, 20 Aug 2020 19:41:22 GMT
=======
      - Wed, 19 Aug 2020 21:18:57 GMT
      User-Agent:
      - azsdk-python-storage-table/2019-07-07 Python/3.8.4 (Windows-10-10.0.19041-SP0)
      x-ms-date:
      - Wed, 19 Aug 2020 21:18:57 GMT
>>>>>>> 522498f3
      x-ms-version:
      - '2019-07-07'
    method: POST
    uri: https://storagename.table.core.windows.net/Tables
  response:
    body:
      string: '{"odata.metadata":"https://storagename.table.core.windows.net/$metadata#Tables/@Element","TableName":"uttableabcb1791"}'
    headers:
      cache-control:
      - no-cache
      content-type:
      - application/json;odata=minimalmetadata;streaming=true;charset=utf-8
      date:
<<<<<<< HEAD
      - Thu, 20 Aug 2020 19:41:22 GMT
=======
      - Wed, 19 Aug 2020 21:18:57 GMT
>>>>>>> 522498f3
      location:
      - https://storagename.table.core.windows.net/Tables('uttableabcb1791')
      server:
      - Windows-Azure-Table/1.0 Microsoft-HTTPAPI/2.0
      transfer-encoding:
      - chunked
      x-content-type-options:
      - nosniff
      x-ms-version:
      - '2019-07-07'
    status:
      code: 201
      message: Created
- request:
    body: '{"PartitionKey": "pkabcb1791", "RowKey": "rkabcb1791", "age": "39", "age@odata.type":
      "Edm.Int64", "sex": "male", "married": true, "deceased": false, "ratio": 3.1,
      "evenratio": 3.0, "large": "933311100", "large@odata.type": "Edm.Int64", "Birthday":
      "1973-10-04T00:00:00Z", "Birthday@odata.type": "Edm.DateTime", "birthday": "1970-10-04T00:00:00Z",
      "birthday@odata.type": "Edm.DateTime", "binary": "YmluYXJ5", "binary@odata.type":
      "Edm.Binary", "other": 20, "clsid": "c9da6455-213d-42c9-9a79-3e9149a57833",
      "clsid@odata.type": "Edm.Guid"}'
    headers:
      Accept:
      - application/json;odata=minimalmetadata
      Accept-Encoding:
      - gzip, deflate
      Connection:
      - keep-alive
      Content-Length:
      - '537'
      Content-Type:
      - application/json;odata=nometadata
      DataServiceVersion:
      - '3.0'
      Date:
<<<<<<< HEAD
      - Thu, 20 Aug 2020 19:41:22 GMT
      User-Agent:
      - azsdk-python-data-tables/2019-07-07 Python/3.8.4 (Windows-10-10.0.19041-SP0)
      x-ms-date:
      - Thu, 20 Aug 2020 19:41:22 GMT
=======
      - Wed, 19 Aug 2020 21:18:57 GMT
      User-Agent:
      - azsdk-python-storage-table/2019-07-07 Python/3.8.4 (Windows-10-10.0.19041-SP0)
      x-ms-date:
      - Wed, 19 Aug 2020 21:18:57 GMT
>>>>>>> 522498f3
      x-ms-version:
      - '2019-07-07'
    method: POST
    uri: https://storagename.table.core.windows.net/uttableabcb1791
  response:
    body:
<<<<<<< HEAD
      string: '{"odata.metadata":"https://storagename.table.core.windows.net/$metadata#uttableabcb1791/@Element","odata.etag":"W/\"datetime''2020-08-20T19%3A41%3A22.9856717Z''\"","PartitionKey":"pkabcb1791","RowKey":"rkabcb1791","Timestamp":"2020-08-20T19:41:22.9856717Z","age@odata.type":"Edm.Int64","age":"39","sex":"male","married":true,"deceased":false,"ratio":3.1,"evenratio":3.0,"large@odata.type":"Edm.Int64","large":"933311100","Birthday@odata.type":"Edm.DateTime","Birthday":"1973-10-04T00:00:00Z","birthday@odata.type":"Edm.DateTime","birthday":"1970-10-04T00:00:00Z","binary@odata.type":"Edm.Binary","binary":"YmluYXJ5","other":20,"clsid@odata.type":"Edm.Guid","clsid":"c9da6455-213d-42c9-9a79-3e9149a57833"}'
=======
      string: '{"odata.metadata":"https://storagename.table.core.windows.net/$metadata#uttableabcb1791/@Element","odata.etag":"W/\"datetime''2020-08-19T21%3A18%3A57.8601352Z''\"","PartitionKey":"pkabcb1791","RowKey":"rkabcb1791","Timestamp":"2020-08-19T21:18:57.8601352Z","age@odata.type":"Edm.Int64","age":"39","sex":"male","married":true,"deceased":false,"ratio":3.1,"evenratio":3.0,"large@odata.type":"Edm.Int64","large":"933311100","Birthday@odata.type":"Edm.DateTime","Birthday":"1973-10-04T00:00:00Z","birthday@odata.type":"Edm.DateTime","birthday":"1970-10-04T00:00:00Z","binary@odata.type":"Edm.Binary","binary":"YmluYXJ5","other":20,"clsid@odata.type":"Edm.Guid","clsid":"c9da6455-213d-42c9-9a79-3e9149a57833"}'
>>>>>>> 522498f3
    headers:
      cache-control:
      - no-cache
      content-type:
      - application/json;odata=minimalmetadata;streaming=true;charset=utf-8
      date:
<<<<<<< HEAD
      - Thu, 20 Aug 2020 19:41:22 GMT
      etag:
      - W/"datetime'2020-08-20T19%3A41%3A22.9856717Z'"
=======
      - Wed, 19 Aug 2020 21:18:57 GMT
      etag:
      - W/"datetime'2020-08-19T21%3A18%3A57.8601352Z'"
>>>>>>> 522498f3
      location:
      - https://storagename.table.core.windows.net/uttableabcb1791(PartitionKey='pkabcb1791',RowKey='rkabcb1791')
      server:
      - Windows-Azure-Table/1.0 Microsoft-HTTPAPI/2.0
      transfer-encoding:
      - chunked
      x-content-type-options:
      - nosniff
      x-ms-version:
      - '2019-07-07'
    status:
      code: 201
      message: Created
- request:
    body: '{"PartitionKey": "pkabcb1791", "RowKey": "rkabcb1791", "age": "abc", "sex":
      "female", "sign": "aquarius", "birthday": "1991-10-04T00:00:00Z", "birthday@odata.type":
      "Edm.DateTime"}'
    headers:
      Accept:
      - '*/*'
      Accept-Encoding:
      - gzip, deflate
      Connection:
      - keep-alive
      Content-Length:
      - '180'
      Content-Type:
      - application/json
      DataServiceVersion:
      - '3.0'
      Date:
<<<<<<< HEAD
      - Thu, 20 Aug 2020 19:41:22 GMT
      If-Match:
      - W/"datetime'2012-06-15T22%3A51%3A44.9662825Z'"
      User-Agent:
      - azsdk-python-data-tables/2019-07-07 Python/3.8.4 (Windows-10-10.0.19041-SP0)
      x-ms-date:
      - Thu, 20 Aug 2020 19:41:22 GMT
=======
      - Wed, 19 Aug 2020 21:18:57 GMT
      If-Match:
      - W/"datetime'2012-06-15T22%3A51%3A44.9662825Z'"
      User-Agent:
      - azsdk-python-storage-table/2019-07-07 Python/3.8.4 (Windows-10-10.0.19041-SP0)
      x-ms-date:
      - Wed, 19 Aug 2020 21:18:57 GMT
>>>>>>> 522498f3
      x-ms-version:
      - '2019-07-07'
    method: PATCH
    uri: https://storagename.table.core.windows.net/uttableabcb1791(PartitionKey='pkabcb1791',RowKey='rkabcb1791')
  response:
    body:
      string: '<?xml version="1.0" encoding="utf-8"?><error xmlns="http://schemas.microsoft.com/ado/2007/08/dataservices/metadata"><code>UpdateConditionNotSatisfied</code><message
        xml:lang="en-US">The update condition specified in the request was not satisfied.

<<<<<<< HEAD
        RequestId:c66cbee0-a002-009f-0329-771661000000

        Time:2020-08-20T19:41:23.0947480Z</message></error>'
=======
        RequestId:cd6e1d0e-9002-00c7-666e-764da2000000

        Time:2020-08-19T21:18:57.9582058Z</message></error>'
>>>>>>> 522498f3
    headers:
      cache-control:
      - no-cache
      content-type:
      - application/xml;charset=utf-8
      date:
<<<<<<< HEAD
      - Thu, 20 Aug 2020 19:41:22 GMT
=======
      - Wed, 19 Aug 2020 21:18:57 GMT
>>>>>>> 522498f3
      server:
      - Windows-Azure-Table/1.0 Microsoft-HTTPAPI/2.0
      transfer-encoding:
      - chunked
      x-content-type-options:
      - nosniff
      x-ms-version:
      - '2019-07-07'
    status:
      code: 412
      message: Precondition Failed
- request:
    body: null
    headers:
      Accept:
      - '*/*'
      Accept-Encoding:
      - gzip, deflate
      Connection:
      - keep-alive
      Content-Length:
      - '0'
      Date:
<<<<<<< HEAD
      - Thu, 20 Aug 2020 19:41:22 GMT
      User-Agent:
      - azsdk-python-data-tables/2019-07-07 Python/3.8.4 (Windows-10-10.0.19041-SP0)
      x-ms-date:
      - Thu, 20 Aug 2020 19:41:22 GMT
=======
      - Wed, 19 Aug 2020 21:18:57 GMT
      User-Agent:
      - azsdk-python-storage-table/2019-07-07 Python/3.8.4 (Windows-10-10.0.19041-SP0)
      x-ms-date:
      - Wed, 19 Aug 2020 21:18:57 GMT
>>>>>>> 522498f3
      x-ms-version:
      - '2019-07-07'
    method: DELETE
    uri: https://storagename.table.core.windows.net/Tables('uttableabcb1791')
  response:
    body:
      string: ''
    headers:
      cache-control:
      - no-cache
      content-length:
      - '0'
      date:
<<<<<<< HEAD
      - Thu, 20 Aug 2020 19:41:22 GMT
=======
      - Wed, 19 Aug 2020 21:18:57 GMT
>>>>>>> 522498f3
      server:
      - Windows-Azure-Table/1.0 Microsoft-HTTPAPI/2.0
      x-content-type-options:
      - nosniff
      x-ms-version:
      - '2019-07-07'
    status:
      code: 204
      message: No Content
version: 1<|MERGE_RESOLUTION|>--- conflicted
+++ resolved
@@ -15,19 +15,11 @@
       DataServiceVersion:
       - '3.0'
       Date:
-<<<<<<< HEAD
-      - Thu, 20 Aug 2020 19:41:22 GMT
-      User-Agent:
-      - azsdk-python-data-tables/2019-07-07 Python/3.8.4 (Windows-10-10.0.19041-SP0)
-      x-ms-date:
-      - Thu, 20 Aug 2020 19:41:22 GMT
-=======
-      - Wed, 19 Aug 2020 21:18:57 GMT
-      User-Agent:
-      - azsdk-python-storage-table/2019-07-07 Python/3.8.4 (Windows-10-10.0.19041-SP0)
-      x-ms-date:
-      - Wed, 19 Aug 2020 21:18:57 GMT
->>>>>>> 522498f3
+      - Thu, 20 Aug 2020 20:17:10 GMT
+      User-Agent:
+      - azsdk-python-data-tables/2019-07-07 Python/3.8.4 (Windows-10-10.0.19041-SP0)
+      x-ms-date:
+      - Thu, 20 Aug 2020 20:17:10 GMT
       x-ms-version:
       - '2019-07-07'
     method: POST
@@ -41,11 +33,7 @@
       content-type:
       - application/json;odata=minimalmetadata;streaming=true;charset=utf-8
       date:
-<<<<<<< HEAD
-      - Thu, 20 Aug 2020 19:41:22 GMT
-=======
-      - Wed, 19 Aug 2020 21:18:57 GMT
->>>>>>> 522498f3
+      - Thu, 20 Aug 2020 20:17:10 GMT
       location:
       - https://storagename.table.core.windows.net/Tables('uttableabcb1791')
       server:
@@ -81,45 +69,27 @@
       DataServiceVersion:
       - '3.0'
       Date:
-<<<<<<< HEAD
-      - Thu, 20 Aug 2020 19:41:22 GMT
-      User-Agent:
-      - azsdk-python-data-tables/2019-07-07 Python/3.8.4 (Windows-10-10.0.19041-SP0)
-      x-ms-date:
-      - Thu, 20 Aug 2020 19:41:22 GMT
-=======
-      - Wed, 19 Aug 2020 21:18:57 GMT
-      User-Agent:
-      - azsdk-python-storage-table/2019-07-07 Python/3.8.4 (Windows-10-10.0.19041-SP0)
-      x-ms-date:
-      - Wed, 19 Aug 2020 21:18:57 GMT
->>>>>>> 522498f3
+      - Thu, 20 Aug 2020 20:17:10 GMT
+      User-Agent:
+      - azsdk-python-data-tables/2019-07-07 Python/3.8.4 (Windows-10-10.0.19041-SP0)
+      x-ms-date:
+      - Thu, 20 Aug 2020 20:17:10 GMT
       x-ms-version:
       - '2019-07-07'
     method: POST
     uri: https://storagename.table.core.windows.net/uttableabcb1791
   response:
     body:
-<<<<<<< HEAD
-      string: '{"odata.metadata":"https://storagename.table.core.windows.net/$metadata#uttableabcb1791/@Element","odata.etag":"W/\"datetime''2020-08-20T19%3A41%3A22.9856717Z''\"","PartitionKey":"pkabcb1791","RowKey":"rkabcb1791","Timestamp":"2020-08-20T19:41:22.9856717Z","age@odata.type":"Edm.Int64","age":"39","sex":"male","married":true,"deceased":false,"ratio":3.1,"evenratio":3.0,"large@odata.type":"Edm.Int64","large":"933311100","Birthday@odata.type":"Edm.DateTime","Birthday":"1973-10-04T00:00:00Z","birthday@odata.type":"Edm.DateTime","birthday":"1970-10-04T00:00:00Z","binary@odata.type":"Edm.Binary","binary":"YmluYXJ5","other":20,"clsid@odata.type":"Edm.Guid","clsid":"c9da6455-213d-42c9-9a79-3e9149a57833"}'
-=======
-      string: '{"odata.metadata":"https://storagename.table.core.windows.net/$metadata#uttableabcb1791/@Element","odata.etag":"W/\"datetime''2020-08-19T21%3A18%3A57.8601352Z''\"","PartitionKey":"pkabcb1791","RowKey":"rkabcb1791","Timestamp":"2020-08-19T21:18:57.8601352Z","age@odata.type":"Edm.Int64","age":"39","sex":"male","married":true,"deceased":false,"ratio":3.1,"evenratio":3.0,"large@odata.type":"Edm.Int64","large":"933311100","Birthday@odata.type":"Edm.DateTime","Birthday":"1973-10-04T00:00:00Z","birthday@odata.type":"Edm.DateTime","birthday":"1970-10-04T00:00:00Z","binary@odata.type":"Edm.Binary","binary":"YmluYXJ5","other":20,"clsid@odata.type":"Edm.Guid","clsid":"c9da6455-213d-42c9-9a79-3e9149a57833"}'
->>>>>>> 522498f3
+      string: '{"odata.metadata":"https://storagename.table.core.windows.net/$metadata#uttableabcb1791/@Element","odata.etag":"W/\"datetime''2020-08-20T20%3A17%3A10.5696051Z''\"","PartitionKey":"pkabcb1791","RowKey":"rkabcb1791","Timestamp":"2020-08-20T20:17:10.5696051Z","age@odata.type":"Edm.Int64","age":"39","sex":"male","married":true,"deceased":false,"ratio":3.1,"evenratio":3.0,"large@odata.type":"Edm.Int64","large":"933311100","Birthday@odata.type":"Edm.DateTime","Birthday":"1973-10-04T00:00:00Z","birthday@odata.type":"Edm.DateTime","birthday":"1970-10-04T00:00:00Z","binary@odata.type":"Edm.Binary","binary":"YmluYXJ5","other":20,"clsid@odata.type":"Edm.Guid","clsid":"c9da6455-213d-42c9-9a79-3e9149a57833"}'
     headers:
       cache-control:
       - no-cache
       content-type:
       - application/json;odata=minimalmetadata;streaming=true;charset=utf-8
       date:
-<<<<<<< HEAD
-      - Thu, 20 Aug 2020 19:41:22 GMT
+      - Thu, 20 Aug 2020 20:17:10 GMT
       etag:
-      - W/"datetime'2020-08-20T19%3A41%3A22.9856717Z'"
-=======
-      - Wed, 19 Aug 2020 21:18:57 GMT
-      etag:
-      - W/"datetime'2020-08-19T21%3A18%3A57.8601352Z'"
->>>>>>> 522498f3
+      - W/"datetime'2020-08-20T20%3A17%3A10.5696051Z'"
       location:
       - https://storagename.table.core.windows.net/uttableabcb1791(PartitionKey='pkabcb1791',RowKey='rkabcb1791')
       server:
@@ -151,23 +121,13 @@
       DataServiceVersion:
       - '3.0'
       Date:
-<<<<<<< HEAD
-      - Thu, 20 Aug 2020 19:41:22 GMT
+      - Thu, 20 Aug 2020 20:17:10 GMT
       If-Match:
       - W/"datetime'2012-06-15T22%3A51%3A44.9662825Z'"
       User-Agent:
       - azsdk-python-data-tables/2019-07-07 Python/3.8.4 (Windows-10-10.0.19041-SP0)
       x-ms-date:
-      - Thu, 20 Aug 2020 19:41:22 GMT
-=======
-      - Wed, 19 Aug 2020 21:18:57 GMT
-      If-Match:
-      - W/"datetime'2012-06-15T22%3A51%3A44.9662825Z'"
-      User-Agent:
-      - azsdk-python-storage-table/2019-07-07 Python/3.8.4 (Windows-10-10.0.19041-SP0)
-      x-ms-date:
-      - Wed, 19 Aug 2020 21:18:57 GMT
->>>>>>> 522498f3
+      - Thu, 20 Aug 2020 20:17:10 GMT
       x-ms-version:
       - '2019-07-07'
     method: PATCH
@@ -177,26 +137,16 @@
       string: '<?xml version="1.0" encoding="utf-8"?><error xmlns="http://schemas.microsoft.com/ado/2007/08/dataservices/metadata"><code>UpdateConditionNotSatisfied</code><message
         xml:lang="en-US">The update condition specified in the request was not satisfied.
 
-<<<<<<< HEAD
-        RequestId:c66cbee0-a002-009f-0329-771661000000
+        RequestId:399110c8-7002-0100-632e-77a25d000000
 
-        Time:2020-08-20T19:41:23.0947480Z</message></error>'
-=======
-        RequestId:cd6e1d0e-9002-00c7-666e-764da2000000
-
-        Time:2020-08-19T21:18:57.9582058Z</message></error>'
->>>>>>> 522498f3
+        Time:2020-08-20T20:17:10.6526853Z</message></error>'
     headers:
       cache-control:
       - no-cache
       content-type:
       - application/xml;charset=utf-8
       date:
-<<<<<<< HEAD
-      - Thu, 20 Aug 2020 19:41:22 GMT
-=======
-      - Wed, 19 Aug 2020 21:18:57 GMT
->>>>>>> 522498f3
+      - Thu, 20 Aug 2020 20:17:10 GMT
       server:
       - Windows-Azure-Table/1.0 Microsoft-HTTPAPI/2.0
       transfer-encoding:
@@ -220,19 +170,11 @@
       Content-Length:
       - '0'
       Date:
-<<<<<<< HEAD
-      - Thu, 20 Aug 2020 19:41:22 GMT
-      User-Agent:
-      - azsdk-python-data-tables/2019-07-07 Python/3.8.4 (Windows-10-10.0.19041-SP0)
-      x-ms-date:
-      - Thu, 20 Aug 2020 19:41:22 GMT
-=======
-      - Wed, 19 Aug 2020 21:18:57 GMT
-      User-Agent:
-      - azsdk-python-storage-table/2019-07-07 Python/3.8.4 (Windows-10-10.0.19041-SP0)
-      x-ms-date:
-      - Wed, 19 Aug 2020 21:18:57 GMT
->>>>>>> 522498f3
+      - Thu, 20 Aug 2020 20:17:10 GMT
+      User-Agent:
+      - azsdk-python-data-tables/2019-07-07 Python/3.8.4 (Windows-10-10.0.19041-SP0)
+      x-ms-date:
+      - Thu, 20 Aug 2020 20:17:10 GMT
       x-ms-version:
       - '2019-07-07'
     method: DELETE
@@ -246,11 +188,7 @@
       content-length:
       - '0'
       date:
-<<<<<<< HEAD
-      - Thu, 20 Aug 2020 19:41:22 GMT
-=======
-      - Wed, 19 Aug 2020 21:18:57 GMT
->>>>>>> 522498f3
+      - Thu, 20 Aug 2020 20:17:10 GMT
       server:
       - Windows-Azure-Table/1.0 Microsoft-HTTPAPI/2.0
       x-content-type-options:
