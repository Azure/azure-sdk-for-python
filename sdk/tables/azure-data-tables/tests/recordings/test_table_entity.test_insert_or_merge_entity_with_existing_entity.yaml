--- conflicted
+++ resolved
@@ -15,19 +15,11 @@
       DataServiceVersion:
       - '3.0'
       Date:
-<<<<<<< HEAD
-      - Thu, 20 Aug 2020 19:40:56 GMT
-      User-Agent:
-      - azsdk-python-data-tables/2019-07-07 Python/3.8.4 (Windows-10-10.0.19041-SP0)
-      x-ms-date:
-      - Thu, 20 Aug 2020 19:40:56 GMT
-=======
-      - Wed, 19 Aug 2020 21:18:31 GMT
-      User-Agent:
-      - azsdk-python-storage-table/2019-07-07 Python/3.8.4 (Windows-10-10.0.19041-SP0)
-      x-ms-date:
-      - Wed, 19 Aug 2020 21:18:31 GMT
->>>>>>> 522498f3
+      - Thu, 20 Aug 2020 20:16:42 GMT
+      User-Agent:
+      - azsdk-python-data-tables/2019-07-07 Python/3.8.4 (Windows-10-10.0.19041-SP0)
+      x-ms-date:
+      - Thu, 20 Aug 2020 20:16:42 GMT
       x-ms-version:
       - '2019-07-07'
     method: POST
@@ -41,11 +33,7 @@
       content-type:
       - application/json;odata=minimalmetadata;streaming=true;charset=utf-8
       date:
-<<<<<<< HEAD
-      - Thu, 20 Aug 2020 19:40:57 GMT
-=======
-      - Wed, 19 Aug 2020 21:18:31 GMT
->>>>>>> 522498f3
+      - Thu, 20 Aug 2020 20:16:42 GMT
       location:
       - https://storagename.table.core.windows.net/Tables('uttable95761b92')
       server:
@@ -81,45 +69,27 @@
       DataServiceVersion:
       - '3.0'
       Date:
-<<<<<<< HEAD
-      - Thu, 20 Aug 2020 19:40:56 GMT
-      User-Agent:
-      - azsdk-python-data-tables/2019-07-07 Python/3.8.4 (Windows-10-10.0.19041-SP0)
-      x-ms-date:
-      - Thu, 20 Aug 2020 19:40:56 GMT
-=======
-      - Wed, 19 Aug 2020 21:18:31 GMT
-      User-Agent:
-      - azsdk-python-storage-table/2019-07-07 Python/3.8.4 (Windows-10-10.0.19041-SP0)
-      x-ms-date:
-      - Wed, 19 Aug 2020 21:18:31 GMT
->>>>>>> 522498f3
+      - Thu, 20 Aug 2020 20:16:42 GMT
+      User-Agent:
+      - azsdk-python-data-tables/2019-07-07 Python/3.8.4 (Windows-10-10.0.19041-SP0)
+      x-ms-date:
+      - Thu, 20 Aug 2020 20:16:42 GMT
       x-ms-version:
       - '2019-07-07'
     method: POST
     uri: https://storagename.table.core.windows.net/uttable95761b92
   response:
     body:
-<<<<<<< HEAD
-      string: '{"odata.metadata":"https://storagename.table.core.windows.net/$metadata#uttable95761b92/@Element","odata.etag":"W/\"datetime''2020-08-20T19%3A40%3A57.1877456Z''\"","PartitionKey":"pk95761b92","RowKey":"rk95761b92","Timestamp":"2020-08-20T19:40:57.1877456Z","age@odata.type":"Edm.Int64","age":"39","sex":"male","married":true,"deceased":false,"ratio":3.1,"evenratio":3.0,"large@odata.type":"Edm.Int64","large":"933311100","Birthday@odata.type":"Edm.DateTime","Birthday":"1973-10-04T00:00:00Z","birthday@odata.type":"Edm.DateTime","birthday":"1970-10-04T00:00:00Z","binary@odata.type":"Edm.Binary","binary":"YmluYXJ5","other":20,"clsid@odata.type":"Edm.Guid","clsid":"c9da6455-213d-42c9-9a79-3e9149a57833"}'
-=======
-      string: '{"odata.metadata":"https://storagename.table.core.windows.net/$metadata#uttable95761b92/@Element","odata.etag":"W/\"datetime''2020-08-19T21%3A18%3A31.5600574Z''\"","PartitionKey":"pk95761b92","RowKey":"rk95761b92","Timestamp":"2020-08-19T21:18:31.5600574Z","age@odata.type":"Edm.Int64","age":"39","sex":"male","married":true,"deceased":false,"ratio":3.1,"evenratio":3.0,"large@odata.type":"Edm.Int64","large":"933311100","Birthday@odata.type":"Edm.DateTime","Birthday":"1973-10-04T00:00:00Z","birthday@odata.type":"Edm.DateTime","birthday":"1970-10-04T00:00:00Z","binary@odata.type":"Edm.Binary","binary":"YmluYXJ5","other":20,"clsid@odata.type":"Edm.Guid","clsid":"c9da6455-213d-42c9-9a79-3e9149a57833"}'
->>>>>>> 522498f3
+      string: '{"odata.metadata":"https://storagename.table.core.windows.net/$metadata#uttable95761b92/@Element","odata.etag":"W/\"datetime''2020-08-20T20%3A16%3A42.9808416Z''\"","PartitionKey":"pk95761b92","RowKey":"rk95761b92","Timestamp":"2020-08-20T20:16:42.9808416Z","age@odata.type":"Edm.Int64","age":"39","sex":"male","married":true,"deceased":false,"ratio":3.1,"evenratio":3.0,"large@odata.type":"Edm.Int64","large":"933311100","Birthday@odata.type":"Edm.DateTime","Birthday":"1973-10-04T00:00:00Z","birthday@odata.type":"Edm.DateTime","birthday":"1970-10-04T00:00:00Z","binary@odata.type":"Edm.Binary","binary":"YmluYXJ5","other":20,"clsid@odata.type":"Edm.Guid","clsid":"c9da6455-213d-42c9-9a79-3e9149a57833"}'
     headers:
       cache-control:
       - no-cache
       content-type:
       - application/json;odata=minimalmetadata;streaming=true;charset=utf-8
       date:
-<<<<<<< HEAD
-      - Thu, 20 Aug 2020 19:40:57 GMT
+      - Thu, 20 Aug 2020 20:16:42 GMT
       etag:
-      - W/"datetime'2020-08-20T19%3A40%3A57.1877456Z'"
-=======
-      - Wed, 19 Aug 2020 21:18:31 GMT
-      etag:
-      - W/"datetime'2020-08-19T21%3A18%3A31.5600574Z'"
->>>>>>> 522498f3
+      - W/"datetime'2020-08-20T20%3A16%3A42.9808416Z'"
       location:
       - https://storagename.table.core.windows.net/uttable95761b92(PartitionKey='pk95761b92',RowKey='rk95761b92')
       server:
@@ -151,19 +121,11 @@
       DataServiceVersion:
       - '3.0'
       Date:
-<<<<<<< HEAD
-      - Thu, 20 Aug 2020 19:40:57 GMT
-      User-Agent:
-      - azsdk-python-data-tables/2019-07-07 Python/3.8.4 (Windows-10-10.0.19041-SP0)
-      x-ms-date:
-      - Thu, 20 Aug 2020 19:40:57 GMT
-=======
-      - Wed, 19 Aug 2020 21:18:31 GMT
-      User-Agent:
-      - azsdk-python-storage-table/2019-07-07 Python/3.8.4 (Windows-10-10.0.19041-SP0)
-      x-ms-date:
-      - Wed, 19 Aug 2020 21:18:31 GMT
->>>>>>> 522498f3
+      - Thu, 20 Aug 2020 20:16:42 GMT
+      User-Agent:
+      - azsdk-python-data-tables/2019-07-07 Python/3.8.4 (Windows-10-10.0.19041-SP0)
+      x-ms-date:
+      - Thu, 20 Aug 2020 20:16:42 GMT
       x-ms-version:
       - '2019-07-07'
     method: PATCH
@@ -177,15 +139,9 @@
       content-length:
       - '0'
       date:
-<<<<<<< HEAD
-      - Thu, 20 Aug 2020 19:40:57 GMT
+      - Thu, 20 Aug 2020 20:16:42 GMT
       etag:
-      - W/"datetime'2020-08-20T19%3A40%3A57.2744284Z'"
-=======
-      - Wed, 19 Aug 2020 21:18:31 GMT
-      etag:
-      - W/"datetime'2020-08-19T21%3A18%3A31.6634363Z'"
->>>>>>> 522498f3
+      - W/"datetime'2020-08-20T20%3A16%3A43.0722927Z'"
       server:
       - Windows-Azure-Table/1.0 Microsoft-HTTPAPI/2.0
       x-content-type-options:
@@ -207,45 +163,27 @@
       DataServiceVersion:
       - '3.0'
       Date:
-<<<<<<< HEAD
-      - Thu, 20 Aug 2020 19:40:57 GMT
-      User-Agent:
-      - azsdk-python-data-tables/2019-07-07 Python/3.8.4 (Windows-10-10.0.19041-SP0)
-      x-ms-date:
-      - Thu, 20 Aug 2020 19:40:57 GMT
-=======
-      - Wed, 19 Aug 2020 21:18:31 GMT
-      User-Agent:
-      - azsdk-python-storage-table/2019-07-07 Python/3.8.4 (Windows-10-10.0.19041-SP0)
-      x-ms-date:
-      - Wed, 19 Aug 2020 21:18:31 GMT
->>>>>>> 522498f3
+      - Thu, 20 Aug 2020 20:16:42 GMT
+      User-Agent:
+      - azsdk-python-data-tables/2019-07-07 Python/3.8.4 (Windows-10-10.0.19041-SP0)
+      x-ms-date:
+      - Thu, 20 Aug 2020 20:16:42 GMT
       x-ms-version:
       - '2019-07-07'
     method: GET
     uri: https://storagename.table.core.windows.net/uttable95761b92(PartitionKey='pk95761b92',RowKey='rk95761b92')
   response:
     body:
-<<<<<<< HEAD
-      string: '{"odata.metadata":"https://storagename.table.core.windows.net/$metadata#uttable95761b92/@Element","odata.etag":"W/\"datetime''2020-08-20T19%3A40%3A57.2744284Z''\"","PartitionKey":"pk95761b92","RowKey":"rk95761b92","Timestamp":"2020-08-20T19:40:57.2744284Z","Birthday@odata.type":"Edm.DateTime","Birthday":"1973-10-04T00:00:00Z","age":"abc","binary@odata.type":"Edm.Binary","binary":"YmluYXJ5","birthday@odata.type":"Edm.DateTime","birthday":"1991-10-04T00:00:00Z","clsid@odata.type":"Edm.Guid","clsid":"c9da6455-213d-42c9-9a79-3e9149a57833","deceased":false,"evenratio":3.0,"large@odata.type":"Edm.Int64","large":"933311100","married":true,"other":20,"ratio":3.1,"sex":"female","sign":"aquarius"}'
-=======
-      string: '{"odata.metadata":"https://storagename.table.core.windows.net/$metadata#uttable95761b92/@Element","odata.etag":"W/\"datetime''2020-08-19T21%3A18%3A31.6634363Z''\"","PartitionKey":"pk95761b92","RowKey":"rk95761b92","Timestamp":"2020-08-19T21:18:31.6634363Z","Birthday@odata.type":"Edm.DateTime","Birthday":"1973-10-04T00:00:00Z","age":"abc","binary@odata.type":"Edm.Binary","binary":"YmluYXJ5","birthday@odata.type":"Edm.DateTime","birthday":"1991-10-04T00:00:00Z","clsid@odata.type":"Edm.Guid","clsid":"c9da6455-213d-42c9-9a79-3e9149a57833","deceased":false,"evenratio":3.0,"large@odata.type":"Edm.Int64","large":"933311100","married":true,"other":20,"ratio":3.1,"sex":"female","sign":"aquarius"}'
->>>>>>> 522498f3
+      string: '{"odata.metadata":"https://storagename.table.core.windows.net/$metadata#uttable95761b92/@Element","odata.etag":"W/\"datetime''2020-08-20T20%3A16%3A43.0722927Z''\"","PartitionKey":"pk95761b92","RowKey":"rk95761b92","Timestamp":"2020-08-20T20:16:43.0722927Z","Birthday@odata.type":"Edm.DateTime","Birthday":"1973-10-04T00:00:00Z","age":"abc","binary@odata.type":"Edm.Binary","binary":"YmluYXJ5","birthday@odata.type":"Edm.DateTime","birthday":"1991-10-04T00:00:00Z","clsid@odata.type":"Edm.Guid","clsid":"c9da6455-213d-42c9-9a79-3e9149a57833","deceased":false,"evenratio":3.0,"large@odata.type":"Edm.Int64","large":"933311100","married":true,"other":20,"ratio":3.1,"sex":"female","sign":"aquarius"}'
     headers:
       cache-control:
       - no-cache
       content-type:
       - application/json;odata=minimalmetadata;streaming=true;charset=utf-8
       date:
-<<<<<<< HEAD
-      - Thu, 20 Aug 2020 19:40:57 GMT
+      - Thu, 20 Aug 2020 20:16:43 GMT
       etag:
-      - W/"datetime'2020-08-20T19%3A40%3A57.2744284Z'"
-=======
-      - Wed, 19 Aug 2020 21:18:31 GMT
-      etag:
-      - W/"datetime'2020-08-19T21%3A18%3A31.6634363Z'"
->>>>>>> 522498f3
+      - W/"datetime'2020-08-20T20%3A16%3A43.0722927Z'"
       server:
       - Windows-Azure-Table/1.0 Microsoft-HTTPAPI/2.0
       transfer-encoding:
@@ -269,19 +207,11 @@
       Content-Length:
       - '0'
       Date:
-<<<<<<< HEAD
-      - Thu, 20 Aug 2020 19:40:57 GMT
-      User-Agent:
-      - azsdk-python-data-tables/2019-07-07 Python/3.8.4 (Windows-10-10.0.19041-SP0)
-      x-ms-date:
-      - Thu, 20 Aug 2020 19:40:57 GMT
-=======
-      - Wed, 19 Aug 2020 21:18:31 GMT
-      User-Agent:
-      - azsdk-python-storage-table/2019-07-07 Python/3.8.4 (Windows-10-10.0.19041-SP0)
-      x-ms-date:
-      - Wed, 19 Aug 2020 21:18:31 GMT
->>>>>>> 522498f3
+      - Thu, 20 Aug 2020 20:16:43 GMT
+      User-Agent:
+      - azsdk-python-data-tables/2019-07-07 Python/3.8.4 (Windows-10-10.0.19041-SP0)
+      x-ms-date:
+      - Thu, 20 Aug 2020 20:16:43 GMT
       x-ms-version:
       - '2019-07-07'
     method: DELETE
@@ -295,11 +225,7 @@
       content-length:
       - '0'
       date:
-<<<<<<< HEAD
-      - Thu, 20 Aug 2020 19:40:57 GMT
-=======
-      - Wed, 19 Aug 2020 21:18:31 GMT
->>>>>>> 522498f3
+      - Thu, 20 Aug 2020 20:16:43 GMT
       server:
       - Windows-Azure-Table/1.0 Microsoft-HTTPAPI/2.0
       x-content-type-options:
