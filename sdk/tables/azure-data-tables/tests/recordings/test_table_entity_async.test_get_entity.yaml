interactions:
- request:
    body: '{"TableName": "uttable42bf102a"}'
    headers:
      Accept:
      - application/json;odata=minimalmetadata
      Content-Length:
      - '32'
      Content-Type:
      - application/json;odata=nometadata
      DataServiceVersion:
      - '3.0'
      Date:
<<<<<<< HEAD
      - Thu, 20 Aug 2020 20:01:12 GMT
      User-Agent:
      - azsdk-python-data-tables/2019-07-07 Python/3.8.4 (Windows-10-10.0.19041-SP0)
      x-ms-date:
      - Thu, 20 Aug 2020 20:01:12 GMT
=======
      - Wed, 19 Aug 2020 21:19:02 GMT
      User-Agent:
      - azsdk-python-storage-table/2019-07-07 Python/3.8.4 (Windows-10-10.0.19041-SP0)
      x-ms-date:
      - Wed, 19 Aug 2020 21:19:02 GMT
>>>>>>> 522498f3
      x-ms-version:
      - '2019-07-07'
    method: POST
    uri: https://storagename.table.core.windows.net/Tables
  response:
    body:
      string: '{"odata.metadata":"https://storagename.table.core.windows.net/$metadata#Tables/@Element","TableName":"uttable42bf102a"}'
    headers:
      cache-control: no-cache
      content-type: application/json;odata=minimalmetadata;streaming=true;charset=utf-8
<<<<<<< HEAD
      date: Thu, 20 Aug 2020 20:01:12 GMT
=======
      date: Wed, 19 Aug 2020 21:19:02 GMT
>>>>>>> 522498f3
      location: https://storagename.table.core.windows.net/Tables('uttable42bf102a')
      server: Windows-Azure-Table/1.0 Microsoft-HTTPAPI/2.0
      transfer-encoding: chunked
      x-content-type-options: nosniff
      x-ms-version: '2019-07-07'
    status:
      code: 201
      message: Created
<<<<<<< HEAD
    url: https://pyacrstoragewqh4lkqbianj.table.core.windows.net/Tables
=======
    url: https://pyacrstorageuwjvfxhidgpv.table.core.windows.net/Tables
>>>>>>> 522498f3
- request:
    body: '{"PartitionKey": "pk42bf102a", "RowKey": "rk42bf102a", "age": "39", "age@odata.type":
      "Edm.Int64", "sex": "male", "married": true, "deceased": false, "ratio": 3.1,
      "evenratio": 3.0, "large": "933311100", "large@odata.type": "Edm.Int64", "Birthday":
      "1973-10-04T00:00:00Z", "Birthday@odata.type": "Edm.DateTime", "birthday": "1970-10-04T00:00:00Z",
      "birthday@odata.type": "Edm.DateTime", "binary": "YmluYXJ5", "binary@odata.type":
      "Edm.Binary", "other": 20, "clsid": "c9da6455-213d-42c9-9a79-3e9149a57833",
      "clsid@odata.type": "Edm.Guid"}'
    headers:
      Accept:
      - application/json;odata=minimalmetadata
      Content-Length:
      - '537'
      Content-Type:
      - application/json;odata=nometadata
      DataServiceVersion:
      - '3.0'
      Date:
<<<<<<< HEAD
      - Thu, 20 Aug 2020 20:01:12 GMT
      User-Agent:
      - azsdk-python-data-tables/2019-07-07 Python/3.8.4 (Windows-10-10.0.19041-SP0)
      x-ms-date:
      - Thu, 20 Aug 2020 20:01:12 GMT
=======
      - Wed, 19 Aug 2020 21:19:03 GMT
      User-Agent:
      - azsdk-python-storage-table/2019-07-07 Python/3.8.4 (Windows-10-10.0.19041-SP0)
      x-ms-date:
      - Wed, 19 Aug 2020 21:19:03 GMT
>>>>>>> 522498f3
      x-ms-version:
      - '2019-07-07'
    method: POST
    uri: https://storagename.table.core.windows.net/uttable42bf102a
  response:
    body:
<<<<<<< HEAD
      string: '{"odata.metadata":"https://storagename.table.core.windows.net/$metadata#uttable42bf102a/@Element","odata.etag":"W/\"datetime''2020-08-20T20%3A01%3A13.0363886Z''\"","PartitionKey":"pk42bf102a","RowKey":"rk42bf102a","Timestamp":"2020-08-20T20:01:13.0363886Z","age@odata.type":"Edm.Int64","age":"39","sex":"male","married":true,"deceased":false,"ratio":3.1,"evenratio":3.0,"large@odata.type":"Edm.Int64","large":"933311100","Birthday@odata.type":"Edm.DateTime","Birthday":"1973-10-04T00:00:00Z","birthday@odata.type":"Edm.DateTime","birthday":"1970-10-04T00:00:00Z","binary@odata.type":"Edm.Binary","binary":"YmluYXJ5","other":20,"clsid@odata.type":"Edm.Guid","clsid":"c9da6455-213d-42c9-9a79-3e9149a57833"}'
    headers:
      cache-control: no-cache
      content-type: application/json;odata=minimalmetadata;streaming=true;charset=utf-8
      date: Thu, 20 Aug 2020 20:01:12 GMT
      etag: W/"datetime'2020-08-20T20%3A01%3A13.0363886Z'"
=======
      string: '{"odata.metadata":"https://storagename.table.core.windows.net/$metadata#uttable42bf102a/@Element","odata.etag":"W/\"datetime''2020-08-19T21%3A19%3A03.2864094Z''\"","PartitionKey":"pk42bf102a","RowKey":"rk42bf102a","Timestamp":"2020-08-19T21:19:03.2864094Z","age@odata.type":"Edm.Int64","age":"39","sex":"male","married":true,"deceased":false,"ratio":3.1,"evenratio":3.0,"large@odata.type":"Edm.Int64","large":"933311100","Birthday@odata.type":"Edm.DateTime","Birthday":"1973-10-04T00:00:00Z","birthday@odata.type":"Edm.DateTime","birthday":"1970-10-04T00:00:00Z","binary@odata.type":"Edm.Binary","binary":"YmluYXJ5","other":20,"clsid@odata.type":"Edm.Guid","clsid":"c9da6455-213d-42c9-9a79-3e9149a57833"}'
    headers:
      cache-control: no-cache
      content-type: application/json;odata=minimalmetadata;streaming=true;charset=utf-8
      date: Wed, 19 Aug 2020 21:19:02 GMT
      etag: W/"datetime'2020-08-19T21%3A19%3A03.2864094Z'"
>>>>>>> 522498f3
      location: https://storagename.table.core.windows.net/uttable42bf102a(PartitionKey='pk42bf102a',RowKey='rk42bf102a')
      server: Windows-Azure-Table/1.0 Microsoft-HTTPAPI/2.0
      transfer-encoding: chunked
      x-content-type-options: nosniff
      x-ms-version: '2019-07-07'
    status:
      code: 201
      message: Created
<<<<<<< HEAD
    url: https://pyacrstoragewqh4lkqbianj.table.core.windows.net/uttable42bf102a
=======
    url: https://pyacrstorageuwjvfxhidgpv.table.core.windows.net/uttable42bf102a
>>>>>>> 522498f3
- request:
    body: null
    headers:
      Accept:
      - application/json;odata=minimalmetadata
      DataServiceVersion:
      - '3.0'
      Date:
<<<<<<< HEAD
      - Thu, 20 Aug 2020 20:01:12 GMT
      User-Agent:
      - azsdk-python-data-tables/2019-07-07 Python/3.8.4 (Windows-10-10.0.19041-SP0)
      x-ms-date:
      - Thu, 20 Aug 2020 20:01:12 GMT
=======
      - Wed, 19 Aug 2020 21:19:03 GMT
      User-Agent:
      - azsdk-python-storage-table/2019-07-07 Python/3.8.4 (Windows-10-10.0.19041-SP0)
      x-ms-date:
      - Wed, 19 Aug 2020 21:19:03 GMT
>>>>>>> 522498f3
      x-ms-version:
      - '2019-07-07'
    method: GET
    uri: https://storagename.table.core.windows.net/uttable42bf102a(PartitionKey='pk42bf102a',RowKey='rk42bf102a')
  response:
    body:
<<<<<<< HEAD
      string: '{"odata.metadata":"https://storagename.table.core.windows.net/$metadata#uttable42bf102a/@Element","odata.etag":"W/\"datetime''2020-08-20T20%3A01%3A13.0363886Z''\"","PartitionKey":"pk42bf102a","RowKey":"rk42bf102a","Timestamp":"2020-08-20T20:01:13.0363886Z","age@odata.type":"Edm.Int64","age":"39","sex":"male","married":true,"deceased":false,"ratio":3.1,"evenratio":3.0,"large@odata.type":"Edm.Int64","large":"933311100","Birthday@odata.type":"Edm.DateTime","Birthday":"1973-10-04T00:00:00Z","birthday@odata.type":"Edm.DateTime","birthday":"1970-10-04T00:00:00Z","binary@odata.type":"Edm.Binary","binary":"YmluYXJ5","other":20,"clsid@odata.type":"Edm.Guid","clsid":"c9da6455-213d-42c9-9a79-3e9149a57833"}'
    headers:
      cache-control: no-cache
      content-type: application/json;odata=minimalmetadata;streaming=true;charset=utf-8
      date: Thu, 20 Aug 2020 20:01:12 GMT
      etag: W/"datetime'2020-08-20T20%3A01%3A13.0363886Z'"
=======
      string: '{"odata.metadata":"https://storagename.table.core.windows.net/$metadata#uttable42bf102a/@Element","odata.etag":"W/\"datetime''2020-08-19T21%3A19%3A03.2864094Z''\"","PartitionKey":"pk42bf102a","RowKey":"rk42bf102a","Timestamp":"2020-08-19T21:19:03.2864094Z","age@odata.type":"Edm.Int64","age":"39","sex":"male","married":true,"deceased":false,"ratio":3.1,"evenratio":3.0,"large@odata.type":"Edm.Int64","large":"933311100","Birthday@odata.type":"Edm.DateTime","Birthday":"1973-10-04T00:00:00Z","birthday@odata.type":"Edm.DateTime","birthday":"1970-10-04T00:00:00Z","binary@odata.type":"Edm.Binary","binary":"YmluYXJ5","other":20,"clsid@odata.type":"Edm.Guid","clsid":"c9da6455-213d-42c9-9a79-3e9149a57833"}'
    headers:
      cache-control: no-cache
      content-type: application/json;odata=minimalmetadata;streaming=true;charset=utf-8
      date: Wed, 19 Aug 2020 21:19:02 GMT
      etag: W/"datetime'2020-08-19T21%3A19%3A03.2864094Z'"
>>>>>>> 522498f3
      server: Windows-Azure-Table/1.0 Microsoft-HTTPAPI/2.0
      transfer-encoding: chunked
      x-content-type-options: nosniff
      x-ms-version: '2019-07-07'
    status:
      code: 200
      message: OK
<<<<<<< HEAD
    url: https://pyacrstoragewqh4lkqbianj.table.core.windows.net/uttable42bf102a(PartitionKey='pk42bf102a',RowKey='rk42bf102a')
=======
    url: https://pyacrstorageuwjvfxhidgpv.table.core.windows.net/uttable42bf102a(PartitionKey='pk42bf102a',RowKey='rk42bf102a')
>>>>>>> 522498f3
- request:
    body: null
    headers:
      Date:
<<<<<<< HEAD
      - Thu, 20 Aug 2020 20:01:13 GMT
      User-Agent:
      - azsdk-python-data-tables/2019-07-07 Python/3.8.4 (Windows-10-10.0.19041-SP0)
      x-ms-date:
      - Thu, 20 Aug 2020 20:01:13 GMT
=======
      - Wed, 19 Aug 2020 21:19:03 GMT
      User-Agent:
      - azsdk-python-storage-table/2019-07-07 Python/3.8.4 (Windows-10-10.0.19041-SP0)
      x-ms-date:
      - Wed, 19 Aug 2020 21:19:03 GMT
>>>>>>> 522498f3
      x-ms-version:
      - '2019-07-07'
    method: DELETE
    uri: https://storagename.table.core.windows.net/Tables('uttable42bf102a')
  response:
    body:
      string: ''
    headers:
      cache-control: no-cache
      content-length: '0'
<<<<<<< HEAD
      date: Thu, 20 Aug 2020 20:01:12 GMT
=======
      date: Wed, 19 Aug 2020 21:19:02 GMT
>>>>>>> 522498f3
      server: Windows-Azure-Table/1.0 Microsoft-HTTPAPI/2.0
      x-content-type-options: nosniff
      x-ms-version: '2019-07-07'
    status:
      code: 204
      message: No Content
<<<<<<< HEAD
    url: https://pyacrstoragewqh4lkqbianj.table.core.windows.net/Tables('uttable42bf102a')
=======
    url: https://pyacrstorageuwjvfxhidgpv.table.core.windows.net/Tables('uttable42bf102a')
>>>>>>> 522498f3
version: 1<|MERGE_RESOLUTION|>--- conflicted
+++ resolved
@@ -11,19 +11,11 @@
       DataServiceVersion:
       - '3.0'
       Date:
-<<<<<<< HEAD
-      - Thu, 20 Aug 2020 20:01:12 GMT
+      - Thu, 20 Aug 2020 20:17:15 GMT
       User-Agent:
       - azsdk-python-data-tables/2019-07-07 Python/3.8.4 (Windows-10-10.0.19041-SP0)
       x-ms-date:
-      - Thu, 20 Aug 2020 20:01:12 GMT
-=======
-      - Wed, 19 Aug 2020 21:19:02 GMT
-      User-Agent:
-      - azsdk-python-storage-table/2019-07-07 Python/3.8.4 (Windows-10-10.0.19041-SP0)
-      x-ms-date:
-      - Wed, 19 Aug 2020 21:19:02 GMT
->>>>>>> 522498f3
+      - Thu, 20 Aug 2020 20:17:15 GMT
       x-ms-version:
       - '2019-07-07'
     method: POST
@@ -34,11 +26,7 @@
     headers:
       cache-control: no-cache
       content-type: application/json;odata=minimalmetadata;streaming=true;charset=utf-8
-<<<<<<< HEAD
-      date: Thu, 20 Aug 2020 20:01:12 GMT
-=======
-      date: Wed, 19 Aug 2020 21:19:02 GMT
->>>>>>> 522498f3
+      date: Thu, 20 Aug 2020 20:17:14 GMT
       location: https://storagename.table.core.windows.net/Tables('uttable42bf102a')
       server: Windows-Azure-Table/1.0 Microsoft-HTTPAPI/2.0
       transfer-encoding: chunked
@@ -47,11 +35,7 @@
     status:
       code: 201
       message: Created
-<<<<<<< HEAD
-    url: https://pyacrstoragewqh4lkqbianj.table.core.windows.net/Tables
-=======
-    url: https://pyacrstorageuwjvfxhidgpv.table.core.windows.net/Tables
->>>>>>> 522498f3
+    url: https://pyacrstoragewdjxux7eodqw.table.core.windows.net/Tables
 - request:
     body: '{"PartitionKey": "pk42bf102a", "RowKey": "rk42bf102a", "age": "39", "age@odata.type":
       "Edm.Int64", "sex": "male", "married": true, "deceased": false, "ratio": 3.1,
@@ -70,40 +54,23 @@
       DataServiceVersion:
       - '3.0'
       Date:
-<<<<<<< HEAD
-      - Thu, 20 Aug 2020 20:01:12 GMT
+      - Thu, 20 Aug 2020 20:17:15 GMT
       User-Agent:
       - azsdk-python-data-tables/2019-07-07 Python/3.8.4 (Windows-10-10.0.19041-SP0)
       x-ms-date:
-      - Thu, 20 Aug 2020 20:01:12 GMT
-=======
-      - Wed, 19 Aug 2020 21:19:03 GMT
-      User-Agent:
-      - azsdk-python-storage-table/2019-07-07 Python/3.8.4 (Windows-10-10.0.19041-SP0)
-      x-ms-date:
-      - Wed, 19 Aug 2020 21:19:03 GMT
->>>>>>> 522498f3
+      - Thu, 20 Aug 2020 20:17:15 GMT
       x-ms-version:
       - '2019-07-07'
     method: POST
     uri: https://storagename.table.core.windows.net/uttable42bf102a
   response:
     body:
-<<<<<<< HEAD
-      string: '{"odata.metadata":"https://storagename.table.core.windows.net/$metadata#uttable42bf102a/@Element","odata.etag":"W/\"datetime''2020-08-20T20%3A01%3A13.0363886Z''\"","PartitionKey":"pk42bf102a","RowKey":"rk42bf102a","Timestamp":"2020-08-20T20:01:13.0363886Z","age@odata.type":"Edm.Int64","age":"39","sex":"male","married":true,"deceased":false,"ratio":3.1,"evenratio":3.0,"large@odata.type":"Edm.Int64","large":"933311100","Birthday@odata.type":"Edm.DateTime","Birthday":"1973-10-04T00:00:00Z","birthday@odata.type":"Edm.DateTime","birthday":"1970-10-04T00:00:00Z","binary@odata.type":"Edm.Binary","binary":"YmluYXJ5","other":20,"clsid@odata.type":"Edm.Guid","clsid":"c9da6455-213d-42c9-9a79-3e9149a57833"}'
+      string: '{"odata.metadata":"https://storagename.table.core.windows.net/$metadata#uttable42bf102a/@Element","odata.etag":"W/\"datetime''2020-08-20T20%3A17%3A15.6233271Z''\"","PartitionKey":"pk42bf102a","RowKey":"rk42bf102a","Timestamp":"2020-08-20T20:17:15.6233271Z","age@odata.type":"Edm.Int64","age":"39","sex":"male","married":true,"deceased":false,"ratio":3.1,"evenratio":3.0,"large@odata.type":"Edm.Int64","large":"933311100","Birthday@odata.type":"Edm.DateTime","Birthday":"1973-10-04T00:00:00Z","birthday@odata.type":"Edm.DateTime","birthday":"1970-10-04T00:00:00Z","binary@odata.type":"Edm.Binary","binary":"YmluYXJ5","other":20,"clsid@odata.type":"Edm.Guid","clsid":"c9da6455-213d-42c9-9a79-3e9149a57833"}'
     headers:
       cache-control: no-cache
       content-type: application/json;odata=minimalmetadata;streaming=true;charset=utf-8
-      date: Thu, 20 Aug 2020 20:01:12 GMT
-      etag: W/"datetime'2020-08-20T20%3A01%3A13.0363886Z'"
-=======
-      string: '{"odata.metadata":"https://storagename.table.core.windows.net/$metadata#uttable42bf102a/@Element","odata.etag":"W/\"datetime''2020-08-19T21%3A19%3A03.2864094Z''\"","PartitionKey":"pk42bf102a","RowKey":"rk42bf102a","Timestamp":"2020-08-19T21:19:03.2864094Z","age@odata.type":"Edm.Int64","age":"39","sex":"male","married":true,"deceased":false,"ratio":3.1,"evenratio":3.0,"large@odata.type":"Edm.Int64","large":"933311100","Birthday@odata.type":"Edm.DateTime","Birthday":"1973-10-04T00:00:00Z","birthday@odata.type":"Edm.DateTime","birthday":"1970-10-04T00:00:00Z","binary@odata.type":"Edm.Binary","binary":"YmluYXJ5","other":20,"clsid@odata.type":"Edm.Guid","clsid":"c9da6455-213d-42c9-9a79-3e9149a57833"}'
-    headers:
-      cache-control: no-cache
-      content-type: application/json;odata=minimalmetadata;streaming=true;charset=utf-8
-      date: Wed, 19 Aug 2020 21:19:02 GMT
-      etag: W/"datetime'2020-08-19T21%3A19%3A03.2864094Z'"
->>>>>>> 522498f3
+      date: Thu, 20 Aug 2020 20:17:14 GMT
+      etag: W/"datetime'2020-08-20T20%3A17%3A15.6233271Z'"
       location: https://storagename.table.core.windows.net/uttable42bf102a(PartitionKey='pk42bf102a',RowKey='rk42bf102a')
       server: Windows-Azure-Table/1.0 Microsoft-HTTPAPI/2.0
       transfer-encoding: chunked
@@ -112,11 +79,7 @@
     status:
       code: 201
       message: Created
-<<<<<<< HEAD
-    url: https://pyacrstoragewqh4lkqbianj.table.core.windows.net/uttable42bf102a
-=======
-    url: https://pyacrstorageuwjvfxhidgpv.table.core.windows.net/uttable42bf102a
->>>>>>> 522498f3
+    url: https://pyacrstoragewdjxux7eodqw.table.core.windows.net/uttable42bf102a
 - request:
     body: null
     headers:
@@ -125,40 +88,23 @@
       DataServiceVersion:
       - '3.0'
       Date:
-<<<<<<< HEAD
-      - Thu, 20 Aug 2020 20:01:12 GMT
+      - Thu, 20 Aug 2020 20:17:15 GMT
       User-Agent:
       - azsdk-python-data-tables/2019-07-07 Python/3.8.4 (Windows-10-10.0.19041-SP0)
       x-ms-date:
-      - Thu, 20 Aug 2020 20:01:12 GMT
-=======
-      - Wed, 19 Aug 2020 21:19:03 GMT
-      User-Agent:
-      - azsdk-python-storage-table/2019-07-07 Python/3.8.4 (Windows-10-10.0.19041-SP0)
-      x-ms-date:
-      - Wed, 19 Aug 2020 21:19:03 GMT
->>>>>>> 522498f3
+      - Thu, 20 Aug 2020 20:17:15 GMT
       x-ms-version:
       - '2019-07-07'
     method: GET
     uri: https://storagename.table.core.windows.net/uttable42bf102a(PartitionKey='pk42bf102a',RowKey='rk42bf102a')
   response:
     body:
-<<<<<<< HEAD
-      string: '{"odata.metadata":"https://storagename.table.core.windows.net/$metadata#uttable42bf102a/@Element","odata.etag":"W/\"datetime''2020-08-20T20%3A01%3A13.0363886Z''\"","PartitionKey":"pk42bf102a","RowKey":"rk42bf102a","Timestamp":"2020-08-20T20:01:13.0363886Z","age@odata.type":"Edm.Int64","age":"39","sex":"male","married":true,"deceased":false,"ratio":3.1,"evenratio":3.0,"large@odata.type":"Edm.Int64","large":"933311100","Birthday@odata.type":"Edm.DateTime","Birthday":"1973-10-04T00:00:00Z","birthday@odata.type":"Edm.DateTime","birthday":"1970-10-04T00:00:00Z","binary@odata.type":"Edm.Binary","binary":"YmluYXJ5","other":20,"clsid@odata.type":"Edm.Guid","clsid":"c9da6455-213d-42c9-9a79-3e9149a57833"}'
+      string: '{"odata.metadata":"https://storagename.table.core.windows.net/$metadata#uttable42bf102a/@Element","odata.etag":"W/\"datetime''2020-08-20T20%3A17%3A15.6233271Z''\"","PartitionKey":"pk42bf102a","RowKey":"rk42bf102a","Timestamp":"2020-08-20T20:17:15.6233271Z","age@odata.type":"Edm.Int64","age":"39","sex":"male","married":true,"deceased":false,"ratio":3.1,"evenratio":3.0,"large@odata.type":"Edm.Int64","large":"933311100","Birthday@odata.type":"Edm.DateTime","Birthday":"1973-10-04T00:00:00Z","birthday@odata.type":"Edm.DateTime","birthday":"1970-10-04T00:00:00Z","binary@odata.type":"Edm.Binary","binary":"YmluYXJ5","other":20,"clsid@odata.type":"Edm.Guid","clsid":"c9da6455-213d-42c9-9a79-3e9149a57833"}'
     headers:
       cache-control: no-cache
       content-type: application/json;odata=minimalmetadata;streaming=true;charset=utf-8
-      date: Thu, 20 Aug 2020 20:01:12 GMT
-      etag: W/"datetime'2020-08-20T20%3A01%3A13.0363886Z'"
-=======
-      string: '{"odata.metadata":"https://storagename.table.core.windows.net/$metadata#uttable42bf102a/@Element","odata.etag":"W/\"datetime''2020-08-19T21%3A19%3A03.2864094Z''\"","PartitionKey":"pk42bf102a","RowKey":"rk42bf102a","Timestamp":"2020-08-19T21:19:03.2864094Z","age@odata.type":"Edm.Int64","age":"39","sex":"male","married":true,"deceased":false,"ratio":3.1,"evenratio":3.0,"large@odata.type":"Edm.Int64","large":"933311100","Birthday@odata.type":"Edm.DateTime","Birthday":"1973-10-04T00:00:00Z","birthday@odata.type":"Edm.DateTime","birthday":"1970-10-04T00:00:00Z","binary@odata.type":"Edm.Binary","binary":"YmluYXJ5","other":20,"clsid@odata.type":"Edm.Guid","clsid":"c9da6455-213d-42c9-9a79-3e9149a57833"}'
-    headers:
-      cache-control: no-cache
-      content-type: application/json;odata=minimalmetadata;streaming=true;charset=utf-8
-      date: Wed, 19 Aug 2020 21:19:02 GMT
-      etag: W/"datetime'2020-08-19T21%3A19%3A03.2864094Z'"
->>>>>>> 522498f3
+      date: Thu, 20 Aug 2020 20:17:15 GMT
+      etag: W/"datetime'2020-08-20T20%3A17%3A15.6233271Z'"
       server: Windows-Azure-Table/1.0 Microsoft-HTTPAPI/2.0
       transfer-encoding: chunked
       x-content-type-options: nosniff
@@ -166,28 +112,16 @@
     status:
       code: 200
       message: OK
-<<<<<<< HEAD
-    url: https://pyacrstoragewqh4lkqbianj.table.core.windows.net/uttable42bf102a(PartitionKey='pk42bf102a',RowKey='rk42bf102a')
-=======
-    url: https://pyacrstorageuwjvfxhidgpv.table.core.windows.net/uttable42bf102a(PartitionKey='pk42bf102a',RowKey='rk42bf102a')
->>>>>>> 522498f3
+    url: https://pyacrstoragewdjxux7eodqw.table.core.windows.net/uttable42bf102a(PartitionKey='pk42bf102a',RowKey='rk42bf102a')
 - request:
     body: null
     headers:
       Date:
-<<<<<<< HEAD
-      - Thu, 20 Aug 2020 20:01:13 GMT
+      - Thu, 20 Aug 2020 20:17:15 GMT
       User-Agent:
       - azsdk-python-data-tables/2019-07-07 Python/3.8.4 (Windows-10-10.0.19041-SP0)
       x-ms-date:
-      - Thu, 20 Aug 2020 20:01:13 GMT
-=======
-      - Wed, 19 Aug 2020 21:19:03 GMT
-      User-Agent:
-      - azsdk-python-storage-table/2019-07-07 Python/3.8.4 (Windows-10-10.0.19041-SP0)
-      x-ms-date:
-      - Wed, 19 Aug 2020 21:19:03 GMT
->>>>>>> 522498f3
+      - Thu, 20 Aug 2020 20:17:15 GMT
       x-ms-version:
       - '2019-07-07'
     method: DELETE
@@ -198,20 +132,12 @@
     headers:
       cache-control: no-cache
       content-length: '0'
-<<<<<<< HEAD
-      date: Thu, 20 Aug 2020 20:01:12 GMT
-=======
-      date: Wed, 19 Aug 2020 21:19:02 GMT
->>>>>>> 522498f3
+      date: Thu, 20 Aug 2020 20:17:15 GMT
       server: Windows-Azure-Table/1.0 Microsoft-HTTPAPI/2.0
       x-content-type-options: nosniff
       x-ms-version: '2019-07-07'
     status:
       code: 204
       message: No Content
-<<<<<<< HEAD
-    url: https://pyacrstoragewqh4lkqbianj.table.core.windows.net/Tables('uttable42bf102a')
-=======
-    url: https://pyacrstorageuwjvfxhidgpv.table.core.windows.net/Tables('uttable42bf102a')
->>>>>>> 522498f3
+    url: https://pyacrstoragewdjxux7eodqw.table.core.windows.net/Tables('uttable42bf102a')
 version: 1