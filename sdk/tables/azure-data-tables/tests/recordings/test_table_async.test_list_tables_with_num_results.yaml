--- conflicted
+++ resolved
@@ -11,19 +11,11 @@
       DataServiceVersion:
       - '3.0'
       Date:
-<<<<<<< HEAD
-      - Wed, 02 Sep 2020 21:16:52 GMT
-      User-Agent:
-      - azsdk-python-data-tables/12.0.0b1 Python/3.8.4 (Windows-10-10.0.19041-SP0)
-      x-ms-date:
-      - Wed, 02 Sep 2020 21:16:52 GMT
-=======
-      - Mon, 31 Aug 2020 19:07:24 GMT
-      User-Agent:
-      - azsdk-python-data-tables/12.0.0b1 Python/3.8.4 (Windows-10-10.0.19041-SP0)
-      x-ms-date:
-      - Mon, 31 Aug 2020 19:07:24 GMT
->>>>>>> d32cfe4c
+      - Wed, 02 Sep 2020 21:28:39 GMT
+      User-Agent:
+      - azsdk-python-data-tables/12.0.0b1 Python/3.8.4 (Windows-10-10.0.19041-SP0)
+      x-ms-date:
+      - Wed, 02 Sep 2020 21:28:39 GMT
       x-ms-version:
       - '2019-02-02'
     method: POST
@@ -34,11 +26,7 @@
     headers:
       cache-control: no-cache
       content-type: application/json;odata=minimalmetadata;streaming=true;charset=utf-8
-<<<<<<< HEAD
-      date: Wed, 02 Sep 2020 21:16:52 GMT
-=======
-      date: Mon, 31 Aug 2020 19:07:21 GMT
->>>>>>> d32cfe4c
+      date: Wed, 02 Sep 2020 21:28:39 GMT
       location: https://storagename.table.core.windows.net/Tables('listtable0cac14c3')
       server: Windows-Azure-Table/1.0 Microsoft-HTTPAPI/2.0
       transfer-encoding: chunked
@@ -47,11 +35,7 @@
     status:
       code: 201
       message: Created
-<<<<<<< HEAD
-    url: https://pyacrstoragewfzwusgqqhrx.table.core.windows.net/Tables
-=======
-    url: https://pyacrstorageelv5bjwcbjip.table.core.windows.net/Tables
->>>>>>> d32cfe4c
+    url: https://pyacrstoragee2wquyekbhmp.table.core.windows.net/Tables
 - request:
     body: '{"TableName": "listtable1cac14c3"}'
     headers:
@@ -64,19 +48,11 @@
       DataServiceVersion:
       - '3.0'
       Date:
-<<<<<<< HEAD
-      - Wed, 02 Sep 2020 21:16:52 GMT
-      User-Agent:
-      - azsdk-python-data-tables/12.0.0b1 Python/3.8.4 (Windows-10-10.0.19041-SP0)
-      x-ms-date:
-      - Wed, 02 Sep 2020 21:16:52 GMT
-=======
-      - Mon, 31 Aug 2020 19:07:24 GMT
-      User-Agent:
-      - azsdk-python-data-tables/12.0.0b1 Python/3.8.4 (Windows-10-10.0.19041-SP0)
-      x-ms-date:
-      - Mon, 31 Aug 2020 19:07:24 GMT
->>>>>>> d32cfe4c
+      - Wed, 02 Sep 2020 21:28:39 GMT
+      User-Agent:
+      - azsdk-python-data-tables/12.0.0b1 Python/3.8.4 (Windows-10-10.0.19041-SP0)
+      x-ms-date:
+      - Wed, 02 Sep 2020 21:28:39 GMT
       x-ms-version:
       - '2019-02-02'
     method: POST
@@ -87,11 +63,7 @@
     headers:
       cache-control: no-cache
       content-type: application/json;odata=minimalmetadata;streaming=true;charset=utf-8
-<<<<<<< HEAD
-      date: Wed, 02 Sep 2020 21:16:52 GMT
-=======
-      date: Mon, 31 Aug 2020 19:07:21 GMT
->>>>>>> d32cfe4c
+      date: Wed, 02 Sep 2020 21:28:39 GMT
       location: https://storagename.table.core.windows.net/Tables('listtable1cac14c3')
       server: Windows-Azure-Table/1.0 Microsoft-HTTPAPI/2.0
       transfer-encoding: chunked
@@ -100,11 +72,7 @@
     status:
       code: 201
       message: Created
-<<<<<<< HEAD
-    url: https://pyacrstoragewfzwusgqqhrx.table.core.windows.net/Tables
-=======
-    url: https://pyacrstorageelv5bjwcbjip.table.core.windows.net/Tables
->>>>>>> d32cfe4c
+    url: https://pyacrstoragee2wquyekbhmp.table.core.windows.net/Tables
 - request:
     body: '{"TableName": "listtable2cac14c3"}'
     headers:
@@ -117,19 +85,11 @@
       DataServiceVersion:
       - '3.0'
       Date:
-<<<<<<< HEAD
-      - Wed, 02 Sep 2020 21:16:52 GMT
-      User-Agent:
-      - azsdk-python-data-tables/12.0.0b1 Python/3.8.4 (Windows-10-10.0.19041-SP0)
-      x-ms-date:
-      - Wed, 02 Sep 2020 21:16:52 GMT
-=======
-      - Mon, 31 Aug 2020 19:07:24 GMT
-      User-Agent:
-      - azsdk-python-data-tables/12.0.0b1 Python/3.8.4 (Windows-10-10.0.19041-SP0)
-      x-ms-date:
-      - Mon, 31 Aug 2020 19:07:24 GMT
->>>>>>> d32cfe4c
+      - Wed, 02 Sep 2020 21:28:39 GMT
+      User-Agent:
+      - azsdk-python-data-tables/12.0.0b1 Python/3.8.4 (Windows-10-10.0.19041-SP0)
+      x-ms-date:
+      - Wed, 02 Sep 2020 21:28:39 GMT
       x-ms-version:
       - '2019-02-02'
     method: POST
@@ -140,11 +100,7 @@
     headers:
       cache-control: no-cache
       content-type: application/json;odata=minimalmetadata;streaming=true;charset=utf-8
-<<<<<<< HEAD
-      date: Wed, 02 Sep 2020 21:16:52 GMT
-=======
-      date: Mon, 31 Aug 2020 19:07:21 GMT
->>>>>>> d32cfe4c
+      date: Wed, 02 Sep 2020 21:28:39 GMT
       location: https://storagename.table.core.windows.net/Tables('listtable2cac14c3')
       server: Windows-Azure-Table/1.0 Microsoft-HTTPAPI/2.0
       transfer-encoding: chunked
@@ -153,11 +109,7 @@
     status:
       code: 201
       message: Created
-<<<<<<< HEAD
-    url: https://pyacrstoragewfzwusgqqhrx.table.core.windows.net/Tables
-=======
-    url: https://pyacrstorageelv5bjwcbjip.table.core.windows.net/Tables
->>>>>>> d32cfe4c
+    url: https://pyacrstoragee2wquyekbhmp.table.core.windows.net/Tables
 - request:
     body: '{"TableName": "listtable3cac14c3"}'
     headers:
@@ -170,19 +122,11 @@
       DataServiceVersion:
       - '3.0'
       Date:
-<<<<<<< HEAD
-      - Wed, 02 Sep 2020 21:16:52 GMT
-      User-Agent:
-      - azsdk-python-data-tables/12.0.0b1 Python/3.8.4 (Windows-10-10.0.19041-SP0)
-      x-ms-date:
-      - Wed, 02 Sep 2020 21:16:52 GMT
-=======
-      - Mon, 31 Aug 2020 19:07:24 GMT
-      User-Agent:
-      - azsdk-python-data-tables/12.0.0b1 Python/3.8.4 (Windows-10-10.0.19041-SP0)
-      x-ms-date:
-      - Mon, 31 Aug 2020 19:07:24 GMT
->>>>>>> d32cfe4c
+      - Wed, 02 Sep 2020 21:28:39 GMT
+      User-Agent:
+      - azsdk-python-data-tables/12.0.0b1 Python/3.8.4 (Windows-10-10.0.19041-SP0)
+      x-ms-date:
+      - Wed, 02 Sep 2020 21:28:39 GMT
       x-ms-version:
       - '2019-02-02'
     method: POST
@@ -193,11 +137,7 @@
     headers:
       cache-control: no-cache
       content-type: application/json;odata=minimalmetadata;streaming=true;charset=utf-8
-<<<<<<< HEAD
-      date: Wed, 02 Sep 2020 21:16:52 GMT
-=======
-      date: Mon, 31 Aug 2020 19:07:21 GMT
->>>>>>> d32cfe4c
+      date: Wed, 02 Sep 2020 21:28:39 GMT
       location: https://storagename.table.core.windows.net/Tables('listtable3cac14c3')
       server: Windows-Azure-Table/1.0 Microsoft-HTTPAPI/2.0
       transfer-encoding: chunked
@@ -206,32 +146,20 @@
     status:
       code: 201
       message: Created
-<<<<<<< HEAD
-    url: https://pyacrstoragewfzwusgqqhrx.table.core.windows.net/Tables
-=======
-    url: https://pyacrstorageelv5bjwcbjip.table.core.windows.net/Tables
->>>>>>> d32cfe4c
-- request:
-    body: null
-    headers:
-      Accept:
-      - application/json;odata=minimalmetadata
-      DataServiceVersion:
-      - '3.0'
-      Date:
-<<<<<<< HEAD
-      - Wed, 02 Sep 2020 21:16:52 GMT
-      User-Agent:
-      - azsdk-python-data-tables/12.0.0b1 Python/3.8.4 (Windows-10-10.0.19041-SP0)
-      x-ms-date:
-      - Wed, 02 Sep 2020 21:16:52 GMT
-=======
-      - Mon, 31 Aug 2020 19:07:24 GMT
-      User-Agent:
-      - azsdk-python-data-tables/12.0.0b1 Python/3.8.4 (Windows-10-10.0.19041-SP0)
-      x-ms-date:
-      - Mon, 31 Aug 2020 19:07:24 GMT
->>>>>>> d32cfe4c
+    url: https://pyacrstoragee2wquyekbhmp.table.core.windows.net/Tables
+- request:
+    body: null
+    headers:
+      Accept:
+      - application/json;odata=minimalmetadata
+      DataServiceVersion:
+      - '3.0'
+      Date:
+      - Wed, 02 Sep 2020 21:28:39 GMT
+      User-Agent:
+      - azsdk-python-data-tables/12.0.0b1 Python/3.8.4 (Windows-10-10.0.19041-SP0)
+      x-ms-date:
+      - Wed, 02 Sep 2020 21:28:39 GMT
       x-ms-version:
       - '2019-02-02'
     method: GET
@@ -242,44 +170,28 @@
     headers:
       cache-control: no-cache
       content-type: application/json;odata=minimalmetadata;streaming=true;charset=utf-8
-<<<<<<< HEAD
-      date: Wed, 02 Sep 2020 21:16:52 GMT
-=======
-      date: Mon, 31 Aug 2020 19:07:21 GMT
->>>>>>> d32cfe4c
-      server: Windows-Azure-Table/1.0 Microsoft-HTTPAPI/2.0
-      transfer-encoding: chunked
-      x-content-type-options: nosniff
-      x-ms-version: '2019-02-02'
-    status:
-      code: 200
-      message: OK
-<<<<<<< HEAD
-    url: https://pyacrstoragewfzwusgqqhrx.table.core.windows.net/Tables
-=======
-    url: https://pyacrstorageelv5bjwcbjip.table.core.windows.net/Tables
->>>>>>> d32cfe4c
-- request:
-    body: null
-    headers:
-      Accept:
-      - application/json;odata=minimalmetadata
-      DataServiceVersion:
-      - '3.0'
-      Date:
-<<<<<<< HEAD
-      - Wed, 02 Sep 2020 21:16:52 GMT
-      User-Agent:
-      - azsdk-python-data-tables/12.0.0b1 Python/3.8.4 (Windows-10-10.0.19041-SP0)
-      x-ms-date:
-      - Wed, 02 Sep 2020 21:16:52 GMT
-=======
-      - Mon, 31 Aug 2020 19:07:24 GMT
-      User-Agent:
-      - azsdk-python-data-tables/12.0.0b1 Python/3.8.4 (Windows-10-10.0.19041-SP0)
-      x-ms-date:
-      - Mon, 31 Aug 2020 19:07:24 GMT
->>>>>>> d32cfe4c
+      date: Wed, 02 Sep 2020 21:28:39 GMT
+      server: Windows-Azure-Table/1.0 Microsoft-HTTPAPI/2.0
+      transfer-encoding: chunked
+      x-content-type-options: nosniff
+      x-ms-version: '2019-02-02'
+    status:
+      code: 200
+      message: OK
+    url: https://pyacrstoragee2wquyekbhmp.table.core.windows.net/Tables
+- request:
+    body: null
+    headers:
+      Accept:
+      - application/json;odata=minimalmetadata
+      DataServiceVersion:
+      - '3.0'
+      Date:
+      - Wed, 02 Sep 2020 21:28:40 GMT
+      User-Agent:
+      - azsdk-python-data-tables/12.0.0b1 Python/3.8.4 (Windows-10-10.0.19041-SP0)
+      x-ms-date:
+      - Wed, 02 Sep 2020 21:28:40 GMT
       x-ms-version:
       - '2019-02-02'
     method: GET
@@ -290,180 +202,145 @@
     headers:
       cache-control: no-cache
       content-type: application/json;odata=minimalmetadata;streaming=true;charset=utf-8
-<<<<<<< HEAD
-      date: Wed, 02 Sep 2020 21:16:52 GMT
-      server: Windows-Azure-Table/1.0 Microsoft-HTTPAPI/2.0
-      transfer-encoding: chunked
-      x-content-type-options: nosniff
-      x-ms-continuation-nexttablename: 1!48!bGlzdHRhYmxlMTUxMjkxMDgxATAxZDY4MTZlNWVmMmQ2OGI-
-=======
-      date: Mon, 31 Aug 2020 19:07:21 GMT
-      server: Windows-Azure-Table/1.0 Microsoft-HTTPAPI/2.0
-      transfer-encoding: chunked
-      x-content-type-options: nosniff
-      x-ms-continuation-nexttablename: 1!48!bGlzdHRhYmxlM2NhYzE0YzMBMDFkNjdmYzlmNDcwZjliOA--
->>>>>>> d32cfe4c
-      x-ms-version: '2019-02-02'
-    status:
-      code: 200
-      message: OK
-<<<<<<< HEAD
-    url: https://pyacrstoragewfzwusgqqhrx.table.core.windows.net/Tables?$top=3
-=======
-    url: https://pyacrstorageelv5bjwcbjip.table.core.windows.net/Tables?$top=3
->>>>>>> d32cfe4c
-- request:
-    body: null
-    headers:
-      Accept:
-      - application/json;odata=minimalmetadata
-      DataServiceVersion:
-      - '3.0'
-      Date:
-<<<<<<< HEAD
-      - Wed, 02 Sep 2020 21:16:52 GMT
-      User-Agent:
-      - azsdk-python-data-tables/12.0.0b1 Python/3.8.4 (Windows-10-10.0.19041-SP0)
-      x-ms-date:
-      - Wed, 02 Sep 2020 21:16:52 GMT
-      x-ms-version:
-      - '2019-02-02'
-    method: GET
-    uri: https://storagename.table.core.windows.net/Tables?$top=3&NextTableName=1!48!bGlzdHRhYmxlMTUxMjkxMDgxATAxZDY4MTZlNWVmMmQ2OGI-
-=======
-      - Mon, 31 Aug 2020 19:07:24 GMT
-      User-Agent:
-      - azsdk-python-data-tables/12.0.0b1 Python/3.8.4 (Windows-10-10.0.19041-SP0)
-      x-ms-date:
-      - Mon, 31 Aug 2020 19:07:24 GMT
-      x-ms-version:
-      - '2019-02-02'
-    method: GET
-    uri: https://storagename.table.core.windows.net/Tables?$top=3&NextTableName=1!48!bGlzdHRhYmxlM2NhYzE0YzMBMDFkNjdmYzlmNDcwZjliOA--
->>>>>>> d32cfe4c
+      date: Wed, 02 Sep 2020 21:28:39 GMT
+      server: Windows-Azure-Table/1.0 Microsoft-HTTPAPI/2.0
+      transfer-encoding: chunked
+      x-content-type-options: nosniff
+      x-ms-continuation-nexttablename: 1!48!bGlzdHRhYmxlMTUxMjkxMDgxATAxZDY4MTcwMDRmZTFmNmM-
+      x-ms-version: '2019-02-02'
+    status:
+      code: 200
+      message: OK
+    url: https://pyacrstoragee2wquyekbhmp.table.core.windows.net/Tables?$top=3
+- request:
+    body: null
+    headers:
+      Accept:
+      - application/json;odata=minimalmetadata
+      DataServiceVersion:
+      - '3.0'
+      Date:
+      - Wed, 02 Sep 2020 21:28:40 GMT
+      User-Agent:
+      - azsdk-python-data-tables/12.0.0b1 Python/3.8.4 (Windows-10-10.0.19041-SP0)
+      x-ms-date:
+      - Wed, 02 Sep 2020 21:28:40 GMT
+      x-ms-version:
+      - '2019-02-02'
+    method: GET
+    uri: https://storagename.table.core.windows.net/Tables?$top=3&NextTableName=1!48!bGlzdHRhYmxlMTUxMjkxMDgxATAxZDY4MTcwMDRmZTFmNmM-
   response:
     body:
       string: '{"odata.metadata":"https://storagename.table.core.windows.net/$metadata#Tables","value":[{"TableName":"listtable151291081"},{"TableName":"listtable1aab312c0"},{"TableName":"listtable1cac14c3"}]}'
     headers:
       cache-control: no-cache
       content-type: application/json;odata=minimalmetadata;streaming=true;charset=utf-8
-<<<<<<< HEAD
-      date: Wed, 02 Sep 2020 21:16:52 GMT
-      server: Windows-Azure-Table/1.0 Microsoft-HTTPAPI/2.0
-      transfer-encoding: chunked
-      x-content-type-options: nosniff
-      x-ms-continuation-nexttablename: 1!48!bGlzdHRhYmxlMjUxMjkxMDgxATAxZDY4MTZlNWYwMzdiNTc-
-=======
-      date: Mon, 31 Aug 2020 19:07:22 GMT
-      server: Windows-Azure-Table/1.0 Microsoft-HTTPAPI/2.0
-      transfer-encoding: chunked
-      x-content-type-options: nosniff
->>>>>>> d32cfe4c
-      x-ms-version: '2019-02-02'
-    status:
-      code: 200
-      message: OK
-<<<<<<< HEAD
-    url: https://pyacrstoragewfzwusgqqhrx.table.core.windows.net/Tables?$top=3&NextTableName=1!48!bGlzdHRhYmxlMTUxMjkxMDgxATAxZDY4MTZlNWVmMmQ2OGI-
-- request:
-    body: null
-    headers:
-      Accept:
-      - application/json;odata=minimalmetadata
-      DataServiceVersion:
-      - '3.0'
-      Date:
-      - Wed, 02 Sep 2020 21:16:52 GMT
-      User-Agent:
-      - azsdk-python-data-tables/12.0.0b1 Python/3.8.4 (Windows-10-10.0.19041-SP0)
-      x-ms-date:
-      - Wed, 02 Sep 2020 21:16:52 GMT
-      x-ms-version:
-      - '2019-02-02'
-    method: GET
-    uri: https://storagename.table.core.windows.net/Tables?$top=3&NextTableName=1!48!bGlzdHRhYmxlMjUxMjkxMDgxATAxZDY4MTZlNWYwMzdiNTc-
+      date: Wed, 02 Sep 2020 21:28:40 GMT
+      server: Windows-Azure-Table/1.0 Microsoft-HTTPAPI/2.0
+      transfer-encoding: chunked
+      x-content-type-options: nosniff
+      x-ms-continuation-nexttablename: 1!48!bGlzdHRhYmxlMjUxMjkxMDgxATAxZDY4MTcwMDUwNDYyMjI-
+      x-ms-version: '2019-02-02'
+    status:
+      code: 200
+      message: OK
+    url: https://pyacrstoragee2wquyekbhmp.table.core.windows.net/Tables?$top=3&NextTableName=1!48!bGlzdHRhYmxlMTUxMjkxMDgxATAxZDY4MTcwMDRmZTFmNmM-
+- request:
+    body: null
+    headers:
+      Accept:
+      - application/json;odata=minimalmetadata
+      DataServiceVersion:
+      - '3.0'
+      Date:
+      - Wed, 02 Sep 2020 21:28:40 GMT
+      User-Agent:
+      - azsdk-python-data-tables/12.0.0b1 Python/3.8.4 (Windows-10-10.0.19041-SP0)
+      x-ms-date:
+      - Wed, 02 Sep 2020 21:28:40 GMT
+      x-ms-version:
+      - '2019-02-02'
+    method: GET
+    uri: https://storagename.table.core.windows.net/Tables?$top=3&NextTableName=1!48!bGlzdHRhYmxlMjUxMjkxMDgxATAxZDY4MTcwMDUwNDYyMjI-
   response:
     body:
       string: '{"odata.metadata":"https://storagename.table.core.windows.net/$metadata#Tables","value":[{"TableName":"listtable251291081"},{"TableName":"listtable2aab312c0"},{"TableName":"listtable2cac14c3"}]}'
     headers:
       cache-control: no-cache
       content-type: application/json;odata=minimalmetadata;streaming=true;charset=utf-8
-      date: Wed, 02 Sep 2020 21:16:52 GMT
-      server: Windows-Azure-Table/1.0 Microsoft-HTTPAPI/2.0
-      transfer-encoding: chunked
-      x-content-type-options: nosniff
-      x-ms-continuation-nexttablename: 1!48!bGlzdHRhYmxlMzUxMjkxMDgxATAxZDY4MTZlNWYwOTIxYWM-
-      x-ms-version: '2019-02-02'
-    status:
-      code: 200
-      message: OK
-    url: https://pyacrstoragewfzwusgqqhrx.table.core.windows.net/Tables?$top=3&NextTableName=1!48!bGlzdHRhYmxlMjUxMjkxMDgxATAxZDY4MTZlNWYwMzdiNTc-
-- request:
-    body: null
-    headers:
-      Accept:
-      - application/json;odata=minimalmetadata
-      DataServiceVersion:
-      - '3.0'
-      Date:
-      - Wed, 02 Sep 2020 21:16:52 GMT
-      User-Agent:
-      - azsdk-python-data-tables/12.0.0b1 Python/3.8.4 (Windows-10-10.0.19041-SP0)
-      x-ms-date:
-      - Wed, 02 Sep 2020 21:16:52 GMT
-      x-ms-version:
-      - '2019-02-02'
-    method: GET
-    uri: https://storagename.table.core.windows.net/Tables?$top=3&NextTableName=1!48!bGlzdHRhYmxlMzUxMjkxMDgxATAxZDY4MTZlNWYwOTIxYWM-
+      date: Wed, 02 Sep 2020 21:28:40 GMT
+      server: Windows-Azure-Table/1.0 Microsoft-HTTPAPI/2.0
+      transfer-encoding: chunked
+      x-content-type-options: nosniff
+      x-ms-continuation-nexttablename: 1!48!bGlzdHRhYmxlMzUxMjkxMDgxATAxZDY4MTcwMDUwYTA4NzI-
+      x-ms-version: '2019-02-02'
+    status:
+      code: 200
+      message: OK
+    url: https://pyacrstoragee2wquyekbhmp.table.core.windows.net/Tables?$top=3&NextTableName=1!48!bGlzdHRhYmxlMjUxMjkxMDgxATAxZDY4MTcwMDUwNDYyMjI-
+- request:
+    body: null
+    headers:
+      Accept:
+      - application/json;odata=minimalmetadata
+      DataServiceVersion:
+      - '3.0'
+      Date:
+      - Wed, 02 Sep 2020 21:28:40 GMT
+      User-Agent:
+      - azsdk-python-data-tables/12.0.0b1 Python/3.8.4 (Windows-10-10.0.19041-SP0)
+      x-ms-date:
+      - Wed, 02 Sep 2020 21:28:40 GMT
+      x-ms-version:
+      - '2019-02-02'
+    method: GET
+    uri: https://storagename.table.core.windows.net/Tables?$top=3&NextTableName=1!48!bGlzdHRhYmxlMzUxMjkxMDgxATAxZDY4MTcwMDUwYTA4NzI-
   response:
     body:
       string: '{"odata.metadata":"https://storagename.table.core.windows.net/$metadata#Tables","value":[{"TableName":"listtable351291081"},{"TableName":"listtable3aab312c0"},{"TableName":"listtable3cac14c3"}]}'
     headers:
       cache-control: no-cache
       content-type: application/json;odata=minimalmetadata;streaming=true;charset=utf-8
-      date: Wed, 02 Sep 2020 21:16:52 GMT
-      server: Windows-Azure-Table/1.0 Microsoft-HTTPAPI/2.0
-      transfer-encoding: chunked
-      x-content-type-options: nosniff
-      x-ms-continuation-nexttablename: 1!48!cHl0YWJsZWFzeW5jMTU1MGUyOAEwMWQ2ODE2ZTYwYmU0YmNh
-      x-ms-version: '2019-02-02'
-    status:
-      code: 200
-      message: OK
-    url: https://pyacrstoragewfzwusgqqhrx.table.core.windows.net/Tables?$top=3&NextTableName=1!48!bGlzdHRhYmxlMzUxMjkxMDgxATAxZDY4MTZlNWYwOTIxYWM-
-- request:
-    body: null
-    headers:
-      Accept:
-      - application/json;odata=minimalmetadata
-      DataServiceVersion:
-      - '3.0'
-      Date:
-      - Wed, 02 Sep 2020 21:16:52 GMT
-      User-Agent:
-      - azsdk-python-data-tables/12.0.0b1 Python/3.8.4 (Windows-10-10.0.19041-SP0)
-      x-ms-date:
-      - Wed, 02 Sep 2020 21:16:52 GMT
-      x-ms-version:
-      - '2019-02-02'
-    method: GET
-    uri: https://storagename.table.core.windows.net/Tables?$top=3&NextTableName=1!48!cHl0YWJsZWFzeW5jMTU1MGUyOAEwMWQ2ODE2ZTYwYmU0YmNh
+      date: Wed, 02 Sep 2020 21:28:40 GMT
+      server: Windows-Azure-Table/1.0 Microsoft-HTTPAPI/2.0
+      transfer-encoding: chunked
+      x-content-type-options: nosniff
+      x-ms-continuation-nexttablename: 1!48!cHl0YWJsZWFzeW5jMTU1MGUyOAEwMWQ2ODE3MDA2ODI5NTFj
+      x-ms-version: '2019-02-02'
+    status:
+      code: 200
+      message: OK
+    url: https://pyacrstoragee2wquyekbhmp.table.core.windows.net/Tables?$top=3&NextTableName=1!48!bGlzdHRhYmxlMzUxMjkxMDgxATAxZDY4MTcwMDUwYTA4NzI-
+- request:
+    body: null
+    headers:
+      Accept:
+      - application/json;odata=minimalmetadata
+      DataServiceVersion:
+      - '3.0'
+      Date:
+      - Wed, 02 Sep 2020 21:28:40 GMT
+      User-Agent:
+      - azsdk-python-data-tables/12.0.0b1 Python/3.8.4 (Windows-10-10.0.19041-SP0)
+      x-ms-date:
+      - Wed, 02 Sep 2020 21:28:40 GMT
+      x-ms-version:
+      - '2019-02-02'
+    method: GET
+    uri: https://storagename.table.core.windows.net/Tables?$top=3&NextTableName=1!48!cHl0YWJsZWFzeW5jMTU1MGUyOAEwMWQ2ODE3MDA2ODI5NTFj
   response:
     body:
       string: '{"odata.metadata":"https://storagename.table.core.windows.net/$metadata#Tables","value":[{"TableName":"pytableasynce6450d88"}]}'
     headers:
       cache-control: no-cache
       content-type: application/json;odata=minimalmetadata;streaming=true;charset=utf-8
-      date: Wed, 02 Sep 2020 21:16:52 GMT
-      server: Windows-Azure-Table/1.0 Microsoft-HTTPAPI/2.0
-      transfer-encoding: chunked
-      x-content-type-options: nosniff
-      x-ms-version: '2019-02-02'
-    status:
-      code: 200
-      message: OK
-    url: https://pyacrstoragewfzwusgqqhrx.table.core.windows.net/Tables?$top=3&NextTableName=1!48!cHl0YWJsZWFzeW5jMTU1MGUyOAEwMWQ2ODE2ZTYwYmU0YmNh
-=======
-    url: https://pyacrstorageelv5bjwcbjip.table.core.windows.net/Tables?$top=3&NextTableName=1!48!bGlzdHRhYmxlM2NhYzE0YzMBMDFkNjdmYzlmNDcwZjliOA--
->>>>>>> d32cfe4c
+      date: Wed, 02 Sep 2020 21:28:40 GMT
+      server: Windows-Azure-Table/1.0 Microsoft-HTTPAPI/2.0
+      transfer-encoding: chunked
+      x-content-type-options: nosniff
+      x-ms-version: '2019-02-02'
+    status:
+      code: 200
+      message: OK
+    url: https://pyacrstoragee2wquyekbhmp.table.core.windows.net/Tables?$top=3&NextTableName=1!48!cHl0YWJsZWFzeW5jMTU1MGUyOAEwMWQ2ODE3MDA2ODI5NTFj
 version: 1