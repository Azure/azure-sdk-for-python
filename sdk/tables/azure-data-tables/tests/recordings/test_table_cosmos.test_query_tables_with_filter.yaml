interactions:
- request:
    body: '{"TableName": "pytablesyncd2361378"}'
    headers:
      Accept:
      - application/json;odata=minimalmetadata
      Accept-Encoding:
      - gzip, deflate
      Connection:
      - keep-alive
      Content-Length:
      - '36'
      Content-Type:
      - application/json;odata=nometadata
      DataServiceVersion:
      - '3.0'
      Date:
<<<<<<< HEAD
      - Mon, 02 Nov 2020 22:44:57 GMT
      User-Agent:
      - azsdk-python-data-tables/12.0.0b3 Python/3.9.0rc1 (Windows-10-10.0.19041-SP0)
      x-ms-date:
      - Mon, 02 Nov 2020 22:44:57 GMT
=======
      - Tue, 10 Nov 2020 01:12:29 GMT
      User-Agent:
      - azsdk-python-data-tables/12.0.0b3 Python/3.9.0rc1 (Windows-10-10.0.19041-SP0)
      x-ms-date:
      - Tue, 10 Nov 2020 01:12:29 GMT
>>>>>>> 8e8324ad
      x-ms-version:
      - '2019-02-02'
    method: POST
    uri: https://tablestestcosmosname.table.cosmos.azure.com/Tables
  response:
    body:
      string: '{"TableName":"pytablesyncd2361378","odata.metadata":"https://tablestestcosmosname.table.cosmos.azure.com/$metadata#Tables/@Element"}'
    headers:
      content-type:
      - application/json;odata=minimalmetadata
      date:
<<<<<<< HEAD
      - Mon, 02 Nov 2020 22:44:58 GMT
      etag:
      - W/"datetime'2020-11-02T22%3A44%3A57.8191367Z'"
=======
      - Tue, 10 Nov 2020 01:12:31 GMT
      etag:
      - W/"datetime'2020-11-10T01%3A12%3A30.7280903Z'"
>>>>>>> 8e8324ad
      location:
      - https://tablestestcosmosname.table.cosmos.azure.com/Tables('pytablesyncd2361378')
      server:
      - Microsoft-HTTPAPI/2.0
      transfer-encoding:
      - chunked
    status:
      code: 201
      message: Ok
- request:
    body: null
    headers:
      Accept:
      - application/json;odata=minimalmetadata
      Accept-Encoding:
      - gzip, deflate
      Connection:
      - keep-alive
      DataServiceVersion:
      - '3.0'
      Date:
<<<<<<< HEAD
      - Mon, 02 Nov 2020 22:44:58 GMT
      User-Agent:
      - azsdk-python-data-tables/12.0.0b3 Python/3.9.0rc1 (Windows-10-10.0.19041-SP0)
      x-ms-date:
      - Mon, 02 Nov 2020 22:44:58 GMT
=======
      - Tue, 10 Nov 2020 01:12:30 GMT
      User-Agent:
      - azsdk-python-data-tables/12.0.0b3 Python/3.9.0rc1 (Windows-10-10.0.19041-SP0)
      x-ms-date:
      - Tue, 10 Nov 2020 01:12:30 GMT
>>>>>>> 8e8324ad
      x-ms-version:
      - '2019-02-02'
    method: GET
    uri: https://tablestestcosmosname.table.cosmos.azure.com/Tables?$filter=TableName%20eq%20%27pytablesyncd2361378%27
  response:
    body:
      string: '{"value":[{"TableName":"pytablesyncd2361378"}],"odata.metadata":"https://tablestestcosmosname.table.cosmos.azure.com/$metadata#Tables"}'
    headers:
      content-type:
      - application/json;odata=minimalmetadata
      date:
<<<<<<< HEAD
      - Mon, 02 Nov 2020 22:44:58 GMT
=======
      - Tue, 10 Nov 2020 01:12:31 GMT
>>>>>>> 8e8324ad
      server:
      - Microsoft-HTTPAPI/2.0
      transfer-encoding:
      - chunked
    status:
      code: 200
      message: Ok
- request:
    body: null
    headers:
      Accept:
      - application/json
      Accept-Encoding:
      - gzip, deflate
      Connection:
      - keep-alive
      Content-Length:
      - '0'
      Date:
<<<<<<< HEAD
      - Mon, 02 Nov 2020 22:44:58 GMT
      User-Agent:
      - azsdk-python-data-tables/12.0.0b3 Python/3.9.0rc1 (Windows-10-10.0.19041-SP0)
      x-ms-date:
      - Mon, 02 Nov 2020 22:44:58 GMT
=======
      - Tue, 10 Nov 2020 01:12:31 GMT
      User-Agent:
      - azsdk-python-data-tables/12.0.0b3 Python/3.9.0rc1 (Windows-10-10.0.19041-SP0)
      x-ms-date:
      - Tue, 10 Nov 2020 01:12:31 GMT
>>>>>>> 8e8324ad
      x-ms-version:
      - '2019-02-02'
    method: DELETE
    uri: https://tablestestcosmosname.table.cosmos.azure.com/Tables('pytablesyncd2361378')
  response:
    body:
      string: ''
    headers:
      content-length:
      - '0'
      date:
<<<<<<< HEAD
      - Mon, 02 Nov 2020 22:44:58 GMT
=======
      - Tue, 10 Nov 2020 01:12:31 GMT
>>>>>>> 8e8324ad
      server:
      - Microsoft-HTTPAPI/2.0
    status:
      code: 204
      message: No Content
- request:
    body: null
    headers:
      Accept:
      - application/json;odata=minimalmetadata
      Accept-Encoding:
      - gzip, deflate
      Connection:
      - keep-alive
      DataServiceVersion:
      - '3.0'
      Date:
      - Tue, 10 Nov 2020 01:12:31 GMT
      User-Agent:
      - azsdk-python-data-tables/12.0.0b3 Python/3.9.0rc1 (Windows-10-10.0.19041-SP0)
      x-ms-date:
      - Tue, 10 Nov 2020 01:12:31 GMT
      x-ms-version:
      - '2019-02-02'
    method: GET
    uri: https://tablestestcosmosname.table.cosmos.azure.com/Tables
  response:
    body:
      string: '{"value":[],"odata.metadata":"https://tablestestcosmosname.table.cosmos.azure.com/$metadata#Tables"}'
    headers:
      content-type:
      - application/json;odata=minimalmetadata
      date:
      - Tue, 10 Nov 2020 01:12:31 GMT
      server:
      - Microsoft-HTTPAPI/2.0
      transfer-encoding:
      - chunked
    status:
      code: 200
      message: Ok
version: 1<|MERGE_RESOLUTION|>--- conflicted
+++ resolved
@@ -15,19 +15,11 @@
       DataServiceVersion:
       - '3.0'
       Date:
-<<<<<<< HEAD
-      - Mon, 02 Nov 2020 22:44:57 GMT
+      - Tue, 17 Nov 2020 01:36:38 GMT
       User-Agent:
-      - azsdk-python-data-tables/12.0.0b3 Python/3.9.0rc1 (Windows-10-10.0.19041-SP0)
+      - azsdk-python-data-tables/12.0.0a20201110001 Python/3.9.0rc1 (Windows-10-10.0.19041-SP0)
       x-ms-date:
-      - Mon, 02 Nov 2020 22:44:57 GMT
-=======
-      - Tue, 10 Nov 2020 01:12:29 GMT
-      User-Agent:
-      - azsdk-python-data-tables/12.0.0b3 Python/3.9.0rc1 (Windows-10-10.0.19041-SP0)
-      x-ms-date:
-      - Tue, 10 Nov 2020 01:12:29 GMT
->>>>>>> 8e8324ad
+      - Tue, 17 Nov 2020 01:36:38 GMT
       x-ms-version:
       - '2019-02-02'
     method: POST
@@ -39,15 +31,9 @@
       content-type:
       - application/json;odata=minimalmetadata
       date:
-<<<<<<< HEAD
-      - Mon, 02 Nov 2020 22:44:58 GMT
+      - Tue, 17 Nov 2020 01:36:39 GMT
       etag:
-      - W/"datetime'2020-11-02T22%3A44%3A57.8191367Z'"
-=======
-      - Tue, 10 Nov 2020 01:12:31 GMT
-      etag:
-      - W/"datetime'2020-11-10T01%3A12%3A30.7280903Z'"
->>>>>>> 8e8324ad
+      - W/"datetime'2020-11-17T01%3A36%3A40.2206727Z'"
       location:
       - https://tablestestcosmosname.table.cosmos.azure.com/Tables('pytablesyncd2361378')
       server:
@@ -69,19 +55,11 @@
       DataServiceVersion:
       - '3.0'
       Date:
-<<<<<<< HEAD
-      - Mon, 02 Nov 2020 22:44:58 GMT
+      - Tue, 17 Nov 2020 01:36:40 GMT
       User-Agent:
-      - azsdk-python-data-tables/12.0.0b3 Python/3.9.0rc1 (Windows-10-10.0.19041-SP0)
+      - azsdk-python-data-tables/12.0.0a20201110001 Python/3.9.0rc1 (Windows-10-10.0.19041-SP0)
       x-ms-date:
-      - Mon, 02 Nov 2020 22:44:58 GMT
-=======
-      - Tue, 10 Nov 2020 01:12:30 GMT
-      User-Agent:
-      - azsdk-python-data-tables/12.0.0b3 Python/3.9.0rc1 (Windows-10-10.0.19041-SP0)
-      x-ms-date:
-      - Tue, 10 Nov 2020 01:12:30 GMT
->>>>>>> 8e8324ad
+      - Tue, 17 Nov 2020 01:36:40 GMT
       x-ms-version:
       - '2019-02-02'
     method: GET
@@ -93,11 +71,7 @@
       content-type:
       - application/json;odata=minimalmetadata
       date:
-<<<<<<< HEAD
-      - Mon, 02 Nov 2020 22:44:58 GMT
-=======
-      - Tue, 10 Nov 2020 01:12:31 GMT
->>>>>>> 8e8324ad
+      - Tue, 17 Nov 2020 01:36:39 GMT
       server:
       - Microsoft-HTTPAPI/2.0
       transfer-encoding:
@@ -117,19 +91,11 @@
       Content-Length:
       - '0'
       Date:
-<<<<<<< HEAD
-      - Mon, 02 Nov 2020 22:44:58 GMT
+      - Tue, 17 Nov 2020 01:36:40 GMT
       User-Agent:
-      - azsdk-python-data-tables/12.0.0b3 Python/3.9.0rc1 (Windows-10-10.0.19041-SP0)
+      - azsdk-python-data-tables/12.0.0a20201110001 Python/3.9.0rc1 (Windows-10-10.0.19041-SP0)
       x-ms-date:
-      - Mon, 02 Nov 2020 22:44:58 GMT
-=======
-      - Tue, 10 Nov 2020 01:12:31 GMT
-      User-Agent:
-      - azsdk-python-data-tables/12.0.0b3 Python/3.9.0rc1 (Windows-10-10.0.19041-SP0)
-      x-ms-date:
-      - Tue, 10 Nov 2020 01:12:31 GMT
->>>>>>> 8e8324ad
+      - Tue, 17 Nov 2020 01:36:40 GMT
       x-ms-version:
       - '2019-02-02'
     method: DELETE
@@ -141,11 +107,7 @@
       content-length:
       - '0'
       date:
-<<<<<<< HEAD
-      - Mon, 02 Nov 2020 22:44:58 GMT
-=======
-      - Tue, 10 Nov 2020 01:12:31 GMT
->>>>>>> 8e8324ad
+      - Tue, 17 Nov 2020 01:36:40 GMT
       server:
       - Microsoft-HTTPAPI/2.0
     status:
@@ -163,11 +125,11 @@
       DataServiceVersion:
       - '3.0'
       Date:
-      - Tue, 10 Nov 2020 01:12:31 GMT
+      - Tue, 17 Nov 2020 01:36:40 GMT
       User-Agent:
-      - azsdk-python-data-tables/12.0.0b3 Python/3.9.0rc1 (Windows-10-10.0.19041-SP0)
+      - azsdk-python-data-tables/12.0.0a20201110001 Python/3.9.0rc1 (Windows-10-10.0.19041-SP0)
       x-ms-date:
-      - Tue, 10 Nov 2020 01:12:31 GMT
+      - Tue, 17 Nov 2020 01:36:40 GMT
       x-ms-version:
       - '2019-02-02'
     method: GET
@@ -179,7 +141,7 @@
       content-type:
       - application/json;odata=minimalmetadata
       date:
-      - Tue, 10 Nov 2020 01:12:31 GMT
+      - Tue, 17 Nov 2020 01:36:40 GMT
       server:
       - Microsoft-HTTPAPI/2.0
       transfer-encoding:
