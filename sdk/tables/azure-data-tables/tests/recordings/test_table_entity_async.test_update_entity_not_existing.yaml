--- conflicted
+++ resolved
@@ -11,19 +11,11 @@
       DataServiceVersion:
       - '3.0'
       Date:
-<<<<<<< HEAD
-      - Thu, 20 Aug 2020 20:01:46 GMT
+      - Thu, 20 Aug 2020 20:17:49 GMT
       User-Agent:
       - azsdk-python-data-tables/2019-07-07 Python/3.8.4 (Windows-10-10.0.19041-SP0)
       x-ms-date:
-      - Thu, 20 Aug 2020 20:01:46 GMT
-=======
-      - Wed, 19 Aug 2020 21:19:37 GMT
-      User-Agent:
-      - azsdk-python-storage-table/2019-07-07 Python/3.8.4 (Windows-10-10.0.19041-SP0)
-      x-ms-date:
-      - Wed, 19 Aug 2020 21:19:37 GMT
->>>>>>> 522498f3
+      - Thu, 20 Aug 2020 20:17:49 GMT
       x-ms-version:
       - '2019-07-07'
     method: POST
@@ -34,11 +26,7 @@
     headers:
       cache-control: no-cache
       content-type: application/json;odata=minimalmetadata;streaming=true;charset=utf-8
-<<<<<<< HEAD
-      date: Thu, 20 Aug 2020 20:01:45 GMT
-=======
-      date: Wed, 19 Aug 2020 21:19:37 GMT
->>>>>>> 522498f3
+      date: Thu, 20 Aug 2020 20:17:48 GMT
       location: https://storagename.table.core.windows.net/Tables('uttable7e8316e7')
       server: Windows-Azure-Table/1.0 Microsoft-HTTPAPI/2.0
       transfer-encoding: chunked
@@ -47,11 +35,7 @@
     status:
       code: 201
       message: Created
-<<<<<<< HEAD
-    url: https://pyacrstoragewqh4lkqbianj.table.core.windows.net/Tables
-=======
-    url: https://pyacrstorageuwjvfxhidgpv.table.core.windows.net/Tables
->>>>>>> 522498f3
+    url: https://pyacrstoragewdjxux7eodqw.table.core.windows.net/Tables
 - request:
     body: '{"PartitionKey": "pk7e8316e7", "RowKey": "rk7e8316e7", "age": "abc", "sex":
       "female", "sign": "aquarius", "birthday": "1991-10-04T00:00:00Z", "birthday@odata.type":
@@ -64,23 +48,13 @@
       DataServiceVersion:
       - '3.0'
       Date:
-<<<<<<< HEAD
-      - Thu, 20 Aug 2020 20:01:46 GMT
+      - Thu, 20 Aug 2020 20:17:49 GMT
       If-Match:
       - '*'
       User-Agent:
       - azsdk-python-data-tables/2019-07-07 Python/3.8.4 (Windows-10-10.0.19041-SP0)
       x-ms-date:
-      - Thu, 20 Aug 2020 20:01:46 GMT
-=======
-      - Wed, 19 Aug 2020 21:19:37 GMT
-      If-Match:
-      - '*'
-      User-Agent:
-      - azsdk-python-storage-table/2019-07-07 Python/3.8.4 (Windows-10-10.0.19041-SP0)
-      x-ms-date:
-      - Wed, 19 Aug 2020 21:19:37 GMT
->>>>>>> 522498f3
+      - Thu, 20 Aug 2020 20:17:49 GMT
       x-ms-version:
       - '2019-07-07'
     method: PUT
@@ -90,23 +64,13 @@
       string: '<?xml version="1.0" encoding="utf-8"?><error xmlns="http://schemas.microsoft.com/ado/2007/08/dataservices/metadata"><code>ResourceNotFound</code><message
         xml:lang="en-US">The specified resource does not exist.
 
-<<<<<<< HEAD
-        RequestId:a595fe29-e002-008e-5b2c-778cd5000000
+        RequestId:0f447b40-5002-011c-3e2e-777a4a000000
 
-        Time:2020-08-20T20:01:46.6867969Z</message></error>'
+        Time:2020-08-20T20:17:49.6171269Z</message></error>'
     headers:
       cache-control: no-cache
       content-type: application/xml;charset=utf-8
-      date: Thu, 20 Aug 2020 20:01:45 GMT
-=======
-        RequestId:0da4aaad-7002-0067-1f6e-7682c4000000
-
-        Time:2020-08-19T21:19:38.0817266Z</message></error>'
-    headers:
-      cache-control: no-cache
-      content-type: application/xml;charset=utf-8
-      date: Wed, 19 Aug 2020 21:19:37 GMT
->>>>>>> 522498f3
+      date: Thu, 20 Aug 2020 20:17:48 GMT
       server: Windows-Azure-Table/1.0 Microsoft-HTTPAPI/2.0
       transfer-encoding: chunked
       x-content-type-options: nosniff
@@ -114,28 +78,16 @@
     status:
       code: 404
       message: Not Found
-<<<<<<< HEAD
-    url: https://pyacrstoragewqh4lkqbianj.table.core.windows.net/uttable7e8316e7(PartitionKey='pk7e8316e7',RowKey='rk7e8316e7')
-=======
-    url: https://pyacrstorageuwjvfxhidgpv.table.core.windows.net/uttable7e8316e7(PartitionKey='pk7e8316e7',RowKey='rk7e8316e7')
->>>>>>> 522498f3
+    url: https://pyacrstoragewdjxux7eodqw.table.core.windows.net/uttable7e8316e7(PartitionKey='pk7e8316e7',RowKey='rk7e8316e7')
 - request:
     body: null
     headers:
       Date:
-<<<<<<< HEAD
-      - Thu, 20 Aug 2020 20:01:46 GMT
+      - Thu, 20 Aug 2020 20:17:49 GMT
       User-Agent:
       - azsdk-python-data-tables/2019-07-07 Python/3.8.4 (Windows-10-10.0.19041-SP0)
       x-ms-date:
-      - Thu, 20 Aug 2020 20:01:46 GMT
-=======
-      - Wed, 19 Aug 2020 21:19:38 GMT
-      User-Agent:
-      - azsdk-python-storage-table/2019-07-07 Python/3.8.4 (Windows-10-10.0.19041-SP0)
-      x-ms-date:
-      - Wed, 19 Aug 2020 21:19:38 GMT
->>>>>>> 522498f3
+      - Thu, 20 Aug 2020 20:17:49 GMT
       x-ms-version:
       - '2019-07-07'
     method: DELETE
@@ -146,20 +98,12 @@
     headers:
       cache-control: no-cache
       content-length: '0'
-<<<<<<< HEAD
-      date: Thu, 20 Aug 2020 20:01:45 GMT
-=======
-      date: Wed, 19 Aug 2020 21:19:37 GMT
->>>>>>> 522498f3
+      date: Thu, 20 Aug 2020 20:17:48 GMT
       server: Windows-Azure-Table/1.0 Microsoft-HTTPAPI/2.0
       x-content-type-options: nosniff
       x-ms-version: '2019-07-07'
     status:
       code: 204
       message: No Content
-<<<<<<< HEAD
-    url: https://pyacrstoragewqh4lkqbianj.table.core.windows.net/Tables('uttable7e8316e7')
-=======
-    url: https://pyacrstorageuwjvfxhidgpv.table.core.windows.net/Tables('uttable7e8316e7')
->>>>>>> 522498f3
+    url: https://pyacrstoragewdjxux7eodqw.table.core.windows.net/Tables('uttable7e8316e7')
 version: 1