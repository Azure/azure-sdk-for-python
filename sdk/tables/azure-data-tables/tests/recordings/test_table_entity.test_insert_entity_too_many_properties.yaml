--- conflicted
+++ resolved
@@ -15,233 +15,31 @@
       DataServiceVersion:
       - '3.0'
       Date:
-<<<<<<< HEAD
-      - Fri, 24 Jul 2020 15:03:00 GMT
-=======
-      - Fri, 24 Jul 2020 16:11:51 GMT
->>>>>>> 582fb262
+      - Fri, 24 Jul 2020 16:41:32 GMT
       User-Agent:
-      - azsdk-python-storage-table/2019-07-07 Python/3.8.4 (Windows-10-10.0.19041-SP0)
+      - azsdk-python-storage-table/12.0.0b1 Python/3.8.4 (Windows-10-10.0.19041-SP0)
       x-ms-date:
-<<<<<<< HEAD
-      - Fri, 24 Jul 2020 15:03:00 GMT
-=======
-      - Fri, 24 Jul 2020 16:11:51 GMT
->>>>>>> 582fb262
+      - Fri, 24 Jul 2020 16:41:32 GMT
       x-ms-version:
-      - '2019-07-07'
+      - 12.0.0b1
     method: POST
     uri: https://storagename.table.core.windows.net/Tables
   response:
     body:
-      string: '{"odata.metadata":"https://storagename.table.core.windows.net/$metadata#Tables/@Element","TableName":"uttable97d21773"}'
+      string: "\uFEFF<?xml version=\"1.0\" encoding=\"utf-8\" standalone=\"yes\"?>\r\n<error
+        xmlns=\"http://schemas.microsoft.com/ado/2007/08/dataservices/metadata\">\r\n
+        \ <code>InvalidHeaderValue</code>\r\n  <message xml:lang=\"en-US\">The value
+        for one of the HTTP headers is not in the correct format.\nRequestId:94ecdb4f-8002-00a4-17d9-61160c000000\nTime:2020-07-24T16:41:33.7385042Z</message>\r\n</error>"
     headers:
-      cache-control:
-      - no-cache
+      content-length:
+      - '371'
       content-type:
-      - application/json;odata=minimalmetadata;streaming=true;charset=utf-8
+      - application/xml
       date:
-<<<<<<< HEAD
-      - Fri, 24 Jul 2020 15:03:00 GMT
-=======
-      - Fri, 24 Jul 2020 16:11:48 GMT
->>>>>>> 582fb262
-      location:
-      - https://storagename.table.core.windows.net/Tables('uttable97d21773')
+      - Fri, 24 Jul 2020 16:41:33 GMT
       server:
-      - Windows-Azure-Table/1.0 Microsoft-HTTPAPI/2.0
-      transfer-encoding:
-      - chunked
-      x-content-type-options:
-      - nosniff
-      x-ms-version:
-      - '2019-07-07'
-    status:
-      code: 201
-      message: Created
-- request:
-    body: '{"PartitionKey": "pk97d21773", "RowKey": "rk97d21773", "key0": "value0",
-      "key1": "value1", "key2": "value2", "key3": "value3", "key4": "value4", "key5":
-      "value5", "key6": "value6", "key7": "value7", "key8": "value8", "key9": "value9",
-      "key10": "value10", "key11": "value11", "key12": "value12", "key13": "value13",
-      "key14": "value14", "key15": "value15", "key16": "value16", "key17": "value17",
-      "key18": "value18", "key19": "value19", "key20": "value20", "key21": "value21",
-      "key22": "value22", "key23": "value23", "key24": "value24", "key25": "value25",
-      "key26": "value26", "key27": "value27", "key28": "value28", "key29": "value29",
-      "key30": "value30", "key31": "value31", "key32": "value32", "key33": "value33",
-      "key34": "value34", "key35": "value35", "key36": "value36", "key37": "value37",
-      "key38": "value38", "key39": "value39", "key40": "value40", "key41": "value41",
-      "key42": "value42", "key43": "value43", "key44": "value44", "key45": "value45",
-      "key46": "value46", "key47": "value47", "key48": "value48", "key49": "value49",
-      "key50": "value50", "key51": "value51", "key52": "value52", "key53": "value53",
-      "key54": "value54", "key55": "value55", "key56": "value56", "key57": "value57",
-      "key58": "value58", "key59": "value59", "key60": "value60", "key61": "value61",
-      "key62": "value62", "key63": "value63", "key64": "value64", "key65": "value65",
-      "key66": "value66", "key67": "value67", "key68": "value68", "key69": "value69",
-      "key70": "value70", "key71": "value71", "key72": "value72", "key73": "value73",
-      "key74": "value74", "key75": "value75", "key76": "value76", "key77": "value77",
-      "key78": "value78", "key79": "value79", "key80": "value80", "key81": "value81",
-      "key82": "value82", "key83": "value83", "key84": "value84", "key85": "value85",
-      "key86": "value86", "key87": "value87", "key88": "value88", "key89": "value89",
-      "key90": "value90", "key91": "value91", "key92": "value92", "key93": "value93",
-      "key94": "value94", "key95": "value95", "key96": "value96", "key97": "value97",
-      "key98": "value98", "key99": "value99", "key100": "value100", "key101": "value101",
-      "key102": "value102", "key103": "value103", "key104": "value104", "key105":
-      "value105", "key106": "value106", "key107": "value107", "key108": "value108",
-      "key109": "value109", "key110": "value110", "key111": "value111", "key112":
-      "value112", "key113": "value113", "key114": "value114", "key115": "value115",
-      "key116": "value116", "key117": "value117", "key118": "value118", "key119":
-      "value119", "key120": "value120", "key121": "value121", "key122": "value122",
-      "key123": "value123", "key124": "value124", "key125": "value125", "key126":
-      "value126", "key127": "value127", "key128": "value128", "key129": "value129",
-      "key130": "value130", "key131": "value131", "key132": "value132", "key133":
-      "value133", "key134": "value134", "key135": "value135", "key136": "value136",
-      "key137": "value137", "key138": "value138", "key139": "value139", "key140":
-      "value140", "key141": "value141", "key142": "value142", "key143": "value143",
-      "key144": "value144", "key145": "value145", "key146": "value146", "key147":
-      "value147", "key148": "value148", "key149": "value149", "key150": "value150",
-      "key151": "value151", "key152": "value152", "key153": "value153", "key154":
-      "value154", "key155": "value155", "key156": "value156", "key157": "value157",
-      "key158": "value158", "key159": "value159", "key160": "value160", "key161":
-      "value161", "key162": "value162", "key163": "value163", "key164": "value164",
-      "key165": "value165", "key166": "value166", "key167": "value167", "key168":
-      "value168", "key169": "value169", "key170": "value170", "key171": "value171",
-      "key172": "value172", "key173": "value173", "key174": "value174", "key175":
-      "value175", "key176": "value176", "key177": "value177", "key178": "value178",
-      "key179": "value179", "key180": "value180", "key181": "value181", "key182":
-      "value182", "key183": "value183", "key184": "value184", "key185": "value185",
-      "key186": "value186", "key187": "value187", "key188": "value188", "key189":
-      "value189", "key190": "value190", "key191": "value191", "key192": "value192",
-      "key193": "value193", "key194": "value194", "key195": "value195", "key196":
-      "value196", "key197": "value197", "key198": "value198", "key199": "value199",
-      "key200": "value200", "key201": "value201", "key202": "value202", "key203":
-      "value203", "key204": "value204", "key205": "value205", "key206": "value206",
-      "key207": "value207", "key208": "value208", "key209": "value209", "key210":
-      "value210", "key211": "value211", "key212": "value212", "key213": "value213",
-      "key214": "value214", "key215": "value215", "key216": "value216", "key217":
-      "value217", "key218": "value218", "key219": "value219", "key220": "value220",
-      "key221": "value221", "key222": "value222", "key223": "value223", "key224":
-      "value224", "key225": "value225", "key226": "value226", "key227": "value227",
-      "key228": "value228", "key229": "value229", "key230": "value230", "key231":
-      "value231", "key232": "value232", "key233": "value233", "key234": "value234",
-      "key235": "value235", "key236": "value236", "key237": "value237", "key238":
-      "value238", "key239": "value239", "key240": "value240", "key241": "value241",
-      "key242": "value242", "key243": "value243", "key244": "value244", "key245":
-      "value245", "key246": "value246", "key247": "value247", "key248": "value248",
-      "key249": "value249", "key250": "value250", "key251": "value251", "key252":
-      "value252", "key253": "value253", "key254": "value254"}'
-    headers:
-      Accept:
-      - application/json;odata=minimalmetadata
-      Accept-Encoding:
-      - gzip, deflate
-      Connection:
-      - keep-alive
-      Content-Length:
-      - '5444'
-      Content-Type:
-      - application/json;odata=nometadata
-      DataServiceVersion:
-      - '3.0'
-      Date:
-<<<<<<< HEAD
-      - Fri, 24 Jul 2020 15:03:00 GMT
-=======
-      - Fri, 24 Jul 2020 16:11:52 GMT
->>>>>>> 582fb262
-      User-Agent:
-      - azsdk-python-storage-table/2019-07-07 Python/3.8.4 (Windows-10-10.0.19041-SP0)
-      x-ms-date:
-<<<<<<< HEAD
-      - Fri, 24 Jul 2020 15:03:00 GMT
-=======
-      - Fri, 24 Jul 2020 16:11:52 GMT
->>>>>>> 582fb262
-      x-ms-version:
-      - '2019-07-07'
-    method: POST
-    uri: https://storagename.table.core.windows.net/uttable97d21773
-  response:
-    body:
-      string: '{"odata.error":{"code":"TooManyProperties","message":{"lang":"en-US","value":"The
-        entity contains more properties than allowed. Each entity can include up to
-<<<<<<< HEAD
-        252 properties to store data. Each entity also has 3 system properties.\nRequestId:82f13be9-2002-001a-09cb-618696000000\nTime:2020-07-24T15:03:00.9399092Z"}}}'
-=======
-        252 properties to store data. Each entity also has 3 system properties.\nRequestId:716deab9-b002-0077-5ad5-618ff7000000\nTime:2020-07-24T16:11:49.3287729Z"}}}'
->>>>>>> 582fb262
-    headers:
-      cache-control:
-      - no-cache
-      content-type:
-      - application/json;odata=minimalmetadata;streaming=true;charset=utf-8
-      date:
-<<<<<<< HEAD
-      - Fri, 24 Jul 2020 15:03:00 GMT
-=======
-      - Fri, 24 Jul 2020 16:11:48 GMT
->>>>>>> 582fb262
-      server:
-      - Windows-Azure-Table/1.0 Microsoft-HTTPAPI/2.0
-      transfer-encoding:
-      - chunked
-      x-content-type-options:
-      - nosniff
-      x-ms-version:
-      - '2019-07-07'
+      - Microsoft-HTTPAPI/2.0
     status:
       code: 400
-      message: Bad Request
-- request:
-    body: null
-    headers:
-      Accept:
-      - '*/*'
-      Accept-Encoding:
-      - gzip, deflate
-      Connection:
-      - keep-alive
-      Content-Length:
-      - '0'
-      Date:
-<<<<<<< HEAD
-      - Fri, 24 Jul 2020 15:03:00 GMT
-=======
-      - Fri, 24 Jul 2020 16:11:52 GMT
->>>>>>> 582fb262
-      User-Agent:
-      - azsdk-python-storage-table/2019-07-07 Python/3.8.4 (Windows-10-10.0.19041-SP0)
-      x-ms-date:
-<<<<<<< HEAD
-      - Fri, 24 Jul 2020 15:03:00 GMT
-=======
-      - Fri, 24 Jul 2020 16:11:52 GMT
->>>>>>> 582fb262
-      x-ms-version:
-      - '2019-07-07'
-    method: DELETE
-    uri: https://storagename.table.core.windows.net/Tables('uttable97d21773')
-  response:
-    body:
-      string: ''
-    headers:
-      cache-control:
-      - no-cache
-      content-length:
-      - '0'
-      date:
-<<<<<<< HEAD
-      - Fri, 24 Jul 2020 15:03:00 GMT
-=======
-      - Fri, 24 Jul 2020 16:11:48 GMT
->>>>>>> 582fb262
-      server:
-      - Windows-Azure-Table/1.0 Microsoft-HTTPAPI/2.0
-      x-content-type-options:
-      - nosniff
-      x-ms-version:
-      - '2019-07-07'
-    status:
-      code: 204
-      message: No Content
+      message: The value for one of the HTTP headers is not in the correct format.
 version: 1