interactions:
- request:
    body: '{"TableName": "uttable97d21773"}'
    headers:
      Accept:
      - application/json;odata=minimalmetadata
      Accept-Encoding:
      - gzip, deflate
      Connection:
      - keep-alive
      Content-Length:
      - '32'
      Content-Type:
      - application/json;odata=nometadata
      DataServiceVersion:
      - '3.0'
      Date:
<<<<<<< HEAD
      - Thu, 20 Aug 2020 19:40:52 GMT
      User-Agent:
      - azsdk-python-data-tables/2019-07-07 Python/3.8.4 (Windows-10-10.0.19041-SP0)
      x-ms-date:
      - Thu, 20 Aug 2020 19:40:52 GMT
=======
      - Wed, 19 Aug 2020 21:18:26 GMT
      User-Agent:
      - azsdk-python-storage-table/2019-07-07 Python/3.8.4 (Windows-10-10.0.19041-SP0)
      x-ms-date:
      - Wed, 19 Aug 2020 21:18:26 GMT
>>>>>>> 522498f3
      x-ms-version:
      - '2019-07-07'
    method: POST
    uri: https://storagename.table.core.windows.net/Tables
  response:
    body:
      string: '{"odata.metadata":"https://storagename.table.core.windows.net/$metadata#Tables/@Element","TableName":"uttable97d21773"}'
    headers:
      cache-control:
      - no-cache
      content-type:
      - application/json;odata=minimalmetadata;streaming=true;charset=utf-8
      date:
<<<<<<< HEAD
      - Thu, 20 Aug 2020 19:40:52 GMT
=======
      - Wed, 19 Aug 2020 21:18:26 GMT
>>>>>>> 522498f3
      location:
      - https://storagename.table.core.windows.net/Tables('uttable97d21773')
      server:
      - Windows-Azure-Table/1.0 Microsoft-HTTPAPI/2.0
      transfer-encoding:
      - chunked
      x-content-type-options:
      - nosniff
      x-ms-version:
      - '2019-07-07'
    status:
      code: 201
      message: Created
- request:
    body: '{"PartitionKey": "pk97d21773", "RowKey": "rk97d21773", "key0": "value0",
      "key1": "value1", "key2": "value2", "key3": "value3", "key4": "value4", "key5":
      "value5", "key6": "value6", "key7": "value7", "key8": "value8", "key9": "value9",
      "key10": "value10", "key11": "value11", "key12": "value12", "key13": "value13",
      "key14": "value14", "key15": "value15", "key16": "value16", "key17": "value17",
      "key18": "value18", "key19": "value19", "key20": "value20", "key21": "value21",
      "key22": "value22", "key23": "value23", "key24": "value24", "key25": "value25",
      "key26": "value26", "key27": "value27", "key28": "value28", "key29": "value29",
      "key30": "value30", "key31": "value31", "key32": "value32", "key33": "value33",
      "key34": "value34", "key35": "value35", "key36": "value36", "key37": "value37",
      "key38": "value38", "key39": "value39", "key40": "value40", "key41": "value41",
      "key42": "value42", "key43": "value43", "key44": "value44", "key45": "value45",
      "key46": "value46", "key47": "value47", "key48": "value48", "key49": "value49",
      "key50": "value50", "key51": "value51", "key52": "value52", "key53": "value53",
      "key54": "value54", "key55": "value55", "key56": "value56", "key57": "value57",
      "key58": "value58", "key59": "value59", "key60": "value60", "key61": "value61",
      "key62": "value62", "key63": "value63", "key64": "value64", "key65": "value65",
      "key66": "value66", "key67": "value67", "key68": "value68", "key69": "value69",
      "key70": "value70", "key71": "value71", "key72": "value72", "key73": "value73",
      "key74": "value74", "key75": "value75", "key76": "value76", "key77": "value77",
      "key78": "value78", "key79": "value79", "key80": "value80", "key81": "value81",
      "key82": "value82", "key83": "value83", "key84": "value84", "key85": "value85",
      "key86": "value86", "key87": "value87", "key88": "value88", "key89": "value89",
      "key90": "value90", "key91": "value91", "key92": "value92", "key93": "value93",
      "key94": "value94", "key95": "value95", "key96": "value96", "key97": "value97",
      "key98": "value98", "key99": "value99", "key100": "value100", "key101": "value101",
      "key102": "value102", "key103": "value103", "key104": "value104", "key105":
      "value105", "key106": "value106", "key107": "value107", "key108": "value108",
      "key109": "value109", "key110": "value110", "key111": "value111", "key112":
      "value112", "key113": "value113", "key114": "value114", "key115": "value115",
      "key116": "value116", "key117": "value117", "key118": "value118", "key119":
      "value119", "key120": "value120", "key121": "value121", "key122": "value122",
      "key123": "value123", "key124": "value124", "key125": "value125", "key126":
      "value126", "key127": "value127", "key128": "value128", "key129": "value129",
      "key130": "value130", "key131": "value131", "key132": "value132", "key133":
      "value133", "key134": "value134", "key135": "value135", "key136": "value136",
      "key137": "value137", "key138": "value138", "key139": "value139", "key140":
      "value140", "key141": "value141", "key142": "value142", "key143": "value143",
      "key144": "value144", "key145": "value145", "key146": "value146", "key147":
      "value147", "key148": "value148", "key149": "value149", "key150": "value150",
      "key151": "value151", "key152": "value152", "key153": "value153", "key154":
      "value154", "key155": "value155", "key156": "value156", "key157": "value157",
      "key158": "value158", "key159": "value159", "key160": "value160", "key161":
      "value161", "key162": "value162", "key163": "value163", "key164": "value164",
      "key165": "value165", "key166": "value166", "key167": "value167", "key168":
      "value168", "key169": "value169", "key170": "value170", "key171": "value171",
      "key172": "value172", "key173": "value173", "key174": "value174", "key175":
      "value175", "key176": "value176", "key177": "value177", "key178": "value178",
      "key179": "value179", "key180": "value180", "key181": "value181", "key182":
      "value182", "key183": "value183", "key184": "value184", "key185": "value185",
      "key186": "value186", "key187": "value187", "key188": "value188", "key189":
      "value189", "key190": "value190", "key191": "value191", "key192": "value192",
      "key193": "value193", "key194": "value194", "key195": "value195", "key196":
      "value196", "key197": "value197", "key198": "value198", "key199": "value199",
      "key200": "value200", "key201": "value201", "key202": "value202", "key203":
      "value203", "key204": "value204", "key205": "value205", "key206": "value206",
      "key207": "value207", "key208": "value208", "key209": "value209", "key210":
      "value210", "key211": "value211", "key212": "value212", "key213": "value213",
      "key214": "value214", "key215": "value215", "key216": "value216", "key217":
      "value217", "key218": "value218", "key219": "value219", "key220": "value220",
      "key221": "value221", "key222": "value222", "key223": "value223", "key224":
      "value224", "key225": "value225", "key226": "value226", "key227": "value227",
      "key228": "value228", "key229": "value229", "key230": "value230", "key231":
      "value231", "key232": "value232", "key233": "value233", "key234": "value234",
      "key235": "value235", "key236": "value236", "key237": "value237", "key238":
      "value238", "key239": "value239", "key240": "value240", "key241": "value241",
      "key242": "value242", "key243": "value243", "key244": "value244", "key245":
      "value245", "key246": "value246", "key247": "value247", "key248": "value248",
      "key249": "value249", "key250": "value250", "key251": "value251", "key252":
      "value252", "key253": "value253", "key254": "value254"}'
    headers:
      Accept:
      - application/json;odata=minimalmetadata
      Accept-Encoding:
      - gzip, deflate
      Connection:
      - keep-alive
      Content-Length:
      - '5444'
      Content-Type:
      - application/json;odata=nometadata
      DataServiceVersion:
      - '3.0'
      Date:
<<<<<<< HEAD
      - Thu, 20 Aug 2020 19:40:52 GMT
      User-Agent:
      - azsdk-python-data-tables/2019-07-07 Python/3.8.4 (Windows-10-10.0.19041-SP0)
      x-ms-date:
      - Thu, 20 Aug 2020 19:40:52 GMT
=======
      - Wed, 19 Aug 2020 21:18:27 GMT
      User-Agent:
      - azsdk-python-storage-table/2019-07-07 Python/3.8.4 (Windows-10-10.0.19041-SP0)
      x-ms-date:
      - Wed, 19 Aug 2020 21:18:27 GMT
>>>>>>> 522498f3
      x-ms-version:
      - '2019-07-07'
    method: POST
    uri: https://storagename.table.core.windows.net/uttable97d21773
  response:
    body:
      string: '{"odata.error":{"code":"TooManyProperties","message":{"lang":"en-US","value":"The
        entity contains more properties than allowed. Each entity can include up to
<<<<<<< HEAD
        252 properties to store data. Each entity also has 3 system properties.\nRequestId:b771cc9b-1002-0033-4729-7705c8000000\nTime:2020-08-20T19:40:53.1391224Z"}}}'
=======
        252 properties to store data. Each entity also has 3 system properties.\nRequestId:88949bea-b002-003e-016e-768742000000\nTime:2020-08-19T21:18:27.5449962Z"}}}'
>>>>>>> 522498f3
    headers:
      cache-control:
      - no-cache
      content-type:
      - application/json;odata=minimalmetadata;streaming=true;charset=utf-8
      date:
<<<<<<< HEAD
      - Thu, 20 Aug 2020 19:40:52 GMT
=======
      - Wed, 19 Aug 2020 21:18:27 GMT
>>>>>>> 522498f3
      server:
      - Windows-Azure-Table/1.0 Microsoft-HTTPAPI/2.0
      transfer-encoding:
      - chunked
      x-content-type-options:
      - nosniff
      x-ms-version:
      - '2019-07-07'
    status:
      code: 400
      message: Bad Request
- request:
    body: null
    headers:
      Accept:
      - '*/*'
      Accept-Encoding:
      - gzip, deflate
      Connection:
      - keep-alive
      Content-Length:
      - '0'
      Date:
<<<<<<< HEAD
      - Thu, 20 Aug 2020 19:40:53 GMT
      User-Agent:
      - azsdk-python-data-tables/2019-07-07 Python/3.8.4 (Windows-10-10.0.19041-SP0)
      x-ms-date:
      - Thu, 20 Aug 2020 19:40:53 GMT
=======
      - Wed, 19 Aug 2020 21:18:27 GMT
      User-Agent:
      - azsdk-python-storage-table/2019-07-07 Python/3.8.4 (Windows-10-10.0.19041-SP0)
      x-ms-date:
      - Wed, 19 Aug 2020 21:18:27 GMT
>>>>>>> 522498f3
      x-ms-version:
      - '2019-07-07'
    method: DELETE
    uri: https://storagename.table.core.windows.net/Tables('uttable97d21773')
  response:
    body:
      string: ''
    headers:
      cache-control:
      - no-cache
      content-length:
      - '0'
      date:
<<<<<<< HEAD
      - Thu, 20 Aug 2020 19:40:52 GMT
=======
      - Wed, 19 Aug 2020 21:18:27 GMT
>>>>>>> 522498f3
      server:
      - Windows-Azure-Table/1.0 Microsoft-HTTPAPI/2.0
      x-content-type-options:
      - nosniff
      x-ms-version:
      - '2019-07-07'
    status:
      code: 204
      message: No Content
version: 1<|MERGE_RESOLUTION|>--- conflicted
+++ resolved
@@ -15,19 +15,11 @@
       DataServiceVersion:
       - '3.0'
       Date:
-<<<<<<< HEAD
-      - Thu, 20 Aug 2020 19:40:52 GMT
+      - Thu, 20 Aug 2020 20:16:38 GMT
       User-Agent:
       - azsdk-python-data-tables/2019-07-07 Python/3.8.4 (Windows-10-10.0.19041-SP0)
       x-ms-date:
-      - Thu, 20 Aug 2020 19:40:52 GMT
-=======
-      - Wed, 19 Aug 2020 21:18:26 GMT
-      User-Agent:
-      - azsdk-python-storage-table/2019-07-07 Python/3.8.4 (Windows-10-10.0.19041-SP0)
-      x-ms-date:
-      - Wed, 19 Aug 2020 21:18:26 GMT
->>>>>>> 522498f3
+      - Thu, 20 Aug 2020 20:16:38 GMT
       x-ms-version:
       - '2019-07-07'
     method: POST
@@ -41,11 +33,7 @@
       content-type:
       - application/json;odata=minimalmetadata;streaming=true;charset=utf-8
       date:
-<<<<<<< HEAD
-      - Thu, 20 Aug 2020 19:40:52 GMT
-=======
-      - Wed, 19 Aug 2020 21:18:26 GMT
->>>>>>> 522498f3
+      - Thu, 20 Aug 2020 20:16:38 GMT
       location:
       - https://storagename.table.core.windows.net/Tables('uttable97d21773')
       server:
@@ -144,19 +132,11 @@
       DataServiceVersion:
       - '3.0'
       Date:
-<<<<<<< HEAD
-      - Thu, 20 Aug 2020 19:40:52 GMT
+      - Thu, 20 Aug 2020 20:16:38 GMT
       User-Agent:
       - azsdk-python-data-tables/2019-07-07 Python/3.8.4 (Windows-10-10.0.19041-SP0)
       x-ms-date:
-      - Thu, 20 Aug 2020 19:40:52 GMT
-=======
-      - Wed, 19 Aug 2020 21:18:27 GMT
-      User-Agent:
-      - azsdk-python-storage-table/2019-07-07 Python/3.8.4 (Windows-10-10.0.19041-SP0)
-      x-ms-date:
-      - Wed, 19 Aug 2020 21:18:27 GMT
->>>>>>> 522498f3
+      - Thu, 20 Aug 2020 20:16:38 GMT
       x-ms-version:
       - '2019-07-07'
     method: POST
@@ -165,22 +145,14 @@
     body:
       string: '{"odata.error":{"code":"TooManyProperties","message":{"lang":"en-US","value":"The
         entity contains more properties than allowed. Each entity can include up to
-<<<<<<< HEAD
-        252 properties to store data. Each entity also has 3 system properties.\nRequestId:b771cc9b-1002-0033-4729-7705c8000000\nTime:2020-08-20T19:40:53.1391224Z"}}}'
-=======
-        252 properties to store data. Each entity also has 3 system properties.\nRequestId:88949bea-b002-003e-016e-768742000000\nTime:2020-08-19T21:18:27.5449962Z"}}}'
->>>>>>> 522498f3
+        252 properties to store data. Each entity also has 3 system properties.\nRequestId:ed9501bd-1002-0132-532e-77fa8d000000\nTime:2020-08-20T20:16:38.8351660Z"}}}'
     headers:
       cache-control:
       - no-cache
       content-type:
       - application/json;odata=minimalmetadata;streaming=true;charset=utf-8
       date:
-<<<<<<< HEAD
-      - Thu, 20 Aug 2020 19:40:52 GMT
-=======
-      - Wed, 19 Aug 2020 21:18:27 GMT
->>>>>>> 522498f3
+      - Thu, 20 Aug 2020 20:16:38 GMT
       server:
       - Windows-Azure-Table/1.0 Microsoft-HTTPAPI/2.0
       transfer-encoding:
@@ -204,19 +176,11 @@
       Content-Length:
       - '0'
       Date:
-<<<<<<< HEAD
-      - Thu, 20 Aug 2020 19:40:53 GMT
+      - Thu, 20 Aug 2020 20:16:38 GMT
       User-Agent:
       - azsdk-python-data-tables/2019-07-07 Python/3.8.4 (Windows-10-10.0.19041-SP0)
       x-ms-date:
-      - Thu, 20 Aug 2020 19:40:53 GMT
-=======
-      - Wed, 19 Aug 2020 21:18:27 GMT
-      User-Agent:
-      - azsdk-python-storage-table/2019-07-07 Python/3.8.4 (Windows-10-10.0.19041-SP0)
-      x-ms-date:
-      - Wed, 19 Aug 2020 21:18:27 GMT
->>>>>>> 522498f3
+      - Thu, 20 Aug 2020 20:16:38 GMT
       x-ms-version:
       - '2019-07-07'
     method: DELETE
@@ -230,11 +194,7 @@
       content-length:
       - '0'
       date:
-<<<<<<< HEAD
-      - Thu, 20 Aug 2020 19:40:52 GMT
-=======
-      - Wed, 19 Aug 2020 21:18:27 GMT
->>>>>>> 522498f3
+      - Thu, 20 Aug 2020 20:16:38 GMT
       server:
       - Windows-Azure-Table/1.0 Microsoft-HTTPAPI/2.0
       x-content-type-options:
