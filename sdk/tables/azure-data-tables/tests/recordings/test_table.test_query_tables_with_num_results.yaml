--- conflicted
+++ resolved
@@ -15,19 +15,11 @@
       DataServiceVersion:
       - '3.0'
       Date:
-<<<<<<< HEAD
-      - Wed, 02 Sep 2020 21:16:48 GMT
-      User-Agent:
-      - azsdk-python-data-tables/12.0.0b1 Python/3.8.4 (Windows-10-10.0.19041-SP0)
-      x-ms-date:
-      - Wed, 02 Sep 2020 21:16:48 GMT
-=======
-      - Fri, 28 Aug 2020 16:44:06 GMT
-      User-Agent:
-      - azsdk-python-data-tables/2019-07-07 Python/3.8.4 (Windows-10-10.0.19041-SP0)
-      x-ms-date:
-      - Fri, 28 Aug 2020 16:44:06 GMT
->>>>>>> d32cfe4c
+      - Wed, 02 Sep 2020 21:28:36 GMT
+      User-Agent:
+      - azsdk-python-data-tables/12.0.0b1 Python/3.8.4 (Windows-10-10.0.19041-SP0)
+      x-ms-date:
+      - Wed, 02 Sep 2020 21:28:36 GMT
       x-ms-version:
       - '2019-02-02'
     method: POST
@@ -41,11 +33,7 @@
       content-type:
       - application/json;odata=minimalmetadata;streaming=true;charset=utf-8
       date:
-<<<<<<< HEAD
-      - Wed, 02 Sep 2020 21:16:48 GMT
-=======
-      - Fri, 28 Aug 2020 16:44:07 GMT
->>>>>>> d32cfe4c
+      - Wed, 02 Sep 2020 21:28:37 GMT
       location:
       - https://storagename.table.core.windows.net/Tables('listtable0aab312c0')
       server:
@@ -75,19 +63,11 @@
       DataServiceVersion:
       - '3.0'
       Date:
-<<<<<<< HEAD
-      - Wed, 02 Sep 2020 21:16:49 GMT
-      User-Agent:
-      - azsdk-python-data-tables/12.0.0b1 Python/3.8.4 (Windows-10-10.0.19041-SP0)
-      x-ms-date:
-      - Wed, 02 Sep 2020 21:16:49 GMT
-=======
-      - Fri, 28 Aug 2020 16:44:06 GMT
-      User-Agent:
-      - azsdk-python-data-tables/2019-07-07 Python/3.8.4 (Windows-10-10.0.19041-SP0)
-      x-ms-date:
-      - Fri, 28 Aug 2020 16:44:06 GMT
->>>>>>> d32cfe4c
+      - Wed, 02 Sep 2020 21:28:37 GMT
+      User-Agent:
+      - azsdk-python-data-tables/12.0.0b1 Python/3.8.4 (Windows-10-10.0.19041-SP0)
+      x-ms-date:
+      - Wed, 02 Sep 2020 21:28:37 GMT
       x-ms-version:
       - '2019-02-02'
     method: POST
@@ -101,11 +81,7 @@
       content-type:
       - application/json;odata=minimalmetadata;streaming=true;charset=utf-8
       date:
-<<<<<<< HEAD
-      - Wed, 02 Sep 2020 21:16:49 GMT
-=======
-      - Fri, 28 Aug 2020 16:44:07 GMT
->>>>>>> d32cfe4c
+      - Wed, 02 Sep 2020 21:28:37 GMT
       location:
       - https://storagename.table.core.windows.net/Tables('listtable1aab312c0')
       server:
@@ -135,19 +111,11 @@
       DataServiceVersion:
       - '3.0'
       Date:
-<<<<<<< HEAD
-      - Wed, 02 Sep 2020 21:16:49 GMT
-      User-Agent:
-      - azsdk-python-data-tables/12.0.0b1 Python/3.8.4 (Windows-10-10.0.19041-SP0)
-      x-ms-date:
-      - Wed, 02 Sep 2020 21:16:49 GMT
-=======
-      - Fri, 28 Aug 2020 16:44:06 GMT
-      User-Agent:
-      - azsdk-python-data-tables/2019-07-07 Python/3.8.4 (Windows-10-10.0.19041-SP0)
-      x-ms-date:
-      - Fri, 28 Aug 2020 16:44:06 GMT
->>>>>>> d32cfe4c
+      - Wed, 02 Sep 2020 21:28:37 GMT
+      User-Agent:
+      - azsdk-python-data-tables/12.0.0b1 Python/3.8.4 (Windows-10-10.0.19041-SP0)
+      x-ms-date:
+      - Wed, 02 Sep 2020 21:28:37 GMT
       x-ms-version:
       - '2019-02-02'
     method: POST
@@ -161,11 +129,7 @@
       content-type:
       - application/json;odata=minimalmetadata;streaming=true;charset=utf-8
       date:
-<<<<<<< HEAD
-      - Wed, 02 Sep 2020 21:16:49 GMT
-=======
-      - Fri, 28 Aug 2020 16:44:07 GMT
->>>>>>> d32cfe4c
+      - Wed, 02 Sep 2020 21:28:37 GMT
       location:
       - https://storagename.table.core.windows.net/Tables('listtable2aab312c0')
       server:
@@ -195,19 +159,11 @@
       DataServiceVersion:
       - '3.0'
       Date:
-<<<<<<< HEAD
-      - Wed, 02 Sep 2020 21:16:49 GMT
-      User-Agent:
-      - azsdk-python-data-tables/12.0.0b1 Python/3.8.4 (Windows-10-10.0.19041-SP0)
-      x-ms-date:
-      - Wed, 02 Sep 2020 21:16:49 GMT
-=======
-      - Fri, 28 Aug 2020 16:44:07 GMT
-      User-Agent:
-      - azsdk-python-data-tables/2019-07-07 Python/3.8.4 (Windows-10-10.0.19041-SP0)
-      x-ms-date:
-      - Fri, 28 Aug 2020 16:44:07 GMT
->>>>>>> d32cfe4c
+      - Wed, 02 Sep 2020 21:28:37 GMT
+      User-Agent:
+      - azsdk-python-data-tables/12.0.0b1 Python/3.8.4 (Windows-10-10.0.19041-SP0)
+      x-ms-date:
+      - Wed, 02 Sep 2020 21:28:37 GMT
       x-ms-version:
       - '2019-02-02'
     method: POST
@@ -221,11 +177,7 @@
       content-type:
       - application/json;odata=minimalmetadata;streaming=true;charset=utf-8
       date:
-<<<<<<< HEAD
-      - Wed, 02 Sep 2020 21:16:49 GMT
-=======
-      - Fri, 28 Aug 2020 16:44:07 GMT
->>>>>>> d32cfe4c
+      - Wed, 02 Sep 2020 21:28:37 GMT
       location:
       - https://storagename.table.core.windows.net/Tables('listtable3aab312c0')
       server:
@@ -251,37 +203,25 @@
       DataServiceVersion:
       - '3.0'
       Date:
-<<<<<<< HEAD
-      - Wed, 02 Sep 2020 21:16:49 GMT
-      User-Agent:
-      - azsdk-python-data-tables/12.0.0b1 Python/3.8.4 (Windows-10-10.0.19041-SP0)
-      x-ms-date:
-      - Wed, 02 Sep 2020 21:16:49 GMT
-=======
-      - Fri, 28 Aug 2020 16:44:07 GMT
-      User-Agent:
-      - azsdk-python-data-tables/2019-07-07 Python/3.8.4 (Windows-10-10.0.19041-SP0)
-      x-ms-date:
-      - Fri, 28 Aug 2020 16:44:07 GMT
->>>>>>> d32cfe4c
+      - Wed, 02 Sep 2020 21:28:37 GMT
+      User-Agent:
+      - azsdk-python-data-tables/12.0.0b1 Python/3.8.4 (Windows-10-10.0.19041-SP0)
+      x-ms-date:
+      - Wed, 02 Sep 2020 21:28:37 GMT
       x-ms-version:
       - '2019-02-02'
     method: GET
     uri: https://storagename.table.core.windows.net/Tables?$top=3
   response:
     body:
-      string: '{"odata.metadata":"https://storagename.table.core.windows.net/$metadata#Tables","value":[{"TableName":"listtable0aab312c0"},{"TableName":"listtable1aab312c0"},{"TableName":"listtable2aab312c0"}]}'
-    headers:
-      cache-control:
-      - no-cache
-      content-type:
-      - application/json;odata=minimalmetadata;streaming=true;charset=utf-8
-      date:
-<<<<<<< HEAD
-      - Wed, 02 Sep 2020 21:16:49 GMT
-=======
-      - Fri, 28 Aug 2020 16:44:07 GMT
->>>>>>> d32cfe4c
+      string: '{"odata.metadata":"https://storagename.table.core.windows.net/$metadata#Tables","value":[{"TableName":"listtable051291081"},{"TableName":"listtable0aab312c0"},{"TableName":"listtable151291081"}]}'
+    headers:
+      cache-control:
+      - no-cache
+      content-type:
+      - application/json;odata=minimalmetadata;streaming=true;charset=utf-8
+      date:
+      - Wed, 02 Sep 2020 21:28:37 GMT
       server:
       - Windows-Azure-Table/1.0 Microsoft-HTTPAPI/2.0
       transfer-encoding:
@@ -289,11 +229,7 @@
       x-content-type-options:
       - nosniff
       x-ms-continuation-nexttablename:
-<<<<<<< HEAD
-      - 1!48!bGlzdHRhYmxlMWFhYjMxMmMwATAxZDY4MTZlNWYzY2JlMGE-
-=======
-      - 1!48!bGlzdHRhYmxlM2FhYjMxMmMwATAxZDY3ZDVhNzI5MDEzMTI-
->>>>>>> d32cfe4c
+      - 1!48!bGlzdHRhYmxlMWFhYjMxMmMwATAxZDY4MTcwMDUzMDVjMjc-
       x-ms-version:
       - '2019-02-02'
     status:
@@ -311,37 +247,25 @@
       DataServiceVersion:
       - '3.0'
       Date:
-<<<<<<< HEAD
-      - Wed, 02 Sep 2020 21:16:49 GMT
-      User-Agent:
-      - azsdk-python-data-tables/12.0.0b1 Python/3.8.4 (Windows-10-10.0.19041-SP0)
-      x-ms-date:
-      - Wed, 02 Sep 2020 21:16:49 GMT
-=======
-      - Fri, 28 Aug 2020 16:44:07 GMT
-      User-Agent:
-      - azsdk-python-data-tables/2019-07-07 Python/3.8.4 (Windows-10-10.0.19041-SP0)
-      x-ms-date:
-      - Fri, 28 Aug 2020 16:44:07 GMT
->>>>>>> d32cfe4c
+      - Wed, 02 Sep 2020 21:28:37 GMT
+      User-Agent:
+      - azsdk-python-data-tables/12.0.0b1 Python/3.8.4 (Windows-10-10.0.19041-SP0)
+      x-ms-date:
+      - Wed, 02 Sep 2020 21:28:37 GMT
       x-ms-version:
       - '2019-02-02'
     method: GET
     uri: https://storagename.table.core.windows.net/Tables
   response:
     body:
-      string: '{"odata.metadata":"https://storagename.table.core.windows.net/$metadata#Tables","value":[{"TableName":"listtable0aab312c0"},{"TableName":"listtable1aab312c0"},{"TableName":"listtable2aab312c0"},{"TableName":"listtable3aab312c0"}]}'
-    headers:
-      cache-control:
-      - no-cache
-      content-type:
-      - application/json;odata=minimalmetadata;streaming=true;charset=utf-8
-      date:
-<<<<<<< HEAD
-      - Wed, 02 Sep 2020 21:16:49 GMT
-=======
-      - Fri, 28 Aug 2020 16:44:07 GMT
->>>>>>> d32cfe4c
+      string: '{"odata.metadata":"https://storagename.table.core.windows.net/$metadata#Tables","value":[{"TableName":"listtable051291081"},{"TableName":"listtable0aab312c0"},{"TableName":"listtable151291081"},{"TableName":"listtable1aab312c0"},{"TableName":"listtable251291081"},{"TableName":"listtable2aab312c0"},{"TableName":"listtable351291081"},{"TableName":"listtable3aab312c0"}]}'
+    headers:
+      cache-control:
+      - no-cache
+      content-type:
+      - application/json;odata=minimalmetadata;streaming=true;charset=utf-8
+      date:
+      - Wed, 02 Sep 2020 21:28:37 GMT
       server:
       - Windows-Azure-Table/1.0 Microsoft-HTTPAPI/2.0
       transfer-encoding:
