--- conflicted
+++ resolved
@@ -11,19 +11,11 @@
       DataServiceVersion:
       - '3.0'
       Date:
-<<<<<<< HEAD
-      - Thu, 20 Aug 2020 20:01:23 GMT
+      - Thu, 20 Aug 2020 20:17:26 GMT
       User-Agent:
       - azsdk-python-data-tables/2019-07-07 Python/3.8.4 (Windows-10-10.0.19041-SP0)
       x-ms-date:
-      - Thu, 20 Aug 2020 20:01:23 GMT
-=======
-      - Wed, 19 Aug 2020 21:19:14 GMT
-      User-Agent:
-      - azsdk-python-storage-table/2019-07-07 Python/3.8.4 (Windows-10-10.0.19041-SP0)
-      x-ms-date:
-      - Wed, 19 Aug 2020 21:19:14 GMT
->>>>>>> 522498f3
+      - Thu, 20 Aug 2020 20:17:26 GMT
       x-ms-version:
       - '2019-07-07'
     method: POST
@@ -34,11 +26,7 @@
     headers:
       cache-control: no-cache
       content-type: application/json;odata=minimalmetadata;streaming=true;charset=utf-8
-<<<<<<< HEAD
-      date: Thu, 20 Aug 2020 20:01:23 GMT
-=======
-      date: Wed, 19 Aug 2020 21:19:14 GMT
->>>>>>> 522498f3
+      date: Thu, 20 Aug 2020 20:17:26 GMT
       location: https://storagename.table.core.windows.net/Tables('uttablebeb51fb9')
       server: Windows-Azure-Table/1.0 Microsoft-HTTPAPI/2.0
       transfer-encoding: chunked
@@ -47,11 +35,7 @@
     status:
       code: 201
       message: Created
-<<<<<<< HEAD
-    url: https://pyacrstoragewqh4lkqbianj.table.core.windows.net/Tables
-=======
-    url: https://pyacrstorageuwjvfxhidgpv.table.core.windows.net/Tables
->>>>>>> 522498f3
+    url: https://pyacrstoragewdjxux7eodqw.table.core.windows.net/Tables
 - request:
     body: '{"PartitionKey": "pkbeb51fb9", "RowKey": "rkbeb51fb9", "age": "abc", "sex":
       "female", "sign": "aquarius", "birthday": "1991-10-04T00:00:00Z", "birthday@odata.type":
@@ -64,19 +48,11 @@
       DataServiceVersion:
       - '3.0'
       Date:
-<<<<<<< HEAD
-      - Thu, 20 Aug 2020 20:01:24 GMT
+      - Thu, 20 Aug 2020 20:17:27 GMT
       User-Agent:
       - azsdk-python-data-tables/2019-07-07 Python/3.8.4 (Windows-10-10.0.19041-SP0)
       x-ms-date:
-      - Thu, 20 Aug 2020 20:01:24 GMT
-=======
-      - Wed, 19 Aug 2020 21:19:14 GMT
-      User-Agent:
-      - azsdk-python-storage-table/2019-07-07 Python/3.8.4 (Windows-10-10.0.19041-SP0)
-      x-ms-date:
-      - Wed, 19 Aug 2020 21:19:14 GMT
->>>>>>> 522498f3
+      - Thu, 20 Aug 2020 20:17:27 GMT
       x-ms-version:
       - '2019-07-07'
     method: PATCH
@@ -87,24 +63,15 @@
     headers:
       cache-control: no-cache
       content-length: '0'
-<<<<<<< HEAD
-      date: Thu, 20 Aug 2020 20:01:23 GMT
-      etag: W/"datetime'2020-08-20T20%3A01%3A24.4915484Z'"
-=======
-      date: Wed, 19 Aug 2020 21:19:14 GMT
-      etag: W/"datetime'2020-08-19T21%3A19%3A14.6872461Z'"
->>>>>>> 522498f3
+      date: Thu, 20 Aug 2020 20:17:26 GMT
+      etag: W/"datetime'2020-08-20T20%3A17%3A27.4698932Z'"
       server: Windows-Azure-Table/1.0 Microsoft-HTTPAPI/2.0
       x-content-type-options: nosniff
       x-ms-version: '2019-07-07'
     status:
       code: 204
       message: No Content
-<<<<<<< HEAD
-    url: https://pyacrstoragewqh4lkqbianj.table.core.windows.net/uttablebeb51fb9(PartitionKey='pkbeb51fb9',RowKey='rkbeb51fb9')
-=======
-    url: https://pyacrstorageuwjvfxhidgpv.table.core.windows.net/uttablebeb51fb9(PartitionKey='pkbeb51fb9',RowKey='rkbeb51fb9')
->>>>>>> 522498f3
+    url: https://pyacrstoragewdjxux7eodqw.table.core.windows.net/uttablebeb51fb9(PartitionKey='pkbeb51fb9',RowKey='rkbeb51fb9')
 - request:
     body: null
     headers:
@@ -113,40 +80,23 @@
       DataServiceVersion:
       - '3.0'
       Date:
-<<<<<<< HEAD
-      - Thu, 20 Aug 2020 20:01:24 GMT
+      - Thu, 20 Aug 2020 20:17:27 GMT
       User-Agent:
       - azsdk-python-data-tables/2019-07-07 Python/3.8.4 (Windows-10-10.0.19041-SP0)
       x-ms-date:
-      - Thu, 20 Aug 2020 20:01:24 GMT
-=======
-      - Wed, 19 Aug 2020 21:19:14 GMT
-      User-Agent:
-      - azsdk-python-storage-table/2019-07-07 Python/3.8.4 (Windows-10-10.0.19041-SP0)
-      x-ms-date:
-      - Wed, 19 Aug 2020 21:19:14 GMT
->>>>>>> 522498f3
+      - Thu, 20 Aug 2020 20:17:27 GMT
       x-ms-version:
       - '2019-07-07'
     method: GET
     uri: https://storagename.table.core.windows.net/uttablebeb51fb9(PartitionKey='pkbeb51fb9',RowKey='rkbeb51fb9')
   response:
     body:
-<<<<<<< HEAD
-      string: '{"odata.metadata":"https://storagename.table.core.windows.net/$metadata#uttablebeb51fb9/@Element","odata.etag":"W/\"datetime''2020-08-20T20%3A01%3A24.4915484Z''\"","PartitionKey":"pkbeb51fb9","RowKey":"rkbeb51fb9","Timestamp":"2020-08-20T20:01:24.4915484Z","age":"abc","birthday@odata.type":"Edm.DateTime","birthday":"1991-10-04T00:00:00Z","sex":"female","sign":"aquarius"}'
+      string: '{"odata.metadata":"https://storagename.table.core.windows.net/$metadata#uttablebeb51fb9/@Element","odata.etag":"W/\"datetime''2020-08-20T20%3A17%3A27.4698932Z''\"","PartitionKey":"pkbeb51fb9","RowKey":"rkbeb51fb9","Timestamp":"2020-08-20T20:17:27.4698932Z","age":"abc","birthday@odata.type":"Edm.DateTime","birthday":"1991-10-04T00:00:00Z","sex":"female","sign":"aquarius"}'
     headers:
       cache-control: no-cache
       content-type: application/json;odata=minimalmetadata;streaming=true;charset=utf-8
-      date: Thu, 20 Aug 2020 20:01:23 GMT
-      etag: W/"datetime'2020-08-20T20%3A01%3A24.4915484Z'"
-=======
-      string: '{"odata.metadata":"https://storagename.table.core.windows.net/$metadata#uttablebeb51fb9/@Element","odata.etag":"W/\"datetime''2020-08-19T21%3A19%3A14.6872461Z''\"","PartitionKey":"pkbeb51fb9","RowKey":"rkbeb51fb9","Timestamp":"2020-08-19T21:19:14.6872461Z","age":"abc","birthday@odata.type":"Edm.DateTime","birthday":"1991-10-04T00:00:00Z","sex":"female","sign":"aquarius"}'
-    headers:
-      cache-control: no-cache
-      content-type: application/json;odata=minimalmetadata;streaming=true;charset=utf-8
-      date: Wed, 19 Aug 2020 21:19:14 GMT
-      etag: W/"datetime'2020-08-19T21%3A19%3A14.6872461Z'"
->>>>>>> 522498f3
+      date: Thu, 20 Aug 2020 20:17:26 GMT
+      etag: W/"datetime'2020-08-20T20%3A17%3A27.4698932Z'"
       server: Windows-Azure-Table/1.0 Microsoft-HTTPAPI/2.0
       transfer-encoding: chunked
       x-content-type-options: nosniff
@@ -154,28 +104,16 @@
     status:
       code: 200
       message: OK
-<<<<<<< HEAD
-    url: https://pyacrstoragewqh4lkqbianj.table.core.windows.net/uttablebeb51fb9(PartitionKey='pkbeb51fb9',RowKey='rkbeb51fb9')
-=======
-    url: https://pyacrstorageuwjvfxhidgpv.table.core.windows.net/uttablebeb51fb9(PartitionKey='pkbeb51fb9',RowKey='rkbeb51fb9')
->>>>>>> 522498f3
+    url: https://pyacrstoragewdjxux7eodqw.table.core.windows.net/uttablebeb51fb9(PartitionKey='pkbeb51fb9',RowKey='rkbeb51fb9')
 - request:
     body: null
     headers:
       Date:
-<<<<<<< HEAD
-      - Thu, 20 Aug 2020 20:01:24 GMT
+      - Thu, 20 Aug 2020 20:17:27 GMT
       User-Agent:
       - azsdk-python-data-tables/2019-07-07 Python/3.8.4 (Windows-10-10.0.19041-SP0)
       x-ms-date:
-      - Thu, 20 Aug 2020 20:01:24 GMT
-=======
-      - Wed, 19 Aug 2020 21:19:14 GMT
-      User-Agent:
-      - azsdk-python-storage-table/2019-07-07 Python/3.8.4 (Windows-10-10.0.19041-SP0)
-      x-ms-date:
-      - Wed, 19 Aug 2020 21:19:14 GMT
->>>>>>> 522498f3
+      - Thu, 20 Aug 2020 20:17:27 GMT
       x-ms-version:
       - '2019-07-07'
     method: DELETE
@@ -186,20 +124,12 @@
     headers:
       cache-control: no-cache
       content-length: '0'
-<<<<<<< HEAD
-      date: Thu, 20 Aug 2020 20:01:24 GMT
-=======
-      date: Wed, 19 Aug 2020 21:19:14 GMT
->>>>>>> 522498f3
+      date: Thu, 20 Aug 2020 20:17:26 GMT
       server: Windows-Azure-Table/1.0 Microsoft-HTTPAPI/2.0
       x-content-type-options: nosniff
       x-ms-version: '2019-07-07'
     status:
       code: 204
       message: No Content
-<<<<<<< HEAD
-    url: https://pyacrstoragewqh4lkqbianj.table.core.windows.net/Tables('uttablebeb51fb9')
-=======
-    url: https://pyacrstorageuwjvfxhidgpv.table.core.windows.net/Tables('uttablebeb51fb9')
->>>>>>> 522498f3
+    url: https://pyacrstoragewdjxux7eodqw.table.core.windows.net/Tables('uttablebeb51fb9')
 version: 1