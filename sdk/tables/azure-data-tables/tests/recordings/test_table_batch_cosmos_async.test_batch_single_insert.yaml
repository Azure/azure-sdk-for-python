--- conflicted
+++ resolved
@@ -11,19 +11,11 @@
       DataServiceVersion:
       - '3.0'
       Date:
-<<<<<<< HEAD
-      - Tue, 03 Nov 2020 21:24:11 GMT
-=======
-      - Sat, 07 Nov 2020 01:35:22 GMT
->>>>>>> 8e8324ad
+      - Tue, 17 Nov 2020 01:24:35 GMT
       User-Agent:
-      - azsdk-python-data-tables/12.0.0b3 Python/3.5.3 (Windows-10-10.0.19041-SP0)
+      - azsdk-python-data-tables/12.0.0a20201110001 Python/3.9.0rc1 (Windows-10-10.0.19041-SP0)
       x-ms-date:
-<<<<<<< HEAD
-      - Tue, 03 Nov 2020 21:24:11 GMT
-=======
-      - Sat, 07 Nov 2020 01:35:22 GMT
->>>>>>> 8e8324ad
+      - Tue, 17 Nov 2020 01:24:35 GMT
       x-ms-version:
       - '2019-02-02'
     method: POST
@@ -33,119 +25,69 @@
       string: '{"TableName":"uttable5f17161d","odata.metadata":"https://tablestestcosmosname.table.cosmos.azure.com/$metadata#Tables/@Element"}'
     headers:
       content-type: application/json;odata=minimalmetadata
-<<<<<<< HEAD
-      date: Tue, 03 Nov 2020 21:24:12 GMT
-      etag: W/"datetime'2020-11-03T21%3A24%3A12.2547207Z'"
-=======
-      date: Sat, 07 Nov 2020 01:35:24 GMT
-      etag: W/"datetime'2020-11-07T01%3A35%3A24.2992647Z'"
->>>>>>> 8e8324ad
+      date: Tue, 17 Nov 2020 01:24:36 GMT
+      etag: W/"datetime'2020-11-17T01%3A24%3A36.6661639Z'"
       location: https://tablestestcosmosname.table.cosmos.azure.com/Tables('uttable5f17161d')
       server: Microsoft-HTTPAPI/2.0
       transfer-encoding: chunked
     status:
       code: 201
       message: Ok
-<<<<<<< HEAD
-    url: https://tablestestvu6ysotlcesvd5.table.cosmos.azure.com/Tables
+    url: https://tablestestqzxwn47gjlmshe.table.cosmos.azure.com/Tables
 - request:
-    body: "--batch_5853c3ac-62a1-4419-a4ba-39db93860f81\r\nContent-Type: multipart/mixed;\
-      \ boundary=changeset_3b37fa69-3fa7-4c3e-8dd8-4ae9e4a75379\r\n\r\n--changeset_3b37fa69-3fa7-4c3e-8dd8-4ae9e4a75379\r\
+    body: "--batch_9827bdf7-042d-4185-a5b7-fadb69d9023d\r\nContent-Type: multipart/mixed;\
+      \ boundary=changeset_4f50d9cc-3777-497a-a729-640125c0563a\r\n\r\n--changeset_4f50d9cc-3777-497a-a729-640125c0563a\r\
       \nContent-Type: application/http\r\nContent-Transfer-Encoding: binary\r\nContent-ID:\
-      \ 0\r\n\r\nPOST https://tablestestvu6ysotlcesvd5.table.cosmos.azure.com/uttable5f17161d\
+      \ 0\r\n\r\nPOST https://tablestestqzxwn47gjlmshe.table.cosmos.azure.com/uttable5f17161d\
       \ HTTP/1.1\r\nx-ms-version: 2019-02-02\r\nDataServiceVersion: 3.0\r\nPrefer:\
       \ return-no-content\r\nContent-Type: application/json;odata=nometadata\r\nAccept:\
       \ application/json;odata=minimalmetadata\r\nContent-Length: 293\r\nx-ms-date:\
-      \ Tue, 03 Nov 2020 21:24:12 GMT\r\nDate: Tue, 03 Nov 2020 21:24:12 GMT\r\nx-ms-client-request-id:\
-      \ eb29f3b3-1e1a-11eb-b94c-58961df361d1\r\n\r\n{\"PartitionKey\": \"001\", \"\
+      \ Tue, 17 Nov 2020 01:24:36 GMT\r\nDate: Tue, 17 Nov 2020 01:24:36 GMT\r\nx-ms-client-request-id:\
+      \ a7bced7f-2873-11eb-893c-58961df361d1\r\n\r\n{\"PartitionKey\": \"001\", \"\
       PartitionKey@odata.type\": \"Edm.String\", \"RowKey\": \"batch_insert\", \"\
       RowKey@odata.type\": \"Edm.String\", \"test\": true, \"test2\": \"value\", \"\
       test2@odata.type\": \"Edm.String\", \"test3\": 3, \"test4\": 1234567890, \"\
-      test5\": \"2020-11-03T21:24:12Z\", \"test5@odata.type\": \"Edm.DateTime\"}\r\
-      \n--changeset_3b37fa69-3fa7-4c3e-8dd8-4ae9e4a75379--\r\n\r\n--batch_5853c3ac-62a1-4419-a4ba-39db93860f81--\r\
+      test5\": \"2020-11-17T01:24:36Z\", \"test5@odata.type\": \"Edm.DateTime\"}\r\
+      \n--changeset_4f50d9cc-3777-497a-a729-640125c0563a--\r\n\r\n--batch_9827bdf7-042d-4185-a5b7-fadb69d9023d--\r\
       \n"
-=======
-    url: https://tablestestussw52mubjcwms.table.cosmos.azure.com/Tables
-- request:
-    body: "--batch_410cacb6-aaae-4fe7-a7d2-e6ef74a329b8\r\nContent-Type: multipart/mixed;
-      boundary=changeset_e0959863-ec0d-4f6c-a09e-9f0134282b2f\r\n\r\n--changeset_e0959863-ec0d-4f6c-a09e-9f0134282b2f\r\nContent-Type:
-      application/http\r\nContent-Transfer-Encoding: binary\r\nContent-ID: 0\r\n\r\nPOST
-      https://tablestestussw52mubjcwms.table.cosmos.azure.com/uttable5f17161d HTTP/1.1\r\nPrefer:
-      return-no-content\r\nContent-Type: application/json;odata=nometadata\r\nx-ms-version:
-      2019-02-02\r\nDataServiceVersion: 3.0\r\nAccept: application/json;odata=minimalmetadata\r\nContent-Length:
-      293\r\nx-ms-date: Sat, 07 Nov 2020 01:35:23 GMT\r\nDate: Sat, 07 Nov 2020 01:35:23
-      GMT\r\nx-ms-client-request-id: 817692ae-2099-11eb-a4ce-58961df361d1\r\n\r\n{\"test5@odata.type\":
-      \"Edm.DateTime\", \"test5\": \"2020-11-07T01:35:23Z\", \"test3\": 3, \"PartitionKey\":
-      \"001\", \"test\": true, \"RowKey\": \"batch_insert\", \"test4\": 1234567890,
-      \"RowKey@odata.type\": \"Edm.String\", \"test2@odata.type\": \"Edm.String\",
-      \"test2\": \"value\", \"PartitionKey@odata.type\": \"Edm.String\"}\r\n--changeset_e0959863-ec0d-4f6c-a09e-9f0134282b2f--\r\n\r\n--batch_410cacb6-aaae-4fe7-a7d2-e6ef74a329b8--\r\n"
->>>>>>> 8e8324ad
     headers:
       Content-Length:
       - '1093'
       Content-Type:
-<<<<<<< HEAD
-      - multipart/mixed; boundary=batch_5853c3ac-62a1-4419-a4ba-39db93860f81
+      - multipart/mixed; boundary=batch_9827bdf7-042d-4185-a5b7-fadb69d9023d
       DataServiceVersion:
       - '3.0'
       Date:
-      - Tue, 03 Nov 2020 21:24:12 GMT
-=======
-      - multipart/mixed; boundary=batch_410cacb6-aaae-4fe7-a7d2-e6ef74a329b8
-      DataServiceVersion:
-      - '3.0'
-      Date:
-      - Sat, 07 Nov 2020 01:35:23 GMT
->>>>>>> 8e8324ad
+      - Tue, 17 Nov 2020 01:24:36 GMT
       MaxDataServiceVersion:
       - 3.0;NetFx
       User-Agent:
-      - azsdk-python-data-tables/12.0.0b3 Python/3.5.3 (Windows-10-10.0.19041-SP0)
+      - azsdk-python-data-tables/12.0.0a20201110001 Python/3.9.0rc1 (Windows-10-10.0.19041-SP0)
       x-ms-date:
-<<<<<<< HEAD
-      - Tue, 03 Nov 2020 21:24:12 GMT
-=======
-      - Sat, 07 Nov 2020 01:35:23 GMT
->>>>>>> 8e8324ad
+      - Tue, 17 Nov 2020 01:24:36 GMT
       x-ms-version:
       - '2019-02-02'
     method: POST
     uri: https://tablestestcosmosname.table.cosmos.azure.com/$batch
   response:
     body:
-<<<<<<< HEAD
-      string: "--batchresponse_b872030f-e28a-4656-89c0-f7aca18def47\nContent-Type:\
-        \ multipart/mixed; boundary=changesetresponse_4580304d-aeb0-4667-a61f-6bdc2ecae064\r\
-        \n\r\n--changesetresponse_4580304d-aeb0-4667-a61f-6bdc2ecae064\nContent-Type:\
+      string: "--batchresponse_ad254f46-061c-4cb4-a5e0-2b5b7673fa4f\nContent-Type:\
+        \ multipart/mixed; boundary=changesetresponse_dfb9db5d-cfda-401a-839f-68c69532d1e0\r\
+        \n\r\n--changesetresponse_dfb9db5d-cfda-401a-839f-68c69532d1e0\nContent-Type:\
         \ application/http\nContent-Transfer-Encoding: binary\n\nHTTP/1.1 204 No Content\r\
-        \nETag: W/\"datetime'2020-11-03T21%3A24%3A12.7870983Z'\"\r\nPreference-Applied:\
-        \ return-no-content\r\nLocation: https://tablestestvu6ysotlcesvd5.table.cosmos.azure.com/uttable5f17161d(PartitionKey='001',RowKey='batch_insert')\r\
-        \nContent-ID: 1\r\n\r\n\r\n--changesetresponse_4580304d-aeb0-4667-a61f-6bdc2ecae064--\n\
-        --batchresponse_b872030f-e28a-4656-89c0-f7aca18def47--\r\n"
+        \nETag: W/\"datetime'2020-11-17T01%3A24%3A37.1240967Z'\"\r\nPreference-Applied:\
+        \ return-no-content\r\nLocation: https://tablestestqzxwn47gjlmshe.table.cosmos.azure.com/uttable5f17161d(PartitionKey='001',RowKey='batch_insert')\r\
+        \nContent-ID: 1\r\n\r\n\r\n--changesetresponse_dfb9db5d-cfda-401a-839f-68c69532d1e0--\n\
+        --batchresponse_ad254f46-061c-4cb4-a5e0-2b5b7673fa4f--\r\n"
     headers:
-      content-type: multipart/mixed; boundary=batchresponse_b872030f-e28a-4656-89c0-f7aca18def47
-      date: Tue, 03 Nov 2020 21:24:12 GMT
-=======
-      string: "--batchresponse_11f598d8-158a-420b-b9e6-b621d2ddd3e2\nContent-Type:
-        multipart/mixed; boundary=changesetresponse_a447d931-4991-45f6-874c-e6abf52856fc\r\n\r\n--changesetresponse_a447d931-4991-45f6-874c-e6abf52856fc\nContent-Type:
-        application/http\nContent-Transfer-Encoding: binary\n\nHTTP/1.1 204 No Content\r\nETag:
-        W/\"datetime'2020-11-07T01%3A35%3A24.8133127Z'\"\r\nPreference-Applied: return-no-content\r\nLocation:
-        https://tablestestussw52mubjcwms.table.cosmos.azure.com/uttable5f17161d(PartitionKey='001',RowKey='batch_insert')\r\nContent-ID:
-        1\r\n\r\n\r\n--changesetresponse_a447d931-4991-45f6-874c-e6abf52856fc--\n--batchresponse_11f598d8-158a-420b-b9e6-b621d2ddd3e2--\r\n"
-    headers:
-      content-type: multipart/mixed; boundary=batchresponse_11f598d8-158a-420b-b9e6-b621d2ddd3e2
-      date: Sat, 07 Nov 2020 01:35:24 GMT
->>>>>>> 8e8324ad
+      content-type: multipart/mixed; boundary=batchresponse_ad254f46-061c-4cb4-a5e0-2b5b7673fa4f
+      date: Tue, 17 Nov 2020 01:24:36 GMT
       server: Microsoft-HTTPAPI/2.0
       transfer-encoding: chunked
     status:
       code: 202
       message: Accepted
-<<<<<<< HEAD
-    url: https://tablestestvu6ysotlcesvd5.table.cosmos.azure.com/$batch
-=======
-    url: https://tablestestussw52mubjcwms.table.cosmos.azure.com/$batch
->>>>>>> 8e8324ad
+    url: https://tablestestqzxwn47gjlmshe.table.cosmos.azure.com/$batch
 - request:
     body: null
     headers:
@@ -154,67 +96,39 @@
       DataServiceVersion:
       - '3.0'
       Date:
-<<<<<<< HEAD
-      - Tue, 03 Nov 2020 21:24:12 GMT
-=======
-      - Sat, 07 Nov 2020 01:35:24 GMT
->>>>>>> 8e8324ad
+      - Tue, 17 Nov 2020 01:24:36 GMT
       User-Agent:
-      - azsdk-python-data-tables/12.0.0b3 Python/3.5.3 (Windows-10-10.0.19041-SP0)
+      - azsdk-python-data-tables/12.0.0a20201110001 Python/3.9.0rc1 (Windows-10-10.0.19041-SP0)
       x-ms-date:
-<<<<<<< HEAD
-      - Tue, 03 Nov 2020 21:24:12 GMT
-=======
-      - Sat, 07 Nov 2020 01:35:24 GMT
->>>>>>> 8e8324ad
+      - Tue, 17 Nov 2020 01:24:36 GMT
       x-ms-version:
       - '2019-02-02'
     method: GET
     uri: https://tablestestcosmosname.table.cosmos.azure.com/uttable5f17161d(PartitionKey='001',RowKey='batch_insert')
   response:
     body:
-<<<<<<< HEAD
-      string: '{"odata.metadata":"https://tablestestcosmosname.table.cosmos.azure.com/uttable5f17161d/$metadata#uttable5f17161d/@Element","odata.etag":"W/\"datetime''2020-11-03T21%3A24%3A12.7870983Z''\"","PartitionKey":"001","RowKey":"batch_insert","test":true,"test2":"value","test3":3,"test4":1234567890,"test5@odata.type":"Edm.DateTime","test5":"2020-11-03T21:24:12.0000000Z","Timestamp":"2020-11-03T21:24:12.7870983Z"}'
+      string: '{"odata.metadata":"https://tablestestcosmosname.table.cosmos.azure.com/uttable5f17161d/$metadata#uttable5f17161d/@Element","odata.etag":"W/\"datetime''2020-11-17T01%3A24%3A37.1240967Z''\"","PartitionKey":"001","RowKey":"batch_insert","test":true,"test2":"value","test3":3,"test4":1234567890,"test5@odata.type":"Edm.DateTime","test5":"2020-11-17T01:24:36.0000000Z","Timestamp":"2020-11-17T01:24:37.1240967Z"}'
     headers:
       content-type: application/json;odata=minimalmetadata
-      date: Tue, 03 Nov 2020 21:24:12 GMT
-      etag: W/"datetime'2020-11-03T21%3A24%3A12.7870983Z'"
-=======
-      string: '{"odata.metadata":"https://tablestestcosmosname.table.cosmos.azure.com/uttable5f17161d/$metadata#uttable5f17161d/@Element","odata.etag":"W/\"datetime''2020-11-07T01%3A35%3A24.8133127Z''\"","test5@odata.type":"Edm.DateTime","test5":"2020-11-07T01:35:23.0000000Z","test3":3,"PartitionKey":"001","test":true,"RowKey":"batch_insert","test4":1234567890,"test2":"value","Timestamp":"2020-11-07T01:35:24.8133127Z"}'
-    headers:
-      content-type: application/json;odata=minimalmetadata
-      date: Sat, 07 Nov 2020 01:35:24 GMT
-      etag: W/"datetime'2020-11-07T01%3A35%3A24.8133127Z'"
->>>>>>> 8e8324ad
+      date: Tue, 17 Nov 2020 01:24:36 GMT
+      etag: W/"datetime'2020-11-17T01%3A24%3A37.1240967Z'"
       server: Microsoft-HTTPAPI/2.0
       transfer-encoding: chunked
     status:
       code: 200
       message: Ok
-<<<<<<< HEAD
-    url: https://tablestestvu6ysotlcesvd5.table.cosmos.azure.com/uttable5f17161d(PartitionKey='001',RowKey='batch_insert')
-=======
-    url: https://tablestestussw52mubjcwms.table.cosmos.azure.com/uttable5f17161d(PartitionKey='001',RowKey='batch_insert')
->>>>>>> 8e8324ad
+    url: https://tablestestqzxwn47gjlmshe.table.cosmos.azure.com/uttable5f17161d(PartitionKey='001',RowKey='batch_insert')
 - request:
     body: null
     headers:
       Accept:
       - application/json
       Date:
-<<<<<<< HEAD
-      - Tue, 03 Nov 2020 21:24:12 GMT
-=======
-      - Sat, 07 Nov 2020 01:35:24 GMT
->>>>>>> 8e8324ad
+      - Tue, 17 Nov 2020 01:24:36 GMT
       User-Agent:
-      - azsdk-python-data-tables/12.0.0b3 Python/3.5.3 (Windows-10-10.0.19041-SP0)
+      - azsdk-python-data-tables/12.0.0a20201110001 Python/3.9.0rc1 (Windows-10-10.0.19041-SP0)
       x-ms-date:
-<<<<<<< HEAD
-      - Tue, 03 Nov 2020 21:24:12 GMT
-=======
-      - Sat, 07 Nov 2020 01:35:24 GMT
->>>>>>> 8e8324ad
+      - Tue, 17 Nov 2020 01:24:36 GMT
       x-ms-version:
       - '2019-02-02'
     method: DELETE
@@ -224,18 +138,10 @@
       string: ''
     headers:
       content-length: '0'
-<<<<<<< HEAD
-      date: Tue, 03 Nov 2020 21:24:12 GMT
-=======
-      date: Sat, 07 Nov 2020 01:35:24 GMT
->>>>>>> 8e8324ad
+      date: Tue, 17 Nov 2020 01:24:36 GMT
       server: Microsoft-HTTPAPI/2.0
     status:
       code: 204
       message: No Content
-<<<<<<< HEAD
-    url: https://tablestestvu6ysotlcesvd5.table.cosmos.azure.com/Tables('uttable5f17161d')
-=======
-    url: https://tablestestussw52mubjcwms.table.cosmos.azure.com/Tables('uttable5f17161d')
->>>>>>> 8e8324ad
+    url: https://tablestestqzxwn47gjlmshe.table.cosmos.azure.com/Tables('uttable5f17161d')
 version: 1