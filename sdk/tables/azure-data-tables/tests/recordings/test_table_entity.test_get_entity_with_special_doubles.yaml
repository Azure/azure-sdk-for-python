--- conflicted
+++ resolved
@@ -15,19 +15,11 @@
       DataServiceVersion:
       - '3.0'
       Date:
-<<<<<<< HEAD
-      - Thu, 20 Aug 2020 19:40:48 GMT
+      - Thu, 20 Aug 2020 20:16:33 GMT
       User-Agent:
       - azsdk-python-data-tables/2019-07-07 Python/3.8.4 (Windows-10-10.0.19041-SP0)
       x-ms-date:
-      - Thu, 20 Aug 2020 19:40:48 GMT
-=======
-      - Wed, 19 Aug 2020 21:18:22 GMT
-      User-Agent:
-      - azsdk-python-storage-table/2019-07-07 Python/3.8.4 (Windows-10-10.0.19041-SP0)
-      x-ms-date:
-      - Wed, 19 Aug 2020 21:18:22 GMT
->>>>>>> 522498f3
+      - Thu, 20 Aug 2020 20:16:33 GMT
       x-ms-version:
       - '2019-07-07'
     method: POST
@@ -41,11 +33,7 @@
       content-type:
       - application/json;odata=minimalmetadata;streaming=true;charset=utf-8
       date:
-<<<<<<< HEAD
-      - Thu, 20 Aug 2020 19:40:48 GMT
-=======
-      - Wed, 19 Aug 2020 21:18:22 GMT
->>>>>>> 522498f3
+      - Thu, 20 Aug 2020 20:16:33 GMT
       location:
       - https://storagename.table.core.windows.net/Tables('uttable65ff1655')
       server:
@@ -77,45 +65,27 @@
       DataServiceVersion:
       - '3.0'
       Date:
-<<<<<<< HEAD
-      - Thu, 20 Aug 2020 19:40:48 GMT
+      - Thu, 20 Aug 2020 20:16:34 GMT
       User-Agent:
       - azsdk-python-data-tables/2019-07-07 Python/3.8.4 (Windows-10-10.0.19041-SP0)
       x-ms-date:
-      - Thu, 20 Aug 2020 19:40:48 GMT
-=======
-      - Wed, 19 Aug 2020 21:18:22 GMT
-      User-Agent:
-      - azsdk-python-storage-table/2019-07-07 Python/3.8.4 (Windows-10-10.0.19041-SP0)
-      x-ms-date:
-      - Wed, 19 Aug 2020 21:18:22 GMT
->>>>>>> 522498f3
+      - Thu, 20 Aug 2020 20:16:34 GMT
       x-ms-version:
       - '2019-07-07'
     method: POST
     uri: https://storagename.table.core.windows.net/uttable65ff1655
   response:
     body:
-<<<<<<< HEAD
-      string: '{"odata.metadata":"https://storagename.table.core.windows.net/$metadata#uttable65ff1655/@Element","odata.etag":"W/\"datetime''2020-08-20T19%3A40%3A48.7503743Z''\"","PartitionKey":"pk65ff1655","RowKey":"rk65ff1655","Timestamp":"2020-08-20T19:40:48.7503743Z","inf@odata.type":"Edm.Double","inf":"Infinity","negativeinf@odata.type":"Edm.Double","negativeinf":"-Infinity","nan@odata.type":"Edm.Double","nan":"NaN"}'
-=======
-      string: '{"odata.metadata":"https://storagename.table.core.windows.net/$metadata#uttable65ff1655/@Element","odata.etag":"W/\"datetime''2020-08-19T21%3A18%3A22.8630259Z''\"","PartitionKey":"pk65ff1655","RowKey":"rk65ff1655","Timestamp":"2020-08-19T21:18:22.8630259Z","inf@odata.type":"Edm.Double","inf":"Infinity","negativeinf@odata.type":"Edm.Double","negativeinf":"-Infinity","nan@odata.type":"Edm.Double","nan":"NaN"}'
->>>>>>> 522498f3
+      string: '{"odata.metadata":"https://storagename.table.core.windows.net/$metadata#uttable65ff1655/@Element","odata.etag":"W/\"datetime''2020-08-20T20%3A16%3A34.3151236Z''\"","PartitionKey":"pk65ff1655","RowKey":"rk65ff1655","Timestamp":"2020-08-20T20:16:34.3151236Z","inf@odata.type":"Edm.Double","inf":"Infinity","negativeinf@odata.type":"Edm.Double","negativeinf":"-Infinity","nan@odata.type":"Edm.Double","nan":"NaN"}'
     headers:
       cache-control:
       - no-cache
       content-type:
       - application/json;odata=minimalmetadata;streaming=true;charset=utf-8
       date:
-<<<<<<< HEAD
-      - Thu, 20 Aug 2020 19:40:48 GMT
+      - Thu, 20 Aug 2020 20:16:33 GMT
       etag:
-      - W/"datetime'2020-08-20T19%3A40%3A48.7503743Z'"
-=======
-      - Wed, 19 Aug 2020 21:18:22 GMT
-      etag:
-      - W/"datetime'2020-08-19T21%3A18%3A22.8630259Z'"
->>>>>>> 522498f3
+      - W/"datetime'2020-08-20T20%3A16%3A34.3151236Z'"
       location:
       - https://storagename.table.core.windows.net/uttable65ff1655(PartitionKey='pk65ff1655',RowKey='rk65ff1655')
       server:
@@ -141,45 +111,27 @@
       DataServiceVersion:
       - '3.0'
       Date:
-<<<<<<< HEAD
-      - Thu, 20 Aug 2020 19:40:48 GMT
+      - Thu, 20 Aug 2020 20:16:34 GMT
       User-Agent:
       - azsdk-python-data-tables/2019-07-07 Python/3.8.4 (Windows-10-10.0.19041-SP0)
       x-ms-date:
-      - Thu, 20 Aug 2020 19:40:48 GMT
-=======
-      - Wed, 19 Aug 2020 21:18:22 GMT
-      User-Agent:
-      - azsdk-python-storage-table/2019-07-07 Python/3.8.4 (Windows-10-10.0.19041-SP0)
-      x-ms-date:
-      - Wed, 19 Aug 2020 21:18:22 GMT
->>>>>>> 522498f3
+      - Thu, 20 Aug 2020 20:16:34 GMT
       x-ms-version:
       - '2019-07-07'
     method: GET
     uri: https://storagename.table.core.windows.net/uttable65ff1655(PartitionKey='pk65ff1655',RowKey='rk65ff1655')
   response:
     body:
-<<<<<<< HEAD
-      string: '{"odata.metadata":"https://storagename.table.core.windows.net/$metadata#uttable65ff1655/@Element","odata.etag":"W/\"datetime''2020-08-20T19%3A40%3A48.7503743Z''\"","PartitionKey":"pk65ff1655","RowKey":"rk65ff1655","Timestamp":"2020-08-20T19:40:48.7503743Z","inf@odata.type":"Edm.Double","inf":"Infinity","negativeinf@odata.type":"Edm.Double","negativeinf":"-Infinity","nan@odata.type":"Edm.Double","nan":"NaN"}'
-=======
-      string: '{"odata.metadata":"https://storagename.table.core.windows.net/$metadata#uttable65ff1655/@Element","odata.etag":"W/\"datetime''2020-08-19T21%3A18%3A22.8630259Z''\"","PartitionKey":"pk65ff1655","RowKey":"rk65ff1655","Timestamp":"2020-08-19T21:18:22.8630259Z","inf@odata.type":"Edm.Double","inf":"Infinity","negativeinf@odata.type":"Edm.Double","negativeinf":"-Infinity","nan@odata.type":"Edm.Double","nan":"NaN"}'
->>>>>>> 522498f3
+      string: '{"odata.metadata":"https://storagename.table.core.windows.net/$metadata#uttable65ff1655/@Element","odata.etag":"W/\"datetime''2020-08-20T20%3A16%3A34.3151236Z''\"","PartitionKey":"pk65ff1655","RowKey":"rk65ff1655","Timestamp":"2020-08-20T20:16:34.3151236Z","inf@odata.type":"Edm.Double","inf":"Infinity","negativeinf@odata.type":"Edm.Double","negativeinf":"-Infinity","nan@odata.type":"Edm.Double","nan":"NaN"}'
     headers:
       cache-control:
       - no-cache
       content-type:
       - application/json;odata=minimalmetadata;streaming=true;charset=utf-8
       date:
-<<<<<<< HEAD
-      - Thu, 20 Aug 2020 19:40:48 GMT
+      - Thu, 20 Aug 2020 20:16:33 GMT
       etag:
-      - W/"datetime'2020-08-20T19%3A40%3A48.7503743Z'"
-=======
-      - Wed, 19 Aug 2020 21:18:22 GMT
-      etag:
-      - W/"datetime'2020-08-19T21%3A18%3A22.8630259Z'"
->>>>>>> 522498f3
+      - W/"datetime'2020-08-20T20%3A16%3A34.3151236Z'"
       server:
       - Windows-Azure-Table/1.0 Microsoft-HTTPAPI/2.0
       transfer-encoding:
@@ -203,19 +155,11 @@
       Content-Length:
       - '0'
       Date:
-<<<<<<< HEAD
-      - Thu, 20 Aug 2020 19:40:48 GMT
+      - Thu, 20 Aug 2020 20:16:34 GMT
       User-Agent:
       - azsdk-python-data-tables/2019-07-07 Python/3.8.4 (Windows-10-10.0.19041-SP0)
       x-ms-date:
-      - Thu, 20 Aug 2020 19:40:48 GMT
-=======
-      - Wed, 19 Aug 2020 21:18:22 GMT
-      User-Agent:
-      - azsdk-python-storage-table/2019-07-07 Python/3.8.4 (Windows-10-10.0.19041-SP0)
-      x-ms-date:
-      - Wed, 19 Aug 2020 21:18:22 GMT
->>>>>>> 522498f3
+      - Thu, 20 Aug 2020 20:16:34 GMT
       x-ms-version:
       - '2019-07-07'
     method: DELETE
@@ -229,11 +173,7 @@
       content-length:
       - '0'
       date:
-<<<<<<< HEAD
-      - Thu, 20 Aug 2020 19:40:48 GMT
-=======
-      - Wed, 19 Aug 2020 21:18:22 GMT
->>>>>>> 522498f3
+      - Thu, 20 Aug 2020 20:16:33 GMT
       server:
       - Windows-Azure-Table/1.0 Microsoft-HTTPAPI/2.0
       x-content-type-options:
