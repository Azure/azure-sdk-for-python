interactions:
- request:
    body: '{"TableName": "pytablesynca4ed0b50"}'
    headers:
      Accept:
      - application/json;odata=minimalmetadata
      Accept-Encoding:
      - gzip, deflate
      Connection:
      - keep-alive
      Content-Length:
      - '36'
      Content-Type:
      - application/json;odata=nometadata
      DataServiceVersion:
      - '3.0'
      Date:
<<<<<<< HEAD
      - Wed, 02 Sep 2020 21:16:46 GMT
      User-Agent:
      - azsdk-python-data-tables/12.0.0b1 Python/3.8.4 (Windows-10-10.0.19041-SP0)
      x-ms-date:
      - Wed, 02 Sep 2020 21:16:46 GMT
=======
      - Mon, 31 Aug 2020 18:17:53 GMT
      User-Agent:
      - azsdk-python-data-tables/2019-07-07 Python/3.8.4 (Windows-10-10.0.19041-SP0)
      x-ms-date:
      - Mon, 31 Aug 2020 18:17:53 GMT
>>>>>>> d32cfe4c
      x-ms-version:
      - '2019-02-02'
    method: POST
    uri: https://storagename.table.core.windows.net/Tables
  response:
    body:
      string: '{"odata.metadata":"https://storagename.table.core.windows.net/$metadata#Tables/@Element","TableName":"pytablesynca4ed0b50"}'
    headers:
      cache-control:
      - no-cache
      content-type:
      - application/json;odata=minimalmetadata;streaming=true;charset=utf-8
      date:
<<<<<<< HEAD
      - Wed, 02 Sep 2020 21:16:46 GMT
=======
      - Mon, 31 Aug 2020 18:17:50 GMT
>>>>>>> d32cfe4c
      location:
      - https://storagename.table.core.windows.net/Tables('pytablesynca4ed0b50')
      server:
      - Windows-Azure-Table/1.0 Microsoft-HTTPAPI/2.0
      transfer-encoding:
      - chunked
      x-content-type-options:
      - nosniff
      x-ms-version:
      - '2019-02-02'
    status:
      code: 201
      message: Created
- request:
    body: null
    headers:
      Accept:
      - application/json
      Accept-Encoding:
      - gzip, deflate
      Connection:
      - keep-alive
      Content-Length:
      - '0'
      Date:
<<<<<<< HEAD
      - Wed, 02 Sep 2020 21:16:46 GMT
      User-Agent:
      - azsdk-python-data-tables/12.0.0b1 Python/3.8.4 (Windows-10-10.0.19041-SP0)
      x-ms-date:
      - Wed, 02 Sep 2020 21:16:46 GMT
=======
      - Mon, 31 Aug 2020 18:17:53 GMT
      User-Agent:
      - azsdk-python-data-tables/2019-07-07 Python/3.8.4 (Windows-10-10.0.19041-SP0)
      x-ms-date:
      - Mon, 31 Aug 2020 18:17:53 GMT
>>>>>>> d32cfe4c
      x-ms-version:
      - '2019-02-02'
    method: DELETE
    uri: https://storagename.table.core.windows.net/Tables('pytablesynca4ed0b50')
  response:
    body:
      string: ''
    headers:
      cache-control:
      - no-cache
      content-length:
      - '0'
      date:
<<<<<<< HEAD
      - Wed, 02 Sep 2020 21:16:46 GMT
=======
      - Mon, 31 Aug 2020 18:17:51 GMT
>>>>>>> d32cfe4c
      server:
      - Windows-Azure-Table/1.0 Microsoft-HTTPAPI/2.0
      x-content-type-options:
      - nosniff
      x-ms-version:
      - '2019-02-02'
    status:
      code: 204
      message: No Content
version: 1<|MERGE_RESOLUTION|>--- conflicted
+++ resolved
@@ -15,19 +15,11 @@
       DataServiceVersion:
       - '3.0'
       Date:
-<<<<<<< HEAD
-      - Wed, 02 Sep 2020 21:16:46 GMT
+      - Wed, 02 Sep 2020 21:28:34 GMT
       User-Agent:
       - azsdk-python-data-tables/12.0.0b1 Python/3.8.4 (Windows-10-10.0.19041-SP0)
       x-ms-date:
-      - Wed, 02 Sep 2020 21:16:46 GMT
-=======
-      - Mon, 31 Aug 2020 18:17:53 GMT
-      User-Agent:
-      - azsdk-python-data-tables/2019-07-07 Python/3.8.4 (Windows-10-10.0.19041-SP0)
-      x-ms-date:
-      - Mon, 31 Aug 2020 18:17:53 GMT
->>>>>>> d32cfe4c
+      - Wed, 02 Sep 2020 21:28:34 GMT
       x-ms-version:
       - '2019-02-02'
     method: POST
@@ -41,11 +33,7 @@
       content-type:
       - application/json;odata=minimalmetadata;streaming=true;charset=utf-8
       date:
-<<<<<<< HEAD
-      - Wed, 02 Sep 2020 21:16:46 GMT
-=======
-      - Mon, 31 Aug 2020 18:17:50 GMT
->>>>>>> d32cfe4c
+      - Wed, 02 Sep 2020 21:28:34 GMT
       location:
       - https://storagename.table.core.windows.net/Tables('pytablesynca4ed0b50')
       server:
@@ -71,19 +59,11 @@
       Content-Length:
       - '0'
       Date:
-<<<<<<< HEAD
-      - Wed, 02 Sep 2020 21:16:46 GMT
+      - Wed, 02 Sep 2020 21:28:34 GMT
       User-Agent:
       - azsdk-python-data-tables/12.0.0b1 Python/3.8.4 (Windows-10-10.0.19041-SP0)
       x-ms-date:
-      - Wed, 02 Sep 2020 21:16:46 GMT
-=======
-      - Mon, 31 Aug 2020 18:17:53 GMT
-      User-Agent:
-      - azsdk-python-data-tables/2019-07-07 Python/3.8.4 (Windows-10-10.0.19041-SP0)
-      x-ms-date:
-      - Mon, 31 Aug 2020 18:17:53 GMT
->>>>>>> d32cfe4c
+      - Wed, 02 Sep 2020 21:28:34 GMT
       x-ms-version:
       - '2019-02-02'
     method: DELETE
@@ -97,11 +77,7 @@
       content-length:
       - '0'
       date:
-<<<<<<< HEAD
-      - Wed, 02 Sep 2020 21:16:46 GMT
-=======
-      - Mon, 31 Aug 2020 18:17:51 GMT
->>>>>>> d32cfe4c
+      - Wed, 02 Sep 2020 21:28:34 GMT
       server:
       - Windows-Azure-Table/1.0 Microsoft-HTTPAPI/2.0
       x-content-type-options:
