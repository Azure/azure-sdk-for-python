--- conflicted
+++ resolved
@@ -11,19 +11,11 @@
       DataServiceVersion:
       - '3.0'
       Date:
-<<<<<<< HEAD
-      - Thu, 20 Aug 2020 20:01:44 GMT
+      - Thu, 20 Aug 2020 20:17:47 GMT
       User-Agent:
       - azsdk-python-data-tables/2019-07-07 Python/3.8.4 (Windows-10-10.0.19041-SP0)
       x-ms-date:
-      - Thu, 20 Aug 2020 20:01:44 GMT
-=======
-      - Wed, 19 Aug 2020 21:19:36 GMT
-      User-Agent:
-      - azsdk-python-storage-table/2019-07-07 Python/3.8.4 (Windows-10-10.0.19041-SP0)
-      x-ms-date:
-      - Wed, 19 Aug 2020 21:19:36 GMT
->>>>>>> 522498f3
+      - Thu, 20 Aug 2020 20:17:47 GMT
       x-ms-version:
       - '2019-07-07'
     method: POST
@@ -34,11 +26,7 @@
     headers:
       cache-control: no-cache
       content-type: application/json;odata=minimalmetadata;streaming=true;charset=utf-8
-<<<<<<< HEAD
-      date: Thu, 20 Aug 2020 20:01:44 GMT
-=======
-      date: Wed, 19 Aug 2020 21:19:36 GMT
->>>>>>> 522498f3
+      date: Thu, 20 Aug 2020 20:17:47 GMT
       location: https://storagename.table.core.windows.net/Tables('uttable259e1535')
       server: Windows-Azure-Table/1.0 Microsoft-HTTPAPI/2.0
       transfer-encoding: chunked
@@ -47,11 +35,7 @@
     status:
       code: 201
       message: Created
-<<<<<<< HEAD
-    url: https://pyacrstoragewqh4lkqbianj.table.core.windows.net/Tables
-=======
-    url: https://pyacrstorageuwjvfxhidgpv.table.core.windows.net/Tables
->>>>>>> 522498f3
+    url: https://pyacrstoragewdjxux7eodqw.table.core.windows.net/Tables
 - request:
     body: '{"PartitionKey": "pk259e1535", "RowKey": "rk259e1535", "Description": "\ua015"}'
     headers:
@@ -64,40 +48,23 @@
       DataServiceVersion:
       - '3.0'
       Date:
-<<<<<<< HEAD
-      - Thu, 20 Aug 2020 20:01:45 GMT
+      - Thu, 20 Aug 2020 20:17:47 GMT
       User-Agent:
       - azsdk-python-data-tables/2019-07-07 Python/3.8.4 (Windows-10-10.0.19041-SP0)
       x-ms-date:
-      - Thu, 20 Aug 2020 20:01:45 GMT
-=======
-      - Wed, 19 Aug 2020 21:19:36 GMT
-      User-Agent:
-      - azsdk-python-storage-table/2019-07-07 Python/3.8.4 (Windows-10-10.0.19041-SP0)
-      x-ms-date:
-      - Wed, 19 Aug 2020 21:19:36 GMT
->>>>>>> 522498f3
+      - Thu, 20 Aug 2020 20:17:47 GMT
       x-ms-version:
       - '2019-07-07'
     method: POST
     uri: https://storagename.table.core.windows.net/uttable259e1535
   response:
     body:
-<<<<<<< HEAD
-      string: '{"odata.metadata":"https://storagename.table.core.windows.net/$metadata#uttable259e1535/@Element","odata.etag":"W/\"datetime''2020-08-20T20%3A01%3A45.3609925Z''\"","PartitionKey":"pk259e1535","RowKey":"rk259e1535","Timestamp":"2020-08-20T20:01:45.3609925Z","Description":"\ua015"}'
+      string: '{"odata.metadata":"https://storagename.table.core.windows.net/$metadata#uttable259e1535/@Element","odata.etag":"W/\"datetime''2020-08-20T20%3A17%3A48.1248635Z''\"","PartitionKey":"pk259e1535","RowKey":"rk259e1535","Timestamp":"2020-08-20T20:17:48.1248635Z","Description":"\ua015"}'
     headers:
       cache-control: no-cache
       content-type: application/json;odata=minimalmetadata;streaming=true;charset=utf-8
-      date: Thu, 20 Aug 2020 20:01:44 GMT
-      etag: W/"datetime'2020-08-20T20%3A01%3A45.3609925Z'"
-=======
-      string: '{"odata.metadata":"https://storagename.table.core.windows.net/$metadata#uttable259e1535/@Element","odata.etag":"W/\"datetime''2020-08-19T21%3A19%3A36.7231154Z''\"","PartitionKey":"pk259e1535","RowKey":"rk259e1535","Timestamp":"2020-08-19T21:19:36.7231154Z","Description":"\ua015"}'
-    headers:
-      cache-control: no-cache
-      content-type: application/json;odata=minimalmetadata;streaming=true;charset=utf-8
-      date: Wed, 19 Aug 2020 21:19:36 GMT
-      etag: W/"datetime'2020-08-19T21%3A19%3A36.7231154Z'"
->>>>>>> 522498f3
+      date: Thu, 20 Aug 2020 20:17:47 GMT
+      etag: W/"datetime'2020-08-20T20%3A17%3A48.1248635Z'"
       location: https://storagename.table.core.windows.net/uttable259e1535(PartitionKey='pk259e1535',RowKey='rk259e1535')
       server: Windows-Azure-Table/1.0 Microsoft-HTTPAPI/2.0
       transfer-encoding: chunked
@@ -106,11 +73,7 @@
     status:
       code: 201
       message: Created
-<<<<<<< HEAD
-    url: https://pyacrstoragewqh4lkqbianj.table.core.windows.net/uttable259e1535
-=======
-    url: https://pyacrstorageuwjvfxhidgpv.table.core.windows.net/uttable259e1535
->>>>>>> 522498f3
+    url: https://pyacrstoragewdjxux7eodqw.table.core.windows.net/uttable259e1535
 - request:
     body: '{"PartitionKey": "pk259e1535", "RowKey": "test2", "Description": "\ua015"}'
     headers:
@@ -123,40 +86,23 @@
       DataServiceVersion:
       - '3.0'
       Date:
-<<<<<<< HEAD
-      - Thu, 20 Aug 2020 20:01:45 GMT
+      - Thu, 20 Aug 2020 20:17:48 GMT
       User-Agent:
       - azsdk-python-data-tables/2019-07-07 Python/3.8.4 (Windows-10-10.0.19041-SP0)
       x-ms-date:
-      - Thu, 20 Aug 2020 20:01:45 GMT
-=======
-      - Wed, 19 Aug 2020 21:19:36 GMT
-      User-Agent:
-      - azsdk-python-storage-table/2019-07-07 Python/3.8.4 (Windows-10-10.0.19041-SP0)
-      x-ms-date:
-      - Wed, 19 Aug 2020 21:19:36 GMT
->>>>>>> 522498f3
+      - Thu, 20 Aug 2020 20:17:48 GMT
       x-ms-version:
       - '2019-07-07'
     method: POST
     uri: https://storagename.table.core.windows.net/uttable259e1535
   response:
     body:
-<<<<<<< HEAD
-      string: '{"odata.metadata":"https://storagename.table.core.windows.net/$metadata#uttable259e1535/@Element","odata.etag":"W/\"datetime''2020-08-20T20%3A01%3A45.4420517Z''\"","PartitionKey":"pk259e1535","RowKey":"test2","Timestamp":"2020-08-20T20:01:45.4420517Z","Description":"\ua015"}'
+      string: '{"odata.metadata":"https://storagename.table.core.windows.net/$metadata#uttable259e1535/@Element","odata.etag":"W/\"datetime''2020-08-20T20%3A17%3A48.2129477Z''\"","PartitionKey":"pk259e1535","RowKey":"test2","Timestamp":"2020-08-20T20:17:48.2129477Z","Description":"\ua015"}'
     headers:
       cache-control: no-cache
       content-type: application/json;odata=minimalmetadata;streaming=true;charset=utf-8
-      date: Thu, 20 Aug 2020 20:01:44 GMT
-      etag: W/"datetime'2020-08-20T20%3A01%3A45.4420517Z'"
-=======
-      string: '{"odata.metadata":"https://storagename.table.core.windows.net/$metadata#uttable259e1535/@Element","odata.etag":"W/\"datetime''2020-08-19T21%3A19%3A36.8021706Z''\"","PartitionKey":"pk259e1535","RowKey":"test2","Timestamp":"2020-08-19T21:19:36.8021706Z","Description":"\ua015"}'
-    headers:
-      cache-control: no-cache
-      content-type: application/json;odata=minimalmetadata;streaming=true;charset=utf-8
-      date: Wed, 19 Aug 2020 21:19:36 GMT
-      etag: W/"datetime'2020-08-19T21%3A19%3A36.8021706Z'"
->>>>>>> 522498f3
+      date: Thu, 20 Aug 2020 20:17:47 GMT
+      etag: W/"datetime'2020-08-20T20%3A17%3A48.2129477Z'"
       location: https://storagename.table.core.windows.net/uttable259e1535(PartitionKey='pk259e1535',RowKey='test2')
       server: Windows-Azure-Table/1.0 Microsoft-HTTPAPI/2.0
       transfer-encoding: chunked
@@ -165,11 +111,7 @@
     status:
       code: 201
       message: Created
-<<<<<<< HEAD
-    url: https://pyacrstoragewqh4lkqbianj.table.core.windows.net/uttable259e1535
-=======
-    url: https://pyacrstorageuwjvfxhidgpv.table.core.windows.net/uttable259e1535
->>>>>>> 522498f3
+    url: https://pyacrstoragewdjxux7eodqw.table.core.windows.net/uttable259e1535
 - request:
     body: null
     headers:
@@ -178,38 +120,22 @@
       DataServiceVersion:
       - '3.0'
       Date:
-<<<<<<< HEAD
-      - Thu, 20 Aug 2020 20:01:45 GMT
+      - Thu, 20 Aug 2020 20:17:48 GMT
       User-Agent:
       - azsdk-python-data-tables/2019-07-07 Python/3.8.4 (Windows-10-10.0.19041-SP0)
       x-ms-date:
-      - Thu, 20 Aug 2020 20:01:45 GMT
-=======
-      - Wed, 19 Aug 2020 21:19:36 GMT
-      User-Agent:
-      - azsdk-python-storage-table/2019-07-07 Python/3.8.4 (Windows-10-10.0.19041-SP0)
-      x-ms-date:
-      - Wed, 19 Aug 2020 21:19:36 GMT
->>>>>>> 522498f3
+      - Thu, 20 Aug 2020 20:17:48 GMT
       x-ms-version:
       - '2019-07-07'
     method: GET
     uri: https://storagename.table.core.windows.net/uttable259e1535()
   response:
     body:
-<<<<<<< HEAD
-      string: '{"odata.metadata":"https://storagename.table.core.windows.net/$metadata#uttable259e1535","value":[{"odata.etag":"W/\"datetime''2020-08-20T20%3A01%3A45.3609925Z''\"","PartitionKey":"pk259e1535","RowKey":"rk259e1535","Timestamp":"2020-08-20T20:01:45.3609925Z","Description":"\ua015"},{"odata.etag":"W/\"datetime''2020-08-20T20%3A01%3A45.4420517Z''\"","PartitionKey":"pk259e1535","RowKey":"test2","Timestamp":"2020-08-20T20:01:45.4420517Z","Description":"\ua015"}]}'
+      string: '{"odata.metadata":"https://storagename.table.core.windows.net/$metadata#uttable259e1535","value":[{"odata.etag":"W/\"datetime''2020-08-20T20%3A17%3A48.1248635Z''\"","PartitionKey":"pk259e1535","RowKey":"rk259e1535","Timestamp":"2020-08-20T20:17:48.1248635Z","Description":"\ua015"},{"odata.etag":"W/\"datetime''2020-08-20T20%3A17%3A48.2129477Z''\"","PartitionKey":"pk259e1535","RowKey":"test2","Timestamp":"2020-08-20T20:17:48.2129477Z","Description":"\ua015"}]}'
     headers:
       cache-control: no-cache
       content-type: application/json;odata=minimalmetadata;streaming=true;charset=utf-8
-      date: Thu, 20 Aug 2020 20:01:44 GMT
-=======
-      string: '{"odata.metadata":"https://storagename.table.core.windows.net/$metadata#uttable259e1535","value":[{"odata.etag":"W/\"datetime''2020-08-19T21%3A19%3A36.7231154Z''\"","PartitionKey":"pk259e1535","RowKey":"rk259e1535","Timestamp":"2020-08-19T21:19:36.7231154Z","Description":"\ua015"},{"odata.etag":"W/\"datetime''2020-08-19T21%3A19%3A36.8021706Z''\"","PartitionKey":"pk259e1535","RowKey":"test2","Timestamp":"2020-08-19T21:19:36.8021706Z","Description":"\ua015"}]}'
-    headers:
-      cache-control: no-cache
-      content-type: application/json;odata=minimalmetadata;streaming=true;charset=utf-8
-      date: Wed, 19 Aug 2020 21:19:36 GMT
->>>>>>> 522498f3
+      date: Thu, 20 Aug 2020 20:17:47 GMT
       server: Windows-Azure-Table/1.0 Microsoft-HTTPAPI/2.0
       transfer-encoding: chunked
       x-content-type-options: nosniff
@@ -217,28 +143,16 @@
     status:
       code: 200
       message: OK
-<<<<<<< HEAD
-    url: https://pyacrstoragewqh4lkqbianj.table.core.windows.net/uttable259e1535()
-=======
-    url: https://pyacrstorageuwjvfxhidgpv.table.core.windows.net/uttable259e1535()
->>>>>>> 522498f3
+    url: https://pyacrstoragewdjxux7eodqw.table.core.windows.net/uttable259e1535()
 - request:
     body: null
     headers:
       Date:
-<<<<<<< HEAD
-      - Thu, 20 Aug 2020 20:01:45 GMT
+      - Thu, 20 Aug 2020 20:17:48 GMT
       User-Agent:
       - azsdk-python-data-tables/2019-07-07 Python/3.8.4 (Windows-10-10.0.19041-SP0)
       x-ms-date:
-      - Thu, 20 Aug 2020 20:01:45 GMT
-=======
-      - Wed, 19 Aug 2020 21:19:36 GMT
-      User-Agent:
-      - azsdk-python-storage-table/2019-07-07 Python/3.8.4 (Windows-10-10.0.19041-SP0)
-      x-ms-date:
-      - Wed, 19 Aug 2020 21:19:36 GMT
->>>>>>> 522498f3
+      - Thu, 20 Aug 2020 20:17:48 GMT
       x-ms-version:
       - '2019-07-07'
     method: DELETE
@@ -249,20 +163,12 @@
     headers:
       cache-control: no-cache
       content-length: '0'
-<<<<<<< HEAD
-      date: Thu, 20 Aug 2020 20:01:44 GMT
-=======
-      date: Wed, 19 Aug 2020 21:19:36 GMT
->>>>>>> 522498f3
+      date: Thu, 20 Aug 2020 20:17:47 GMT
       server: Windows-Azure-Table/1.0 Microsoft-HTTPAPI/2.0
       x-content-type-options: nosniff
       x-ms-version: '2019-07-07'
     status:
       code: 204
       message: No Content
-<<<<<<< HEAD
-    url: https://pyacrstoragewqh4lkqbianj.table.core.windows.net/Tables('uttable259e1535')
-=======
-    url: https://pyacrstorageuwjvfxhidgpv.table.core.windows.net/Tables('uttable259e1535')
->>>>>>> 522498f3
+    url: https://pyacrstoragewdjxux7eodqw.table.core.windows.net/Tables('uttable259e1535')
 version: 1