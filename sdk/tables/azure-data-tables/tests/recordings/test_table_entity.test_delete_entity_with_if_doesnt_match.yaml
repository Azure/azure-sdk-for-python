--- conflicted
+++ resolved
@@ -15,19 +15,11 @@
       DataServiceVersion:
       - '3.0'
       Date:
-<<<<<<< HEAD
-      - Thu, 20 Aug 2020 19:40:42 GMT
+      - Thu, 20 Aug 2020 20:16:27 GMT
       User-Agent:
       - azsdk-python-data-tables/2019-07-07 Python/3.8.4 (Windows-10-10.0.19041-SP0)
       x-ms-date:
-      - Thu, 20 Aug 2020 19:40:42 GMT
-=======
-      - Wed, 19 Aug 2020 21:18:16 GMT
-      User-Agent:
-      - azsdk-python-storage-table/2019-07-07 Python/3.8.4 (Windows-10-10.0.19041-SP0)
-      x-ms-date:
-      - Wed, 19 Aug 2020 21:18:16 GMT
->>>>>>> 522498f3
+      - Thu, 20 Aug 2020 20:16:27 GMT
       x-ms-version:
       - '2019-07-07'
     method: POST
@@ -41,11 +33,7 @@
       content-type:
       - application/json;odata=minimalmetadata;streaming=true;charset=utf-8
       date:
-<<<<<<< HEAD
-      - Thu, 20 Aug 2020 19:40:42 GMT
-=======
-      - Wed, 19 Aug 2020 21:18:16 GMT
->>>>>>> 522498f3
+      - Thu, 20 Aug 2020 20:16:27 GMT
       location:
       - https://storagename.table.core.windows.net/Tables('uttablea99a1781')
       server:
@@ -81,45 +69,27 @@
       DataServiceVersion:
       - '3.0'
       Date:
-<<<<<<< HEAD
-      - Thu, 20 Aug 2020 19:40:42 GMT
+      - Thu, 20 Aug 2020 20:16:28 GMT
       User-Agent:
       - azsdk-python-data-tables/2019-07-07 Python/3.8.4 (Windows-10-10.0.19041-SP0)
       x-ms-date:
-      - Thu, 20 Aug 2020 19:40:42 GMT
-=======
-      - Wed, 19 Aug 2020 21:18:17 GMT
-      User-Agent:
-      - azsdk-python-storage-table/2019-07-07 Python/3.8.4 (Windows-10-10.0.19041-SP0)
-      x-ms-date:
-      - Wed, 19 Aug 2020 21:18:17 GMT
->>>>>>> 522498f3
+      - Thu, 20 Aug 2020 20:16:28 GMT
       x-ms-version:
       - '2019-07-07'
     method: POST
     uri: https://storagename.table.core.windows.net/uttablea99a1781
   response:
     body:
-<<<<<<< HEAD
-      string: '{"odata.metadata":"https://storagename.table.core.windows.net/$metadata#uttablea99a1781/@Element","odata.etag":"W/\"datetime''2020-08-20T19%3A40%3A42.9093278Z''\"","PartitionKey":"pka99a1781","RowKey":"rka99a1781","Timestamp":"2020-08-20T19:40:42.9093278Z","age@odata.type":"Edm.Int64","age":"39","sex":"male","married":true,"deceased":false,"ratio":3.1,"evenratio":3.0,"large@odata.type":"Edm.Int64","large":"933311100","Birthday@odata.type":"Edm.DateTime","Birthday":"1973-10-04T00:00:00Z","birthday@odata.type":"Edm.DateTime","birthday":"1970-10-04T00:00:00Z","binary@odata.type":"Edm.Binary","binary":"YmluYXJ5","other":20,"clsid@odata.type":"Edm.Guid","clsid":"c9da6455-213d-42c9-9a79-3e9149a57833"}'
-=======
-      string: '{"odata.metadata":"https://storagename.table.core.windows.net/$metadata#uttablea99a1781/@Element","odata.etag":"W/\"datetime''2020-08-19T21%3A18%3A17.2500509Z''\"","PartitionKey":"pka99a1781","RowKey":"rka99a1781","Timestamp":"2020-08-19T21:18:17.2500509Z","age@odata.type":"Edm.Int64","age":"39","sex":"male","married":true,"deceased":false,"ratio":3.1,"evenratio":3.0,"large@odata.type":"Edm.Int64","large":"933311100","Birthday@odata.type":"Edm.DateTime","Birthday":"1973-10-04T00:00:00Z","birthday@odata.type":"Edm.DateTime","birthday":"1970-10-04T00:00:00Z","binary@odata.type":"Edm.Binary","binary":"YmluYXJ5","other":20,"clsid@odata.type":"Edm.Guid","clsid":"c9da6455-213d-42c9-9a79-3e9149a57833"}'
->>>>>>> 522498f3
+      string: '{"odata.metadata":"https://storagename.table.core.windows.net/$metadata#uttablea99a1781/@Element","odata.etag":"W/\"datetime''2020-08-20T20%3A16%3A28.3690789Z''\"","PartitionKey":"pka99a1781","RowKey":"rka99a1781","Timestamp":"2020-08-20T20:16:28.3690789Z","age@odata.type":"Edm.Int64","age":"39","sex":"male","married":true,"deceased":false,"ratio":3.1,"evenratio":3.0,"large@odata.type":"Edm.Int64","large":"933311100","Birthday@odata.type":"Edm.DateTime","Birthday":"1973-10-04T00:00:00Z","birthday@odata.type":"Edm.DateTime","birthday":"1970-10-04T00:00:00Z","binary@odata.type":"Edm.Binary","binary":"YmluYXJ5","other":20,"clsid@odata.type":"Edm.Guid","clsid":"c9da6455-213d-42c9-9a79-3e9149a57833"}'
     headers:
       cache-control:
       - no-cache
       content-type:
       - application/json;odata=minimalmetadata;streaming=true;charset=utf-8
       date:
-<<<<<<< HEAD
-      - Thu, 20 Aug 2020 19:40:42 GMT
+      - Thu, 20 Aug 2020 20:16:27 GMT
       etag:
-      - W/"datetime'2020-08-20T19%3A40%3A42.9093278Z'"
-=======
-      - Wed, 19 Aug 2020 21:18:16 GMT
-      etag:
-      - W/"datetime'2020-08-19T21%3A18%3A17.2500509Z'"
->>>>>>> 522498f3
+      - W/"datetime'2020-08-20T20%3A16%3A28.3690789Z'"
       location:
       - https://storagename.table.core.windows.net/uttablea99a1781(PartitionKey='pka99a1781',RowKey='rka99a1781')
       server:
@@ -147,23 +117,13 @@
       DataServiceVersion:
       - '3.0'
       Date:
-<<<<<<< HEAD
-      - Thu, 20 Aug 2020 19:40:42 GMT
+      - Thu, 20 Aug 2020 20:16:28 GMT
       If-Match:
       - W/"datetime'2012-06-15T22%3A51%3A44.9662825Z'"
       User-Agent:
       - azsdk-python-data-tables/2019-07-07 Python/3.8.4 (Windows-10-10.0.19041-SP0)
       x-ms-date:
-      - Thu, 20 Aug 2020 19:40:42 GMT
-=======
-      - Wed, 19 Aug 2020 21:18:17 GMT
-      If-Match:
-      - W/"datetime'2012-06-15T22%3A51%3A44.9662825Z'"
-      User-Agent:
-      - azsdk-python-storage-table/2019-07-07 Python/3.8.4 (Windows-10-10.0.19041-SP0)
-      x-ms-date:
-      - Wed, 19 Aug 2020 21:18:17 GMT
->>>>>>> 522498f3
+      - Thu, 20 Aug 2020 20:16:28 GMT
       x-ms-version:
       - '2019-07-07'
     method: DELETE
@@ -173,26 +133,16 @@
       string: '<?xml version="1.0" encoding="utf-8"?><error xmlns="http://schemas.microsoft.com/ado/2007/08/dataservices/metadata"><code>UpdateConditionNotSatisfied</code><message
         xml:lang="en-US">The update condition specified in the request was not satisfied.
 
-<<<<<<< HEAD
-        RequestId:9c79a687-d002-0071-7229-77bc48000000
+        RequestId:e0c39f68-d002-0124-3e2e-773b13000000
 
-        Time:2020-08-20T19:40:43.0053971Z</message></error>'
-=======
-        RequestId:3c51adc3-f002-00dc-276e-766330000000
-
-        Time:2020-08-19T21:18:17.3881473Z</message></error>'
->>>>>>> 522498f3
+        Time:2020-08-20T20:16:28.4571636Z</message></error>'
     headers:
       cache-control:
       - no-cache
       content-type:
       - application/xml;charset=utf-8
       date:
-<<<<<<< HEAD
-      - Thu, 20 Aug 2020 19:40:42 GMT
-=======
-      - Wed, 19 Aug 2020 21:18:16 GMT
->>>>>>> 522498f3
+      - Thu, 20 Aug 2020 20:16:27 GMT
       server:
       - Windows-Azure-Table/1.0 Microsoft-HTTPAPI/2.0
       transfer-encoding:
@@ -216,19 +166,11 @@
       Content-Length:
       - '0'
       Date:
-<<<<<<< HEAD
-      - Thu, 20 Aug 2020 19:40:42 GMT
+      - Thu, 20 Aug 2020 20:16:28 GMT
       User-Agent:
       - azsdk-python-data-tables/2019-07-07 Python/3.8.4 (Windows-10-10.0.19041-SP0)
       x-ms-date:
-      - Thu, 20 Aug 2020 19:40:42 GMT
-=======
-      - Wed, 19 Aug 2020 21:18:17 GMT
-      User-Agent:
-      - azsdk-python-storage-table/2019-07-07 Python/3.8.4 (Windows-10-10.0.19041-SP0)
-      x-ms-date:
-      - Wed, 19 Aug 2020 21:18:17 GMT
->>>>>>> 522498f3
+      - Thu, 20 Aug 2020 20:16:28 GMT
       x-ms-version:
       - '2019-07-07'
     method: DELETE
@@ -242,11 +184,7 @@
       content-length:
       - '0'
       date:
-<<<<<<< HEAD
-      - Thu, 20 Aug 2020 19:40:43 GMT
-=======
-      - Wed, 19 Aug 2020 21:18:16 GMT
->>>>>>> 522498f3
+      - Thu, 20 Aug 2020 20:16:27 GMT
       server:
       - Windows-Azure-Table/1.0 Microsoft-HTTPAPI/2.0
       x-content-type-options:
