--- conflicted
+++ resolved
@@ -11,19 +11,11 @@
       DataServiceVersion:
       - '3.0'
       Date:
-<<<<<<< HEAD
-      - Thu, 20 Aug 2020 20:01:34 GMT
-      User-Agent:
-      - azsdk-python-data-tables/2019-07-07 Python/3.8.4 (Windows-10-10.0.19041-SP0)
-      x-ms-date:
-      - Thu, 20 Aug 2020 20:01:34 GMT
-=======
-      - Wed, 19 Aug 2020 21:19:25 GMT
-      User-Agent:
-      - azsdk-python-storage-table/2019-07-07 Python/3.8.4 (Windows-10-10.0.19041-SP0)
-      x-ms-date:
-      - Wed, 19 Aug 2020 21:19:25 GMT
->>>>>>> 522498f3
+      - Thu, 20 Aug 2020 20:17:37 GMT
+      User-Agent:
+      - azsdk-python-data-tables/2019-07-07 Python/3.8.4 (Windows-10-10.0.19041-SP0)
+      x-ms-date:
+      - Thu, 20 Aug 2020 20:17:37 GMT
       x-ms-version:
       - '2019-07-07'
     method: POST
@@ -34,11 +26,7 @@
     headers:
       cache-control: no-cache
       content-type: application/json;odata=minimalmetadata;streaming=true;charset=utf-8
-<<<<<<< HEAD
-      date: Thu, 20 Aug 2020 20:01:34 GMT
-=======
-      date: Wed, 19 Aug 2020 21:19:25 GMT
->>>>>>> 522498f3
+      date: Thu, 20 Aug 2020 20:17:36 GMT
       location: https://storagename.table.core.windows.net/Tables('uttable121a1965')
       server: Windows-Azure-Table/1.0 Microsoft-HTTPAPI/2.0
       transfer-encoding: chunked
@@ -47,11 +35,7 @@
     status:
       code: 201
       message: Created
-<<<<<<< HEAD
-    url: https://pyacrstoragewqh4lkqbianj.table.core.windows.net/Tables
-=======
-    url: https://pyacrstorageuwjvfxhidgpv.table.core.windows.net/Tables
->>>>>>> 522498f3
+    url: https://pyacrstoragewdjxux7eodqw.table.core.windows.net/Tables
 - request:
     body: '{"TableName": "querytable121a1965"}'
     headers:
@@ -64,19 +48,11 @@
       DataServiceVersion:
       - '3.0'
       Date:
-<<<<<<< HEAD
-      - Thu, 20 Aug 2020 20:01:34 GMT
-      User-Agent:
-      - azsdk-python-data-tables/2019-07-07 Python/3.8.4 (Windows-10-10.0.19041-SP0)
-      x-ms-date:
-      - Thu, 20 Aug 2020 20:01:34 GMT
-=======
-      - Wed, 19 Aug 2020 21:19:25 GMT
-      User-Agent:
-      - azsdk-python-storage-table/2019-07-07 Python/3.8.4 (Windows-10-10.0.19041-SP0)
-      x-ms-date:
-      - Wed, 19 Aug 2020 21:19:25 GMT
->>>>>>> 522498f3
+      - Thu, 20 Aug 2020 20:17:37 GMT
+      User-Agent:
+      - azsdk-python-data-tables/2019-07-07 Python/3.8.4 (Windows-10-10.0.19041-SP0)
+      x-ms-date:
+      - Thu, 20 Aug 2020 20:17:37 GMT
       x-ms-version:
       - '2019-07-07'
     method: POST
@@ -87,11 +63,7 @@
     headers:
       cache-control: no-cache
       content-type: application/json;odata=minimalmetadata;streaming=true;charset=utf-8
-<<<<<<< HEAD
-      date: Thu, 20 Aug 2020 20:01:34 GMT
-=======
-      date: Wed, 19 Aug 2020 21:19:25 GMT
->>>>>>> 522498f3
+      date: Thu, 20 Aug 2020 20:17:36 GMT
       location: https://storagename.table.core.windows.net/Tables('querytable121a1965')
       server: Windows-Azure-Table/1.0 Microsoft-HTTPAPI/2.0
       transfer-encoding: chunked
@@ -100,11 +72,7 @@
     status:
       code: 201
       message: Created
-<<<<<<< HEAD
-    url: https://pyacrstoragewqh4lkqbianj.table.core.windows.net/Tables
-=======
-    url: https://pyacrstorageuwjvfxhidgpv.table.core.windows.net/Tables
->>>>>>> 522498f3
+    url: https://pyacrstoragewdjxux7eodqw.table.core.windows.net/Tables
 - request:
     body: '{"PartitionKey": "pk121a1965", "RowKey": "rk121a19651", "age": "39", "age@odata.type":
       "Edm.Int64", "sex": "male", "married": true, "deceased": false, "ratio": 3.1,
@@ -123,40 +91,23 @@
       DataServiceVersion:
       - '3.0'
       Date:
-<<<<<<< HEAD
-      - Thu, 20 Aug 2020 20:01:34 GMT
-      User-Agent:
-      - azsdk-python-data-tables/2019-07-07 Python/3.8.4 (Windows-10-10.0.19041-SP0)
-      x-ms-date:
-      - Thu, 20 Aug 2020 20:01:34 GMT
-=======
-      - Wed, 19 Aug 2020 21:19:25 GMT
-      User-Agent:
-      - azsdk-python-storage-table/2019-07-07 Python/3.8.4 (Windows-10-10.0.19041-SP0)
-      x-ms-date:
-      - Wed, 19 Aug 2020 21:19:25 GMT
->>>>>>> 522498f3
+      - Thu, 20 Aug 2020 20:17:37 GMT
+      User-Agent:
+      - azsdk-python-data-tables/2019-07-07 Python/3.8.4 (Windows-10-10.0.19041-SP0)
+      x-ms-date:
+      - Thu, 20 Aug 2020 20:17:37 GMT
       x-ms-version:
       - '2019-07-07'
     method: POST
     uri: https://storagename.table.core.windows.net/querytable121a1965
   response:
     body:
-<<<<<<< HEAD
-      string: '{"odata.metadata":"https://storagename.table.core.windows.net/$metadata#querytable121a1965/@Element","odata.etag":"W/\"datetime''2020-08-20T20%3A01%3A35.0826315Z''\"","PartitionKey":"pk121a1965","RowKey":"rk121a19651","Timestamp":"2020-08-20T20:01:35.0826315Z","age@odata.type":"Edm.Int64","age":"39","sex":"male","married":true,"deceased":false,"ratio":3.1,"evenratio":3.0,"large@odata.type":"Edm.Int64","large":"933311100","Birthday@odata.type":"Edm.DateTime","Birthday":"1973-10-04T00:00:00Z","birthday@odata.type":"Edm.DateTime","birthday":"1970-10-04T00:00:00Z","binary@odata.type":"Edm.Binary","binary":"YmluYXJ5","other":20,"clsid@odata.type":"Edm.Guid","clsid":"c9da6455-213d-42c9-9a79-3e9149a57833"}'
-    headers:
-      cache-control: no-cache
-      content-type: application/json;odata=minimalmetadata;streaming=true;charset=utf-8
-      date: Thu, 20 Aug 2020 20:01:35 GMT
-      etag: W/"datetime'2020-08-20T20%3A01%3A35.0826315Z'"
-=======
-      string: '{"odata.metadata":"https://storagename.table.core.windows.net/$metadata#querytable121a1965/@Element","odata.etag":"W/\"datetime''2020-08-19T21%3A19%3A25.5552904Z''\"","PartitionKey":"pk121a1965","RowKey":"rk121a19651","Timestamp":"2020-08-19T21:19:25.5552904Z","age@odata.type":"Edm.Int64","age":"39","sex":"male","married":true,"deceased":false,"ratio":3.1,"evenratio":3.0,"large@odata.type":"Edm.Int64","large":"933311100","Birthday@odata.type":"Edm.DateTime","Birthday":"1973-10-04T00:00:00Z","birthday@odata.type":"Edm.DateTime","birthday":"1970-10-04T00:00:00Z","binary@odata.type":"Edm.Binary","binary":"YmluYXJ5","other":20,"clsid@odata.type":"Edm.Guid","clsid":"c9da6455-213d-42c9-9a79-3e9149a57833"}'
-    headers:
-      cache-control: no-cache
-      content-type: application/json;odata=minimalmetadata;streaming=true;charset=utf-8
-      date: Wed, 19 Aug 2020 21:19:25 GMT
-      etag: W/"datetime'2020-08-19T21%3A19%3A25.5552904Z'"
->>>>>>> 522498f3
+      string: '{"odata.metadata":"https://storagename.table.core.windows.net/$metadata#querytable121a1965/@Element","odata.etag":"W/\"datetime''2020-08-20T20%3A17%3A37.6440475Z''\"","PartitionKey":"pk121a1965","RowKey":"rk121a19651","Timestamp":"2020-08-20T20:17:37.6440475Z","age@odata.type":"Edm.Int64","age":"39","sex":"male","married":true,"deceased":false,"ratio":3.1,"evenratio":3.0,"large@odata.type":"Edm.Int64","large":"933311100","Birthday@odata.type":"Edm.DateTime","Birthday":"1973-10-04T00:00:00Z","birthday@odata.type":"Edm.DateTime","birthday":"1970-10-04T00:00:00Z","binary@odata.type":"Edm.Binary","binary":"YmluYXJ5","other":20,"clsid@odata.type":"Edm.Guid","clsid":"c9da6455-213d-42c9-9a79-3e9149a57833"}'
+    headers:
+      cache-control: no-cache
+      content-type: application/json;odata=minimalmetadata;streaming=true;charset=utf-8
+      date: Thu, 20 Aug 2020 20:17:36 GMT
+      etag: W/"datetime'2020-08-20T20%3A17%3A37.6440475Z'"
       location: https://storagename.table.core.windows.net/querytable121a1965(PartitionKey='pk121a1965',RowKey='rk121a19651')
       server: Windows-Azure-Table/1.0 Microsoft-HTTPAPI/2.0
       transfer-encoding: chunked
@@ -165,11 +116,7 @@
     status:
       code: 201
       message: Created
-<<<<<<< HEAD
-    url: https://pyacrstoragewqh4lkqbianj.table.core.windows.net/querytable121a1965
-=======
-    url: https://pyacrstorageuwjvfxhidgpv.table.core.windows.net/querytable121a1965
->>>>>>> 522498f3
+    url: https://pyacrstoragewdjxux7eodqw.table.core.windows.net/querytable121a1965
 - request:
     body: '{"PartitionKey": "pk121a1965", "RowKey": "rk121a196512", "age": "39", "age@odata.type":
       "Edm.Int64", "sex": "male", "married": true, "deceased": false, "ratio": 3.1,
@@ -188,40 +135,23 @@
       DataServiceVersion:
       - '3.0'
       Date:
-<<<<<<< HEAD
-      - Thu, 20 Aug 2020 20:01:34 GMT
-      User-Agent:
-      - azsdk-python-data-tables/2019-07-07 Python/3.8.4 (Windows-10-10.0.19041-SP0)
-      x-ms-date:
-      - Thu, 20 Aug 2020 20:01:34 GMT
-=======
-      - Wed, 19 Aug 2020 21:19:25 GMT
-      User-Agent:
-      - azsdk-python-storage-table/2019-07-07 Python/3.8.4 (Windows-10-10.0.19041-SP0)
-      x-ms-date:
-      - Wed, 19 Aug 2020 21:19:25 GMT
->>>>>>> 522498f3
+      - Thu, 20 Aug 2020 20:17:37 GMT
+      User-Agent:
+      - azsdk-python-data-tables/2019-07-07 Python/3.8.4 (Windows-10-10.0.19041-SP0)
+      x-ms-date:
+      - Thu, 20 Aug 2020 20:17:37 GMT
       x-ms-version:
       - '2019-07-07'
     method: POST
     uri: https://storagename.table.core.windows.net/querytable121a1965
   response:
     body:
-<<<<<<< HEAD
-      string: '{"odata.metadata":"https://storagename.table.core.windows.net/$metadata#querytable121a1965/@Element","odata.etag":"W/\"datetime''2020-08-20T20%3A01%3A35.1686918Z''\"","PartitionKey":"pk121a1965","RowKey":"rk121a196512","Timestamp":"2020-08-20T20:01:35.1686918Z","age@odata.type":"Edm.Int64","age":"39","sex":"male","married":true,"deceased":false,"ratio":3.1,"evenratio":3.0,"large@odata.type":"Edm.Int64","large":"933311100","Birthday@odata.type":"Edm.DateTime","Birthday":"1973-10-04T00:00:00Z","birthday@odata.type":"Edm.DateTime","birthday":"1970-10-04T00:00:00Z","binary@odata.type":"Edm.Binary","binary":"YmluYXJ5","other":20,"clsid@odata.type":"Edm.Guid","clsid":"c9da6455-213d-42c9-9a79-3e9149a57833"}'
-    headers:
-      cache-control: no-cache
-      content-type: application/json;odata=minimalmetadata;streaming=true;charset=utf-8
-      date: Thu, 20 Aug 2020 20:01:35 GMT
-      etag: W/"datetime'2020-08-20T20%3A01%3A35.1686918Z'"
-=======
-      string: '{"odata.metadata":"https://storagename.table.core.windows.net/$metadata#querytable121a1965/@Element","odata.etag":"W/\"datetime''2020-08-19T21%3A19%3A25.6323453Z''\"","PartitionKey":"pk121a1965","RowKey":"rk121a196512","Timestamp":"2020-08-19T21:19:25.6323453Z","age@odata.type":"Edm.Int64","age":"39","sex":"male","married":true,"deceased":false,"ratio":3.1,"evenratio":3.0,"large@odata.type":"Edm.Int64","large":"933311100","Birthday@odata.type":"Edm.DateTime","Birthday":"1973-10-04T00:00:00Z","birthday@odata.type":"Edm.DateTime","birthday":"1970-10-04T00:00:00Z","binary@odata.type":"Edm.Binary","binary":"YmluYXJ5","other":20,"clsid@odata.type":"Edm.Guid","clsid":"c9da6455-213d-42c9-9a79-3e9149a57833"}'
-    headers:
-      cache-control: no-cache
-      content-type: application/json;odata=minimalmetadata;streaming=true;charset=utf-8
-      date: Wed, 19 Aug 2020 21:19:25 GMT
-      etag: W/"datetime'2020-08-19T21%3A19%3A25.6323453Z'"
->>>>>>> 522498f3
+      string: '{"odata.metadata":"https://storagename.table.core.windows.net/$metadata#querytable121a1965/@Element","odata.etag":"W/\"datetime''2020-08-20T20%3A17%3A37.7551534Z''\"","PartitionKey":"pk121a1965","RowKey":"rk121a196512","Timestamp":"2020-08-20T20:17:37.7551534Z","age@odata.type":"Edm.Int64","age":"39","sex":"male","married":true,"deceased":false,"ratio":3.1,"evenratio":3.0,"large@odata.type":"Edm.Int64","large":"933311100","Birthday@odata.type":"Edm.DateTime","Birthday":"1973-10-04T00:00:00Z","birthday@odata.type":"Edm.DateTime","birthday":"1970-10-04T00:00:00Z","binary@odata.type":"Edm.Binary","binary":"YmluYXJ5","other":20,"clsid@odata.type":"Edm.Guid","clsid":"c9da6455-213d-42c9-9a79-3e9149a57833"}'
+    headers:
+      cache-control: no-cache
+      content-type: application/json;odata=minimalmetadata;streaming=true;charset=utf-8
+      date: Thu, 20 Aug 2020 20:17:36 GMT
+      etag: W/"datetime'2020-08-20T20%3A17%3A37.7551534Z'"
       location: https://storagename.table.core.windows.net/querytable121a1965(PartitionKey='pk121a1965',RowKey='rk121a196512')
       server: Windows-Azure-Table/1.0 Microsoft-HTTPAPI/2.0
       transfer-encoding: chunked
@@ -230,11 +160,7 @@
     status:
       code: 201
       message: Created
-<<<<<<< HEAD
-    url: https://pyacrstoragewqh4lkqbianj.table.core.windows.net/querytable121a1965
-=======
-    url: https://pyacrstorageuwjvfxhidgpv.table.core.windows.net/querytable121a1965
->>>>>>> 522498f3
+    url: https://pyacrstoragewdjxux7eodqw.table.core.windows.net/querytable121a1965
 - request:
     body: '{"PartitionKey": "pk121a1965", "RowKey": "rk121a1965123", "age": "39",
       "age@odata.type": "Edm.Int64", "sex": "male", "married": true, "deceased": false,
@@ -253,40 +179,23 @@
       DataServiceVersion:
       - '3.0'
       Date:
-<<<<<<< HEAD
-      - Thu, 20 Aug 2020 20:01:35 GMT
-      User-Agent:
-      - azsdk-python-data-tables/2019-07-07 Python/3.8.4 (Windows-10-10.0.19041-SP0)
-      x-ms-date:
-      - Thu, 20 Aug 2020 20:01:35 GMT
-=======
-      - Wed, 19 Aug 2020 21:19:25 GMT
-      User-Agent:
-      - azsdk-python-storage-table/2019-07-07 Python/3.8.4 (Windows-10-10.0.19041-SP0)
-      x-ms-date:
-      - Wed, 19 Aug 2020 21:19:25 GMT
->>>>>>> 522498f3
+      - Thu, 20 Aug 2020 20:17:37 GMT
+      User-Agent:
+      - azsdk-python-data-tables/2019-07-07 Python/3.8.4 (Windows-10-10.0.19041-SP0)
+      x-ms-date:
+      - Thu, 20 Aug 2020 20:17:37 GMT
       x-ms-version:
       - '2019-07-07'
     method: POST
     uri: https://storagename.table.core.windows.net/querytable121a1965
   response:
     body:
-<<<<<<< HEAD
-      string: '{"odata.metadata":"https://storagename.table.core.windows.net/$metadata#querytable121a1965/@Element","odata.etag":"W/\"datetime''2020-08-20T20%3A01%3A35.2487467Z''\"","PartitionKey":"pk121a1965","RowKey":"rk121a1965123","Timestamp":"2020-08-20T20:01:35.2487467Z","age@odata.type":"Edm.Int64","age":"39","sex":"male","married":true,"deceased":false,"ratio":3.1,"evenratio":3.0,"large@odata.type":"Edm.Int64","large":"933311100","Birthday@odata.type":"Edm.DateTime","Birthday":"1973-10-04T00:00:00Z","birthday@odata.type":"Edm.DateTime","birthday":"1970-10-04T00:00:00Z","binary@odata.type":"Edm.Binary","binary":"YmluYXJ5","other":20,"clsid@odata.type":"Edm.Guid","clsid":"c9da6455-213d-42c9-9a79-3e9149a57833"}'
-    headers:
-      cache-control: no-cache
-      content-type: application/json;odata=minimalmetadata;streaming=true;charset=utf-8
-      date: Thu, 20 Aug 2020 20:01:35 GMT
-      etag: W/"datetime'2020-08-20T20%3A01%3A35.2487467Z'"
-=======
-      string: '{"odata.metadata":"https://storagename.table.core.windows.net/$metadata#querytable121a1965/@Element","odata.etag":"W/\"datetime''2020-08-19T21%3A19%3A25.7614376Z''\"","PartitionKey":"pk121a1965","RowKey":"rk121a1965123","Timestamp":"2020-08-19T21:19:25.7614376Z","age@odata.type":"Edm.Int64","age":"39","sex":"male","married":true,"deceased":false,"ratio":3.1,"evenratio":3.0,"large@odata.type":"Edm.Int64","large":"933311100","Birthday@odata.type":"Edm.DateTime","Birthday":"1973-10-04T00:00:00Z","birthday@odata.type":"Edm.DateTime","birthday":"1970-10-04T00:00:00Z","binary@odata.type":"Edm.Binary","binary":"YmluYXJ5","other":20,"clsid@odata.type":"Edm.Guid","clsid":"c9da6455-213d-42c9-9a79-3e9149a57833"}'
-    headers:
-      cache-control: no-cache
-      content-type: application/json;odata=minimalmetadata;streaming=true;charset=utf-8
-      date: Wed, 19 Aug 2020 21:19:25 GMT
-      etag: W/"datetime'2020-08-19T21%3A19%3A25.7614376Z'"
->>>>>>> 522498f3
+      string: '{"odata.metadata":"https://storagename.table.core.windows.net/$metadata#querytable121a1965/@Element","odata.etag":"W/\"datetime''2020-08-20T20%3A17%3A37.837232Z''\"","PartitionKey":"pk121a1965","RowKey":"rk121a1965123","Timestamp":"2020-08-20T20:17:37.837232Z","age@odata.type":"Edm.Int64","age":"39","sex":"male","married":true,"deceased":false,"ratio":3.1,"evenratio":3.0,"large@odata.type":"Edm.Int64","large":"933311100","Birthday@odata.type":"Edm.DateTime","Birthday":"1973-10-04T00:00:00Z","birthday@odata.type":"Edm.DateTime","birthday":"1970-10-04T00:00:00Z","binary@odata.type":"Edm.Binary","binary":"YmluYXJ5","other":20,"clsid@odata.type":"Edm.Guid","clsid":"c9da6455-213d-42c9-9a79-3e9149a57833"}'
+    headers:
+      cache-control: no-cache
+      content-type: application/json;odata=minimalmetadata;streaming=true;charset=utf-8
+      date: Thu, 20 Aug 2020 20:17:37 GMT
+      etag: W/"datetime'2020-08-20T20%3A17%3A37.837232Z'"
       location: https://storagename.table.core.windows.net/querytable121a1965(PartitionKey='pk121a1965',RowKey='rk121a1965123')
       server: Windows-Azure-Table/1.0 Microsoft-HTTPAPI/2.0
       transfer-encoding: chunked
@@ -295,11 +204,7 @@
     status:
       code: 201
       message: Created
-<<<<<<< HEAD
-    url: https://pyacrstoragewqh4lkqbianj.table.core.windows.net/querytable121a1965
-=======
-    url: https://pyacrstorageuwjvfxhidgpv.table.core.windows.net/querytable121a1965
->>>>>>> 522498f3
+    url: https://pyacrstoragewdjxux7eodqw.table.core.windows.net/querytable121a1965
 - request:
     body: '{"PartitionKey": "pk121a1965", "RowKey": "rk121a19651234", "age": "39",
       "age@odata.type": "Edm.Int64", "sex": "male", "married": true, "deceased": false,
@@ -318,40 +223,23 @@
       DataServiceVersion:
       - '3.0'
       Date:
-<<<<<<< HEAD
-      - Thu, 20 Aug 2020 20:01:35 GMT
-      User-Agent:
-      - azsdk-python-data-tables/2019-07-07 Python/3.8.4 (Windows-10-10.0.19041-SP0)
-      x-ms-date:
-      - Thu, 20 Aug 2020 20:01:35 GMT
-=======
-      - Wed, 19 Aug 2020 21:19:25 GMT
-      User-Agent:
-      - azsdk-python-storage-table/2019-07-07 Python/3.8.4 (Windows-10-10.0.19041-SP0)
-      x-ms-date:
-      - Wed, 19 Aug 2020 21:19:25 GMT
->>>>>>> 522498f3
+      - Thu, 20 Aug 2020 20:17:37 GMT
+      User-Agent:
+      - azsdk-python-data-tables/2019-07-07 Python/3.8.4 (Windows-10-10.0.19041-SP0)
+      x-ms-date:
+      - Thu, 20 Aug 2020 20:17:37 GMT
       x-ms-version:
       - '2019-07-07'
     method: POST
     uri: https://storagename.table.core.windows.net/querytable121a1965
   response:
     body:
-<<<<<<< HEAD
-      string: '{"odata.metadata":"https://storagename.table.core.windows.net/$metadata#querytable121a1965/@Element","odata.etag":"W/\"datetime''2020-08-20T20%3A01%3A35.335807Z''\"","PartitionKey":"pk121a1965","RowKey":"rk121a19651234","Timestamp":"2020-08-20T20:01:35.335807Z","age@odata.type":"Edm.Int64","age":"39","sex":"male","married":true,"deceased":false,"ratio":3.1,"evenratio":3.0,"large@odata.type":"Edm.Int64","large":"933311100","Birthday@odata.type":"Edm.DateTime","Birthday":"1973-10-04T00:00:00Z","birthday@odata.type":"Edm.DateTime","birthday":"1970-10-04T00:00:00Z","binary@odata.type":"Edm.Binary","binary":"YmluYXJ5","other":20,"clsid@odata.type":"Edm.Guid","clsid":"c9da6455-213d-42c9-9a79-3e9149a57833"}'
-    headers:
-      cache-control: no-cache
-      content-type: application/json;odata=minimalmetadata;streaming=true;charset=utf-8
-      date: Thu, 20 Aug 2020 20:01:35 GMT
-      etag: W/"datetime'2020-08-20T20%3A01%3A35.335807Z'"
-=======
-      string: '{"odata.metadata":"https://storagename.table.core.windows.net/$metadata#querytable121a1965/@Element","odata.etag":"W/\"datetime''2020-08-19T21%3A19%3A25.8374914Z''\"","PartitionKey":"pk121a1965","RowKey":"rk121a19651234","Timestamp":"2020-08-19T21:19:25.8374914Z","age@odata.type":"Edm.Int64","age":"39","sex":"male","married":true,"deceased":false,"ratio":3.1,"evenratio":3.0,"large@odata.type":"Edm.Int64","large":"933311100","Birthday@odata.type":"Edm.DateTime","Birthday":"1973-10-04T00:00:00Z","birthday@odata.type":"Edm.DateTime","birthday":"1970-10-04T00:00:00Z","binary@odata.type":"Edm.Binary","binary":"YmluYXJ5","other":20,"clsid@odata.type":"Edm.Guid","clsid":"c9da6455-213d-42c9-9a79-3e9149a57833"}'
-    headers:
-      cache-control: no-cache
-      content-type: application/json;odata=minimalmetadata;streaming=true;charset=utf-8
-      date: Wed, 19 Aug 2020 21:19:25 GMT
-      etag: W/"datetime'2020-08-19T21%3A19%3A25.8374914Z'"
->>>>>>> 522498f3
+      string: '{"odata.metadata":"https://storagename.table.core.windows.net/$metadata#querytable121a1965/@Element","odata.etag":"W/\"datetime''2020-08-20T20%3A17%3A37.9313216Z''\"","PartitionKey":"pk121a1965","RowKey":"rk121a19651234","Timestamp":"2020-08-20T20:17:37.9313216Z","age@odata.type":"Edm.Int64","age":"39","sex":"male","married":true,"deceased":false,"ratio":3.1,"evenratio":3.0,"large@odata.type":"Edm.Int64","large":"933311100","Birthday@odata.type":"Edm.DateTime","Birthday":"1973-10-04T00:00:00Z","birthday@odata.type":"Edm.DateTime","birthday":"1970-10-04T00:00:00Z","binary@odata.type":"Edm.Binary","binary":"YmluYXJ5","other":20,"clsid@odata.type":"Edm.Guid","clsid":"c9da6455-213d-42c9-9a79-3e9149a57833"}'
+    headers:
+      cache-control: no-cache
+      content-type: application/json;odata=minimalmetadata;streaming=true;charset=utf-8
+      date: Thu, 20 Aug 2020 20:17:37 GMT
+      etag: W/"datetime'2020-08-20T20%3A17%3A37.9313216Z'"
       location: https://storagename.table.core.windows.net/querytable121a1965(PartitionKey='pk121a1965',RowKey='rk121a19651234')
       server: Windows-Azure-Table/1.0 Microsoft-HTTPAPI/2.0
       transfer-encoding: chunked
@@ -360,11 +248,7 @@
     status:
       code: 201
       message: Created
-<<<<<<< HEAD
-    url: https://pyacrstoragewqh4lkqbianj.table.core.windows.net/querytable121a1965
-=======
-    url: https://pyacrstorageuwjvfxhidgpv.table.core.windows.net/querytable121a1965
->>>>>>> 522498f3
+    url: https://pyacrstoragewdjxux7eodqw.table.core.windows.net/querytable121a1965
 - request:
     body: '{"PartitionKey": "pk121a1965", "RowKey": "rk121a196512345", "age": "39",
       "age@odata.type": "Edm.Int64", "sex": "male", "married": true, "deceased": false,
@@ -383,40 +267,23 @@
       DataServiceVersion:
       - '3.0'
       Date:
-<<<<<<< HEAD
-      - Thu, 20 Aug 2020 20:01:35 GMT
-      User-Agent:
-      - azsdk-python-data-tables/2019-07-07 Python/3.8.4 (Windows-10-10.0.19041-SP0)
-      x-ms-date:
-      - Thu, 20 Aug 2020 20:01:35 GMT
-=======
-      - Wed, 19 Aug 2020 21:19:25 GMT
-      User-Agent:
-      - azsdk-python-storage-table/2019-07-07 Python/3.8.4 (Windows-10-10.0.19041-SP0)
-      x-ms-date:
-      - Wed, 19 Aug 2020 21:19:25 GMT
->>>>>>> 522498f3
+      - Thu, 20 Aug 2020 20:17:37 GMT
+      User-Agent:
+      - azsdk-python-data-tables/2019-07-07 Python/3.8.4 (Windows-10-10.0.19041-SP0)
+      x-ms-date:
+      - Thu, 20 Aug 2020 20:17:37 GMT
       x-ms-version:
       - '2019-07-07'
     method: POST
     uri: https://storagename.table.core.windows.net/querytable121a1965
   response:
     body:
-<<<<<<< HEAD
-      string: '{"odata.metadata":"https://storagename.table.core.windows.net/$metadata#querytable121a1965/@Element","odata.etag":"W/\"datetime''2020-08-20T20%3A01%3A35.4238675Z''\"","PartitionKey":"pk121a1965","RowKey":"rk121a196512345","Timestamp":"2020-08-20T20:01:35.4238675Z","age@odata.type":"Edm.Int64","age":"39","sex":"male","married":true,"deceased":false,"ratio":3.1,"evenratio":3.0,"large@odata.type":"Edm.Int64","large":"933311100","Birthday@odata.type":"Edm.DateTime","Birthday":"1973-10-04T00:00:00Z","birthday@odata.type":"Edm.DateTime","birthday":"1970-10-04T00:00:00Z","binary@odata.type":"Edm.Binary","binary":"YmluYXJ5","other":20,"clsid@odata.type":"Edm.Guid","clsid":"c9da6455-213d-42c9-9a79-3e9149a57833"}'
-    headers:
-      cache-control: no-cache
-      content-type: application/json;odata=minimalmetadata;streaming=true;charset=utf-8
-      date: Thu, 20 Aug 2020 20:01:35 GMT
-      etag: W/"datetime'2020-08-20T20%3A01%3A35.4238675Z'"
-=======
-      string: '{"odata.metadata":"https://storagename.table.core.windows.net/$metadata#querytable121a1965/@Element","odata.etag":"W/\"datetime''2020-08-19T21%3A19%3A25.9165477Z''\"","PartitionKey":"pk121a1965","RowKey":"rk121a196512345","Timestamp":"2020-08-19T21:19:25.9165477Z","age@odata.type":"Edm.Int64","age":"39","sex":"male","married":true,"deceased":false,"ratio":3.1,"evenratio":3.0,"large@odata.type":"Edm.Int64","large":"933311100","Birthday@odata.type":"Edm.DateTime","Birthday":"1973-10-04T00:00:00Z","birthday@odata.type":"Edm.DateTime","birthday":"1970-10-04T00:00:00Z","binary@odata.type":"Edm.Binary","binary":"YmluYXJ5","other":20,"clsid@odata.type":"Edm.Guid","clsid":"c9da6455-213d-42c9-9a79-3e9149a57833"}'
-    headers:
-      cache-control: no-cache
-      content-type: application/json;odata=minimalmetadata;streaming=true;charset=utf-8
-      date: Wed, 19 Aug 2020 21:19:25 GMT
-      etag: W/"datetime'2020-08-19T21%3A19%3A25.9165477Z'"
->>>>>>> 522498f3
+      string: '{"odata.metadata":"https://storagename.table.core.windows.net/$metadata#querytable121a1965/@Element","odata.etag":"W/\"datetime''2020-08-20T20%3A17%3A38.0113975Z''\"","PartitionKey":"pk121a1965","RowKey":"rk121a196512345","Timestamp":"2020-08-20T20:17:38.0113975Z","age@odata.type":"Edm.Int64","age":"39","sex":"male","married":true,"deceased":false,"ratio":3.1,"evenratio":3.0,"large@odata.type":"Edm.Int64","large":"933311100","Birthday@odata.type":"Edm.DateTime","Birthday":"1973-10-04T00:00:00Z","birthday@odata.type":"Edm.DateTime","birthday":"1970-10-04T00:00:00Z","binary@odata.type":"Edm.Binary","binary":"YmluYXJ5","other":20,"clsid@odata.type":"Edm.Guid","clsid":"c9da6455-213d-42c9-9a79-3e9149a57833"}'
+    headers:
+      cache-control: no-cache
+      content-type: application/json;odata=minimalmetadata;streaming=true;charset=utf-8
+      date: Thu, 20 Aug 2020 20:17:37 GMT
+      etag: W/"datetime'2020-08-20T20%3A17%3A38.0113975Z'"
       location: https://storagename.table.core.windows.net/querytable121a1965(PartitionKey='pk121a1965',RowKey='rk121a196512345')
       server: Windows-Azure-Table/1.0 Microsoft-HTTPAPI/2.0
       transfer-encoding: chunked
@@ -425,11 +292,7 @@
     status:
       code: 201
       message: Created
-<<<<<<< HEAD
-    url: https://pyacrstoragewqh4lkqbianj.table.core.windows.net/querytable121a1965
-=======
-    url: https://pyacrstorageuwjvfxhidgpv.table.core.windows.net/querytable121a1965
->>>>>>> 522498f3
+    url: https://pyacrstoragewdjxux7eodqw.table.core.windows.net/querytable121a1965
 - request:
     body: null
     headers:
@@ -438,38 +301,22 @@
       DataServiceVersion:
       - '3.0'
       Date:
-<<<<<<< HEAD
-      - Thu, 20 Aug 2020 20:01:35 GMT
-      User-Agent:
-      - azsdk-python-data-tables/2019-07-07 Python/3.8.4 (Windows-10-10.0.19041-SP0)
-      x-ms-date:
-      - Thu, 20 Aug 2020 20:01:35 GMT
-=======
-      - Wed, 19 Aug 2020 21:19:25 GMT
-      User-Agent:
-      - azsdk-python-storage-table/2019-07-07 Python/3.8.4 (Windows-10-10.0.19041-SP0)
-      x-ms-date:
-      - Wed, 19 Aug 2020 21:19:25 GMT
->>>>>>> 522498f3
+      - Thu, 20 Aug 2020 20:17:37 GMT
+      User-Agent:
+      - azsdk-python-data-tables/2019-07-07 Python/3.8.4 (Windows-10-10.0.19041-SP0)
+      x-ms-date:
+      - Thu, 20 Aug 2020 20:17:37 GMT
       x-ms-version:
       - '2019-07-07'
     method: GET
     uri: https://storagename.table.core.windows.net/querytable121a1965()?$top=2
   response:
     body:
-<<<<<<< HEAD
-      string: '{"odata.metadata":"https://storagename.table.core.windows.net/$metadata#querytable121a1965","value":[{"odata.etag":"W/\"datetime''2020-08-20T20%3A01%3A35.0826315Z''\"","PartitionKey":"pk121a1965","RowKey":"rk121a19651","Timestamp":"2020-08-20T20:01:35.0826315Z","age@odata.type":"Edm.Int64","age":"39","sex":"male","married":true,"deceased":false,"ratio":3.1,"evenratio":3.0,"large@odata.type":"Edm.Int64","large":"933311100","Birthday@odata.type":"Edm.DateTime","Birthday":"1973-10-04T00:00:00Z","birthday@odata.type":"Edm.DateTime","birthday":"1970-10-04T00:00:00Z","binary@odata.type":"Edm.Binary","binary":"YmluYXJ5","other":20,"clsid@odata.type":"Edm.Guid","clsid":"c9da6455-213d-42c9-9a79-3e9149a57833"},{"odata.etag":"W/\"datetime''2020-08-20T20%3A01%3A35.1686918Z''\"","PartitionKey":"pk121a1965","RowKey":"rk121a196512","Timestamp":"2020-08-20T20:01:35.1686918Z","age@odata.type":"Edm.Int64","age":"39","sex":"male","married":true,"deceased":false,"ratio":3.1,"evenratio":3.0,"large@odata.type":"Edm.Int64","large":"933311100","Birthday@odata.type":"Edm.DateTime","Birthday":"1973-10-04T00:00:00Z","birthday@odata.type":"Edm.DateTime","birthday":"1970-10-04T00:00:00Z","binary@odata.type":"Edm.Binary","binary":"YmluYXJ5","other":20,"clsid@odata.type":"Edm.Guid","clsid":"c9da6455-213d-42c9-9a79-3e9149a57833"}]}'
-    headers:
-      cache-control: no-cache
-      content-type: application/json;odata=minimalmetadata;streaming=true;charset=utf-8
-      date: Thu, 20 Aug 2020 20:01:35 GMT
-=======
-      string: '{"odata.metadata":"https://storagename.table.core.windows.net/$metadata#querytable121a1965","value":[{"odata.etag":"W/\"datetime''2020-08-19T21%3A19%3A25.5552904Z''\"","PartitionKey":"pk121a1965","RowKey":"rk121a19651","Timestamp":"2020-08-19T21:19:25.5552904Z","age@odata.type":"Edm.Int64","age":"39","sex":"male","married":true,"deceased":false,"ratio":3.1,"evenratio":3.0,"large@odata.type":"Edm.Int64","large":"933311100","Birthday@odata.type":"Edm.DateTime","Birthday":"1973-10-04T00:00:00Z","birthday@odata.type":"Edm.DateTime","birthday":"1970-10-04T00:00:00Z","binary@odata.type":"Edm.Binary","binary":"YmluYXJ5","other":20,"clsid@odata.type":"Edm.Guid","clsid":"c9da6455-213d-42c9-9a79-3e9149a57833"},{"odata.etag":"W/\"datetime''2020-08-19T21%3A19%3A25.6323453Z''\"","PartitionKey":"pk121a1965","RowKey":"rk121a196512","Timestamp":"2020-08-19T21:19:25.6323453Z","age@odata.type":"Edm.Int64","age":"39","sex":"male","married":true,"deceased":false,"ratio":3.1,"evenratio":3.0,"large@odata.type":"Edm.Int64","large":"933311100","Birthday@odata.type":"Edm.DateTime","Birthday":"1973-10-04T00:00:00Z","birthday@odata.type":"Edm.DateTime","birthday":"1970-10-04T00:00:00Z","binary@odata.type":"Edm.Binary","binary":"YmluYXJ5","other":20,"clsid@odata.type":"Edm.Guid","clsid":"c9da6455-213d-42c9-9a79-3e9149a57833"}]}'
-    headers:
-      cache-control: no-cache
-      content-type: application/json;odata=minimalmetadata;streaming=true;charset=utf-8
-      date: Wed, 19 Aug 2020 21:19:25 GMT
->>>>>>> 522498f3
+      string: '{"odata.metadata":"https://storagename.table.core.windows.net/$metadata#querytable121a1965","value":[{"odata.etag":"W/\"datetime''2020-08-20T20%3A17%3A37.6440475Z''\"","PartitionKey":"pk121a1965","RowKey":"rk121a19651","Timestamp":"2020-08-20T20:17:37.6440475Z","age@odata.type":"Edm.Int64","age":"39","sex":"male","married":true,"deceased":false,"ratio":3.1,"evenratio":3.0,"large@odata.type":"Edm.Int64","large":"933311100","Birthday@odata.type":"Edm.DateTime","Birthday":"1973-10-04T00:00:00Z","birthday@odata.type":"Edm.DateTime","birthday":"1970-10-04T00:00:00Z","binary@odata.type":"Edm.Binary","binary":"YmluYXJ5","other":20,"clsid@odata.type":"Edm.Guid","clsid":"c9da6455-213d-42c9-9a79-3e9149a57833"},{"odata.etag":"W/\"datetime''2020-08-20T20%3A17%3A37.7551534Z''\"","PartitionKey":"pk121a1965","RowKey":"rk121a196512","Timestamp":"2020-08-20T20:17:37.7551534Z","age@odata.type":"Edm.Int64","age":"39","sex":"male","married":true,"deceased":false,"ratio":3.1,"evenratio":3.0,"large@odata.type":"Edm.Int64","large":"933311100","Birthday@odata.type":"Edm.DateTime","Birthday":"1973-10-04T00:00:00Z","birthday@odata.type":"Edm.DateTime","birthday":"1970-10-04T00:00:00Z","binary@odata.type":"Edm.Binary","binary":"YmluYXJ5","other":20,"clsid@odata.type":"Edm.Guid","clsid":"c9da6455-213d-42c9-9a79-3e9149a57833"}]}'
+    headers:
+      cache-control: no-cache
+      content-type: application/json;odata=minimalmetadata;streaming=true;charset=utf-8
+      date: Thu, 20 Aug 2020 20:17:37 GMT
       server: Windows-Azure-Table/1.0 Microsoft-HTTPAPI/2.0
       transfer-encoding: chunked
       x-content-type-options: nosniff
@@ -479,11 +326,7 @@
     status:
       code: 200
       message: OK
-<<<<<<< HEAD
-    url: https://pyacrstoragewqh4lkqbianj.table.core.windows.net/querytable121a1965()?$top=2
-=======
-    url: https://pyacrstorageuwjvfxhidgpv.table.core.windows.net/querytable121a1965()?$top=2
->>>>>>> 522498f3
+    url: https://pyacrstoragewdjxux7eodqw.table.core.windows.net/querytable121a1965()?$top=2
 - request:
     body: null
     headers:
@@ -492,38 +335,22 @@
       DataServiceVersion:
       - '3.0'
       Date:
-<<<<<<< HEAD
-      - Thu, 20 Aug 2020 20:01:35 GMT
-      User-Agent:
-      - azsdk-python-data-tables/2019-07-07 Python/3.8.4 (Windows-10-10.0.19041-SP0)
-      x-ms-date:
-      - Thu, 20 Aug 2020 20:01:35 GMT
-=======
-      - Wed, 19 Aug 2020 21:19:25 GMT
-      User-Agent:
-      - azsdk-python-storage-table/2019-07-07 Python/3.8.4 (Windows-10-10.0.19041-SP0)
-      x-ms-date:
-      - Wed, 19 Aug 2020 21:19:25 GMT
->>>>>>> 522498f3
+      - Thu, 20 Aug 2020 20:17:37 GMT
+      User-Agent:
+      - azsdk-python-data-tables/2019-07-07 Python/3.8.4 (Windows-10-10.0.19041-SP0)
+      x-ms-date:
+      - Thu, 20 Aug 2020 20:17:37 GMT
       x-ms-version:
       - '2019-07-07'
     method: GET
     uri: https://storagename.table.core.windows.net/querytable121a1965()?$top=2&NextPartitionKey=1!16!cGsxMjFhMTk2NQ--&NextRowKey=1!20!cmsxMjFhMTk2NTEyMw--
   response:
     body:
-<<<<<<< HEAD
-      string: '{"odata.metadata":"https://storagename.table.core.windows.net/$metadata#querytable121a1965","value":[{"odata.etag":"W/\"datetime''2020-08-20T20%3A01%3A35.2487467Z''\"","PartitionKey":"pk121a1965","RowKey":"rk121a1965123","Timestamp":"2020-08-20T20:01:35.2487467Z","age@odata.type":"Edm.Int64","age":"39","sex":"male","married":true,"deceased":false,"ratio":3.1,"evenratio":3.0,"large@odata.type":"Edm.Int64","large":"933311100","Birthday@odata.type":"Edm.DateTime","Birthday":"1973-10-04T00:00:00Z","birthday@odata.type":"Edm.DateTime","birthday":"1970-10-04T00:00:00Z","binary@odata.type":"Edm.Binary","binary":"YmluYXJ5","other":20,"clsid@odata.type":"Edm.Guid","clsid":"c9da6455-213d-42c9-9a79-3e9149a57833"},{"odata.etag":"W/\"datetime''2020-08-20T20%3A01%3A35.335807Z''\"","PartitionKey":"pk121a1965","RowKey":"rk121a19651234","Timestamp":"2020-08-20T20:01:35.335807Z","age@odata.type":"Edm.Int64","age":"39","sex":"male","married":true,"deceased":false,"ratio":3.1,"evenratio":3.0,"large@odata.type":"Edm.Int64","large":"933311100","Birthday@odata.type":"Edm.DateTime","Birthday":"1973-10-04T00:00:00Z","birthday@odata.type":"Edm.DateTime","birthday":"1970-10-04T00:00:00Z","binary@odata.type":"Edm.Binary","binary":"YmluYXJ5","other":20,"clsid@odata.type":"Edm.Guid","clsid":"c9da6455-213d-42c9-9a79-3e9149a57833"}]}'
-    headers:
-      cache-control: no-cache
-      content-type: application/json;odata=minimalmetadata;streaming=true;charset=utf-8
-      date: Thu, 20 Aug 2020 20:01:35 GMT
-=======
-      string: '{"odata.metadata":"https://storagename.table.core.windows.net/$metadata#querytable121a1965","value":[{"odata.etag":"W/\"datetime''2020-08-19T21%3A19%3A25.7614376Z''\"","PartitionKey":"pk121a1965","RowKey":"rk121a1965123","Timestamp":"2020-08-19T21:19:25.7614376Z","age@odata.type":"Edm.Int64","age":"39","sex":"male","married":true,"deceased":false,"ratio":3.1,"evenratio":3.0,"large@odata.type":"Edm.Int64","large":"933311100","Birthday@odata.type":"Edm.DateTime","Birthday":"1973-10-04T00:00:00Z","birthday@odata.type":"Edm.DateTime","birthday":"1970-10-04T00:00:00Z","binary@odata.type":"Edm.Binary","binary":"YmluYXJ5","other":20,"clsid@odata.type":"Edm.Guid","clsid":"c9da6455-213d-42c9-9a79-3e9149a57833"},{"odata.etag":"W/\"datetime''2020-08-19T21%3A19%3A25.8374914Z''\"","PartitionKey":"pk121a1965","RowKey":"rk121a19651234","Timestamp":"2020-08-19T21:19:25.8374914Z","age@odata.type":"Edm.Int64","age":"39","sex":"male","married":true,"deceased":false,"ratio":3.1,"evenratio":3.0,"large@odata.type":"Edm.Int64","large":"933311100","Birthday@odata.type":"Edm.DateTime","Birthday":"1973-10-04T00:00:00Z","birthday@odata.type":"Edm.DateTime","birthday":"1970-10-04T00:00:00Z","binary@odata.type":"Edm.Binary","binary":"YmluYXJ5","other":20,"clsid@odata.type":"Edm.Guid","clsid":"c9da6455-213d-42c9-9a79-3e9149a57833"}]}'
-    headers:
-      cache-control: no-cache
-      content-type: application/json;odata=minimalmetadata;streaming=true;charset=utf-8
-      date: Wed, 19 Aug 2020 21:19:25 GMT
->>>>>>> 522498f3
+      string: '{"odata.metadata":"https://storagename.table.core.windows.net/$metadata#querytable121a1965","value":[{"odata.etag":"W/\"datetime''2020-08-20T20%3A17%3A37.837232Z''\"","PartitionKey":"pk121a1965","RowKey":"rk121a1965123","Timestamp":"2020-08-20T20:17:37.837232Z","age@odata.type":"Edm.Int64","age":"39","sex":"male","married":true,"deceased":false,"ratio":3.1,"evenratio":3.0,"large@odata.type":"Edm.Int64","large":"933311100","Birthday@odata.type":"Edm.DateTime","Birthday":"1973-10-04T00:00:00Z","birthday@odata.type":"Edm.DateTime","birthday":"1970-10-04T00:00:00Z","binary@odata.type":"Edm.Binary","binary":"YmluYXJ5","other":20,"clsid@odata.type":"Edm.Guid","clsid":"c9da6455-213d-42c9-9a79-3e9149a57833"},{"odata.etag":"W/\"datetime''2020-08-20T20%3A17%3A37.9313216Z''\"","PartitionKey":"pk121a1965","RowKey":"rk121a19651234","Timestamp":"2020-08-20T20:17:37.9313216Z","age@odata.type":"Edm.Int64","age":"39","sex":"male","married":true,"deceased":false,"ratio":3.1,"evenratio":3.0,"large@odata.type":"Edm.Int64","large":"933311100","Birthday@odata.type":"Edm.DateTime","Birthday":"1973-10-04T00:00:00Z","birthday@odata.type":"Edm.DateTime","birthday":"1970-10-04T00:00:00Z","binary@odata.type":"Edm.Binary","binary":"YmluYXJ5","other":20,"clsid@odata.type":"Edm.Guid","clsid":"c9da6455-213d-42c9-9a79-3e9149a57833"}]}'
+    headers:
+      cache-control: no-cache
+      content-type: application/json;odata=minimalmetadata;streaming=true;charset=utf-8
+      date: Thu, 20 Aug 2020 20:17:37 GMT
       server: Windows-Azure-Table/1.0 Microsoft-HTTPAPI/2.0
       transfer-encoding: chunked
       x-content-type-options: nosniff
@@ -533,11 +360,7 @@
     status:
       code: 200
       message: OK
-<<<<<<< HEAD
-    url: https://pyacrstoragewqh4lkqbianj.table.core.windows.net/querytable121a1965()?$top=2&NextPartitionKey=1!16!cGsxMjFhMTk2NQ--&NextRowKey=1!20!cmsxMjFhMTk2NTEyMw--
-=======
-    url: https://pyacrstorageuwjvfxhidgpv.table.core.windows.net/querytable121a1965()?$top=2&NextPartitionKey=1!16!cGsxMjFhMTk2NQ--&NextRowKey=1!20!cmsxMjFhMTk2NTEyMw--
->>>>>>> 522498f3
+    url: https://pyacrstoragewdjxux7eodqw.table.core.windows.net/querytable121a1965()?$top=2&NextPartitionKey=1!16!cGsxMjFhMTk2NQ--&NextRowKey=1!20!cmsxMjFhMTk2NTEyMw--
 - request:
     body: null
     headers:
@@ -546,38 +369,22 @@
       DataServiceVersion:
       - '3.0'
       Date:
-<<<<<<< HEAD
-      - Thu, 20 Aug 2020 20:01:35 GMT
-      User-Agent:
-      - azsdk-python-data-tables/2019-07-07 Python/3.8.4 (Windows-10-10.0.19041-SP0)
-      x-ms-date:
-      - Thu, 20 Aug 2020 20:01:35 GMT
-=======
-      - Wed, 19 Aug 2020 21:19:26 GMT
-      User-Agent:
-      - azsdk-python-storage-table/2019-07-07 Python/3.8.4 (Windows-10-10.0.19041-SP0)
-      x-ms-date:
-      - Wed, 19 Aug 2020 21:19:26 GMT
->>>>>>> 522498f3
+      - Thu, 20 Aug 2020 20:17:38 GMT
+      User-Agent:
+      - azsdk-python-data-tables/2019-07-07 Python/3.8.4 (Windows-10-10.0.19041-SP0)
+      x-ms-date:
+      - Thu, 20 Aug 2020 20:17:38 GMT
       x-ms-version:
       - '2019-07-07'
     method: GET
     uri: https://storagename.table.core.windows.net/querytable121a1965()?$top=2&NextPartitionKey=1!16!cGsxMjFhMTk2NQ--&NextRowKey=1!20!cmsxMjFhMTk2NTEyMzQ1
   response:
     body:
-<<<<<<< HEAD
-      string: '{"odata.metadata":"https://storagename.table.core.windows.net/$metadata#querytable121a1965","value":[{"odata.etag":"W/\"datetime''2020-08-20T20%3A01%3A35.4238675Z''\"","PartitionKey":"pk121a1965","RowKey":"rk121a196512345","Timestamp":"2020-08-20T20:01:35.4238675Z","age@odata.type":"Edm.Int64","age":"39","sex":"male","married":true,"deceased":false,"ratio":3.1,"evenratio":3.0,"large@odata.type":"Edm.Int64","large":"933311100","Birthday@odata.type":"Edm.DateTime","Birthday":"1973-10-04T00:00:00Z","birthday@odata.type":"Edm.DateTime","birthday":"1970-10-04T00:00:00Z","binary@odata.type":"Edm.Binary","binary":"YmluYXJ5","other":20,"clsid@odata.type":"Edm.Guid","clsid":"c9da6455-213d-42c9-9a79-3e9149a57833"}]}'
-    headers:
-      cache-control: no-cache
-      content-type: application/json;odata=minimalmetadata;streaming=true;charset=utf-8
-      date: Thu, 20 Aug 2020 20:01:35 GMT
-=======
-      string: '{"odata.metadata":"https://storagename.table.core.windows.net/$metadata#querytable121a1965","value":[{"odata.etag":"W/\"datetime''2020-08-19T21%3A19%3A25.9165477Z''\"","PartitionKey":"pk121a1965","RowKey":"rk121a196512345","Timestamp":"2020-08-19T21:19:25.9165477Z","age@odata.type":"Edm.Int64","age":"39","sex":"male","married":true,"deceased":false,"ratio":3.1,"evenratio":3.0,"large@odata.type":"Edm.Int64","large":"933311100","Birthday@odata.type":"Edm.DateTime","Birthday":"1973-10-04T00:00:00Z","birthday@odata.type":"Edm.DateTime","birthday":"1970-10-04T00:00:00Z","binary@odata.type":"Edm.Binary","binary":"YmluYXJ5","other":20,"clsid@odata.type":"Edm.Guid","clsid":"c9da6455-213d-42c9-9a79-3e9149a57833"}]}'
-    headers:
-      cache-control: no-cache
-      content-type: application/json;odata=minimalmetadata;streaming=true;charset=utf-8
-      date: Wed, 19 Aug 2020 21:19:25 GMT
->>>>>>> 522498f3
+      string: '{"odata.metadata":"https://storagename.table.core.windows.net/$metadata#querytable121a1965","value":[{"odata.etag":"W/\"datetime''2020-08-20T20%3A17%3A38.0113975Z''\"","PartitionKey":"pk121a1965","RowKey":"rk121a196512345","Timestamp":"2020-08-20T20:17:38.0113975Z","age@odata.type":"Edm.Int64","age":"39","sex":"male","married":true,"deceased":false,"ratio":3.1,"evenratio":3.0,"large@odata.type":"Edm.Int64","large":"933311100","Birthday@odata.type":"Edm.DateTime","Birthday":"1973-10-04T00:00:00Z","birthday@odata.type":"Edm.DateTime","birthday":"1970-10-04T00:00:00Z","binary@odata.type":"Edm.Binary","binary":"YmluYXJ5","other":20,"clsid@odata.type":"Edm.Guid","clsid":"c9da6455-213d-42c9-9a79-3e9149a57833"}]}'
+    headers:
+      cache-control: no-cache
+      content-type: application/json;odata=minimalmetadata;streaming=true;charset=utf-8
+      date: Thu, 20 Aug 2020 20:17:37 GMT
       server: Windows-Azure-Table/1.0 Microsoft-HTTPAPI/2.0
       transfer-encoding: chunked
       x-content-type-options: nosniff
@@ -585,28 +392,16 @@
     status:
       code: 200
       message: OK
-<<<<<<< HEAD
-    url: https://pyacrstoragewqh4lkqbianj.table.core.windows.net/querytable121a1965()?$top=2&NextPartitionKey=1!16!cGsxMjFhMTk2NQ--&NextRowKey=1!20!cmsxMjFhMTk2NTEyMzQ1
-=======
-    url: https://pyacrstorageuwjvfxhidgpv.table.core.windows.net/querytable121a1965()?$top=2&NextPartitionKey=1!16!cGsxMjFhMTk2NQ--&NextRowKey=1!20!cmsxMjFhMTk2NTEyMzQ1
->>>>>>> 522498f3
+    url: https://pyacrstoragewdjxux7eodqw.table.core.windows.net/querytable121a1965()?$top=2&NextPartitionKey=1!16!cGsxMjFhMTk2NQ--&NextRowKey=1!20!cmsxMjFhMTk2NTEyMzQ1
 - request:
     body: null
     headers:
       Date:
-<<<<<<< HEAD
-      - Thu, 20 Aug 2020 20:01:35 GMT
-      User-Agent:
-      - azsdk-python-data-tables/2019-07-07 Python/3.8.4 (Windows-10-10.0.19041-SP0)
-      x-ms-date:
-      - Thu, 20 Aug 2020 20:01:35 GMT
-=======
-      - Wed, 19 Aug 2020 21:19:26 GMT
-      User-Agent:
-      - azsdk-python-storage-table/2019-07-07 Python/3.8.4 (Windows-10-10.0.19041-SP0)
-      x-ms-date:
-      - Wed, 19 Aug 2020 21:19:26 GMT
->>>>>>> 522498f3
+      - Thu, 20 Aug 2020 20:17:38 GMT
+      User-Agent:
+      - azsdk-python-data-tables/2019-07-07 Python/3.8.4 (Windows-10-10.0.19041-SP0)
+      x-ms-date:
+      - Thu, 20 Aug 2020 20:17:38 GMT
       x-ms-version:
       - '2019-07-07'
     method: DELETE
@@ -617,39 +412,23 @@
     headers:
       cache-control: no-cache
       content-length: '0'
-<<<<<<< HEAD
-      date: Thu, 20 Aug 2020 20:01:35 GMT
-=======
-      date: Wed, 19 Aug 2020 21:19:25 GMT
->>>>>>> 522498f3
+      date: Thu, 20 Aug 2020 20:17:37 GMT
       server: Windows-Azure-Table/1.0 Microsoft-HTTPAPI/2.0
       x-content-type-options: nosniff
       x-ms-version: '2019-07-07'
     status:
       code: 204
       message: No Content
-<<<<<<< HEAD
-    url: https://pyacrstoragewqh4lkqbianj.table.core.windows.net/Tables('uttable121a1965')
-=======
-    url: https://pyacrstorageuwjvfxhidgpv.table.core.windows.net/Tables('uttable121a1965')
->>>>>>> 522498f3
+    url: https://pyacrstoragewdjxux7eodqw.table.core.windows.net/Tables('uttable121a1965')
 - request:
     body: null
     headers:
       Date:
-<<<<<<< HEAD
-      - Thu, 20 Aug 2020 20:01:35 GMT
-      User-Agent:
-      - azsdk-python-data-tables/2019-07-07 Python/3.8.4 (Windows-10-10.0.19041-SP0)
-      x-ms-date:
-      - Thu, 20 Aug 2020 20:01:35 GMT
-=======
-      - Wed, 19 Aug 2020 21:19:26 GMT
-      User-Agent:
-      - azsdk-python-storage-table/2019-07-07 Python/3.8.4 (Windows-10-10.0.19041-SP0)
-      x-ms-date:
-      - Wed, 19 Aug 2020 21:19:26 GMT
->>>>>>> 522498f3
+      - Thu, 20 Aug 2020 20:17:38 GMT
+      User-Agent:
+      - azsdk-python-data-tables/2019-07-07 Python/3.8.4 (Windows-10-10.0.19041-SP0)
+      x-ms-date:
+      - Thu, 20 Aug 2020 20:17:38 GMT
       x-ms-version:
       - '2019-07-07'
     method: DELETE
@@ -660,20 +439,12 @@
     headers:
       cache-control: no-cache
       content-length: '0'
-<<<<<<< HEAD
-      date: Thu, 20 Aug 2020 20:01:35 GMT
-=======
-      date: Wed, 19 Aug 2020 21:19:26 GMT
->>>>>>> 522498f3
+      date: Thu, 20 Aug 2020 20:17:37 GMT
       server: Windows-Azure-Table/1.0 Microsoft-HTTPAPI/2.0
       x-content-type-options: nosniff
       x-ms-version: '2019-07-07'
     status:
       code: 204
       message: No Content
-<<<<<<< HEAD
-    url: https://pyacrstoragewqh4lkqbianj.table.core.windows.net/Tables('querytable121a1965')
-=======
-    url: https://pyacrstorageuwjvfxhidgpv.table.core.windows.net/Tables('querytable121a1965')
->>>>>>> 522498f3
+    url: https://pyacrstoragewdjxux7eodqw.table.core.windows.net/Tables('querytable121a1965')
 version: 1