interactions:
- request:
    body: '{"TableName": "uttableace512b3"}'
    headers:
      Accept:
      - application/json;odata=minimalmetadata
      Accept-Encoding:
      - gzip, deflate
      Connection:
      - keep-alive
      Content-Length:
      - '32'
      Content-Type:
      - application/json;odata=nometadata
      DataServiceVersion:
      - '3.0'
      Date:
<<<<<<< HEAD
      - Thu, 20 Aug 2020 19:40:48 GMT
      User-Agent:
      - azsdk-python-data-tables/2019-07-07 Python/3.8.4 (Windows-10-10.0.19041-SP0)
      x-ms-date:
      - Thu, 20 Aug 2020 19:40:48 GMT
=======
      - Wed, 19 Aug 2020 21:18:23 GMT
      User-Agent:
      - azsdk-python-storage-table/2019-07-07 Python/3.8.4 (Windows-10-10.0.19041-SP0)
      x-ms-date:
      - Wed, 19 Aug 2020 21:18:23 GMT
>>>>>>> 522498f3
      x-ms-version:
      - '2019-07-07'
    method: POST
    uri: https://storagename.table.core.windows.net/Tables
  response:
    body:
      string: '{"odata.metadata":"https://storagename.table.core.windows.net/$metadata#Tables/@Element","TableName":"uttableace512b3"}'
    headers:
      cache-control:
      - no-cache
      content-type:
      - application/json;odata=minimalmetadata;streaming=true;charset=utf-8
      date:
<<<<<<< HEAD
      - Thu, 20 Aug 2020 19:40:48 GMT
=======
      - Wed, 19 Aug 2020 21:18:23 GMT
>>>>>>> 522498f3
      location:
      - https://storagename.table.core.windows.net/Tables('uttableace512b3')
      server:
      - Windows-Azure-Table/1.0 Microsoft-HTTPAPI/2.0
      transfer-encoding:
      - chunked
      x-content-type-options:
      - nosniff
      x-ms-version:
      - '2019-07-07'
    status:
      code: 201
      message: Created
- request:
    body: '{"PartitionKey": "pkace512b3", "RowKey": "rkace512b3", "age": "39", "age@odata.type":
      "Edm.Int64", "sex": "male", "married": true, "deceased": false, "ratio": 3.1,
      "evenratio": 3.0, "large": "933311100", "large@odata.type": "Edm.Int64", "Birthday":
      "1973-10-04T00:00:00Z", "Birthday@odata.type": "Edm.DateTime", "birthday": "1970-10-04T00:00:00Z",
      "birthday@odata.type": "Edm.DateTime", "binary": "YmluYXJ5", "binary@odata.type":
      "Edm.Binary", "other": 20, "clsid": "c9da6455-213d-42c9-9a79-3e9149a57833",
      "clsid@odata.type": "Edm.Guid"}'
    headers:
      Accept:
      - application/json;odata=minimalmetadata
      Accept-Encoding:
      - gzip, deflate
      Connection:
      - keep-alive
      Content-Length:
      - '537'
      Content-Type:
      - application/json;odata=nometadata
      DataServiceVersion:
      - '3.0'
      Date:
<<<<<<< HEAD
      - Thu, 20 Aug 2020 19:40:49 GMT
      User-Agent:
      - azsdk-python-data-tables/2019-07-07 Python/3.8.4 (Windows-10-10.0.19041-SP0)
      x-ms-date:
      - Thu, 20 Aug 2020 19:40:49 GMT
=======
      - Wed, 19 Aug 2020 21:18:23 GMT
      User-Agent:
      - azsdk-python-storage-table/2019-07-07 Python/3.8.4 (Windows-10-10.0.19041-SP0)
      x-ms-date:
      - Wed, 19 Aug 2020 21:18:23 GMT
>>>>>>> 522498f3
      x-ms-version:
      - '2019-07-07'
    method: POST
    uri: https://storagename.table.core.windows.net/uttableace512b3
  response:
    body:
<<<<<<< HEAD
      string: '{"odata.metadata":"https://storagename.table.core.windows.net/$metadata#uttableace512b3/@Element","odata.etag":"W/\"datetime''2020-08-20T19%3A40%3A49.386424Z''\"","PartitionKey":"pkace512b3","RowKey":"rkace512b3","Timestamp":"2020-08-20T19:40:49.386424Z","age@odata.type":"Edm.Int64","age":"39","sex":"male","married":true,"deceased":false,"ratio":3.1,"evenratio":3.0,"large@odata.type":"Edm.Int64","large":"933311100","Birthday@odata.type":"Edm.DateTime","Birthday":"1973-10-04T00:00:00Z","birthday@odata.type":"Edm.DateTime","birthday":"1970-10-04T00:00:00Z","binary@odata.type":"Edm.Binary","binary":"YmluYXJ5","other":20,"clsid@odata.type":"Edm.Guid","clsid":"c9da6455-213d-42c9-9a79-3e9149a57833"}'
=======
      string: '{"odata.metadata":"https://storagename.table.core.windows.net/$metadata#uttableace512b3/@Element","odata.etag":"W/\"datetime''2020-08-19T21%3A18%3A23.6264795Z''\"","PartitionKey":"pkace512b3","RowKey":"rkace512b3","Timestamp":"2020-08-19T21:18:23.6264795Z","age@odata.type":"Edm.Int64","age":"39","sex":"male","married":true,"deceased":false,"ratio":3.1,"evenratio":3.0,"large@odata.type":"Edm.Int64","large":"933311100","Birthday@odata.type":"Edm.DateTime","Birthday":"1973-10-04T00:00:00Z","birthday@odata.type":"Edm.DateTime","birthday":"1970-10-04T00:00:00Z","binary@odata.type":"Edm.Binary","binary":"YmluYXJ5","other":20,"clsid@odata.type":"Edm.Guid","clsid":"c9da6455-213d-42c9-9a79-3e9149a57833"}'
>>>>>>> 522498f3
    headers:
      cache-control:
      - no-cache
      content-type:
      - application/json;odata=minimalmetadata;streaming=true;charset=utf-8
      date:
<<<<<<< HEAD
      - Thu, 20 Aug 2020 19:40:48 GMT
      etag:
      - W/"datetime'2020-08-20T19%3A40%3A49.386424Z'"
=======
      - Wed, 19 Aug 2020 21:18:23 GMT
      etag:
      - W/"datetime'2020-08-19T21%3A18%3A23.6264795Z'"
>>>>>>> 522498f3
      location:
      - https://storagename.table.core.windows.net/uttableace512b3(PartitionKey='pkace512b3',RowKey='rkace512b3')
      server:
      - Windows-Azure-Table/1.0 Microsoft-HTTPAPI/2.0
      transfer-encoding:
      - chunked
      x-content-type-options:
      - nosniff
      x-ms-version:
      - '2019-07-07'
    status:
      code: 201
      message: Created
- request:
    body: '{"PartitionKey": "pkace512b3", "RowKey": "rkace512b3", "age": "39", "age@odata.type":
      "Edm.Int64", "sex": "male", "married": true, "deceased": false, "ratio": 3.1,
      "evenratio": 3.0, "large": "933311100", "large@odata.type": "Edm.Int64", "Birthday":
      "1973-10-04T00:00:00Z", "Birthday@odata.type": "Edm.DateTime", "birthday": "1970-10-04T00:00:00Z",
      "birthday@odata.type": "Edm.DateTime", "binary": "YmluYXJ5", "binary@odata.type":
      "Edm.Binary", "other": 20, "clsid": "c9da6455-213d-42c9-9a79-3e9149a57833",
      "clsid@odata.type": "Edm.Guid"}'
    headers:
      Accept:
      - application/json;odata=minimalmetadata
      Accept-Encoding:
      - gzip, deflate
      Connection:
      - keep-alive
      Content-Length:
      - '537'
      Content-Type:
      - application/json;odata=nometadata
      DataServiceVersion:
      - '3.0'
      Date:
<<<<<<< HEAD
      - Thu, 20 Aug 2020 19:40:49 GMT
      User-Agent:
      - azsdk-python-data-tables/2019-07-07 Python/3.8.4 (Windows-10-10.0.19041-SP0)
      x-ms-date:
      - Thu, 20 Aug 2020 19:40:49 GMT
=======
      - Wed, 19 Aug 2020 21:18:23 GMT
      User-Agent:
      - azsdk-python-storage-table/2019-07-07 Python/3.8.4 (Windows-10-10.0.19041-SP0)
      x-ms-date:
      - Wed, 19 Aug 2020 21:18:23 GMT
>>>>>>> 522498f3
      x-ms-version:
      - '2019-07-07'
    method: POST
    uri: https://storagename.table.core.windows.net/uttableace512b3
  response:
    body:
      string: '{"odata.error":{"code":"EntityAlreadyExists","message":{"lang":"en-US","value":"The
<<<<<<< HEAD
        specified entity already exists.\nRequestId:55c28766-b002-002a-5c29-778573000000\nTime:2020-08-20T19:40:49.4734860Z"}}}'
=======
        specified entity already exists.\nRequestId:4fc5aaf6-1002-0033-086e-76684e000000\nTime:2020-08-19T21:18:23.7155433Z"}}}'
>>>>>>> 522498f3
    headers:
      cache-control:
      - no-cache
      content-type:
      - application/json;odata=minimalmetadata;streaming=true;charset=utf-8
      date:
<<<<<<< HEAD
      - Thu, 20 Aug 2020 19:40:48 GMT
=======
      - Wed, 19 Aug 2020 21:18:23 GMT
>>>>>>> 522498f3
      server:
      - Windows-Azure-Table/1.0 Microsoft-HTTPAPI/2.0
      transfer-encoding:
      - chunked
      x-content-type-options:
      - nosniff
      x-ms-version:
      - '2019-07-07'
    status:
      code: 409
      message: Conflict
- request:
    body: null
    headers:
      Accept:
      - '*/*'
      Accept-Encoding:
      - gzip, deflate
      Connection:
      - keep-alive
      Content-Length:
      - '0'
      Date:
<<<<<<< HEAD
      - Thu, 20 Aug 2020 19:40:49 GMT
      User-Agent:
      - azsdk-python-data-tables/2019-07-07 Python/3.8.4 (Windows-10-10.0.19041-SP0)
      x-ms-date:
      - Thu, 20 Aug 2020 19:40:49 GMT
=======
      - Wed, 19 Aug 2020 21:18:23 GMT
      User-Agent:
      - azsdk-python-storage-table/2019-07-07 Python/3.8.4 (Windows-10-10.0.19041-SP0)
      x-ms-date:
      - Wed, 19 Aug 2020 21:18:23 GMT
>>>>>>> 522498f3
      x-ms-version:
      - '2019-07-07'
    method: DELETE
    uri: https://storagename.table.core.windows.net/Tables('uttableace512b3')
  response:
    body:
      string: ''
    headers:
      cache-control:
      - no-cache
      content-length:
      - '0'
      date:
<<<<<<< HEAD
      - Thu, 20 Aug 2020 19:40:48 GMT
=======
      - Wed, 19 Aug 2020 21:18:23 GMT
>>>>>>> 522498f3
      server:
      - Windows-Azure-Table/1.0 Microsoft-HTTPAPI/2.0
      x-content-type-options:
      - nosniff
      x-ms-version:
      - '2019-07-07'
    status:
      code: 204
      message: No Content
version: 1<|MERGE_RESOLUTION|>--- conflicted
+++ resolved
@@ -15,19 +15,11 @@
       DataServiceVersion:
       - '3.0'
       Date:
-<<<<<<< HEAD
-      - Thu, 20 Aug 2020 19:40:48 GMT
+      - Thu, 20 Aug 2020 20:16:34 GMT
       User-Agent:
       - azsdk-python-data-tables/2019-07-07 Python/3.8.4 (Windows-10-10.0.19041-SP0)
       x-ms-date:
-      - Thu, 20 Aug 2020 19:40:48 GMT
-=======
-      - Wed, 19 Aug 2020 21:18:23 GMT
-      User-Agent:
-      - azsdk-python-storage-table/2019-07-07 Python/3.8.4 (Windows-10-10.0.19041-SP0)
-      x-ms-date:
-      - Wed, 19 Aug 2020 21:18:23 GMT
->>>>>>> 522498f3
+      - Thu, 20 Aug 2020 20:16:34 GMT
       x-ms-version:
       - '2019-07-07'
     method: POST
@@ -41,11 +33,7 @@
       content-type:
       - application/json;odata=minimalmetadata;streaming=true;charset=utf-8
       date:
-<<<<<<< HEAD
-      - Thu, 20 Aug 2020 19:40:48 GMT
-=======
-      - Wed, 19 Aug 2020 21:18:23 GMT
->>>>>>> 522498f3
+      - Thu, 20 Aug 2020 20:16:34 GMT
       location:
       - https://storagename.table.core.windows.net/Tables('uttableace512b3')
       server:
@@ -81,45 +69,27 @@
       DataServiceVersion:
       - '3.0'
       Date:
-<<<<<<< HEAD
-      - Thu, 20 Aug 2020 19:40:49 GMT
+      - Thu, 20 Aug 2020 20:16:34 GMT
       User-Agent:
       - azsdk-python-data-tables/2019-07-07 Python/3.8.4 (Windows-10-10.0.19041-SP0)
       x-ms-date:
-      - Thu, 20 Aug 2020 19:40:49 GMT
-=======
-      - Wed, 19 Aug 2020 21:18:23 GMT
-      User-Agent:
-      - azsdk-python-storage-table/2019-07-07 Python/3.8.4 (Windows-10-10.0.19041-SP0)
-      x-ms-date:
-      - Wed, 19 Aug 2020 21:18:23 GMT
->>>>>>> 522498f3
+      - Thu, 20 Aug 2020 20:16:34 GMT
       x-ms-version:
       - '2019-07-07'
     method: POST
     uri: https://storagename.table.core.windows.net/uttableace512b3
   response:
     body:
-<<<<<<< HEAD
-      string: '{"odata.metadata":"https://storagename.table.core.windows.net/$metadata#uttableace512b3/@Element","odata.etag":"W/\"datetime''2020-08-20T19%3A40%3A49.386424Z''\"","PartitionKey":"pkace512b3","RowKey":"rkace512b3","Timestamp":"2020-08-20T19:40:49.386424Z","age@odata.type":"Edm.Int64","age":"39","sex":"male","married":true,"deceased":false,"ratio":3.1,"evenratio":3.0,"large@odata.type":"Edm.Int64","large":"933311100","Birthday@odata.type":"Edm.DateTime","Birthday":"1973-10-04T00:00:00Z","birthday@odata.type":"Edm.DateTime","birthday":"1970-10-04T00:00:00Z","binary@odata.type":"Edm.Binary","binary":"YmluYXJ5","other":20,"clsid@odata.type":"Edm.Guid","clsid":"c9da6455-213d-42c9-9a79-3e9149a57833"}'
-=======
-      string: '{"odata.metadata":"https://storagename.table.core.windows.net/$metadata#uttableace512b3/@Element","odata.etag":"W/\"datetime''2020-08-19T21%3A18%3A23.6264795Z''\"","PartitionKey":"pkace512b3","RowKey":"rkace512b3","Timestamp":"2020-08-19T21:18:23.6264795Z","age@odata.type":"Edm.Int64","age":"39","sex":"male","married":true,"deceased":false,"ratio":3.1,"evenratio":3.0,"large@odata.type":"Edm.Int64","large":"933311100","Birthday@odata.type":"Edm.DateTime","Birthday":"1973-10-04T00:00:00Z","birthday@odata.type":"Edm.DateTime","birthday":"1970-10-04T00:00:00Z","binary@odata.type":"Edm.Binary","binary":"YmluYXJ5","other":20,"clsid@odata.type":"Edm.Guid","clsid":"c9da6455-213d-42c9-9a79-3e9149a57833"}'
->>>>>>> 522498f3
+      string: '{"odata.metadata":"https://storagename.table.core.windows.net/$metadata#uttableace512b3/@Element","odata.etag":"W/\"datetime''2020-08-20T20%3A16%3A34.9630098Z''\"","PartitionKey":"pkace512b3","RowKey":"rkace512b3","Timestamp":"2020-08-20T20:16:34.9630098Z","age@odata.type":"Edm.Int64","age":"39","sex":"male","married":true,"deceased":false,"ratio":3.1,"evenratio":3.0,"large@odata.type":"Edm.Int64","large":"933311100","Birthday@odata.type":"Edm.DateTime","Birthday":"1973-10-04T00:00:00Z","birthday@odata.type":"Edm.DateTime","birthday":"1970-10-04T00:00:00Z","binary@odata.type":"Edm.Binary","binary":"YmluYXJ5","other":20,"clsid@odata.type":"Edm.Guid","clsid":"c9da6455-213d-42c9-9a79-3e9149a57833"}'
     headers:
       cache-control:
       - no-cache
       content-type:
       - application/json;odata=minimalmetadata;streaming=true;charset=utf-8
       date:
-<<<<<<< HEAD
-      - Thu, 20 Aug 2020 19:40:48 GMT
+      - Thu, 20 Aug 2020 20:16:34 GMT
       etag:
-      - W/"datetime'2020-08-20T19%3A40%3A49.386424Z'"
-=======
-      - Wed, 19 Aug 2020 21:18:23 GMT
-      etag:
-      - W/"datetime'2020-08-19T21%3A18%3A23.6264795Z'"
->>>>>>> 522498f3
+      - W/"datetime'2020-08-20T20%3A16%3A34.9630098Z'"
       location:
       - https://storagename.table.core.windows.net/uttableace512b3(PartitionKey='pkace512b3',RowKey='rkace512b3')
       server:
@@ -155,19 +125,11 @@
       DataServiceVersion:
       - '3.0'
       Date:
-<<<<<<< HEAD
-      - Thu, 20 Aug 2020 19:40:49 GMT
+      - Thu, 20 Aug 2020 20:16:34 GMT
       User-Agent:
       - azsdk-python-data-tables/2019-07-07 Python/3.8.4 (Windows-10-10.0.19041-SP0)
       x-ms-date:
-      - Thu, 20 Aug 2020 19:40:49 GMT
-=======
-      - Wed, 19 Aug 2020 21:18:23 GMT
-      User-Agent:
-      - azsdk-python-storage-table/2019-07-07 Python/3.8.4 (Windows-10-10.0.19041-SP0)
-      x-ms-date:
-      - Wed, 19 Aug 2020 21:18:23 GMT
->>>>>>> 522498f3
+      - Thu, 20 Aug 2020 20:16:34 GMT
       x-ms-version:
       - '2019-07-07'
     method: POST
@@ -175,22 +137,14 @@
   response:
     body:
       string: '{"odata.error":{"code":"EntityAlreadyExists","message":{"lang":"en-US","value":"The
-<<<<<<< HEAD
-        specified entity already exists.\nRequestId:55c28766-b002-002a-5c29-778573000000\nTime:2020-08-20T19:40:49.4734860Z"}}}'
-=======
-        specified entity already exists.\nRequestId:4fc5aaf6-1002-0033-086e-76684e000000\nTime:2020-08-19T21:18:23.7155433Z"}}}'
->>>>>>> 522498f3
+        specified entity already exists.\nRequestId:234c1734-4002-0108-0b2e-77b92e000000\nTime:2020-08-20T20:16:35.0500923Z"}}}'
     headers:
       cache-control:
       - no-cache
       content-type:
       - application/json;odata=minimalmetadata;streaming=true;charset=utf-8
       date:
-<<<<<<< HEAD
-      - Thu, 20 Aug 2020 19:40:48 GMT
-=======
-      - Wed, 19 Aug 2020 21:18:23 GMT
->>>>>>> 522498f3
+      - Thu, 20 Aug 2020 20:16:34 GMT
       server:
       - Windows-Azure-Table/1.0 Microsoft-HTTPAPI/2.0
       transfer-encoding:
@@ -214,19 +168,11 @@
       Content-Length:
       - '0'
       Date:
-<<<<<<< HEAD
-      - Thu, 20 Aug 2020 19:40:49 GMT
+      - Thu, 20 Aug 2020 20:16:34 GMT
       User-Agent:
       - azsdk-python-data-tables/2019-07-07 Python/3.8.4 (Windows-10-10.0.19041-SP0)
       x-ms-date:
-      - Thu, 20 Aug 2020 19:40:49 GMT
-=======
-      - Wed, 19 Aug 2020 21:18:23 GMT
-      User-Agent:
-      - azsdk-python-storage-table/2019-07-07 Python/3.8.4 (Windows-10-10.0.19041-SP0)
-      x-ms-date:
-      - Wed, 19 Aug 2020 21:18:23 GMT
->>>>>>> 522498f3
+      - Thu, 20 Aug 2020 20:16:34 GMT
       x-ms-version:
       - '2019-07-07'
     method: DELETE
@@ -240,11 +186,7 @@
       content-length:
       - '0'
       date:
-<<<<<<< HEAD
-      - Thu, 20 Aug 2020 19:40:48 GMT
-=======
-      - Wed, 19 Aug 2020 21:18:23 GMT
->>>>>>> 522498f3
+      - Thu, 20 Aug 2020 20:16:34 GMT
       server:
       - Windows-Azure-Table/1.0 Microsoft-HTTPAPI/2.0
       x-content-type-options:
