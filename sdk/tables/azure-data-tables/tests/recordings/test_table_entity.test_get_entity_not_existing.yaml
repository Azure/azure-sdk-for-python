--- conflicted
+++ resolved
@@ -15,19 +15,11 @@
       DataServiceVersion:
       - '3.0'
       Date:
-<<<<<<< HEAD
-      - Thu, 20 Aug 2020 19:40:46 GMT
+      - Thu, 20 Aug 2020 20:16:32 GMT
       User-Agent:
       - azsdk-python-data-tables/2019-07-07 Python/3.8.4 (Windows-10-10.0.19041-SP0)
       x-ms-date:
-      - Thu, 20 Aug 2020 19:40:46 GMT
-=======
-      - Wed, 19 Aug 2020 21:18:21 GMT
-      User-Agent:
-      - azsdk-python-storage-table/2019-07-07 Python/3.8.4 (Windows-10-10.0.19041-SP0)
-      x-ms-date:
-      - Wed, 19 Aug 2020 21:18:21 GMT
->>>>>>> 522498f3
+      - Thu, 20 Aug 2020 20:16:32 GMT
       x-ms-version:
       - '2019-07-07'
     method: POST
@@ -41,11 +33,7 @@
       content-type:
       - application/json;odata=minimalmetadata;streaming=true;charset=utf-8
       date:
-<<<<<<< HEAD
-      - Thu, 20 Aug 2020 19:40:46 GMT
-=======
-      - Wed, 19 Aug 2020 21:18:21 GMT
->>>>>>> 522498f3
+      - Thu, 20 Aug 2020 20:16:32 GMT
       location:
       - https://storagename.table.core.windows.net/Tables('uttablebf5d1327')
       server:
@@ -71,19 +59,11 @@
       DataServiceVersion:
       - '3.0'
       Date:
-<<<<<<< HEAD
-      - Thu, 20 Aug 2020 19:40:47 GMT
+      - Thu, 20 Aug 2020 20:16:32 GMT
       User-Agent:
       - azsdk-python-data-tables/2019-07-07 Python/3.8.4 (Windows-10-10.0.19041-SP0)
       x-ms-date:
-      - Thu, 20 Aug 2020 19:40:47 GMT
-=======
-      - Wed, 19 Aug 2020 21:18:21 GMT
-      User-Agent:
-      - azsdk-python-storage-table/2019-07-07 Python/3.8.4 (Windows-10-10.0.19041-SP0)
-      x-ms-date:
-      - Wed, 19 Aug 2020 21:18:21 GMT
->>>>>>> 522498f3
+      - Thu, 20 Aug 2020 20:16:32 GMT
       x-ms-version:
       - '2019-07-07'
     method: GET
@@ -91,22 +71,14 @@
   response:
     body:
       string: '{"odata.error":{"code":"ResourceNotFound","message":{"lang":"en-US","value":"The
-<<<<<<< HEAD
-        specified resource does not exist.\nRequestId:382f6fcb-6002-0029-1429-776417000000\nTime:2020-08-20T19:40:47.5442931Z"}}}'
-=======
-        specified resource does not exist.\nRequestId:84cb258a-e002-0122-426e-761900000000\nTime:2020-08-19T21:18:21.7301738Z"}}}'
->>>>>>> 522498f3
+        specified resource does not exist.\nRequestId:c904725f-5002-00fd-102e-77db6a000000\nTime:2020-08-20T20:16:33.1172631Z"}}}'
     headers:
       cache-control:
       - no-cache
       content-type:
       - application/json;odata=minimalmetadata;streaming=true;charset=utf-8
       date:
-<<<<<<< HEAD
-      - Thu, 20 Aug 2020 19:40:46 GMT
-=======
-      - Wed, 19 Aug 2020 21:18:21 GMT
->>>>>>> 522498f3
+      - Thu, 20 Aug 2020 20:16:32 GMT
       server:
       - Windows-Azure-Table/1.0 Microsoft-HTTPAPI/2.0
       transfer-encoding:
@@ -130,19 +102,11 @@
       Content-Length:
       - '0'
       Date:
-<<<<<<< HEAD
-      - Thu, 20 Aug 2020 19:40:47 GMT
+      - Thu, 20 Aug 2020 20:16:33 GMT
       User-Agent:
       - azsdk-python-data-tables/2019-07-07 Python/3.8.4 (Windows-10-10.0.19041-SP0)
       x-ms-date:
-      - Thu, 20 Aug 2020 19:40:47 GMT
-=======
-      - Wed, 19 Aug 2020 21:18:21 GMT
-      User-Agent:
-      - azsdk-python-storage-table/2019-07-07 Python/3.8.4 (Windows-10-10.0.19041-SP0)
-      x-ms-date:
-      - Wed, 19 Aug 2020 21:18:21 GMT
->>>>>>> 522498f3
+      - Thu, 20 Aug 2020 20:16:33 GMT
       x-ms-version:
       - '2019-07-07'
     method: DELETE
@@ -156,11 +120,7 @@
       content-length:
       - '0'
       date:
-<<<<<<< HEAD
-      - Thu, 20 Aug 2020 19:40:46 GMT
-=======
-      - Wed, 19 Aug 2020 21:18:21 GMT
->>>>>>> 522498f3
+      - Thu, 20 Aug 2020 20:16:32 GMT
       server:
       - Windows-Azure-Table/1.0 Microsoft-HTTPAPI/2.0
       x-content-type-options:
