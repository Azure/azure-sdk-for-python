interactions:
- request:
    body: '{"TableName": "uttable264f151d"}'
    headers:
      Accept:
      - application/json;odata=minimalmetadata
      Accept-Encoding:
      - gzip, deflate
      Connection:
      - keep-alive
      Content-Length:
      - '32'
      Content-Type:
      - application/json;odata=nometadata
      DataServiceVersion:
      - '3.0'
      Date:
<<<<<<< HEAD
      - Thu, 20 Aug 2020 19:41:04 GMT
      User-Agent:
      - azsdk-python-data-tables/2019-07-07 Python/3.8.4 (Windows-10-10.0.19041-SP0)
      x-ms-date:
      - Thu, 20 Aug 2020 19:41:04 GMT
=======
      - Wed, 19 Aug 2020 21:18:39 GMT
      User-Agent:
      - azsdk-python-storage-table/2019-07-07 Python/3.8.4 (Windows-10-10.0.19041-SP0)
      x-ms-date:
      - Wed, 19 Aug 2020 21:18:39 GMT
>>>>>>> 522498f3
      x-ms-version:
      - '2019-07-07'
    method: POST
    uri: https://storagename.table.core.windows.net/Tables
  response:
    body:
      string: '{"odata.metadata":"https://storagename.table.core.windows.net/$metadata#Tables/@Element","TableName":"uttable264f151d"}'
    headers:
      cache-control:
      - no-cache
      content-type:
      - application/json;odata=minimalmetadata;streaming=true;charset=utf-8
      date:
<<<<<<< HEAD
      - Thu, 20 Aug 2020 19:41:04 GMT
=======
      - Wed, 19 Aug 2020 21:18:39 GMT
>>>>>>> 522498f3
      location:
      - https://storagename.table.core.windows.net/Tables('uttable264f151d')
      server:
      - Windows-Azure-Table/1.0 Microsoft-HTTPAPI/2.0
      transfer-encoding:
      - chunked
      x-content-type-options:
      - nosniff
      x-ms-version:
      - '2019-07-07'
    status:
      code: 201
      message: Created
- request:
    body: '{"TableName": "querytable264f151d"}'
    headers:
      Accept:
      - application/json;odata=minimalmetadata
      Accept-Encoding:
      - gzip, deflate
      Connection:
      - keep-alive
      Content-Length:
      - '35'
      Content-Type:
      - application/json;odata=nometadata
      DataServiceVersion:
      - '3.0'
      Date:
<<<<<<< HEAD
      - Thu, 20 Aug 2020 19:41:05 GMT
      User-Agent:
      - azsdk-python-data-tables/2019-07-07 Python/3.8.4 (Windows-10-10.0.19041-SP0)
      x-ms-date:
      - Thu, 20 Aug 2020 19:41:05 GMT
=======
      - Wed, 19 Aug 2020 21:18:40 GMT
      User-Agent:
      - azsdk-python-storage-table/2019-07-07 Python/3.8.4 (Windows-10-10.0.19041-SP0)
      x-ms-date:
      - Wed, 19 Aug 2020 21:18:40 GMT
>>>>>>> 522498f3
      x-ms-version:
      - '2019-07-07'
    method: POST
    uri: https://storagename.table.core.windows.net/Tables
  response:
    body:
      string: '{"odata.metadata":"https://storagename.table.core.windows.net/$metadata#Tables/@Element","TableName":"querytable264f151d"}'
    headers:
      cache-control:
      - no-cache
      content-type:
      - application/json;odata=minimalmetadata;streaming=true;charset=utf-8
      date:
<<<<<<< HEAD
      - Thu, 20 Aug 2020 19:41:04 GMT
=======
      - Wed, 19 Aug 2020 21:18:39 GMT
>>>>>>> 522498f3
      location:
      - https://storagename.table.core.windows.net/Tables('querytable264f151d')
      server:
      - Windows-Azure-Table/1.0 Microsoft-HTTPAPI/2.0
      transfer-encoding:
      - chunked
      x-content-type-options:
      - nosniff
      x-ms-version:
      - '2019-07-07'
    status:
      code: 201
      message: Created
- request:
    body: '{"PartitionKey": "pk264f151d", "RowKey": "rk264f151d1", "age": "39", "age@odata.type":
      "Edm.Int64", "sex": "male", "married": true, "deceased": false, "ratio": 3.1,
      "evenratio": 3.0, "large": "933311100", "large@odata.type": "Edm.Int64", "Birthday":
      "1973-10-04T00:00:00Z", "Birthday@odata.type": "Edm.DateTime", "birthday": "1970-10-04T00:00:00Z",
      "birthday@odata.type": "Edm.DateTime", "binary": "YmluYXJ5", "binary@odata.type":
      "Edm.Binary", "other": 20, "clsid": "c9da6455-213d-42c9-9a79-3e9149a57833",
      "clsid@odata.type": "Edm.Guid"}'
    headers:
      Accept:
      - application/json;odata=minimalmetadata
      Accept-Encoding:
      - gzip, deflate
      Connection:
      - keep-alive
      Content-Length:
      - '538'
      Content-Type:
      - application/json;odata=nometadata
      DataServiceVersion:
      - '3.0'
      Date:
<<<<<<< HEAD
      - Thu, 20 Aug 2020 19:41:05 GMT
      User-Agent:
      - azsdk-python-data-tables/2019-07-07 Python/3.8.4 (Windows-10-10.0.19041-SP0)
      x-ms-date:
      - Thu, 20 Aug 2020 19:41:05 GMT
=======
      - Wed, 19 Aug 2020 21:18:40 GMT
      User-Agent:
      - azsdk-python-storage-table/2019-07-07 Python/3.8.4 (Windows-10-10.0.19041-SP0)
      x-ms-date:
      - Wed, 19 Aug 2020 21:18:40 GMT
>>>>>>> 522498f3
      x-ms-version:
      - '2019-07-07'
    method: POST
    uri: https://storagename.table.core.windows.net/querytable264f151d
  response:
    body:
<<<<<<< HEAD
      string: '{"odata.metadata":"https://storagename.table.core.windows.net/$metadata#querytable264f151d/@Element","odata.etag":"W/\"datetime''2020-08-20T19%3A41%3A05.4852111Z''\"","PartitionKey":"pk264f151d","RowKey":"rk264f151d1","Timestamp":"2020-08-20T19:41:05.4852111Z","age@odata.type":"Edm.Int64","age":"39","sex":"male","married":true,"deceased":false,"ratio":3.1,"evenratio":3.0,"large@odata.type":"Edm.Int64","large":"933311100","Birthday@odata.type":"Edm.DateTime","Birthday":"1973-10-04T00:00:00Z","birthday@odata.type":"Edm.DateTime","birthday":"1970-10-04T00:00:00Z","binary@odata.type":"Edm.Binary","binary":"YmluYXJ5","other":20,"clsid@odata.type":"Edm.Guid","clsid":"c9da6455-213d-42c9-9a79-3e9149a57833"}'
=======
      string: '{"odata.metadata":"https://storagename.table.core.windows.net/$metadata#querytable264f151d/@Element","odata.etag":"W/\"datetime''2020-08-19T21%3A18%3A40.2295659Z''\"","PartitionKey":"pk264f151d","RowKey":"rk264f151d1","Timestamp":"2020-08-19T21:18:40.2295659Z","age@odata.type":"Edm.Int64","age":"39","sex":"male","married":true,"deceased":false,"ratio":3.1,"evenratio":3.0,"large@odata.type":"Edm.Int64","large":"933311100","Birthday@odata.type":"Edm.DateTime","Birthday":"1973-10-04T00:00:00Z","birthday@odata.type":"Edm.DateTime","birthday":"1970-10-04T00:00:00Z","binary@odata.type":"Edm.Binary","binary":"YmluYXJ5","other":20,"clsid@odata.type":"Edm.Guid","clsid":"c9da6455-213d-42c9-9a79-3e9149a57833"}'
>>>>>>> 522498f3
    headers:
      cache-control:
      - no-cache
      content-type:
      - application/json;odata=minimalmetadata;streaming=true;charset=utf-8
      date:
<<<<<<< HEAD
      - Thu, 20 Aug 2020 19:41:04 GMT
      etag:
      - W/"datetime'2020-08-20T19%3A41%3A05.4852111Z'"
=======
      - Wed, 19 Aug 2020 21:18:39 GMT
      etag:
      - W/"datetime'2020-08-19T21%3A18%3A40.2295659Z'"
>>>>>>> 522498f3
      location:
      - https://storagename.table.core.windows.net/querytable264f151d(PartitionKey='pk264f151d',RowKey='rk264f151d1')
      server:
      - Windows-Azure-Table/1.0 Microsoft-HTTPAPI/2.0
      transfer-encoding:
      - chunked
      x-content-type-options:
      - nosniff
      x-ms-version:
      - '2019-07-07'
    status:
      code: 201
      message: Created
- request:
    body: '{"PartitionKey": "pk264f151d", "RowKey": "rk264f151d12", "age": "39", "age@odata.type":
      "Edm.Int64", "sex": "male", "married": true, "deceased": false, "ratio": 3.1,
      "evenratio": 3.0, "large": "933311100", "large@odata.type": "Edm.Int64", "Birthday":
      "1973-10-04T00:00:00Z", "Birthday@odata.type": "Edm.DateTime", "birthday": "1970-10-04T00:00:00Z",
      "birthday@odata.type": "Edm.DateTime", "binary": "YmluYXJ5", "binary@odata.type":
      "Edm.Binary", "other": 20, "clsid": "c9da6455-213d-42c9-9a79-3e9149a57833",
      "clsid@odata.type": "Edm.Guid"}'
    headers:
      Accept:
      - application/json;odata=minimalmetadata
      Accept-Encoding:
      - gzip, deflate
      Connection:
      - keep-alive
      Content-Length:
      - '539'
      Content-Type:
      - application/json;odata=nometadata
      DataServiceVersion:
      - '3.0'
      Date:
<<<<<<< HEAD
      - Thu, 20 Aug 2020 19:41:05 GMT
      User-Agent:
      - azsdk-python-data-tables/2019-07-07 Python/3.8.4 (Windows-10-10.0.19041-SP0)
      x-ms-date:
      - Thu, 20 Aug 2020 19:41:05 GMT
=======
      - Wed, 19 Aug 2020 21:18:40 GMT
      User-Agent:
      - azsdk-python-storage-table/2019-07-07 Python/3.8.4 (Windows-10-10.0.19041-SP0)
      x-ms-date:
      - Wed, 19 Aug 2020 21:18:40 GMT
>>>>>>> 522498f3
      x-ms-version:
      - '2019-07-07'
    method: POST
    uri: https://storagename.table.core.windows.net/querytable264f151d
  response:
    body:
<<<<<<< HEAD
      string: '{"odata.metadata":"https://storagename.table.core.windows.net/$metadata#querytable264f151d/@Element","odata.etag":"W/\"datetime''2020-08-20T19%3A41%3A05.5772761Z''\"","PartitionKey":"pk264f151d","RowKey":"rk264f151d12","Timestamp":"2020-08-20T19:41:05.5772761Z","age@odata.type":"Edm.Int64","age":"39","sex":"male","married":true,"deceased":false,"ratio":3.1,"evenratio":3.0,"large@odata.type":"Edm.Int64","large":"933311100","Birthday@odata.type":"Edm.DateTime","Birthday":"1973-10-04T00:00:00Z","birthday@odata.type":"Edm.DateTime","birthday":"1970-10-04T00:00:00Z","binary@odata.type":"Edm.Binary","binary":"YmluYXJ5","other":20,"clsid@odata.type":"Edm.Guid","clsid":"c9da6455-213d-42c9-9a79-3e9149a57833"}'
=======
      string: '{"odata.metadata":"https://storagename.table.core.windows.net/$metadata#querytable264f151d/@Element","odata.etag":"W/\"datetime''2020-08-19T21%3A18%3A40.3206308Z''\"","PartitionKey":"pk264f151d","RowKey":"rk264f151d12","Timestamp":"2020-08-19T21:18:40.3206308Z","age@odata.type":"Edm.Int64","age":"39","sex":"male","married":true,"deceased":false,"ratio":3.1,"evenratio":3.0,"large@odata.type":"Edm.Int64","large":"933311100","Birthday@odata.type":"Edm.DateTime","Birthday":"1973-10-04T00:00:00Z","birthday@odata.type":"Edm.DateTime","birthday":"1970-10-04T00:00:00Z","binary@odata.type":"Edm.Binary","binary":"YmluYXJ5","other":20,"clsid@odata.type":"Edm.Guid","clsid":"c9da6455-213d-42c9-9a79-3e9149a57833"}'
>>>>>>> 522498f3
    headers:
      cache-control:
      - no-cache
      content-type:
      - application/json;odata=minimalmetadata;streaming=true;charset=utf-8
      date:
<<<<<<< HEAD
      - Thu, 20 Aug 2020 19:41:05 GMT
      etag:
      - W/"datetime'2020-08-20T19%3A41%3A05.5772761Z'"
=======
      - Wed, 19 Aug 2020 21:18:39 GMT
      etag:
      - W/"datetime'2020-08-19T21%3A18%3A40.3206308Z'"
>>>>>>> 522498f3
      location:
      - https://storagename.table.core.windows.net/querytable264f151d(PartitionKey='pk264f151d',RowKey='rk264f151d12')
      server:
      - Windows-Azure-Table/1.0 Microsoft-HTTPAPI/2.0
      transfer-encoding:
      - chunked
      x-content-type-options:
      - nosniff
      x-ms-version:
      - '2019-07-07'
    status:
      code: 201
      message: Created
- request:
    body: null
    headers:
      Accept-Encoding:
      - gzip, deflate
      Connection:
      - keep-alive
      DataServiceVersion:
      - '3.0'
      Date:
<<<<<<< HEAD
      - Thu, 20 Aug 2020 19:41:05 GMT
      User-Agent:
      - azsdk-python-data-tables/2019-07-07 Python/3.8.4 (Windows-10-10.0.19041-SP0)
      accept:
      - application/json;odata=fullmetadata
      x-ms-date:
      - Thu, 20 Aug 2020 19:41:05 GMT
=======
      - Wed, 19 Aug 2020 21:18:40 GMT
      User-Agent:
      - azsdk-python-storage-table/2019-07-07 Python/3.8.4 (Windows-10-10.0.19041-SP0)
      accept:
      - application/json;odata=fullmetadata
      x-ms-date:
      - Wed, 19 Aug 2020 21:18:40 GMT
>>>>>>> 522498f3
      x-ms-version:
      - '2019-07-07'
    method: GET
    uri: https://storagename.table.core.windows.net/querytable264f151d()
  response:
    body:
<<<<<<< HEAD
      string: '{"odata.metadata":"https://storagename.table.core.windows.net/$metadata#querytable264f151d","value":[{"odata.type":"storagename.querytable264f151d","odata.id":"https://storagename.table.core.windows.net/querytable264f151d(PartitionKey=''pk264f151d'',RowKey=''rk264f151d1'')","odata.etag":"W/\"datetime''2020-08-20T19%3A41%3A05.4852111Z''\"","odata.editLink":"querytable264f151d(PartitionKey=''pk264f151d'',RowKey=''rk264f151d1'')","PartitionKey":"pk264f151d","RowKey":"rk264f151d1","Timestamp@odata.type":"Edm.DateTime","Timestamp":"2020-08-20T19:41:05.4852111Z","age@odata.type":"Edm.Int64","age":"39","sex":"male","married":true,"deceased":false,"ratio":3.1,"evenratio":3.0,"large@odata.type":"Edm.Int64","large":"933311100","Birthday@odata.type":"Edm.DateTime","Birthday":"1973-10-04T00:00:00Z","birthday@odata.type":"Edm.DateTime","birthday":"1970-10-04T00:00:00Z","binary@odata.type":"Edm.Binary","binary":"YmluYXJ5","other":20,"clsid@odata.type":"Edm.Guid","clsid":"c9da6455-213d-42c9-9a79-3e9149a57833"},{"odata.type":"storagename.querytable264f151d","odata.id":"https://storagename.table.core.windows.net/querytable264f151d(PartitionKey=''pk264f151d'',RowKey=''rk264f151d12'')","odata.etag":"W/\"datetime''2020-08-20T19%3A41%3A05.5772761Z''\"","odata.editLink":"querytable264f151d(PartitionKey=''pk264f151d'',RowKey=''rk264f151d12'')","PartitionKey":"pk264f151d","RowKey":"rk264f151d12","Timestamp@odata.type":"Edm.DateTime","Timestamp":"2020-08-20T19:41:05.5772761Z","age@odata.type":"Edm.Int64","age":"39","sex":"male","married":true,"deceased":false,"ratio":3.1,"evenratio":3.0,"large@odata.type":"Edm.Int64","large":"933311100","Birthday@odata.type":"Edm.DateTime","Birthday":"1973-10-04T00:00:00Z","birthday@odata.type":"Edm.DateTime","birthday":"1970-10-04T00:00:00Z","binary@odata.type":"Edm.Binary","binary":"YmluYXJ5","other":20,"clsid@odata.type":"Edm.Guid","clsid":"c9da6455-213d-42c9-9a79-3e9149a57833"}]}'
=======
      string: '{"odata.metadata":"https://storagename.table.core.windows.net/$metadata#querytable264f151d","value":[{"odata.type":"storagename.querytable264f151d","odata.id":"https://storagename.table.core.windows.net/querytable264f151d(PartitionKey=''pk264f151d'',RowKey=''rk264f151d1'')","odata.etag":"W/\"datetime''2020-08-19T21%3A18%3A40.2295659Z''\"","odata.editLink":"querytable264f151d(PartitionKey=''pk264f151d'',RowKey=''rk264f151d1'')","PartitionKey":"pk264f151d","RowKey":"rk264f151d1","Timestamp@odata.type":"Edm.DateTime","Timestamp":"2020-08-19T21:18:40.2295659Z","age@odata.type":"Edm.Int64","age":"39","sex":"male","married":true,"deceased":false,"ratio":3.1,"evenratio":3.0,"large@odata.type":"Edm.Int64","large":"933311100","Birthday@odata.type":"Edm.DateTime","Birthday":"1973-10-04T00:00:00Z","birthday@odata.type":"Edm.DateTime","birthday":"1970-10-04T00:00:00Z","binary@odata.type":"Edm.Binary","binary":"YmluYXJ5","other":20,"clsid@odata.type":"Edm.Guid","clsid":"c9da6455-213d-42c9-9a79-3e9149a57833"},{"odata.type":"storagename.querytable264f151d","odata.id":"https://storagename.table.core.windows.net/querytable264f151d(PartitionKey=''pk264f151d'',RowKey=''rk264f151d12'')","odata.etag":"W/\"datetime''2020-08-19T21%3A18%3A40.3206308Z''\"","odata.editLink":"querytable264f151d(PartitionKey=''pk264f151d'',RowKey=''rk264f151d12'')","PartitionKey":"pk264f151d","RowKey":"rk264f151d12","Timestamp@odata.type":"Edm.DateTime","Timestamp":"2020-08-19T21:18:40.3206308Z","age@odata.type":"Edm.Int64","age":"39","sex":"male","married":true,"deceased":false,"ratio":3.1,"evenratio":3.0,"large@odata.type":"Edm.Int64","large":"933311100","Birthday@odata.type":"Edm.DateTime","Birthday":"1973-10-04T00:00:00Z","birthday@odata.type":"Edm.DateTime","birthday":"1970-10-04T00:00:00Z","binary@odata.type":"Edm.Binary","binary":"YmluYXJ5","other":20,"clsid@odata.type":"Edm.Guid","clsid":"c9da6455-213d-42c9-9a79-3e9149a57833"}]}'
>>>>>>> 522498f3
    headers:
      cache-control:
      - no-cache
      content-type:
      - application/json;odata=fullmetadata;streaming=true;charset=utf-8
      date:
<<<<<<< HEAD
      - Thu, 20 Aug 2020 19:41:05 GMT
=======
      - Wed, 19 Aug 2020 21:18:39 GMT
>>>>>>> 522498f3
      server:
      - Windows-Azure-Table/1.0 Microsoft-HTTPAPI/2.0
      transfer-encoding:
      - chunked
      x-content-type-options:
      - nosniff
      x-ms-version:
      - '2019-07-07'
    status:
      code: 200
      message: OK
- request:
    body: null
    headers:
      Accept:
      - '*/*'
      Accept-Encoding:
      - gzip, deflate
      Connection:
      - keep-alive
      Content-Length:
      - '0'
      Date:
<<<<<<< HEAD
      - Thu, 20 Aug 2020 19:41:05 GMT
      User-Agent:
      - azsdk-python-data-tables/2019-07-07 Python/3.8.4 (Windows-10-10.0.19041-SP0)
      x-ms-date:
      - Thu, 20 Aug 2020 19:41:05 GMT
=======
      - Wed, 19 Aug 2020 21:18:40 GMT
      User-Agent:
      - azsdk-python-storage-table/2019-07-07 Python/3.8.4 (Windows-10-10.0.19041-SP0)
      x-ms-date:
      - Wed, 19 Aug 2020 21:18:40 GMT
>>>>>>> 522498f3
      x-ms-version:
      - '2019-07-07'
    method: DELETE
    uri: https://storagename.table.core.windows.net/Tables('uttable264f151d')
  response:
    body:
      string: ''
    headers:
      cache-control:
      - no-cache
      content-length:
      - '0'
      date:
<<<<<<< HEAD
      - Thu, 20 Aug 2020 19:41:05 GMT
=======
      - Wed, 19 Aug 2020 21:18:39 GMT
>>>>>>> 522498f3
      server:
      - Windows-Azure-Table/1.0 Microsoft-HTTPAPI/2.0
      x-content-type-options:
      - nosniff
      x-ms-version:
      - '2019-07-07'
    status:
      code: 204
      message: No Content
- request:
    body: null
    headers:
      Accept:
      - '*/*'
      Accept-Encoding:
      - gzip, deflate
      Connection:
      - keep-alive
      Content-Length:
      - '0'
      Date:
<<<<<<< HEAD
      - Thu, 20 Aug 2020 19:41:05 GMT
      User-Agent:
      - azsdk-python-data-tables/2019-07-07 Python/3.8.4 (Windows-10-10.0.19041-SP0)
      x-ms-date:
      - Thu, 20 Aug 2020 19:41:05 GMT
=======
      - Wed, 19 Aug 2020 21:18:40 GMT
      User-Agent:
      - azsdk-python-storage-table/2019-07-07 Python/3.8.4 (Windows-10-10.0.19041-SP0)
      x-ms-date:
      - Wed, 19 Aug 2020 21:18:40 GMT
>>>>>>> 522498f3
      x-ms-version:
      - '2019-07-07'
    method: DELETE
    uri: https://storagename.table.core.windows.net/Tables('querytable264f151d')
  response:
    body:
      string: ''
    headers:
      cache-control:
      - no-cache
      content-length:
      - '0'
      date:
<<<<<<< HEAD
      - Thu, 20 Aug 2020 19:41:05 GMT
=======
      - Wed, 19 Aug 2020 21:18:39 GMT
>>>>>>> 522498f3
      server:
      - Windows-Azure-Table/1.0 Microsoft-HTTPAPI/2.0
      x-content-type-options:
      - nosniff
      x-ms-version:
      - '2019-07-07'
    status:
      code: 204
      message: No Content
version: 1<|MERGE_RESOLUTION|>--- conflicted
+++ resolved
@@ -15,19 +15,11 @@
       DataServiceVersion:
       - '3.0'
       Date:
-<<<<<<< HEAD
-      - Thu, 20 Aug 2020 19:41:04 GMT
-      User-Agent:
-      - azsdk-python-data-tables/2019-07-07 Python/3.8.4 (Windows-10-10.0.19041-SP0)
-      x-ms-date:
-      - Thu, 20 Aug 2020 19:41:04 GMT
-=======
-      - Wed, 19 Aug 2020 21:18:39 GMT
-      User-Agent:
-      - azsdk-python-storage-table/2019-07-07 Python/3.8.4 (Windows-10-10.0.19041-SP0)
-      x-ms-date:
-      - Wed, 19 Aug 2020 21:18:39 GMT
->>>>>>> 522498f3
+      - Thu, 20 Aug 2020 20:16:51 GMT
+      User-Agent:
+      - azsdk-python-data-tables/2019-07-07 Python/3.8.4 (Windows-10-10.0.19041-SP0)
+      x-ms-date:
+      - Thu, 20 Aug 2020 20:16:51 GMT
       x-ms-version:
       - '2019-07-07'
     method: POST
@@ -41,11 +33,7 @@
       content-type:
       - application/json;odata=minimalmetadata;streaming=true;charset=utf-8
       date:
-<<<<<<< HEAD
-      - Thu, 20 Aug 2020 19:41:04 GMT
-=======
-      - Wed, 19 Aug 2020 21:18:39 GMT
->>>>>>> 522498f3
+      - Thu, 20 Aug 2020 20:16:50 GMT
       location:
       - https://storagename.table.core.windows.net/Tables('uttable264f151d')
       server:
@@ -75,19 +63,11 @@
       DataServiceVersion:
       - '3.0'
       Date:
-<<<<<<< HEAD
-      - Thu, 20 Aug 2020 19:41:05 GMT
-      User-Agent:
-      - azsdk-python-data-tables/2019-07-07 Python/3.8.4 (Windows-10-10.0.19041-SP0)
-      x-ms-date:
-      - Thu, 20 Aug 2020 19:41:05 GMT
-=======
-      - Wed, 19 Aug 2020 21:18:40 GMT
-      User-Agent:
-      - azsdk-python-storage-table/2019-07-07 Python/3.8.4 (Windows-10-10.0.19041-SP0)
-      x-ms-date:
-      - Wed, 19 Aug 2020 21:18:40 GMT
->>>>>>> 522498f3
+      - Thu, 20 Aug 2020 20:16:51 GMT
+      User-Agent:
+      - azsdk-python-data-tables/2019-07-07 Python/3.8.4 (Windows-10-10.0.19041-SP0)
+      x-ms-date:
+      - Thu, 20 Aug 2020 20:16:51 GMT
       x-ms-version:
       - '2019-07-07'
     method: POST
@@ -101,11 +81,7 @@
       content-type:
       - application/json;odata=minimalmetadata;streaming=true;charset=utf-8
       date:
-<<<<<<< HEAD
-      - Thu, 20 Aug 2020 19:41:04 GMT
-=======
-      - Wed, 19 Aug 2020 21:18:39 GMT
->>>>>>> 522498f3
+      - Thu, 20 Aug 2020 20:16:50 GMT
       location:
       - https://storagename.table.core.windows.net/Tables('querytable264f151d')
       server:
@@ -141,45 +117,27 @@
       DataServiceVersion:
       - '3.0'
       Date:
-<<<<<<< HEAD
-      - Thu, 20 Aug 2020 19:41:05 GMT
-      User-Agent:
-      - azsdk-python-data-tables/2019-07-07 Python/3.8.4 (Windows-10-10.0.19041-SP0)
-      x-ms-date:
-      - Thu, 20 Aug 2020 19:41:05 GMT
-=======
-      - Wed, 19 Aug 2020 21:18:40 GMT
-      User-Agent:
-      - azsdk-python-storage-table/2019-07-07 Python/3.8.4 (Windows-10-10.0.19041-SP0)
-      x-ms-date:
-      - Wed, 19 Aug 2020 21:18:40 GMT
->>>>>>> 522498f3
+      - Thu, 20 Aug 2020 20:16:51 GMT
+      User-Agent:
+      - azsdk-python-data-tables/2019-07-07 Python/3.8.4 (Windows-10-10.0.19041-SP0)
+      x-ms-date:
+      - Thu, 20 Aug 2020 20:16:51 GMT
       x-ms-version:
       - '2019-07-07'
     method: POST
     uri: https://storagename.table.core.windows.net/querytable264f151d
   response:
     body:
-<<<<<<< HEAD
-      string: '{"odata.metadata":"https://storagename.table.core.windows.net/$metadata#querytable264f151d/@Element","odata.etag":"W/\"datetime''2020-08-20T19%3A41%3A05.4852111Z''\"","PartitionKey":"pk264f151d","RowKey":"rk264f151d1","Timestamp":"2020-08-20T19:41:05.4852111Z","age@odata.type":"Edm.Int64","age":"39","sex":"male","married":true,"deceased":false,"ratio":3.1,"evenratio":3.0,"large@odata.type":"Edm.Int64","large":"933311100","Birthday@odata.type":"Edm.DateTime","Birthday":"1973-10-04T00:00:00Z","birthday@odata.type":"Edm.DateTime","birthday":"1970-10-04T00:00:00Z","binary@odata.type":"Edm.Binary","binary":"YmluYXJ5","other":20,"clsid@odata.type":"Edm.Guid","clsid":"c9da6455-213d-42c9-9a79-3e9149a57833"}'
-=======
-      string: '{"odata.metadata":"https://storagename.table.core.windows.net/$metadata#querytable264f151d/@Element","odata.etag":"W/\"datetime''2020-08-19T21%3A18%3A40.2295659Z''\"","PartitionKey":"pk264f151d","RowKey":"rk264f151d1","Timestamp":"2020-08-19T21:18:40.2295659Z","age@odata.type":"Edm.Int64","age":"39","sex":"male","married":true,"deceased":false,"ratio":3.1,"evenratio":3.0,"large@odata.type":"Edm.Int64","large":"933311100","Birthday@odata.type":"Edm.DateTime","Birthday":"1973-10-04T00:00:00Z","birthday@odata.type":"Edm.DateTime","birthday":"1970-10-04T00:00:00Z","binary@odata.type":"Edm.Binary","binary":"YmluYXJ5","other":20,"clsid@odata.type":"Edm.Guid","clsid":"c9da6455-213d-42c9-9a79-3e9149a57833"}'
->>>>>>> 522498f3
+      string: '{"odata.metadata":"https://storagename.table.core.windows.net/$metadata#querytable264f151d/@Element","odata.etag":"W/\"datetime''2020-08-20T20%3A16%3A51.6719202Z''\"","PartitionKey":"pk264f151d","RowKey":"rk264f151d1","Timestamp":"2020-08-20T20:16:51.6719202Z","age@odata.type":"Edm.Int64","age":"39","sex":"male","married":true,"deceased":false,"ratio":3.1,"evenratio":3.0,"large@odata.type":"Edm.Int64","large":"933311100","Birthday@odata.type":"Edm.DateTime","Birthday":"1973-10-04T00:00:00Z","birthday@odata.type":"Edm.DateTime","birthday":"1970-10-04T00:00:00Z","binary@odata.type":"Edm.Binary","binary":"YmluYXJ5","other":20,"clsid@odata.type":"Edm.Guid","clsid":"c9da6455-213d-42c9-9a79-3e9149a57833"}'
     headers:
       cache-control:
       - no-cache
       content-type:
       - application/json;odata=minimalmetadata;streaming=true;charset=utf-8
       date:
-<<<<<<< HEAD
-      - Thu, 20 Aug 2020 19:41:04 GMT
+      - Thu, 20 Aug 2020 20:16:50 GMT
       etag:
-      - W/"datetime'2020-08-20T19%3A41%3A05.4852111Z'"
-=======
-      - Wed, 19 Aug 2020 21:18:39 GMT
-      etag:
-      - W/"datetime'2020-08-19T21%3A18%3A40.2295659Z'"
->>>>>>> 522498f3
+      - W/"datetime'2020-08-20T20%3A16%3A51.6719202Z'"
       location:
       - https://storagename.table.core.windows.net/querytable264f151d(PartitionKey='pk264f151d',RowKey='rk264f151d1')
       server:
@@ -215,45 +173,27 @@
       DataServiceVersion:
       - '3.0'
       Date:
-<<<<<<< HEAD
-      - Thu, 20 Aug 2020 19:41:05 GMT
-      User-Agent:
-      - azsdk-python-data-tables/2019-07-07 Python/3.8.4 (Windows-10-10.0.19041-SP0)
-      x-ms-date:
-      - Thu, 20 Aug 2020 19:41:05 GMT
-=======
-      - Wed, 19 Aug 2020 21:18:40 GMT
-      User-Agent:
-      - azsdk-python-storage-table/2019-07-07 Python/3.8.4 (Windows-10-10.0.19041-SP0)
-      x-ms-date:
-      - Wed, 19 Aug 2020 21:18:40 GMT
->>>>>>> 522498f3
+      - Thu, 20 Aug 2020 20:16:51 GMT
+      User-Agent:
+      - azsdk-python-data-tables/2019-07-07 Python/3.8.4 (Windows-10-10.0.19041-SP0)
+      x-ms-date:
+      - Thu, 20 Aug 2020 20:16:51 GMT
       x-ms-version:
       - '2019-07-07'
     method: POST
     uri: https://storagename.table.core.windows.net/querytable264f151d
   response:
     body:
-<<<<<<< HEAD
-      string: '{"odata.metadata":"https://storagename.table.core.windows.net/$metadata#querytable264f151d/@Element","odata.etag":"W/\"datetime''2020-08-20T19%3A41%3A05.5772761Z''\"","PartitionKey":"pk264f151d","RowKey":"rk264f151d12","Timestamp":"2020-08-20T19:41:05.5772761Z","age@odata.type":"Edm.Int64","age":"39","sex":"male","married":true,"deceased":false,"ratio":3.1,"evenratio":3.0,"large@odata.type":"Edm.Int64","large":"933311100","Birthday@odata.type":"Edm.DateTime","Birthday":"1973-10-04T00:00:00Z","birthday@odata.type":"Edm.DateTime","birthday":"1970-10-04T00:00:00Z","binary@odata.type":"Edm.Binary","binary":"YmluYXJ5","other":20,"clsid@odata.type":"Edm.Guid","clsid":"c9da6455-213d-42c9-9a79-3e9149a57833"}'
-=======
-      string: '{"odata.metadata":"https://storagename.table.core.windows.net/$metadata#querytable264f151d/@Element","odata.etag":"W/\"datetime''2020-08-19T21%3A18%3A40.3206308Z''\"","PartitionKey":"pk264f151d","RowKey":"rk264f151d12","Timestamp":"2020-08-19T21:18:40.3206308Z","age@odata.type":"Edm.Int64","age":"39","sex":"male","married":true,"deceased":false,"ratio":3.1,"evenratio":3.0,"large@odata.type":"Edm.Int64","large":"933311100","Birthday@odata.type":"Edm.DateTime","Birthday":"1973-10-04T00:00:00Z","birthday@odata.type":"Edm.DateTime","birthday":"1970-10-04T00:00:00Z","binary@odata.type":"Edm.Binary","binary":"YmluYXJ5","other":20,"clsid@odata.type":"Edm.Guid","clsid":"c9da6455-213d-42c9-9a79-3e9149a57833"}'
->>>>>>> 522498f3
+      string: '{"odata.metadata":"https://storagename.table.core.windows.net/$metadata#querytable264f151d/@Element","odata.etag":"W/\"datetime''2020-08-20T20%3A16%3A51.7590043Z''\"","PartitionKey":"pk264f151d","RowKey":"rk264f151d12","Timestamp":"2020-08-20T20:16:51.7590043Z","age@odata.type":"Edm.Int64","age":"39","sex":"male","married":true,"deceased":false,"ratio":3.1,"evenratio":3.0,"large@odata.type":"Edm.Int64","large":"933311100","Birthday@odata.type":"Edm.DateTime","Birthday":"1973-10-04T00:00:00Z","birthday@odata.type":"Edm.DateTime","birthday":"1970-10-04T00:00:00Z","binary@odata.type":"Edm.Binary","binary":"YmluYXJ5","other":20,"clsid@odata.type":"Edm.Guid","clsid":"c9da6455-213d-42c9-9a79-3e9149a57833"}'
     headers:
       cache-control:
       - no-cache
       content-type:
       - application/json;odata=minimalmetadata;streaming=true;charset=utf-8
       date:
-<<<<<<< HEAD
-      - Thu, 20 Aug 2020 19:41:05 GMT
+      - Thu, 20 Aug 2020 20:16:50 GMT
       etag:
-      - W/"datetime'2020-08-20T19%3A41%3A05.5772761Z'"
-=======
-      - Wed, 19 Aug 2020 21:18:39 GMT
-      etag:
-      - W/"datetime'2020-08-19T21%3A18%3A40.3206308Z'"
->>>>>>> 522498f3
+      - W/"datetime'2020-08-20T20%3A16%3A51.7590043Z'"
       location:
       - https://storagename.table.core.windows.net/querytable264f151d(PartitionKey='pk264f151d',RowKey='rk264f151d12')
       server:
@@ -277,45 +217,27 @@
       DataServiceVersion:
       - '3.0'
       Date:
-<<<<<<< HEAD
-      - Thu, 20 Aug 2020 19:41:05 GMT
+      - Thu, 20 Aug 2020 20:16:51 GMT
       User-Agent:
       - azsdk-python-data-tables/2019-07-07 Python/3.8.4 (Windows-10-10.0.19041-SP0)
       accept:
       - application/json;odata=fullmetadata
       x-ms-date:
-      - Thu, 20 Aug 2020 19:41:05 GMT
-=======
-      - Wed, 19 Aug 2020 21:18:40 GMT
-      User-Agent:
-      - azsdk-python-storage-table/2019-07-07 Python/3.8.4 (Windows-10-10.0.19041-SP0)
-      accept:
-      - application/json;odata=fullmetadata
-      x-ms-date:
-      - Wed, 19 Aug 2020 21:18:40 GMT
->>>>>>> 522498f3
+      - Thu, 20 Aug 2020 20:16:51 GMT
       x-ms-version:
       - '2019-07-07'
     method: GET
     uri: https://storagename.table.core.windows.net/querytable264f151d()
   response:
     body:
-<<<<<<< HEAD
-      string: '{"odata.metadata":"https://storagename.table.core.windows.net/$metadata#querytable264f151d","value":[{"odata.type":"storagename.querytable264f151d","odata.id":"https://storagename.table.core.windows.net/querytable264f151d(PartitionKey=''pk264f151d'',RowKey=''rk264f151d1'')","odata.etag":"W/\"datetime''2020-08-20T19%3A41%3A05.4852111Z''\"","odata.editLink":"querytable264f151d(PartitionKey=''pk264f151d'',RowKey=''rk264f151d1'')","PartitionKey":"pk264f151d","RowKey":"rk264f151d1","Timestamp@odata.type":"Edm.DateTime","Timestamp":"2020-08-20T19:41:05.4852111Z","age@odata.type":"Edm.Int64","age":"39","sex":"male","married":true,"deceased":false,"ratio":3.1,"evenratio":3.0,"large@odata.type":"Edm.Int64","large":"933311100","Birthday@odata.type":"Edm.DateTime","Birthday":"1973-10-04T00:00:00Z","birthday@odata.type":"Edm.DateTime","birthday":"1970-10-04T00:00:00Z","binary@odata.type":"Edm.Binary","binary":"YmluYXJ5","other":20,"clsid@odata.type":"Edm.Guid","clsid":"c9da6455-213d-42c9-9a79-3e9149a57833"},{"odata.type":"storagename.querytable264f151d","odata.id":"https://storagename.table.core.windows.net/querytable264f151d(PartitionKey=''pk264f151d'',RowKey=''rk264f151d12'')","odata.etag":"W/\"datetime''2020-08-20T19%3A41%3A05.5772761Z''\"","odata.editLink":"querytable264f151d(PartitionKey=''pk264f151d'',RowKey=''rk264f151d12'')","PartitionKey":"pk264f151d","RowKey":"rk264f151d12","Timestamp@odata.type":"Edm.DateTime","Timestamp":"2020-08-20T19:41:05.5772761Z","age@odata.type":"Edm.Int64","age":"39","sex":"male","married":true,"deceased":false,"ratio":3.1,"evenratio":3.0,"large@odata.type":"Edm.Int64","large":"933311100","Birthday@odata.type":"Edm.DateTime","Birthday":"1973-10-04T00:00:00Z","birthday@odata.type":"Edm.DateTime","birthday":"1970-10-04T00:00:00Z","binary@odata.type":"Edm.Binary","binary":"YmluYXJ5","other":20,"clsid@odata.type":"Edm.Guid","clsid":"c9da6455-213d-42c9-9a79-3e9149a57833"}]}'
-=======
-      string: '{"odata.metadata":"https://storagename.table.core.windows.net/$metadata#querytable264f151d","value":[{"odata.type":"storagename.querytable264f151d","odata.id":"https://storagename.table.core.windows.net/querytable264f151d(PartitionKey=''pk264f151d'',RowKey=''rk264f151d1'')","odata.etag":"W/\"datetime''2020-08-19T21%3A18%3A40.2295659Z''\"","odata.editLink":"querytable264f151d(PartitionKey=''pk264f151d'',RowKey=''rk264f151d1'')","PartitionKey":"pk264f151d","RowKey":"rk264f151d1","Timestamp@odata.type":"Edm.DateTime","Timestamp":"2020-08-19T21:18:40.2295659Z","age@odata.type":"Edm.Int64","age":"39","sex":"male","married":true,"deceased":false,"ratio":3.1,"evenratio":3.0,"large@odata.type":"Edm.Int64","large":"933311100","Birthday@odata.type":"Edm.DateTime","Birthday":"1973-10-04T00:00:00Z","birthday@odata.type":"Edm.DateTime","birthday":"1970-10-04T00:00:00Z","binary@odata.type":"Edm.Binary","binary":"YmluYXJ5","other":20,"clsid@odata.type":"Edm.Guid","clsid":"c9da6455-213d-42c9-9a79-3e9149a57833"},{"odata.type":"storagename.querytable264f151d","odata.id":"https://storagename.table.core.windows.net/querytable264f151d(PartitionKey=''pk264f151d'',RowKey=''rk264f151d12'')","odata.etag":"W/\"datetime''2020-08-19T21%3A18%3A40.3206308Z''\"","odata.editLink":"querytable264f151d(PartitionKey=''pk264f151d'',RowKey=''rk264f151d12'')","PartitionKey":"pk264f151d","RowKey":"rk264f151d12","Timestamp@odata.type":"Edm.DateTime","Timestamp":"2020-08-19T21:18:40.3206308Z","age@odata.type":"Edm.Int64","age":"39","sex":"male","married":true,"deceased":false,"ratio":3.1,"evenratio":3.0,"large@odata.type":"Edm.Int64","large":"933311100","Birthday@odata.type":"Edm.DateTime","Birthday":"1973-10-04T00:00:00Z","birthday@odata.type":"Edm.DateTime","birthday":"1970-10-04T00:00:00Z","binary@odata.type":"Edm.Binary","binary":"YmluYXJ5","other":20,"clsid@odata.type":"Edm.Guid","clsid":"c9da6455-213d-42c9-9a79-3e9149a57833"}]}'
->>>>>>> 522498f3
+      string: '{"odata.metadata":"https://storagename.table.core.windows.net/$metadata#querytable264f151d","value":[{"odata.type":"storagename.querytable264f151d","odata.id":"https://storagename.table.core.windows.net/querytable264f151d(PartitionKey=''pk264f151d'',RowKey=''rk264f151d1'')","odata.etag":"W/\"datetime''2020-08-20T20%3A16%3A51.6719202Z''\"","odata.editLink":"querytable264f151d(PartitionKey=''pk264f151d'',RowKey=''rk264f151d1'')","PartitionKey":"pk264f151d","RowKey":"rk264f151d1","Timestamp@odata.type":"Edm.DateTime","Timestamp":"2020-08-20T20:16:51.6719202Z","age@odata.type":"Edm.Int64","age":"39","sex":"male","married":true,"deceased":false,"ratio":3.1,"evenratio":3.0,"large@odata.type":"Edm.Int64","large":"933311100","Birthday@odata.type":"Edm.DateTime","Birthday":"1973-10-04T00:00:00Z","birthday@odata.type":"Edm.DateTime","birthday":"1970-10-04T00:00:00Z","binary@odata.type":"Edm.Binary","binary":"YmluYXJ5","other":20,"clsid@odata.type":"Edm.Guid","clsid":"c9da6455-213d-42c9-9a79-3e9149a57833"},{"odata.type":"storagename.querytable264f151d","odata.id":"https://storagename.table.core.windows.net/querytable264f151d(PartitionKey=''pk264f151d'',RowKey=''rk264f151d12'')","odata.etag":"W/\"datetime''2020-08-20T20%3A16%3A51.7590043Z''\"","odata.editLink":"querytable264f151d(PartitionKey=''pk264f151d'',RowKey=''rk264f151d12'')","PartitionKey":"pk264f151d","RowKey":"rk264f151d12","Timestamp@odata.type":"Edm.DateTime","Timestamp":"2020-08-20T20:16:51.7590043Z","age@odata.type":"Edm.Int64","age":"39","sex":"male","married":true,"deceased":false,"ratio":3.1,"evenratio":3.0,"large@odata.type":"Edm.Int64","large":"933311100","Birthday@odata.type":"Edm.DateTime","Birthday":"1973-10-04T00:00:00Z","birthday@odata.type":"Edm.DateTime","birthday":"1970-10-04T00:00:00Z","binary@odata.type":"Edm.Binary","binary":"YmluYXJ5","other":20,"clsid@odata.type":"Edm.Guid","clsid":"c9da6455-213d-42c9-9a79-3e9149a57833"}]}'
     headers:
       cache-control:
       - no-cache
       content-type:
       - application/json;odata=fullmetadata;streaming=true;charset=utf-8
       date:
-<<<<<<< HEAD
-      - Thu, 20 Aug 2020 19:41:05 GMT
-=======
-      - Wed, 19 Aug 2020 21:18:39 GMT
->>>>>>> 522498f3
+      - Thu, 20 Aug 2020 20:16:50 GMT
       server:
       - Windows-Azure-Table/1.0 Microsoft-HTTPAPI/2.0
       transfer-encoding:
@@ -339,19 +261,11 @@
       Content-Length:
       - '0'
       Date:
-<<<<<<< HEAD
-      - Thu, 20 Aug 2020 19:41:05 GMT
-      User-Agent:
-      - azsdk-python-data-tables/2019-07-07 Python/3.8.4 (Windows-10-10.0.19041-SP0)
-      x-ms-date:
-      - Thu, 20 Aug 2020 19:41:05 GMT
-=======
-      - Wed, 19 Aug 2020 21:18:40 GMT
-      User-Agent:
-      - azsdk-python-storage-table/2019-07-07 Python/3.8.4 (Windows-10-10.0.19041-SP0)
-      x-ms-date:
-      - Wed, 19 Aug 2020 21:18:40 GMT
->>>>>>> 522498f3
+      - Thu, 20 Aug 2020 20:16:51 GMT
+      User-Agent:
+      - azsdk-python-data-tables/2019-07-07 Python/3.8.4 (Windows-10-10.0.19041-SP0)
+      x-ms-date:
+      - Thu, 20 Aug 2020 20:16:51 GMT
       x-ms-version:
       - '2019-07-07'
     method: DELETE
@@ -365,11 +279,7 @@
       content-length:
       - '0'
       date:
-<<<<<<< HEAD
-      - Thu, 20 Aug 2020 19:41:05 GMT
-=======
-      - Wed, 19 Aug 2020 21:18:39 GMT
->>>>>>> 522498f3
+      - Thu, 20 Aug 2020 20:16:50 GMT
       server:
       - Windows-Azure-Table/1.0 Microsoft-HTTPAPI/2.0
       x-content-type-options:
@@ -391,19 +301,11 @@
       Content-Length:
       - '0'
       Date:
-<<<<<<< HEAD
-      - Thu, 20 Aug 2020 19:41:05 GMT
-      User-Agent:
-      - azsdk-python-data-tables/2019-07-07 Python/3.8.4 (Windows-10-10.0.19041-SP0)
-      x-ms-date:
-      - Thu, 20 Aug 2020 19:41:05 GMT
-=======
-      - Wed, 19 Aug 2020 21:18:40 GMT
-      User-Agent:
-      - azsdk-python-storage-table/2019-07-07 Python/3.8.4 (Windows-10-10.0.19041-SP0)
-      x-ms-date:
-      - Wed, 19 Aug 2020 21:18:40 GMT
->>>>>>> 522498f3
+      - Thu, 20 Aug 2020 20:16:51 GMT
+      User-Agent:
+      - azsdk-python-data-tables/2019-07-07 Python/3.8.4 (Windows-10-10.0.19041-SP0)
+      x-ms-date:
+      - Thu, 20 Aug 2020 20:16:51 GMT
       x-ms-version:
       - '2019-07-07'
     method: DELETE
@@ -417,11 +319,7 @@
       content-length:
       - '0'
       date:
-<<<<<<< HEAD
-      - Thu, 20 Aug 2020 19:41:05 GMT
-=======
-      - Wed, 19 Aug 2020 21:18:39 GMT
->>>>>>> 522498f3
+      - Thu, 20 Aug 2020 20:16:51 GMT
       server:
       - Windows-Azure-Table/1.0 Microsoft-HTTPAPI/2.0
       x-content-type-options:
