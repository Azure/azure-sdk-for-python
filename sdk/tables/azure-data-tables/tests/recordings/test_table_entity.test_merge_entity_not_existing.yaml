--- conflicted
+++ resolved
@@ -15,173 +15,31 @@
       DataServiceVersion:
       - '3.0'
       Date:
-<<<<<<< HEAD
-      - Fri, 24 Jul 2020 15:03:08 GMT
-=======
-      - Fri, 24 Jul 2020 16:11:59 GMT
->>>>>>> 582fb262
+      - Fri, 24 Jul 2020 16:41:41 GMT
       User-Agent:
-      - azsdk-python-storage-table/2019-07-07 Python/3.8.4 (Windows-10-10.0.19041-SP0)
+      - azsdk-python-storage-table/12.0.0b1 Python/3.8.4 (Windows-10-10.0.19041-SP0)
       x-ms-date:
-<<<<<<< HEAD
-      - Fri, 24 Jul 2020 15:03:08 GMT
-=======
-      - Fri, 24 Jul 2020 16:11:59 GMT
->>>>>>> 582fb262
+      - Fri, 24 Jul 2020 16:41:41 GMT
       x-ms-version:
-      - '2019-07-07'
+      - 12.0.0b1
     method: POST
     uri: https://storagename.table.core.windows.net/Tables
   response:
     body:
-      string: '{"odata.metadata":"https://storagename.table.core.windows.net/$metadata#Tables/@Element","TableName":"uttablee64a13f7"}'
+      string: "\uFEFF<?xml version=\"1.0\" encoding=\"utf-8\" standalone=\"yes\"?>\r\n<error
+        xmlns=\"http://schemas.microsoft.com/ado/2007/08/dataservices/metadata\">\r\n
+        \ <code>InvalidHeaderValue</code>\r\n  <message xml:lang=\"en-US\">The value
+        for one of the HTTP headers is not in the correct format.\nRequestId:4cb64e3e-3002-0027-24d9-61086e000000\nTime:2020-07-24T16:41:42.3321724Z</message>\r\n</error>"
     headers:
-      cache-control:
-      - no-cache
+      content-length:
+      - '371'
       content-type:
-      - application/json;odata=minimalmetadata;streaming=true;charset=utf-8
+      - application/xml
       date:
-<<<<<<< HEAD
-      - Fri, 24 Jul 2020 15:03:09 GMT
-=======
-      - Fri, 24 Jul 2020 16:11:56 GMT
->>>>>>> 582fb262
-      location:
-      - https://storagename.table.core.windows.net/Tables('uttablee64a13f7')
+      - Fri, 24 Jul 2020 16:41:42 GMT
       server:
-      - Windows-Azure-Table/1.0 Microsoft-HTTPAPI/2.0
-      transfer-encoding:
-      - chunked
-      x-content-type-options:
-      - nosniff
-      x-ms-version:
-      - '2019-07-07'
+      - Microsoft-HTTPAPI/2.0
     status:
-      code: 201
-      message: Created
-- request:
-    body: '{"PartitionKey": "pke64a13f7", "RowKey": "rke64a13f7", "age": "abc", "sex":
-      "female", "sign": "aquarius", "birthday": "1991-10-04T00:00:00Z", "birthday@odata.type":
-      "Edm.DateTime"}'
-    headers:
-      Accept:
-      - '*/*'
-      Accept-Encoding:
-      - gzip, deflate
-      Connection:
-      - keep-alive
-      Content-Length:
-      - '180'
-      Content-Type:
-      - application/json
-      DataServiceVersion:
-      - '3.0'
-      Date:
-<<<<<<< HEAD
-      - Fri, 24 Jul 2020 15:03:09 GMT
-=======
-      - Fri, 24 Jul 2020 16:11:59 GMT
->>>>>>> 582fb262
-      If-Match:
-      - '*'
-      User-Agent:
-      - azsdk-python-storage-table/2019-07-07 Python/3.8.4 (Windows-10-10.0.19041-SP0)
-      x-ms-date:
-<<<<<<< HEAD
-      - Fri, 24 Jul 2020 15:03:09 GMT
-=======
-      - Fri, 24 Jul 2020 16:11:59 GMT
->>>>>>> 582fb262
-      x-ms-version:
-      - '2019-07-07'
-    method: PATCH
-    uri: https://storagename.table.core.windows.net/uttablee64a13f7(PartitionKey='pke64a13f7',RowKey='rke64a13f7')
-  response:
-    body:
-      string: '<?xml version="1.0" encoding="utf-8"?><error xmlns="http://schemas.microsoft.com/ado/2007/08/dataservices/metadata"><code>ResourceNotFound</code><message
-        xml:lang="en-US">The specified resource does not exist.
-
-<<<<<<< HEAD
-        RequestId:b4d24bc2-9002-0047-0acb-617692000000
-
-        Time:2020-07-24T15:03:09.9367202Z</message></error>'
-=======
-        RequestId:f199b1cb-0002-00a9-5ed5-619b11000000
-
-        Time:2020-07-24T16:11:57.1223069Z</message></error>'
->>>>>>> 582fb262
-    headers:
-      cache-control:
-      - no-cache
-      content-type:
-      - application/xml;charset=utf-8
-      date:
-<<<<<<< HEAD
-      - Fri, 24 Jul 2020 15:03:09 GMT
-=======
-      - Fri, 24 Jul 2020 16:11:56 GMT
->>>>>>> 582fb262
-      server:
-      - Windows-Azure-Table/1.0 Microsoft-HTTPAPI/2.0
-      transfer-encoding:
-      - chunked
-      x-content-type-options:
-      - nosniff
-      x-ms-version:
-      - '2019-07-07'
-    status:
-      code: 404
-      message: Not Found
-- request:
-    body: null
-    headers:
-      Accept:
-      - '*/*'
-      Accept-Encoding:
-      - gzip, deflate
-      Connection:
-      - keep-alive
-      Content-Length:
-      - '0'
-      Date:
-<<<<<<< HEAD
-      - Fri, 24 Jul 2020 15:03:09 GMT
-=======
-      - Fri, 24 Jul 2020 16:11:59 GMT
->>>>>>> 582fb262
-      User-Agent:
-      - azsdk-python-storage-table/2019-07-07 Python/3.8.4 (Windows-10-10.0.19041-SP0)
-      x-ms-date:
-<<<<<<< HEAD
-      - Fri, 24 Jul 2020 15:03:09 GMT
-=======
-      - Fri, 24 Jul 2020 16:11:59 GMT
->>>>>>> 582fb262
-      x-ms-version:
-      - '2019-07-07'
-    method: DELETE
-    uri: https://storagename.table.core.windows.net/Tables('uttablee64a13f7')
-  response:
-    body:
-      string: ''
-    headers:
-      cache-control:
-      - no-cache
-      content-length:
-      - '0'
-      date:
-<<<<<<< HEAD
-      - Fri, 24 Jul 2020 15:03:09 GMT
-=======
-      - Fri, 24 Jul 2020 16:11:57 GMT
->>>>>>> 582fb262
-      server:
-      - Windows-Azure-Table/1.0 Microsoft-HTTPAPI/2.0
-      x-content-type-options:
-      - nosniff
-      x-ms-version:
-      - '2019-07-07'
-    status:
-      code: 204
-      message: No Content
+      code: 400
+      message: The value for one of the HTTP headers is not in the correct format.
 version: 1