--- conflicted
+++ resolved
@@ -15,19 +15,11 @@
       DataServiceVersion:
       - '3.0'
       Date:
-<<<<<<< HEAD
-      - Thu, 20 Aug 2020 19:40:40 GMT
+      - Thu, 20 Aug 2020 20:16:25 GMT
       User-Agent:
       - azsdk-python-data-tables/2019-07-07 Python/3.8.4 (Windows-10-10.0.19041-SP0)
       x-ms-date:
-      - Thu, 20 Aug 2020 19:40:40 GMT
-=======
-      - Wed, 19 Aug 2020 21:18:14 GMT
-      User-Agent:
-      - azsdk-python-storage-table/2019-07-07 Python/3.8.4 (Windows-10-10.0.19041-SP0)
-      x-ms-date:
-      - Wed, 19 Aug 2020 21:18:14 GMT
->>>>>>> 522498f3
+      - Thu, 20 Aug 2020 20:16:25 GMT
       x-ms-version:
       - '2019-07-07'
     method: POST
@@ -41,11 +33,7 @@
       content-type:
       - application/json;odata=minimalmetadata;streaming=true;charset=utf-8
       date:
-<<<<<<< HEAD
-      - Thu, 20 Aug 2020 19:40:40 GMT
-=======
-      - Wed, 19 Aug 2020 21:18:14 GMT
->>>>>>> 522498f3
+      - Thu, 20 Aug 2020 20:16:26 GMT
       location:
       - https://storagename.table.core.windows.net/Tables('uttable99fe1256')
       server:
@@ -76,45 +64,27 @@
       DataServiceVersion:
       - '3.0'
       Date:
-<<<<<<< HEAD
-      - Thu, 20 Aug 2020 19:40:40 GMT
+      - Thu, 20 Aug 2020 20:16:26 GMT
       User-Agent:
       - azsdk-python-data-tables/2019-07-07 Python/3.8.4 (Windows-10-10.0.19041-SP0)
       x-ms-date:
-      - Thu, 20 Aug 2020 19:40:40 GMT
-=======
-      - Wed, 19 Aug 2020 21:18:15 GMT
-      User-Agent:
-      - azsdk-python-storage-table/2019-07-07 Python/3.8.4 (Windows-10-10.0.19041-SP0)
-      x-ms-date:
-      - Wed, 19 Aug 2020 21:18:15 GMT
->>>>>>> 522498f3
+      - Thu, 20 Aug 2020 20:16:26 GMT
       x-ms-version:
       - '2019-07-07'
     method: POST
     uri: https://storagename.table.core.windows.net/uttable99fe1256
   response:
     body:
-<<<<<<< HEAD
-      string: '{"odata.metadata":"https://storagename.table.core.windows.net/$metadata#uttable99fe1256/@Element","odata.etag":"W/\"datetime''2020-08-20T19%3A40%3A40.9720733Z''\"","PartitionKey":"pk99fe1256","RowKey":"rk99fe1256","Timestamp":"2020-08-20T19:40:40.9720733Z","binary@odata.type":"Edm.Binary","binary":"AQIDBAUGBwgJCg=="}'
-=======
-      string: '{"odata.metadata":"https://storagename.table.core.windows.net/$metadata#uttable99fe1256/@Element","odata.etag":"W/\"datetime''2020-08-19T21%3A18%3A15.3430689Z''\"","PartitionKey":"pk99fe1256","RowKey":"rk99fe1256","Timestamp":"2020-08-19T21:18:15.3430689Z","binary@odata.type":"Edm.Binary","binary":"AQIDBAUGBwgJCg=="}'
->>>>>>> 522498f3
+      string: '{"odata.metadata":"https://storagename.table.core.windows.net/$metadata#uttable99fe1256/@Element","odata.etag":"W/\"datetime''2020-08-20T20%3A16%3A26.4375409Z''\"","PartitionKey":"pk99fe1256","RowKey":"rk99fe1256","Timestamp":"2020-08-20T20:16:26.4375409Z","binary@odata.type":"Edm.Binary","binary":"AQIDBAUGBwgJCg=="}'
     headers:
       cache-control:
       - no-cache
       content-type:
       - application/json;odata=minimalmetadata;streaming=true;charset=utf-8
       date:
-<<<<<<< HEAD
-      - Thu, 20 Aug 2020 19:40:40 GMT
+      - Thu, 20 Aug 2020 20:16:26 GMT
       etag:
-      - W/"datetime'2020-08-20T19%3A40%3A40.9720733Z'"
-=======
-      - Wed, 19 Aug 2020 21:18:14 GMT
-      etag:
-      - W/"datetime'2020-08-19T21%3A18%3A15.3430689Z'"
->>>>>>> 522498f3
+      - W/"datetime'2020-08-20T20%3A16%3A26.4375409Z'"
       location:
       - https://storagename.table.core.windows.net/uttable99fe1256(PartitionKey='pk99fe1256',RowKey='rk99fe1256')
       server:
@@ -140,45 +110,27 @@
       DataServiceVersion:
       - '3.0'
       Date:
-<<<<<<< HEAD
-      - Thu, 20 Aug 2020 19:40:40 GMT
+      - Thu, 20 Aug 2020 20:16:26 GMT
       User-Agent:
       - azsdk-python-data-tables/2019-07-07 Python/3.8.4 (Windows-10-10.0.19041-SP0)
       x-ms-date:
-      - Thu, 20 Aug 2020 19:40:40 GMT
-=======
-      - Wed, 19 Aug 2020 21:18:15 GMT
-      User-Agent:
-      - azsdk-python-storage-table/2019-07-07 Python/3.8.4 (Windows-10-10.0.19041-SP0)
-      x-ms-date:
-      - Wed, 19 Aug 2020 21:18:15 GMT
->>>>>>> 522498f3
+      - Thu, 20 Aug 2020 20:16:26 GMT
       x-ms-version:
       - '2019-07-07'
     method: GET
     uri: https://storagename.table.core.windows.net/uttable99fe1256(PartitionKey='pk99fe1256',RowKey='rk99fe1256')
   response:
     body:
-<<<<<<< HEAD
-      string: '{"odata.metadata":"https://storagename.table.core.windows.net/$metadata#uttable99fe1256/@Element","odata.etag":"W/\"datetime''2020-08-20T19%3A40%3A40.9720733Z''\"","PartitionKey":"pk99fe1256","RowKey":"rk99fe1256","Timestamp":"2020-08-20T19:40:40.9720733Z","binary@odata.type":"Edm.Binary","binary":"AQIDBAUGBwgJCg=="}'
-=======
-      string: '{"odata.metadata":"https://storagename.table.core.windows.net/$metadata#uttable99fe1256/@Element","odata.etag":"W/\"datetime''2020-08-19T21%3A18%3A15.3430689Z''\"","PartitionKey":"pk99fe1256","RowKey":"rk99fe1256","Timestamp":"2020-08-19T21:18:15.3430689Z","binary@odata.type":"Edm.Binary","binary":"AQIDBAUGBwgJCg=="}'
->>>>>>> 522498f3
+      string: '{"odata.metadata":"https://storagename.table.core.windows.net/$metadata#uttable99fe1256/@Element","odata.etag":"W/\"datetime''2020-08-20T20%3A16%3A26.4375409Z''\"","PartitionKey":"pk99fe1256","RowKey":"rk99fe1256","Timestamp":"2020-08-20T20:16:26.4375409Z","binary@odata.type":"Edm.Binary","binary":"AQIDBAUGBwgJCg=="}'
     headers:
       cache-control:
       - no-cache
       content-type:
       - application/json;odata=minimalmetadata;streaming=true;charset=utf-8
       date:
-<<<<<<< HEAD
-      - Thu, 20 Aug 2020 19:40:41 GMT
+      - Thu, 20 Aug 2020 20:16:26 GMT
       etag:
-      - W/"datetime'2020-08-20T19%3A40%3A40.9720733Z'"
-=======
-      - Wed, 19 Aug 2020 21:18:14 GMT
-      etag:
-      - W/"datetime'2020-08-19T21%3A18%3A15.3430689Z'"
->>>>>>> 522498f3
+      - W/"datetime'2020-08-20T20%3A16%3A26.4375409Z'"
       server:
       - Windows-Azure-Table/1.0 Microsoft-HTTPAPI/2.0
       transfer-encoding:
@@ -202,19 +154,11 @@
       Content-Length:
       - '0'
       Date:
-<<<<<<< HEAD
-      - Thu, 20 Aug 2020 19:40:40 GMT
+      - Thu, 20 Aug 2020 20:16:26 GMT
       User-Agent:
       - azsdk-python-data-tables/2019-07-07 Python/3.8.4 (Windows-10-10.0.19041-SP0)
       x-ms-date:
-      - Thu, 20 Aug 2020 19:40:40 GMT
-=======
-      - Wed, 19 Aug 2020 21:18:15 GMT
-      User-Agent:
-      - azsdk-python-storage-table/2019-07-07 Python/3.8.4 (Windows-10-10.0.19041-SP0)
-      x-ms-date:
-      - Wed, 19 Aug 2020 21:18:15 GMT
->>>>>>> 522498f3
+      - Thu, 20 Aug 2020 20:16:26 GMT
       x-ms-version:
       - '2019-07-07'
     method: DELETE
@@ -228,11 +172,7 @@
       content-length:
       - '0'
       date:
-<<<<<<< HEAD
-      - Thu, 20 Aug 2020 19:40:41 GMT
-=======
-      - Wed, 19 Aug 2020 21:18:14 GMT
->>>>>>> 522498f3
+      - Thu, 20 Aug 2020 20:16:26 GMT
       server:
       - Windows-Azure-Table/1.0 Microsoft-HTTPAPI/2.0
       x-content-type-options:
