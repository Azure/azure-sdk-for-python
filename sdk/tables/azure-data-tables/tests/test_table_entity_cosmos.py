--- conflicted
+++ resolved
@@ -534,20 +534,11 @@
             entity = {'RowKey': 'rk', 'PartitionKey': ''}
 
             # Act
-<<<<<<< HEAD
-            with self.assertRaises(HttpResponseError):
+            with pytest.raises(HttpResponseError):
                 self.table.create_entity(entity=entity)
-
-=======
-            if 'cosmos' in self.table.url:
-                with pytest.raises(HttpResponseError):
-                    self.table.create_entity(entity=entity)
-            else:
-                resp = self.table.create_entity(entity=entity)
 
                 # Assert
             #  assert resp is None
->>>>>>> 8e8324ad
         finally:
             self._tear_down()
             self.sleep(SLEEP_DELAY)
@@ -578,24 +569,16 @@
             entity = {'PartitionKey': 'pk', 'RowKey': ''}
 
             # Act
-<<<<<<< HEAD
-            with self.assertRaises(HttpResponseError):
+            with pytest.raises(HttpResponseError):
                 self.table.create_entity(entity=entity)
-
-=======
-            if 'cosmos' in self.table.url:
-                with pytest.raises(HttpResponseError):
-                    self.table.create_entity(entity=entity)
-            else:
-                resp = self.table.create_entity(entity=entity)
 
                 # Assert
             #  assert resp is None
->>>>>>> 8e8324ad
-        finally:
-            self._tear_down()
-            self.sleep(SLEEP_DELAY)
-
+        finally:
+            self._tear_down()
+            self.sleep(SLEEP_DELAY)
+
+    @pytest.mark.skip("Cosmos does not have this limitation")
     @CachedResourceGroupPreparer(name_prefix="tablestest")
     @CachedCosmosAccountPreparer(name_prefix="tablestest")
     def test_insert_entity_too_many_properties(self, resource_group, location, cosmos_account, cosmos_account_key):
@@ -607,18 +590,15 @@
                 entity['key{0}'.format(i)] = 'value{0}'.format(i)
 
             # Act
-<<<<<<< HEAD
-            resp = self.table.create_entity(entity=entity)
-=======
             with pytest.raises(HttpResponseError):
                 resp = self.table.create_entity(entity=entity)
->>>>>>> 8e8324ad
-
-            # Assert
-        finally:
-            self._tear_down()
-            self.sleep(SLEEP_DELAY)
-
+
+            # Assert
+        finally:
+            self._tear_down()
+            self.sleep(SLEEP_DELAY)
+
+    @pytest.mark.skip("Cosmos does not have this limitation")
     @CachedResourceGroupPreparer(name_prefix="tablestest")
     @CachedCosmosAccountPreparer(name_prefix="tablestest")
     def test_insert_entity_property_name_too_long(self, resource_group, location, cosmos_account, cosmos_account_key):
@@ -629,13 +609,8 @@
             entity['a' * 256] = 'badval'
 
             # Act
-<<<<<<< HEAD
-            resp = self.table.create_entity(entity=entity)
-            self._assert_valid_metadata(resp)
-=======
             with pytest.raises(HttpResponseError):
                 resp = self.table.create_entity(entity=entity)
->>>>>>> 8e8324ad
 
             # Assert
         finally:
@@ -1454,43 +1429,6 @@
             self._tear_down()
             self.sleep(SLEEP_DELAY)
 
-<<<<<<< HEAD
-=======
-    @pytest.mark.skip("Batch not implemented")
-    @CachedResourceGroupPreparer(name_prefix="tablestest")
-    @CachedCosmosAccountPreparer(name_prefix="tablestest")
-    def test_query_entities_large(self, resource_group, location, cosmos_account, cosmos_account_key):
-        # Arrange
-        table_name = self._create_query_table(0)
-        total_entities_count = 1000
-        entities_per_batch = 50
-
-        for j in range(total_entities_count // entities_per_batch):
-            batch = TableBatch()
-            for i in range(entities_per_batch):
-                entity = Entity()
-                entity.PartitionKey = 'large'
-                entity.RowKey = 'batch{0}-item{1}'.format(j, i)
-                entity.test = EntityProperty(True)
-                entity.test2 = 'hello world;' * 100
-                entity.test3 = 3
-                entity.test4 = EntityProperty(1234567890)
-                entity.test5 = datetime(2016, 12, 31, 11, 59, 59, 0)
-                batch.create_entity(entity)
-            self.ts.commit_batch(table_name, batch)
-
-        # Act
-        start_time = datetime.now()
-        entities = list(self.ts.query_entities(table_name))
-        elapsed_time = datetime.now() - start_time
-
-        # Assert
-        print('query_entities took {0} secs.'.format(elapsed_time.total_seconds()))
-        # azure allocates 5 seconds to execute a query
-        # if it runs slowly, it will return fewer results and make the test fail
-        assert len(entities) ==  total_entities_count
-
->>>>>>> 8e8324ad
     @CachedResourceGroupPreparer(name_prefix="tablestest")
     @CachedCosmosAccountPreparer(name_prefix="tablestest")
     def test_query_entities_with_filter(self, resource_group, location, cosmos_account, cosmos_account_key):
