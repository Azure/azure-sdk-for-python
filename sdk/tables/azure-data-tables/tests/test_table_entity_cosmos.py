--- conflicted
+++ resolved
@@ -828,8 +828,7 @@
             self._tear_down()
             self.sleep(SLEEP_DELAY)
 
-<<<<<<< HEAD
-    @CosmosPreparer()
+    @cosmos_decorator
     def test_get_entity_with_select(self, tables_cosmos_account_name, tables_primary_cosmos_account_key):
         # Arrange
         self._set_up(tables_cosmos_account_name, tables_primary_cosmos_account_key)
@@ -850,10 +849,7 @@
             self._tear_down()
             self.sleep(SLEEP_DELAY)
 
-    @CosmosPreparer()
-=======
-    @cosmos_decorator
->>>>>>> 4aaa88ad
+    @cosmos_decorator
     def test_get_entity_with_hook(self, tables_cosmos_account_name, tables_primary_cosmos_account_key):
         # Arrange
         self._set_up(tables_cosmos_account_name, tables_primary_cosmos_account_key)
