# coding: utf-8

# -------------------------------------------------------------------------
# Copyright (c) Microsoft Corporation. All rights reserved.
# Licensed under the MIT License. See License.txt in the project root for
# license information.
# --------------------------------------------------------------------------
from datetime import datetime, timedelta
import os
import pytest

from devtools_testutils import AzureRecordedTestCase, recorded_by_proxy, set_custom_default_matcher

from azure.core import MatchConditions
from azure.core.credentials import AzureSasCredential
from azure.core.exceptions import ResourceNotFoundError, HttpResponseError
from azure.data.tables import (
    EdmType,
    EntityProperty,
    TableTransactionError,
    TableEntity,
    UpdateMode,
    TransactionOperation,
    RequestTooLargeError,
    TableSasPermissions,
    TableServiceClient,
    generate_table_sas,
    TableErrorCode,
    TableClient,
)
from azure.data.tables._constants import DEFAULT_COSMOS_ENDPOINT_SUFFIX

from test_table_batch import CheckBatchURL, RequestCorrect
from _shared.testcase import TableTestCase
from preparers import cosmos_decorator


class TestTableBatchCosmos(AzureRecordedTestCase, TableTestCase):
    @cosmos_decorator
    @recorded_by_proxy
    def test_batch_insert(self, tables_cosmos_account_name, tables_primary_cosmos_account_key):
        # this can be reverted to set_bodiless_matcher() after tests are re-recorded and don't contain these headers
        set_custom_default_matcher(
            compare_bodies=False, excluded_headers="Authorization,Content-Length,x-ms-client-request-id,x-ms-request-id"
        )

        # Arrange
        self._set_up(tables_cosmos_account_name, tables_primary_cosmos_account_key, url="cosmos")
        try:
            # Act
            entity = TableEntity()
            entity["PartitionKey"] = "001"
            entity["RowKey"] = "batch_insert_replace"
            entity["test"] = True
            entity["test2"] = "value"
            entity["test3"] = 3
            entity["test4"] = EntityProperty(1234567890, EdmType.INT32)
            entity["test5"] = datetime.utcnow()

            batch = [("upsert", entity)]
            transaction_result = self.table.submit_transaction(batch)

            # Assert
            self._assert_valid_batch_transaction(transaction_result, 1)
            assert "etag" in transaction_result[0]

            entity = self.table.get_entity("001", "batch_insert_replace")
            assert entity is not None
            assert "value" == entity["test2"]
            assert 1234567890 == entity["test4"]
        finally:
            self._tear_down()

    @cosmos_decorator
    @recorded_by_proxy
    def test_batch_update(self, tables_cosmos_account_name, tables_primary_cosmos_account_key):
        # this can be reverted to set_bodiless_matcher() after tests are re-recorded and don't contain these headers
        set_custom_default_matcher(
            compare_bodies=False, excluded_headers="Authorization,Content-Length,x-ms-client-request-id,x-ms-request-id"
        )

        # Arrange
        self._set_up(tables_cosmos_account_name, tables_primary_cosmos_account_key, url="cosmos")
        try:
            # Act
            entity = TableEntity()
            entity["PartitionKey"] = "001"
            entity["RowKey"] = "batch_update"
            entity["test"] = EntityProperty(True, EdmType.BOOLEAN)
            entity["test2"] = "value"
            entity["test3"] = 3
            entity["test4"] = EntityProperty(1234567890, EdmType.INT32)
            entity["test5"] = datetime.utcnow()
            self.table.create_entity(entity)

            entity = self.table.get_entity("001", "batch_update")
            assert 3 == entity["test3"]
            entity["test2"] = "value1"

            batch = [("update", entity)]
            transaction_result = self.table.submit_transaction(batch)

            # Assert
            self._assert_valid_batch_transaction(transaction_result, 1)
            assert "etag" in transaction_result[0]

            result = self.table.get_entity("001", "batch_update")
            assert "value1" == result["test2"]
            assert entity["PartitionKey"] == "001"
            assert entity["RowKey"] == "batch_update"
        finally:
            self._tear_down()

    @cosmos_decorator
    @recorded_by_proxy
    def test_batch_merge(self, tables_cosmos_account_name, tables_primary_cosmos_account_key):
        # this can be reverted to set_bodiless_matcher() after tests are re-recorded and don't contain these headers
        set_custom_default_matcher(
            compare_bodies=False, excluded_headers="Authorization,Content-Length,x-ms-client-request-id,x-ms-request-id"
        )

        # Arrange
        self._set_up(tables_cosmos_account_name, tables_primary_cosmos_account_key, url="cosmos")
        try:
            # Act
            entity = TableEntity()
            entity["PartitionKey"] = "001"
            entity["RowKey"] = "batch_merge"
            entity["test"] = EntityProperty(True, EdmType.BOOLEAN)
            entity["test2"] = "value"
            entity["test3"] = 3
            entity["test4"] = EntityProperty(1234567890, EdmType.INT32)
            entity["test5"] = datetime.utcnow()
            self.table.create_entity(entity)

            resp_entity = self.table.get_entity(partition_key="001", row_key="batch_merge")
            assert 3 == entity["test3"]
            entity = TableEntity()
            entity["PartitionKey"] = "001"
            entity["RowKey"] = "batch_merge"
            entity["test2"] = "value1"

            batch = [("update", entity, {"mode": UpdateMode.MERGE})]
            transaction_result = self.table.submit_transaction(batch)

            # Assert
            self._assert_valid_batch_transaction(transaction_result, 1)
            assert "etag" in transaction_result[0]

            resp_entity = self.table.get_entity(partition_key="001", row_key="batch_merge")
            assert entity["test2"] == resp_entity["test2"]
            assert 1234567890 == resp_entity["test4"]
            assert entity["PartitionKey"] == resp_entity["PartitionKey"]
            assert entity["RowKey"] == resp_entity["RowKey"]
        finally:
            self._tear_down()

    @cosmos_decorator
    @recorded_by_proxy
    def test_batch_update_if_match(self, tables_cosmos_account_name, tables_primary_cosmos_account_key):
        # this can be reverted to set_bodiless_matcher() after tests are re-recorded and don't contain these headers
        set_custom_default_matcher(
            compare_bodies=False, excluded_headers="Authorization,Content-Length,x-ms-client-request-id,x-ms-request-id"
        )

        # Arrange
        self._set_up(tables_cosmos_account_name, tables_primary_cosmos_account_key, url="cosmos")
        try:
            entity = self._create_random_entity_dict()
            resp = self.table.create_entity(entity=entity)
            etag = resp["etag"]

            # Act
            sent_entity = self._create_updated_entity_dict(entity["PartitionKey"], entity["RowKey"])
            batch = [
                (
                    "update",
                    sent_entity,
                    {
                        "mode": UpdateMode.REPLACE,
                        "etag": etag,
                        "match_condition": MatchConditions.IfNotModified,
                        "mode": UpdateMode.REPLACE,
                    },
                )
            ]
            transaction_result = self.table.submit_transaction(batch)

            # Assert
            self._assert_valid_batch_transaction(transaction_result, 1)
            assert "etag" in transaction_result[0]

            entity = self.table.get_entity(partition_key=entity["PartitionKey"], row_key=entity["RowKey"])
            self._assert_updated_entity(entity)
        finally:
            self._tear_down()

    @cosmos_decorator
    @recorded_by_proxy
    def test_batch_update_if_doesnt_match(self, tables_cosmos_account_name, tables_primary_cosmos_account_key):
        # this can be reverted to set_bodiless_matcher() after tests are re-recorded and don't contain these headers
        set_custom_default_matcher(
            compare_bodies=False, excluded_headers="Authorization,Content-Length,x-ms-client-request-id,x-ms-request-id"
        )

        # Arrange
        self._set_up(tables_cosmos_account_name, tables_primary_cosmos_account_key, url="cosmos")
        try:
            entity = self._create_random_entity_dict()
            self.table.create_entity(entity)

            # Act
            sent_entity1 = self._create_updated_entity_dict(entity["PartitionKey"], entity["RowKey"])

            batch = [
                (
                    "update",
                    sent_entity1,
                    {
                        "etag": "W/\"datetime'2012-06-15T22%3A51%3A44.9662825Z'\"",
                        "match_condition": MatchConditions.IfNotModified,
                    },
                )
            ]
            with pytest.raises(TableTransactionError) as error:
                self.table.submit_transaction(batch)
            assert error.value.status_code == 412
            assert error.value.error_code == TableErrorCode.update_condition_not_satisfied

            # Assert
            received_entity = self.table.get_entity(entity["PartitionKey"], entity["RowKey"])
            self._assert_default_entity(received_entity)
        finally:
            self._tear_down()

    @cosmos_decorator
    @recorded_by_proxy
    def test_batch_insert_replace(self, tables_cosmos_account_name, tables_primary_cosmos_account_key):
        # this can be reverted to set_bodiless_matcher() after tests are re-recorded and don't contain these headers
        set_custom_default_matcher(
            compare_bodies=False, excluded_headers="Authorization,Content-Length,x-ms-client-request-id,x-ms-request-id"
        )

        # Arrange
        self._set_up(tables_cosmos_account_name, tables_primary_cosmos_account_key, url="cosmos")
        try:
            # Act
            entity = TableEntity()
            entity["PartitionKey"] = "001"
            entity["RowKey"] = "batch_insert_replace"
            entity["test"] = True
            entity["test2"] = "value"
            entity["test3"] = 3
            entity["test4"] = EntityProperty(1234567890, EdmType.INT32)
            entity["test5"] = datetime.utcnow()

            batch = [("upsert", entity, {"mode": UpdateMode.REPLACE})]
            transaction_result = self.table.submit_transaction(batch)

            # Assert
            self._assert_valid_batch_transaction(transaction_result, 1)
            assert "etag" in transaction_result[0]

            entity = self.table.get_entity("001", "batch_insert_replace")
            assert entity is not None
            assert "value" == entity["test2"]
            assert 1234567890 == entity["test4"]
        finally:
            self._tear_down()

    @cosmos_decorator
    @recorded_by_proxy
    def test_batch_insert_merge(self, tables_cosmos_account_name, tables_primary_cosmos_account_key):
        # this can be reverted to set_bodiless_matcher() after tests are re-recorded and don't contain these headers
        set_custom_default_matcher(
            compare_bodies=False, excluded_headers="Authorization,Content-Length,x-ms-client-request-id,x-ms-request-id"
        )

        # Arrange
        self._set_up(tables_cosmos_account_name, tables_primary_cosmos_account_key, url="cosmos")
        try:
            # Act
            entity = TableEntity()
            entity["PartitionKey"] = "001"
            entity["RowKey"] = "batch_insert_merge"
            entity["test"] = True
            entity["test2"] = "value"
            entity["test3"] = 3
            entity["test4"] = EntityProperty(1234567890, EdmType.INT32)
            entity["test5"] = datetime.utcnow()

            batch = [("upsert", entity, {"mode": UpdateMode.MERGE})]
            transaction_result = self.table.submit_transaction(batch)

            # Assert
            self._assert_valid_batch_transaction(transaction_result, 1)
            assert "etag" in transaction_result[0]

            entity = self.table.get_entity("001", "batch_insert_merge")
            assert entity is not None
            assert "value" == entity["test2"]
            assert 1234567890 == entity["test4"]
        finally:
            self._tear_down()

    @cosmos_decorator
    @recorded_by_proxy
    def test_batch_delete(self, tables_cosmos_account_name, tables_primary_cosmos_account_key):
        # this can be reverted to set_bodiless_matcher() after tests are re-recorded and don't contain these headers
        set_custom_default_matcher(
            compare_bodies=False, excluded_headers="Authorization,Content-Length,x-ms-client-request-id,x-ms-request-id"
        )

        # Arrange
        self._set_up(tables_cosmos_account_name, tables_primary_cosmos_account_key, url="cosmos")
        try:
            # Act
            entity = TableEntity()
            entity["PartitionKey"] = "001"
            entity["RowKey"] = "batch_delete"
            entity["test"] = EntityProperty(True, EdmType.BOOLEAN)
            entity["test2"] = "value"
            entity["test3"] = 3
            entity["test4"] = EntityProperty(1234567890, EdmType.INT32)
            entity["test5"] = datetime.utcnow()
            self.table.create_entity(entity)

            entity = self.table.get_entity(partition_key="001", row_key="batch_delete")
            assert 3 == entity["test3"]

            batch = [("delete", entity)]
            transaction_result = self.table.submit_transaction(batch)

            # Assert
            self._assert_valid_batch_transaction(transaction_result, 1)
            assert "etag" not in transaction_result[0]

            with pytest.raises(ResourceNotFoundError):
                entity = self.table.get_entity(partition_key=entity["PartitionKey"], row_key=entity["RowKey"])
        finally:
            self._tear_down()

    @cosmos_decorator
    @recorded_by_proxy
    def test_batch_inserts(self, tables_cosmos_account_name, tables_primary_cosmos_account_key):
        # this can be reverted to set_bodiless_matcher() after tests are re-recorded and don't contain these headers
        set_custom_default_matcher(
            compare_bodies=False, excluded_headers="Authorization,Content-Length,x-ms-client-request-id,x-ms-request-id"
        )

        # Arrange
        self._set_up(tables_cosmos_account_name, tables_primary_cosmos_account_key, url="cosmos")
        try:
            # Act
            entity = TableEntity()
            entity["PartitionKey"] = "batch_inserts"
            entity["test"] = EntityProperty(True, EdmType.BOOLEAN)
            entity["test2"] = "value"
            entity["test3"] = 3
            entity["test4"] = EntityProperty(1234567890, EdmType.INT32)

            transaction_count = 0
            batch = []
            for i in range(100):
                entity["RowKey"] = str(i)
                batch.append(("create", entity.copy()))
                transaction_count += 1
            transaction_result = self.table.submit_transaction(batch)

            # Assert
            self._assert_valid_batch_transaction(transaction_result, transaction_count)
            assert "etag" in transaction_result[0]

            entities = list(self.table.query_entities("PartitionKey eq 'batch_inserts'"))

            # Assert
            assert entities is not None
            assert transaction_count == len(entities)
            e = self.table.get_entity("batch_inserts", "1")
        finally:
            self._tear_down()

    @cosmos_decorator
    @recorded_by_proxy
    def test_batch_all_operations_together(self, tables_cosmos_account_name, tables_primary_cosmos_account_key):
        # this can be reverted to set_bodiless_matcher() after tests are re-recorded and don't contain these headers
        set_custom_default_matcher(
            compare_bodies=False, excluded_headers="Authorization,Content-Length,x-ms-client-request-id,x-ms-request-id"
        )

        # Arrange
        self._set_up(tables_cosmos_account_name, tables_primary_cosmos_account_key, url="cosmos")
        try:
            # Act
            entity = TableEntity()
            entity["PartitionKey"] = "003"
            entity["RowKey"] = "batch_all_operations_together-1"
            entity["test"] = EntityProperty(True, EdmType.BOOLEAN)
            entity["test2"] = "value"
            entity["test3"] = 3
            entity["test4"] = EntityProperty(1234567890, EdmType.INT32)
            entity["test5"] = datetime.utcnow()

            self.table.create_entity(entity)
            entity["RowKey"] = "batch_all_operations_together-2"
            self.table.create_entity(entity)
            entity["RowKey"] = "batch_all_operations_together-3"
            self.table.create_entity(entity)
            entity["RowKey"] = "batch_all_operations_together-4"
            self.table.create_entity(entity)
            transaction_count = 0

            batch = []
            entity["RowKey"] = "batch_all_operations_together"
            batch.append((TransactionOperation.CREATE, entity.copy()))
            transaction_count += 1

            entity["RowKey"] = "batch_all_operations_together-1"
            batch.append((TransactionOperation.DELETE, entity.copy()))
            transaction_count += 1

            entity["RowKey"] = "batch_all_operations_together-2"
            entity["test3"] = 10
            batch.append((TransactionOperation.UPDATE, entity.copy()))
            transaction_count += 1

            entity["RowKey"] = "batch_all_operations_together-3"
            entity["test3"] = 100
            batch.append((TransactionOperation.UPDATE, entity.copy(), {"mode": UpdateMode.REPLACE}))
            transaction_count += 1

            entity["RowKey"] = "batch_all_operations_together-4"
            entity["test3"] = 10
            batch.append((TransactionOperation.UPSERT, entity.copy()))
            transaction_count += 1

            entity["RowKey"] = "batch_all_operations_together-5"
            batch.append((TransactionOperation.UPSERT, entity.copy(), {"mode": UpdateMode.REPLACE}))
            transaction_count += 1

            transaction_result = self.table.submit_transaction(batch)

            # Assert
            self._assert_valid_batch_transaction(transaction_result, transaction_count)
            assert "etag" in transaction_result[0]
            assert "etag" not in transaction_result[1]
            assert "etag" in transaction_result[2]
            assert "etag" in transaction_result[3]
            assert "etag" in transaction_result[4]
            assert "etag" in transaction_result[5]

            # Assert
            entities = list(self.table.query_entities("PartitionKey eq '003'"))
            assert 5 == len(entities)
        finally:
            self._tear_down()

    @cosmos_decorator
    @recorded_by_proxy
    def test_batch_different_partition_operations_fail(
        self, tables_cosmos_account_name, tables_primary_cosmos_account_key
    ):
        # this can be reverted to set_bodiless_matcher() after tests are re-recorded and don't contain these headers
        set_custom_default_matcher(
            compare_bodies=False, excluded_headers="Authorization,Content-Length,x-ms-client-request-id,x-ms-request-id"
        )

        # Arrange
        self._set_up(tables_cosmos_account_name, tables_primary_cosmos_account_key, url="cosmos")
        try:
            entity = self._create_random_entity_dict("001", "batch_negative_1")
            self.table.create_entity(entity)

            # Act
            batch = []

            entity = self._create_updated_entity_dict("001", "batch_negative_1")
            batch.append(("update", entity.copy()))

            entity = self._create_random_entity_dict("002", "batch_negative_1")
            batch.append(("update", entity.copy()))

            with pytest.raises(ValueError):
                self.table.submit_transaction(batch)
        finally:
            self._tear_down()

    @cosmos_decorator
    @recorded_by_proxy
    def test_new_non_existent_table(self, tables_cosmos_account_name, tables_primary_cosmos_account_key):
        # this can be reverted to set_bodiless_matcher() after tests are re-recorded and don't contain these headers
        set_custom_default_matcher(
            compare_bodies=False, excluded_headers="Authorization,Content-Length,x-ms-client-request-id,x-ms-request-id"
        )

        # Arrange
        self._set_up(tables_cosmos_account_name, tables_primary_cosmos_account_key, url="cosmos")
        try:
            entity = self._create_random_entity_dict("001", "batch_negative_1")

            tc = self.ts.get_table_client("doesntexist")

            batch = [("create", entity)]

            with pytest.raises(TableTransactionError):
                resp = tc.submit_transaction(batch)
            # Assert
        finally:
            self._tear_down()

    @cosmos_decorator
    @recorded_by_proxy
    def test_new_delete_nonexistent_entity(self, tables_cosmos_account_name, tables_primary_cosmos_account_key):
        # this can be reverted to set_bodiless_matcher() after tests are re-recorded and don't contain these headers
        set_custom_default_matcher(
            compare_bodies=False, excluded_headers="Authorization,Content-Length,x-ms-client-request-id,x-ms-request-id"
        )

        # Arrange
        self._set_up(tables_cosmos_account_name, tables_primary_cosmos_account_key, url="cosmos")
        try:
            entity = self._create_random_entity_dict("001", "batch_negative_1")

            batch = [("delete", entity)]
            with pytest.raises(TableTransactionError):
                resp = self.table.submit_transaction(batch)

        finally:
            self._tear_down()

    @cosmos_decorator
    @recorded_by_proxy
    def test_delete_batch_with_bad_kwarg(self, tables_cosmos_account_name, tables_primary_cosmos_account_key):
        # this can be reverted to set_bodiless_matcher() after tests are re-recorded and don't contain these headers
        set_custom_default_matcher(
            compare_bodies=False, excluded_headers="Authorization,Content-Length,x-ms-client-request-id,x-ms-request-id"
        )

        # Arrange
        self._set_up(tables_cosmos_account_name, tables_primary_cosmos_account_key, url="cosmos")
        try:
            entity = self._create_random_entity_dict("001", "batch_negative_1")
            self.table.create_entity(entity)

            received = self.table.get_entity(entity["PartitionKey"], entity["RowKey"])
            good_etag = received.metadata["etag"]
            received.metadata["etag"] = "W/\"datetime'2012-06-15T22%3A51%3A44.9662825Z'\""

            batch = [("delete", received, {"match_condition": MatchConditions.IfNotModified})]

            with pytest.raises(TableTransactionError) as error:
                self.table.submit_transaction(batch)
            assert error.value.status_code == 412
            assert error.value.error_code == TableErrorCode.update_condition_not_satisfied

            received.metadata["etag"] = good_etag
            batch = [("delete", received, {"match_condition": MatchConditions.IfNotModified})]
            resp = self.table.submit_transaction(batch)

            assert resp is not None
        finally:
            self._tear_down()

    @pytest.mark.live_test_only
    @cosmos_decorator
    def test_batch_sas_auth(self, tables_cosmos_account_name, tables_primary_cosmos_account_key):
        # this can be reverted to set_bodiless_matcher() after tests are re-recorded and don't contain these headers
        set_custom_default_matcher(
            compare_bodies=False, excluded_headers="Authorization,Content-Length,x-ms-client-request-id,x-ms-request-id"
        )

        # Arrange
        self._set_up(tables_cosmos_account_name, tables_primary_cosmos_account_key, url="cosmos")
        try:
            token = self.generate_sas(
                generate_table_sas,
                tables_primary_cosmos_account_key,
                self.table_name,
                permission=TableSasPermissions(add=True, read=True, update=True, delete=True),
                expiry=datetime.utcnow() + timedelta(hours=1),
                start=datetime.utcnow() - timedelta(minutes=1),
            )
            token = AzureSasCredential(token)

            # Act
            service = TableServiceClient(
                self.account_url(tables_cosmos_account_name, "cosmos"),
                credential=token,
            )
            table = service.get_table_client(self.table_name)

            entity = TableEntity()
            entity["PartitionKey"] = "batch_inserts"
            entity["test"] = EntityProperty(True, EdmType.BOOLEAN)
            entity["test2"] = "value"
            entity["test3"] = 3
            entity["test4"] = EntityProperty(1234567890, EdmType.INT32)

            batch = []
            transaction_count = 0
            for i in range(10):
                entity["RowKey"] = str(i)
                batch.append(("create", entity.copy()))
                transaction_count += 1
            transaction_result = table.submit_transaction(batch)

            assert transaction_result

            total_entities = 0
            for e in table.list_entities():
                total_entities += 1

            assert total_entities == transaction_count
        finally:
            self._tear_down()

    @pytest.mark.live_test_only  # Request bodies are very large
    @cosmos_decorator
    def test_batch_request_too_large(self, tables_cosmos_account_name, tables_primary_cosmos_account_key):
        # this can be reverted to set_bodiless_matcher() after tests are re-recorded and don't contain these headers
        set_custom_default_matcher(
            compare_bodies=False, excluded_headers="Authorization,Content-Length,x-ms-client-request-id,x-ms-request-id"
        )

        # Arrange
        self._set_up(tables_cosmos_account_name, tables_primary_cosmos_account_key, url="cosmos")
        try:
            batch = []
            entity = {
                "PartitionKey": "pk001",
                "Foo": os.urandom(1024 * 64),
                "Bar": os.urandom(1024 * 64),
                "Baz": os.urandom(1024 * 64),
            }
            for i in range(50):
                entity["RowKey"] = str(i)
                batch.append(("create", entity.copy()))

            with pytest.raises(RequestTooLargeError):
                self.table.submit_transaction(batch)

        finally:
            self._tear_down()

    @cosmos_decorator
    @recorded_by_proxy
    def test_batch_with_specialchar_partitionkey(self, tables_cosmos_account_name, tables_primary_cosmos_account_key):
        # this can be reverted to set_bodiless_matcher() after tests are re-recorded and don't contain these headers
        set_custom_default_matcher(
            compare_bodies=False, excluded_headers="Authorization,Content-Length,x-ms-client-request-id,x-ms-request-id"
        )

        # Arrange
        self._set_up(tables_cosmos_account_name, tables_primary_cosmos_account_key, url="cosmos")
        try:
            table2_name = self._get_table_reference("table2")
            table2 = self.ts.get_table_client(table2_name)
            table2.create_table()

            # Act
            entity1 = {"PartitionKey": "A'aaa\"_bbbb2", "RowKey": '"A\'aaa"_bbbb2', "test": '"A\'aaa"_bbbb2'}
            self.table.submit_transaction([("create", entity1)])
            get_entity = self.table.get_entity(partition_key=entity1["PartitionKey"], row_key=entity1["RowKey"])
            assert get_entity == entity1

            self.table.submit_transaction([("upsert", entity1, {"mode": "merge"})])
            get_entity = self.table.get_entity(partition_key=entity1["PartitionKey"], row_key=entity1["RowKey"])
            assert get_entity == entity1

            self.table.submit_transaction([("upsert", entity1, {"mode": "replace"})])
            get_entity = self.table.get_entity(partition_key=entity1["PartitionKey"], row_key=entity1["RowKey"])
            assert get_entity == entity1

            self.table.submit_transaction([("update", entity1, {"mode": "merge"})])
            get_entity = self.table.get_entity(partition_key=entity1["PartitionKey"], row_key=entity1["RowKey"])
            assert get_entity == entity1

            self.table.submit_transaction([("update", entity1, {"mode": "replace"})])
            get_entity = self.table.get_entity(partition_key=entity1["PartitionKey"], row_key=entity1["RowKey"])
            assert get_entity == entity1

            entity_results = list(self.table.list_entities())
            assert entity_results[0] == entity1
            for entity in entity_results:
                get_entity = self.table.get_entity(partition_key=entity["PartitionKey"], row_key=entity["RowKey"])
                assert get_entity == entity1

            self.table.submit_transaction([("delete", entity1)])

        finally:
            self._tear_down()

    # Playback doesn't work as test proxy issue: https://github.com/Azure/azure-sdk-tools/issues/2900
    @pytest.mark.live_test_only
    @cosmos_decorator
    @recorded_by_proxy
<<<<<<< HEAD
    def test_empty_batch(self, tables_cosmos_account_name, tables_primary_cosmos_account_key):
        url = self.account_url(tables_cosmos_account_name, "cosmos")
        table_name = self.get_resource_name("mytable")
        with TableClient(url, table_name, credential=tables_primary_cosmos_account_key) as client:
            client.create_table()
            result = client.submit_transaction([])
            assert result == []
            client.delete_table()
=======
    def test_client_with_url_ends_with_table_name(self, tables_cosmos_account_name, tables_primary_cosmos_account_key):
        url = self.account_url(tables_cosmos_account_name, "cosmos")
        table_name = self.get_resource_name("mytable")
        invalid_url = url + "/" + table_name
        entity = {"PartitionKey": "test-partition", "RowKey": "test-key", "name": "test-name"}

        valid_tc = TableClient(url, table_name, credential=tables_primary_cosmos_account_key)
        valid_tc.create_table()

        tc = TableClient(invalid_url, table_name, credential=tables_primary_cosmos_account_key)
        with pytest.raises(HttpResponseError) as ex:
            tc.submit_transaction([("upsert", entity)])
        assert "Request url is invalid" in str(ex.value)
        assert ex.value.error_code == "InvalidInput"
        assert ex.value.status_code == 400

        valid_tc.delete_table()
>>>>>>> 5b0b7272


class TestBatchCosmosUnitTests(TableTestCase):
    tables_cosmos_account_name = "fake_cosmos_account"
    tables_primary_cosmos_account_key = "fakeXMZjnGsZGvd4bVr3Il5SeHA=="
    entity1 = {"PartitionKey": "pk001", "RowKey": "rk001"}
    entity2 = {"PartitionKey": "pk001", "RowKey": "rk002"}
    batch = [("upsert", entity1), ("upsert", entity2)]

    def test_batch_url_with_connection_string(self):
        endpoint_suffix = os.getenv("TABLES_COSMOS_ENDPOINT_SUFFIX", DEFAULT_COSMOS_ENDPOINT_SUFFIX)
        conn_string = "DefaultEndpointsProtocol=https;AccountName={0};AccountKey={1};TableEndpoint=https://{0}.table.{2}:443/;".format(
            self.tables_cosmos_account_name, self.tables_primary_cosmos_account_key, endpoint_suffix
        )
        table = TableClient.from_connection_string(
            conn_string,
            table_name="foo",
            endpoint_type="cosmos",
            per_call_policies=[
                CheckBatchURL("https://{}.table.{}:443".format(self.tables_cosmos_account_name, endpoint_suffix), "foo")
            ],
        )
        assert table.account_name == self.tables_cosmos_account_name
        assert table.url.startswith("https://" + self.tables_cosmos_account_name + ".table." + endpoint_suffix)
        assert table.scheme == "https"
        with pytest.raises(RequestCorrect):
            table.submit_transaction(self.batch)<|MERGE_RESOLUTION|>--- conflicted
+++ resolved
@@ -694,7 +694,6 @@
     @pytest.mark.live_test_only
     @cosmos_decorator
     @recorded_by_proxy
-<<<<<<< HEAD
     def test_empty_batch(self, tables_cosmos_account_name, tables_primary_cosmos_account_key):
         url = self.account_url(tables_cosmos_account_name, "cosmos")
         table_name = self.get_resource_name("mytable")
@@ -703,7 +702,11 @@
             result = client.submit_transaction([])
             assert result == []
             client.delete_table()
-=======
+
+    # Playback doesn't work as test proxy issue: https://github.com/Azure/azure-sdk-tools/issues/2900
+    @pytest.mark.live_test_only
+    @cosmos_decorator
+    @recorded_by_proxy
     def test_client_with_url_ends_with_table_name(self, tables_cosmos_account_name, tables_primary_cosmos_account_key):
         url = self.account_url(tables_cosmos_account_name, "cosmos")
         table_name = self.get_resource_name("mytable")
@@ -721,7 +724,6 @@
         assert ex.value.status_code == 400
 
         valid_tc.delete_table()
->>>>>>> 5b0b7272
 
 
 class TestBatchCosmosUnitTests(TableTestCase):
