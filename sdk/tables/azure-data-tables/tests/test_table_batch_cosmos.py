# coding: utf-8

# -------------------------------------------------------------------------
# Copyright (c) Microsoft Corporation. All rights reserved.
# Licensed under the MIT License. See License.txt in the project root for
# license information.
# --------------------------------------------------------------------------
from datetime import datetime
from dateutil.tz import tzutc
import os
import sys
import uuid

import pytest

from devtools_testutils import AzureTestCase

from azure.core import MatchConditions
from azure.core.exceptions import (
    ResourceExistsError,
    ResourceNotFoundError,
)
from azure.data.tables import (
    EdmType,
    TableEntity,
    EntityProperty,
    UpdateMode,
    TableTransactionError,
    TableServiceClient,
    TableEntity,
    UpdateMode,
    TransactionOperation,
    RequestTooLargeError
)

from _shared.testcase import TableTestCase, SLEEP_DELAY
from preparers import CosmosPreparer

#------------------------------------------------------------------------------
TEST_TABLE_PREFIX = 'table'
#------------------------------------------------------------------------------

class StorageTableClientTest(AzureTestCase, TableTestCase):

    def _set_up(self, tables_cosmos_account_name, tables_primary_cosmos_account_key):
        self.ts = TableServiceClient(self.account_url(tables_cosmos_account_name, "cosmos"), tables_primary_cosmos_account_key)
        self.table_name = self.get_resource_name('uttable')
        self.table = self.ts.get_table_client(self.table_name)
        if self.is_live:
            try:
                self.ts.create_table(self.table_name)
            except ResourceExistsError:
                pass

        self.test_tables = []

    def _tear_down(self):
        if self.is_live:
            try:
                self.ts.delete_table(self.table_name)
            except:
                pass

            for table_name in self.test_tables:
                try:
                    self.ts.delete_table(table_name)
                except:
                    pass
            self.sleep(SLEEP_DELAY)

    #--Helpers-----------------------------------------------------------------

    def _get_table_reference(self, prefix=TEST_TABLE_PREFIX):
        table_name = self.get_resource_name(prefix)
        self.test_tables.append(table_name)
        return self.ts.get_table_client(table_name)

    def _create_pk_rk(self, pk, rk):
        try:
            pk = pk if pk is not None else self.get_resource_name('pk').decode('utf-8')
            rk = rk if rk is not None else self.get_resource_name('rk').decode('utf-8')
        except AttributeError:
            pk = pk if pk is not None else self.get_resource_name('pk')
            rk = rk if rk is not None else self.get_resource_name('rk')
        return pk, rk

    def _create_random_entity_dict(self, pk=None, rk=None):
        '''
        Creates a dictionary-based entity with fixed values, using all
        of the supported data types.
        '''
        partition, row = self._create_pk_rk(pk, rk)
        properties = {
            'PartitionKey': partition,
            'RowKey': row,
            'age': 39,
            'sex': u'male',
            'married': True,
            'deceased': False,
            'optional': None,
            'ratio': 3.1,
            'evenratio': 3.0,
            'large': 933311100,
            'Birthday': datetime(1973, 10, 4, tzinfo=tzutc()),
            'birthday': datetime(1970, 10, 4, tzinfo=tzutc()),
            'binary': b'binary',
            'other': EntityProperty(20, EdmType.INT32),
            'clsid': uuid.UUID('c9da6455-213d-42c9-9a79-3e9149a57833')
        }
        return TableEntity(**properties)


    def _create_updated_entity_dict(self, partition, row):
        '''
        Creates a dictionary-based entity with fixed values, with a
        different set of values than the default entity. It
        adds fields, changes field values, changes field types,
        and removes fields when compared to the default entity.
        '''
        return {
            'PartitionKey': partition,
            'RowKey': row,
            'age': u'abc',
            'sex': u'female',
            'sign': u'aquarius',
            'birthday': datetime(1991, 10, 4, tzinfo=tzutc())
        }

    def _assert_default_entity(self, entity):
        '''
        Asserts that the entity passed in matches the default entity.
        '''
        assert entity['age'] ==  39
        assert entity['sex'] ==  'male'
        assert entity['married'] ==  True
        assert entity['deceased'] ==  False
        assert not "optional" in entity
        assert entity['ratio'] ==  3.1
        assert entity['evenratio'] ==  3.0
        assert entity['large'] ==  933311100
        assert entity['Birthday'] == datetime(1973, 10, 4, tzinfo=tzutc())
        assert entity['birthday'] == datetime(1970, 10, 4, tzinfo=tzutc())
        assert entity['binary'].value ==  b'binary'
        assert entity['other'] ==  20
        assert entity['clsid'] ==  uuid.UUID('c9da6455-213d-42c9-9a79-3e9149a57833')
        assert entity.metadata['etag']
        assert entity.metadata['timestamp']

    def _assert_updated_entity(self, entity):
        '''
        Asserts that the entity passed in matches the updated entity.
        '''
        assert entity['age'] ==  'abc'
        assert entity['sex'] ==  'female'
        assert not "married" in entity
        assert not "deceased" in entity
        assert entity['sign'] ==  'aquarius'
        assert not "optional" in entity
        assert not "ratio" in entity
        assert not "evenratio" in entity
        assert not "large" in entity
        assert not "Birthday" in entity
        assert entity['birthday'] == datetime(1991, 10, 4, tzinfo=tzutc())
        assert not "other" in entity
        assert not "clsid" in entity
        assert entity.metadata['etag']
        assert entity.metadata['timestamp']


    #--Test cases for batch ---------------------------------------------
    def _assert_valid_batch_transaction(self, transaction, length):
        assert length ==  len(transaction)

    @pytest.mark.skipif(sys.version_info < (3, 0), reason="requires Python3")
    @CosmosPreparer()
    def test_batch_insert(self, tables_cosmos_account_name, tables_primary_cosmos_account_key):
        # Arrange
        self._set_up(tables_cosmos_account_name, tables_primary_cosmos_account_key)
        try:
            # Act
            entity = TableEntity()
<<<<<<< HEAD
            entity['PartitionKey'] = '001'
            entity['RowKey'] = 'batch_insert_replace'
            entity['test'] = True
            entity['test2'] = 'value'
            entity['test3'] = 3
            entity['test4'] = EntityProperty(1234567890)
            entity['test5'] = datetime.utcnow()
=======
            entity.PartitionKey = '001'
            entity.RowKey = 'batch_insert_replace'
            entity.test = True
            entity.test2 = 'value'
            entity.test3 = 3
            entity.test4 = EntityProperty(1234567890, EdmType.INT32)
            entity.test5 = datetime.utcnow()
>>>>>>> c1b88c2f

            batch = [('upsert', entity)]
            transaction_result = self.table.submit_transaction(batch)

            # Assert
            self._assert_valid_batch_transaction(transaction_result, 1)
            assert 'etag' in transaction_result[0]

            entity = self.table.get_entity('001', 'batch_insert_replace')
            assert entity is not None
            assert 'value' ==  entity['test2']
            assert 1234567890 ==  entity['test4']
        finally:
            self._tear_down()

    @pytest.mark.skipif(sys.version_info < (3, 0), reason="requires Python3")
    @CosmosPreparer()
    def test_batch_update(self, tables_cosmos_account_name, tables_primary_cosmos_account_key):
        # Arrange
        self._set_up(tables_cosmos_account_name, tables_primary_cosmos_account_key)
        try:
            # Act
            entity = TableEntity()
<<<<<<< HEAD
            entity['PartitionKey'] = u'001'
            entity['RowKey'] = u'batch_update'
            entity['test'] = EntityProperty(True)
            entity['test2'] = u'value'
            entity['test3'] = 3
            entity['test4'] = EntityProperty(1234567890)
            entity['test5'] = datetime.utcnow()
=======
            entity.PartitionKey = u'001'
            entity.RowKey = u'batch_update'
            entity.test = EntityProperty(True, EdmType.BOOLEAN)
            entity.test2 = u'value'
            entity.test3 = 3
            entity.test4 = EntityProperty(1234567890, EdmType.INT32)
            entity.test5 = datetime.utcnow()
>>>>>>> c1b88c2f
            self.table.create_entity(entity)

            entity = self.table.get_entity(u'001', u'batch_update')
            assert 3 ==  entity['test3']
            entity['test2'] = u'value1'

            batch = [('update', entity)]
            transaction_result = self.table.submit_transaction(batch)

            # Assert
            self._assert_valid_batch_transaction(transaction_result, 1)
            assert 'etag' in transaction_result[0]

            result = self.table.get_entity('001', 'batch_update')
            assert 'value1' ==  result['test2']
            assert entity['PartitionKey'] ==  u'001'
            assert entity['RowKey'] ==  u'batch_update'
        finally:
            self._tear_down()

    @pytest.mark.skipif(sys.version_info < (3, 0), reason="requires Python3")
    @CosmosPreparer()
    def test_batch_merge(self, tables_cosmos_account_name, tables_primary_cosmos_account_key):
        # Arrange
        self._set_up(tables_cosmos_account_name, tables_primary_cosmos_account_key)
        try:
            # Act
            entity = TableEntity()
<<<<<<< HEAD
            entity['PartitionKey'] = u'001'
            entity['RowKey'] = u'batch_merge'
            entity['test'] = EntityProperty(True)
            entity['test2'] = u'value'
            entity['test3'] = 3
            entity['test4'] = EntityProperty(1234567890)
            entity['test5'] = datetime.utcnow()
=======
            entity.PartitionKey = u'001'
            entity.RowKey = u'batch_merge'
            entity.test = EntityProperty(True, EdmType.BOOLEAN)
            entity.test2 = u'value'
            entity.test3 = 3
            entity.test4 = EntityProperty(1234567890, EdmType.INT32)
            entity.test5 = datetime.utcnow()
>>>>>>> c1b88c2f
            self.table.create_entity(entity)

            resp_entity = self.table.get_entity(partition_key=u'001', row_key=u'batch_merge')
            assert 3 ==  entity['test3']
            entity = TableEntity()
            entity['PartitionKey'] = u'001'
            entity['RowKey'] = u'batch_merge'
            entity['test2'] = u'value1'

            batch = [('update', entity, {'mode': UpdateMode.MERGE})]
            transaction_result = self.table.submit_transaction(batch)

            # Assert
            self._assert_valid_batch_transaction(transaction_result, 1)
            assert 'etag' in transaction_result[0]

            resp_entity = self.table.get_entity(partition_key=u'001', row_key=u'batch_merge')
            assert entity['test2'] ==  resp_entity['test2']
            assert 1234567890 ==  resp_entity['test4']
            assert entity['PartitionKey'] ==  resp_entity['PartitionKey']
            assert entity['RowKey'] ==  resp_entity['RowKey']
        finally:
            self._tear_down()

    @pytest.mark.skipif(sys.version_info < (3, 0), reason="requires Python3")
    @CosmosPreparer()
    def test_batch_update_if_match(self, tables_cosmos_account_name, tables_primary_cosmos_account_key):
        # Arrange
        self._set_up(tables_cosmos_account_name, tables_primary_cosmos_account_key)
        try:
            entity = self._create_random_entity_dict()
            resp = self.table.create_entity(entity=entity)
            etag = resp['etag']

            # Act
            sent_entity = self._create_updated_entity_dict(entity['PartitionKey'], entity['RowKey'])
            batch = [(
                'update',
                sent_entity,
                {'mode': UpdateMode.REPLACE, 'etag': etag, 'match_condition':MatchConditions.IfNotModified, 'mode':UpdateMode.REPLACE}
            )]
            transaction_result = self.table.submit_transaction(batch)

            # Assert
            self._assert_valid_batch_transaction(transaction_result, 1)
            assert 'etag' in transaction_result[0]

            entity = self.table.get_entity(partition_key=entity['PartitionKey'], row_key=entity['RowKey'])
            self._assert_updated_entity(entity)
        finally:
            self._tear_down()

    @pytest.mark.skipif(sys.version_info < (3, 0), reason="requires Python3")
    @CosmosPreparer()
    def test_batch_update_if_doesnt_match(self, tables_cosmos_account_name, tables_primary_cosmos_account_key):
        # Arrange
        self._set_up(tables_cosmos_account_name, tables_primary_cosmos_account_key)
        try:
            entity = self._create_random_entity_dict()
            self.table.create_entity(entity)

            # Act
            sent_entity1 = self._create_updated_entity_dict(entity['PartitionKey'], entity['RowKey'])

            batch = [(
                'update',
                sent_entity1,
                {'etag': u'W/"datetime\'2012-06-15T22%3A51%3A44.9662825Z\'"', 'match_condition':MatchConditions.IfNotModified}
            )]
            with pytest.raises(TableTransactionError):
                self.table.submit_transaction(batch)

            # Assert
            received_entity = self.table.get_entity(entity['PartitionKey'], entity['RowKey'])
            self._assert_default_entity(received_entity)
        finally:
            self._tear_down()

    @pytest.mark.skipif(sys.version_info < (3, 0), reason="requires Python3")
    @CosmosPreparer()
    def test_batch_insert_replace(self, tables_cosmos_account_name, tables_primary_cosmos_account_key):
        # Arrange
        self._set_up(tables_cosmos_account_name, tables_primary_cosmos_account_key)
        try:
            # Act
            entity = TableEntity()
<<<<<<< HEAD
            entity['PartitionKey'] = '001'
            entity['RowKey'] = 'batch_insert_replace'
            entity['test'] = True
            entity['test2'] = 'value'
            entity['test3'] = 3
            entity['test4'] = EntityProperty(1234567890)
            entity['test5'] = datetime.utcnow()
=======
            entity.PartitionKey = '001'
            entity.RowKey = 'batch_insert_replace'
            entity.test = True
            entity.test2 = 'value'
            entity.test3 = 3
            entity.test4 = EntityProperty(1234567890, EdmType.INT32)
            entity.test5 = datetime.utcnow()
>>>>>>> c1b88c2f

            batch = [('upsert', entity, {'mode': UpdateMode.REPLACE})]
            transaction_result = self.table.submit_transaction(batch)

            # Assert
            self._assert_valid_batch_transaction(transaction_result, 1)
            assert 'etag' in transaction_result[0]

            entity = self.table.get_entity('001', 'batch_insert_replace')
            assert entity is not None
            assert 'value' ==  entity['test2']
            assert 1234567890 ==  entity['test4']
        finally:
            self._tear_down()

    @pytest.mark.skipif(sys.version_info < (3, 0), reason="requires Python3")
    @CosmosPreparer()
    def test_batch_insert_merge(self, tables_cosmos_account_name, tables_primary_cosmos_account_key):
        # Arrange
        self._set_up(tables_cosmos_account_name, tables_primary_cosmos_account_key)
        try:
            # Act
            entity = TableEntity()
<<<<<<< HEAD
            entity['PartitionKey'] = '001'
            entity['RowKey'] = 'batch_insert_merge'
            entity['test'] = True
            entity['test2'] = 'value'
            entity['test3'] = 3
            entity['test4'] = EntityProperty(1234567890)
            entity['test5'] = datetime.utcnow()
=======
            entity.PartitionKey = '001'
            entity.RowKey = 'batch_insert_merge'
            entity.test = True
            entity.test2 = 'value'
            entity.test3 = 3
            entity.test4 = EntityProperty(1234567890, EdmType.INT32)
            entity.test5 = datetime.utcnow()
>>>>>>> c1b88c2f

            batch = [('upsert', entity, {'mode': UpdateMode.MERGE})]
            transaction_result = self.table.submit_transaction(batch)

            # Assert
            self._assert_valid_batch_transaction(transaction_result, 1)
            assert 'etag' in transaction_result[0]

            entity = self.table.get_entity('001', 'batch_insert_merge')
            assert entity is not None
            assert 'value' ==  entity['test2']
            assert 1234567890 ==  entity['test4']
        finally:
            self._tear_down()

    @pytest.mark.skipif(sys.version_info < (3, 0), reason="requires Python3")
    @CosmosPreparer()
    def test_batch_delete(self, tables_cosmos_account_name, tables_primary_cosmos_account_key):
        # Arrange
        self._set_up(tables_cosmos_account_name, tables_primary_cosmos_account_key)
        try:
            # Act
            entity = TableEntity()
<<<<<<< HEAD
            entity['PartitionKey'] = u'001'
            entity['RowKey'] = u'batch_delete'
            entity['test'] = EntityProperty(True)
            entity['test2'] = u'value'
            entity['test3'] = 3
            entity['test4'] = EntityProperty(1234567890)
            entity['test5'] = datetime.utcnow()
=======
            entity.PartitionKey = u'001'
            entity.RowKey = u'batch_delete'
            entity.test = EntityProperty(True, EdmType.BOOLEAN)
            entity.test2 = u'value'
            entity.test3 = 3
            entity.test4 = EntityProperty(1234567890, EdmType.INT32)
            entity.test5 = datetime.utcnow()
>>>>>>> c1b88c2f
            self.table.create_entity(entity)

            entity = self.table.get_entity(partition_key=u'001', row_key=u'batch_delete')
            assert 3 ==  entity['test3']

            batch = [('delete', entity)]
            transaction_result = self.table.submit_transaction(batch)

            # Assert
            self._assert_valid_batch_transaction(transaction_result, 1)
            assert 'etag' not in transaction_result[0]

            with pytest.raises(ResourceNotFoundError):
                entity = self.table.get_entity(partition_key=entity['PartitionKey'], row_key=entity['RowKey'])
        finally:
            self._tear_down()

    @pytest.mark.skipif(sys.version_info < (3, 0), reason="requires Python3")
    @CosmosPreparer()
    def test_batch_inserts(self, tables_cosmos_account_name, tables_primary_cosmos_account_key):
        # Arrange
        self._set_up(tables_cosmos_account_name, tables_primary_cosmos_account_key)
        try:
            # Act
            entity = TableEntity()
<<<<<<< HEAD
            entity['PartitionKey'] = 'batch_inserts'
            entity['test'] = EntityProperty(True)
            entity['test2'] = 'value'
            entity['test3'] = 3
            entity['test4'] = EntityProperty(1234567890)
=======
            entity.PartitionKey = 'batch_inserts'
            entity.test = EntityProperty(True, EdmType.BOOLEAN)
            entity.test2 = 'value'
            entity.test3 = 3
            entity.test4 = EntityProperty(1234567890, EdmType.INT32)
>>>>>>> c1b88c2f

            transaction_count = 0
            batch = []
            for i in range(100):
                entity['RowKey'] = str(i)
                batch.append(('create', entity.copy()))
                transaction_count += 1
            transaction_result = self.table.submit_transaction(batch)

            # Assert
            self._assert_valid_batch_transaction(transaction_result, transaction_count)
            assert 'etag' in transaction_result[0]

            entities = list(self.table.query_entities("PartitionKey eq 'batch_inserts'"))

            # Assert
            assert entities is not None
            assert transaction_count ==  len(entities)
            e = self.table.get_entity('batch_inserts', '1')
        finally:
            self._tear_down()

    @pytest.mark.skipif(sys.version_info < (3, 0), reason="requires Python3")
    @CosmosPreparer()
    def test_batch_all_operations_together(self, tables_cosmos_account_name, tables_primary_cosmos_account_key):
        # Arrange
        self._set_up(tables_cosmos_account_name, tables_primary_cosmos_account_key)
        try:
            # Act
            entity = TableEntity()
<<<<<<< HEAD
            entity['PartitionKey'] = '003'
            entity['RowKey'] = 'batch_all_operations_together-1'
            entity['test'] = EntityProperty(True)
            entity['test2'] = 'value'
            entity['test3'] = 3
            entity['test4'] = EntityProperty(1234567890)
            entity['test5'] = datetime.utcnow()
=======
            entity.PartitionKey = '003'
            entity.RowKey = 'batch_all_operations_together-1'
            entity.test = EntityProperty(True, EdmType.BOOLEAN)
            entity.test2 = 'value'
            entity.test3 = 3
            entity.test4 = EntityProperty(1234567890, EdmType.INT32)
            entity.test5 = datetime.utcnow()
>>>>>>> c1b88c2f
            self.table.create_entity(entity)
            entity['RowKey'] = 'batch_all_operations_together-2'
            self.table.create_entity(entity)
            entity['RowKey'] = 'batch_all_operations_together-3'
            self.table.create_entity(entity)
            entity['RowKey'] = 'batch_all_operations_together-4'
            self.table.create_entity(entity)
            transaction_count = 0

            batch = []
            entity['RowKey'] = 'batch_all_operations_together'
            batch.append((TransactionOperation.CREATE, entity.copy()))
            transaction_count += 1

            entity['RowKey'] = 'batch_all_operations_together-1'
            batch.append((TransactionOperation.DELETE, entity.copy()))
            transaction_count += 1

            entity['RowKey'] = 'batch_all_operations_together-2'
            entity['test3'] = 10
            batch.append((TransactionOperation.UPDATE, entity.copy()))
            transaction_count += 1

            entity['RowKey'] = 'batch_all_operations_together-3'
            entity['test3'] = 100
            batch.append((TransactionOperation.UPDATE, entity.copy(), {'mode': UpdateMode.REPLACE}))
            transaction_count += 1

            entity['RowKey'] = 'batch_all_operations_together-4'
            entity['test3'] = 10
            batch.append((TransactionOperation.UPSERT, entity.copy()))
            transaction_count += 1

            entity['RowKey'] = 'batch_all_operations_together-5'
            batch.append((TransactionOperation.UPSERT, entity.copy(), {'mode': UpdateMode.REPLACE}))
            transaction_count += 1

            transaction_result = self.table.submit_transaction(batch)

            # Assert
            self._assert_valid_batch_transaction(transaction_result, transaction_count)
            assert 'etag' in transaction_result[0]
            assert 'etag' not in transaction_result[1]
            assert 'etag' in transaction_result[2]
            assert 'etag' in transaction_result[3]
            assert 'etag' in transaction_result[4]
            assert 'etag' in transaction_result[5]

            # Assert
            entities = list(self.table.query_entities("PartitionKey eq '003'"))
            assert 5 ==  len(entities)
        finally:
            self._tear_down()

    @pytest.mark.skipif(sys.version_info < (3, 0), reason="requires Python3")
    @CosmosPreparer()
    def test_batch_different_partition_operations_fail(self, tables_cosmos_account_name, tables_primary_cosmos_account_key):
        # Arrange
        self._set_up(tables_cosmos_account_name, tables_primary_cosmos_account_key)
        try:
            entity = self._create_random_entity_dict('001', 'batch_negative_1')
            self.table.create_entity(entity)

            # Act
            batch = []

            entity = self._create_updated_entity_dict(
                '001', 'batch_negative_1')
            batch.append(('update', entity.copy()))

            entity = self._create_random_entity_dict(
                '002', 'batch_negative_1')
            batch.append(('update', entity.copy()))

            with pytest.raises(ValueError):
                self.table.submit_transaction(batch)
        finally:
            self._tear_down()

    @pytest.mark.skipif(sys.version_info < (3, 0), reason="requires Python3")
    @CosmosPreparer()
    def test_new_non_existent_table(self, tables_cosmos_account_name, tables_primary_cosmos_account_key):
        # Arrange
        self._set_up(tables_cosmos_account_name, tables_primary_cosmos_account_key)
        try:
            entity = self._create_random_entity_dict('001', 'batch_negative_1')

            tc = self.ts.get_table_client("doesntexist")

            batch = [('create', entity)]

            with pytest.raises(TableTransactionError):
                resp = tc.submit_transaction(batch)
            # Assert
        finally:
            self._tear_down()

    @pytest.mark.skipif(sys.version_info < (3, 0), reason="requires Python3")
    @CosmosPreparer()
    def test_new_delete_nonexistent_entity(self, tables_cosmos_account_name, tables_primary_cosmos_account_key):
        # Arrange
        self._set_up(tables_cosmos_account_name, tables_primary_cosmos_account_key)
        try:
            entity = self._create_random_entity_dict('001', 'batch_negative_1')

            batch = [('delete', entity)]
            with pytest.raises(TableTransactionError):
                resp = self.table.submit_transaction(batch)

        finally:
            self._tear_down()

    @pytest.mark.skipif(sys.version_info < (3, 0), reason="requires Python3")
    @pytest.mark.live_test_only  # Request bodies are very large
    @CosmosPreparer()
    def test_batch_request_too_large(self, tables_cosmos_account_name, tables_primary_cosmos_account_key):
        # Arrange
        self._set_up(tables_cosmos_account_name, tables_primary_cosmos_account_key)
        try:
            batch = []
            entity = {
                'PartitionKey': 'pk001',
                'Foo': os.urandom(1024*64),
                'Bar': os.urandom(1024*64),
                'Baz': os.urandom(1024*64)
            }
            for i in range(50):
                entity['RowKey'] = str(i)
                batch.append(('create', entity.copy()))

            with pytest.raises(RequestTooLargeError):
                self.table.submit_transaction(batch)

        finally:
            self._tear_down()<|MERGE_RESOLUTION|>--- conflicted
+++ resolved
@@ -179,23 +179,13 @@
         try:
             # Act
             entity = TableEntity()
-<<<<<<< HEAD
             entity['PartitionKey'] = '001'
             entity['RowKey'] = 'batch_insert_replace'
             entity['test'] = True
             entity['test2'] = 'value'
             entity['test3'] = 3
-            entity['test4'] = EntityProperty(1234567890)
+            entity['test4'] = EntityProperty(1234567890, EdmType.INT32)
             entity['test5'] = datetime.utcnow()
-=======
-            entity.PartitionKey = '001'
-            entity.RowKey = 'batch_insert_replace'
-            entity.test = True
-            entity.test2 = 'value'
-            entity.test3 = 3
-            entity.test4 = EntityProperty(1234567890, EdmType.INT32)
-            entity.test5 = datetime.utcnow()
->>>>>>> c1b88c2f
 
             batch = [('upsert', entity)]
             transaction_result = self.table.submit_transaction(batch)
@@ -219,23 +209,13 @@
         try:
             # Act
             entity = TableEntity()
-<<<<<<< HEAD
             entity['PartitionKey'] = u'001'
             entity['RowKey'] = u'batch_update'
-            entity['test'] = EntityProperty(True)
+            entity['test'] = EntityProperty(True, EdmType.BOOLEAN)
             entity['test2'] = u'value'
             entity['test3'] = 3
-            entity['test4'] = EntityProperty(1234567890)
+            entity['test4'] = EntityProperty(1234567890, EdmType.INT32)
             entity['test5'] = datetime.utcnow()
-=======
-            entity.PartitionKey = u'001'
-            entity.RowKey = u'batch_update'
-            entity.test = EntityProperty(True, EdmType.BOOLEAN)
-            entity.test2 = u'value'
-            entity.test3 = 3
-            entity.test4 = EntityProperty(1234567890, EdmType.INT32)
-            entity.test5 = datetime.utcnow()
->>>>>>> c1b88c2f
             self.table.create_entity(entity)
 
             entity = self.table.get_entity(u'001', u'batch_update')
@@ -264,23 +244,13 @@
         try:
             # Act
             entity = TableEntity()
-<<<<<<< HEAD
             entity['PartitionKey'] = u'001'
             entity['RowKey'] = u'batch_merge'
-            entity['test'] = EntityProperty(True)
+            entity['test'] = EntityProperty(True, EdmType.BOOLEAN)
             entity['test2'] = u'value'
             entity['test3'] = 3
-            entity['test4'] = EntityProperty(1234567890)
+            entity['test4'] = EntityProperty(1234567890, EdmType.INT32)
             entity['test5'] = datetime.utcnow()
-=======
-            entity.PartitionKey = u'001'
-            entity.RowKey = u'batch_merge'
-            entity.test = EntityProperty(True, EdmType.BOOLEAN)
-            entity.test2 = u'value'
-            entity.test3 = 3
-            entity.test4 = EntityProperty(1234567890, EdmType.INT32)
-            entity.test5 = datetime.utcnow()
->>>>>>> c1b88c2f
             self.table.create_entity(entity)
 
             resp_entity = self.table.get_entity(partition_key=u'001', row_key=u'batch_merge')
@@ -367,23 +337,13 @@
         try:
             # Act
             entity = TableEntity()
-<<<<<<< HEAD
             entity['PartitionKey'] = '001'
             entity['RowKey'] = 'batch_insert_replace'
             entity['test'] = True
             entity['test2'] = 'value'
             entity['test3'] = 3
-            entity['test4'] = EntityProperty(1234567890)
+            entity['test4'] = EntityProperty(1234567890, EdmType.INT32)
             entity['test5'] = datetime.utcnow()
-=======
-            entity.PartitionKey = '001'
-            entity.RowKey = 'batch_insert_replace'
-            entity.test = True
-            entity.test2 = 'value'
-            entity.test3 = 3
-            entity.test4 = EntityProperty(1234567890, EdmType.INT32)
-            entity.test5 = datetime.utcnow()
->>>>>>> c1b88c2f
 
             batch = [('upsert', entity, {'mode': UpdateMode.REPLACE})]
             transaction_result = self.table.submit_transaction(batch)
@@ -407,23 +367,13 @@
         try:
             # Act
             entity = TableEntity()
-<<<<<<< HEAD
             entity['PartitionKey'] = '001'
             entity['RowKey'] = 'batch_insert_merge'
             entity['test'] = True
             entity['test2'] = 'value'
             entity['test3'] = 3
-            entity['test4'] = EntityProperty(1234567890)
+            entity['test4'] = EntityProperty(1234567890, EdmType.INT32)
             entity['test5'] = datetime.utcnow()
-=======
-            entity.PartitionKey = '001'
-            entity.RowKey = 'batch_insert_merge'
-            entity.test = True
-            entity.test2 = 'value'
-            entity.test3 = 3
-            entity.test4 = EntityProperty(1234567890, EdmType.INT32)
-            entity.test5 = datetime.utcnow()
->>>>>>> c1b88c2f
 
             batch = [('upsert', entity, {'mode': UpdateMode.MERGE})]
             transaction_result = self.table.submit_transaction(batch)
@@ -447,23 +397,13 @@
         try:
             # Act
             entity = TableEntity()
-<<<<<<< HEAD
             entity['PartitionKey'] = u'001'
             entity['RowKey'] = u'batch_delete'
-            entity['test'] = EntityProperty(True)
+            entity['test'] = EntityProperty(True, EdmType.BOOLEAN)
             entity['test2'] = u'value'
             entity['test3'] = 3
-            entity['test4'] = EntityProperty(1234567890)
+            entity['test4'] = EntityProperty(1234567890, EdmType.INT32)
             entity['test5'] = datetime.utcnow()
-=======
-            entity.PartitionKey = u'001'
-            entity.RowKey = u'batch_delete'
-            entity.test = EntityProperty(True, EdmType.BOOLEAN)
-            entity.test2 = u'value'
-            entity.test3 = 3
-            entity.test4 = EntityProperty(1234567890, EdmType.INT32)
-            entity.test5 = datetime.utcnow()
->>>>>>> c1b88c2f
             self.table.create_entity(entity)
 
             entity = self.table.get_entity(partition_key=u'001', row_key=u'batch_delete')
@@ -489,19 +429,11 @@
         try:
             # Act
             entity = TableEntity()
-<<<<<<< HEAD
             entity['PartitionKey'] = 'batch_inserts'
-            entity['test'] = EntityProperty(True)
+            entity['test'] = EntityProperty(True, EdmType.BOOLEAN)
             entity['test2'] = 'value'
             entity['test3'] = 3
-            entity['test4'] = EntityProperty(1234567890)
-=======
-            entity.PartitionKey = 'batch_inserts'
-            entity.test = EntityProperty(True, EdmType.BOOLEAN)
-            entity.test2 = 'value'
-            entity.test3 = 3
-            entity.test4 = EntityProperty(1234567890, EdmType.INT32)
->>>>>>> c1b88c2f
+            entity['test4'] = EntityProperty(1234567890, EdmType.INT32)
 
             transaction_count = 0
             batch = []
@@ -532,23 +464,14 @@
         try:
             # Act
             entity = TableEntity()
-<<<<<<< HEAD
             entity['PartitionKey'] = '003'
             entity['RowKey'] = 'batch_all_operations_together-1'
-            entity['test'] = EntityProperty(True)
+            entity['test'] = EntityProperty(True, EdmType.BOOLEAN)
             entity['test2'] = 'value'
             entity['test3'] = 3
-            entity['test4'] = EntityProperty(1234567890)
+            entity['test4'] = EntityProperty(1234567890, EdmType.INT32)
             entity['test5'] = datetime.utcnow()
-=======
-            entity.PartitionKey = '003'
-            entity.RowKey = 'batch_all_operations_together-1'
-            entity.test = EntityProperty(True, EdmType.BOOLEAN)
-            entity.test2 = 'value'
-            entity.test3 = 3
-            entity.test4 = EntityProperty(1234567890, EdmType.INT32)
-            entity.test5 = datetime.utcnow()
->>>>>>> c1b88c2f
+
             self.table.create_entity(entity)
             entity['RowKey'] = 'batch_all_operations_together-2'
             self.table.create_entity(entity)
