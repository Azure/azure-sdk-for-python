# -------------------------------------------------------------------------
# Copyright (c) Microsoft Corporation. All rights reserved.
# Licensed under the MIT License. See License.txt in the project root for
# license information.
# --------------------------------------------------------------------------
import pytest
import platform

from datetime import datetime, timedelta
from devtools_testutils import AzureRecordedTestCase
from devtools_testutils.aio import recorded_by_proxy_async

from azure.core.credentials import AzureNamedKeyCredential, AzureSasCredential
from azure.core.exceptions import HttpResponseError, ResourceNotFoundError, ClientAuthenticationError
from azure.data.tables import (
    TableTransactionError,
    AccountSasPermissions,
    ResourceTypes,
    generate_account_sas,
    __version__ as VERSION,
)
from azure.data.tables.aio import TableServiceClient, TableClient
<<<<<<< HEAD
from azure.data.tables import __version__ as VERSION, TableTransactionError
from azure.data.tables._models import LocationMode
from azure.data.tables._constants import DEFAULT_COSMOS_ENDPOINT_SUFFIX
from test_table_client_cosmos import validate_standard_account_endpoints
=======
>>>>>>> 9bb963af

from test_table_client_cosmos import validate_standard_account_endpoints
from _shared.asynctestcase import AsyncTableTestCase
from async_preparers import cosmos_decorator_async

SERVICES = [TableServiceClient, TableClient]


class TestTableClientCosmosAsync(AzureRecordedTestCase, AsyncTableTestCase):
    @cosmos_decorator_async
    @recorded_by_proxy_async
    async def test_user_agent_default_async(self, tables_cosmos_account_name, tables_primary_cosmos_account_key):
        service = TableServiceClient(
            self.account_url(tables_cosmos_account_name, "cosmos"), credential=tables_primary_cosmos_account_key
        )

        def callback(response):
            assert "User-Agent" in response.http_request.headers
            assert (
                f"azsdk-python-data-tables/{VERSION} Python/{platform.python_version()} ({platform.platform()})"
                in response.http_request.headers["User-Agent"]
            )

        tables = service.list_tables(raw_response_hook=callback)
        assert tables is not None

        # The count doesn't matter, going through the PagedItem calls `callback`
        count = 0
        async for table in tables:
            count += 1

    @cosmos_decorator_async
    @recorded_by_proxy_async
    async def test_user_agent_custom_async(self, tables_cosmos_account_name, tables_primary_cosmos_account_key):
        custom_app = "TestApp/v1.0"
        service = TableServiceClient(
            self.account_url(tables_cosmos_account_name, "cosmos"),
            credential=tables_primary_cosmos_account_key,
            user_agent=custom_app,
        )

        def callback(response):
            assert "User-Agent" in response.http_request.headers
            assert (
                f"TestApp/v1.0 azsdk-python-data-tables/{VERSION} Python/{platform.python_version()} ({platform.platform()})"
                in response.http_request.headers["User-Agent"]
            )

        tables = service.list_tables(raw_response_hook=callback)
        assert tables is not None

        # The count doesn't matter, going through the PagedItem calls `callback`
        count = 0
        async for table in tables:
            count += 1

        def callback(response):
            assert "User-Agent" in response.http_request.headers
            assert (
                f"TestApp/v2.0 TestApp/v1.0 azsdk-python-data-tables/{VERSION} Python/{platform.python_version()} ({platform.platform()})"
                in response.http_request.headers["User-Agent"]
            )

        # The count doesn't matter, going through the PagedItem calls `callback`
        count = 0
        async for table in tables:
            count += 1

    @cosmos_decorator_async
    @recorded_by_proxy_async
    async def test_user_agent_append(self, tables_cosmos_account_name, tables_primary_cosmos_account_key):
        service = TableServiceClient(
            self.account_url(tables_cosmos_account_name, "cosmos"), credential=tables_primary_cosmos_account_key
        )

        def callback(response):
            assert "User-Agent" in response.http_request.headers
            assert response.http_request.headers["User-Agent"] == "customer_user_agent"

        custom_headers = {"User-Agent": "customer_user_agent"}
        tables = service.list_tables(raw_response_hook=callback, headers=custom_headers)

        # The count doesn't matter, going through the PagedItem calls `callback`
        count = 0
        async for table in tables:
            count += 1

    @pytest.mark.live_test_only
    @cosmos_decorator_async
    @recorded_by_proxy_async
    async def test_table_name_errors_bad_chars(self, tables_cosmos_account_name, tables_primary_cosmos_account_key):
        endpoint = self.account_url(tables_cosmos_account_name, "cosmos")

        # cosmos table names must be a non-empty string without chars '\', '/', '#', '?', trailing space, and less than 255 chars.
        invalid_table_names = ["\\", "//", "#", "?", "- "]
        for invalid_name in invalid_table_names:
            client = TableClient(
                endpoint=endpoint, credential=tables_primary_cosmos_account_key, table_name=invalid_name
            )
            async with client:
                with pytest.raises(ValueError) as error:
                    await client.create_table()
                assert "Cosmos table names must contain from 1-255 characters" in str(error.value)
                try:
                    with pytest.raises(ValueError) as error:
                        await client.delete_table()
                    assert "Cosmos table names must contain from 1-255 characters" in str(error.value)
                except HttpResponseError as error:
                    # Delete table returns a MethodNotAllowed for tablename == "\"
                    if error.error_code != "MethodNotAllowed":
                        raise
                with pytest.raises(ValueError) as error:
                    await client.create_entity({"PartitionKey": "foo", "RowKey": "foo"})
                assert "Cosmos table names must contain from 1-255 characters" in str(error.value)
                with pytest.raises(ValueError) as error:
                    await client.upsert_entity({"PartitionKey": "foo", "RowKey": "foo"})
                assert "Cosmos table names must contain from 1-255 characters" in str(error.value)
                with pytest.raises(ValueError) as error:
                    await client.delete_entity("PK", "RK")
                assert "Cosmos table names must contain from 1-255 characters" in str(error.value)
                with pytest.raises(ValueError) as error:
                    batch = []
                    batch.append(("upsert", {"PartitionKey": "A", "RowKey": "B"}))
                    await client.submit_transaction(batch)
                assert "Cosmos table names must contain from 1-255 characters" in str(error.value)

    @pytest.mark.live_test_only
    @cosmos_decorator_async
    @recorded_by_proxy_async
    async def test_table_name_errors_bad_length(self, tables_cosmos_account_name, tables_primary_cosmos_account_key):
        endpoint = self.account_url(tables_cosmos_account_name, "cosmos")

        # cosmos table names must be a non-empty string without chars '\', '/', '#', '?', and less than 255 chars.
        client = TableClient(endpoint=endpoint, credential=tables_primary_cosmos_account_key, table_name="-" * 255)
        async with client:
            with pytest.raises(ValueError) as error:
                await client.create_table()
            assert "Cosmos table names must contain from 1-255 characters" in str(error.value)
            with pytest.raises(ResourceNotFoundError):
                await client.create_entity({"PartitionKey": "foo", "RowKey": "foo"})
            with pytest.raises(ResourceNotFoundError):
                await client.upsert_entity({"PartitionKey": "foo", "RowKey": "foo"})
            with pytest.raises(TableTransactionError) as error:
                batch = []
                batch.append(("upsert", {"PartitionKey": "A", "RowKey": "B"}))
                await client.submit_transaction(batch)
            assert error.value.error_code == "ResourceNotFound"

    @cosmos_decorator_async
    @recorded_by_proxy_async
<<<<<<< HEAD
    async def test_table_client_location_mode(self, tables_cosmos_account_name, tables_primary_cosmos_account_key):
        url = self.account_url(tables_cosmos_account_name, "cosmos")
        table_name = self.get_resource_name("mytable")
        entity = {"PartitionKey": "foo", "RowKey": "bar"}

        async with TableClient(
            url, table_name, credential=tables_primary_cosmos_account_key, location_mode=LocationMode.SECONDARY
        ) as client:
            await client.create_table()
            await client.create_entity(entity)
            await client.upsert_entity(entity)
            await client.get_entity("foo", "bar")

            entities = client.list_entities()
            async for e in entities:
                pass

            await client.delete_entity(entity)
            await client.delete_table()

=======
    async def test_table_client_with_named_key_credential(
        self, tables_cosmos_account_name, tables_primary_cosmos_account_key
    ):
        base_url = self.account_url(tables_cosmos_account_name, "cosmos")
        table_name = self.get_resource_name("mytable")
        sas_token = self.generate_sas(
            generate_account_sas,
            tables_primary_cosmos_account_key,
            resource_types=ResourceTypes.from_string("sco"),
            permission=AccountSasPermissions.from_string("rwdlacu"),
            expiry=datetime.utcnow() + timedelta(hours=1),
        )

        async with TableClient.from_table_url(
            f"{base_url}/{table_name}", credential=tables_primary_cosmos_account_key
        ) as client:
            table = await client.create_table()
            assert table.name == table_name

        conn_str = f"AccountName={tables_cosmos_account_name};AccountKey={tables_primary_cosmos_account_key.named_key.key};EndpointSuffix=cosmos.azure.com"
        async with TableClient.from_connection_string(conn_str, table_name) as client:
            entities = client.query_entities(
                query_filter="PartitionKey eq @pk",
                parameters={"pk": "dummy-pk"},
            )
            async for e in entities:
                pass

        async with TableClient(
            f"{base_url}/?{sas_token}", table_name, credential=tables_primary_cosmos_account_key
        ) as client:
            entities = client.query_entities(
                query_filter="PartitionKey eq @pk",
                parameters={"pk": "dummy-pk"},
            )
            async for e in entities:
                pass

        async with TableClient.from_table_url(
            f"{base_url}/{table_name}?{sas_token}", credential=tables_primary_cosmos_account_key
        ) as client:
            entities = client.query_entities(
                query_filter="PartitionKey eq @pk",
                parameters={"pk": "dummy-pk"},
            )
            async for e in entities:
                pass
            await client.delete_table()

    @cosmos_decorator_async
    @recorded_by_proxy_async
    async def test_table_service_client_with_named_key_credential(
        self, tables_cosmos_account_name, tables_primary_cosmos_account_key
    ):
        base_url = self.account_url(tables_cosmos_account_name, "cosmos")
        table_name = self.get_resource_name("mytable")
        sas_token = self.generate_sas(
            generate_account_sas,
            tables_primary_cosmos_account_key,
            resource_types=ResourceTypes.from_string("sco"),
            permission=AccountSasPermissions.from_string("rwdlacu"),
            expiry=datetime.utcnow() + timedelta(hours=1),
        )
        name_filter = f"TableName eq '{table_name}'"
        conn_str = f"AccountName={tables_cosmos_account_name};AccountKey={tables_primary_cosmos_account_key.named_key.key};EndpointSuffix=cosmos.azure.com"

        async with TableServiceClient.from_connection_string(conn_str) as client:
            await client.create_table(table_name)
            count = 0
            result = client.query_tables(name_filter)
            async for table in result:
                count += 1
            assert count == 1

        async with TableServiceClient(
            f"{base_url}/?{sas_token}", credential=tables_primary_cosmos_account_key
        ) as client:
            entities = client.get_table_client(table_name).query_entities(
                query_filter="PartitionKey eq @pk",
                parameters={"pk": "dummy-pk"},
            )
            async for e in entities:
                pass
            await client.delete_table(table_name)

    @cosmos_decorator_async
    @recorded_by_proxy_async
    async def test_table_client_with_sas_token_credential(
        self, tables_cosmos_account_name, tables_primary_cosmos_account_key
    ):
        base_url = self.account_url(tables_cosmos_account_name, "cosmos")
        table_name = self.get_resource_name("mytable")
        sas_token = self.generate_sas(
            generate_account_sas,
            tables_primary_cosmos_account_key,
            resource_types=ResourceTypes.from_string("sco"),
            permission=AccountSasPermissions.from_string("rwdlacu"),
            expiry=datetime.utcnow() + timedelta(hours=1),
        )

        async with TableClient(base_url, table_name, credential=AzureSasCredential(sas_token)) as client:
            table = await client.create_table()
            assert table.name == table_name

        async with TableClient.from_table_url(
            f"{base_url}/{table_name}", credential=AzureSasCredential(sas_token)
        ) as client:
            entities = client.query_entities(
                query_filter="PartitionKey eq @pk",
                parameters={"pk": "dummy-pk"},
            )
            async for e in entities:
                pass

        conn_str = f"AccountName={tables_cosmos_account_name};SharedAccessSignature={AzureSasCredential(sas_token).signature};TableEndpoint={base_url}"
        async with TableClient.from_connection_string(conn_str, table_name) as client:
            entities = client.query_entities(
                query_filter="PartitionKey eq @pk",
                parameters={"pk": "dummy-pk"},
            )
            async for e in entities:
                pass

        async with TableClient.from_table_url(
            f"{base_url}/{table_name}", credential=AzureSasCredential(sas_token)
        ) as client:
            await client.delete_table()

        with pytest.raises(ValueError) as ex:
            TableClient(f"{base_url}/?{sas_token}", table_name, credential=AzureSasCredential(sas_token))
        ex_msg = "You cannot use AzureSasCredential when the resource URI also contains a Shared Access Signature."
        assert ex_msg == str(ex.value)

        with pytest.raises(ValueError) as ex:
            client = TableClient.from_table_url(
                f"{base_url}/{table_name}?{sas_token}", credential=AzureSasCredential(sas_token)
            )
        ex_msg = "You cannot use AzureSasCredential when the resource URI also contains a Shared Access Signature."
        assert ex_msg == str(ex.value)

    @cosmos_decorator_async
    @recorded_by_proxy_async
    async def test_table_service_client_with_sas_token_credential(
        self, tables_cosmos_account_name, tables_primary_cosmos_account_key
    ):
        base_url = self.account_url(tables_cosmos_account_name, "cosmos")
        table_name = self.get_resource_name("mytable")
        sas_token = self.generate_sas(
            generate_account_sas,
            tables_primary_cosmos_account_key,
            resource_types=ResourceTypes.from_string("sco"),
            permission=AccountSasPermissions.from_string("rwdlacu"),
            expiry=datetime.utcnow() + timedelta(hours=1),
        )
        name_filter = f"TableName eq '{table_name}'"

        async with TableServiceClient(base_url, credential=AzureSasCredential(sas_token)) as client:
            await client.create_table(table_name)
            count = 0
            result = client.query_tables(name_filter)
            async for table in result:
                count += 1
            assert count == 1

        conn_str = f"AccountName={tables_cosmos_account_name};SharedAccessSignature={AzureSasCredential(sas_token).signature};TableEndpoint={base_url}"
        async with TableServiceClient.from_connection_string(conn_str) as client:
            result = client.query_tables(name_filter)
            async for table in result:
                pass

        async with TableServiceClient(base_url, credential=AzureSasCredential(sas_token)) as client:
            await client.delete_table(table_name)

        with pytest.raises(ValueError) as ex:
            TableServiceClient(f"{base_url}/?{sas_token}", credential=AzureSasCredential(sas_token))
        ex_msg = "You cannot use AzureSasCredential when the resource URI also contains a Shared Access Signature."
        assert ex_msg == str(ex.value)

    @cosmos_decorator_async
    @recorded_by_proxy_async
    async def test_table_client_with_token_credential(
        self, tables_cosmos_account_name, tables_primary_cosmos_account_key
    ):
        # DefaultAzureCredential doesn't work on Cosmos
        base_url = self.account_url(tables_cosmos_account_name, "cosmos")
        table_name = self.get_resource_name("mytable")
        default_azure_credential = self.get_token_credential()
        sas_token = self.generate_sas(
            generate_account_sas,
            tables_primary_cosmos_account_key,
            resource_types=ResourceTypes.from_string("sco"),
            permission=AccountSasPermissions.from_string("rwdlacu"),
            expiry=datetime.utcnow() + timedelta(hours=1),
        )

        async with TableClient(base_url, table_name, credential=default_azure_credential) as client:
            with pytest.raises(HttpResponseError) as ex:
                await client.create_table()
            ex_msg = "Authorization header doesn't confirm to the required format. Please verify and try again."
            assert ex_msg in str(ex.value)

        async with TableClient.from_table_url(
            f"{base_url}/{table_name}", credential=default_azure_credential
        ) as client:
            with pytest.raises(HttpResponseError) as ex:
                await client.create_table()
            ex_msg = "Authorization header doesn't confirm to the required format. Please verify and try again."
            assert ex_msg in str(ex.value)

        async with TableClient(f"{base_url}/?{sas_token}", table_name, credential=default_azure_credential) as client:
            with pytest.raises(HttpResponseError) as ex:
                await client.create_table()
            ex_msg = "Authorization header doesn't confirm to the required format. Please verify and try again."
            assert ex_msg in str(ex.value)

        async with TableClient.from_table_url(
            f"{base_url}/{table_name}?{sas_token}", credential=default_azure_credential
        ) as client:
            with pytest.raises(HttpResponseError) as ex:
                await client.create_table()
            ex_msg = "Authorization header doesn't confirm to the required format. Please verify and try again."
            assert ex_msg in str(ex.value)

    @cosmos_decorator_async
    @recorded_by_proxy_async
    async def test_table_service_client_with_token_credential(
        self, tables_cosmos_account_name, tables_primary_cosmos_account_key
    ):
        # DefaultAzureCredential doesn't work on Cosmos
        base_url = self.account_url(tables_cosmos_account_name, "cosmos")
        table_name = self.get_resource_name("mytable")
        default_azure_credential = self.get_token_credential()
        sas_token = self.generate_sas(
            generate_account_sas,
            tables_primary_cosmos_account_key,
            resource_types=ResourceTypes.from_string("sco"),
            permission=AccountSasPermissions.from_string("rwdlacu"),
            expiry=datetime.utcnow() + timedelta(hours=1),
        )

        async with TableServiceClient(base_url, credential=default_azure_credential) as client:
            with pytest.raises(HttpResponseError) as ex:
                await client.create_table(table_name)
            ex_msg = "Authorization header doesn't confirm to the required format. Please verify and try again."
            assert ex_msg in str(ex.value)

        async with TableServiceClient(f"{base_url}/?{sas_token}", credential=default_azure_credential) as client:
            with pytest.raises(HttpResponseError) as ex:
                await client.create_table(table_name)
            ex_msg = "Authorization header doesn't confirm to the required format. Please verify and try again."
            assert ex_msg in str(ex.value)

    @cosmos_decorator_async
    @recorded_by_proxy_async
    async def test_table_client_without_credential(self, tables_cosmos_account_name, tables_primary_cosmos_account_key):
        base_url = self.account_url(tables_cosmos_account_name, "cosmos")
        table_name = self.get_resource_name("mytable")
        sas_token = self.generate_sas(
            generate_account_sas,
            tables_primary_cosmos_account_key,
            resource_types=ResourceTypes.from_string("sco"),
            permission=AccountSasPermissions.from_string("rwdlacu"),
            expiry=datetime.utcnow() + timedelta(hours=1),
        )

        with pytest.raises(ValueError) as ex:
            client = TableClient(base_url, table_name)
        assert str(ex.value) == "You need to provide either an AzureSasCredential or AzureNamedKeyCredential"

        with pytest.raises(ValueError) as ex:
            client = TableClient.from_table_url(f"{base_url}/{table_name}")
        assert str(ex.value) == "You need to provide either an AzureSasCredential or AzureNamedKeyCredential"

        async with TableClient(f"{base_url}/?{sas_token}", table_name) as client:
            table = await client.create_table()
            assert table.name == table_name

        with pytest.raises(ValueError) as ex:
            client = TableClient.from_table_url(f"{base_url}/{table_name}")
        assert str(ex.value) == "You need to provide either an AzureSasCredential or AzureNamedKeyCredential"

        async with TableClient.from_table_url(f"{base_url}/{table_name}?{sas_token}") as client:
            entities = client.query_entities(
                query_filter="PartitionKey eq @pk",
                parameters={"pk": "dummy-pk"},
            )
            async for e in entities:
                pass
            await client.delete_table()

    @cosmos_decorator_async
    @recorded_by_proxy_async
    async def test_table_service_client_without_credential(
        self, tables_cosmos_account_name, tables_primary_cosmos_account_key
    ):
        base_url = self.account_url(tables_cosmos_account_name, "cosmos")
        table_name = self.get_resource_name("mytable")
        name_filter = f"TableName eq '{table_name}'"
        sas_token = self.generate_sas(
            generate_account_sas,
            tables_primary_cosmos_account_key,
            resource_types=ResourceTypes.from_string("sco"),
            permission=AccountSasPermissions.from_string("rwdlacu"),
            expiry=datetime.utcnow() + timedelta(hours=1),
        )

        with pytest.raises(ValueError) as ex:
            client = TableServiceClient(base_url)
        assert str(ex.value) == "You need to provide either an AzureSasCredential or AzureNamedKeyCredential"

        async with TableServiceClient(f"{base_url}/?{sas_token}") as client:
            await client.create_table(table_name)
            count = 0
            result = client.query_tables(name_filter)
            async for table in result:
                count += 1
            assert count == 1
            await client.delete_table(table_name)

>>>>>>> 9bb963af

class TestTableClientCosmosAsyncUnitTests(AsyncTableTestCase):
    tables_cosmos_account_name = "fake_cosmos_account"
    tables_primary_cosmos_account_key = "fakeXMZjnGsZGvd4bVr3Il5SeHA"
    credential = AzureNamedKeyCredential(name=tables_cosmos_account_name, key=tables_primary_cosmos_account_key)

    # --Direct Parameters Test Cases --------------------------------------------
    @pytest.mark.asyncio
    async def test_create_service_with_key_async(self):
        url = self.account_url(self.tables_cosmos_account_name, "cosmos")
        for client in SERVICES:
            # Act
            service = client(url, credential=self.credential, table_name="foo")

            # Assert
            validate_standard_account_endpoints(
                service, self.tables_cosmos_account_name, self.tables_primary_cosmos_account_key
            )
            assert service.scheme == "https"

    @pytest.mark.asyncio
    async def test_create_service_with_connection_string_async(self):
        conn_string = f"AccountName={self.tables_cosmos_account_name};AccountKey={self.tables_primary_cosmos_account_key};TableEndpoint={self.tables_cosmos_account_name}.table.cosmos.azure.com"
        for client in SERVICES:
            # Act
            service = client.from_connection_string(conn_string, table_name="test")

            # Assert
            validate_standard_account_endpoints(
                service, self.tables_cosmos_account_name, self.tables_primary_cosmos_account_key
            )
            assert service.scheme == "https"

    @pytest.mark.asyncio
    async def test_create_service_with_sas(self):
        # Arrange
        sas_token = self.generate_sas_token()
        for service_type in SERVICES:
            # Act
            service = service_type(
                self.account_url(self.tables_cosmos_account_name, "cosmos"),
                credential=AzureSasCredential(sas_token),
                table_name="foo",
            )

            # Assert
            assert service is not None
            assert service.account_name == self.tables_cosmos_account_name
            assert service.url.startswith(f"https://{self.tables_cosmos_account_name}.table.cosmos.azure.com")
            assert isinstance(service.credential, AzureSasCredential)

    @pytest.mark.asyncio
    async def test_create_service_with_token_async(self):
        url = self.account_url(self.tables_cosmos_account_name, "cosmos")
        token_credential = self.get_token_credential()
        for service_type in SERVICES:
            # Act
            service = service_type(url, credential=token_credential, table_name="foo")

            # Assert
            assert service is not None
            assert service.account_name == self.tables_cosmos_account_name
            assert service.url.startswith(f"https://{self.tables_cosmos_account_name}.table.cosmos.azure.com")
            assert service.credential == token_credential
            assert not hasattr(service.credential, "account_key")

    @pytest.mark.skip("HTTP prefix does not raise an error")
    @pytest.mark.asyncio
    async def test_create_service_with_token_and_http(self):
        url = self.account_url(self.tables_cosmos_account_name, url).replace("https", "http")
        sas_token = self.generate_sas_token()
        for client in SERVICES:
            # Act
            with pytest.raises(ValueError):
                client(url, credential=AzureSasCredential(sas_token), table_name="foo")

    @pytest.mark.asyncio
    async def test_create_service_protocol_async(self):
        # Arrange
        endpoint = self.account_url(self.tables_cosmos_account_name, "cosmos").replace("https", "http")
        for client in SERVICES:
            # Act
            service = client(endpoint, credential=self.credential, table_name="foo")

            # Assert
            validate_standard_account_endpoints(
                service, self.tables_cosmos_account_name, self.tables_primary_cosmos_account_key
            )
            assert service.scheme == "http"

    @pytest.mark.asyncio
    async def test_create_service_empty_key_async(self):
        # Arrange
        for client in SERVICES:
            # Act
            with pytest.raises(ValueError) as e:
                test_service = client("testaccount", credential="", table_name="foo")

            assert str(e.value) == "You need to provide either an AzureSasCredential or AzureNamedKeyCredential"

    @pytest.mark.asyncio
    async def test_create_service_with_socket_timeout_async(self):
        url = self.account_url(self.tables_cosmos_account_name, "cosmos")
        for client in SERVICES:
            # Act
            default_service = client(url, credential=self.credential, table_name="foo")
            service = client(url, credential=self.credential, table_name="foo", connection_timeout=22)

            # Assert
            validate_standard_account_endpoints(
                service, self.tables_cosmos_account_name, self.tables_primary_cosmos_account_key
            )
            assert service._client._client._pipeline._transport.connection_config.timeout == 22
            assert default_service._client._client._pipeline._transport.connection_config.timeout == 300

    # --Connection String Test Cases --------------------------------------------
    @pytest.mark.asyncio
    async def test_create_service_with_connection_string_key_async(self):
        # Arrange
        conn_string = f"AccountName={self.tables_cosmos_account_name};AccountKey={self.tables_primary_cosmos_account_key};TableEndpoint={self.tables_cosmos_account_name}.table.cosmos.azure.com"

        for client in SERVICES:
            # Act
            service = client.from_connection_string(conn_string, table_name="foo")

            # Assert
            validate_standard_account_endpoints(
                service, self.tables_cosmos_account_name, self.tables_primary_cosmos_account_key
            )
            assert service.scheme == "https"

    @pytest.mark.asyncio
    async def test_create_service_with_connection_string_sas_async(self):
        # Arrange
        sas_token = self.generate_sas_token()
        conn_string = f"AccountName={self.tables_cosmos_account_name};SharedAccessSignature={AzureSasCredential(sas_token)};TableEndpoint=www.mydomain.com"

        for client in SERVICES:
            # Act
            service = client.from_connection_string(conn_string, table_name="foo")
            # Assert
            assert service is not None
            assert service.url.startswith("https://www.mydomain.com")
            assert isinstance(service.credential, AzureSasCredential)

    @pytest.mark.asyncio
    async def test_create_service_with_connection_string_cosmos_async(self):
        # Arrange
        conn_string = f"DefaultEndpointsProtocol=https;AccountName={self.tables_cosmos_account_name};AccountKey={self.tables_primary_cosmos_account_key};TableEndpoint=www.mydomain.com;"

        for client in SERVICES:
            # Act
            service = client.from_connection_string(conn_string, table_name="foo")

            # Assert
            assert service is not None
            assert service.account_name == self.tables_cosmos_account_name
            assert service.url.startswith("https://www.mydomain.com")
            assert service.credential.named_key.name == self.tables_cosmos_account_name
            assert service.credential.named_key.key == self.tables_primary_cosmos_account_key
            assert service._primary_endpoint.startswith("https://www.mydomain.com")
            assert service.scheme == "https"

    @pytest.mark.asyncio
    async def test_create_service_with_connection_string_emulated_async(self):
        # Arrange
        conn_string = f"UseDevelopmentStorage=true;"

        for client in SERVICES:
            # Act
            with pytest.raises(ValueError):
                service = client.from_connection_string(conn_string, table_name="foo")

    @pytest.mark.asyncio
    async def test_create_service_with_connection_string_custom_domain_async(self):
        # Arrange
        conn_string = f"AccountName={self.tables_cosmos_account_name};AccountKey={self.tables_primary_cosmos_account_key};TableEndpoint=https://www.mydomain.com"
        for client in SERVICES:
            # Act
            service = client.from_connection_string(conn_string, table_name="foo")

            # Assert
            assert service is not None
            assert service.credential.named_key.name == self.tables_cosmos_account_name
            assert service.credential.named_key.key == self.tables_primary_cosmos_account_key
            assert service._primary_endpoint.startswith("https://www.mydomain.com")

    @pytest.mark.asyncio
    async def test_create_service_with_conn_str_custom_domain_trailing_slash_async(self):
        # Arrange
        conn_string = f"AccountName={self.tables_cosmos_account_name};AccountKey={self.tables_primary_cosmos_account_key};TableEndpoint=www.mydomain.com/;"
        for client in SERVICES:
            # Act
            service = client.from_connection_string(conn_string, table_name="foo")

            # Assert
            assert service is not None
            assert service.credential.named_key.name == self.tables_cosmos_account_name
            assert service.credential.named_key.key == self.tables_primary_cosmos_account_key
            assert service._primary_endpoint.startswith("https://www.mydomain.com")

    @pytest.mark.asyncio
    async def test_create_service_with_conn_str_custom_domain_sec_override_async(self):
        # Arrange
        conn_string = f"AccountName={self.tables_cosmos_account_name};AccountKey={self.tables_primary_cosmos_account_key};TableEndpoint=www.mydomain.com/;"
        for client in SERVICES:
            # Act
            service = client.from_connection_string(
                conn_string, secondary_hostname="www-sec.mydomain.com", table_name="foo"
            )

            # Assert
            assert service is not None
            assert service.credential.named_key.name == self.tables_cosmos_account_name
            assert service.credential.named_key.key == self.tables_primary_cosmos_account_key
            assert service._primary_endpoint.startswith("https://www.mydomain.com")

    @pytest.mark.asyncio
    async def test_create_service_with_conn_str_fails_if_sec_without_primary_async(self):
        # Arrange
        conn_string = f"AccountName={self.tables_cosmos_account_name};AccountKey={self.tables_primary_cosmos_account_key};TableSecondaryEndpoint=www.mydomain.com;"
        for client in SERVICES:
            # Fails if primary excluded
            with pytest.raises(ValueError) as ex:
                service = client.from_connection_string(conn_string, table_name="foo")
            assert str(ex.value) == "Connection string specifies only secondary endpoint."

    @pytest.mark.asyncio
    async def test_create_service_with_conn_str_succeeds_if_sec_with_primary_async(self):
        # Arrange
        conn_string = f"AccountName={self.tables_cosmos_account_name};AccountKey={self.tables_primary_cosmos_account_key};TableEndpoint=www.mydomain.com;TableSecondaryEndpoint=www-sec.mydomain.com;"
        for client in SERVICES:
            # Act
            service = client.from_connection_string(conn_string, table_name="foo")
            # Assert
            assert service is not None
            assert service.credential.named_key.name == self.tables_cosmos_account_name
            assert service.credential.named_key.key == self.tables_primary_cosmos_account_key
            assert service._primary_endpoint.startswith("https://www.mydomain.com")

    @pytest.mark.asyncio
    async def test_create_service_with_custom_account_endpoint_path_async(self):
        sas_token = self.generate_sas_token()
        custom_account_url = f"http://local-machine:11002/custom/account/path{AzureSasCredential(sas_token).signature}"
        conn_string = f"DefaultEndpointsProtocol=http;AccountName={self.tables_cosmos_account_name};AccountKey={self.tables_primary_cosmos_account_key};TableEndpoint={custom_account_url};"
        for client in SERVICES:
            # Act
            service = client.from_connection_string(conn_string, table_name="foo")

            # Assert
            assert service.account_name == self.tables_cosmos_account_name
            assert service.credential.named_key.name == self.tables_cosmos_account_name
            assert service.credential.named_key.key == self.tables_primary_cosmos_account_key
            assert service._primary_hostname == "local-machine:11002/custom/account/path"
            assert service.scheme == "http"

        service = TableServiceClient(endpoint=custom_account_url)
        assert service.account_name == "custom"
        assert service.credential == None
        assert service._primary_hostname == "local-machine:11002/custom/account/path"
        # mine doesnt have a question mark at the end
        assert service.url.startswith("http://local-machine:11002/custom/account/path")
        assert service.scheme == "http"

        service = TableClient(endpoint=custom_account_url, table_name="foo")
        assert service.account_name == "custom"
        assert service.table_name == "foo"
        assert service.credential == None
        assert service._primary_hostname == "local-machine:11002/custom/account/path"
        assert service.url.startswith("http://local-machine:11002/custom/account/path")
        assert service.scheme == "http"

        service = TableClient.from_table_url(
            f"http://local-machine:11002/custom/account/path/foo{AzureSasCredential(sas_token).signature}"
        )
        assert service.account_name == "custom"
        assert service.table_name == "foo"
        assert service.credential == None
        assert service._primary_hostname == "local-machine:11002/custom/account/path"
        assert service.url.startswith("http://local-machine:11002/custom/account/path")
        assert service.scheme == "http"

    @pytest.mark.asyncio
    async def test_create_table_client_with_complete_table_url_async(self):
        # Arrange
        table_url = self.account_url(self.tables_cosmos_account_name, "cosmos") + "/foo"
        service = TableClient(table_url, table_name="bar", credential=self.credential)

        # Assert
        assert service.scheme == "https"
        assert service.table_name == "bar"
        assert service.account_name == self.tables_cosmos_account_name

    @pytest.mark.asyncio
    async def test_create_table_client_with_complete_url_async(self):
        # Arrange
        table_url = "https://{self.tables_cosmos_account_name}.table.cosmos.azure.com:443/foo"
        service = TableClient(table_url, table_name="bar", credential=self.credential)

        # Assert
        assert service.scheme == "https"
        assert service.table_name == "bar"
        assert service.account_name == self.tables_cosmos_account_name

    @pytest.mark.asyncio
    async def test_error_with_malformed_conn_str_async(self):
        # Arrange

        for conn_str in ["", "foobar", "foobar=baz=foo", "foo;bar;baz", "foo=;bar=;", "=", ";", "=;=="]:
            for client in SERVICES:
                # Act
                with pytest.raises(ValueError) as e:
                    service = client.from_connection_string(conn_str, table_name="test")

                if conn_str in ("", "foobar", "foo;bar;baz", ";", "foo=;bar=;", "=", "=;=="):
                    assert str(e.value) == "Connection string is either blank or malformed."
                elif conn_str in ("foobar=baz=foo"):
                    assert str(e.value) == "Connection string missing required connection details."

    def test_create_client_for_cosmos_emulator(self):
        emulator_credential = AzureNamedKeyCredential("localhost", self.tables_primary_cosmos_account_key)
        emulator_connstr = f"DefaultEndpointsProtocol=http;AccountName=localhost;AccountKey={self.tables_primary_cosmos_account_key};TableEndpoint=http://localhost:8902/;"

        client = TableServiceClient.from_connection_string(emulator_connstr)
        assert client.url == "http://localhost:8902"
        assert client.account_name == "localhost"
        assert client.credential.named_key.name == "localhost"
        assert client.credential.named_key.key == self.tables_primary_cosmos_account_key
        assert client._cosmos_endpoint
        assert client.scheme == "http"

        client = TableServiceClient("http://localhost:8902/", credential=emulator_credential)
        assert client.url == "http://localhost:8902"
        assert client.account_name == "localhost"
        assert client.credential.named_key.name == "localhost"
        assert client.credential.named_key.key == self.tables_primary_cosmos_account_key
        assert client._cosmos_endpoint
        assert client.scheme == "http"

        table = TableClient.from_connection_string(emulator_connstr, "tablename")
        assert table.url == "http://localhost:8902"
        assert table.account_name == "localhost"
        assert table.table_name == "tablename"
        assert table.credential.named_key.name == "localhost"
        assert table.credential.named_key.key == self.tables_primary_cosmos_account_key
        assert table._cosmos_endpoint
        assert table.scheme == "http"

        table = TableClient("http://localhost:8902/", "tablename", credential=emulator_credential)
        assert table.url == "http://localhost:8902"
        assert table.account_name == "localhost"
        assert table.table_name == "tablename"
        assert table.credential.named_key.name == "localhost"
        assert table.credential.named_key.key == self.tables_primary_cosmos_account_key
        assert table._cosmos_endpoint
        assert table.scheme == "http"

        table = TableClient.from_table_url("http://localhost:8902/Tables('tablename')", credential=emulator_credential)
        assert table.url == "http://localhost:8902"
        assert table.account_name == "localhost"
        assert table.table_name == "tablename"
        assert table.credential.named_key.name == "localhost"
        assert table.credential.named_key.key == self.tables_primary_cosmos_account_key
        assert table._cosmos_endpoint
        assert table.scheme == "http"

    @pytest.mark.asyncio
    async def test_closing_pipeline_client_async(self):
        # Arrange
        url = self.account_url(self.tables_cosmos_account_name, "cosmos")
        for client in SERVICES:
            # Act
            service = client(url, credential=self.credential, table_name="table")

            # Assert
            async with service:
                assert hasattr(service, "close")
                await service.close()

    @pytest.mark.asyncio
    async def test_closing_pipeline_client_simple_async(self):
        # Arrange
        url = self.account_url(self.tables_cosmos_account_name, "cosmos")
        for client in SERVICES:
            # Act
            service = client(url, credential=self.credential, table_name="table")
            await service.close()<|MERGE_RESOLUTION|>--- conflicted
+++ resolved
@@ -11,7 +11,7 @@
 from devtools_testutils.aio import recorded_by_proxy_async
 
 from azure.core.credentials import AzureNamedKeyCredential, AzureSasCredential
-from azure.core.exceptions import HttpResponseError, ResourceNotFoundError, ClientAuthenticationError
+from azure.core.exceptions import HttpResponseError, ResourceNotFoundError
 from azure.data.tables import (
     TableTransactionError,
     AccountSasPermissions,
@@ -20,13 +20,7 @@
     __version__ as VERSION,
 )
 from azure.data.tables.aio import TableServiceClient, TableClient
-<<<<<<< HEAD
-from azure.data.tables import __version__ as VERSION, TableTransactionError
 from azure.data.tables._models import LocationMode
-from azure.data.tables._constants import DEFAULT_COSMOS_ENDPOINT_SUFFIX
-from test_table_client_cosmos import validate_standard_account_endpoints
-=======
->>>>>>> 9bb963af
 
 from test_table_client_cosmos import validate_standard_account_endpoints
 from _shared.asynctestcase import AsyncTableTestCase
@@ -177,7 +171,6 @@
 
     @cosmos_decorator_async
     @recorded_by_proxy_async
-<<<<<<< HEAD
     async def test_table_client_location_mode(self, tables_cosmos_account_name, tables_primary_cosmos_account_key):
         url = self.account_url(tables_cosmos_account_name, "cosmos")
         table_name = self.get_resource_name("mytable")
@@ -198,7 +191,8 @@
             await client.delete_entity(entity)
             await client.delete_table()
 
-=======
+    @cosmos_decorator_async
+    @recorded_by_proxy_async
     async def test_table_client_with_named_key_credential(
         self, tables_cosmos_account_name, tables_primary_cosmos_account_key
     ):
@@ -518,7 +512,6 @@
             assert count == 1
             await client.delete_table(table_name)
 
->>>>>>> 9bb963af
 
 class TestTableClientCosmosAsyncUnitTests(AsyncTableTestCase):
     tables_cosmos_account_name = "fake_cosmos_account"
