--- conflicted
+++ resolved
@@ -196,11 +196,7 @@
 
             # test non-string account URL
             with pytest.raises(ValueError):
-<<<<<<< HEAD
-                test_service = service_type(endpoint=123456, credential=self.tables_primary_storage_account_key, table_name='foo')
-=======
-                test_service = service_type(account_url=123456, credential=self.credential, table_name='foo')
->>>>>>> 4aaa88ad
+                test_service = service_type(endpoint=123456, credential=self.credential, table_name='foo')
 
             assert str(e.value) == "You need to provide either a SAS token or an account shared key to authenticate."
 
@@ -432,11 +428,7 @@
     def test_create_table_client_with_complete_url(self):
         # Arrange
         table_url = "https://{}.table.core.windows.net:443/foo".format(self.tables_storage_account_name)
-<<<<<<< HEAD
-        service = TableClient(endpoint=table_url, table_name='bar', credential=self.tables_primary_storage_account_key)
-=======
-        service = TableClient(account_url=table_url, table_name='bar', credential=self.credential)
->>>>>>> 4aaa88ad
+        service = TableClient(endpoint=table_url, table_name='bar', credential=self.credential)
 
         # Assert
         assert service.scheme == 'https'
