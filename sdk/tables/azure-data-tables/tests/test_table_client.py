# -------------------------------------------------------------------------
# Copyright (c) Microsoft Corporation. All rights reserved.
# Licensed under the MIT License. See License.txt in the project root for
# license information.
# --------------------------------------------------------------------------
<<<<<<< HEAD
=======
from multiprocessing.sharedctypes import Value # cspell:disable-line
>>>>>>> b37efe5d
import pytest
import platform

from devtools_testutils import AzureRecordedTestCase, recorded_by_proxy

from azure.data.tables._error import _validate_storage_tablename
from azure.data.tables import TableServiceClient, TableClient
from azure.data.tables import __version__ as VERSION
from azure.core.credentials import AzureNamedKeyCredential, AzureSasCredential
from azure.core.exceptions import ResourceNotFoundError, HttpResponseError

from _shared.testcase import (
    TableTestCase
)

from preparers import tables_decorator

# ------------------------------------------------------------------------------

SERVICES = {
    TableServiceClient: 'table',
    TableClient: 'table',
}

_CONNECTION_ENDPOINTS = {'table': 'TableEndpoint', 'cosmos': 'TableEndpoint'}

_CONNECTION_ENDPOINTS_SECONDARY = {'table': 'TableSecondaryEndpoint', 'cosmos': 'TableSecondaryEndpoint'}

class TestTableClient(AzureRecordedTestCase, TableTestCase):
    @tables_decorator
    @recorded_by_proxy
    def test_user_agent_custom(self, tables_storage_account_name, tables_primary_storage_account_key):
        custom_app = "TestApp/v1.0"
        service = TableServiceClient(
            self.account_url(tables_storage_account_name, "table"), credential=tables_primary_storage_account_key, user_agent=custom_app)

        def callback(response):
            assert 'User-Agent' in response.http_request.headers
            assert "TestApp/v1.0 azsdk-python-data-tables/{} Python/{} ({})".format(
                    VERSION,
                    platform.python_version(),
                    platform.platform()) in response.http_request.headers['User-Agent']

        tables = list(service.list_tables(raw_response_hook=callback))
        assert isinstance(tables,  list)

        # The count doesn't matter, going through the PagedItem calls `callback`
        count = 0
        for table in tables:
            count += 1

        def callback(response):
            assert 'User-Agent' in response.http_request.headers
            assert "TestApp/v2.0 TestApp/v1.0 azsdk-python-data-tables/{} Python/{} ({})".format(
                    VERSION,
                    platform.python_version(),
                    platform.platform()) in response.http_request.headers['User-Agent']

        tables = list(service.list_tables(raw_response_hook=callback, user_agent="TestApp/v2.0"))
        assert isinstance(tables,  list)

        # The count doesn't matter, going through the PagedItem calls `callback`
        count = 0
        for table in tables:
            count += 1

    @tables_decorator
    @recorded_by_proxy
    def test_user_agent_append(self, tables_storage_account_name, tables_primary_storage_account_key):
        service = TableServiceClient(self.account_url(tables_storage_account_name, "table"), credential=tables_primary_storage_account_key)

        def callback(response):
            assert 'User-Agent' in response.http_request.headers
            assert response.http_request.headers['User-Agent'] == 'customer_user_agent'

        custom_headers = {'User-Agent': 'customer_user_agent'}
        tables = service.list_tables(raw_response_hook=callback, headers=custom_headers)

        # The count doesn't matter, going through the PagedItem calls `callback`
        count = 0
        for table in tables:
            count += 1

    @tables_decorator
    @recorded_by_proxy
    def test_user_agent_default(self, tables_storage_account_name, tables_primary_storage_account_key):
        service = TableServiceClient(self.account_url(tables_storage_account_name, "table"), credential=tables_primary_storage_account_key)

        def callback(response):
            assert 'User-Agent' in response.http_request.headers
            assert "azsdk-python-data-tables/{} Python/{} ({})".format(
                    VERSION,
                    platform.python_version(),
                    platform.platform()) in response.http_request.headers['User-Agent']

        tables = list(service.list_tables(raw_response_hook=callback))
        assert isinstance(tables,  list)

        # The count doesn't matter, going through the PagedItem calls `callback`
        count = 0
        for table in tables:
            count += 1

    @pytest.mark.live_test_only
    @tables_decorator
    @recorded_by_proxy
    def test_table_name_errors(self, tables_storage_account_name, tables_primary_storage_account_key):
        endpoint = self.account_url(tables_storage_account_name, "table")

        # storage table names must be alphanumeric, cannot begin with a number, and must be between 3 and 63 chars long.       
        invalid_table_names = ["1table", "a"*2, "a"*64, "a//", "my_table"]
        for invalid_name in invalid_table_names:
            client = TableClient(
                endpoint=endpoint, credential=tables_primary_storage_account_key, table_name=invalid_name)
            with pytest.raises(ValueError) as error:
                client.create_table()
            assert 'Storage table names must be alphanumeric' in str(error.value)
            with pytest.raises(ValueError) as error:
                client.create_entity({'PartitionKey': 'foo', 'RowKey': 'bar'})
            assert 'Storage table names must be alphanumeric' in str(error.value)
            with pytest.raises(ValueError) as error:
                client.upsert_entity({'PartitionKey': 'foo', 'RowKey': 'foo'})
            assert 'Storage table names must be alphanumeric' in str(error.value)
            with pytest.raises(ValueError) as error:
                client.delete_entity("PK", "RK")
            assert 'Storage table names must be alphanumeric' in str(error.value)
            with pytest.raises(ValueError) as error:
                client.get_table_access_policy()
            assert 'Storage table names must be alphanumeric' in str(error.value)
            with pytest.raises(ValueError):
                batch = []
                batch.append(('upsert', {'PartitionKey': 'A', 'RowKey': 'B'}))
                client.submit_transaction(batch)
            assert 'Storage table names must be alphanumeric' in str(error.value)
    
    @tables_decorator
    @recorded_by_proxy
    def test_client_with_url_ends_with_table_name(self, tables_storage_account_name, tables_primary_storage_account_key):
        url = self.account_url(tables_storage_account_name, "table")
        table_name = self.get_resource_name("mytable")
        invalid_url = url + "/" + table_name
        # test table client has the same table name as in url
        tc = TableClient(invalid_url, table_name, credential=tables_primary_storage_account_key)
        with pytest.raises(ResourceNotFoundError) as exc:
            tc.create_table()
        assert ("table specified does not exist") in str(exc.value)
        assert ("Please check your account URL.") in str(exc.value)
        # test table client has a different table name as in url
        table_name2 = self.get_resource_name("mytable2")
        tc2 = TableClient(invalid_url, table_name2, credential=tables_primary_storage_account_key)
        with pytest.raises(ResourceNotFoundError) as exc:
            tc2.create_table()
        assert ("table specified does not exist") in str(exc.value)
        assert ("Please check your account URL.") in str(exc.value)

        valid_tc = TableClient(url, table_name, credential=tables_primary_storage_account_key)
        valid_tc.create_table()
        # test creating a table when it already exists
        with pytest.raises(HttpResponseError) as exc:
            tc.create_table()
        assert ("values are not specified") in str(exc.value)
        assert ("Please check your account URL.") in str(exc.value)
        # test deleting a table when it already exists
        with pytest.raises(HttpResponseError) as exc:
            tc.delete_table()
        assert ("URI does not match number of key properties for the resource") in str(exc.value)
        assert ("Please check your account URL.") in str(exc.value)
        valid_tc.delete_table()


class TestTableUnitTests(TableTestCase):
    tables_storage_account_name = "fake_storage_account"
    tables_primary_storage_account_key = "fakeXMZjnGsZGvd4bVr3Il5SeHA"
    credential = AzureNamedKeyCredential(name=tables_storage_account_name, key=tables_primary_storage_account_key)

    # --Helpers-----------------------------------------------------------------
    def validate_standard_account_endpoints(self, service, account_name, account_key):
        assert service is not None
        assert service.account_name == account_name
        assert service.credential.named_key.name == account_name
        assert service.credential.named_key.key == account_key
        assert ('{}.{}'.format(account_name, 'table.core.windows.net') in service.url) or ('{}.{}'.format(account_name, 'table.cosmos.azure.com') in service.url)

    # --Direct Parameters Test Cases --------------------------------------------
    def test_create_service_with_key(self):
        # Arrange

        for client, url in SERVICES.items():
            # Act
            service = client(
                self.account_url(self.tables_storage_account_name, url), credential=self.credential, table_name='foo')

            # Assert
            self.validate_standard_account_endpoints(service, self.tables_storage_account_name, self.tables_primary_storage_account_key)
            assert service.scheme == 'https'

    def test_create_service_with_connection_string(self):

        for service_type in SERVICES.items():
            # Act
            service = service_type[0].from_connection_string(
                self.connection_string(self.tables_storage_account_name, self.tables_primary_storage_account_key), table_name="test")

            # Assert
            self.validate_standard_account_endpoints(service, self.tables_storage_account_name, self.tables_primary_storage_account_key)
            assert service.scheme == 'https'

    def test_create_service_with_sas(self):
        # Arrange
        url = self.account_url(self.tables_storage_account_name, "table")
        suffix = '.table.core.windows.net'
        token = AzureSasCredential(self.generate_sas_token())
        for service_type in SERVICES:
            # Act
            service = service_type(
                self.account_url(self.tables_storage_account_name, "table"), credential=token, table_name='foo')

            # Assert
            assert service is not None
            assert service.account_name == self.tables_storage_account_name
            assert service.url.startswith('https://' + self.tables_storage_account_name + suffix)
            assert isinstance(service.credential, AzureSasCredential)

    def test_create_service_china(self):
        # Arrange
        for service_type in SERVICES.items():
            # Act
            url = self.account_url(self.tables_storage_account_name, "table").replace('core.windows.net', 'core.chinacloudapi.cn')
            service = service_type[0](
                url, credential=self.credential, table_name='foo')

            # Assert
            assert service is not None
            assert service.account_name == self.tables_storage_account_name
            assert service.credential.named_key.name == self.tables_storage_account_name
            assert service.credential.named_key.key == self.tables_primary_storage_account_key
            assert service._primary_endpoint.startswith('https://{}.{}.core.chinacloudapi.cn'.format(self.tables_storage_account_name, "table"))

    def test_create_service_protocol(self):
        # Arrange

        for service_type in SERVICES.items():
            # Act
            url = self.account_url(self.tables_storage_account_name, "table").replace('https', 'http')
            service = service_type[0](
                url, credential=self.credential, table_name='foo')

            # Assert
            self.validate_standard_account_endpoints(service, self.tables_storage_account_name, self.tables_primary_storage_account_key)
            assert service.scheme == 'http'

    def test_create_service_empty_key(self):
        # Arrange
        TABLE_SERVICES = [TableServiceClient, TableClient]

        for service_type in TABLE_SERVICES:
            # Act
            with pytest.raises(ValueError) as e:
                test_service = service_type('testaccount', credential='', table_name='foo')

            # test non-string account URL
            with pytest.raises(ValueError):
                test_service = service_type(endpoint=123456, credential=self.credential, table_name='foo')

            assert str(e.value) == "You need to provide either an AzureSasCredential or AzureNamedKeyCredential"

    def test_create_service_with_socket_timeout(self):
        # Arrange

        for service_type in SERVICES.items():
            # Act
            default_service = service_type[0](
                self.account_url(self.tables_storage_account_name, "table"), credential=self.credential, table_name='foo')
            service = service_type[0](
                self.account_url(self.tables_storage_account_name, "table"), credential=self.credential,
                table_name='foo', connection_timeout=22)

            # Assert
            self.validate_standard_account_endpoints(service, self.tables_storage_account_name, self.tables_primary_storage_account_key)
            assert service._client._client._pipeline._transport.connection_config.timeout == 22
            assert default_service._client._client._pipeline._transport.connection_config.timeout == 300

        # Assert Parent transport is shared with child client
        service = TableServiceClient(
            self.account_url(self.tables_storage_account_name, "table"),
            credential=self.credential,
            connection_timeout=22)
        assert service._client._client._pipeline._transport.connection_config.timeout == 22
        table = service.get_table_client('tablename')
        assert table._client._client._pipeline._transport._transport.connection_config.timeout == 22



    # --Connection String Test Cases --------------------------------------------
    def test_create_service_with_connection_string_key(self):
        # Arrange
        conn_string = 'AccountName={};AccountKey={};'.format(self.tables_storage_account_name, self.tables_primary_storage_account_key)

        for service_type in SERVICES.items():
            # Act
            service = service_type[0].from_connection_string(conn_string, table_name='foo')

            # Assert
            self.validate_standard_account_endpoints(service, self.tables_storage_account_name, self.tables_primary_storage_account_key)
            assert service.scheme == 'https'

    def test_create_service_with_connection_string_sas(self):
        # Arrange
        token = AzureSasCredential(self.generate_sas_token())
        conn_string = 'AccountName={};SharedAccessSignature={};'.format(self.tables_storage_account_name, token.signature)

        for service_type in SERVICES:
            # Act
            service = service_type.from_connection_string(conn_string, table_name='foo')

            # Assert
            assert service is not None
            assert service.account_name == self.tables_storage_account_name
            assert service.url.startswith('https://' + self.tables_storage_account_name + '.table.core.windows.net')
            assert isinstance(service.credential , AzureSasCredential)

    def test_create_service_with_connection_string_cosmos(self):
        # Arrange
        conn_string = 'DefaultEndpointsProtocol=https;AccountName={0};AccountKey={1};TableEndpoint=https://{0}.table.cosmos.azure.com:443/;'.format(
            self.tables_storage_account_name, self.tables_primary_storage_account_key)

        for service_type in SERVICES:
            # Act
            service = service_type.from_connection_string(conn_string, table_name='foo')

            # Assert
            assert service is not None
            assert service.account_name == self.tables_storage_account_name
            assert service.url.startswith('https://' + self.tables_storage_account_name + '.table.cosmos.azure.com')
            assert service.credential.named_key.name == self.tables_storage_account_name
            assert service.credential.named_key.key == self.tables_primary_storage_account_key
            assert service._primary_endpoint.startswith('https://' + self.tables_storage_account_name + '.table.cosmos.azure.com')
            assert service.scheme == 'https'

    def test_create_service_with_connection_string_endpoint_protocol(self):
        # Arrange
        conn_string = 'AccountName={};AccountKey={};DefaultEndpointsProtocol=http;EndpointSuffix=core.chinacloudapi.cn;'.format(
            self.tables_storage_account_name, self.tables_primary_storage_account_key)

        for service_type in SERVICES.items():
            # Act
            service = service_type[0].from_connection_string(conn_string, table_name="foo")

            # Assert
            assert service is not None
            assert service.account_name == self.tables_storage_account_name
            assert service.credential.named_key.name == self.tables_storage_account_name
            assert service.credential.named_key.key == self.tables_primary_storage_account_key
            assert service._primary_endpoint.startswith('http://{}.{}.core.chinacloudapi.cn'.format(self.tables_storage_account_name, "table"))
            assert service.scheme == 'http'

    def test_create_service_with_connection_string_emulated(self):
        # Arrange
        for service_type in SERVICES.items():
            conn_string = 'UseDevelopmentStorage=true;'.format(self.tables_storage_account_name, self.tables_primary_storage_account_key)

            # Act
            with pytest.raises(ValueError):
                service = service_type[0].from_connection_string(conn_string, table_name="foo")

    def test_create_service_with_connection_string_custom_domain(self):
        # Arrange
        for service_type in SERVICES.items():
            conn_string = 'AccountName={};AccountKey={};TableEndpoint=www.mydomain.com;'.format(
                self.tables_storage_account_name, self.tables_primary_storage_account_key)

            # Act
            service = service_type[0].from_connection_string(conn_string, table_name="foo")

            # Assert
            assert service is not None
            assert service.credential.named_key.name == self.tables_storage_account_name
            assert service.credential.named_key.key == self.tables_primary_storage_account_key
            assert service._primary_endpoint.startswith('https://www.mydomain.com')

    def test_create_service_with_conn_str_custom_domain_trailing_slash(self):
        # Arrange
        for service_type in SERVICES.items():
            conn_string = 'AccountName={};AccountKey={};TableEndpoint=www.mydomain.com/;'.format(
                self.tables_storage_account_name, self.tables_primary_storage_account_key)

            # Act
            service = service_type[0].from_connection_string(conn_string, table_name="foo")

            # Assert
            assert service is not None
            assert service.credential.named_key.name == self.tables_storage_account_name
            assert service.credential.named_key.key == self.tables_primary_storage_account_key
            assert service._primary_endpoint.startswith('https://www.mydomain.com')

    def test_create_service_with_conn_str_custom_domain_sec_override(self):
        # Arrange
        for service_type in SERVICES.items():
            conn_string = 'AccountName={};AccountKey={};TableEndpoint=www.mydomain.com/;'.format(
                self.tables_storage_account_name, self.tables_primary_storage_account_key)

            # Act
            service = service_type[0].from_connection_string(
                conn_string, secondary_hostname="www-sec.mydomain.com", table_name="foo")

            # Assert
            assert service is not None
            assert service.credential.named_key.name == self.tables_storage_account_name
            assert service.credential.named_key.key == self.tables_primary_storage_account_key
            assert service._primary_endpoint.startswith('https://www.mydomain.com')

    def test_create_service_with_conn_str_fails_if_sec_without_primary(self):
        for service_type in SERVICES.items():
            # Arrange
            conn_string = 'AccountName={};AccountKey={};{}=www.mydomain.com;'.format(
                self.tables_storage_account_name, self.tables_primary_storage_account_key,
                _CONNECTION_ENDPOINTS_SECONDARY.get(service_type[1]))

            # Act

            # Fails if primary excluded
            with pytest.raises(ValueError):
                service = service_type[0].from_connection_string(conn_string, table_name="foo")

    def test_create_service_with_conn_str_succeeds_if_sec_with_primary(self):
        for service_type in SERVICES.items():
            # Arrange
            conn_string = 'AccountName={};AccountKey={};{}=www.mydomain.com;{}=www-sec.mydomain.com;'.format(
                self.tables_storage_account_name,
                self.tables_primary_storage_account_key,
                _CONNECTION_ENDPOINTS.get(service_type[1]),
                _CONNECTION_ENDPOINTS_SECONDARY.get(service_type[1]))

            # Act
            service = service_type[0].from_connection_string(conn_string, table_name="foo")

            # Assert
            assert service is not None
            assert service.credential.named_key.name == self.tables_storage_account_name
            assert service.credential.named_key.key == self.tables_primary_storage_account_key
            assert service._primary_endpoint.startswith('https://www.mydomain.com')

    def test_create_service_with_custom_account_endpoint_path(self):
        token = AzureSasCredential(self.generate_sas_token())
        custom_account_url = "http://local-machine:11002/custom/account/path/" + token.signature
        for service_type in SERVICES.items():
            conn_string = 'DefaultEndpointsProtocol=http;AccountName={};AccountKey={};TableEndpoint={};'.format(
                self.tables_storage_account_name, self.tables_primary_storage_account_key, custom_account_url)

            # Act
            service = service_type[0].from_connection_string(conn_string, table_name="foo")

            # Assert
            assert service.account_name == self.tables_storage_account_name
            assert service.credential.named_key.name == self.tables_storage_account_name
            assert service.credential.named_key.key == self.tables_primary_storage_account_key
            assert service._primary_hostname == 'local-machine:11002/custom/account/path'
            assert service.scheme == 'http'

        service = TableServiceClient(endpoint=custom_account_url)
        assert service.account_name == "custom"
        assert service.credential == None
        assert service._primary_hostname == 'local-machine:11002/custom/account/path'
        assert service.url.startswith('http://local-machine:11002/custom/account/path')
        assert service.scheme == 'http'

        service = TableClient(endpoint=custom_account_url, table_name="foo")
        assert service.account_name == "custom"
        assert service.table_name == "foo"
        assert service.credential == None
        assert service._primary_hostname == 'local-machine:11002/custom/account/path'
        assert service.url.startswith('http://local-machine:11002/custom/account/path')
        assert service.scheme == 'http'

        service = TableClient.from_table_url("http://local-machine:11002/custom/account/path/foo" + token.signature)
        assert service.account_name == "custom"
        assert service.table_name == "foo"
        assert service.credential == None
        assert service._primary_hostname == 'local-machine:11002/custom/account/path'
        assert service.url.startswith('http://local-machine:11002/custom/account/path')
        assert service.scheme == 'http'

    def test_create_table_client_with_complete_table_url(self):
        # Arrange
        table_url = self.account_url(self.tables_storage_account_name, "table") + "/foo"
        service = TableClient(table_url, table_name='bar', credential=self.credential)

        # Assert
        assert service.scheme == 'https'
        assert service.table_name == 'bar'
        assert service.account_name == self.tables_storage_account_name

    def test_create_table_client_with_complete_url(self):
        # Arrange
        table_url = "https://{}.table.core.windows.net:443/foo".format(self.tables_storage_account_name)
        service = TableClient(endpoint=table_url, table_name='bar', credential=self.credential)

        # Assert
        assert service.scheme == 'https'
        assert service.table_name == 'bar'
        assert service.account_name == self.tables_storage_account_name

    def test_error_with_malformed_conn_str(self):
        # Arrange

        for conn_str in ["", "foobar", "foobar=baz=foo", "foo;bar;baz", "foo=;bar=;", "=", ";", "=;=="]:
            for service_type in SERVICES.items():
                # Act
                with pytest.raises(ValueError) as e:
                    service = service_type[0].from_connection_string(conn_str, table_name="test")

                if conn_str in("", "foobar", "foo;bar;baz", ";", "foo=;bar=;", "=", "=;=="):
                    assert str(e.value) == "Connection string is either blank or malformed."
                elif conn_str in ("foobar=baz=foo"):
                   assert str(e.value) == "Connection string missing required connection details."

    def test_closing_pipeline_client(self):
        # Arrange
        for client, url in SERVICES.items():
            # Act
            service = client(
                self.account_url(self.tables_storage_account_name, "table"), credential=self.credential, table_name='table')

            # Assert
            with service:
                assert hasattr(service, 'close')
                service.close()

    def test_closing_pipeline_client_simple(self):
        # Arrange
        for client, url in SERVICES.items():
            # Act
            service = client(
                self.account_url(self.tables_storage_account_name, "table"), credential=self.credential, table_name='table')
            service.close()

    @pytest.mark.skip("HTTP prefix does not raise an error")
    def test_create_service_with_token_and_http(self):
        for service_type in SERVICES:

            with pytest.raises(ValueError):
                url = self.account_url(self.tables_storage_account_name, "table").replace('https', 'http')
                service_type(url, credential=AzureSasCredential("fake_sas_credential"), table_name='foo')

    def test_create_service_with_token(self):
        url = self.account_url(self.tables_storage_account_name, "table")
        suffix = '.table.core.windows.net'
        self.token_credential = AzureSasCredential("fake_sas_credential")

        service = TableClient(url, credential=self.token_credential, table_name='foo')

        # Assert
        assert service is not None
        assert service.account_name == self.tables_storage_account_name
        assert service.url.startswith('https://' + self.tables_storage_account_name + suffix)
        assert service.credential == self.token_credential
        assert not hasattr(service.credential, 'account_key')

        service = TableServiceClient(url, credential=self.token_credential, table_name='foo')

        # Assert
        assert service is not None
        assert service.account_name == self.tables_storage_account_name
        assert service.url.startswith('https://' + self.tables_storage_account_name + suffix)
        assert service.credential == self.token_credential
        assert not hasattr(service.credential, 'account_key')

    def test_create_client_with_api_version(self):
        url = self.account_url(self.tables_storage_account_name, "table")
        client = TableServiceClient(url, credential=self.credential)
        assert client._client._config.version == "2019-02-02"
        table = client.get_table_client('tablename')
        assert table._client._config.version == "2019-02-02"

        client = TableServiceClient(url, credential=self.credential, api_version="2019-07-07")
        assert client._client._config.version == "2019-07-07"
        table = client.get_table_client('tablename')
        assert table._client._config.version == "2019-07-07"

        with pytest.raises(ValueError):
            TableServiceClient(url, credential=self.credential, api_version="foo")

    def test_create_client_for_azurite(self):
        azurite_credential = AzureNamedKeyCredential("myaccount", self.tables_primary_storage_account_key)
        http_connstr = "DefaultEndpointsProtocol=http;AccountName=devstoreaccount1;AccountKey={};TableEndpoint=http://127.0.0.1:10002/devstoreaccount1;".format(
            self.tables_primary_storage_account_key
        )
        https_connstr = "DefaultEndpointsProtocol=https;AccountName=devstoreaccount1;AccountKey={};TableEndpoint=https://127.0.0.1:10002/devstoreaccount1;".format(
            self.tables_primary_storage_account_key
        )
        account_url = "https://127.0.0.1:10002/myaccount"
        client = TableServiceClient(account_url, credential=azurite_credential)
        assert client.account_name == "myaccount"
        assert client.url == "https://127.0.0.1:10002/myaccount"
        assert client._location_mode == "primary"
        assert client._secondary_endpoint == "https://127.0.0.1:10002/myaccount-secondary"
        assert client.credential.named_key.key == azurite_credential.named_key.key
        assert client.credential.named_key.name == azurite_credential.named_key.name
        assert not client._cosmos_endpoint

        client = TableServiceClient.from_connection_string(http_connstr)
        assert client.account_name == "devstoreaccount1"
        assert client.url == "http://127.0.0.1:10002/devstoreaccount1"
        assert client._location_mode == "primary"
        assert client._secondary_endpoint == "http://127.0.0.1:10002/devstoreaccount1-secondary"
        assert client.credential.named_key.key == self.tables_primary_storage_account_key
        assert client.credential.named_key.name == "devstoreaccount1"
        assert not client._cosmos_endpoint
        assert client.scheme == 'http'

        client = TableServiceClient.from_connection_string(https_connstr)
        assert client.account_name == "devstoreaccount1"
        assert client.url == "https://127.0.0.1:10002/devstoreaccount1"
        assert client._location_mode == "primary"
        assert client._secondary_endpoint == "https://127.0.0.1:10002/devstoreaccount1-secondary"
        assert client.credential.named_key.key == self.tables_primary_storage_account_key
        assert client.credential.named_key.name == "devstoreaccount1"
        assert not client._cosmos_endpoint
        assert client.scheme == 'https'

        table = TableClient(account_url, "tablename", credential=azurite_credential)
        assert table.account_name == "myaccount"
        assert table.table_name == "tablename"
        assert table.url == "https://127.0.0.1:10002/myaccount"
        assert table._location_mode == "primary"
        assert table._secondary_endpoint == "https://127.0.0.1:10002/myaccount-secondary"
        assert table.credential.named_key.key == azurite_credential.named_key.key
        assert table.credential.named_key.name == azurite_credential.named_key.name
        assert not table._cosmos_endpoint

        table = TableClient.from_connection_string(http_connstr, "tablename")
        assert table.account_name == "devstoreaccount1"
        assert table.table_name == "tablename"
        assert table.url == "http://127.0.0.1:10002/devstoreaccount1"
        assert table._location_mode == "primary"
        assert table._secondary_endpoint == "http://127.0.0.1:10002/devstoreaccount1-secondary"
        assert table.credential.named_key.key == self.tables_primary_storage_account_key
        assert table.credential.named_key.name == "devstoreaccount1"
        assert not table._cosmos_endpoint
        assert table.scheme == 'http'

        table = TableClient.from_connection_string(https_connstr, "tablename")
        assert table.account_name == "devstoreaccount1"
        assert table.table_name == "tablename"
        assert table.url == "https://127.0.0.1:10002/devstoreaccount1"
        assert table._location_mode == "primary"
        assert table._secondary_endpoint == "https://127.0.0.1:10002/devstoreaccount1-secondary"
        assert table.credential.named_key.key == self.tables_primary_storage_account_key
        assert table.credential.named_key.name == "devstoreaccount1"
        assert not table._cosmos_endpoint
        assert table.scheme == 'https'

        table_url = "https://127.0.0.1:10002/myaccount/Tables('tablename')"
        table = TableClient.from_table_url(table_url, credential=azurite_credential)
        assert table.account_name == "myaccount"
        assert table.table_name == "tablename"
        assert table.url == "https://127.0.0.1:10002/myaccount"
        assert table._location_mode == "primary"
        assert table._secondary_endpoint == "https://127.0.0.1:10002/myaccount-secondary"
        assert table.credential.named_key.key == azurite_credential.named_key.key
        assert table.credential.named_key.name == azurite_credential.named_key.name
        assert not table._cosmos_endpoint
    
    def test_validate_storage_tablename(self):
        with pytest.raises(ValueError):
            _validate_storage_tablename("a")
        with pytest.raises(ValueError):
            _validate_storage_tablename("aa")
        _validate_storage_tablename("aaa")
        _validate_storage_tablename("a"*63)
        with pytest.raises(ValueError):
            _validate_storage_tablename("a"*64)
        with pytest.raises(ValueError):
            _validate_storage_tablename("aaa-")
        with pytest.raises(ValueError):
            _validate_storage_tablename("aaa ")
        with pytest.raises(ValueError):
            _validate_storage_tablename("a aa")
        with pytest.raises(ValueError):
            _validate_storage_tablename("1aaa")<|MERGE_RESOLUTION|>--- conflicted
+++ resolved
@@ -3,10 +3,6 @@
 # Licensed under the MIT License. See License.txt in the project root for
 # license information.
 # --------------------------------------------------------------------------
-<<<<<<< HEAD
-=======
-from multiprocessing.sharedctypes import Value # cspell:disable-line
->>>>>>> b37efe5d
 import pytest
 import platform
 
@@ -24,8 +20,6 @@
 
 from preparers import tables_decorator
 
-# ------------------------------------------------------------------------------
-
 SERVICES = {
     TableServiceClient: 'table',
     TableClient: 'table',
@@ -34,6 +28,7 @@
 _CONNECTION_ENDPOINTS = {'table': 'TableEndpoint', 'cosmos': 'TableEndpoint'}
 
 _CONNECTION_ENDPOINTS_SECONDARY = {'table': 'TableSecondaryEndpoint', 'cosmos': 'TableSecondaryEndpoint'}
+
 
 class TestTableClient(AzureRecordedTestCase, TableTestCase):
     @tables_decorator
