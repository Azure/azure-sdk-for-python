--- conflicted
+++ resolved
@@ -93,11 +93,7 @@
     @CosmosPSPreparer()
     def test_create_service_with_sas(self, tables_cosmos_account_name, tables_primary_cosmos_account_key):
         # Arrange
-<<<<<<< HEAD
         url = self.account_url(tables_cosmos_account_name, "cosmos")
-=======
-        url = self.account_url(cosmos_account, "cosmos")
->>>>>>> 30db1cf5
         suffix = '.table.cosmos.azure.com'
         for service_type in SERVICES:
             # Act
@@ -116,16 +112,9 @@
         if self.is_live:
             sleep(SLEEP_DELAY)
 
-<<<<<<< HEAD
     @CosmosPSPreparer()
     def test_create_service_with_token(self, tables_cosmos_account_name, tables_primary_cosmos_account_key):
         url = self.account_url(tables_cosmos_account_name, "cosmos")
-=======
-    @CachedResourceGroupPreparer(name_prefix="tablestest")
-    @CachedCosmosAccountPreparer(name_prefix="tablestest")
-    def test_create_service_with_token(self, resource_group, location, cosmos_account, cosmos_account_key):
-        url = self.account_url(cosmos_account, "cosmos")
->>>>>>> 30db1cf5
         suffix = '.table.cosmos.azure.com'
         for service_type in SERVICES:
             # Act
@@ -146,7 +135,6 @@
         for service_type in SERVICES:
             # Act
             with pytest.raises(ValueError):
-<<<<<<< HEAD
                 url = self.account_url(tables_cosmos_account_name, "cosmos").replace('https', 'http')
                 service = self.create_client_from_credential(
                     service_type,
@@ -157,44 +145,22 @@
     @pytest.mark.skip("Testing against a different cloud than the one created in powershell script")
     @CosmosPSPreparer()
     def test_create_service_china(self, tables_cosmos_account_name, tables_primary_cosmos_account_key):
-=======
-                url = self.account_url(cosmos_account, "cosmos").replace('https', 'http')
-                service_type(url, credential=self.token_credential, table_name='foo')
-        if self.is_live:
-            sleep(SLEEP_DELAY)
-
-    @pytest.mark.skip("Confirm cosmos national cloud URLs")
-    @CachedResourceGroupPreparer(name_prefix="tablestest")
-    @CachedCosmosAccountPreparer(name_prefix="tablestest")
-    def test_create_service_china(self, resource_group, location, cosmos_account, cosmos_account_key):
->>>>>>> 30db1cf5
         # Arrange
         # TODO: Confirm regional cloud cosmos URLs
         for service_type in SERVICES.items():
             # Act
-<<<<<<< HEAD
             url = self.account_url(tables_cosmos_account_name, "cosmos").replace('core.windows.net', 'core.chinacloudapi.cn')
             if 'cosmos.azure' in url:
                 pytest.skip("Confirm cosmos national cloud URLs")
-=======
-            url = self.account_url(cosmos_account, "cosmos").replace('core.windows.net', 'core.chinacloudapi.cn')
->>>>>>> 30db1cf5
             service = service_type[0](
                 url, credential=tables_primary_cosmos_account_key, table_name='foo')
 
             # Assert
             assert service is not None
-<<<<<<< HEAD
             assert service.account_name ==  tables_cosmos_account_name
             assert service.credential.account_name ==  tables_cosmos_account_name
             assert service.credential.account_key ==  tables_primary_cosmos_account_key
             assert service._primary_endpoint.startswith('https://{}.{}.core.chinacloudapi.cn'.format(tables_cosmos_account_name, "table"))
-=======
-            assert service.account_name ==  cosmos_account.name
-            assert service.credential.account_name ==  cosmos_account.name
-            assert service.credential.account_key ==  cosmos_account
-            assert service._primary_endpoint.startswith('https://{}.{}.core.chinacloudapi.cn'.format(cosmos_account.name, "table"))
->>>>>>> 30db1cf5
 
         if self.is_live:
             sleep(SLEEP_DELAY)
@@ -304,14 +270,8 @@
             assert service.credential.account_key ==  tables_primary_cosmos_account_key
             assert service._primary_endpoint.startswith('https://' + tables_cosmos_account_name + '.table.cosmos.azure.com')
             assert service.scheme ==  'https'
-<<<<<<< HEAD
-
-    @pytest.mark.skip("pending")
-=======
-        if self.is_live:
-            sleep(SLEEP_DELAY)
-
->>>>>>> 30db1cf5
+
+    @pytest.mark.skip("Tests fail with non-standard clouds")
     @CachedResourceGroupPreparer(name_prefix="tablestest")
     @CachedCosmosAccountPreparer(name_prefix="tablestest")
     def test_create_service_with_connection_string_endpoint_protocol(self, cosmos_account, cosmos_account_key):
@@ -470,13 +430,7 @@
         assert service._primary_hostname ==  'local-machine:11002/custom/account/path'
         assert service.url.startswith('http://local-machine:11002/custom/account/path')
 
-<<<<<<< HEAD
-    @pytest.mark.skip("pending")
-=======
-        if self.is_live:
-            sleep(SLEEP_DELAY)
-
->>>>>>> 30db1cf5
+    @pytest.mark.skip("Tests fail with non-standard clouds")
     @CachedResourceGroupPreparer(name_prefix="tablestest")
     @CachedCosmosAccountPreparer(name_prefix="tablestest")
     def test_user_agent_default(self, cosmos_account, cosmos_account_key):
@@ -495,7 +449,7 @@
         if self.is_live:
             sleep(SLEEP_DELAY)
 
-    @pytest.mark.skip("pending")
+    @pytest.mark.skip("Tests fail with non-standard clouds")
     @CachedResourceGroupPreparer(name_prefix="tablestest")
     @CachedCosmosAccountPreparer(name_prefix="tablestest")
     def test_user_agent_custom(self, tables_cosmos_account_name, cosmos_account_key):
