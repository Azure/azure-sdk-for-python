# -------------------------------------------------------------------------
# Copyright (c) Microsoft Corporation. All rights reserved.
# Licensed under the MIT License. See License.txt in the project root for
# license information.
# --------------------------------------------------------------------------
import pytest
import platform

from datetime import datetime, timedelta
from devtools_testutils import AzureRecordedTestCase, recorded_by_proxy

<<<<<<< HEAD
from azure.data.tables._error import _validate_cosmos_tablename
from azure.data.tables import TableServiceClient, TableClient, TableTransactionError, __version__ as VERSION
from azure.data.tables._models import LocationMode
from azure.data.tables._constants import DEFAULT_COSMOS_ENDPOINT_SUFFIX
=======
>>>>>>> 9bb963af
from azure.core.credentials import AzureNamedKeyCredential, AzureSasCredential
from azure.core.exceptions import HttpResponseError, ResourceNotFoundError
from azure.data.tables import (
    TableServiceClient,
    TableClient,
    TableTransactionError,
    AccountSasPermissions,
    ResourceTypes,
    generate_account_sas,
    __version__ as VERSION,
)
from azure.data.tables._error import _validate_cosmos_tablename

from _shared.testcase import TableTestCase
from preparers import cosmos_decorator

SERVICES = [TableServiceClient, TableClient]


class TestTableClientCosmos(AzureRecordedTestCase, TableTestCase):
    @cosmos_decorator
    @recorded_by_proxy
    def test_user_agent_default(self, tables_cosmos_account_name, tables_primary_cosmos_account_key):
        service = TableServiceClient(
            self.account_url(tables_cosmos_account_name, "cosmos"), credential=tables_primary_cosmos_account_key
        )

        def callback(response):
            assert "User-Agent" in response.http_request.headers
            assert (
                f"azsdk-python-data-tables/{VERSION} Python/{platform.python_version()} ({platform.platform()})"
                in response.http_request.headers["User-Agent"]
            )

        tables = list(service.list_tables(raw_response_hook=callback))
        assert isinstance(tables, list)

        count = 0
        for table in tables:
            count += 1

    @cosmos_decorator
    @recorded_by_proxy
    def test_user_agent_custom(self, tables_cosmos_account_name, tables_primary_cosmos_account_key):
        custom_app = "TestApp/v1.0"
        service = TableServiceClient(
            self.account_url(tables_cosmos_account_name, "cosmos"),
            credential=tables_primary_cosmos_account_key,
            user_agent=custom_app,
        )

        def callback(response):
            assert "User-Agent" in response.http_request.headers
            assert (
                f"TestApp/v1.0 azsdk-python-data-tables/{VERSION} Python/{platform.python_version()} ({platform.platform()})"
                in response.http_request.headers["User-Agent"]
            )

        tables = list(service.list_tables(raw_response_hook=callback))
        assert isinstance(tables, list)

        # The count doesn't matter, going through the PagedItem calls `callback`
        count = 0
        for table in tables:
            count += 1

        def callback(response):
            assert "User-Agent" in response.http_request.headers
            assert (
                f"TestApp/v2.0 TestApp/v1.0 azsdk-python-data-tables/{VERSION} Python/{platform.python_version()} ({platform.platform()})"
                in response.http_request.headers["User-Agent"]
            )

        tables = list(service.list_tables(raw_response_hook=callback, user_agent="TestApp/v2.0"))
        assert isinstance(tables, list)

        # The count doesn't matter, going through the PagedItem calls `callback`
        count = 0
        for table in tables:
            count += 1

    @cosmos_decorator
    @recorded_by_proxy
    def test_user_agent_append(self, tables_cosmos_account_name, tables_primary_cosmos_account_key):
        service = TableServiceClient(
            self.account_url(tables_cosmos_account_name, "cosmos"), credential=tables_primary_cosmos_account_key
        )

        def callback(response):
            assert "User-Agent" in response.http_request.headers
            assert response.http_request.headers["User-Agent"] == "customer_user_agent"

        custom_headers = {"User-Agent": "customer_user_agent"}
        tables = service.list_tables(raw_response_hook=callback, headers=custom_headers)

        # The count doesn't matter, going through the PagedItem calls `callback`
        count = 0
        for table in tables:
            count += 1

    @pytest.mark.live_test_only
    @cosmos_decorator
    @recorded_by_proxy
    def test_table_name_errors_bad_chars(self, tables_cosmos_account_name, tables_primary_cosmos_account_key):
        endpoint = self.account_url(tables_cosmos_account_name, "cosmos")

        # cosmos table names must be a non-empty string without chars '\', '/', '#', '?', trailing space, and less than 255 chars.
        invalid_table_names = ["\\", "//", "#", "?", "- "]
        for invalid_name in invalid_table_names:
            client = TableClient(
                endpoint=endpoint, credential=tables_primary_cosmos_account_key, table_name=invalid_name
            )
            with pytest.raises(ValueError) as error:
                client.create_table()
            assert "Cosmos table names must contain from 1-255 characters" in str(error.value)
            try:
                with pytest.raises(ValueError) as error:
                    client.delete_table()
                assert "Cosmos table names must contain from 1-255 characters" in str(error.value)
            except HttpResponseError as error:
                # Delete table returns a MethodNotAllowed for tablename == "\"
                if error.error_code != "MethodNotAllowed":
                    raise
            with pytest.raises(ValueError) as error:
                client.create_entity({"PartitionKey": "foo", "RowKey": "foo"})
            assert "Cosmos table names must contain from 1-255 characters" in str(error.value)
            with pytest.raises(ValueError) as error:
                client.upsert_entity({"PartitionKey": "foo", "RowKey": "foo"})
            assert "Cosmos table names must contain from 1-255 characters" in str(error.value)
            with pytest.raises(ValueError) as error:
                client.delete_entity("PK", "RK")
            assert "Cosmos table names must contain from 1-255 characters" in str(error.value)
            with pytest.raises(ValueError) as error:
                batch = []
                batch.append(("upsert", {"PartitionKey": "A", "RowKey": "B"}))
                client.submit_transaction(batch)
            assert "Cosmos table names must contain from 1-255 characters" in str(error.value)

    @pytest.mark.live_test_only
    @cosmos_decorator
    @recorded_by_proxy
    def test_table_name_errors_bad_length(self, tables_cosmos_account_name, tables_primary_cosmos_account_key):
        endpoint = self.account_url(tables_cosmos_account_name, "cosmos")

        # cosmos table names must be a non-empty string without chars '\', '/', '#', '?', and less than 255 chars.
        client = TableClient(endpoint=endpoint, credential=tables_primary_cosmos_account_key, table_name="-" * 255)
        with pytest.raises(ValueError) as error:
            client.create_table()
        assert "Cosmos table names must contain from 1-255 characters" in str(error.value)
        with pytest.raises(ResourceNotFoundError):
            client.create_entity({"PartitionKey": "foo", "RowKey": "foo"})
        with pytest.raises(ResourceNotFoundError):
            client.upsert_entity({"PartitionKey": "foo", "RowKey": "foo"})
        with pytest.raises(TableTransactionError) as error:
            batch = []
            batch.append(("upsert", {"PartitionKey": "A", "RowKey": "B"}))
            client.submit_transaction(batch)
        assert error.value.error_code == "ResourceNotFound"

    @cosmos_decorator
    @recorded_by_proxy
<<<<<<< HEAD
    def test_table_client_location_mode(self, tables_cosmos_account_name, tables_primary_cosmos_account_key):
        url = self.account_url(tables_cosmos_account_name, "cosmos")
        table_name = self.get_resource_name("mytable")
        entity = {"PartitionKey": "foo", "RowKey": "bar"}

        with TableClient(
            url, table_name, credential=tables_primary_cosmos_account_key, location_mode=LocationMode.SECONDARY
        ) as client:
            client.create_table()
            client.create_entity(entity)
            client.upsert_entity(entity)
            client.get_entity("foo", "bar")

            entities = client.list_entities()
            for e in entities:
                pass

            client.delete_entity(entity)
            client.delete_table()

=======
    def test_table_client_with_named_key_credential(
        self, tables_cosmos_account_name, tables_primary_cosmos_account_key
    ):
        base_url = self.account_url(tables_cosmos_account_name, "cosmos")
        table_name = self.get_resource_name("mytable")
        sas_token = self.generate_sas(
            generate_account_sas,
            tables_primary_cosmos_account_key,
            resource_types=ResourceTypes.from_string("sco"),
            permission=AccountSasPermissions.from_string("rwdlacu"),
            expiry=datetime.utcnow() + timedelta(hours=1),
        )

        with TableClient.from_table_url(
            f"{base_url}/{table_name}", credential=tables_primary_cosmos_account_key
        ) as client:
            table = client.create_table()
            assert table.name == table_name

        conn_str = f"AccountName={tables_cosmos_account_name};AccountKey={tables_primary_cosmos_account_key.named_key.key};EndpointSuffix=cosmos.azure.com"
        with TableClient.from_connection_string(conn_str, table_name) as client:
            entities = client.query_entities(
                query_filter="PartitionKey eq @pk",
                parameters={"pk": "dummy-pk"},
            )
            for e in entities:
                pass

        with TableClient(
            f"{base_url}/?{sas_token}", table_name, credential=tables_primary_cosmos_account_key
        ) as client:
            entities = client.query_entities(
                query_filter="PartitionKey eq @pk",
                parameters={"pk": "dummy-pk"},
            )
            for e in entities:
                pass

        with TableClient.from_table_url(
            f"{base_url}/{table_name}?{sas_token}", credential=tables_primary_cosmos_account_key
        ) as client:
            entities = client.query_entities(
                query_filter="PartitionKey eq @pk",
                parameters={"pk": "dummy-pk"},
            )
            for e in entities:
                pass
            client.delete_table()

    @cosmos_decorator
    @recorded_by_proxy
    def test_table_service_client_with_named_key_credential(
        self, tables_cosmos_account_name, tables_primary_cosmos_account_key
    ):
        base_url = self.account_url(tables_cosmos_account_name, "cosmos")
        table_name = self.get_resource_name("mytable")
        sas_token = self.generate_sas(
            generate_account_sas,
            tables_primary_cosmos_account_key,
            resource_types=ResourceTypes.from_string("sco"),
            permission=AccountSasPermissions.from_string("rwdlacu"),
            expiry=datetime.utcnow() + timedelta(hours=1),
        )
        name_filter = f"TableName eq '{table_name}'"
        conn_str = f"AccountName={tables_cosmos_account_name};AccountKey={tables_primary_cosmos_account_key.named_key.key};EndpointSuffix=cosmos.azure.com"

        with TableServiceClient.from_connection_string(conn_str) as client:
            client.create_table(table_name)
            result = client.query_tables(name_filter)
            assert len(list(result)) == 1

        with TableServiceClient(f"{base_url}/?{sas_token}", credential=tables_primary_cosmos_account_key) as client:
            entities = client.get_table_client(table_name).query_entities(
                query_filter="PartitionKey eq @pk",
                parameters={"pk": "dummy-pk"},
            )
            for e in entities:
                pass
            client.delete_table(table_name)

    @cosmos_decorator
    @recorded_by_proxy
    def test_table_client_with_sas_token_credential(
        self, tables_cosmos_account_name, tables_primary_cosmos_account_key
    ):
        base_url = self.account_url(tables_cosmos_account_name, "cosmos")
        table_name = self.get_resource_name("mytable")
        sas_token = self.generate_sas(
            generate_account_sas,
            tables_primary_cosmos_account_key,
            resource_types=ResourceTypes.from_string("sco"),
            permission=AccountSasPermissions.from_string("rwdlacu"),
            expiry=datetime.utcnow() + timedelta(hours=1),
        )

        with TableClient(base_url, table_name, credential=AzureSasCredential(sas_token)) as client:
            table = client.create_table()
            assert table.name == table_name

        with TableClient.from_table_url(f"{base_url}/{table_name}", credential=AzureSasCredential(sas_token)) as client:
            entities = client.query_entities(
                query_filter="PartitionKey eq @pk",
                parameters={"pk": "dummy-pk"},
            )
            for e in entities:
                pass

        conn_str = f"AccountName={tables_cosmos_account_name};SharedAccessSignature={AzureSasCredential(sas_token).signature};TableEndpoint={base_url}"
        with TableClient.from_connection_string(conn_str, table_name) as client:
            entities = client.query_entities(
                query_filter="PartitionKey eq @pk",
                parameters={"pk": "dummy-pk"},
            )
            for e in entities:
                pass

        with TableClient.from_table_url(f"{base_url}/{table_name}", credential=AzureSasCredential(sas_token)) as client:
            client.delete_table()

        with pytest.raises(ValueError) as ex:
            TableClient(f"{base_url}/?{sas_token}", table_name, credential=AzureSasCredential(sas_token))
        ex_msg = "You cannot use AzureSasCredential when the resource URI also contains a Shared Access Signature."
        assert ex_msg == str(ex.value)

        with pytest.raises(ValueError) as ex:
            client = TableClient.from_table_url(
                f"{base_url}/{table_name}?{sas_token}", credential=AzureSasCredential(sas_token)
            )
        ex_msg = "You cannot use AzureSasCredential when the resource URI also contains a Shared Access Signature."
        assert ex_msg == str(ex.value)

    @cosmos_decorator
    @recorded_by_proxy
    def test_table_service_client_with_sas_token_credential(
        self, tables_cosmos_account_name, tables_primary_cosmos_account_key
    ):
        base_url = self.account_url(tables_cosmos_account_name, "cosmos")
        table_name = self.get_resource_name("mytable")
        sas_token = self.generate_sas(
            generate_account_sas,
            tables_primary_cosmos_account_key,
            resource_types=ResourceTypes.from_string("sco"),
            permission=AccountSasPermissions.from_string("rwdlacu"),
            expiry=datetime.utcnow() + timedelta(hours=1),
        )
        name_filter = f"TableName eq '{table_name}'"

        with TableServiceClient(base_url, credential=AzureSasCredential(sas_token)) as client:
            client.create_table(table_name)
            result = client.query_tables(name_filter)
            assert len(list(result)) == 1

        conn_str = f"AccountName={tables_cosmos_account_name};SharedAccessSignature={AzureSasCredential(sas_token).signature};TableEndpoint={base_url}"
        with TableServiceClient.from_connection_string(conn_str) as client:
            result = client.query_tables(name_filter)
            for table in result:
                pass

        with TableServiceClient(base_url, credential=AzureSasCredential(sas_token)) as client:
            client.delete_table(table_name)

        with pytest.raises(ValueError) as ex:
            TableServiceClient(f"{base_url}/?{sas_token}", credential=AzureSasCredential(sas_token))
        ex_msg = "You cannot use AzureSasCredential when the resource URI also contains a Shared Access Signature."
        assert ex_msg == str(ex.value)

    @cosmos_decorator
    @recorded_by_proxy
    def test_table_client_with_token_credential(self, tables_cosmos_account_name, tables_primary_cosmos_account_key):
        # DefaultAzureCredential doesn't work on Cosmos
        base_url = self.account_url(tables_cosmos_account_name, "cosmos")
        table_name = self.get_resource_name("mytable")
        default_azure_credential = self.get_token_credential()
        sas_token = self.generate_sas(
            generate_account_sas,
            tables_primary_cosmos_account_key,
            resource_types=ResourceTypes.from_string("sco"),
            permission=AccountSasPermissions.from_string("rwdlacu"),
            expiry=datetime.utcnow() + timedelta(hours=1),
        )

        with TableClient(base_url, table_name, credential=default_azure_credential) as client:
            with pytest.raises(HttpResponseError) as ex:
                client.create_table()
            ex_msg = "Authorization header doesn't confirm to the required format. Please verify and try again."
            assert ex_msg in str(ex.value)

        with TableClient.from_table_url(f"{base_url}/{table_name}", credential=default_azure_credential) as client:
            with pytest.raises(HttpResponseError) as ex:
                client.create_table()
            ex_msg = "Authorization header doesn't confirm to the required format. Please verify and try again."
            assert ex_msg in str(ex.value)

        with TableClient(f"{base_url}/?{sas_token}", table_name, credential=default_azure_credential) as client:
            with pytest.raises(HttpResponseError) as ex:
                client.create_table()
            ex_msg = "Authorization header doesn't confirm to the required format. Please verify and try again."
            assert ex_msg in str(ex.value)

        with TableClient.from_table_url(
            f"{base_url}/{table_name}?{sas_token}", credential=default_azure_credential
        ) as client:
            with pytest.raises(HttpResponseError) as ex:
                client.create_table()
            ex_msg = "Authorization header doesn't confirm to the required format. Please verify and try again."
            assert ex_msg in str(ex.value)

    @cosmos_decorator
    @recorded_by_proxy
    def test_table_service_client_with_token_credential(
        self, tables_cosmos_account_name, tables_primary_cosmos_account_key
    ):
        # DefaultAzureCredential doesn't work on Cosmos
        base_url = self.account_url(tables_cosmos_account_name, "cosmos")
        table_name = self.get_resource_name("mytable")
        default_azure_credential = self.get_token_credential()
        sas_token = self.generate_sas(
            generate_account_sas,
            tables_primary_cosmos_account_key,
            resource_types=ResourceTypes.from_string("sco"),
            permission=AccountSasPermissions.from_string("rwdlacu"),
            expiry=datetime.utcnow() + timedelta(hours=1),
        )

        with TableServiceClient(base_url, credential=default_azure_credential) as client:
            with pytest.raises(HttpResponseError) as ex:
                client.create_table(table_name)
            ex_msg = "Authorization header doesn't confirm to the required format. Please verify and try again."
            assert ex_msg in str(ex.value)

        with TableServiceClient(f"{base_url}/?{sas_token}", credential=default_azure_credential) as client:
            with pytest.raises(HttpResponseError) as ex:
                client.create_table(table_name)
            ex_msg = "Authorization header doesn't confirm to the required format. Please verify and try again."
            assert ex_msg in str(ex.value)

    @cosmos_decorator
    @recorded_by_proxy
    def test_table_client_without_credential(self, tables_cosmos_account_name, tables_primary_cosmos_account_key):
        base_url = self.account_url(tables_cosmos_account_name, "cosmos")
        table_name = self.get_resource_name("mytable")
        sas_token = self.generate_sas(
            generate_account_sas,
            tables_primary_cosmos_account_key,
            resource_types=ResourceTypes.from_string("sco"),
            permission=AccountSasPermissions.from_string("rwdlacu"),
            expiry=datetime.utcnow() + timedelta(hours=1),
        )

        with pytest.raises(ValueError) as ex:
            client = TableClient(base_url, table_name)
        assert str(ex.value) == "You need to provide either an AzureSasCredential or AzureNamedKeyCredential"

        with pytest.raises(ValueError) as ex:
            client = TableClient.from_table_url(f"{base_url}/{table_name}")
        assert str(ex.value) == "You need to provide either an AzureSasCredential or AzureNamedKeyCredential"

        with TableClient(f"{base_url}/?{sas_token}", table_name) as client:
            table = client.create_table()
            assert table.name == table_name

        with pytest.raises(ValueError) as ex:
            client = TableClient.from_table_url(f"{base_url}/{table_name}")
        assert str(ex.value) == "You need to provide either an AzureSasCredential or AzureNamedKeyCredential"

        with TableClient.from_table_url(f"{base_url}/{table_name}?{sas_token}") as client:
            entities = client.query_entities(
                query_filter="PartitionKey eq @pk",
                parameters={"pk": "dummy-pk"},
            )
            for e in entities:
                pass
            client.delete_table()

    @cosmos_decorator
    @recorded_by_proxy
    def test_table_service_client_without_credential(
        self, tables_cosmos_account_name, tables_primary_cosmos_account_key
    ):
        base_url = self.account_url(tables_cosmos_account_name, "cosmos")
        table_name = self.get_resource_name("mytable")
        name_filter = f"TableName eq '{table_name}'"
        sas_token = self.generate_sas(
            generate_account_sas,
            tables_primary_cosmos_account_key,
            resource_types=ResourceTypes.from_string("sco"),
            permission=AccountSasPermissions.from_string("rwdlacu"),
            expiry=datetime.utcnow() + timedelta(hours=1),
        )

        with pytest.raises(ValueError) as ex:
            client = TableServiceClient(base_url)
        assert str(ex.value) == "You need to provide either an AzureSasCredential or AzureNamedKeyCredential"

        with TableServiceClient(f"{base_url}/?{sas_token}") as client:
            client.create_table(table_name)
            result = client.query_tables(name_filter)
            assert len(list(result)) == 1
            client.delete_table(table_name)

>>>>>>> 9bb963af

# --Helpers-----------------------------------------------------------------
def validate_standard_account_endpoints(service, account_name, account_key):
    assert service is not None
    assert service.account_name == account_name
    assert service.credential.named_key.name == account_name
    assert service.credential.named_key.key == account_key
    assert f"{account_name}.table.cosmos.azure.com" in service.url


class TestTableClientCosmosUnitTests(TableTestCase):
    tables_cosmos_account_name = "fake_cosmos_account"
    tables_primary_cosmos_account_key = "fakeXMZjnGsZGvd4bVr3Il5SeHA"
    credential = AzureNamedKeyCredential(name=tables_cosmos_account_name, key=tables_primary_cosmos_account_key)

    # --Direct Parameters Test Cases --------------------------------------------
    def test_create_service_with_key(self):
        # Arrange
        url = self.account_url(self.tables_cosmos_account_name, "cosmos")
        for client in SERVICES:
            # Act
            service = client(url, credential=self.credential, table_name="foo")

            # Assert
            validate_standard_account_endpoints(
                service, self.tables_cosmos_account_name, self.tables_primary_cosmos_account_key
            )
            assert service.scheme == "https"

    def test_create_service_with_connection_string(self):
        # Arrange
        conn_string = f"AccountName={self.tables_cosmos_account_name};AccountKey={self.tables_primary_cosmos_account_key};TableEndpoint={self.tables_cosmos_account_name}.table.cosmos.azure.com"
        for client in SERVICES:
            # Act
            service = client.from_connection_string(conn_string, table_name="test")

            # Assert
            validate_standard_account_endpoints(
                service, self.tables_cosmos_account_name, self.tables_primary_cosmos_account_key
            )
            assert service.scheme == "https"

    def test_create_service_with_sas(self):
        # Arrange
        endpoint = self.account_url(self.tables_cosmos_account_name, "cosmos")
        sas_token = self.generate_sas_token()
        for client in SERVICES:
            # Act
            service = client(endpoint=endpoint, credential=AzureSasCredential(sas_token), table_name="foo")

            # Assert
            assert service is not None
            assert service.account_name == self.tables_cosmos_account_name
            assert service.url.startswith(f"https://{self.tables_cosmos_account_name}.table.cosmos.azure.com")
            assert isinstance(service.credential, AzureSasCredential)

    def test_create_service_with_token(self):
        # Arrange
        endpoint = self.account_url(self.tables_cosmos_account_name, "cosmos")
        token_credential = self.get_token_credential()
        for client in SERVICES:
            # Act
            service = client(endpoint=endpoint, credential=token_credential, table_name="foo")

            # Assert
            assert service is not None
            assert service.account_name == self.tables_cosmos_account_name
            assert service.url.startswith(f"https://{self.tables_cosmos_account_name}.table.cosmos.azure.com")
            assert service.credential == token_credential
            assert not hasattr(service.credential, "account_key")

    @pytest.mark.skip("HTTP prefix does not raise an error")
    def test_create_service_with_token_and_http(self):
        # Arrange
        url = self.account_url(self.tables_cosmos_account_name, "cosmos").replace("https", "http")
        sas_token = self.generate_sas_token()
        for client in SERVICES:
            # Act
            with pytest.raises(ValueError):
                client = client(endpoint=url, credential=AzureSasCredential(sas_token), table_name="foo")

    def test_create_service_protocol(self):
        # Arrange
        endpoint = self.account_url(self.tables_cosmos_account_name, "cosmos").replace("https", "http")
        for client in SERVICES:
            # Act
            service = client(endpoint=endpoint, credential=self.credential, table_name="foo")

            # Assert
            validate_standard_account_endpoints(
                service, self.tables_cosmos_account_name, self.tables_primary_cosmos_account_key
            )
            assert service.scheme == "http"

    def test_create_service_empty_key(self):
        for client in SERVICES:
            # Act
            with pytest.raises(ValueError) as e:
                test_service = client("testaccount", credential="", table_name="foo")

            assert str(e.value) == "You need to provide either an AzureSasCredential or AzureNamedKeyCredential"

    def test_create_service_with_socket_timeout(self):
        url = self.account_url(self.tables_cosmos_account_name, "cosmos")
        for client in SERVICES:
            # Act
            default_service = client(url, credential=self.credential, table_name="foo")
            service = client(url, credential=self.credential, table_name="foo", connection_timeout=22)

            # Assert
            validate_standard_account_endpoints(
                service, self.tables_cosmos_account_name, self.tables_primary_cosmos_account_key
            )
            assert service._client._client._pipeline._transport.connection_config.timeout == 22
            assert default_service._client._client._pipeline._transport.connection_config.timeout == 300

    # --Connection String Test Cases --------------------------------------------
    def test_create_service_with_connection_string_key(self):
        # Arrange
        conn_string = f"AccountName={self.tables_cosmos_account_name};AccountKey={self.tables_primary_cosmos_account_key};TableEndpoint={self.tables_cosmos_account_name}.table.cosmos.azure.com"

        for client in SERVICES:
            # Act
            service = client.from_connection_string(conn_string, table_name="foo")

            # Assert
            validate_standard_account_endpoints(
                service, self.tables_cosmos_account_name, self.tables_primary_cosmos_account_key
            )
            assert service.scheme == "https"

    def test_create_service_with_connection_string_sas(self):
        # Arrange
        sas_token = self.generate_sas_token()
        conn_string = f"AccountName={self.tables_cosmos_account_name};SharedAccessSignature={AzureSasCredential(sas_token).signature};TableEndpoint=www.mydomain.com"

        for client in SERVICES:
            # Act
            service = client.from_connection_string(conn_string, table_name="foo")

            # Assert
            assert service is not None
            assert service.url.startswith("https://www.mydomain.com")
            assert isinstance(service.credential, AzureSasCredential)

    def test_create_service_with_connection_string_cosmos(self):
        # Arrange
        conn_string = f"DefaultEndpointsProtocol=https;AccountName={self.tables_cosmos_account_name};AccountKey={self.tables_primary_cosmos_account_key};TableEndpoint=https://www.mydomain.com"

        for client in SERVICES:
            # Act
            service = client.from_connection_string(conn_string, table_name="foo")

            # Assert
            assert service is not None
            assert service.account_name == self.tables_cosmos_account_name
            assert service.url.startswith("https://www.mydomain.com")
            assert service.credential.named_key.name == self.tables_cosmos_account_name
            assert service.credential.named_key.key == self.tables_primary_cosmos_account_key
            assert service._primary_endpoint.startswith("https://www.mydomain.com")
            assert service.scheme == "https"

    def test_create_service_with_connection_string_emulated(self):
        # Arrange
        conn_string = f"UseDevelopmentStorage=true;"
        for client in SERVICES:
            # Act
            with pytest.raises(ValueError):
                service = client.from_connection_string(conn_string, table_name="foo")

    def test_create_service_with_connection_string_custom_domain(self):
        # Arrange
        conn_string = f"AccountName={self.tables_cosmos_account_name};AccountKey={self.tables_primary_cosmos_account_key};TableEndpoint=https://www.mydomain.com"
        for client in SERVICES:
            # Act
            service = client.from_connection_string(conn_string, table_name="foo")

            # Assert
            assert service is not None
            assert service.credential.named_key.name == self.tables_cosmos_account_name
            assert service.credential.named_key.key == self.tables_primary_cosmos_account_key
            assert service._primary_endpoint.startswith("https://www.mydomain.com")
            assert service.scheme == "https"

    def test_create_service_with_conn_str_custom_domain_trailing_slash(self):
        # Arrange
        conn_string = f"AccountName={self.tables_cosmos_account_name};AccountKey={self.tables_primary_cosmos_account_key};TableEndpoint=www.mydomain.com/;"
        for client in SERVICES:
            # Act
            service = client.from_connection_string(conn_string, table_name="foo")

            # Assert
            assert service is not None
            assert service.credential.named_key.name == self.tables_cosmos_account_name
            assert service.credential.named_key.key == self.tables_primary_cosmos_account_key
            assert service._primary_endpoint.startswith("https://www.mydomain.com")

    def test_create_service_with_conn_str_custom_domain_sec_override(self):
        # Arrange
        conn_string = f"AccountName={self.tables_cosmos_account_name};AccountKey={self.tables_primary_cosmos_account_key};TableEndpoint=www.mydomain.com/;"
        for client in SERVICES:
            # Act
            service = client.from_connection_string(
                conn_string, secondary_hostname="www-sec.mydomain.com", table_name="foo"
            )

            # Assert
            assert service is not None
            assert service.credential.named_key.name == self.tables_cosmos_account_name
            assert service.credential.named_key.key == self.tables_primary_cosmos_account_key
            assert service._primary_endpoint.startswith("https://www.mydomain.com")

    def test_create_service_with_conn_str_fails_if_sec_without_primary(self):
        # Arrange
        conn_string = f"AccountName={self.tables_cosmos_account_name};AccountKey={self.tables_primary_cosmos_account_key};TableSecondaryEndpoint=www.mydomain.com;"
        for client in SERVICES:
            # Act
            # Fails if primary excluded
            with pytest.raises(ValueError) as ex:
                service = client.from_connection_string(conn_string, table_name="foo")
            assert str(ex.value) == "Connection string specifies only secondary endpoint."

    def test_create_service_with_conn_str_succeeds_if_sec_with_primary(self):
        # Arrange
        conn_string = f"AccountName={self.tables_cosmos_account_name};AccountKey={self.tables_primary_cosmos_account_key};TableEndpoint=www.mydomain.com;TableSecondaryEndpoint=www-sec.mydomain.com;"
        for client in SERVICES:
            # Act
            service = client.from_connection_string(conn_string, table_name="foo")
            # Assert
            assert service is not None
            assert service.credential.named_key.name == self.tables_cosmos_account_name
            assert service.credential.named_key.key == self.tables_primary_cosmos_account_key
            assert service._primary_endpoint.startswith("https://www.mydomain.com")

    def test_create_service_with_custom_account_endpoint_path(self):
        sas_token = self.generate_sas_token()
        custom_account_url = f"http://local-machine:11002/custom/account/path{AzureSasCredential(sas_token).signature}"
        conn_string = f"DefaultEndpointsProtocol=http;AccountName={self.tables_cosmos_account_name};AccountKey={self.tables_primary_cosmos_account_key};TableEndpoint={custom_account_url};"
        for client in SERVICES:
            # Act
            service = client.from_connection_string(conn_string, table_name="foo")

            # Assert
            assert service.account_name == self.tables_cosmos_account_name
            assert service.credential.named_key.name == self.tables_cosmos_account_name
            assert service.credential.named_key.key == self.tables_primary_cosmos_account_key
            assert service._primary_hostname == "local-machine:11002/custom/account/path"
            assert service.scheme == "http"

        service = TableServiceClient(endpoint=custom_account_url)
        assert service.account_name == "custom"
        assert service.credential == None
        assert service._primary_hostname == "local-machine:11002/custom/account/path"
        # mine doesnt have a question mark at the end
        assert service.url.startswith("http://local-machine:11002/custom/account/path")
        assert service.scheme == "http"

        service = TableClient(endpoint=custom_account_url, table_name="foo")
        assert service.account_name == "custom"
        assert service.table_name == "foo"
        assert service.credential == None
        assert service._primary_hostname == "local-machine:11002/custom/account/path"
        assert service.url.startswith("http://local-machine:11002/custom/account/path")
        assert service.scheme == "http"

        service = TableClient.from_table_url(
            f"http://local-machine:11002/custom/account/path/foo{AzureSasCredential(sas_token).signature}"
        )
        assert service.account_name == "custom"
        assert service.table_name == "foo"
        assert service.credential == None
        assert service._primary_hostname == "local-machine:11002/custom/account/path"
        assert service.url.startswith("http://local-machine:11002/custom/account/path")
        assert service.scheme == "http"

    def test_create_table_client_with_complete_table_url(self):
        # Arrange
        table_url = self.account_url(self.tables_cosmos_account_name, "cosmos") + "/foo"
        service = TableClient(endpoint=table_url, credential=self.credential, table_name="bar")

        # Assert
        assert service.scheme == "https"
        assert service.table_name == "bar"
        assert service.account_name == self.tables_cosmos_account_name

    def test_create_table_client_with_complete_url(self):
        # Arrange
        table_url = f"https://{self.tables_cosmos_account_name}.table.cosmos.azure.com:443/foo"
        service = TableClient(endpoint=table_url, credential=self.credential, table_name="bar")

        # Assert
        assert service.scheme == "https"
        assert service.table_name == "bar"
        assert service.account_name == self.tables_cosmos_account_name

    def test_error_with_malformed_conn_str(self):
        # Arrange

        for conn_str in ["", "foobar", "foobar=baz=foo", "foo;bar;baz", "foo=;bar=;", "=", ";", "=;=="]:
            for client in SERVICES:
                # Act
                with pytest.raises(ValueError) as e:
                    service = client.from_connection_string(conn_str, table_name="test")

                if conn_str in ("", "foobar", "foo;bar;baz", ";", "foo=;bar=;", "=", "=;=="):
                    assert str(e.value) == "Connection string is either blank or malformed."
                elif conn_str in ("foobar=baz=foo"):
                    assert str(e.value) == "Connection string missing required connection details."

    def test_create_client_for_cosmos_emulator(self):
        emulator_credential = AzureNamedKeyCredential("localhost", self.tables_primary_cosmos_account_key)
        emulator_connstr = f"DefaultEndpointsProtocol=http;AccountName=localhost;AccountKey={self.tables_primary_cosmos_account_key};TableEndpoint=http://localhost:8902/;"

        client = TableServiceClient.from_connection_string(emulator_connstr)
        assert client.url == "http://localhost:8902"
        assert client.account_name == "localhost"
        assert client.credential.named_key.name == "localhost"
        assert client.credential.named_key.key == self.tables_primary_cosmos_account_key
        assert client._cosmos_endpoint
        assert client.scheme == "http"

        client = TableServiceClient("http://localhost:8902/", credential=emulator_credential)
        assert client.url == "http://localhost:8902"
        assert client.account_name == "localhost"
        assert client.credential.named_key.name == "localhost"
        assert client.credential.named_key.key == self.tables_primary_cosmos_account_key
        assert client._cosmos_endpoint
        assert client.scheme == "http"

        table = TableClient.from_connection_string(emulator_connstr, "tablename")
        assert table.url == "http://localhost:8902"
        assert table.account_name == "localhost"
        assert table.table_name == "tablename"
        assert table.credential.named_key.name == "localhost"
        assert table.credential.named_key.key == self.tables_primary_cosmos_account_key
        assert table._cosmos_endpoint
        assert table.scheme == "http"

        table = TableClient("http://localhost:8902/", "tablename", credential=emulator_credential)
        assert table.url == "http://localhost:8902"
        assert table.account_name == "localhost"
        assert table.table_name == "tablename"
        assert table.credential.named_key.name == "localhost"
        assert table.credential.named_key.key == self.tables_primary_cosmos_account_key
        assert table._cosmos_endpoint
        assert table.scheme == "http"

        table = TableClient.from_table_url("http://localhost:8902/Tables('tablename')", credential=emulator_credential)
        assert table.url == "http://localhost:8902"
        assert table.account_name == "localhost"
        assert table.table_name == "tablename"
        assert table.credential.named_key.name == "localhost"
        assert table.credential.named_key.key == self.tables_primary_cosmos_account_key
        assert table._cosmos_endpoint
        assert table.scheme == "http"

    def test_closing_pipeline_client(self):
        # Arrange
        url = self.account_url(self.tables_cosmos_account_name, "cosmos")
        for client in SERVICES:
            # Act
            service = client(url, credential=self.credential, table_name="table")

            # Assert
            with service:
                assert hasattr(service, "close")
                service.close()

    def test_closing_pipeline_client_simple(self):
        # Arrange
        url = self.account_url(self.tables_cosmos_account_name, "cosmos")
        for client in SERVICES:
            # Act
            service = client(url, credential=self.credential, table_name="table")
            service.close()

    def test_validate_cosmos_tablename(self):
        _validate_cosmos_tablename("a")
        _validate_cosmos_tablename("1")
        _validate_cosmos_tablename("=-{}!@")
        _validate_cosmos_tablename("a" * 254)
        with pytest.raises(ValueError):
            _validate_cosmos_tablename("\\")
        with pytest.raises(ValueError):
            _validate_cosmos_tablename("/")
        with pytest.raises(ValueError):
            _validate_cosmos_tablename("#")
        with pytest.raises(ValueError):
            _validate_cosmos_tablename("?")
        with pytest.raises(ValueError):
            _validate_cosmos_tablename("a ")
        with pytest.raises(ValueError):
            _validate_cosmos_tablename("a" * 255)<|MERGE_RESOLUTION|>--- conflicted
+++ resolved
@@ -9,13 +9,6 @@
 from datetime import datetime, timedelta
 from devtools_testutils import AzureRecordedTestCase, recorded_by_proxy
 
-<<<<<<< HEAD
-from azure.data.tables._error import _validate_cosmos_tablename
-from azure.data.tables import TableServiceClient, TableClient, TableTransactionError, __version__ as VERSION
-from azure.data.tables._models import LocationMode
-from azure.data.tables._constants import DEFAULT_COSMOS_ENDPOINT_SUFFIX
-=======
->>>>>>> 9bb963af
 from azure.core.credentials import AzureNamedKeyCredential, AzureSasCredential
 from azure.core.exceptions import HttpResponseError, ResourceNotFoundError
 from azure.data.tables import (
@@ -28,6 +21,7 @@
     __version__ as VERSION,
 )
 from azure.data.tables._error import _validate_cosmos_tablename
+from azure.data.tables._models import LocationMode
 
 from _shared.testcase import TableTestCase
 from preparers import cosmos_decorator
@@ -177,7 +171,6 @@
 
     @cosmos_decorator
     @recorded_by_proxy
-<<<<<<< HEAD
     def test_table_client_location_mode(self, tables_cosmos_account_name, tables_primary_cosmos_account_key):
         url = self.account_url(tables_cosmos_account_name, "cosmos")
         table_name = self.get_resource_name("mytable")
@@ -198,7 +191,8 @@
             client.delete_entity(entity)
             client.delete_table()
 
-=======
+    @cosmos_decorator
+    @recorded_by_proxy
     def test_table_client_with_named_key_credential(
         self, tables_cosmos_account_name, tables_primary_cosmos_account_key
     ):
@@ -499,7 +493,6 @@
             assert len(list(result)) == 1
             client.delete_table(table_name)
 
->>>>>>> 9bb963af
 
 # --Helpers-----------------------------------------------------------------
 def validate_standard_account_endpoints(service, account_name, account_key):
