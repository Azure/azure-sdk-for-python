--- conflicted
+++ resolved
@@ -1634,6 +1634,7 @@
                 expiry=datetime.utcnow() + timedelta(hours=1),
                 start=datetime.utcnow() - timedelta(minutes=1),
             )
+            print(token)
             # token = generate_table_sas(
             #     tables_storage_account_name,
             #     tables_primary_storage_account_key,
@@ -1889,10 +1890,10 @@
                 generate_table_sas,
                 tables_storage_account_name,
                 tables_primary_storage_account_key,
-                self.table_name,
-                policy_id='testid',
-                expiry=datetime(2025, 10, 12),
-                start=datetime(2011, 10, 11)
+                self.table_name.upper(),
+                permission=TableSasPermissions(read=True),
+                expiry=datetime.utcnow() + timedelta(hours=1),
+                start=datetime.utcnow() - timedelta(minutes=1),
             )
 
             print(token)
@@ -1920,10 +1921,7 @@
         finally:
             self._tear_down()
 
-<<<<<<< HEAD
-=======
     @pytest.mark.live_test_only
->>>>>>> ee97c68d
     @TablesPreparer()
     def test_sas_signed_identifier(self, tables_storage_account_name, tables_primary_storage_account_key):
         # SAS URL is calculated from storage key, so this test runs live only
@@ -1941,8 +1939,7 @@
 
             self.table.set_table_access_policy(identifiers)
 
-            token = self.generate_sas(
-                generate_table_sas,
+            token = generate_table_sas(
                 tables_storage_account_name,
                 tables_primary_storage_account_key,
                 self.table_name,
