--- conflicted
+++ resolved
@@ -322,11 +322,7 @@
                 assert e[u'RowKey'] == entity[u"RowKey"]
                 assert e[u'Value'] == entity[u"Value"]
                 count += 1
-<<<<<<< HEAD
-                self.table.delete_entity({"PartitionKey": e.PartitionKey, "RowKey": e.RowKey})
-=======
                 self.table.delete_entity(e[u'PartitionKey'], e[u'RowKey'])
->>>>>>> 59ecfd80
 
             assert count == 1
 
@@ -1244,11 +1240,7 @@
             entity, _ = self._insert_random_entity()
 
             # Act
-<<<<<<< HEAD
-            resp = self.table.delete_entity({"PartitionKey": entity.PartitionKey, "RowKey": entity.RowKey})
-=======
             resp = self.table.delete_entity(partition_key=entity['PartitionKey'], row_key=entity['RowKey'])
->>>>>>> 59ecfd80
 
             # Assert
             assert resp is None
@@ -1280,16 +1272,8 @@
             entity, etag = self._insert_random_entity()
 
             # Act
-<<<<<<< HEAD
-            resp = self.table.delete_entity(
-                {"PartitionKey": entity.PartitionKey, "RowKey": entity.RowKey},
-                etag=etag,
-                match_condition=MatchConditions.IfNotModified
-            )
-=======
             resp = self.table.delete_entity(entity['PartitionKey'], entity['RowKey'], etag=etag,
                                             match_condition=MatchConditions.IfNotModified)
->>>>>>> 59ecfd80
 
             # Assert
             assert resp is None
@@ -1308,11 +1292,7 @@
             # Act
             with pytest.raises(HttpResponseError):
                 self.table.delete_entity(
-<<<<<<< HEAD
-                    {"PartitionKey": entity.PartitionKey, "RowKey": entity.RowKey},
-=======
                     entity['PartitionKey'], entity['RowKey'],
->>>>>>> 59ecfd80
                     etag=u'W/"datetime\'2012-06-15T22%3A51%3A44.9662825Z\'"',
                     match_condition=MatchConditions.IfNotModified
                 )
@@ -1455,11 +1435,7 @@
             assert received_entity['newField'] ==  'newFieldValue'
 
             # Act
-<<<<<<< HEAD
-            resp = self.table.delete_entity({"PartitionKey": entity.PartitionKey, "RowKey": entity.RowKey})
-=======
             resp = self.table.delete_entity(entity['PartitionKey'], entity['RowKey'])
->>>>>>> 59ecfd80
 
             # Assert
             assert resp is None
@@ -2022,11 +1998,7 @@
                 credential=AzureSasCredential(token),
             )
             table = service.get_table_client(self.table_name)
-<<<<<<< HEAD
-            table.delete_entity({"PartitionKey": entity.PartitionKey, "RowKey": entity.RowKey})
-=======
             table.delete_entity(entity['PartitionKey'], entity['RowKey'])
->>>>>>> 59ecfd80
 
             # Assert
             with pytest.raises(ResourceNotFoundError):
