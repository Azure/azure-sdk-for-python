# coding: utf-8

# -------------------------------------------------------------------------
# Copyright (c) Microsoft Corporation. All rights reserved.
# Licensed under the MIT License. See License.txt in the project root for
# license information.
# --------------------------------------------------------------------------

import unittest
import msrest

import pytest

import uuid
from base64 import b64encode
from datetime import datetime, timedelta
from enum import Enum

from azure.data.tables import TableServiceClient, TableClient, generate_table_sas
from dateutil.tz import tzutc, tzoffset
from math import isnan

from azure.core import MatchConditions
from azure.core.exceptions import (
    HttpResponseError,
    ResourceNotFoundError,
    ResourceExistsError,
    ResourceModifiedError)

from azure.data.tables._entity import TableEntity, EntityProperty, EdmType
from azure.data.tables._models import TableSasPermissions, AccessPolicy, UpdateMode

from _shared.testcase import TableTestCase, LogCaptured

from devtools_testutils import CachedResourceGroupPreparer, CachedStorageAccountPreparer

# ------------------------------------------------------------------------------

class StorageTableEntityTest(TableTestCase):

    def _set_up(self, storage_account, storage_account_key, url='table'):
        self.table_name = self.get_resource_name('uttable')
        self.ts = TableServiceClient(
            self.account_url(storage_account, url),
            credential=storage_account_key,
            table_name = self.table_name
        )
        self.table = self.ts.get_table_client(self.table_name)
        if self.is_live:
            try:
                self.ts.create_table(self.table_name)
            except ResourceExistsError:
                pass

        self.query_tables = []

    def _tear_down(self):
        if self.is_live:
            try:
                self.ts.delete_table(self.table_name)
            except:
                pass

            try:
                for table_name in self.query_tables:
                    try:
                        self.ts.delete_table(table_name)
                    except:
                        pass
            except AttributeError:
                pass

    # --Helpers-----------------------------------------------------------------

    def _create_query_table(self, entity_count):
        """
        Creates a table with the specified name and adds entities with the
        default set of values. PartitionKey is set to 'MyPartition' and RowKey
        is set to a unique counter value starting at 1 (as a string).
        """
        table_name = self.get_resource_name('querytable')
        table = self.ts.create_table(table_name)
        self.query_tables.append(table_name)
        client = self.ts.get_table_client(table_name)
        entity = self._create_random_entity_dict()
        for i in range(1, entity_count + 1):
            entity['RowKey'] = entity['RowKey'] + str(i)
            client.create_entity(entity)
        return client

    def _create_random_base_entity_dict(self):
        """
        Creates a dict-based entity with only pk and rk.
        """
        partition, row = self._create_pk_rk(None, None)
        return {
            'PartitionKey': partition,
            'RowKey': row,
        }

    def _create_pk_rk(self, pk, rk):
        try:
            pk = pk if pk is not None else self.get_resource_name('pk').decode('utf-8')
            rk = rk if rk is not None else self.get_resource_name('rk').decode('utf-8')
        except AttributeError:
            pk = pk if pk is not None else self.get_resource_name('pk')
            rk = rk if rk is not None else self.get_resource_name('rk')
        return pk, rk


    def _create_random_entity_dict(self, pk=None, rk=None):
        """
        Creates a dictionary-based entity with fixed values, using all
        of the supported data types.
        """
        partition, row = self._create_pk_rk(pk, rk)
        properties = {
            'PartitionKey': partition,
            'RowKey': row,
            'age': 39,
            'sex': u'male',
            'married': True,
            'deceased': False,
            'optional': None,
            'ratio': 3.1,
            'evenratio': 3.0,
            'large': 933311100,
            'Birthday': datetime(1973, 10, 4, tzinfo=tzutc()),
            'birthday': datetime(1970, 10, 4, tzinfo=tzutc()),
            'binary': b'binary',
            'other': EntityProperty(value=20, type=EdmType.INT32),
            'clsid': uuid.UUID('c9da6455-213d-42c9-9a79-3e9149a57833')
        }
        return TableEntity(**properties)

    def _insert_random_entity(self, pk=None, rk=None):
        entity = self._create_random_entity_dict(pk, rk)
        metadata = self.table.create_entity(entity)
        return entity, metadata['etag']

    def _create_updated_entity_dict(self, partition, row):
        """
        Creates a dictionary-based entity with fixed values, with a
        different set of values than the default entity. It
        adds fields, changes field values, changes field types,
        and removes fields when compared to the default entity.
        """
        return {
            'PartitionKey': partition,
            'RowKey': row,
            'age': u'abc',
            'sex': u'female',
            'sign': u'aquarius',
            'birthday': datetime(1991, 10, 4, tzinfo=tzutc())
        }

    def _assert_default_entity(self, entity, headers=None):
        '''
        Asserts that the entity passed in matches the default entity.
        '''
        self.assertEqual(entity['age'], 39)
        self.assertEqual(entity['sex'], 'male')
        self.assertEqual(entity['married'], True)
        self.assertEqual(entity['deceased'], False)
        self.assertFalse("optional" in entity)
        self.assertFalse("aquarius" in entity)
        self.assertEqual(entity['ratio'], 3.1)
        self.assertEqual(entity['evenratio'], 3.0)
        self.assertEqual(entity['large'], 933311100)
        self.assertEqual(entity['Birthday'], datetime(1973, 10, 4, tzinfo=tzutc()))
        self.assertEqual(entity['birthday'], datetime(1970, 10, 4, tzinfo=tzutc()))
        self.assertEqual(entity['binary'].value, b'binary')
        # self.assertIsInstance(entity['other'], EntityProperty)
        # self.assertEqual(entity['other'].type, EdmType.INT32)
        self.assertEqual(entity['other'], 20)
        self.assertEqual(entity['clsid'], uuid.UUID('c9da6455-213d-42c9-9a79-3e9149a57833'))

    def _assert_default_entity_json_full_metadata(self, entity, headers=None):
        '''
        Asserts that the entity passed in matches the default entity.
        '''
        self.assertEqual(entity['age'], 39)
        self.assertEqual(entity['sex'], 'male')
        self.assertEqual(entity['married'], True)
        self.assertEqual(entity['deceased'], False)
        self.assertFalse("optional" in entity)
        self.assertFalse("aquarius" in entity)
        self.assertEqual(entity['ratio'], 3.1)
        self.assertEqual(entity['evenratio'], 3.0)
        self.assertEqual(entity['large'], 933311100)
        self.assertEqual(entity['Birthday'], datetime(1973, 10, 4, tzinfo=tzutc()))
        self.assertEqual(entity['birthday'], datetime(1970, 10, 4, tzinfo=tzutc()))
        self.assertEqual(entity['binary'].value, b'binary')
        # self.assertIsInstance(entity['other'], EntityProperty)
        # self.assertEqual(entity['other'].type, EdmType.INT32)
        self.assertEqual(entity['other'], 20)
        self.assertEqual(entity['clsid'], uuid.UUID('c9da6455-213d-42c9-9a79-3e9149a57833'))

    def _assert_default_entity_json_no_metadata(self, entity, headers=None):
        '''
        Asserts that the entity passed in matches the default entity.
        '''
        self.assertEqual(entity['age'], 39)
        self.assertEqual(entity['sex'], 'male')
        self.assertEqual(entity['married'], True)
        self.assertEqual(entity['deceased'], False)
        self.assertFalse("optional" in entity)
        self.assertFalse("aquarius" in entity)
        self.assertEqual(entity['ratio'], 3.1)
        self.assertEqual(entity['evenratio'], 3.0)
        self.assertEqual(entity['large'], 933311100)
        self.assertTrue(entity['Birthday'].startswith('1973-10-04T00:00:00'))
        self.assertTrue(entity['birthday'].startswith('1970-10-04T00:00:00'))
        self.assertTrue(entity['Birthday'].endswith('00Z'))
        self.assertTrue(entity['birthday'].endswith('00Z'))
        self.assertEqual(entity['binary'], b64encode(b'binary').decode('utf-8'))
        # self.assertIsInstance(entity['other'], EntityProperty)
        # self.assertEqual(entity['other'].type, EdmType.INT32)
        self.assertEqual(entity['other'], 20)
        self.assertEqual(entity['clsid'], 'c9da6455-213d-42c9-9a79-3e9149a57833')
        # self.assertIsNone(entity.odata)
        # self.assertIsNotNone(entity.Timestamp)

    def _assert_updated_entity(self, entity):
        '''
        Asserts that the entity passed in matches the updated entity.
        '''
        self.assertEqual(entity.age, 'abc')
        self.assertEqual(entity.sex, 'female')
        self.assertFalse(hasattr(entity, "married"))
        self.assertFalse(hasattr(entity, "deceased"))
        self.assertEqual(entity.sign, 'aquarius')
        self.assertFalse(hasattr(entity, "optional"))
        self.assertFalse(hasattr(entity, "ratio"))
        self.assertFalse(hasattr(entity, "evenratio"))
        self.assertFalse(hasattr(entity, "large"))
        self.assertFalse(hasattr(entity, "Birthday"))
        self.assertEqual(entity.birthday, datetime(1991, 10, 4, tzinfo=tzutc()))
        self.assertFalse(hasattr(entity, "other"))
        self.assertFalse(hasattr(entity, "clsid"))

    def _assert_merged_entity(self, entity):
        '''
        Asserts that the entity passed in matches the default entity
        merged with the updated entity.
        '''
        self.assertEqual(entity.age, 'abc')
        self.assertEqual(entity.sex, 'female')
        self.assertEqual(entity.sign, 'aquarius')
        self.assertEqual(entity.married, True)
        self.assertEqual(entity.deceased, False)
        self.assertEqual(entity.ratio, 3.1)
        self.assertEqual(entity.evenratio, 3.0)
        self.assertEqual(entity.large, 933311100)
        self.assertEqual(entity.Birthday, datetime(1973, 10, 4, tzinfo=tzutc()))
        self.assertEqual(entity.birthday, datetime(1991, 10, 4, tzinfo=tzutc()))
        # self.assertIsInstance(entity.other, EntityProperty)
        # self.assertEqual(entity.other.type, EdmType.INT32)
        self.assertEqual(entity.other, 20)
        self.assertIsInstance(entity.clsid, uuid.UUID)
        self.assertEqual(str(entity.clsid), 'c9da6455-213d-42c9-9a79-3e9149a57833')

    def _assert_valid_metadata(self, metadata):
        keys = metadata.keys()
        self.assertIn("version", keys)
        self.assertIn("date", keys)
        self.assertIn("etag", keys)
        self.assertEqual(len(keys), 3)

    # --Test cases for entities ------------------------------------------
    @CachedResourceGroupPreparer(name_prefix="tablestest")
    @CachedStorageAccountPreparer(name_prefix="tablestest")
    def test_insert_etag(self, resource_group, location, storage_account, storage_account_key):

        self._set_up(storage_account, storage_account_key)
        try:

            entity, _ = self._insert_random_entity()

            entity1 = self.table.get_entity(row_key=entity.RowKey, partition_key=entity.PartitionKey)

            with self.assertRaises(AttributeError):
                etag = entity1.etag

            self.assertIsNotNone(entity1.metadata())
        finally:
            self._tear_down()

    @CachedResourceGroupPreparer(name_prefix="tablestest")
    @CachedStorageAccountPreparer(name_prefix="tablestest")
    def test_query_user_filter(self, resource_group, location, storage_account, storage_account_key):
        # Arrange
        self._set_up(storage_account, storage_account_key)
        try:
            entity = self._insert_random_entity()

            # Act
            # resp = self.table.create_item(entity)
            resp = self.table.query_entities(filter="married eq @my_param", parameters={'my_param': 'True'})

            # Assert  --- Does this mean insert returns nothing?
            self.assertIsNotNone(resp)
        finally:
            self._tear_down()

    @CachedResourceGroupPreparer(name_prefix="tablestest")
    @CachedStorageAccountPreparer(name_prefix="tablestest")
    def test_insert_entity_dictionary(self, resource_group, location, storage_account, storage_account_key):
        # Arrange
        self._set_up(storage_account, storage_account_key)
        try:
            entity = self._create_random_entity_dict()

            # Act
            # resp = self.table.create_item(entity)
            resp = self.table.create_entity(entity=entity)

            # Assert
            self._assert_valid_metadata(resp)
        finally:
            self._tear_down()

    @CachedResourceGroupPreparer(name_prefix="tablestest")
    @CachedStorageAccountPreparer(name_prefix="tablestest")
    def test_insert_entity_with_hook(self, resource_group, location, storage_account, storage_account_key):
        # Arrange
        self._set_up(storage_account, storage_account_key)
        try:
            entity = self._create_random_entity_dict()

            # Act
            resp = self.table.create_entity(entity=entity)
            received_entity = self.table.get_entity(
                row_key=entity['RowKey'],
                partition_key=entity['PartitionKey']
            )

            # Assert
            self._assert_valid_metadata(resp)
            self._assert_default_entity(received_entity)
        finally:
            self._tear_down()

    @CachedResourceGroupPreparer(name_prefix="tablestest")
    @CachedStorageAccountPreparer(name_prefix="tablestest")
    def test_insert_entity_with_no_metadata(self, resource_group, location, storage_account, storage_account_key):
        # Arrange
        self._set_up(storage_account, storage_account_key)
        try:
            entity = self._create_random_entity_dict()
            headers = {'Accept': 'application/json;odata=nometadata'}
            # Act
            # response_hook=lambda e, h: (e, h)
            resp = self.table.create_entity(
                entity=entity,
                headers=headers,
            )
            received_entity = self.table.get_entity(
                row_key=entity['RowKey'],
                partition_key=entity['PartitionKey'],
                headers=headers
            )

            # Assert
            self._assert_valid_metadata(resp)
            self._assert_default_entity_json_no_metadata(received_entity)
        finally:
            self._tear_down()

    @CachedResourceGroupPreparer(name_prefix="tablestest")
    @CachedStorageAccountPreparer(name_prefix="tablestest")
    def test_insert_entity_with_full_metadata(self, resource_group, location, storage_account, storage_account_key):
        # Arrange
        self._set_up(storage_account, storage_account_key)
        try:
            entity = self._create_random_entity_dict()
            headers = {'Accept': 'application/json;odata=fullmetadata'}

            # Act
            resp = self.table.create_entity(
                entity=entity,
                headers={'Accept': 'application/json;odata=fullmetadata'},
            )
            received_entity = self.table.get_entity(
                row_key=entity['RowKey'],
                partition_key=entity['PartitionKey'],
                headers=headers
            )

            # Assert
            self._assert_valid_metadata(resp)
            self._assert_default_entity_json_full_metadata(received_entity)
        finally:
            self._tear_down()

    @CachedResourceGroupPreparer(name_prefix="tablestest")
    @CachedStorageAccountPreparer(name_prefix="tablestest")
    def test_insert_entity_conflict(self, resource_group, location, storage_account, storage_account_key):
        # Arrange
        self._set_up(storage_account, storage_account_key)
        try:
            entity, _ = self._insert_random_entity()

            # Act
            with self.assertRaises(ResourceExistsError):
                self.table.create_entity(entity=entity)

            # Assert
        finally:
            self._tear_down()

    @CachedResourceGroupPreparer(name_prefix="tablestest")
    @CachedStorageAccountPreparer(name_prefix="tablestest")
    def test_insert_entity_with_large_int32_value_throws(self, resource_group, location, storage_account,
                                                         storage_account_key):
        # Arrange
        self._set_up(storage_account, storage_account_key)
        try:
            # Act
            dict32 = self._create_random_base_entity_dict()
            dict32['large'] = EntityProperty(2 ** 31, EdmType.INT32)

            # Assert
            with self.assertRaises(TypeError):
                self.table.create_entity(entity=dict32)

            dict32['large'] = EntityProperty(-(2 ** 31 + 1), EdmType.INT32)
            with self.assertRaises(TypeError):
                self.table.create_entity(entity=dict32)
        finally:
            self._tear_down()

    @CachedResourceGroupPreparer(name_prefix="tablestest")
    @CachedStorageAccountPreparer(name_prefix="tablestest")
    def test_insert_entity_with_large_int64_value_throws(self, resource_group, location, storage_account,
                                                         storage_account_key):
        # Arrange
        self._set_up(storage_account, storage_account_key)
        try:
            # Act
            dict64 = self._create_random_base_entity_dict()
            dict64['large'] = EntityProperty(2 ** 63, EdmType.INT64)

            # Assert
            with self.assertRaises(TypeError):
                self.table.create_entity(entity=dict64)

            dict64['large'] = EntityProperty(-(2 ** 63 + 1), EdmType.INT64)
            with self.assertRaises(TypeError):
                self.table.create_entity(entity=dict64)
        finally:
            self._tear_down()

<<<<<<< HEAD
=======
    @CachedResourceGroupPreparer(name_prefix="tablestest")
    @CachedStorageAccountPreparer(name_prefix="tablestest")
    def test_insert_entity_with_large_int_success(self, resource_group, location, storage_account,
                                                         storage_account_key):
        # Arrange
        self._set_up(storage_account, storage_account_key)
        try:
            # Act
            dict64 = self._create_random_base_entity_dict()
            dict64['large'] = EntityProperty(2 ** 50, EdmType.INT64)

            # Assert
            self.table.create_entity(entity=dict64)

            received_entity = self.table.get_entity(dict64['PartitionKey'], dict64['RowKey'])
            assert received_entity['large'].value == dict64['large'].value

            dict64['RowKey'] = 'negative'
            dict64['large'] = EntityProperty(-(2 ** 50 + 1), EdmType.INT64)
            self.table.create_entity(entity=dict64)

            received_entity = self.table.get_entity(dict64['PartitionKey'], dict64['RowKey'])
            assert received_entity['large'].value == dict64['large'].value

        finally:
            self._tear_down()

    # @pytest.mark.skip("pending")
>>>>>>> cff7baef
    @CachedResourceGroupPreparer(name_prefix="tablestest")
    @CachedStorageAccountPreparer(name_prefix="tablestest")
    def test_insert_entity_missing_pk(self, resource_group, location, storage_account, storage_account_key):
        # Arrange
        self._set_up(storage_account, storage_account_key)
        try:
            entity = {'RowKey': 'rk'}

            # Act
            with self.assertRaises(ValueError):
                # resp = self.table.create_item(entity)
                resp = self.table.create_entity(entity=entity)
            # Assert
        finally:
            self._tear_down()

    @CachedResourceGroupPreparer(name_prefix="tablestest")
    @CachedStorageAccountPreparer(name_prefix="tablestest")
    def test_insert_entity_empty_string_pk(self, resource_group, location, storage_account, storage_account_key):
        # Arrange
        self._set_up(storage_account, storage_account_key)
        try:
            entity = {'RowKey': u'rk', 'PartitionKey': u''}

            # Act
            if 'cosmos' in self.table.url:
                with self.assertRaises(HttpResponseError):
                    self.table.create_entity(entity=entity)
            else:
                resp = self.table.create_entity(entity=entity)
                self._assert_valid_metadata(resp)

        finally:
            self._tear_down()

    @CachedResourceGroupPreparer(name_prefix="tablestest")
    @CachedStorageAccountPreparer(name_prefix="tablestest")
    def test_insert_entity_missing_rk(self, resource_group, location, storage_account, storage_account_key):
        # Arrange
        self._set_up(storage_account, storage_account_key)
        try:
            entity = {'PartitionKey': 'pk'}

            # Act
            with self.assertRaises(ValueError):
                resp = self.table.create_entity(entity=entity)

        finally:
            self._tear_down()

    @CachedResourceGroupPreparer(name_prefix="tablestest")
    @CachedStorageAccountPreparer(name_prefix="tablestest")
    def test_insert_entity_empty_string_rk(self, resource_group, location, storage_account, storage_account_key):
        # Arrange
        self._set_up(storage_account, storage_account_key)
        try:
            entity = {'PartitionKey': u'pk', 'RowKey': u''}

            # Act
            if 'cosmos' in self.table.url:
                with self.assertRaises(HttpResponseError):
                    self.table.create_entity(entity=entity)
            else:
                resp = self.table.create_entity(entity=entity)
                self._assert_valid_metadata(resp)

        finally:
            self._tear_down()

    @CachedResourceGroupPreparer(name_prefix="tablestest")
    @CachedStorageAccountPreparer(name_prefix="tablestest")
    def test_insert_entity_too_many_properties(self, resource_group, location, storage_account, storage_account_key):
        # Arrange
        self._set_up(storage_account, storage_account_key)
        if 'cosmos' in self.table.url:
            pytest.skip("Cosmos supports large number of properties.")
        try:
            entity = self._create_random_base_entity_dict()
            for i in range(255):
                entity['key{0}'.format(i)] = 'value{0}'.format(i)

            # Act
            with self.assertRaises(HttpResponseError):
                resp = self.table.create_entity(entity=entity)

            # Assert
        finally:
            self._tear_down()

    @CachedResourceGroupPreparer(name_prefix="tablestest")
    @CachedStorageAccountPreparer(name_prefix="tablestest")
    def test_insert_entity_property_name_too_long(self, resource_group, location, storage_account, storage_account_key):
        # Arrange
        self._set_up(storage_account, storage_account_key)
        if 'cosmos' in self.table.url:
            pytest.skip("Cosmos supports large property names.")
        try:
            entity = self._create_random_base_entity_dict()
            entity['a' * 256] = 'badval'

            # Act
            with self.assertRaises(HttpResponseError):
                resp = self.table.create_entity(entity=entity)

            # Assert
        finally:
            self._tear_down()

    @CachedResourceGroupPreparer(name_prefix="tablestest")
    @CachedStorageAccountPreparer(name_prefix="tablestest")
    def test_insert_entity_with_enums(self, resource_group, location, storage_account,
                                                         storage_account_key):
        # Arrange
        self._set_up(storage_account, storage_account_key)
        try:
            # Act
            class Color(Enum):
                RED = 1
                BLUE = 2
                YELLOW = 3

            pk, rk = self._create_pk_rk(None, None)
            entity = TableEntity()
            entity.PartitionKey = pk
            entity.RowKey = rk
            entity.test1 = Color.YELLOW
            entity.test2 = Color.BLUE
            entity.test3 = Color.RED


            self.table.create_entity(entity=entity)
            resp_entity = self.table.get_entity(partition_key=pk, row_key=rk)
            assert str(entity.test1) == resp_entity.test1
            assert str(entity.test2) == resp_entity.test2
            assert str(entity.test3) == resp_entity.test3

        finally:
            self._tear_down()

    @CachedResourceGroupPreparer(name_prefix="tablestest")
    @CachedStorageAccountPreparer(name_prefix="tablestest")
    def test_get_entity(self, resource_group, location, storage_account, storage_account_key):
        # Arrange
        self._set_up(storage_account, storage_account_key)
        try:
            entity, _ = self._insert_random_entity()

            # Act
            resp = self.table.get_entity(partition_key=entity['PartitionKey'],
                                         row_key=entity['RowKey'])

            # Assert
            self.assertEqual(resp['PartitionKey'], entity['PartitionKey'])
            self.assertEqual(resp['RowKey'], entity['RowKey'])
            self._assert_default_entity(resp)
        finally:
            self._tear_down()

    @CachedResourceGroupPreparer(name_prefix="tablestest")
    @CachedStorageAccountPreparer(name_prefix="tablestest")
    def test_get_entity_with_hook(self, resource_group, location, storage_account, storage_account_key):
        # Arrange
        self._set_up(storage_account, storage_account_key)
        try:
            entity, _ = self._insert_random_entity()

            # Act
            # resp, headers
            # response_hook=lambda e, h: (e, h)
            resp = self.table.get_entity(
                partition_key=entity['PartitionKey'],
                row_key=entity['RowKey'],
            )

            # Assert
            self.assertEqual(resp['PartitionKey'], entity['PartitionKey'])
            self.assertEqual(resp['RowKey'], entity['RowKey'])
            self._assert_default_entity(resp)
        finally:
            self._tear_down()

    @CachedResourceGroupPreparer(name_prefix="tablestest")
    @CachedStorageAccountPreparer(name_prefix="tablestest")
    def test_get_entity_if_match(self, resource_group, location, storage_account, storage_account_key):
        # Arrange
        self._set_up(storage_account, storage_account_key)
        try:
            entity, etag = self._insert_random_entity()

            # Act
            # Do a get and confirm the etag is parsed correctly by using it
            # as a condition to delete.
            resp = self.table.get_entity(partition_key=entity['PartitionKey'],
                                         row_key=entity['RowKey'])

            self.table.delete_entity(
                partition_key=resp['PartitionKey'],
                row_key=resp['RowKey'],
                etag=etag,
                match_condition=MatchConditions.IfNotModified
            )

            with self.assertRaises(ResourceNotFoundError):
                resp = self.table.get_entity(partition_key=entity['PartitionKey'],
                                            row_key=entity['RowKey'])

            # Assert
        finally:
            self._tear_down()

    @CachedResourceGroupPreparer(name_prefix="tablestest")
    @CachedStorageAccountPreparer(name_prefix="tablestest")
    def test_get_entity_full_metadata(self, resource_group, location, storage_account, storage_account_key):
        # Arrange
        self._set_up(storage_account, storage_account_key)
        try:
            entity, _ = self._insert_random_entity()

            # Act
            resp = self.table.get_entity(
                entity.PartitionKey,
                entity.RowKey,
                headers={'accept': 'application/json;odata=fullmetadata'})

            # Assert
            self.assertEqual(resp.PartitionKey, entity.PartitionKey)
            self.assertEqual(resp.RowKey, entity.RowKey)
            self._assert_default_entity_json_full_metadata(resp)
        finally:
            self._tear_down()

    @CachedResourceGroupPreparer(name_prefix="tablestest")
    @CachedStorageAccountPreparer(name_prefix="tablestest")
    def test_get_entity_no_metadata(self, resource_group, location, storage_account, storage_account_key):
        # Arrange
        self._set_up(storage_account, storage_account_key)
        try:
            entity, _ = self._insert_random_entity()

            # Act
            resp = self.table.get_entity(
                partition_key=entity.PartitionKey,
                row_key=entity.RowKey,
                headers={'accept': 'application/json;odata=nometadata'})

            # Assert
            self.assertEqual(resp.PartitionKey, entity.PartitionKey)
            self.assertEqual(resp.RowKey, entity.RowKey)
            self._assert_default_entity_json_no_metadata(resp)
        finally:
            self._tear_down()

    @CachedResourceGroupPreparer(name_prefix="tablestest")
    @CachedStorageAccountPreparer(name_prefix="tablestest")
    def test_get_entity_not_existing(self, resource_group, location, storage_account, storage_account_key):
        # Arrange
        self._set_up(storage_account, storage_account_key)
        try:
            entity = self._create_random_entity_dict()

            # Act
            with self.assertRaises(ResourceNotFoundError):
                self.table.get_entity(partition_key=entity.PartitionKey,
                                      row_key=entity.RowKey)

            # Assert
        finally:
            self._tear_down()

    @CachedResourceGroupPreparer(name_prefix="tablestest")
    @CachedStorageAccountPreparer(name_prefix="tablestest")
    def test_get_entity_with_special_doubles(self, resource_group, location, storage_account, storage_account_key):
        # Arrange
        self._set_up(storage_account, storage_account_key)
        try:
            entity = self._create_random_base_entity_dict()
            entity.update({
                'inf': float('inf'),
                'negativeinf': float('-inf'),
                'nan': float('nan')
            })
            self.table.create_entity(entity=entity)

            # Act
            received_entity = self.table.get_entity(partition_key=entity['PartitionKey'],
                                         row_key=entity['RowKey'])

            # Assert
            self.assertEqual(received_entity.inf, float('inf'))
            self.assertEqual(received_entity.negativeinf, float('-inf'))
            self.assertTrue(isnan(received_entity.nan))
        finally:
            self._tear_down()

    @CachedResourceGroupPreparer(name_prefix="tablestest")
    @CachedStorageAccountPreparer(name_prefix="tablestest")
    def test_update_entity(self, resource_group, location, storage_account, storage_account_key):
        # Arrange
        self._set_up(storage_account, storage_account_key)
        try:
            entity, _ = self._insert_random_entity()

            # Act
            sent_entity = self._create_updated_entity_dict(entity.PartitionKey, entity.RowKey)

            # resp = self.table.update_item(sent_entity, response_hook=lambda e, h: h)
            resp = self.table.update_entity(mode=UpdateMode.REPLACE, entity=sent_entity)

            # Assert
            #  self.assertTrue(resp)
            received_entity = self.table.get_entity(partition_key=entity.PartitionKey,
                                                    row_key=entity.RowKey)

            with self.assertRaises(KeyError):
                del received_entity['property_that_does_not_exist']
            self._assert_valid_metadata(resp)
            self._assert_updated_entity(received_entity)
        finally:
            self._tear_down()

    @CachedResourceGroupPreparer(name_prefix="tablestest")
    @CachedStorageAccountPreparer(name_prefix="tablestest")
    def test_update_entity_not_existing(self, resource_group, location, storage_account, storage_account_key):
        # Arrange
        self._set_up(storage_account, storage_account_key)
        try:
            entity = self._create_random_base_entity_dict()

            # Act
            sent_entity = self._create_updated_entity_dict(entity['PartitionKey'], entity['RowKey'])
            with self.assertRaises(ResourceNotFoundError):
                self.table.update_entity(mode=UpdateMode.REPLACE, entity=sent_entity)

            # Assert
        finally:
            self._tear_down()

    @CachedResourceGroupPreparer(name_prefix="tablestest")
    @CachedStorageAccountPreparer(name_prefix="tablestest")
    def test_update_entity_with_if_matches(self, resource_group, location, storage_account, storage_account_key):
        # Arrange
        self._set_up(storage_account, storage_account_key)
        try:
            entity, etag = self._insert_random_entity()

            # Act
            sent_entity = self._create_updated_entity_dict(entity.PartitionKey, entity.RowKey)

            resp = self.table.update_entity(
                mode=UpdateMode.REPLACE, entity=sent_entity, etag=etag,
                match_condition=MatchConditions.IfNotModified)

            # Assert
            self._assert_valid_metadata(resp)
            received_entity = self.table.get_entity(entity.PartitionKey, entity.RowKey)
            self._assert_updated_entity(received_entity)
        finally:
            self._tear_down()

    @CachedResourceGroupPreparer(name_prefix="tablestest")
    @CachedStorageAccountPreparer(name_prefix="tablestest")
    def test_update_entity_with_if_doesnt_match(self, resource_group, location, storage_account, storage_account_key):
        # Arrange
        self._set_up(storage_account, storage_account_key)
        try:
            entity, _ = self._insert_random_entity()

            sent_entity = self._create_updated_entity_dict(entity.PartitionKey, entity.RowKey)
            with self.assertRaises(HttpResponseError):
                self.table.update_entity(
                    mode=UpdateMode.REPLACE,
                    entity=sent_entity,
                    etag=u'W/"datetime\'2012-06-15T22%3A51%3A44.9662825Z\'"',
                    match_condition=MatchConditions.IfNotModified)
            # Assert
        finally:
            self._tear_down()

    @CachedResourceGroupPreparer(name_prefix="tablestest")
    @CachedStorageAccountPreparer(name_prefix="tablestest")
    def test_insert_or_merge_entity_with_existing_entity(self, resource_group, location, storage_account,
                                                         storage_account_key):
        # Arrange
        self._set_up(storage_account, storage_account_key)
        try:
            entity, _ = self._insert_random_entity()

            # Act
            sent_entity = self._create_updated_entity_dict(entity.PartitionKey, entity.RowKey)
            resp = self.table.upsert_entity(mode=UpdateMode.MERGE, entity=sent_entity)

            # Assert
            self._assert_valid_metadata(resp)
            received_entity = self.table.get_entity(entity.PartitionKey, entity.RowKey)
            self._assert_merged_entity(received_entity)
        finally:
            self._tear_down()

    @CachedResourceGroupPreparer(name_prefix="tablestest")
    @CachedStorageAccountPreparer(name_prefix="tablestest")
    def test_insert_or_merge_entity_with_non_existing_entity(self, resource_group, location, storage_account,
                                                             storage_account_key):
        # Arrange
        self._set_up(storage_account, storage_account_key)
        try:
            entity = self._create_random_base_entity_dict()

            # Act
            sent_entity = self._create_updated_entity_dict(entity['PartitionKey'], entity['RowKey'])
            resp = self.table.upsert_entity(mode=UpdateMode.MERGE, entity=sent_entity)

            # Assert
            self._assert_valid_metadata(resp)
            received_entity = self.table.get_entity(entity['PartitionKey'],
                                                    entity['RowKey'])
            self._assert_updated_entity(received_entity)
        finally:
            self._tear_down()

    @CachedResourceGroupPreparer(name_prefix="tablestest")
    @CachedStorageAccountPreparer(name_prefix="tablestest")
    def test_insert_or_replace_entity_with_existing_entity(self, resource_group, location, storage_account,
                                                           storage_account_key):
        # Arrange
        self._set_up(storage_account, storage_account_key)
        try:
            entity, _ = self._insert_random_entity()

            # Act
            sent_entity = self._create_updated_entity_dict(entity.PartitionKey, entity.RowKey)
            resp = self.table.upsert_entity(mode=UpdateMode.REPLACE, entity=sent_entity)

            # Assert
            self._assert_valid_metadata(resp)
            received_entity = self.table.get_entity(entity.PartitionKey, entity.RowKey)
            self._assert_updated_entity(received_entity)
        finally:
            self._tear_down()

    @CachedResourceGroupPreparer(name_prefix="tablestest")
    @CachedStorageAccountPreparer(name_prefix="tablestest")
    def test_insert_or_replace_entity_with_non_existing_entity(self, resource_group, location, storage_account,
                                                               storage_account_key):
        # Arrange
        self._set_up(storage_account, storage_account_key)
        try:
            entity = self._create_random_base_entity_dict()

            # Act
            sent_entity = self._create_updated_entity_dict(entity['PartitionKey'], entity['RowKey'])
            resp = self.table.upsert_entity(mode=UpdateMode.REPLACE, entity=sent_entity)

            # Assert
            self._assert_valid_metadata(resp)
            received_entity = self.table.get_entity(entity['PartitionKey'],
                                                    entity['RowKey'])
            self._assert_updated_entity(received_entity)
        finally:
            self._tear_down()

    @CachedResourceGroupPreparer(name_prefix="tablestest")
    @CachedStorageAccountPreparer(name_prefix="tablestest")
    def test_merge_entity(self, resource_group, location, storage_account, storage_account_key):
        # Arrange
        self._set_up(storage_account, storage_account_key)
        try:
            entity, _ = self._insert_random_entity()

            # Act
            sent_entity = self._create_updated_entity_dict(entity.PartitionKey, entity.RowKey)
            resp = self.table.update_entity(mode=UpdateMode.MERGE, entity=sent_entity)

            # Assert
            self._assert_valid_metadata(resp)
            received_entity = self.table.get_entity(entity.PartitionKey, entity.RowKey)
            self._assert_merged_entity(received_entity)
        finally:
            self._tear_down()

    @CachedResourceGroupPreparer(name_prefix="tablestest")
    @CachedStorageAccountPreparer(name_prefix="tablestest")
    def test_merge_entity_not_existing(self, resource_group, location, storage_account, storage_account_key):
        # Arrange
        self._set_up(storage_account, storage_account_key)
        try:
            entity = self._create_random_base_entity_dict()

            # Act
            sent_entity = self._create_updated_entity_dict(entity['PartitionKey'], entity['RowKey'])
            with self.assertRaises(ResourceNotFoundError):
                self.table.update_entity(mode=UpdateMode.MERGE, entity=sent_entity)

            # Assert
        finally:
            self._tear_down()

    @CachedResourceGroupPreparer(name_prefix="tablestest")
    @CachedStorageAccountPreparer(name_prefix="tablestest")
    def test_merge_entity_with_if_matches(self, resource_group, location, storage_account, storage_account_key):
        # Arrange
        self._set_up(storage_account, storage_account_key)
        try:
            entity, etag = self._insert_random_entity()

            # Act
            sent_entity = self._create_updated_entity_dict(entity.PartitionKey, entity.RowKey)
            resp = self.table.update_entity(
                mode=UpdateMode.MERGE,
                entity=sent_entity,
                etag=etag,
                match_condition=MatchConditions.IfNotModified)

            # Assert
            self._assert_valid_metadata(resp)
            received_entity = self.table.get_entity(entity.PartitionKey, entity.RowKey)
            self._assert_merged_entity(received_entity)
        finally:
            self._tear_down()

    @CachedResourceGroupPreparer(name_prefix="tablestest")
    @CachedStorageAccountPreparer(name_prefix="tablestest")
    def test_merge_entity_with_if_doesnt_match(self, resource_group, location, storage_account, storage_account_key):
        # Arrange
        self._set_up(storage_account, storage_account_key)
        try:
            entity, _ = self._insert_random_entity()

            # Act
            sent_entity = self._create_updated_entity_dict(entity.PartitionKey, entity.RowKey)
            with self.assertRaises(HttpResponseError):
                self.table.update_entity(mode=UpdateMode.MERGE,
                                         entity=sent_entity,
                                         etag='W/"datetime\'2012-06-15T22%3A51%3A44.9662825Z\'"',
                                         match_condition=MatchConditions.IfNotModified)

            # Assert
        finally:
            self._tear_down()

    @CachedResourceGroupPreparer(name_prefix="tablestest")
    @CachedStorageAccountPreparer(name_prefix="tablestest")
    def test_delete_entity(self, resource_group, location, storage_account, storage_account_key):
        # Arrange
        self._set_up(storage_account, storage_account_key)
        try:
            entity, _ = self._insert_random_entity()

            # Act
            resp = self.table.delete_entity(partition_key=entity.PartitionKey, row_key=entity.RowKey)

            # Assert
            self.assertIsNone(resp)
            with self.assertRaises(ResourceNotFoundError):
                self.table.get_entity(entity.PartitionKey, entity.RowKey)
        finally:
            self._tear_down()

    @CachedResourceGroupPreparer(name_prefix="tablestest")
    @CachedStorageAccountPreparer(name_prefix="tablestest")
    def test_delete_entity_not_existing(self, resource_group, location, storage_account, storage_account_key):
        # Arrange
        self._set_up(storage_account, storage_account_key)
        try:
            entity = self._create_random_base_entity_dict()

            # Act
            with self.assertRaises(ResourceNotFoundError):
                self.table.delete_entity(entity['PartitionKey'], entity['RowKey'])

            # Assert
        finally:
            self._tear_down()

    @CachedResourceGroupPreparer(name_prefix="tablestest")
    @CachedStorageAccountPreparer(name_prefix="tablestest")
    def test_delete_entity_with_if_matches(self, resource_group, location, storage_account, storage_account_key):
        # Arrange
        self._set_up(storage_account, storage_account_key)
        try:
            entity, etag = self._insert_random_entity()

            # Act
            resp = self.table.delete_entity(entity.PartitionKey, entity.RowKey, etag=etag,
                                            match_condition=MatchConditions.IfNotModified)

            # Assert
            self.assertIsNone(resp)
            with self.assertRaises(ResourceNotFoundError):
                self.table.get_entity(entity.PartitionKey, entity.RowKey)
        finally:
            self._tear_down()

    @CachedResourceGroupPreparer(name_prefix="tablestest")
    @CachedStorageAccountPreparer(name_prefix="tablestest")
    def test_delete_entity_with_if_doesnt_match(self, resource_group, location, storage_account, storage_account_key):
        # Arrange
        self._set_up(storage_account, storage_account_key)
        try:
            entity, _ = self._insert_random_entity()

            # Act
            with self.assertRaises(HttpResponseError):
                self.table.delete_entity(
                    entity.PartitionKey, entity.RowKey,
                    etag=u'W/"datetime\'2012-06-15T22%3A51%3A44.9662825Z\'"',
                    match_condition=MatchConditions.IfNotModified)

            # Assert
        finally:
            self._tear_down()

    @CachedResourceGroupPreparer(name_prefix="tablestest")
    @CachedStorageAccountPreparer(name_prefix="tablestest")
    def test_unicode_property_value(self, resource_group, location, storage_account, storage_account_key):
        # Arrange
        self._set_up(storage_account, storage_account_key)
        try:
            entity = self._create_random_base_entity_dict()
            entity1 = entity.copy()
            entity1.update({'Description': u'ꀕ'})
            entity2 = entity.copy()
            entity2.update({'RowKey': u'test2', 'Description': u'ꀕ'})

            # Act
            self.table.create_entity(entity=entity1)
            self.table.create_entity(entity=entity2)
            entities = list(self.table.query_entities(
                filter="PartitionKey eq '{}'".format(entity['PartitionKey'])))

            # Assert
            self.assertEqual(len(entities), 2)
            self.assertEqual(entities[0].Description, u'ꀕ')
            self.assertEqual(entities[1].Description, u'ꀕ')
        finally:
            self._tear_down()

    @CachedResourceGroupPreparer(name_prefix="tablestest")
    @CachedStorageAccountPreparer(name_prefix="tablestest")
    def test_unicode_property_name(self, resource_group, location, storage_account, storage_account_key):
        # Arrange
        self._set_up(storage_account, storage_account_key)
        try:
            entity = self._create_random_base_entity_dict()
            entity1 = entity.copy()
            entity1.update({u'啊齄丂狛狜': u'ꀕ'})
            entity2 = entity.copy()
            entity2.update({'RowKey': u'test2', u'啊齄丂狛狜': u'hello'})

            # Act
            self.table.create_entity(entity=entity1)
            self.table.create_entity(entity=entity2)
            entities = list(self.table.query_entities(
                filter="PartitionKey eq '{}'".format(entity['PartitionKey'])))

            # Assert
            self.assertEqual(len(entities), 2)
            self.assertEqual(entities[0][u'啊齄丂狛狜'], u'ꀕ')
            self.assertEqual(entities[1][u'啊齄丂狛狜'], u'hello')
        finally:
            self._tear_down()

    @CachedResourceGroupPreparer(name_prefix="tablestest")
    @CachedStorageAccountPreparer(name_prefix="tablestest")
    def test_operations_on_entity_with_partition_key_having_single_quote(self, resource_group, location,
                                                                         storage_account, storage_account_key):

        # Arrange
        partition_key_with_single_quote = u"a''''b"
        row_key_with_single_quote = u"a''''b"
        self._set_up(storage_account, storage_account_key)
        try:
            entity, _ = self._insert_random_entity(pk=partition_key_with_single_quote, rk=row_key_with_single_quote)

            # Act
            sent_entity = self._create_updated_entity_dict(entity.PartitionKey, entity.RowKey)
            resp = self.table.upsert_entity(mode=UpdateMode.MERGE, entity=sent_entity)

            # Assert
            self._assert_valid_metadata(resp)
            # row key here only has 2 quotes
            received_entity = self.table.get_entity(entity.PartitionKey, entity.RowKey)
            self._assert_updated_entity(received_entity)

            # Act
            sent_entity['newField'] = u'newFieldValue'
            resp = self.table.update_entity(mode=UpdateMode.MERGE, entity=sent_entity)

            # Assert
            self._assert_valid_metadata(resp)
            received_entity = self.table.get_entity(entity.PartitionKey, entity.RowKey)
            self._assert_updated_entity(received_entity)
            self.assertEqual(received_entity['newField'], 'newFieldValue')

            # Act
            resp = self.table.delete_entity(entity.PartitionKey, entity.RowKey)

            # Assert
            self.assertIsNone(resp)
        finally:
            self._tear_down()

    @CachedResourceGroupPreparer(name_prefix="tablestest")
    @CachedStorageAccountPreparer(name_prefix="tablestest")
    def test_empty_and_spaces_property_value(self, resource_group, location, storage_account, storage_account_key):
        # Arrange
        self._set_up(storage_account, storage_account_key)
        try:
            entity = self._create_random_base_entity_dict()
            entity.update({
                'EmptyByte': b'',
                'EmptyUnicode': u'',
                'SpacesOnlyByte': b'   ',
                'SpacesOnlyUnicode': u'   ',
                'SpacesBeforeByte': b'   Text',
                'SpacesBeforeUnicode': u'   Text',
                'SpacesAfterByte': b'Text   ',
                'SpacesAfterUnicode': u'Text   ',
                'SpacesBeforeAndAfterByte': b'   Text   ',
                'SpacesBeforeAndAfterUnicode': u'   Text   ',
            })

            # Act
            self.table.create_entity(entity=entity)
            resp = self.table.get_entity(entity['PartitionKey'], entity['RowKey'])

            # Assert
            self.assertIsNotNone(resp)
            self.assertEqual(resp.EmptyByte.value, b'')
            self.assertEqual(resp.EmptyUnicode, u'')
            self.assertEqual(resp.SpacesOnlyByte.value, b'   ')
            self.assertEqual(resp.SpacesOnlyUnicode, u'   ')
            self.assertEqual(resp.SpacesBeforeByte.value, b'   Text')
            self.assertEqual(resp.SpacesBeforeUnicode, u'   Text')
            self.assertEqual(resp.SpacesAfterByte.value, b'Text   ')
            self.assertEqual(resp.SpacesAfterUnicode, u'Text   ')
            self.assertEqual(resp.SpacesBeforeAndAfterByte.value, b'   Text   ')
            self.assertEqual(resp.SpacesBeforeAndAfterUnicode, u'   Text   ')
        finally:
            self._tear_down()

    @CachedResourceGroupPreparer(name_prefix="tablestest")
    @CachedStorageAccountPreparer(name_prefix="tablestest")
    def test_none_property_value(self, resource_group, location, storage_account, storage_account_key):
        # Arrange
        self._set_up(storage_account, storage_account_key)
        try:
            entity = self._create_random_base_entity_dict()
            entity.update({'NoneValue': None})

            # Act
            self.table.create_entity(entity=entity)
            resp = self.table.get_entity(entity['PartitionKey'], entity['RowKey'])

            # Assert
            self.assertIsNotNone(resp)
            self.assertFalse(hasattr(resp, 'NoneValue'))
        finally:
            self._tear_down()

    @CachedResourceGroupPreparer(name_prefix="tablestest")
    @CachedStorageAccountPreparer(name_prefix="tablestest")
    def test_binary_property_value(self, resource_group, location, storage_account, storage_account_key):
        # Arrange
        self._set_up(storage_account, storage_account_key)
        try:
            binary_data = b'\x01\x02\x03\x04\x05\x06\x07\x08\t\n'
            entity = self._create_random_base_entity_dict()
            entity.update({'binary': b'\x01\x02\x03\x04\x05\x06\x07\x08\t\n'})

            # Act
            self.table.create_entity(entity=entity)
            resp = self.table.get_entity(entity['PartitionKey'], entity['RowKey'])

            # Assert
            self.assertIsNotNone(resp)
            self.assertEqual(resp.binary.value, binary_data)
        finally:
            self._tear_down()

    @pytest.mark.skip("response time is three hours before the given one")
    @CachedResourceGroupPreparer(name_prefix="tablestest")
    @CachedStorageAccountPreparer(name_prefix="tablestest")
    def test_timezone(self, resource_group, location, storage_account, storage_account_key):
        # Arrange
        self._set_up(storage_account, storage_account_key)
        try:
            local_tz = tzoffset('BRST', -10800)
            local_date = datetime(2003, 9, 27, 9, 52, 43, tzinfo=local_tz)
            entity = self._create_random_base_entity_dict()
            entity.update({'date': local_date})

            # Act
            self.table.create_entity(entity=entity)
            resp = self.table.get_entity(entity['PartitionKey'], entity['RowKey'])

            # Assert
            self.assertIsNotNone(resp)
            # times are not equal because request is made after
            # self.assertEqual(resp.date.astimezone(tzutc()), local_date.astimezone(tzutc()))
            self.assertEqual(resp.date.astimezone(local_tz), local_date)
        finally:
            self._tear_down()

    @CachedResourceGroupPreparer(name_prefix="tablestest")
    @CachedStorageAccountPreparer(name_prefix="tablestest")
    def test_query_entities(self, resource_group, location, storage_account, storage_account_key):
        # Arrange
        self._set_up(storage_account, storage_account_key)
        try:
            table = self._create_query_table(2)

            # Act
            entities = list(table.list_entities())

            # Assert
            self.assertEqual(len(entities), 2)
            for entity in entities:
                self._assert_default_entity(entity)
        finally:
            self._tear_down()

    @CachedResourceGroupPreparer(name_prefix="tablestest")
    @CachedStorageAccountPreparer(name_prefix="tablestest")
    def test_query_zero_entities(self, resource_group, location, storage_account, storage_account_key):
        # Arrange
        self._set_up(storage_account, storage_account_key)
        try:
            table = self._create_query_table(0)

            # Act
            entities = list(table.list_entities())

            # Assert
            self.assertEqual(len(entities), 0)
        finally:
            self._tear_down()

    @CachedResourceGroupPreparer(name_prefix="tablestest")
    @CachedStorageAccountPreparer(name_prefix="tablestest")
    def test_query_entities_full_metadata(self, resource_group, location, storage_account, storage_account_key):
        # Arrange
        self._set_up(storage_account, storage_account_key)
        try:
            table = self._create_query_table(2)

            # Act
            entities = list(table.list_entities(headers={'accept': 'application/json;odata=fullmetadata'}))

            # Assert
            self.assertEqual(len(entities), 2)
            for entity in entities:
                self._assert_default_entity_json_full_metadata(entity)
        finally:
            self._tear_down()

    @CachedResourceGroupPreparer(name_prefix="tablestest")
    @CachedStorageAccountPreparer(name_prefix="tablestest")
    def test_query_entities_no_metadata(self, resource_group, location, storage_account, storage_account_key):
        # Arrange
        self._set_up(storage_account, storage_account_key)
        try:
            table = self._create_query_table(2)

            # Act
            entities = list(table.list_entities(headers={'accept': 'application/json;odata=nometadata'}))

            # Assert
            self.assertEqual(len(entities), 2)
            for entity in entities:
                self._assert_default_entity_json_no_metadata(entity)
        finally:
            self._tear_down()

    @CachedResourceGroupPreparer(name_prefix="tablestest")
    @CachedStorageAccountPreparer(name_prefix="tablestest")
    def test_query_entities_with_filter(self, resource_group, location, storage_account, storage_account_key):
        # Arrange
        self._set_up(storage_account, storage_account_key)
        try:
            entity, _ = self._insert_random_entity()

            # Act
            entities = list(self.table.query_entities(
                filter="PartitionKey eq '{}'".format(entity.PartitionKey)))

            # Assert
            self.assertEqual(len(entities), 1)
            self.assertEqual(entity.PartitionKey, entities[0].PartitionKey)
            self._assert_default_entity(entities[0])
        finally:
            self._tear_down()

    @CachedResourceGroupPreparer(name_prefix="tablestest")
    @CachedStorageAccountPreparer(name_prefix="tablestest")
    def test_query_entities_with_select(self, resource_group, location, storage_account, storage_account_key):
        # Arrange
        self._set_up(storage_account, storage_account_key)
        try:
            table = self._create_query_table(2)

            # Act
            entities = list(table.list_entities(select=['age', 'sex']))

            # Assert
            self.assertEqual(len(entities), 2)
            self.assertEqual(entities[0].age, 39)
            self.assertEqual(entities[0].sex, 'male')
            self.assertFalse(hasattr(entities[0], "birthday"))
            self.assertFalse(hasattr(entities[0], "married"))
            self.assertFalse(hasattr(entities[0], "deceased"))
        finally:
            self._tear_down()

    @CachedResourceGroupPreparer(name_prefix="tablestest")
    @CachedStorageAccountPreparer(name_prefix="tablestest")
    def test_query_entities_with_top(self, resource_group, location, storage_account, storage_account_key):
        # Arrange
        self._set_up(storage_account, storage_account_key)
        try:
            table = self._create_query_table(3)
            # circular dependencies made this return a list not an item paged - problem when calling by page
            # Act
            entities = list(next(table.list_entities(results_per_page=2).by_page()))

            # Assert
            self.assertEqual(len(entities), 2)
        finally:
            self._tear_down()

    @CachedResourceGroupPreparer(name_prefix="tablestest")
    @CachedStorageAccountPreparer(name_prefix="tablestest")
    def test_query_entities_with_top_and_next(self, resource_group, location, storage_account, storage_account_key):
        # Arrange
        self._set_up(storage_account, storage_account_key)
        try:
            table = self._create_query_table(5)

            # Act
            resp1 = table.list_entities(results_per_page=2).by_page()
            next(resp1)
            resp2 = table.list_entities(results_per_page=2).by_page(
                continuation_token=resp1.continuation_token)
            next(resp2)
            resp3 = table.list_entities(results_per_page=2).by_page(
                continuation_token=resp2.continuation_token)
            next(resp3)

            entities1 = resp1._current_page
            entities2 = resp2._current_page
            entities3 = resp3._current_page

            # Assert
            self.assertEqual(len(entities1), 2)
            self.assertEqual(len(entities2), 2)
            self.assertEqual(len(entities3), 1)
            self._assert_default_entity(entities1[0])
            self._assert_default_entity(entities1[1])
            self._assert_default_entity(entities2[0])
            self._assert_default_entity(entities2[1])
            self._assert_default_entity(entities3[0])
        finally:
            self._tear_down()


    @pytest.mark.live_test_only
    @CachedResourceGroupPreparer(name_prefix="tablestest")
    @CachedStorageAccountPreparer(name_prefix="tablestest")
    def test_sas_query(self, resource_group, location, storage_account, storage_account_key):
        # SAS URL is calculated from storage key, so this test runs live only
        url = self.account_url(storage_account, "table")
        if 'cosmos' in url:
            pytest.skip("Cosmos Tables does not yet support sas")

        self._set_up(storage_account, storage_account_key)
        try:
            # Arrange
            entity, _ = self._insert_random_entity()
            token = generate_table_sas(
                storage_account.name,
                storage_account_key,
                self.table_name,
                permission=TableSasPermissions(read=True),
                expiry=datetime.utcnow() + timedelta(hours=1),
                start=datetime.utcnow() - timedelta(minutes=1),
            )

            # Act
            service = TableServiceClient(
                self.account_url(storage_account, "table"),
                credential=token,
            )
            table = service.get_table_client(self.table_name)
            entities = list(table.query_entities(
                filter="PartitionKey eq '{}'".format(entity['PartitionKey'])))

            # Assert
            self.assertEqual(len(entities), 1)
            self._assert_default_entity(entities[0])
        finally:
            self._tear_down()


    @pytest.mark.live_test_only
    @CachedResourceGroupPreparer(name_prefix="tablestest")
    @CachedStorageAccountPreparer(name_prefix="tablestest")
    def test_sas_add(self, resource_group, location, storage_account, storage_account_key):
        # SAS URL is calculated from storage key, so this test runs live only
        url = self.account_url(storage_account, "table")
        if 'cosmos' in url:
            pytest.skip("Cosmos Tables does not yet support sas")
        self._set_up(storage_account, storage_account_key)
        try:
            # Arrange
            token = generate_table_sas(
                storage_account.name,
                storage_account_key,
                self.table_name,
                permission=TableSasPermissions(add=True),
                expiry=datetime.utcnow() + timedelta(hours=1),
                start=datetime.utcnow() - timedelta(minutes=1),
            )

            # Act
            service = TableServiceClient(
                self.account_url(storage_account, "table"),
                credential=token,
            )
            table = service.get_table_client(self.table_name)

            entity = self._create_random_entity_dict()
            table.create_entity(entity=entity)

            # Assert
            resp = self.table.get_entity(partition_key=entity['PartitionKey'],
                                         row_key=entity['RowKey'])
            self._assert_default_entity(resp)
        finally:
            self._tear_down()


    @pytest.mark.live_test_only
    @CachedResourceGroupPreparer(name_prefix="tablestest")
    @CachedStorageAccountPreparer(name_prefix="tablestest")
    def test_sas_add_inside_range(self, resource_group, location, storage_account, storage_account_key):
        # SAS URL is calculated from storage key, so this test runs live only
        url = self.account_url(storage_account, "table")
        if 'cosmos' in url:
            pytest.skip("Cosmos Tables does not yet support sas")
        self._set_up(storage_account, storage_account_key)
        try:
            # Arrange
            token = generate_table_sas(
                storage_account.name,
                storage_account_key,
                self.table_name,
                permission=TableSasPermissions(add=True),
                expiry=datetime.utcnow() + timedelta(hours=1),
                start_pk=u'test', start_rk=u'test1',
                end_pk=u'test', end_rk=u'test1',
            )

            # Act
            service = TableServiceClient(
                self.account_url(storage_account, "table"),
                credential=token,
            )
            table = service.get_table_client(self.table_name)
            entity = self._create_random_entity_dict(u'test', u'test1')
            table.create_entity(entity=entity)

            # Assert
            resp = self.table.get_entity('test', 'test1')
            self._assert_default_entity(resp)
        finally:
            self._tear_down()


    @pytest.mark.live_test_only
    @CachedResourceGroupPreparer(name_prefix="tablestest")
    @CachedStorageAccountPreparer(name_prefix="tablestest")
    def test_sas_add_outside_range(self, resource_group, location, storage_account, storage_account_key):
        # SAS URL is calculated from storage key, so this test runs live only
        url = self.account_url(storage_account, "table")
        if 'cosmos' in url:
            pytest.skip("Cosmos Tables does not yet support sas")
        self._set_up(storage_account, storage_account_key)
        try:
            # Arrange
            token = generate_table_sas(
                storage_account.name,
                storage_account_key,
                self.table_name,
                permission=TableSasPermissions(add=True),
                expiry=datetime.utcnow() + timedelta(hours=1),
                start_pk='test', start_rk='test1',
                end_pk='test', end_rk='test1',
            )

            # Act
            service = TableServiceClient(
                self.account_url(storage_account, "table"),
                credential=token,
            )
            table = service.get_table_client(self.table_name)
            with self.assertRaises(HttpResponseError):
                entity = self._create_random_entity_dict()
                table.create_entity(entity=entity)

            # Assert
        finally:
            self._tear_down()


    @pytest.mark.live_test_only
    @CachedResourceGroupPreparer(name_prefix="tablestest")
    @CachedStorageAccountPreparer(name_prefix="tablestest")
    def test_sas_update(self, resource_group, location, storage_account, storage_account_key):
        # SAS URL is calculated from storage key, so this test runs live only
        url = self.account_url(storage_account, "table")
        if 'cosmos' in url:
            pytest.skip("Cosmos Tables does not yet support sas")
        self._set_up(storage_account, storage_account_key)
        try:
            # Arrange
            entity, _ = self._insert_random_entity()
            token = generate_table_sas(
                storage_account.name,
                storage_account_key,
                self.table_name,
                permission=TableSasPermissions(update=True),
                expiry=datetime.utcnow() + timedelta(hours=1),
            )

            # Act
            service = TableServiceClient(
                self.account_url(storage_account, "table"),
                credential=token,
            )
            table = service.get_table_client(self.table_name)
            updated_entity = self._create_updated_entity_dict(entity.PartitionKey, entity.RowKey)
            resp = table.update_entity(mode=UpdateMode.REPLACE, entity=updated_entity)

            # Assert
            received_entity = self.table.get_entity(entity.PartitionKey, entity.RowKey)
            self.assertIsNotNone(resp)
            self._assert_updated_entity(received_entity)
        finally:
            self._tear_down()


    @pytest.mark.live_test_only
    @CachedResourceGroupPreparer(name_prefix="tablestest")
    @CachedStorageAccountPreparer(name_prefix="tablestest")
    def test_sas_delete(self, resource_group, location, storage_account, storage_account_key):
        # SAS URL is calculated from storage key, so this test runs live only
        url = self.account_url(storage_account, "table")
        if 'cosmos' in url:
            pytest.skip("Cosmos Tables does not yet support sas")
        self._set_up(storage_account, storage_account_key)
        try:
            # Arrange
            entity, _ = self._insert_random_entity()
            token = generate_table_sas(
                storage_account.name,
                storage_account_key,
                self.table_name,
                permission=TableSasPermissions(delete=True),
                expiry=datetime.utcnow() + timedelta(hours=1),
            )

            # Act
            service = TableServiceClient(
                self.account_url(storage_account, "table"),
                credential=token,
            )
            table = service.get_table_client(self.table_name)
            table.delete_entity(entity.PartitionKey, entity.RowKey)

            # Assert
            with self.assertRaises(ResourceNotFoundError):
                self.table.get_entity(entity.PartitionKey, entity.RowKey)
        finally:
            self._tear_down()


    @pytest.mark.live_test_only
    @CachedResourceGroupPreparer(name_prefix="tablestest")
    @CachedStorageAccountPreparer(name_prefix="tablestest")
    def test_sas_upper_case_table_name(self, resource_group, location, storage_account, storage_account_key):
        # SAS URL is calculated from storage key, so this test runs live only
        url = self.account_url(storage_account, "table")
        if 'cosmos' in url:
            pytest.skip("Cosmos Tables does not yet support sas")
        self._set_up(storage_account, storage_account_key)
        try:
            # Arrange
            entity, _ = self._insert_random_entity()

            # Table names are case insensitive, so simply upper case our existing table name to test
            token = generate_table_sas(
                storage_account.name,
                storage_account_key,
                self.table_name.upper(),
                permission=TableSasPermissions(read=True),
                expiry=datetime.utcnow() + timedelta(hours=1),
                start=datetime.utcnow() - timedelta(minutes=1),
            )

            # Act
            service = TableServiceClient(
                self.account_url(storage_account, "table"),
                credential=token,
            )
            table = service.get_table_client(self.table_name)
            entities = list(table.query_entities(
                filter="PartitionKey eq '{}'".format(entity['PartitionKey'])))

            # Assert
            self.assertEqual(len(entities), 1)
            self._assert_default_entity(entities[0])
        finally:
            self._tear_down()

    @pytest.mark.skip("Header authorization error")
    @pytest.mark.live_test_only
    @CachedResourceGroupPreparer(name_prefix="tablestest")
    @CachedStorageAccountPreparer(name_prefix="tablestest")
    def test_sas_signed_identifier(self, resource_group, location, storage_account, storage_account_key):
        # SAS URL is calculated from storage key, so this test runs live only
        url = self.account_url(storage_account, "table")
        if 'cosmos' in url:
            pytest.skip("Cosmos Tables does not yet support sas")
        self._set_up(storage_account, storage_account_key)
        try:
            # Arrange
            entity, _ = self._insert_random_entity()

            access_policy = AccessPolicy()
            access_policy.start = datetime(2011, 10, 11)
            access_policy.expiry = datetime(2020, 10, 12)
            access_policy.permission = TableSasPermissions(read=True)
            identifiers = {'testid': access_policy}

            self.table.set_table_access_policy(identifiers)

            token = generate_table_sas(
                storage_account.name,
                storage_account_key,
                self.table_name,
                policy_id='testid',
            )

            # Act
            service = TableServiceClient(
                self.account_url(storage_account, "table"),
                credential=token,
            )
            table = service.get_table_client(self.table_name)
            entities = list(table.query_entities(
                filter="PartitionKey eq '{}'".format(entity.PartitionKey)))

            # Assert
            self.assertEqual(len(entities), 1)
            self._assert_default_entity(entities[0])
        finally:
            self._tear_down()


# ------------------------------------------------------------------------------
if __name__ == '__main__':
    unittest.main()<|MERGE_RESOLUTION|>--- conflicted
+++ resolved
@@ -451,8 +451,6 @@
         finally:
             self._tear_down()
 
-<<<<<<< HEAD
-=======
     @CachedResourceGroupPreparer(name_prefix="tablestest")
     @CachedStorageAccountPreparer(name_prefix="tablestest")
     def test_insert_entity_with_large_int_success(self, resource_group, location, storage_account,
@@ -481,7 +479,6 @@
             self._tear_down()
 
     # @pytest.mark.skip("pending")
->>>>>>> cff7baef
     @CachedResourceGroupPreparer(name_prefix="tablestest")
     @CachedStorageAccountPreparer(name_prefix="tablestest")
     def test_insert_entity_missing_pk(self, resource_group, location, storage_account, storage_account_key):
