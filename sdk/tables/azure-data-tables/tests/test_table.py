--- conflicted
+++ resolved
@@ -68,20 +68,11 @@
         return table
 
     def _delete_table(self, ts, table):
-<<<<<<< HEAD
-        if table is None:
-            return
-        try:
-            ts.delete_table(table.table_name)
-        except ResourceNotFoundError:
-            pass
-=======
         if table:
             try:
                 ts.delete_table(table.table_name)
             except ResourceNotFoundError:
                 pass
->>>>>>> 64c93ccb
 
     def _delete_all_tables(self, ts):
         for table in ts.list_tables():
