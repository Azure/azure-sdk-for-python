# coding: utf-8

# -------------------------------------------------------------------------
# Copyright (c) Microsoft Corporation. All rights reserved.
# Licensed under the MIT License. See License.txt in the project root for
# license information.
# --------------------------------------------------------------------------
import unittest
import time
import pytest

from msrest.exceptions import ValidationError  # TODO This should be an azure-core error.
from devtools_testutils import ResourceGroupPreparer, StorageAccountPreparer
from azure.core.exceptions import HttpResponseError

from azure.data.tables._models import TableAnalyticsLogging, Metrics, RetentionPolicy, CorsRule
from azure.data.tables.aio import TableServiceClient

from _shared.testcase import TableTestCase
from devtools_testutils import CachedResourceGroupPreparer, CachedStorageAccountPreparer

# ------------------------------------------------------------------------------


class TableServicePropertiesTest(TableTestCase):
    # --Helpers-----------------------------------------------------------------
    def _assert_properties_default(self, prop):
        assert prop is not None

        self._assert_logging_equal(prop['analytics_logging'], TableAnalyticsLogging())
        self._assert_metrics_equal(prop['hour_metrics'], Metrics())
        self._assert_metrics_equal(prop['minute_metrics'], Metrics())
        self._assert_cors_equal(prop['cors'], list())

    def _assert_logging_equal(self, log1, log2):
        if log1 is None or log2 is None:
            assert log1 ==  log2
            return

        assert log1.version ==  log2.version
        assert log1.read ==  log2.read
        assert log1.write ==  log2.write
        assert log1.delete ==  log2.delete
        self._assert_retention_equal(log1.retention_policy, log2.retention_policy)

    def _assert_delete_retention_policy_equal(self, policy1, policy2):
        if policy1 is None or policy2 is None:
            assert policy1 ==  policy2
            return

        assert policy1.enabled ==  policy2.enabled
        assert policy1.days ==  policy2.days

    def _assert_static_website_equal(self, prop1, prop2):
        if prop1 is None or prop2 is None:
            assert prop1 ==  prop2
            return

        assert prop1.enabled ==  prop2.enabled
        assert prop1.index_document ==  prop2.index_document
        assert prop1.error_document404_path ==  prop2.error_document404_path

    def _assert_delete_retention_policy_not_equal(self, policy1, policy2):
        if policy1 is None or policy2 is None:
            assert policy1 != policy2
            return

        assert not (policy1.enabled == policy2.enabled and policy1.days == policy2.days)

    def _assert_metrics_equal(self, metrics1, metrics2):
        if metrics1 is None or metrics2 is None:
            assert metrics1 ==  metrics2
            return

        assert metrics1.version ==  metrics2.version
        assert metrics1.enabled ==  metrics2.enabled
        assert metrics1.include_apis ==  metrics2.include_apis
        self._assert_retention_equal(metrics1.retention_policy, metrics2.retention_policy)

    def _assert_cors_equal(self, cors1, cors2):
        if cors1 is None or cors2 is None:
            assert cors1 ==  cors2
            return

        assert len(cors1) ==  len(cors2)

        for i in range(0, len(cors1)):
            rule1 = cors1[i]
            rule2 = cors2[i]
            assert len(rule1.allowed_origins) ==  len(rule2.allowed_origins)
            assert len(rule1.allowed_methods) ==  len(rule2.allowed_methods)
            assert rule1.max_age_in_seconds ==  rule2.max_age_in_seconds
            assert len(rule1.exposed_headers) ==  len(rule2.exposed_headers)
            assert len(rule1.allowed_headers) ==  len(rule2.allowed_headers)

    def _assert_retention_equal(self, ret1, ret2):
        assert ret1.enabled ==  ret2.enabled
        assert ret1.days ==  ret2.days

    # --Test cases per service ---------------------------------------
    @CachedResourceGroupPreparer(name_prefix="tablestest")
    @CachedStorageAccountPreparer(name_prefix="tablestest")
    async def test_table_service_properties_async(self, resource_group, location, storage_account, storage_account_key):
        # Arrange
        url = self.account_url(storage_account, "table")
        tsc = TableServiceClient(url, storage_account_key, logging_enable=True)
        # Act
        resp = await tsc.set_service_properties(
            analytics_logging=TableAnalyticsLogging(),
            hour_metrics=Metrics(),
            minute_metrics=Metrics(),
            cors=list())

        # Assert
        assert resp is None
        if self.is_live:
            time.sleep(30)
        self._assert_properties_default(await tsc.get_service_properties())

    # --Test cases per feature ---------------------------------------
    @CachedResourceGroupPreparer(name_prefix="tablestest")
    @CachedStorageAccountPreparer(name_prefix="tablestest")
    async def test_set_logging_async(self, resource_group, location, storage_account, storage_account_key):
        # Arrange
        url = self.account_url(storage_account, "table")
        tsc = TableServiceClient(url, storage_account_key)
        logging = TableAnalyticsLogging(read=True, write=True, delete=True, retention_policy=RetentionPolicy(enabled=True, days=5))

        # Act
        await tsc.set_service_properties(analytics_logging=logging)

        # Assert
        if self.is_live:
            time.sleep(30)
        received_props = await tsc.get_service_properties()
        self._assert_logging_equal(received_props['analytics_logging'], logging)

    @CachedResourceGroupPreparer(name_prefix="tablestest")
    @CachedStorageAccountPreparer(name_prefix="tablestest")
    async def test_set_hour_metrics_async(self, resource_group, location, storage_account, storage_account_key):
        # Arrange
        url = self.account_url(storage_account, "table")
        tsc = TableServiceClient(url, storage_account_key)
        hour_metrics = Metrics(enabled=True, include_apis=True, retention_policy=RetentionPolicy(enabled=True, days=5))

        # Act
        await tsc.set_service_properties(hour_metrics=hour_metrics)

        # Assert
        if self.is_live:
            time.sleep(30)
        received_props = await tsc.get_service_properties()
        self._assert_metrics_equal(received_props['hour_metrics'], hour_metrics)

    @CachedResourceGroupPreparer(name_prefix="tablestest")
    @CachedStorageAccountPreparer(name_prefix="tablestest")
    async def test_set_minute_metrics_async(self, resource_group, location, storage_account, storage_account_key):
        # Arrange
        url = self.account_url(storage_account, "table")
        tsc = TableServiceClient(url, storage_account_key)
        minute_metrics = Metrics(enabled=True, include_apis=True,
                                 retention_policy=RetentionPolicy(enabled=True, days=5))

        # Act
        await tsc.set_service_properties(minute_metrics=minute_metrics)

        # Assert
        if self.is_live:
            time.sleep(30)
        received_props = await tsc.get_service_properties()
        self._assert_metrics_equal(received_props['minute_metrics'], minute_metrics)

    @CachedResourceGroupPreparer(name_prefix="tablestest")
    @CachedStorageAccountPreparer(name_prefix="tablestest")
    async def test_set_cors_async(self, resource_group, location, storage_account, storage_account_key):
        # Arrange
        url = self.account_url(storage_account, "table")
        tsc = TableServiceClient(url, storage_account_key)
        cors_rule1 = CorsRule(['www.xyz.com'], ['GET'])

        allowed_origins = ['www.xyz.com', "www.ab.com", "www.bc.com"]
        allowed_methods = ['GET', 'PUT']
        max_age_in_seconds = 500
        exposed_headers = ["x-ms-meta-data*", "x-ms-meta-source*", "x-ms-meta-abc", "x-ms-meta-bcd"]
        allowed_headers = ["x-ms-meta-data*", "x-ms-meta-target*", "x-ms-meta-xyz", "x-ms-meta-foo"]
        cors_rule2 = CorsRule(
            allowed_origins,
            allowed_methods,
            max_age_in_seconds=max_age_in_seconds,
            exposed_headers=exposed_headers,
            allowed_headers=allowed_headers)

        cors = [cors_rule1, cors_rule2]

        # Act
        await tsc.set_service_properties(cors=cors)

        # Assert
        if self.is_live:
            time.sleep(30)
        received_props = await tsc.get_service_properties()
        self._assert_cors_equal(received_props['cors'], cors)

    # --Test cases for errors ---------------------------------------
    @CachedResourceGroupPreparer(name_prefix="tablestest")
    @CachedStorageAccountPreparer(name_prefix="tablestest")
    async def test_retention_no_days_async(self, resource_group, location, storage_account, storage_account_key):
        # Assert
        pytest.raises(ValueError,
                          RetentionPolicy,
                          True, None)

    @CachedResourceGroupPreparer(name_prefix="tablestest")
    @CachedStorageAccountPreparer(name_prefix="tablestest")
    async def test_too_many_cors_rules_async(self, resource_group, location, storage_account, storage_account_key):
        # Arrange
        tsc = TableServiceClient(self.account_url(storage_account, "table"), storage_account_key)
        cors = []
        for i in range(0, 6):
            cors.append(CorsRule(['www.xyz.com'], ['GET']))

        # Assert
        with pytest.raises(HttpResponseError):
            await tsc.set_service_properties(None, None, None, cors)

    @CachedResourceGroupPreparer(name_prefix="tablestest")
    @CachedStorageAccountPreparer(name_prefix="tablestest")
    async def test_retention_too_long_async(self, resource_group, location, storage_account, storage_account_key):
        # Arrange
        tsc = TableServiceClient(self.account_url(storage_account, "table"), storage_account_key)
        minute_metrics = Metrics(enabled=True, include_apis=True,
                                 retention_policy=RetentionPolicy(enabled=True, days=366))

        # Assert
<<<<<<< HEAD
        with self.assertRaises(HttpResponseError):
            await tsc.set_service_properties(None, None, minute_metrics)
=======
        with pytest.raises(HttpResponseError):
            await tsc.set_service_properties(None, None, minute_metrics)


# ------------------------------------------------------------------------------
if __name__ == '__main__':
    unittest.main()
>>>>>>> 2e5419b9
<|MERGE_RESOLUTION|>--- conflicted
+++ resolved
@@ -232,15 +232,5 @@
                                  retention_policy=RetentionPolicy(enabled=True, days=366))
 
         # Assert
-<<<<<<< HEAD
-        with self.assertRaises(HttpResponseError):
-            await tsc.set_service_properties(None, None, minute_metrics)
-=======
         with pytest.raises(HttpResponseError):
-            await tsc.set_service_properties(None, None, minute_metrics)
-
-
-# ------------------------------------------------------------------------------
-if __name__ == '__main__':
-    unittest.main()
->>>>>>> 2e5419b9
+            await tsc.set_service_properties(None, None, minute_metrics)