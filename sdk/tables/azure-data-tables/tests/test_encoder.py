# coding: utf-8

# -------------------------------------------------------------------------
# Copyright (c) Microsoft Corporation. All rights reserved.
# Licensed under the MIT License. See License.txt in the project root for
# license information.
# --------------------------------------------------------------------------
import sys
import pytest
import json
import uuid
import enum
from typing import Optional, Dict
from urllib.parse import quote
from datetime import datetime, timezone
from math import isnan

from azure.core.exceptions import HttpResponseError
from azure.core.pipeline.transport import RequestsTransport
<<<<<<< HEAD
from azure.data.tables import TableClient, TableEntityEncoder, EdmType, EntityProperty, UpdateMode
from azure.data.tables._base_client import _DEV_CONN_STRING
from azure.data.tables._common_conversion import _encode_base64, _to_utc_datetime

from _shared.testcase import TableTestCase

from devtools_testutils import AzureRecordedTestCase, recorded_by_proxy
from preparers import tables_decorator


class MyEncoder(TableEntityEncoder):
    def prepare_key(self, key):
        """Custom key preparer to support key in type UUID, int, float or bool."""
        if isinstance(key, uuid.UUID) or isinstance(key, int) or isinstance(key, float) or isinstance(key, bool):
            key = str(key)
        elif isinstance(key, datetime):
            key = str(_to_utc_datetime(key))
        elif isinstance(key, bytes):
            key = str(_encode_base64(key))
        elif isinstance(key, enum.Enum): # Support enum in key's value
            key = key.value
        return super().prepare_key(key)

    def encode_property(self, name, value):
        if isinstance(value, enum.Enum): # Support enum in normal property's value
            value = value.value
        return super().encode_property(name, value)

=======
from azure.data.tables import TableClient, EdmType, EntityProperty, UpdateMode
from azure.data.tables._common_conversion import _encode_base64, _to_utc_datetime
from azure.data.tables._serialize import _add_entity_properties

from _shared.testcase import TableTestCase

from devtools_testutils import AzureRecordedTestCase, recorded_by_proxy, is_live
from preparers import tables_decorator

>>>>>>> ac02a3cd

class EnumBasicOptions(enum.Enum):
    ONE = "One"
    TWO = "Two"
    THREE = "Three"


class EnumStrOptions(str, enum.Enum):
    ONE = "One"
    TWO = "Two"
    THREE = "Three"


class EnumIntOptions(enum.IntEnum):
    ONE = 1
    TWO = 2
    THREE = 3


class EncoderVerificationTransport(RequestsTransport):
<<<<<<< HEAD
=======
    def _clean(self, entity):
        cleaned = {}
        for key, value in entity.items():
            if isinstance(value, datetime):
                value = value.astimezone(timezone.utc)
                try:
                    value = value.strftime("%Y-%m-%dT%H:%M:%S.%fZ")
                except ValueError:
                    value = value.strftime("%Y-%m-%dT%H:%M:%SZ")
            if isinstance(value, float) and isnan(value):
                value = "NaN"
            cleaned[key] = value
        return cleaned

>>>>>>> ac02a3cd
    def send(self, request, **kwargs):
        if "verify_payload" in kwargs:
            verification = kwargs.pop("verify_payload")
            assert (
                request.body == verification
            ), f"Request body:\n'{request.body}'\ndoes not match expected:\n'{verification}'."
        if "verify_url" in kwargs:
            verification = kwargs.pop("verify_url")
            assert request.url.endswith(
                verification
            ), f"Request URL: '{request.url}' does not match expected: '{verification}'."
        if "verify_headers" in kwargs:
            verification = kwargs.pop("verify_headers")
            for key, value in verification.items():
                try:
                    assert (
                        request.headers[key] == value
                    ), f"Request header: '{key}' with value '{request.headers[key]}' does not match expected: '{value}'."
                except KeyError:
                    raise AssertionError(f"Request missing expected header '{key}' from set: '{request.headers}'.")
<<<<<<< HEAD
        return super().send(request, **kwargs)


class TestTableEncoder(AzureRecordedTestCase, TableTestCase):
    @tables_decorator
    @recorded_by_proxy
    def test_custom_encoder_entity_keys(self, tables_storage_account_name, tables_primary_storage_account_key):
        # Test basic string, int32, float and bool type in PartitionKey or RowKey.
        table_name = self.get_resource_name("uttable")
        url = self.account_url(tables_storage_account_name, "table")
        # TableEntity keys in basic type string, int32, float and bool.
        entity1 = {
            "PartitionKey": "PK",
            "RowKey": "RK",
            "Data1": 1,
            "Data2": True
        }
        expected_entity1 = {
            "PartitionKey": "PK",
            "RowKey": "RK",
            "Data1": 1,
            "Data2": True
        }
        entity2 = {"PartitionKey": "PK", "RowKey": 1}
        expected_entity2 = {
            "PartitionKey": "PK",
            "RowKey": "1"
        }
        entity3 = {"PartitionKey": "PK", "RowKey": True} # Will get InvalidInput error if pass boolean value to service
        expected_entity3 = {
            "PartitionKey": "PK",
            "RowKey": "True"
        }
        entity4 = {"PartitionKey": "PK", "RowKey": 3.14}
        expected_entity4 = {
            "PartitionKey": "PK",
            "RowKey": "3.14"
        }
        # TableEntity keys in complex type datetime, UUID and binary.
        entity5 = {
            "PartitionKey": datetime.now(),
            "RowKey": uuid.uuid4()
        }
        expected_entity5 = {
            "PartitionKey": _to_utc_datetime(entity5["PartitionKey"]),
            "RowKey": str(entity5["RowKey"])
        }
        entity6 = {
            "PartitionKey": b"binarydata",
            "RowKey": 1234
        }
        expected_entity6 = {
            "PartitionKey": str(_encode_base64(entity6["PartitionKey"])),
            "RowKey": "1234"
        }
        
        encoder = MyEncoder()
        encoded_entity1 = encoder.encode_entity(entity1)
        assert json.dumps(encoded_entity1, sort_keys=True) == json.dumps(expected_entity1, sort_keys=True)
        encoded_entity2 = encoder.encode_entity(entity2)
        assert json.dumps(encoded_entity2, sort_keys=True) == json.dumps(expected_entity2, sort_keys=True)
        encoded_entity3 = encoder.encode_entity(entity3)
        assert json.dumps(encoded_entity3, sort_keys=True) == json.dumps(expected_entity3, sort_keys=True)
        encoded_entity4 = encoder.encode_entity(entity4)
        assert json.dumps(encoded_entity4, sort_keys=True) == json.dumps(expected_entity4, sort_keys=True)
        encoded_entity5 = encoder.encode_entity(entity5)
        assert json.dumps(encoded_entity5, sort_keys=True) == json.dumps(expected_entity5, sort_keys=True)
        encoded_entity6 = encoder.encode_entity(entity6)
        assert json.dumps(encoded_entity6, sort_keys=True) == json.dumps(expected_entity6, sort_keys=True)

        with TableClient(url, table_name, credential=tables_primary_storage_account_key) as client:
            client.create_table()

            client.create_entity(entity1)
            entity1 = client.get_entity(entity1["PartitionKey"], entity1["RowKey"])
            client.delete_entity(entity1["PartitionKey"], entity1["RowKey"])

            client.create_entity(entity2, encoder=MyEncoder())
            entity2 = client.get_entity(entity2["PartitionKey"], entity2["RowKey"], encoder=MyEncoder())
            client.delete_entity(entity2, encoder=MyEncoder())

            client.create_entity(entity3, encoder=MyEncoder())
            entity3 = client.get_entity(entity3["PartitionKey"], entity3["RowKey"], encoder=MyEncoder())
            client.delete_entity(entity3, encoder=MyEncoder())

            client.create_entity(entity4, encoder=MyEncoder())
            entity4 = client.get_entity(entity4["PartitionKey"], entity4["RowKey"], encoder=MyEncoder())
            client.delete_entity(entity4, encoder=MyEncoder())

            client.create_entity(entity5, encoder=MyEncoder())
            entity5 = client.get_entity(entity5["PartitionKey"], entity5["RowKey"], encoder=MyEncoder())
            client.delete_entity(entity5, encoder=MyEncoder())

            client.create_entity(entity6, encoder=MyEncoder())
            entity6 = client.get_entity(entity6["PartitionKey"], entity6["RowKey"], encoder=MyEncoder())
            client.delete_entity(entity6, encoder=MyEncoder())

            client.delete_table()

    @tables_decorator
    @recorded_by_proxy
    def test_custom_encoder_entity_type_conversion(self, tables_storage_account_name, tables_primary_storage_account_key):
        table_name = self.get_resource_name("uttable")
        url = self.account_url(tables_storage_account_name, "table")
        # All automatically detected data types
        entity = {
            "PartitionKey": "PK",
            "RowKey": "RK",
            "Data1": 12345,
            "Data2": False,
            "Data3": b"testdata",
            "Data4": datetime.now(),
            "Data5": uuid.uuid4(),
            "Data6": "Foobar",
            "Data7": 3.14
        }
        expected_entity = {
            "PartitionKey": "PK",
            "RowKey": "RK",
            "Data1": 12345,
            "Data2": False,
            "Data3": _encode_base64(b"testdata"),
            "Data3@odata.type": "Edm.Binary",
            "Data4": _to_utc_datetime(entity["Data4"]),
            "Data4@odata.type": "Edm.DateTime",
            "Data5": str(entity["Data5"]),
            "Data5@odata.type": "Edm.Guid",
            "Data6": "Foobar",
            "Data7": 3.14,
            "Data7@odata.type": "Edm.Double"
        }
        encoder = MyEncoder()
        entity = encoder.encode_entity(entity)
        assert json.dumps(entity, sort_keys=True) == json.dumps(expected_entity, sort_keys=True)

        with TableClient(url, table_name, credential=tables_primary_storage_account_key) as client:
            client.create_table()
            client.create_entity(entity, encoder=encoder)            
            client.delete_entity(entity, encoder=encoder)
            client.delete_table()

    @tables_decorator
    @recorded_by_proxy
    def test_custom_encoder_entity_tuples(self, tables_storage_account_name, tables_primary_storage_account_key):
        table_name = self.get_resource_name("uttable")
        url = self.account_url(tables_storage_account_name, "table")
        # Explicit datatypes using Tuple definition
        entity1 = {
            "PartitionKey": "PK",
            "RowKey": "RK",
            "Data1": (12345, EdmType.INT32),
            "Data2": (False, "Edm.Boolean"),
            "Data3": EntityProperty(value=b"testdata", edm_type=EdmType.BINARY),
            "Data4": EntityProperty(datetime(year=2022, month=4, day=1, hour=9, minute=30, second=45, tzinfo=timezone.utc), "Edm.DateTime"),
            "Data5": EntityProperty(uuid.uuid4(), "Edm.Guid"),
            "Data6": ("Foobar", EdmType.STRING),
            "Data7": (3.14, EdmType.DOUBLE),
            "Data8": (2 ** 60, "Edm.Int64")
        }
        expected_entity = {
            "PartitionKey": "PK",
            "RowKey": "RK",
            "Data1": 12345,
            "Data2": False,
            "Data3": _encode_base64(b"testdata"),
            "Data3@odata.type": "Edm.Binary",
            "Data4": _to_utc_datetime(entity1["Data4"][0]),
            "Data4@odata.type": "Edm.DateTime",
            "Data5": str(entity1["Data5"][0]),
            "Data5@odata.type": "Edm.Guid",
            "Data6": "Foobar",
            "Data7": 3.14,
            "Data7@odata.type": "Edm.Double",
            "Data8": "1152921504606846976",
            "Data8@odata.type": "Edm.Int64"
        }
        entity2 = {
            "PartitionKey": "PK2",
            "RowKey": "RK2",
            "Data1": (12345, EdmType.INT32),
            "Data2": (False, "Edm.Boolean"),
            "Data3": EntityProperty(value=b"testdata", edm_type=EdmType.BINARY),
            "Data4": EntityProperty(entity1["Data4"][0], "Edm.DateTime"),
            "Data5": EntityProperty(entity1["Data5"][0], "Edm.Guid"),
            "Data6": ("Foobar", EdmType.STRING),
            "Data7": EntityProperty(3.14, "Edm.Double"),
            "Data8": ("1152921504606846976", "Edm.Int64")
        }
        expected_entity2 = {
            "PartitionKey": "PK2",
            "RowKey": "RK2",
            "Data1": 12345,
            "Data2": False,
            "Data3": _encode_base64(b"testdata"),
            "Data3@odata.type": "Edm.Binary",
            "Data4": _to_utc_datetime(entity1["Data4"][0]),
            "Data4@odata.type": "Edm.DateTime",
            "Data5": str(entity1["Data5"][0]),
            "Data5@odata.type": "Edm.Guid",
            "Data6": "Foobar",
            "Data7": 3.14,
            "Data7@odata.type": "Edm.Double",
            "Data8": "1152921504606846976",
            "Data8@odata.type": "Edm.Int64"
        }
        encoder = TableEntityEncoder()
        encoded_entity = encoder.encode_entity(entity1)
        assert json.dumps(encoded_entity, sort_keys=True) == json.dumps(expected_entity, sort_keys=True)
        encoded_entity = encoder.encode_entity(entity2)
        assert json.dumps(encoded_entity, sort_keys=True) == json.dumps(expected_entity2, sort_keys=True)
        with TableClient(url, table_name, credential=tables_primary_storage_account_key) as client:
            client.create_table()
            client.create_entity(entity1)
            client.delete_entity(entity1)
            client.create_entity(entity2)
            client.delete_entity(entity2)
            client.delete_table()

    @tables_decorator
    @recorded_by_proxy
    def test_custom_encoder_entity_raw(self, tables_storage_account_name, tables_primary_storage_account_key):
        table_name = self.get_resource_name("uttable")
        url = self.account_url(tables_storage_account_name, "table")
        # Raw payload with existing EdmTypes
        entity = {
            "PartitionKey": "PK",
            "PartitionKey@odata.type": "Edm.String",
            "RowKey": "RK",
            "RowKey@odata.type": "Edm.String",
            "Data1": 12345,
            "Data1@odata.type": "Edm.Int32",
            "Data2": False,
            "Data2@odata.type": "Edm.Boolean",
            "Data3": _encode_base64(b"testdata"),
            "Data3@odata.type": "Edm.Binary",
            "Data4": _to_utc_datetime(datetime.now()),
            "Data4@odata.type": "Edm.DateTime",
            "Data5": str(uuid.uuid4()),
            "Data5@odata.type": "Edm.Guid",
            "Data6": "Foobar",
            "Data6@odata.type": "Edm.String",
            "Data7": "3.14",
            "Data7@odata.type": "Edm.Double",
            "Data8": "1152921504606846976",
            "Data8@odata.type": "Edm.Int64"
        }
        expected_entity = {
            "PartitionKey": "PK",
            "RowKey": "RK",
            "Data1": 12345,
            "Data2": False,
            "Data3": _encode_base64(b"testdata"),
            "Data3@odata.type": "Edm.Binary",
            "Data4": entity["Data4"],
            "Data4@odata.type": "Edm.DateTime",
            "Data5": entity["Data5"],
            "Data5@odata.type": "Edm.Guid",
            "Data6": "Foobar",
            "Data7": "3.14",
            "Data7@odata.type": "Edm.Double",
            "Data8": "1152921504606846976",
            "Data8@odata.type": "Edm.Int64"
        }
        encoder = TableEntityEncoder()
        encoded_entity = encoder.encode_entity(entity)
        assert json.dumps(encoded_entity, sort_keys=True) == json.dumps(expected_entity, sort_keys=True)
        with TableClient(url, table_name, credential=tables_primary_storage_account_key) as client:
            client.create_table()
            client.create_entity(entity)
            client.delete_entity(entity)
            client.delete_table()

    @tables_decorator
    @recorded_by_proxy
    def test_custom_encoder_entity_atypical_values(self, tables_storage_account_name, tables_primary_storage_account_key):
        table_name = self.get_resource_name("uttable")
        url = self.account_url(tables_storage_account_name, "table")
        # Non-UTF8 characters in both keys and properties
        entity1 = {
            "PartitionKey": "PK1",
            "RowKey": "你好",
            "Data":  "你好"
        }
        # Invalid int32 and int64 values
        # TODO: This will likely change if we move to post-request validation.
        entity2 = {
            "PartitionKey": "PK2",
            "RowKey": "RK",
            "Data":  2 ** 65 # 2 ** 70 also works
        }
        max_int64 = 9223372036854775807
        entity3 = {
            "PartitionKey": "PK3",
            "RowKey": "RK",
            "Data": (max_int64, "Edm.Int64")
        }
        expected_entity3 = {
            "PartitionKey": "PK3",
            "RowKey": "RK",
            "Data": str(max_int64),
            "Data@odata.type": "Edm.Int64"
        }
        # Test data out of int64 range
        entity4 = {
            "PartitionKey": "PK4",
            "RowKey": "RK",
            "Data": (max_int64 + 1, "Edm.Int64") # Bad request, InvalidInput
        }
        # Infinite float values
        entity5 = {
            "PartitionKey": "PK5",
            "RowKey": "RK",
            "Data1":  float('nan'),
            "Data2": float('inf'),
            "Data3": float('-inf')
        }
        expected_entity5 = {
            "PartitionKey": "PK5",
            "RowKey": "RK",
            "Data1":  "NaN",
            "Data1@odata.type": "Edm.Double",
            "Data2": "Infinity",
            "Data2@odata.type": "Edm.Double",
            "Data3": "-Infinity",
            "Data3@odata.type": "Edm.Double"
        }
        # Non-string keys
        entity6 = {
            "PartitionKey": "PK6",
            "RowKey": "RK",
            123:  456
        }
        expected_entity6 = {
            "PartitionKey": "PK6",
            "RowKey": "RK",
            "123":  456 # HttpResponseError, code: PropertyNameInvalid
        }
        # Test enums
        # TBD: support it in default encoder?
        entity7 = {
            "PartitionKey": "PK7",
            "RowKey": EnumBasicOptions.ONE,
            "Data": EnumBasicOptions.TWO
        }
        # Support the enum by adding conversions in a customized encoder
        expected_entity7 = {
            "PartitionKey": "PK7",
            "RowKey": "One",
            "Data": "Two"
        }
        entity8 = {
            "PartitionKey": "PK8",
            "RowKey": EnumIntOptions.ONE,
            "Data": EnumIntOptions.TWO
        }
        # Key's value always be string type
        # For enum value in normal properties: EnumIntOptions -> int, EnumBasicOptions/EnumStrOptions -> string
        expected_entity8 = {
            "PartitionKey": "PK8",
            "RowKey": "1",
            "Data": 2
        }
        entity9 = {
            "PartitionKey": "PK9",
            "RowKey": EnumStrOptions.ONE,
            "Data": EnumStrOptions.TWO
        }
        expected_entity9 = {
            "PartitionKey": "PK9",
            "RowKey": "One",
            "Data": "Two"
        }
        encoder = TableEntityEncoder()
        encoded_entity = encoder.encode_entity(entity1)
        assert json.dumps(encoded_entity, sort_keys=True) == json.dumps(entity1, sort_keys=True)
        encoded_entity = encoder.encode_entity(entity2)
        assert json.dumps(encoded_entity, sort_keys=True) == json.dumps(entity2, sort_keys=True)
        encoded_entity = encoder.encode_entity(entity3)
        assert json.dumps(encoded_entity, sort_keys=True) == json.dumps(expected_entity3, sort_keys=True)
        encoded_entity = encoder.encode_entity(entity5)
        assert json.dumps(encoded_entity, sort_keys=True) == json.dumps(expected_entity5, sort_keys=True)
        encoded_entity = MyEncoder().encode_entity(entity6)
        assert json.dumps(encoded_entity, sort_keys=True) == json.dumps(expected_entity6, sort_keys=True)
        encoded_entity = MyEncoder().encode_entity(entity7)
        assert json.dumps(encoded_entity, sort_keys=True) == json.dumps(expected_entity7, sort_keys=True)
        encoded_entity = MyEncoder().encode_entity(entity8)
        assert json.dumps(encoded_entity, sort_keys=True) == json.dumps(expected_entity8, sort_keys=True)
        encoded_entity = MyEncoder().encode_entity(entity9)
        assert json.dumps(encoded_entity, sort_keys=True) == json.dumps(expected_entity9, sort_keys=True)

        with TableClient(url, table_name, credential=tables_primary_storage_account_key) as client:
            client.create_table()
            client.create_entity(entity1) # no edm type in get and list results
            client.delete_entity(entity1)
            client.create_entity(entity2)
            client.delete_entity(entity2)
            client.create_entity(entity3)
            client.delete_entity(entity3)
            with pytest.raises(HttpResponseError) as exc:
                client.create_entity(entity4)
            assert ("Operation returned an invalid status 'Bad Request'") in str(exc.value)
            client.create_entity(entity5)
            client.delete_entity(entity5)
            with pytest.raises(HttpResponseError) as exc:
                client.create_entity(entity6)
            assert ("Operation returned an invalid status 'Bad Request'") in str(exc.value)
            with pytest.raises(HttpResponseError) as exc:
                client.create_entity(entity6, encoder=MyEncoder())
            assert ("Operation returned an invalid status 'Bad Request'") in str(exc.value)
            client.create_entity(entity7, encoder=MyEncoder())
            client.delete_entity(entity7, encoder=MyEncoder())
            client.create_entity(entity8, encoder=MyEncoder())
            client.delete_entity(entity8, encoder=MyEncoder())
            client.create_entity(entity9, encoder=MyEncoder())
            client.delete_entity(entity9, encoder=MyEncoder())
            client.delete_table()

    @tables_decorator
    @recorded_by_proxy
    def test_encoder_create_entity_basic(self, tables_storage_account_name, tables_primary_storage_account_key):
        table_name = self.get_resource_name("uttable")
        url = self.account_url(tables_storage_account_name, "table")
        # Test basic string, int32 and bool data
        client = TableClient(
            url,
            table_name,
            credential=tables_primary_storage_account_key,
            transport=EncoderVerificationTransport()
        )

        test_entity = {"PartitionKey": "PK", "RowKey": "RK", "Data1": 1, "Data2": True}
        expected_entity = {
            "PartitionKey": "PK",
            "PartitionKey@odata.type": "Edm.String",
            "RowKey": "RK",
            "RowKey@odata.type": "Edm.String",
            "Data1": 1,
            "Data2": True,
        }
        resp = client.create_entity(
            test_entity,
            verify_payload=json.dumps(expected_entity),
            verify_url="/foo",
            verify_headers={"Content-Type": "application/json;odata=nometadata"},
        )

        expected_entity = {"PartitionKey": "PK", "PartitionKey@odata.type": "Edm.String", "RowKey": 1}
        resp = client.create_entity(
            {"PartitionKey": "PK", "RowKey": 1},
            verify_payload=json.dumps(expected_entity),
            verify_url="/foo",
            verify_headers={"Content-Type": "application/json;odata=nometadata"},
        )

        expected_entity = {"PartitionKey": "PK", "PartitionKey@odata.type": "Edm.String", "RowKey": True}
        resp = client.create_entity(
            {"PartitionKey": "PK", "RowKey": True},
            verify_payload=json.dumps(expected_entity),
            verify_url="/foo",
            verify_headers={"Content-Type": "application/json;odata=nometadata"},
        )

        expected_entity = {
            "PartitionKey": "PK",
            "PartitionKey@odata.type": "Edm.String",
            "RowKey": 3.14,
            "RowKey@odata.type": "Edm.Double",
        }
        resp = client.create_entity(
            {"PartitionKey": "PK", "RowKey": 3.14},
            verify_payload=json.dumps(expected_entity),
            verify_url="/foo",
            verify_headers={"Content-Type": "application/json;odata=nometadata"},
        )

    @tables_decorator
    @recorded_by_proxy
    def test_encoder_create_entity_complex_keys(self, tables_storage_account_name, tables_primary_storage_account_key):
        table_name = self.get_resource_name("uttable")
        url = self.account_url(tables_storage_account_name, "table")
        # Test complex PartitionKey and RowKey (datetime, GUID and binary)
        client = TableClient(
            url,
            table_name,
            credential=tables_primary_storage_account_key,
            transport=EncoderVerificationTransport()
        )

        test_entity = {
            "PartitionKey": datetime.now(),
            "RowKey": uuid.uuid4(),
        }
        expected_entity = {
            "PartitionKey": _to_utc_datetime(test_entity["PartitionKey"]),
            "PartitionKey@odata.type": "Edm.DateTime",
            "RowKey": str(test_entity["RowKey"]),
            "RowKey@odata.type": "Edm.Guid",
        }
        resp = client.create_entity(
            test_entity,
            verify_payload=json.dumps(expected_entity),
            verify_url="/foo",
            verify_headers={"Content-Type": "application/json;odata=nometadata"},
        )

        test_entity = {
            "PartitionKey": b"binarydata",
            "RowKey": 1234,
        }
        expected_entity = {
            "PartitionKey": _encode_base64(test_entity["PartitionKey"]),
            "PartitionKey@odata.type": "Edm.Binary",
            "RowKey": 1234,
        }
        resp = client.create_entity(
            test_entity,
            verify_payload=json.dumps(expected_entity),
            verify_url="/foo",
            verify_headers={"Content-Type": "application/json;odata=nometadata"},
        )

    @tables_decorator
    @recorded_by_proxy
    def test_encoder_create_entity_type_conversion(self, tables_storage_account_name, tables_primary_storage_account_key):
        table_name = self.get_resource_name("uttable")
        url = self.account_url(tables_storage_account_name, "table")
        # All automatically detected data types
        client = TableClient(
            url,
            table_name,
            credential=tables_primary_storage_account_key,
            transport=EncoderVerificationTransport()
        )

        test_entity = {
            "PartitionKey": "PK",
            "RowKey": "RK",
            "Data1": 12345,
            "Data2": False,
            "Data3": b"testdata",
            "Data4": datetime.now(),
            "Data5": uuid.uuid4(),
            "Data6": "Foobar",
            "Data7": 3.14,
        }
        expected_entity = {
            "PartitionKey": "PK",
            "PartitionKey@odata.type": "Edm.String",
            "RowKey": "RK",
            "RowKey@odata.type": "Edm.String",
            "Data1": 12345,
            "Data2": False,
            "Data3": _encode_base64(b"testdata"),
            "Data3@odata.type": "Edm.Binary",
            "Data4": _to_utc_datetime(test_entity["Data4"]),
            "Data4@odata.type": "Edm.DateTime",
            "Data5": str(test_entity["Data5"]),
            "Data5@odata.type": "Edm.Guid",
            "Data6": "Foobar",
            "Data6@odata.type": "Edm.String",
            "Data7": 3.14,
            "Data7@odata.type": "Edm.Double",
        }
        resp = client.create_entity(
            test_entity,
            verify_payload=json.dumps(expected_entity),
            verify_url="/foo",
            verify_headers={"Content-Type": "application/json;odata=nometadata"},
        )

    @tables_decorator
    @recorded_by_proxy
    def test_encoder_create_entity_tuples(self, tables_storage_account_name, tables_primary_storage_account_key):
        table_name = self.get_resource_name("uttable")
        url = self.account_url(tables_storage_account_name, "table")
        # Explicit datatypes using Tuple definition
        client = TableClient(
            url,
            table_name,
            credential=tables_primary_storage_account_key,
            transport=EncoderVerificationTransport()
        )

        test_entity = {
            "PartitionKey": "PK",
            "RowKey": "RK",
            "Data1": (12345, EdmType.INT32),
            "Data2": (False, "Edm.Boolean"),
            "Data3": EntityProperty(value=b"testdata", edm_type=EdmType.BINARY),
            "Data4": EntityProperty(
                datetime(year=2022, month=4, day=1, hour=9, minute=30, second=45, tzinfo=timezone.utc), "Edm.DateTime"
            ),
            "Data5": EntityProperty(uuid.uuid4(), "Edm.Guid"),
            "Data6": ("Foobar", EdmType.STRING),
            "Data7": (3.14, EdmType.DOUBLE),
            "Data8": (2**60, "Edm.Int64"),
        }
        expected_entity = {
            "PartitionKey": "PK",
            "PartitionKey@odata.type": "Edm.String",
            "RowKey": "RK",
            "RowKey@odata.type": "Edm.String",
            "Data1": 12345,
            "Data1@odata.type": "Edm.Int32",
            "Data2": False,
            "Data2@odata.type": "Edm.Boolean",
            "Data3": _encode_base64(b"testdata"),
            "Data3@odata.type": "Edm.Binary",
            "Data4": _to_utc_datetime(test_entity["Data4"][0]),
            "Data4@odata.type": "Edm.DateTime",
            "Data5": str(test_entity["Data5"][0]),
            "Data5@odata.type": "Edm.Guid",
            "Data6": "Foobar",
            "Data6@odata.type": "Edm.String",
            "Data7": 3.14,
            "Data7@odata.type": "Edm.Double",
            "Data8": "1152921504606846976",
            "Data8@odata.type": "Edm.Int64",
        }
        verification = json.dumps(expected_entity)
        resp = client.create_entity(
            test_entity,
            verify_payload=verification,
            verify_url="/foo",
            verify_headers={"Content-Type": "application/json;odata=nometadata"},
        )

        test_entity = {
            "PartitionKey": "PK",
            "RowKey": "RK",
            "Data1": (12345, EdmType.INT32),
            "Data2": (False, "Edm.Boolean"),
            "Data3": EntityProperty(value=b"testdata", edm_type=EdmType.BINARY),  # TODO: Not sure what to do about this
            "Data4": EntityProperty(_to_utc_datetime(test_entity["Data4"][0]), "Edm.DateTime"),
            "Data5": EntityProperty(str(test_entity["Data5"][0]), "Edm.Guid"),
            "Data6": ("Foobar", EdmType.STRING),
            "Data7": EntityProperty(3.14, "Edm.Double"),
            "Data8": ("1152921504606846976", "Edm.Int64"),
        }
        resp = client.create_entity(
            test_entity,
            verify_payload=verification,
            verify_url="/foo",
            verify_headers={"Content-Type": "application/json;odata=nometadata"},
        )

    @tables_decorator
    @recorded_by_proxy
    def test_encoder_create_entity_raw(self, tables_storage_account_name, tables_primary_storage_account_key):
        table_name = self.get_resource_name("uttable")
        url = self.account_url(tables_storage_account_name, "table")
        # Raw payload with existing EdmTypes
        client = TableClient(
            url,
            table_name,
            credential=tables_primary_storage_account_key,
            transport=EncoderVerificationTransport()
        )

        test_entity = {
            "PartitionKey": "PK",
            "PartitionKey@odata.type": "Edm.String",
            "RowKey": "RK",
            "RowKey@odata.type": "Edm.String",
            "Data1": 12345,
            "Data1@odata.type": "Edm.Int32",
            "Data2": False,
            "Data2@odata.type": "Edm.Boolean",
            "Data3": _encode_base64(b"testdata"),
            "Data3@odata.type": "Edm.Binary",
            "Data4": _to_utc_datetime(datetime.now()),
            "Data4@odata.type": "Edm.DateTime",
            "Data5": str(uuid.uuid4()),
            "Data5@odata.type": "Edm.Guid",
            "Data6": "Foobar",
            "Data6@odata.type": "Edm.String",
            "Data7": "3.14",
            "Data7@odata.type": "Edm.Double",
            "Data8": "1152921504606846976",
            "Data8@odata.type": "Edm.Int64",
        }
        resp = client.create_entity(
            test_entity,
            verify_payload=json.dumps(test_entity),
            verify_url="/foo",
            verify_headers={"Content-Type": "application/json;odata=nometadata"},
        )

    @tables_decorator
    @recorded_by_proxy
    def test_encoder_create_entity_atypical_values(self, tables_storage_account_name, tables_primary_storage_account_key):
        table_name = self.get_resource_name("uttable")
        url = self.account_url(tables_storage_account_name, "table")
        client = TableClient(
            url,
            table_name,
            credential=tables_primary_storage_account_key,
            transport=EncoderVerificationTransport()
        )

        # Non-UTF8 characters in both keys and properties
        test_entity = {"PartitionKey": "PK", "RowKey": "你好", "Data": "你好"}
        expected_entity = {
            "PartitionKey": "PK",
            "PartitionKey@odata.type": "Edm.String",
            "RowKey": "你好",
            "RowKey@odata.type": "Edm.String",
            "Data": "你好",
            "Data@odata.type": "Edm.String",
        }
        resp = client.create_entity(
            test_entity,
            verify_payload=json.dumps(expected_entity),
            verify_url="/foo",
            verify_headers={"Content-Type": "application/json;odata=nometadata"},
        )

        # Invalid int32 and int64 values
        # TODO: This will likely change if we move to post-request validation.
        test_entity = {"PartitionKey": "PK", "RowKey": "RK", "Data": 2**65}
        with pytest.raises(TypeError):
            client.create_entity(test_entity)
        test_entity = {"PartitionKey": "PK", "RowKey": "RK", "Data": (2**70, "Edm.Int64")}
        with pytest.raises(TypeError):
            client.create_entity(test_entity)

        # Infinite float values
        test_entity = {
            "PartitionKey": "PK",
            "RowKey": "RK",
            "Data1": float("nan"),
            "Data2": float("inf"),
            "Data3": float("-inf"),
        }
        expected_entity = {
            "PartitionKey": "PK",
            "PartitionKey@odata.type": "Edm.String",
            "RowKey": "RK",
            "RowKey@odata.type": "Edm.String",
            "Data1": "NaN",
            "Data1@odata.type": "Edm.Double",
            "Data2": "Infinity",
            "Data2@odata.type": "Edm.Double",
            "Data3": "-Infinity",
            "Data3@odata.type": "Edm.Double",
        }
        resp = client.create_entity(
            test_entity,
            verify_payload=json.dumps(expected_entity),
            verify_url="/foo",
            verify_headers={"Content-Type": "application/json;odata=nometadata"},
        )

        # Non-string keys
        # TODO: This seems broken? Not sure what the live service will do with a non-string key.
        test_entity = {"PartitionKey": "PK", "RowKey": "RK", 123: 456}
        expected_entity = {
            "PartitionKey": "PK",
            "PartitionKey@odata.type": "Edm.String",
            "RowKey": "RK",
            "RowKey@odata.type": "Edm.String",
            123: 456,
        }
        # TODO: The code introduced to serialize to support odata types raises a TypeError here. Need to investigate the best approach.
        resp = client.create_entity(
            test_entity,
            verify_payload=json.dumps(expected_entity),
            verify_url="/foo",
            verify_headers={"Content-Type": "application/json;odata=nometadata"},
        )

        # Test enums
        test_entity = {"PartitionKey": "PK", "RowKey": EnumBasicOptions.ONE, "Data": EnumBasicOptions.TWO}
        # TODO: This looks like it was always broken
        expected_entity = {
            "PartitionKey": "PK",
            "PartitionKey@odata.type": "Edm.String",
            "RowKey": "EnumBasicOptions.ONE",
            "RowKey@odata.type": "Edm.String",
            "Data": "EnumBasicOptions.TWO",
            "Data@odata.type": "Edm.String",
        }
        resp = client.create_entity(
            test_entity,
            verify_payload=json.dumps(expected_entity),
            verify_url="/foo",
            verify_headers={"Content-Type": "application/json;odata=nometadata"},
        )
        test_entity = {"PartitionKey": "PK", "RowKey": EnumIntOptions.ONE, "Data": EnumIntOptions.TWO}
        # TODO: This is a bit weird
        expected_entity = {
            "PartitionKey": "PK",
            "PartitionKey@odata.type": "Edm.String",
            "RowKey": "1",
            "RowKey@odata.type": "Edm.String",
            "Data": "2",
            "Data@odata.type": "Edm.String",
        }
        # TODO: This changes between Python 3.10 and 3.11
        resp = client.create_entity(
            test_entity,
            verify_payload=json.dumps(expected_entity),
            verify_url="/foo",
            verify_headers={"Content-Type":"application/json;odata=nometadata"}
        )

        test_entity = {"PartitionKey": "PK", "RowKey": EnumStrOptions.ONE, "Data": EnumStrOptions.TWO}
        # TODO: This looks like it was always broken
        expected_entity = {
            "PartitionKey": "PK",
            "PartitionKey@odata.type": "Edm.String",
            "RowKey": "EnumStrOptions.ONE",
            "RowKey@odata.type": "Edm.String",
            "Data": "EnumStrOptions.TWO",
            "Data@odata.type": "Edm.String",
        }
        resp = client.create_entity(
            test_entity,
            verify_payload=json.dumps(expected_entity),
            verify_url="/foo",
            verify_headers={"Content-Type": "application/json;odata=nometadata"},
        )
=======
        if "verify_response" in kwargs:
            verify, expected = kwargs.pop("verify_response")
            response = super().send(request, **kwargs)
            if response.status_code not in [200, 201, 202, 204]:
                return response
            result = self._clean(verify())
            expected = self._clean(expected)
            assert result == expected, f"The response entity:\n'{result}'\ndoes not match expected:\n'{expected}'"
            return response
        return super().send(request, **kwargs)


def _check_backcompat(entity, new_encoding):
    old_encoding = _add_entity_properties(entity)
    assert old_encoding == new_encoding, f"Old:\n'{old_encoding}'\ndoes not match new:\n'{new_encoding}'."


class TestTableEncoder(AzureRecordedTestCase, TableTestCase):
    @tables_decorator
    @recorded_by_proxy
    def test_encoder_create_entity_basic(self, tables_storage_account_name, tables_primary_storage_account_key):
        table_name = self.get_resource_name("uttable01")
        url = self.account_url(tables_storage_account_name, "table")
        # Test basic string, int32 and bool data
        client = TableClient(
            url, table_name, credential=tables_primary_storage_account_key, transport=EncoderVerificationTransport()
        )
        client.create_table()
        try:
            test_entity = {"PartitionKey": "PK", "RowKey": "RK", "Data1": 1, "Data2": True}
            expected_entity = {
                "PartitionKey": "PK",
                "PartitionKey@odata.type": "Edm.String",
                "RowKey": "RK",
                "RowKey@odata.type": "Edm.String",
                "Data1": 1,
                "Data2": True,
            }
            _check_backcompat(test_entity, expected_entity)
            resp = client.create_entity(
                test_entity,
                verify_payload=json.dumps(expected_entity),
                verify_url=f"/{table_name}",
                verify_headers={"Content-Type": "application/json;odata=nometadata"},
                verify_response=(lambda: client.get_entity("PK", "RK"), test_entity),
            )
            assert list(resp.keys()) == ["date", "etag", "version"]

            test_entity = {"PartitionKey": "PK", "RowKey": "RK'@*$!%"}
            expected_entity = {
                "PartitionKey": "PK",
                "PartitionKey@odata.type": "Edm.String",
                "RowKey": "RK'@*$!%",
                "RowKey@odata.type": "Edm.String",
            }
            _check_backcompat(test_entity, expected_entity)
            resp = client.create_entity(
                test_entity,
                verify_payload=json.dumps(expected_entity),
                verify_url=f"/{table_name}",
                verify_headers={"Content-Type": "application/json;odata=nometadata"},
                verify_response=(lambda: client.get_entity("PK", "RK'@*$!%"), test_entity),
            )
            assert list(resp.keys()) == ["date", "etag", "version"]

            test_entity = {"PartitionKey": "PK", "RowKey": 1}
            expected_entity = {"PartitionKey": "PK", "PartitionKey@odata.type": "Edm.String", "RowKey": 1}
            _check_backcompat(test_entity, expected_entity)
            with pytest.raises(HttpResponseError) as error:
                client.create_entity(
                    test_entity,
                    verify_payload=json.dumps(expected_entity),
                    verify_url=f"/{table_name}",
                    verify_headers={"Content-Type": "application/json;odata=nometadata"},
                )
            # assert error.value.error_code == 'InvalidInput'  TODO: Fix create error

            test_entity = {"PartitionKey": "PK", "RowKey": True}
            expected_entity = {"PartitionKey": "PK", "PartitionKey@odata.type": "Edm.String", "RowKey": True}
            _check_backcompat(test_entity, expected_entity)
            with pytest.raises(HttpResponseError) as error:
                client.create_entity(
                    test_entity,
                    verify_payload=json.dumps(expected_entity),
                    verify_url=f"/{table_name}",
                    verify_headers={"Content-Type": "application/json;odata=nometadata"},
                )
            # assert error.value.error_code == 'InvalidInput' TODO: Fix create error

            test_entity = {"PartitionKey": "PK", "RowKey": 3.14}
            expected_entity = {
                "PartitionKey": "PK",
                "PartitionKey@odata.type": "Edm.String",
                "RowKey": 3.14,
                "RowKey@odata.type": "Edm.Double",
            }
            _check_backcompat(test_entity, expected_entity)
            with pytest.raises(HttpResponseError) as error:
                client.create_entity(
                    test_entity,
                    verify_payload=json.dumps(expected_entity),
                    verify_url=f"/{table_name}",
                    verify_headers={"Content-Type": "application/json;odata=nometadata"},
                )
            # assert error.value.error_code == 'InvalidInput' TODO: Fix create error
        finally:
            client.delete_table()

    @tables_decorator
    @recorded_by_proxy
    def test_encoder_create_entity_complex_keys(
        self, tables_storage_account_name, tables_primary_storage_account_key, **kwargs
    ):
        recorded_variables = kwargs.pop("variables", {})
        recorded_uuid = self.set_uuid_variable(recorded_variables, "uuid", uuid.uuid4())
        table_name = self.get_resource_name("uttable02")
        url = self.account_url(tables_storage_account_name, "table")
        # Test complex PartitionKey and RowKey (datetime, GUID and binary)
        client = TableClient(
            url, table_name, credential=tables_primary_storage_account_key, transport=EncoderVerificationTransport()
        )
        client.create_table()
        try:
            test_entity = {
                "PartitionKey": self.get_datetime(),
                "RowKey": recorded_uuid,
            }
            expected_entity = {
                "PartitionKey": _to_utc_datetime(test_entity["PartitionKey"]),
                "PartitionKey@odata.type": "Edm.DateTime",
                "RowKey": str(test_entity["RowKey"]),
                "RowKey@odata.type": "Edm.Guid",
            }
            _check_backcompat(test_entity, expected_entity)
            with pytest.raises(HttpResponseError) as error:
                client.create_entity(
                    test_entity,
                    verify_payload=json.dumps(expected_entity),
                    verify_url=f"/{table_name}",
                    verify_headers={"Content-Type": "application/json;odata=nometadata"},
                )
            # assert error.value.error_code == 'InvalidInput' TODO fix create error

            test_entity = {
                "PartitionKey": b"binarydata",
                "RowKey": 1234,
            }
            expected_entity = {
                "PartitionKey": _encode_base64(test_entity["PartitionKey"]),
                "PartitionKey@odata.type": "Edm.Binary",
                "RowKey": 1234,
            }
            _check_backcompat(test_entity, expected_entity)
            with pytest.raises(HttpResponseError) as error:
                client.create_entity(
                    test_entity,
                    verify_payload=json.dumps(expected_entity),
                    verify_url=f"/{table_name}",
                    verify_headers={"Content-Type": "application/json;odata=nometadata"},
                )
            # assert error.value.error_code == 'InvalidInput' TODO fix create error
        finally:
            client.delete_table()
        return recorded_variables

    @tables_decorator
    @recorded_by_proxy
    def test_encoder_create_entity_type_conversion(
        self, tables_storage_account_name, tables_primary_storage_account_key, **kwargs
    ):
        recorded_variables = kwargs.pop("variables", {})
        recorded_uuid = self.set_uuid_variable(recorded_variables, "uuid", uuid.uuid4())
        table_name = self.get_resource_name("uttable03")
        url = self.account_url(tables_storage_account_name, "table")
        # All automatically detected data types
        client = TableClient(
            url, table_name, credential=tables_primary_storage_account_key, transport=EncoderVerificationTransport()
        )
        client.create_table()
        try:
            test_entity = {
                "PartitionKey": "PK",
                "RowKey": "RK",
                "Data1": 12345,
                "Data2": False,
                "Data3": b"testdata",
                "Data4": self.get_datetime(),
                "Data5": recorded_uuid,
                "Data6": "Foobar",
                "Data7": 3.14,
                "Data8": None,
            }
            expected_entity = {
                "PartitionKey": "PK",
                "PartitionKey@odata.type": "Edm.String",
                "RowKey": "RK",
                "RowKey@odata.type": "Edm.String",
                "Data1": 12345,
                "Data2": False,
                "Data3": _encode_base64(b"testdata"),
                "Data3@odata.type": "Edm.Binary",
                "Data4": _to_utc_datetime(test_entity["Data4"]),
                "Data4@odata.type": "Edm.DateTime",
                "Data5": str(test_entity["Data5"]),
                "Data5@odata.type": "Edm.Guid",
                "Data6": "Foobar",
                "Data6@odata.type": "Edm.String",
                "Data7": 3.14,
                "Data7@odata.type": "Edm.Double",
            }
            _check_backcompat(test_entity, expected_entity)
            resp = client.create_entity(
                test_entity,
                verify_payload=json.dumps(expected_entity),
                verify_url=f"/{table_name}",
                verify_headers={"Content-Type": "application/json;odata=nometadata"},
                verify_response=(
                    lambda: client.get_entity("PK", "RK"),
                    {k: v for k, v in test_entity.items() if k != "Data8"},
                ),
            )
            assert list(resp.keys()) == ["date", "etag", "version"]
        finally:
            client.delete_table()
        return recorded_variables

    @tables_decorator
    @recorded_by_proxy
    def test_encoder_create_entity_tuples(
        self, tables_storage_account_name, tables_primary_storage_account_key, **kwargs
    ):
        recorded_variables = kwargs.pop("variables", {})
        recorded_uuid = self.set_uuid_variable(recorded_variables, "uuid", uuid.uuid4())
        table_name = self.get_resource_name("uttable04")
        url = self.account_url(tables_storage_account_name, "table")
        # Explicit datatypes using Tuple definition
        client = TableClient(
            url, table_name, credential=tables_primary_storage_account_key, transport=EncoderVerificationTransport()
        )
        client.create_table()
        try:
            test_entity = {
                "PartitionKey": "PK1",
                "RowKey": "RK1",
                "Data1": (12345, EdmType.INT32),
                "Data2": (False, "Edm.Boolean"),
                "Data3": EntityProperty(value=b"testdata", edm_type=EdmType.BINARY),
                "Data4": EntityProperty(
                    datetime(year=2022, month=4, day=1, hour=9, minute=30, second=45, tzinfo=timezone.utc),
                    "Edm.DateTime",
                ),
                "Data5": EntityProperty(recorded_uuid, "Edm.Guid"),
                "Data6": ("Foobar", EdmType.STRING),
                "Data7": (3.14, EdmType.DOUBLE),
                "Data8": (2**60, "Edm.Int64"),
            }
            expected_entity = {
                "PartitionKey": "PK1",
                "PartitionKey@odata.type": "Edm.String",
                "RowKey": "RK1",
                "RowKey@odata.type": "Edm.String",
                "Data1": 12345,
                "Data1@odata.type": "Edm.Int32",
                "Data2": False,
                "Data2@odata.type": "Edm.Boolean",
                "Data3": _encode_base64(b"testdata"),
                "Data3@odata.type": "Edm.Binary",
                "Data4": _to_utc_datetime(test_entity["Data4"][0]),
                "Data4@odata.type": "Edm.DateTime",
                "Data5": str(test_entity["Data5"][0]),
                "Data5@odata.type": "Edm.Guid",
                "Data6": "Foobar",
                "Data6@odata.type": "Edm.String",
                "Data7": 3.14,
                "Data7@odata.type": "Edm.Double",
                "Data8": "1152921504606846976",
                "Data8@odata.type": "Edm.Int64",
            }
            response_entity = {
                "PartitionKey": "PK1",
                "RowKey": "RK1",
                "Data1": 12345,
                "Data2": False,
                "Data3": b"testdata",
                "Data4": datetime(year=2022, month=4, day=1, hour=9, minute=30, second=45, tzinfo=timezone.utc),
                "Data5": test_entity["Data5"][0],
                "Data6": "Foobar",
                "Data7": 3.14,
                "Data8": EntityProperty(2**60, EdmType.INT64),
            }
            _check_backcompat(test_entity, expected_entity)
            resp = client.create_entity(
                test_entity,
                verify_payload=json.dumps(expected_entity),
                verify_url=f"/{table_name}",
                verify_headers={"Content-Type": "application/json;odata=nometadata"},
                verify_response=(lambda: client.get_entity("PK1", "RK1"), response_entity),
            )
            assert list(resp.keys()) == ["date", "etag", "version"]

            test_entity = {
                "PartitionKey": "PK2",
                "RowKey": "RK2",
                "Data1": ("12345", EdmType.INT32),
                "Data2": ("False", "Edm.Boolean"),
                "Data3": (None, EdmType.STRING),
                "Data4": EntityProperty(
                    _to_utc_datetime(datetime(2022, 4, 1, 9, 30, 45, tzinfo=timezone.utc)), "Edm.DateTime"
                ),
                "Data5": EntityProperty("9b8fbe91-a1d8-46bb-99b6-09e1a6afd9cf", "Edm.Guid"),
                "Data6": (None, EdmType.BOOLEAN),
                "Data7": EntityProperty("3.14", "Edm.Double"),
                "Data8": ("9223372036854775807", "Edm.Int64"),
            }
            expected_entity = {
                "PartitionKey": "PK2",
                "PartitionKey@odata.type": "Edm.String",
                "RowKey": "RK2",
                "RowKey@odata.type": "Edm.String",
                "Data1": 12345,
                "Data1@odata.type": "Edm.Int32",
                "Data2": "False",
                "Data2@odata.type": "Edm.Boolean",
                "Data3": "None",
                "Data3@odata.type": "Edm.String",
                "Data4": test_entity["Data4"][0],
                "Data4@odata.type": "Edm.DateTime",
                "Data5": test_entity["Data5"][0],
                "Data5@odata.type": "Edm.Guid",
                # "Data6": None,
                # "Data6@odata.type": "Edm.Boolean",
                "Data7": "3.14",
                "Data7@odata.type": "Edm.Double",
                "Data8": "9223372036854775807",
                "Data8@odata.type": "Edm.Int64",
            }
            response_entity = {
                "PartitionKey": "PK2",
                "RowKey": "RK2",
                "Data1": 12345,
                "Data2": False,
                "Data3": "None",
                "Data4": datetime(year=2022, month=4, day=1, hour=9, minute=30, second=45, tzinfo=timezone.utc),
                "Data5": uuid.UUID(test_entity["Data5"][0]),
                "Data7": 3.14,
                "Data8": (9223372036854775807, "Edm.Int64"),
            }
            _check_backcompat(test_entity, expected_entity)
            resp = client.create_entity(
                test_entity,
                verify_payload=json.dumps(expected_entity),
                verify_url=f"/{table_name}",
                verify_headers={"Content-Type": "application/json;odata=nometadata"},
                verify_response=(lambda: client.get_entity("PK2", "RK2"), response_entity),
            )
            assert list(resp.keys()) == ["date", "etag", "version"]
        finally:
            client.delete_table()
        return recorded_variables

    @tables_decorator
    @recorded_by_proxy
    def test_encoder_create_entity_raw(self, tables_storage_account_name, tables_primary_storage_account_key, **kwargs):
        recorded_variables = kwargs.pop("variables", {})
        recorded_uuid = self.set_uuid_variable(recorded_variables, "uuid", uuid.uuid4())
        table_name = self.get_resource_name("uttable05")
        url = self.account_url(tables_storage_account_name, "table")
        # Raw payload with existing EdmTypes
        client = TableClient(
            url, table_name, credential=tables_primary_storage_account_key, transport=EncoderVerificationTransport()
        )
        client.create_table()
        try:
            dt = self.get_datetime()
            guid = recorded_uuid
            test_entity = {
                "PartitionKey": "PK",
                "PartitionKey@odata.type": "Edm.String",
                "RowKey": "RK",
                "RowKey@odata.type": "Edm.String",
                "Data1": "12345",
                "Data1@odata.type": "Edm.Int32",  # EdmType.INT32,  TODO: Should we fix enums?
                "Data2": "False",
                "Data2@odata.type": "Edm.Boolean",
                "Data3": b"testdata",
                "Data3@odata.type": "Edm.Binary",
                "Data4": dt,
                "Data4@odata.type": "Edm.DateTime",
                "Data5": guid,
                "Data5@odata.type": "Edm.Guid",
                "Data6": "Foobar",
                "Data6@odata.type": "Edm.String",
                "Data7": "3.14",
                "Data7@odata.type": "Edm.Double",
                "Data8": "1152921504606846976",
                "Data8@odata.type": "Edm.Int64",
            }
            expected_entity = {
                "PartitionKey": "PK",
                "PartitionKey@odata.type": "Edm.String",
                "PartitionKey@odata.type@odata.type": "Edm.String",
                "RowKey": "RK",
                "RowKey@odata.type": "Edm.String",
                "RowKey@odata.type@odata.type": "Edm.String",
                "Data1": "12345",
                "Data1@odata.type": "Edm.Int32",
                "Data1@odata.type@odata.type": "Edm.String",
                "Data2": "False",
                "Data2@odata.type": "Edm.Boolean",
                "Data2@odata.type@odata.type": "Edm.String",
                "Data3": _encode_base64(b"testdata"),
                "Data3@odata.type": "Edm.Binary",
                "Data3@odata.type@odata.type": "Edm.String",
                "Data4": _to_utc_datetime(dt),
                "Data4@odata.type": "Edm.DateTime",
                "Data4@odata.type@odata.type": "Edm.String",
                "Data5": str(guid),
                "Data5@odata.type": "Edm.Guid",
                "Data5@odata.type@odata.type": "Edm.String",
                "Data6": "Foobar",
                "Data6@odata.type": "Edm.String",
                "Data6@odata.type@odata.type": "Edm.String",
                "Data7": "3.14",
                "Data7@odata.type": "Edm.Double",
                "Data7@odata.type@odata.type": "Edm.String",
                "Data8": "1152921504606846976",
                "Data8@odata.type": "Edm.Int64",
                "Data8@odata.type@odata.type": "Edm.String",
            }
            response_entity = {
                "PartitionKey": "PK",
                "RowKey": "RK",
                "Data1": 12345,
                "Data2": False,
                "Data3": b"testdata",
                "Data4": dt,
                "Data5": guid,
                "Data6": "Foobar",
                "Data7": 3.14,
                "Data8": (1152921504606846976, "Edm.Int64"),
            }
            _check_backcompat(test_entity, expected_entity)
            resp = client.create_entity(
                test_entity,
                verify_payload=json.dumps(expected_entity),
                verify_url=f"/{table_name}",
                verify_headers={"Content-Type": "application/json;odata=nometadata"},
                verify_response=(lambda: client.get_entity("PK", "RK"), response_entity),
            )
            assert list(resp.keys()) == ["date", "etag", "version"]
        finally:
            client.delete_table()
        return recorded_variables

    @tables_decorator
    @recorded_by_proxy
    def test_encoder_create_entity_atypical_values(
        self, tables_storage_account_name, tables_primary_storage_account_key
    ):
        table_name = self.get_resource_name("uttable06")
        url = self.account_url(tables_storage_account_name, "table")
        client = TableClient(
            url, table_name, credential=tables_primary_storage_account_key, transport=EncoderVerificationTransport()
        )
        client.create_table()
        try:
            # Non-UTF8 characters in both keys and properties
            test_entity = {"PartitionKey": "PK", "RowKey": "你好", "Data": "你好"}
            expected_entity = {
                "PartitionKey": "PK",
                "PartitionKey@odata.type": "Edm.String",
                "RowKey": "你好",
                "RowKey@odata.type": "Edm.String",
                "Data": "你好",
                "Data@odata.type": "Edm.String",
            }
            _check_backcompat(test_entity, expected_entity)
            resp = client.create_entity(
                test_entity,
                verify_payload=json.dumps(expected_entity),
                verify_url=f"/{table_name}",
                verify_headers={"Content-Type": "application/json;odata=nometadata"},
                verify_response=(lambda: client.get_entity("PK", "你好"), test_entity),
            )
            assert list(resp.keys()) == ["date", "etag", "version"]

            # Invalid int32 and int64 values
            # TODO: Check with other languages whether they can support big int32. Also Cosmos.
            # TODO: This will likely change if we move to post-request validation.
            max_int64 = 9223372036854775808
            test_entity = {"PartitionKey": "PK1", "RowKey": "RK1", "Data": int(max_int64 * 1000)}
            expected_entity = {
                "PartitionKey": "PK1",
                "PartitionKey@odata.type": "Edm.String",
                "RowKey": "RK1",
                "RowKey@odata.type": "Edm.String",
                "Data": int(max_int64 * 1000),
            }
            with pytest.raises(TypeError):
                _check_backcompat(test_entity, expected_entity)
            with pytest.raises(TypeError):
                resp = client.create_entity(
                    test_entity,
                    verify_payload=json.dumps(expected_entity),
                    verify_url=f"/{table_name}",
                    verify_headers={"Content-Type": "application/json;odata=nometadata"},
                    verify_response=(lambda: client.get_entity("PK1", "RK1"), test_entity),
                )
                assert list(resp.keys()) == ["date", "etag", "version"]

            test_entity = {"PartitionKey": "PK2", "RowKey": "RK2", "Data": (max_int64 - 1, "Edm.Int64")}
            expected_entity = {
                "PartitionKey": "PK2",
                "PartitionKey@odata.type": "Edm.String",
                "RowKey": "RK2",
                "RowKey@odata.type": "Edm.String",
                "Data": str(max_int64 - 1),
                "Data@odata.type": "Edm.Int64",
            }
            _check_backcompat(test_entity, expected_entity)
            resp = client.create_entity(
                test_entity,
                verify_payload=json.dumps(expected_entity),
                verify_url=f"/{table_name}",
                verify_headers={"Content-Type": "application/json;odata=nometadata"},
                verify_response=(lambda: client.get_entity("PK2", "RK2"), test_entity),
            )
            assert list(resp.keys()) == ["date", "etag", "version"]

            test_entity = {"PartitionKey": "PK3", "RowKey": "RK3", "Data": (max_int64, "Edm.Int64")}
            expected_entity = {
                "PartitionKey": "PK3",
                "PartitionKey@odata.type": "Edm.String",
                "RowKey": "RK3",
                "RowKey@odata.type": "Edm.String",
                "Data": str(max_int64),
                "Data@odata.type": "Edm.Int64",
            }
            with pytest.raises(TypeError):
                _check_backcompat(test_entity, expected_entity)
            with pytest.raises(TypeError):
                # with pytest.raises(HttpResponseError) as error:
                client.create_entity(
                    test_entity,
                    verify_payload=json.dumps(expected_entity),
                    verify_url=f"/{table_name}",
                    verify_headers={"Content-Type": "application/json;odata=nometadata"},
                )
            # assert error.value.error_code == "InvalidInput" TODO Fix create error

            # Infinite float values
            test_entity = {
                "PartitionKey": "PK4",
                "RowKey": "RK4",
                "Data1": float("nan"),
                "Data2": float("inf"),
                "Data3": float("-inf"),
            }
            expected_entity = {
                "PartitionKey": "PK4",
                "PartitionKey@odata.type": "Edm.String",
                "RowKey": "RK4",
                "RowKey@odata.type": "Edm.String",
                "Data1": "NaN",
                "Data1@odata.type": "Edm.Double",
                "Data2": "Infinity",
                "Data2@odata.type": "Edm.Double",
                "Data3": "-Infinity",
                "Data3@odata.type": "Edm.Double",
            }
            _check_backcompat(test_entity, expected_entity)
            resp = client.create_entity(
                test_entity,
                verify_payload=json.dumps(expected_entity),
                verify_url=f"/{table_name}",
                verify_headers={"Content-Type": "application/json;odata=nometadata"},
                verify_response=(lambda: client.get_entity("PK4", "RK4"), test_entity),
            )
            assert list(resp.keys()) == ["date", "etag", "version"]

            # Non-string keys
            test_entity = {"PartitionKey": "PK", "RowKey": "RK", 123: 456}
            expected_entity = {
                "PartitionKey": "PK",
                "PartitionKey@odata.type": "Edm.String",
                "RowKey": "RK",
                "RowKey@odata.type": "Edm.String",
                123: 456,
            }
            _check_backcompat(test_entity, expected_entity)
            with pytest.raises(HttpResponseError) as error:
                client.create_entity(
                    test_entity,
                    verify_payload=json.dumps(expected_entity),
                    verify_url=f"/{table_name}",
                    verify_headers={"Content-Type": "application/json;odata=nometadata"},
                )
            # assert error.value.error_code == "PropertyNameInvalid" TODO fix create error

            # Test enums
            test_entity = {"PartitionKey": "PK", "RowKey": EnumBasicOptions.ONE, "Data": EnumBasicOptions.TWO}
            # TODO: This looks like it was always broken
            expected_entity = {
                "PartitionKey": "PK",
                "PartitionKey@odata.type": "Edm.String",
                "RowKey": "EnumBasicOptions.ONE",
                "RowKey@odata.type": "Edm.String",
                "Data": "EnumBasicOptions.TWO",
                "Data@odata.type": "Edm.String",
            }
            response_entity = {"PartitionKey": "PK", "RowKey": "EnumBasicOptions.ONE", "Data": "EnumBasicOptions.TWO"}
            _check_backcompat(test_entity, expected_entity)
            resp = client.create_entity(
                test_entity,
                verify_payload=json.dumps(expected_entity),
                verify_url=f"/{table_name}",
                verify_headers={"Content-Type": "application/json;odata=nometadata"},
                verify_response=(lambda: client.get_entity("PK", "EnumBasicOptions.ONE"), response_entity),
            )
            assert list(resp.keys()) == ["date", "etag", "version"]

            test_entity = {"PartitionKey": "PK", "RowKey": EnumStrOptions.ONE, "Data": EnumStrOptions.TWO}
            # TODO: This looks like it was always broken
            expected_entity = {
                "PartitionKey": "PK",
                "PartitionKey@odata.type": "Edm.String",
                "RowKey": "EnumStrOptions.ONE",
                "RowKey@odata.type": "Edm.String",
                "Data": "EnumStrOptions.TWO",
                "Data@odata.type": "Edm.String",
            }
            response_entity = {"PartitionKey": "PK", "RowKey": "EnumStrOptions.ONE", "Data": "EnumStrOptions.TWO"}
            _check_backcompat(test_entity, expected_entity)
            resp = client.create_entity(
                test_entity,
                verify_payload=json.dumps(expected_entity),
                verify_url=f"/{table_name}",
                verify_headers={"Content-Type": "application/json;odata=nometadata"},
                verify_response=(lambda: client.get_entity("PK", "EnumStrOptions.ONE"), response_entity),
            )
            assert list(resp.keys()) == ["date", "etag", "version"]

            if not is_live() and sys.version_info < (3, 11):
                pytest.skip("The recording works in python3.11 and later.")
            test_entity = {"PartitionKey": "PK", "RowKey": EnumIntOptions.ONE, "Data": EnumIntOptions.TWO}
            # TODO: This is a bit weird
            # TODO: This changes between Python 3.10 and 3.11
            if sys.version_info >= (3, 11):
                expected_entity = {
                    "PartitionKey": "PK",
                    "PartitionKey@odata.type": "Edm.String",
                    "RowKey": "1",
                    "RowKey@odata.type": "Edm.String",
                    "Data": "2",
                    "Data@odata.type": "Edm.String",
                }
                response_entity = {"PartitionKey": "PK", "RowKey": "1", "Data": "2"}
                _check_backcompat(test_entity, expected_entity)
                resp = client.create_entity(
                    test_entity,
                    verify_payload=json.dumps(expected_entity),
                    verify_url=f"/{table_name}",
                    verify_headers={"Content-Type": "application/json;odata=nometadata"},
                    verify_response=(lambda: client.get_entity("PK", "1"), response_entity),
                )
            else:
                expected_entity = {
                    "PartitionKey": "PK",
                    "PartitionKey@odata.type": "Edm.String",
                    "RowKey": "EnumIntOptions.ONE",
                    "RowKey@odata.type": "Edm.String",
                    "Data": "EnumIntOptions.TWO",
                    "Data@odata.type": "Edm.String",
                }
                response_entity = {"PartitionKey": "PK", "RowKey": "EnumIntOptions.ONE", "Data": "EnumIntOptions.TWO"}
                _check_backcompat(test_entity, expected_entity)
                resp = client.create_entity(
                    test_entity,
                    verify_payload=json.dumps(expected_entity),
                    verify_url=f"/{table_name}",
                    verify_headers={"Content-Type": "application/json;odata=nometadata"},
                    verify_response=(lambda: client.get_entity("PK", "EnumIntOptions.ONE"), response_entity),
                )
            assert list(resp.keys()) == ["date", "etag", "version"]
        finally:
            client.delete_table()
>>>>>>> ac02a3cd

    @tables_decorator
    @recorded_by_proxy
    def test_encoder_upsert_entity_basic(self, tables_storage_account_name, tables_primary_storage_account_key):
<<<<<<< HEAD
        table_name = self.get_resource_name("uttable")
        url = self.account_url(tables_storage_account_name, "table")
        # Test basic string, int32 and bool data
        client = TableClient(
            url,
            table_name,
            credential=tables_primary_storage_account_key,
            transport=EncoderVerificationTransport()
        )

        test_entity = {"PartitionKey": "PK", "RowKey": "RK", "Data1": 1, "Data2": True}
        expected_entity = {
            "PartitionKey": "PK",
            "PartitionKey@odata.type": "Edm.String",
            "RowKey": "RK",
            "RowKey@odata.type": "Edm.String",
            "Data1": 1,
            "Data2": True,
        }
        verification = json.dumps(expected_entity)
        resp = client.upsert_entity(
            test_entity,
            mode=UpdateMode.MERGE,
            verify_payload=verification,
            verify_url="/foo(PartitionKey='PK',RowKey='RK')",
            verify_headers={
                "Content-Type": "application/json",
                "Accept": "application/json",
            },
        )
        resp = client.upsert_entity(
            test_entity,
            mode=UpdateMode.REPLACE,
            verify_payload=verification,
            verify_url="/foo(PartitionKey='PK',RowKey='RK')",
            verify_headers={
                "Content-Type": "application/json",
                "Accept": "application/json",
            },
        )
        with pytest.raises(TypeError):
            client.upsert_entity({"PartitionKey": "foo", "RowKey": 1}, mode=UpdateMode.MERGE)
        with pytest.raises(TypeError):
            client.upsert_entity({"PartitionKey": "foo", "RowKey": True}, mode=UpdateMode.MERGE)
        with pytest.raises(TypeError):
            client.upsert_entity({"PartitionKey": "foo", "RowKey": 3.14}, mode=UpdateMode.MERGE)
        with pytest.raises(TypeError):
            client.upsert_entity({"PartitionKey": "foo", "RowKey": 1}, mode=UpdateMode.REPLACE)
        with pytest.raises(TypeError):
            client.upsert_entity({"PartitionKey": "foo", "RowKey": True}, mode=UpdateMode.REPLACE)
        with pytest.raises(TypeError):
            client.upsert_entity({"PartitionKey": "foo", "RowKey": 3.14}, mode=UpdateMode.REPLACE)

    @tables_decorator
    @recorded_by_proxy
    def test_encoder_upsert_entity_complex_keys(self, tables_storage_account_name, tables_primary_storage_account_key):
        table_name = self.get_resource_name("uttable")
        url = self.account_url(tables_storage_account_name, "table")
        # Test complex PartitionKey and RowKey (datetime, GUID and binary)
        client = TableClient(
            url,
            table_name,
            credential=tables_primary_storage_account_key,
            transport=EncoderVerificationTransport()
        )

        test_entity = {
            "PartitionKey": datetime.now(),
            "RowKey": uuid.uuid4(),
        }
        expected_entity = {
            "PartitionKey": _to_utc_datetime(test_entity["PartitionKey"]),
            "PartitionKey@odata.type": "Edm.DateTime",
            "RowKey": str(test_entity["RowKey"]),
            "RowKey@odata.type": "Edm.Guid",
        }
        verification = json.dumps(expected_entity)
        resp = client.upsert_entity(
            test_entity,
            mode=UpdateMode.MERGE,
            verify_payload=verification,
            verify_url=f"/foo(PartitionKey='{quote(expected_entity['PartitionKey'])}',RowKey='{expected_entity['RowKey']}')",
            verify_headers={
                "Content-Type": "application/json",
                "Accept": "application/json",
            },
        )
        resp = client.upsert_entity(
            test_entity,
            mode=UpdateMode.REPLACE,
            verify_payload=verification,
            verify_url=f"/foo(PartitionKey='{quote(expected_entity['PartitionKey'])}',RowKey='{expected_entity['RowKey']}')",
            verify_headers={
                "Content-Type": "application/json",
                "Accept": "application/json",
            },
        )

        test_entity = {
            "PartitionKey": "foo",
            "RowKey": b"foo",
        }
        expected_entity = {
            "PartitionKey": "foo",
            "PartitionKey@odata.type": "Edm.String",
            "RowKey": _encode_base64(test_entity["RowKey"]),
            "RowKey@odata.type": "Edm.Binary",
        }
        verification = json.dumps(expected_entity)
        resp = client.upsert_entity(
            test_entity,
            mode=UpdateMode.MERGE,
            verify_payload=verification,
            verify_url=f"/foo(PartitionKey='{quote(expected_entity['PartitionKey'])}',RowKey='{expected_entity['RowKey']}')",
            verify_headers={
                "Content-Type": "application/json",
                "Accept": "application/json",
            },
        )
        resp = client.upsert_entity(
            test_entity,
            mode=UpdateMode.REPLACE,
            verify_payload=verification,
            verify_url=f"/foo(PartitionKey='{quote(expected_entity['PartitionKey'])}',RowKey='{expected_entity['RowKey']}')",
            verify_headers={
                "Content-Type": "application/json",
                "Accept": "application/json",
            },
        )

    @tables_decorator
    @recorded_by_proxy
    def test_encoder_upsert_entity_type_conversion(self, tables_storage_account_name, tables_primary_storage_account_key):
        table_name = self.get_resource_name("uttable")
        url = self.account_url(tables_storage_account_name, "table")
        # All automatically detected data types
        client = TableClient(
            url,
            table_name,
            credential=tables_primary_storage_account_key,
            transport=EncoderVerificationTransport()
        )

        test_entity = {
            "PartitionKey": "PK",
            "RowKey": "RK",
            "Data1": 12345,
            "Data2": False,
            "Data3": b"testdata",
            "Data4": datetime.now(),
            "Data5": uuid.uuid4(),
            "Data6": "Foobar",
            "Data7": 3.14,
        }
        expected_entity = {
            "PartitionKey": "PK",
            "PartitionKey@odata.type": "Edm.String",
            "RowKey": "RK",
            "RowKey@odata.type": "Edm.String",
            "Data1": 12345,
            "Data2": False,
            "Data3": _encode_base64(b"testdata"),
            "Data3@odata.type": "Edm.Binary",
            "Data4": _to_utc_datetime(test_entity["Data4"]),
            "Data4@odata.type": "Edm.DateTime",
            "Data5": str(test_entity["Data5"]),
            "Data5@odata.type": "Edm.Guid",
            "Data6": "Foobar",
            "Data6@odata.type": "Edm.String",
            "Data7": 3.14,
            "Data7@odata.type": "Edm.Double",
        }
        verification = json.dumps(expected_entity)
        resp = client.upsert_entity(
            test_entity,
            mode=UpdateMode.MERGE,
            verify_payload=verification,
            verify_url="/foo(PartitionKey='PK',RowKey='RK')",
            verify_headers={
                "Content-Type": "application/json",
                "Accept": "application/json",
            },
        )
        resp = client.upsert_entity(
            test_entity,
            mode=UpdateMode.REPLACE,
            verify_payload=verification,
            verify_url="/foo(PartitionKey='PK',RowKey='RK')",
            verify_headers={
                "Content-Type": "application/json",
                "Accept": "application/json",
            },
        )

    @tables_decorator
    @recorded_by_proxy
    def test_encoder_upsert_entity_tuples(self, tables_storage_account_name, tables_primary_storage_account_key):
        table_name = self.get_resource_name("uttable")
        url = self.account_url(tables_storage_account_name, "table")
        # Explicit datatypes using Tuple definition
        client = TableClient(
            url,
            table_name,
            credential=tables_primary_storage_account_key,
            transport=EncoderVerificationTransport()
        )

        test_entity = {
            "PartitionKey": "PK",
            "RowKey": "RK",
            "Data1": (12345, EdmType.INT32),
            "Data2": (False, "Edm.Boolean"),
            "Data3": EntityProperty(value=b"testdata", edm_type=EdmType.BINARY),
            "Data4": EntityProperty(
                datetime(year=2022, month=4, day=1, hour=9, minute=30, second=45, tzinfo=timezone.utc), "Edm.DateTime"
            ),
            "Data5": EntityProperty(uuid.uuid4(), "Edm.Guid"),
            "Data6": ("Foobar", EdmType.STRING),
            "Data7": (3.14, EdmType.DOUBLE),
            "Data8": (2**60, "Edm.Int64"),
        }
        expected_entity = {
            "PartitionKey": "PK",
            "PartitionKey@odata.type": "Edm.String",
            "RowKey": "RK",
            "RowKey@odata.type": "Edm.String",
            "Data1": 12345,
            "Data1@odata.type": "Edm.Int32",
            "Data2": False,
            "Data2@odata.type": "Edm.Boolean",
            "Data3": _encode_base64(b"testdata"),
            "Data3@odata.type": "Edm.Binary",
            "Data4": _to_utc_datetime(test_entity["Data4"][0]),
            "Data4@odata.type": "Edm.DateTime",
            "Data5": str(test_entity["Data5"][0]),
            "Data5@odata.type": "Edm.Guid",
            "Data6": "Foobar",
            "Data6@odata.type": "Edm.String",
            "Data7": 3.14,
            "Data7@odata.type": "Edm.Double",
            "Data8": "1152921504606846976",
            "Data8@odata.type": "Edm.Int64",
        }
        verification = json.dumps(expected_entity)
        resp = client.upsert_entity(
            test_entity,
            mode=UpdateMode.MERGE,
            verify_payload=verification,
            verify_url="/foo(PartitionKey='PK',RowKey='RK')",
            verify_headers={
                "Content-Type": "application/json",
                "Accept": "application/json",
            },
        )
        resp = client.upsert_entity(
            test_entity,
            mode=UpdateMode.REPLACE,
            verify_payload=verification,
            verify_url="/foo(PartitionKey='PK',RowKey='RK')",
            verify_headers={
                "Content-Type": "application/json",
                "Accept": "application/json",
            },
        )

        test_entity = {
            "PartitionKey": "PK",
            "RowKey": "RK",
            "Data1": (12345, EdmType.INT32),
            "Data2": (False, "Edm.Boolean"),
            "Data3": EntityProperty(value=b"testdata", edm_type=EdmType.BINARY),  # TODO: Not sure what to do about this
            "Data4": EntityProperty(_to_utc_datetime(test_entity["Data4"][0]), "Edm.DateTime"),
            "Data5": EntityProperty(str(test_entity["Data5"][0]), "Edm.Guid"),
            "Data6": ("Foobar", EdmType.STRING),
            "Data7": EntityProperty(3.14, "Edm.Double"),
            "Data8": ("1152921504606846976", "Edm.Int64"),
        }
        resp = client.upsert_entity(
            test_entity,
            mode=UpdateMode.MERGE,
            verify_payload=verification,
            verify_url="/foo(PartitionKey='PK',RowKey='RK')",
            verify_headers={
                "Content-Type": "application/json",
                "Accept": "application/json",
            },
        )
        resp = client.upsert_entity(
            test_entity,
            mode=UpdateMode.REPLACE,
            verify_payload=verification,
            verify_url="/foo(PartitionKey='PK',RowKey='RK')",
            verify_headers={
                "Content-Type": "application/json",
                "Accept": "application/json",
            },
        )

    @tables_decorator
    @recorded_by_proxy
    def test_encoder_upsert_entity_raw(self, tables_storage_account_name, tables_primary_storage_account_key):
        table_name = self.get_resource_name("uttable")
        url = self.account_url(tables_storage_account_name, "table")
        # Raw payload with existing EdmTypes
        client = TableClient(
            url,
            table_name,
            credential=tables_primary_storage_account_key,
            transport=EncoderVerificationTransport()
        )

        test_entity = {
            "PartitionKey": "PK",
            "PartitionKey@odata.type": "Edm.String",
            "RowKey": "RK",
            "RowKey@odata.type": "Edm.String",
            "Data1": 12345,
            "Data1@odata.type": "Edm.Int32",
            "Data2": False,
            "Data2@odata.type": "Edm.Boolean",
            "Data3": _encode_base64(b"testdata"),
            "Data3@odata.type": "Edm.Binary",
            "Data4": _to_utc_datetime(datetime.now()),
            "Data4@odata.type": "Edm.DateTime",
            "Data5": str(uuid.uuid4()),
            "Data5@odata.type": "Edm.Guid",
            "Data6": "Foobar",
            "Data6@odata.type": "Edm.String",
            "Data7": "3.14",
            "Data7@odata.type": "Edm.Double",
            "Data8": "1152921504606846976",
            "Data8@odata.type": "Edm.Int64",
        }
        verification = json.dumps(test_entity)
        resp = client.upsert_entity(
            test_entity,
            mode=UpdateMode.MERGE,
            verify_payload=verification,
            verify_url="/foo(PartitionKey='PK',RowKey='RK')",
            verify_headers={
                "Content-Type": "application/json",
                "Accept": "application/json",
            },
        )
        resp = client.upsert_entity(
            test_entity,
            mode=UpdateMode.REPLACE,
            verify_payload=verification,
            verify_url="/foo(PartitionKey='PK',RowKey='RK')",
            verify_headers={
                "Content-Type": "application/json",
                "Accept": "application/json",
            },
        )

    @tables_decorator
    @recorded_by_proxy
    def test_encoder_upsert_entity_atypical_values(self, tables_storage_account_name, tables_primary_storage_account_key):
        table_name = self.get_resource_name("uttable")
=======
        table_name = self.get_resource_name("uttable07")
        url = self.account_url(tables_storage_account_name, "table")
        # Test basic string, int32 and bool data
        client = TableClient(
            url, table_name, credential=tables_primary_storage_account_key, transport=EncoderVerificationTransport()
        )
        client.create_table()
        try:
            test_entity = {"PartitionKey": "PK", "RowKey": "RK", "Data1": 1, "Data2": True}
            expected_entity = {
                "PartitionKey": "PK",
                "PartitionKey@odata.type": "Edm.String",
                "RowKey": "RK",
                "RowKey@odata.type": "Edm.String",
                "Data1": 1,
                "Data2": True,
            }
            _check_backcompat(test_entity, expected_entity)
            resp = client.upsert_entity(
                test_entity,
                mode="merge",
                verify_payload=json.dumps(expected_entity),
                verify_url=f"/{table_name}(PartitionKey='PK',RowKey='RK')",
                verify_headers={"Content-Type": "application/json", "Accept": "application/json"},
                verify_response=(lambda: client.get_entity("PK", "RK"), test_entity),
            )
            assert list(resp.keys()) == ["date", "etag", "version"]
            resp = client.upsert_entity(
                test_entity,
                mode="replace",
                verify_payload=json.dumps(expected_entity),
                verify_url=f"/{table_name}(PartitionKey='PK',RowKey='RK')",
                verify_headers={"Content-Type": "application/json", "Accept": "application/json"},
                verify_response=(lambda: client.get_entity("PK", "RK"), test_entity),
            )
            assert list(resp.keys()) == ["date", "etag", "version"]

            test_entity = {"PartitionKey": "PK", "RowKey": "RK'@*$!%"}
            expected_entity = {
                "PartitionKey": "PK",
                "PartitionKey@odata.type": "Edm.String",
                "RowKey": "RK'@*$!%",
                "RowKey@odata.type": "Edm.String",
            }
            _check_backcompat(test_entity, expected_entity)
            resp = client.upsert_entity(
                test_entity,
                mode="merge",
                verify_payload=json.dumps(expected_entity),
                verify_url=f"/{table_name}(PartitionKey='PK',RowKey='RK%27%27%40%2A%24%21%25')",
                verify_headers={"Content-Type": "application/json", "Accept": "application/json"},
                verify_response=(lambda: client.get_entity("PK", "RK'@*$!%"), test_entity),
            )
            assert list(resp.keys()) == ["date", "etag", "version"]
            resp = client.upsert_entity(
                test_entity,
                mode="replace",
                verify_payload=json.dumps(expected_entity),
                verify_url=f"/{table_name}(PartitionKey='PK',RowKey='RK%27%27%40%2A%24%21%25')",
                verify_headers={"Content-Type": "application/json", "Accept": "application/json"},
                verify_response=(lambda: client.get_entity("PK", "RK'@*$!%"), test_entity),
            )
            assert list(resp.keys()) == ["date", "etag", "version"]

            test_entity = {"PartitionKey": "PK", "RowKey": 1}
            expected_entity = {"PartitionKey": "PK", "PartitionKey@odata.type": "Edm.String", "RowKey": 1}
            _check_backcompat(test_entity, expected_entity)
            with pytest.raises(TypeError) as error:
                client.upsert_entity(test_entity, mode="merge")
            assert "PartitionKey or RowKey must be of type string." in str(error.value)
            with pytest.raises(TypeError) as error:
                client.upsert_entity(test_entity, mode="replace")
            assert "PartitionKey or RowKey must be of type string." in str(error.value)

            test_entity = {"PartitionKey": "PK", "RowKey": True}
            expected_entity = {"PartitionKey": "PK", "PartitionKey@odata.type": "Edm.String", "RowKey": True}
            _check_backcompat(test_entity, expected_entity)
            with pytest.raises(TypeError) as error:
                client.upsert_entity(test_entity, mode="merge")
            assert "PartitionKey or RowKey must be of type string." in str(error.value)
            with pytest.raises(TypeError) as error:
                client.upsert_entity(test_entity, mode="replace")
            assert "PartitionKey or RowKey must be of type string." in str(error.value)

            test_entity = {"PartitionKey": "PK", "RowKey": 3.14}
            expected_entity = {
                "PartitionKey": "PK",
                "PartitionKey@odata.type": "Edm.String",
                "RowKey": 3.14,
                "RowKey@odata.type": "Edm.Double",
            }
            _check_backcompat(test_entity, expected_entity)
            with pytest.raises(TypeError) as error:
                client.upsert_entity(test_entity, mode="merge")
            assert "PartitionKey or RowKey must be of type string." in str(error.value)
            with pytest.raises(TypeError) as error:
                client.upsert_entity(test_entity, mode="replace")
            assert "PartitionKey or RowKey must be of type string." in str(error.value)
        finally:
            client.delete_table()

    @tables_decorator
    @recorded_by_proxy
    def test_encoder_upsert_entity_complex_keys(
        self, tables_storage_account_name, tables_primary_storage_account_key, **kwargs
    ):
        recorded_variables = kwargs.pop("variables", {})
        recorded_uuid = self.set_uuid_variable(recorded_variables, "uuid", uuid.uuid4())
        table_name = self.get_resource_name("uttable08")
        url = self.account_url(tables_storage_account_name, "table")
        # Test complex PartitionKey and RowKey (datetime, GUID and binary)
        client = TableClient(
            url, table_name, credential=tables_primary_storage_account_key, transport=EncoderVerificationTransport()
        )
        client.create_table()
        try:
            test_entity = {
                "PartitionKey": self.get_datetime(),
                "RowKey": recorded_uuid,
                "Data": True,
            }
            pk = _to_utc_datetime(test_entity["PartitionKey"])
            rk = str(test_entity["RowKey"])
            expected_entity = {
                "PartitionKey": pk,
                "PartitionKey@odata.type": "Edm.DateTime",
                "RowKey": rk,
                "RowKey@odata.type": "Edm.Guid",
                "Data": True,
            }
            response_entity = {"PartitionKey": pk, "RowKey": rk, "Data": True}
            _check_backcompat(test_entity, expected_entity)
            resp = client.upsert_entity(
                test_entity,
                mode=UpdateMode.MERGE,
                verify_payload=json.dumps(expected_entity),
                verify_url=f"{table_name}(PartitionKey='{quote(pk)}',RowKey='{quote(rk)}')",
                verify_headers={
                    "Content-Type": "application/json",
                    "Accept": "application/json",
                },
                verify_response=(lambda: client.get_entity(pk, rk), response_entity),
            )
            assert list(resp.keys()) == ["date", "etag", "version"]
            resp = client.upsert_entity(
                test_entity,
                mode=UpdateMode.REPLACE,
                verify_payload=json.dumps(expected_entity),
                verify_url=f"/{table_name}(PartitionKey='{quote(pk)}',RowKey='{quote(rk)}')",
                verify_headers={
                    "Content-Type": "application/json",
                    "Accept": "application/json",
                },
                verify_response=(lambda: client.get_entity(pk, rk), response_entity),
            )
            assert list(resp.keys()) == ["date", "etag", "version"]

            test_entity = {"PartitionKey": b"binarydata", "RowKey": "1234", "Data": 1}
            pk = _encode_base64(test_entity["PartitionKey"])
            rk = test_entity["RowKey"]
            expected_entity = {
                "PartitionKey": pk,
                "PartitionKey@odata.type": "Edm.Binary",
                "RowKey": rk,
                "RowKey@odata.type": "Edm.String",
                "Data": 1,
            }
            response_entity = {"PartitionKey": pk, "RowKey": rk, "Data": 1}
            _check_backcompat(test_entity, expected_entity)
            resp = client.upsert_entity(
                test_entity,
                mode=UpdateMode.MERGE,
                verify_payload=json.dumps(expected_entity),
                verify_url=f"/{table_name}(PartitionKey='{quote(pk)}',RowKey='{rk}')",
                verify_headers={
                    "Content-Type": "application/json",
                    "Accept": "application/json",
                },
                verify_response=(lambda: client.get_entity(pk, rk), response_entity),
            )
            assert list(resp.keys()) == ["date", "etag", "version"]
            resp = client.upsert_entity(
                test_entity,
                mode=UpdateMode.REPLACE,
                verify_payload=json.dumps(expected_entity),
                verify_url=f"/{table_name}(PartitionKey='{quote(pk)}',RowKey='{rk}')",
                verify_headers={
                    "Content-Type": "application/json",
                    "Accept": "application/json",
                },
                verify_response=(lambda: client.get_entity(pk, rk), response_entity),
            )
            assert list(resp.keys()) == ["date", "etag", "version"]
        finally:
            client.delete_table()
        return recorded_variables

    @tables_decorator
    @recorded_by_proxy
    def test_encoder_upsert_entity_type_conversion(
        self, tables_storage_account_name, tables_primary_storage_account_key, **kwargs
    ):
        recorded_variables = kwargs.pop("variables", {})
        recorded_uuid = self.set_uuid_variable(recorded_variables, "uuid", uuid.uuid4())
        table_name = self.get_resource_name("uttable09")
        url = self.account_url(tables_storage_account_name, "table")
        # All automatically detected data types
        client = TableClient(
            url, table_name, credential=tables_primary_storage_account_key, transport=EncoderVerificationTransport()
        )
        client.create_table()
        try:
            test_entity = {
                "PartitionKey": "PK",
                "RowKey": "RK",
                "Data1": 12345,
                "Data2": False,
                "Data3": b"testdata",
                "Data4": self.get_datetime(),
                "Data5": recorded_uuid,
                "Data6": "Foobar",
                "Data7": 3.14,
            }
            expected_entity = {
                "PartitionKey": "PK",
                "PartitionKey@odata.type": "Edm.String",
                "RowKey": "RK",
                "RowKey@odata.type": "Edm.String",
                "Data1": 12345,
                "Data2": False,
                "Data3": _encode_base64(b"testdata"),
                "Data3@odata.type": "Edm.Binary",
                "Data4": _to_utc_datetime(test_entity["Data4"]),
                "Data4@odata.type": "Edm.DateTime",
                "Data5": str(test_entity["Data5"]),
                "Data5@odata.type": "Edm.Guid",
                "Data6": "Foobar",
                "Data6@odata.type": "Edm.String",
                "Data7": 3.14,
                "Data7@odata.type": "Edm.Double",
            }
            _check_backcompat(test_entity, expected_entity)
            verification = json.dumps(expected_entity)
            resp = client.upsert_entity(
                test_entity,
                mode=UpdateMode.MERGE,
                verify_payload=verification,
                verify_url=f"/{table_name}(PartitionKey='PK',RowKey='RK')",
                verify_headers={
                    "Content-Type": "application/json",
                    "Accept": "application/json",
                },
                verify_response=(lambda: client.get_entity("PK", "RK"), test_entity),
            )
            assert list(resp.keys()) == ["date", "etag", "version"]
            resp = client.upsert_entity(
                test_entity,
                mode=UpdateMode.REPLACE,
                verify_payload=verification,
                verify_url=f"/{table_name}(PartitionKey='PK',RowKey='RK')",
                verify_headers={
                    "Content-Type": "application/json",
                    "Accept": "application/json",
                },
                verify_response=(lambda: client.get_entity("PK", "RK"), test_entity),
            )
            assert list(resp.keys()) == ["date", "etag", "version"]
        finally:
            client.delete_table()
        return recorded_variables

    @tables_decorator
    @recorded_by_proxy
    def test_encoder_upsert_entity_tuples(
        self, tables_storage_account_name, tables_primary_storage_account_key, **kwargs
    ):
        recorded_variables = kwargs.pop("variables", {})
        recorded_uuid = self.set_uuid_variable(recorded_variables, "uuid", uuid.uuid4())
        table_name = self.get_resource_name("uttable10")
        url = self.account_url(tables_storage_account_name, "table")
        # Explicit datatypes using Tuple definition
        client = TableClient(
            url, table_name, credential=tables_primary_storage_account_key, transport=EncoderVerificationTransport()
        )
        client.create_table()
        try:
            dt = datetime(year=2022, month=4, day=1, hour=9, minute=30, second=45, tzinfo=timezone.utc)
            guid = recorded_uuid
            test_entity = {
                "PartitionKey": "PK1",
                "RowKey": "RK1",
                "Data1": (12345, EdmType.INT32),
                "Data2": (False, "Edm.Boolean"),
                "Data3": EntityProperty(value=b"testdata", edm_type=EdmType.BINARY),
                "Data4": EntityProperty(dt, "Edm.DateTime"),
                "Data5": EntityProperty(guid, "Edm.Guid"),
                "Data6": ("Foobar", EdmType.STRING),
                "Data7": (3.14, EdmType.DOUBLE),
                "Data8": (2**60, "Edm.Int64"),
            }
            expected_entity = {
                "PartitionKey": "PK1",
                "PartitionKey@odata.type": "Edm.String",
                "RowKey": "RK1",
                "RowKey@odata.type": "Edm.String",
                "Data1": 12345,
                "Data1@odata.type": "Edm.Int32",
                "Data2": False,
                "Data2@odata.type": "Edm.Boolean",
                "Data3": _encode_base64(b"testdata"),
                "Data3@odata.type": "Edm.Binary",
                "Data4": _to_utc_datetime(dt),
                "Data4@odata.type": "Edm.DateTime",
                "Data5": str(guid),
                "Data5@odata.type": "Edm.Guid",
                "Data6": "Foobar",
                "Data6@odata.type": "Edm.String",
                "Data7": 3.14,
                "Data7@odata.type": "Edm.Double",
                "Data8": "1152921504606846976",
                "Data8@odata.type": "Edm.Int64",
            }
            response_entity = {
                "PartitionKey": "PK1",
                "RowKey": "RK1",
                "Data1": 12345,
                "Data2": False,
                "Data3": b"testdata",
                "Data4": dt,
                "Data5": guid,
                "Data6": "Foobar",
                "Data7": 3.14,
                "Data8": (2**60, "Edm.Int64"),
            }
            _check_backcompat(test_entity, expected_entity)
            verification = json.dumps(expected_entity)
            resp = client.upsert_entity(
                test_entity,
                mode=UpdateMode.MERGE,
                verify_payload=verification,
                verify_url=f"/{table_name}(PartitionKey='PK1',RowKey='RK1')",
                verify_headers={
                    "Content-Type": "application/json",
                    "Accept": "application/json",
                },
                verify_response=(lambda: client.get_entity("PK1", "RK1"), response_entity),
            )
            assert list(resp.keys()) == ["date", "etag", "version"]
            resp = client.upsert_entity(
                test_entity,
                mode=UpdateMode.REPLACE,
                verify_payload=verification,
                verify_url=f"/{table_name}(PartitionKey='PK1',RowKey='RK1')",
                verify_headers={
                    "Content-Type": "application/json",
                    "Accept": "application/json",
                },
                verify_response=(lambda: client.get_entity("PK1", "RK1"), response_entity),
            )
            assert list(resp.keys()) == ["date", "etag", "version"]

            test_entity = {
                "PartitionKey": "PK2",
                "RowKey": "RK2",
                "Data1": ("12345", EdmType.INT32),
                "Data2": ("False", "Edm.Boolean"),
                "Data3": (None, EdmType.STRING),
                "Data4": EntityProperty(_to_utc_datetime(dt), "Edm.DateTime"),
                "Data5": EntityProperty(str(guid), "Edm.Guid"),
                "Data6": (None, EdmType.BOOLEAN),
                "Data7": EntityProperty("3.14", "Edm.Double"),
                "Data8": ("9223372036854775807", "Edm.Int64"),
            }
            expected_entity = {
                "PartitionKey": "PK2",
                "PartitionKey@odata.type": "Edm.String",
                "RowKey": "RK2",
                "RowKey@odata.type": "Edm.String",
                "Data1": 12345,
                "Data1@odata.type": "Edm.Int32",
                "Data2": "False",
                "Data2@odata.type": "Edm.Boolean",
                "Data3": "None",
                "Data3@odata.type": "Edm.String",
                "Data4": test_entity["Data4"][0],
                "Data4@odata.type": "Edm.DateTime",
                "Data5": test_entity["Data5"][0],
                "Data5@odata.type": "Edm.Guid",
                "Data7": "3.14",
                "Data7@odata.type": "Edm.Double",
                "Data8": "9223372036854775807",
                "Data8@odata.type": "Edm.Int64",
            }
            response_entity = {
                "PartitionKey": "PK2",
                "RowKey": "RK2",
                "Data1": 12345,
                "Data2": False,
                "Data3": "None",
                "Data4": dt,
                "Data5": guid,
                "Data7": 3.14,
                "Data8": (9223372036854775807, "Edm.Int64"),
            }
            _check_backcompat(test_entity, expected_entity)
            verification = json.dumps(expected_entity)
            resp = client.upsert_entity(
                test_entity,
                mode=UpdateMode.MERGE,
                verify_payload=verification,
                verify_url=f"/{table_name}(PartitionKey='PK2',RowKey='RK2')",
                verify_headers={
                    "Content-Type": "application/json",
                    "Accept": "application/json",
                },
                verify_response=(lambda: client.get_entity("PK2", "RK2"), response_entity),
            )
            assert list(resp.keys()) == ["date", "etag", "version"]
            resp = client.upsert_entity(
                test_entity,
                mode=UpdateMode.REPLACE,
                verify_payload=verification,
                verify_url=f"/{table_name}(PartitionKey='PK2',RowKey='RK2')",
                verify_headers={
                    "Content-Type": "application/json",
                    "Accept": "application/json",
                },
                verify_response=(lambda: client.get_entity("PK2", "RK2"), response_entity),
            )
            assert list(resp.keys()) == ["date", "etag", "version"]
        finally:
            client.delete_table()
        return recorded_variables

    @tables_decorator
    @recorded_by_proxy
    def test_encoder_upsert_entity_raw(self, tables_storage_account_name, tables_primary_storage_account_key, **kwargs):
        recorded_variables = kwargs.pop("variables", {})
        recorded_uuid = self.set_uuid_variable(recorded_variables, "uuid", uuid.uuid4())
        table_name = self.get_resource_name("uttable11")
        url = self.account_url(tables_storage_account_name, "table")
        # Raw payload with existing EdmTypes
        client = TableClient(
            url, table_name, credential=tables_primary_storage_account_key, transport=EncoderVerificationTransport()
        )
        client.create_table()
        try:
            dt = self.get_datetime()
            guid = recorded_uuid
            test_entity = {
                "PartitionKey": "PK",
                "PartitionKey@odata.type": "Edm.String",
                "RowKey": "RK",
                "RowKey@odata.type": "Edm.String",
                "Data1": "12345",
                "Data1@odata.type": "Edm.Int32",  # EdmType.INT32,  TODO: Should we fix enums?
                "Data2": "False",
                "Data2@odata.type": "Edm.Boolean",
                "Data3": _encode_base64(b"testdata"),
                "Data3@odata.type": "Edm.Binary",
                "Data4": _to_utc_datetime(dt),
                "Data4@odata.type": "Edm.DateTime",
                "Data5": str(guid),
                "Data5@odata.type": "Edm.Guid",
                "Data6": "Foobar",
                "Data6@odata.type": "Edm.String",
                "Data7": "3.14",
                "Data7@odata.type": "Edm.Double",
                "Data8": "1152921504606846976",
                "Data8@odata.type": "Edm.Int64",
                "Data9": b"testdata",
                "Data9@odata.type": "Edm.Binary",
                "Data10": dt,
                "Data10@odata.type": "Edm.DateTime",
                "Data11": guid,
                "Data11@odata.type": "Edm.Guid",
            }
            expected_entity = {
                "PartitionKey": "PK",
                "PartitionKey@odata.type": "Edm.String",
                "PartitionKey@odata.type@odata.type": "Edm.String",
                "RowKey": "RK",
                "RowKey@odata.type": "Edm.String",
                "RowKey@odata.type@odata.type": "Edm.String",
                "Data1": "12345",
                "Data1@odata.type": "Edm.Int32",
                "Data1@odata.type@odata.type": "Edm.String",
                "Data2": "False",
                "Data2@odata.type": "Edm.Boolean",
                "Data2@odata.type@odata.type": "Edm.String",
                "Data3": _encode_base64(b"testdata"),
                "Data3@odata.type": "Edm.Binary",
                "Data3@odata.type@odata.type": "Edm.String",
                "Data4": _to_utc_datetime(dt),
                "Data4@odata.type": "Edm.DateTime",
                "Data4@odata.type@odata.type": "Edm.String",
                "Data5": str(guid),
                "Data5@odata.type": "Edm.Guid",
                "Data5@odata.type@odata.type": "Edm.String",
                "Data6": "Foobar",
                "Data6@odata.type": "Edm.String",
                "Data6@odata.type@odata.type": "Edm.String",
                "Data7": "3.14",
                "Data7@odata.type": "Edm.Double",
                "Data7@odata.type@odata.type": "Edm.String",
                "Data8": "1152921504606846976",
                "Data8@odata.type": "Edm.Int64",
                "Data8@odata.type@odata.type": "Edm.String",
                "Data9": _encode_base64(b"testdata"),
                "Data9@odata.type": "Edm.Binary",
                "Data9@odata.type@odata.type": "Edm.String",
                "Data10": _to_utc_datetime(dt),
                "Data10@odata.type": "Edm.DateTime",
                "Data10@odata.type@odata.type": "Edm.String",
                "Data11": str(guid),
                "Data11@odata.type": "Edm.Guid",
                "Data11@odata.type@odata.type": "Edm.String",
            }
            response_entity = {
                "PartitionKey": "PK",
                "RowKey": "RK",
                "Data1": 12345,
                "Data2": False,
                "Data3": b"testdata",
                "Data4": dt,
                "Data5": guid,
                "Data6": "Foobar",
                "Data7": 3.14,
                "Data8": (1152921504606846976, "Edm.Int64"),
                "Data9": b"testdata",
                "Data10": dt,
                "Data11": guid,
            }
            _check_backcompat(test_entity, expected_entity)
            verification = json.dumps(expected_entity)
            resp = client.upsert_entity(
                test_entity,
                mode=UpdateMode.MERGE,
                verify_payload=verification,
                verify_url=f"/{table_name}(PartitionKey='PK',RowKey='RK')",
                verify_headers={
                    "Content-Type": "application/json",
                    "Accept": "application/json",
                },
                verify_response=(lambda: client.get_entity("PK", "RK"), response_entity),
            )
            assert list(resp.keys()) == ["date", "etag", "version"]
            resp = client.upsert_entity(
                test_entity,
                mode=UpdateMode.REPLACE,
                verify_payload=verification,
                verify_url=f"/{table_name}(PartitionKey='PK',RowKey='RK')",
                verify_headers={
                    "Content-Type": "application/json",
                    "Accept": "application/json",
                },
                verify_response=(lambda: client.get_entity("PK", "RK"), response_entity),
            )
            assert list(resp.keys()) == ["date", "etag", "version"]
        finally:
            client.delete_table()
        return recorded_variables

    @tables_decorator
    @recorded_by_proxy
    def test_encoder_upsert_entity_atypical_values(
        self, tables_storage_account_name, tables_primary_storage_account_key
    ):
        table_name = self.get_resource_name("uttable12")
>>>>>>> ac02a3cd
        url = self.account_url(tables_storage_account_name, "table")
        # Non-UTF8 characters in both keys and properties
        # Invalid int32 and int64 values
        # Infinite float values
        # Non-string keys
        # Test enums
        client = TableClient(
<<<<<<< HEAD
            url,
            table_name,
            credential=tables_primary_storage_account_key,
            transport=EncoderVerificationTransport()
        )

        # Non-UTF8 characters in both keys and properties
        test_entity = {"PartitionKey": "PK", "RowKey": "你好", "Data": "你好"}
        expected_entity = {
            "PartitionKey": "PK",
            "PartitionKey@odata.type": "Edm.String",
            "RowKey": "你好",
            "RowKey@odata.type": "Edm.String",
            "Data": "你好",
            "Data@odata.type": "Edm.String",
        }
        verification = json.dumps(expected_entity)
        resp = client.upsert_entity(
            test_entity,
            mode=UpdateMode.MERGE,
            verify_payload=verification,
            verify_url="/foo(PartitionKey='PK',RowKey='%E4%BD%A0%E5%A5%BD')",
            verify_headers={
                "Content-Type": "application/json",
                "Accept": "application/json",
            },
        )
        resp = client.upsert_entity(
            test_entity,
            mode=UpdateMode.REPLACE,
            verify_payload=verification,
            verify_url="/foo(PartitionKey='PK',RowKey='%E4%BD%A0%E5%A5%BD')",
            verify_headers={
                "Content-Type": "application/json",
                "Accept": "application/json",
            },
        )

        # Invalid int32 and int64 values
        # TODO: This will likely change if we move to post-request validation.
        test_entity = {"PartitionKey": "PK", "RowKey": "RK", "Data": 2**65}
        with pytest.raises(TypeError):
            client.upsert_entity(test_entity, mode=UpdateMode.MERGE)
        with pytest.raises(TypeError):
            client.upsert_entity(test_entity, mode=UpdateMode.REPLACE)
        test_entity = {"PartitionKey": "PK", "RowKey": "RK", "Data": (2**70, "Edm.Int64")}
        with pytest.raises(TypeError):
            client.upsert_entity(test_entity, mode=UpdateMode.MERGE)
        with pytest.raises(TypeError):
            client.upsert_entity(test_entity, mode=UpdateMode.REPLACE)

        # Infinite float values
        test_entity = {
            "PartitionKey": "PK",
            "RowKey": "RK",
            "Data1": float("nan"),
            "Data2": float("inf"),
            "Data3": float("-inf"),
        }
        expected_entity = {
            "PartitionKey": "PK",
            "PartitionKey@odata.type": "Edm.String",
            "RowKey": "RK",
            "RowKey@odata.type": "Edm.String",
            "Data1": "NaN",
            "Data1@odata.type": "Edm.Double",
            "Data2": "Infinity",
            "Data2@odata.type": "Edm.Double",
            "Data3": "-Infinity",
            "Data3@odata.type": "Edm.Double",
        }
        verification = json.dumps(expected_entity)
        resp = client.upsert_entity(
            test_entity,
            mode=UpdateMode.MERGE,
            verify_payload=verification,
            verify_url="/foo(PartitionKey='PK',RowKey='RK')",
            verify_headers={
                "Content-Type": "application/json",
                "Accept": "application/json",
            },
        )
        resp = client.upsert_entity(
            test_entity,
            mode=UpdateMode.REPLACE,
            verify_payload=verification,
            verify_url="/foo(PartitionKey='PK',RowKey='RK')",
            verify_headers={
                "Content-Type": "application/json",
                "Accept": "application/json",
            },
        )

        # Non-string keys
        # TODO: This seems broken? Not sure what the live service will do with a non-string key.
        test_entity = {"PartitionKey": "PK", "RowKey": "RK", 123: 456}
        expected_entity = {
            "PartitionKey": "PK",
            "PartitionKey@odata.type": "Edm.String",
            "RowKey": "RK",
            "RowKey@odata.type": "Edm.String",
            123: 456,
        }
        verification = json.dumps(expected_entity)
        # TODO: The code introduced to serialize to support odata types raises a TypeError here. Need to investigate the best approach.
        resp = client.upsert_entity(
            test_entity,
            mode=UpdateMode.MERGE,
            verify_payload=verification,
            verify_url="/foo(PartitionKey='PK',RowKey='RK')",
            verify_headers={
                "Content-Type": "application/json",
                "Accept": "application/json",
            },
        )
        resp = client.upsert_entity(
            test_entity,
            mode=UpdateMode.REPLACE,
            verify_payload=verification,
            verify_url="/foo(PartitionKey='PK',RowKey='RK')",
            verify_headers={
                "Content-Type": "application/json",
                "Accept": "application/json",
            },
        )

        # Test enums
        test_entity = {"PartitionKey": "PK", "RowKey": EnumBasicOptions.ONE, "Data": EnumBasicOptions.TWO}
        # TODO: This looks like it was always broken
        expected_entity = {
            "PartitionKey": "PK",
            "PartitionKey@odata.type": "Edm.String",
            "RowKey": "EnumBasicOptions.ONE",
            "RowKey@odata.type": "Edm.String",
            "Data": "EnumBasicOptions.TWO",
            "Data@odata.type": "Edm.String",
        }
        verification = json.dumps(expected_entity)
        resp = client.upsert_entity(
            test_entity,
            mode=UpdateMode.MERGE,
            verify_payload=verification,
            verify_url="/foo(PartitionKey='PK',RowKey='EnumBasicOptions.ONE')",
            verify_headers={
                "Content-Type": "application/json",
                "Accept": "application/json",
            },
        )
        resp = client.upsert_entity(
            test_entity,
            mode=UpdateMode.REPLACE,
            verify_payload=verification,
            verify_url="/foo(PartitionKey='PK',RowKey='EnumBasicOptions.ONE')",
            verify_headers={
                "Content-Type": "application/json",
                "Accept": "application/json",
            },
        )
        test_entity = {"PartitionKey": "PK", "RowKey": EnumIntOptions.ONE, "Data": EnumIntOptions.TWO}
        # TODO: This is a bit weird
        expected_entity = {
            "PartitionKey": "PK",
            "PartitionKey@odata.type": "Edm.String",
            "RowKey": "1",
            "RowKey@odata.type": "Edm.String",
            "Data": "2",
            "Data@odata.type": "Edm.String",
        }
        verification = json.dumps(expected_entity)
        # TODO: This changes between Python 3.10 and 3.11
        resp = client.upsert_entity(
            test_entity,
            mode=UpdateMode.MERGE,
            verify_payload=verification,
            verify_url="/foo(PartitionKey='PK',RowKey='1')",
            verify_headers={
                "Content-Type":"application/json",
                "Accept":"application/json",
            }
        )
        resp = client.upsert_entity(
            test_entity,
            mode=UpdateMode.REPLACE,
            verify_payload=verification,
            verify_url="/foo(PartitionKey='PK',RowKey='1')",
            verify_headers={
                "Content-Type":"application/json",
                "Accept":"application/json",
            }
        )

        test_entity = {"PartitionKey": "PK", "RowKey": EnumStrOptions.ONE, "Data": EnumStrOptions.TWO}
        # TODO: This looks like it was always broken
        expected_entity = {
            "PartitionKey": "PK",
            "PartitionKey@odata.type": "Edm.String",
            "RowKey": "EnumStrOptions.ONE",
            "RowKey@odata.type": "Edm.String",
            "Data": "EnumStrOptions.TWO",
            "Data@odata.type": "Edm.String",
        }
        verification = json.dumps(expected_entity)
        resp = client.upsert_entity(
            test_entity,
            mode=UpdateMode.MERGE,
            verify_payload=verification,
            verify_url="/foo(PartitionKey='PK',RowKey='EnumStrOptions.ONE')",
            verify_headers={
                "Content-Type": "application/json",
                "Accept": "application/json",
            },
        )
        resp = client.upsert_entity(
            test_entity,
            mode=UpdateMode.REPLACE,
            verify_payload=verification,
            verify_url="/foo(PartitionKey='PK',RowKey='EnumStrOptions.ONE')",
            verify_headers={
                "Content-Type": "application/json",
                "Accept": "application/json",
            },
        )
=======
            url, table_name, credential=tables_primary_storage_account_key, transport=EncoderVerificationTransport()
        )
        client.create_table()
        try:
            # Non-UTF8 characters in both keys and properties
            test_entity = {"PartitionKey": "PK", "RowKey": "你好", "Data": "你好"}
            expected_entity = {
                "PartitionKey": "PK",
                "PartitionKey@odata.type": "Edm.String",
                "RowKey": "你好",
                "RowKey@odata.type": "Edm.String",
                "Data": "你好",
                "Data@odata.type": "Edm.String",
            }
            _check_backcompat(test_entity, expected_entity)
            verification = json.dumps(expected_entity)
            resp = client.upsert_entity(
                test_entity,
                mode=UpdateMode.MERGE,
                verify_payload=verification,
                verify_url=f"/{table_name}(PartitionKey='PK',RowKey='%E4%BD%A0%E5%A5%BD')",
                verify_headers={
                    "Content-Type": "application/json",
                    "Accept": "application/json",
                },
                verify_response=(lambda: client.get_entity("PK", "你好"), test_entity),
            )
            assert list(resp.keys()) == ["date", "etag", "version"]
            resp = client.upsert_entity(
                test_entity,
                mode=UpdateMode.REPLACE,
                verify_payload=verification,
                verify_url=f"/{table_name}(PartitionKey='PK',RowKey='%E4%BD%A0%E5%A5%BD')",
                verify_headers={
                    "Content-Type": "application/json",
                    "Accept": "application/json",
                },
                verify_response=(lambda: client.get_entity("PK", "你好"), test_entity),
            )
            assert list(resp.keys()) == ["date", "etag", "version"]

            # Invalid int32 and int64 values
            # TODO: Check with other languages whether they can support big int32. Also Cosmos.
            # TODO: This will likely change if we move to post-request validation.
            max_int64 = 9223372036854775808
            test_entity = {"PartitionKey": "PK1", "RowKey": "RK1", "Data": int(max_int64 * 1000)}
            expected_entity = {
                "PartitionKey": "PK1",
                "PartitionKey@odata.type": "Edm.String",
                "RowKey": "RK1",
                "RowKey@odata.type": "Edm.String",
                "Data": int(max_int64 * 1000),
            }
            with pytest.raises(TypeError):
                _check_backcompat(test_entity, expected_entity)
            with pytest.raises(TypeError):
                resp = client.upsert_entity(
                    test_entity,
                    mode=UpdateMode.MERGE,
                    verify_payload=json.dumps(expected_entity),
                    verify_url=f"/{table_name}(PartitionKey='PK1',RowKey='RK1')",
                    verify_headers={
                        "Content-Type": "application/json",
                        "Accept": "application/json",
                    },
                    verify_response=(lambda: client.get_entity("PK1", "RK1"), test_entity),
                )
                assert list(resp.keys()) == ["date", "etag", "version"]
            with pytest.raises(TypeError):
                resp = client.upsert_entity(
                    test_entity,
                    mode=UpdateMode.REPLACE,
                    verify_payload=json.dumps(expected_entity),
                    verify_url=f"/{table_name}(PartitionKey='PK1',RowKey='RK1')",
                    verify_headers={
                        "Content-Type": "application/json",
                        "Accept": "application/json",
                    },
                    verify_response=(lambda: client.get_entity("PK1", "RK1"), test_entity),
                )
                assert list(resp.keys()) == ["date", "etag", "version"]

            test_entity = {"PartitionKey": "PK2", "RowKey": "RK2", "Data": (max_int64 - 1, "Edm.Int64")}
            expected_entity = {
                "PartitionKey": "PK2",
                "PartitionKey@odata.type": "Edm.String",
                "RowKey": "RK2",
                "RowKey@odata.type": "Edm.String",
                "Data": str(max_int64 - 1),
                "Data@odata.type": "Edm.Int64",
            }
            _check_backcompat(test_entity, expected_entity)
            resp = client.upsert_entity(
                test_entity,
                mode=UpdateMode.MERGE,
                verify_payload=json.dumps(expected_entity),
                verify_url=f"/{table_name}(PartitionKey='PK2',RowKey='RK2')",
                verify_headers={
                    "Content-Type": "application/json",
                    "Accept": "application/json",
                },
                verify_response=(lambda: client.get_entity("PK2", "RK2"), test_entity),
            )
            assert list(resp.keys()) == ["date", "etag", "version"]
            resp = client.upsert_entity(
                test_entity,
                mode=UpdateMode.REPLACE,
                verify_payload=json.dumps(expected_entity),
                verify_url=f"/{table_name}(PartitionKey='PK2',RowKey='RK2')",
                verify_headers={
                    "Content-Type": "application/json",
                    "Accept": "application/json",
                },
                verify_response=(lambda: client.get_entity("PK2", "RK2"), test_entity),
            )
            assert list(resp.keys()) == ["date", "etag", "version"]

            test_entity = {"PartitionKey": "PK3", "RowKey": "RK3", "Data": (max_int64, "Edm.Int64")}
            expected_entity = {
                "PartitionKey": "PK3",
                "PartitionKey@odata.type": "Edm.String",
                "RowKey": "RK3",
                "RowKey@odata.type": "Edm.String",
                "Data": str(max_int64),
                "Data@odata.type": "Edm.Int64",
            }
            with pytest.raises(TypeError):
                _check_backcompat(test_entity, expected_entity)
            # with pytest.raises(HttpResponseError) as error:
            with pytest.raises(TypeError) as error:
                client.upsert_entity(
                    test_entity,
                    mode=UpdateMode.REPLACE,
                    verify_payload=json.dumps(expected_entity),
                    verify_url=f"/{table_name}(PartitionKey='PK3',RowKey='RK3')",
                    verify_headers={
                        "Content-Type": "application/json",
                        "Accept": "application/json",
                    },
                )
            # assert error.value.error_code == "InvalidInput"
            # with pytest.raises(HttpResponseError) as error:
            with pytest.raises(TypeError) as error:
                client.upsert_entity(
                    test_entity,
                    mode=UpdateMode.REPLACE,
                    verify_payload=json.dumps(expected_entity),
                    verify_url=f"/{table_name}(PartitionKey='PK3',RowKey='RK3')",
                    verify_headers={
                        "Content-Type": "application/json",
                        "Accept": "application/json",
                    },
                )
            # assert error.value.error_code == "InvalidInput"

            # Infinite float values
            test_entity = {
                "PartitionKey": "PK4",
                "RowKey": "RK4",
                "Data1": float("nan"),
                "Data2": float("inf"),
                "Data3": float("-inf"),
            }
            expected_entity = {
                "PartitionKey": "PK4",
                "PartitionKey@odata.type": "Edm.String",
                "RowKey": "RK4",
                "RowKey@odata.type": "Edm.String",
                "Data1": "NaN",
                "Data1@odata.type": "Edm.Double",
                "Data2": "Infinity",
                "Data2@odata.type": "Edm.Double",
                "Data3": "-Infinity",
                "Data3@odata.type": "Edm.Double",
            }
            _check_backcompat(test_entity, expected_entity)
            verification = json.dumps(expected_entity)
            resp = client.upsert_entity(
                test_entity,
                mode=UpdateMode.MERGE,
                verify_payload=verification,
                verify_url=f"/{table_name}(PartitionKey='PK4',RowKey='RK4')",
                verify_headers={
                    "Content-Type": "application/json",
                    "Accept": "application/json",
                },
                verify_response=(lambda: client.get_entity("PK4", "RK4"), test_entity),
            )
            assert list(resp.keys()) == ["date", "etag", "version"]
            resp = client.upsert_entity(
                test_entity,
                mode=UpdateMode.REPLACE,
                verify_payload=verification,
                verify_url=f"/{table_name}(PartitionKey='PK4',RowKey='RK4')",
                verify_headers={
                    "Content-Type": "application/json",
                    "Accept": "application/json",
                },
                verify_response=(lambda: client.get_entity("PK4", "RK4"), test_entity),
            )
            assert list(resp.keys()) == ["date", "etag", "version"]

            # Non-string keys
            # TODO: This seems broken? Not sure what the live service will do with a non-string key.
            test_entity = {"PartitionKey": "PK", "RowKey": "RK", 123: 456}
            expected_entity = {
                "PartitionKey": "PK",
                "PartitionKey@odata.type": "Edm.String",
                "RowKey": "RK",
                "RowKey@odata.type": "Edm.String",
                123: 456,
            }
            _check_backcompat(test_entity, expected_entity)
            verification = json.dumps(expected_entity)
            # TODO: The code introduced to serialize to support odata types raises a TypeError here. Need to investigate the best approach.
            with pytest.raises(HttpResponseError) as error:
                client.upsert_entity(
                    test_entity,
                    mode=UpdateMode.MERGE,
                    verify_payload=verification,
                    verify_url=f"/{table_name}(PartitionKey='PK',RowKey='RK')",
                    verify_headers={
                        "Content-Type": "application/json",
                        "Accept": "application/json",
                    },
                )
            assert error.value.error_code == "PropertyNameInvalid"
            with pytest.raises(HttpResponseError) as error:
                client.upsert_entity(
                    test_entity,
                    mode=UpdateMode.REPLACE,
                    verify_payload=verification,
                    verify_url=f"/{table_name}(PartitionKey='PK',RowKey='RK')",
                    verify_headers={
                        "Content-Type": "application/json",
                        "Accept": "application/json",
                    },
                )
            assert error.value.error_code == "PropertyNameInvalid"

            # Test enums
            test_entity = {"PartitionKey": "PK", "RowKey": EnumBasicOptions.ONE, "Data": EnumBasicOptions.TWO}
            # TODO: This looks like it was always broken
            expected_entity = {
                "PartitionKey": "PK",
                "PartitionKey@odata.type": "Edm.String",
                "RowKey": "EnumBasicOptions.ONE",
                "RowKey@odata.type": "Edm.String",
                "Data": "EnumBasicOptions.TWO",
                "Data@odata.type": "Edm.String",
            }
            response_entity = {"PartitionKey": "PK", "RowKey": "EnumBasicOptions.ONE", "Data": "EnumBasicOptions.TWO"}
            _check_backcompat(test_entity, expected_entity)
            verification = json.dumps(expected_entity)
            resp = client.upsert_entity(
                test_entity,
                mode=UpdateMode.MERGE,
                verify_payload=verification,
                verify_url=f"/{table_name}(PartitionKey='PK',RowKey='EnumBasicOptions.ONE')",
                verify_headers={
                    "Content-Type": "application/json",
                    "Accept": "application/json",
                },
                verify_response=(lambda: client.get_entity("PK", "EnumBasicOptions.ONE"), response_entity),
            )
            assert list(resp.keys()) == ["date", "etag", "version"]
            resp = client.upsert_entity(
                test_entity,
                mode=UpdateMode.REPLACE,
                verify_payload=verification,
                verify_url=f"/{table_name}(PartitionKey='PK',RowKey='EnumBasicOptions.ONE')",
                verify_headers={
                    "Content-Type": "application/json",
                    "Accept": "application/json",
                },
                verify_response=(lambda: client.get_entity("PK", "EnumBasicOptions.ONE"), response_entity),
            )
            assert list(resp.keys()) == ["date", "etag", "version"]

            test_entity = {"PartitionKey": "PK", "RowKey": EnumStrOptions.ONE, "Data": EnumStrOptions.TWO}
            # TODO: This looks like it was always broken
            expected_entity = {
                "PartitionKey": "PK",
                "PartitionKey@odata.type": "Edm.String",
                "RowKey": "EnumStrOptions.ONE",
                "RowKey@odata.type": "Edm.String",
                "Data": "EnumStrOptions.TWO",
                "Data@odata.type": "Edm.String",
            }
            response_entity = {"PartitionKey": "PK", "RowKey": "EnumStrOptions.ONE", "Data": "EnumStrOptions.TWO"}
            _check_backcompat(test_entity, expected_entity)
            verification = json.dumps(expected_entity)
            resp = client.upsert_entity(
                test_entity,
                mode=UpdateMode.MERGE,
                verify_payload=verification,
                verify_url=f"/{table_name}(PartitionKey='PK',RowKey='EnumStrOptions.ONE')",
                verify_headers={
                    "Content-Type": "application/json",
                    "Accept": "application/json",
                },
                verify_response=(lambda: client.get_entity("PK", "EnumStrOptions.ONE"), response_entity),
            )
            assert list(resp.keys()) == ["date", "etag", "version"]
            resp = client.upsert_entity(
                test_entity,
                mode=UpdateMode.REPLACE,
                verify_payload=verification,
                verify_url=f"/{table_name}(PartitionKey='PK',RowKey='EnumStrOptions.ONE')",
                verify_headers={
                    "Content-Type": "application/json",
                    "Accept": "application/json",
                },
                verify_response=(lambda: client.get_entity("PK", "EnumStrOptions.ONE"), response_entity),
            )
            assert list(resp.keys()) == ["date", "etag", "version"]

            if not is_live() and sys.version_info < (3, 11):
                pytest.skip("The recording works in python3.11 and later.")
            test_entity = {"PartitionKey": "PK", "RowKey": EnumIntOptions.ONE, "Data": EnumIntOptions.TWO}
            # TODO: This is a bit weird
            # TODO: This changes between Python 3.10 and 3.11
            if sys.version_info >= (3, 11):
                expected_entity = {
                    "PartitionKey": "PK",
                    "PartitionKey@odata.type": "Edm.String",
                    "RowKey": "1",
                    "RowKey@odata.type": "Edm.String",
                    "Data": "2",
                    "Data@odata.type": "Edm.String",
                }
                response_entity = {"PartitionKey": "PK", "RowKey": "1", "Data": "2"}
                _check_backcompat(test_entity, expected_entity)
                verification = json.dumps(expected_entity)
                resp = client.upsert_entity(
                    test_entity,
                    mode=UpdateMode.MERGE,
                    verify_payload=verification,
                    verify_url=f"/{table_name}(PartitionKey='PK',RowKey='1')",
                    verify_headers={
                        "Content-Type": "application/json",
                        "Accept": "application/json",
                    },
                    verify_response=(lambda: client.get_entity("PK", "1"), response_entity),
                )
                assert list(resp.keys()) == ["date", "etag", "version"]
                resp = client.upsert_entity(
                    test_entity,
                    mode=UpdateMode.REPLACE,
                    verify_payload=verification,
                    verify_url=f"/{table_name}(PartitionKey='PK',RowKey='1')",
                    verify_headers={
                        "Content-Type": "application/json",
                        "Accept": "application/json",
                    },
                    verify_response=(lambda: client.get_entity("PK", "1"), response_entity),
                )
            else:
                expected_entity = {
                    "PartitionKey": "PK",
                    "PartitionKey@odata.type": "Edm.String",
                    "RowKey": "EnumIntOptions.ONE",
                    "RowKey@odata.type": "Edm.String",
                    "Data": "EnumIntOptions.TWO",
                    "Data@odata.type": "Edm.String",
                }
                response_entity = {"PartitionKey": "PK", "RowKey": "EnumIntOptions.ONE", "Data": "EnumIntOptions.TWO"}
                _check_backcompat(test_entity, expected_entity)
                verification = json.dumps(expected_entity)
                resp = client.upsert_entity(
                    test_entity,
                    mode=UpdateMode.MERGE,
                    verify_payload=verification,
                    verify_url=f"/{table_name}(PartitionKey='PK',RowKey='EnumIntOptions.ONE')",
                    verify_headers={
                        "Content-Type": "application/json",
                        "Accept": "application/json",
                    },
                    verify_response=(lambda: client.get_entity("PK", "EnumIntOptions.ONE"), response_entity),
                )
                assert list(resp.keys()) == ["date", "etag", "version"]
                resp = client.upsert_entity(
                    test_entity,
                    mode=UpdateMode.REPLACE,
                    verify_payload=verification,
                    verify_url=f"/{table_name}(PartitionKey='PK',RowKey='EnumIntOptions.ONE')",
                    verify_headers={
                        "Content-Type": "application/json",
                        "Accept": "application/json",
                    },
                    verify_response=(lambda: client.get_entity("PK", "EnumIntOptions.ONE"), response_entity),
                )
            assert list(resp.keys()) == ["date", "etag", "version"]
        finally:
            client.delete_table()
>>>>>>> ac02a3cd

    @tables_decorator
    @recorded_by_proxy
    def test_encoder_update_entity_basic(self, tables_storage_account_name, tables_primary_storage_account_key):
<<<<<<< HEAD
        table_name = self.get_resource_name("uttable")
        url = self.account_url(tables_storage_account_name, "table")
        # Test basic string, int32 and bool data
        client = TableClient(
            url,
            table_name,
            credential=tables_primary_storage_account_key,
            transport=EncoderVerificationTransport()
        )

        test_entity = {"PartitionKey": "PK", "RowKey": "RK", "Data1": 1, "Data2": True}
        expected_entity = {
            "PartitionKey": "PK",
            "PartitionKey@odata.type": "Edm.String",
            "RowKey": "RK",
            "RowKey@odata.type": "Edm.String",
            "Data1": 1,
            "Data2": True,
        }
        verification = json.dumps(expected_entity)
        resp = client.update_entity(
            test_entity,
            mode=UpdateMode.MERGE,
            verify_payload=verification,
            verify_url="/foo(PartitionKey='PK',RowKey='RK')",
            verify_headers={"Content-Type": "application/json", "Accept": "application/json", "If-Match": "*"},
        )
        resp = client.update_entity(
            test_entity,
            mode=UpdateMode.REPLACE,
            verify_payload=verification,
            verify_url="/foo(PartitionKey='PK',RowKey='RK')",
            verify_headers={"Content-Type": "application/json", "Accept": "application/json", "If-Match": "*"},
        )
        with pytest.raises(TypeError):
            client.update_entity({"PartitionKey": "foo", "RowKey": 1}, mode=UpdateMode.MERGE)
        with pytest.raises(TypeError):
            client.update_entity({"PartitionKey": "foo", "RowKey": True}, mode=UpdateMode.MERGE)
        with pytest.raises(TypeError):
            client.update_entity({"PartitionKey": "foo", "RowKey": 3.14}, mode=UpdateMode.MERGE)
        with pytest.raises(TypeError):
            client.update_entity({"PartitionKey": "foo", "RowKey": 1}, mode=UpdateMode.REPLACE)
        with pytest.raises(TypeError):
            client.update_entity({"PartitionKey": "foo", "RowKey": True}, mode=UpdateMode.REPLACE)
        with pytest.raises(TypeError):
            client.update_entity({"PartitionKey": "foo", "RowKey": 3.14}, mode=UpdateMode.REPLACE)

    @tables_decorator
    @recorded_by_proxy
    def test_encoder_update_entity_complex_keys(self, tables_storage_account_name, tables_primary_storage_account_key):
        table_name = self.get_resource_name("uttable")
        url = self.account_url(tables_storage_account_name, "table")
        # Test complex PartitionKey and RowKey (datetime, GUID and binary)
        client = TableClient(
            url,
            table_name,
            credential=tables_primary_storage_account_key,
            transport=EncoderVerificationTransport()
        )

        test_entity = {
            "PartitionKey": datetime.now(),
            "RowKey": uuid.uuid4(),
        }
        expected_entity = {
            "PartitionKey": _to_utc_datetime(test_entity["PartitionKey"]),
            "PartitionKey@odata.type": "Edm.DateTime",
            "RowKey": str(test_entity["RowKey"]),
            "RowKey@odata.type": "Edm.Guid",
        }
        verification = json.dumps(expected_entity)
        resp = client.update_entity(
            test_entity,
            mode=UpdateMode.MERGE,
            verify_payload=verification,
            verify_url=f"/foo(PartitionKey='{quote(expected_entity['PartitionKey'])}',RowKey='{expected_entity['RowKey']}')",
            verify_headers={"Content-Type": "application/json", "Accept": "application/json", "If-Match": "*"},
        )
        resp = client.update_entity(
            test_entity,
            mode=UpdateMode.REPLACE,
            verify_payload=verification,
            verify_url=f"/foo(PartitionKey='{quote(expected_entity['PartitionKey'])}',RowKey='{expected_entity['RowKey']}')",
            verify_headers={"Content-Type": "application/json", "Accept": "application/json", "If-Match": "*"},
        )

        test_entity = {
            "PartitionKey": "foo",
            "RowKey": b"foo",
        }
        expected_entity = {
            "PartitionKey": "foo",
            "PartitionKey@odata.type": "Edm.String",
            "RowKey": _encode_base64(test_entity["RowKey"]),
            "RowKey@odata.type": "Edm.Binary",
        }
        verification = json.dumps(expected_entity)
        resp = client.update_entity(
            test_entity,
            mode=UpdateMode.MERGE,
            verify_payload=verification,
            verify_url=f"/foo(PartitionKey='{quote(expected_entity['PartitionKey'])}',RowKey='{expected_entity['RowKey']}')",
            verify_headers={"Content-Type": "application/json", "Accept": "application/json", "If-Match": "*"},
        )
        resp = client.update_entity(
            test_entity,
            mode=UpdateMode.REPLACE,
            verify_payload=verification,
            verify_url=f"/foo(PartitionKey='{quote(expected_entity['PartitionKey'])}',RowKey='{expected_entity['RowKey']}')",
            verify_headers={"Content-Type": "application/json", "Accept": "application/json", "If-Match": "*"},
        )

    @tables_decorator
    @recorded_by_proxy
    def test_encoder_update_entity_type_conversion(self, tables_storage_account_name, tables_primary_storage_account_key):
        table_name = self.get_resource_name("uttable")
        url = self.account_url(tables_storage_account_name, "table")
        # All automatically detected data types
        client = TableClient(
            url,
            table_name,
            credential=tables_primary_storage_account_key,
            transport=EncoderVerificationTransport()
        )

        test_entity = {
            "PartitionKey": "PK",
            "RowKey": "RK",
            "Data1": 12345,
            "Data2": False,
            "Data3": b"testdata",
            "Data4": datetime.now(),
            "Data5": uuid.uuid4(),
            "Data6": "Foobar",
            "Data7": 3.14,
        }
        expected_entity = {
            "PartitionKey": "PK",
            "PartitionKey@odata.type": "Edm.String",
            "RowKey": "RK",
            "RowKey@odata.type": "Edm.String",
            "Data1": 12345,
            "Data2": False,
            "Data3": _encode_base64(b"testdata"),
            "Data3@odata.type": "Edm.Binary",
            "Data4": _to_utc_datetime(test_entity["Data4"]),
            "Data4@odata.type": "Edm.DateTime",
            "Data5": str(test_entity["Data5"]),
            "Data5@odata.type": "Edm.Guid",
            "Data6": "Foobar",
            "Data6@odata.type": "Edm.String",
            "Data7": 3.14,
            "Data7@odata.type": "Edm.Double",
        }
        verification = json.dumps(expected_entity)
        resp = client.update_entity(
            test_entity,
            mode=UpdateMode.MERGE,
            verify_payload=verification,
            verify_url="/foo(PartitionKey='PK',RowKey='RK')",
            verify_headers={"Content-Type": "application/json", "Accept": "application/json", "If-Match": "*"},
        )
        resp = client.update_entity(
            test_entity,
            mode=UpdateMode.REPLACE,
            verify_payload=verification,
            verify_url="/foo(PartitionKey='PK',RowKey='RK')",
            verify_headers={"Content-Type": "application/json", "Accept": "application/json", "If-Match": "*"},
        )

    @tables_decorator
    @recorded_by_proxy
    def test_encoder_update_entity_tuples(self, tables_storage_account_name, tables_primary_storage_account_key):
        table_name = self.get_resource_name("uttable")
        url = self.account_url(tables_storage_account_name, "table")
        # Explicit datatypes using Tuple definition
        client = TableClient(
            url,
            table_name,
            credential=tables_primary_storage_account_key,
            transport=EncoderVerificationTransport()
        )

        test_entity = {
            "PartitionKey": "PK",
            "RowKey": "RK",
            "Data1": (12345, EdmType.INT32),
            "Data2": (False, "Edm.Boolean"),
            "Data3": EntityProperty(value=b"testdata", edm_type=EdmType.BINARY),
            "Data4": EntityProperty(
                datetime(year=2022, month=4, day=1, hour=9, minute=30, second=45, tzinfo=timezone.utc), "Edm.DateTime"
            ),
            "Data5": EntityProperty(uuid.uuid4(), "Edm.Guid"),
            "Data6": ("Foobar", EdmType.STRING),
            "Data7": (3.14, EdmType.DOUBLE),
            "Data8": (2**60, "Edm.Int64"),
        }
        expected_entity = {
            "PartitionKey": "PK",
            "PartitionKey@odata.type": "Edm.String",
            "RowKey": "RK",
            "RowKey@odata.type": "Edm.String",
            "Data1": 12345,
            "Data1@odata.type": "Edm.Int32",
            "Data2": False,
            "Data2@odata.type": "Edm.Boolean",
            "Data3": _encode_base64(b"testdata"),
            "Data3@odata.type": "Edm.Binary",
            "Data4": _to_utc_datetime(test_entity["Data4"][0]),
            "Data4@odata.type": "Edm.DateTime",
            "Data5": str(test_entity["Data5"][0]),
            "Data5@odata.type": "Edm.Guid",
            "Data6": "Foobar",
            "Data6@odata.type": "Edm.String",
            "Data7": 3.14,
            "Data7@odata.type": "Edm.Double",
            "Data8": "1152921504606846976",
            "Data8@odata.type": "Edm.Int64",
        }
        verification = json.dumps(expected_entity)
        resp = client.update_entity(
            test_entity,
            mode=UpdateMode.MERGE,
            verify_payload=verification,
            verify_url="/foo(PartitionKey='PK',RowKey='RK')",
            verify_headers={"Content-Type": "application/json", "Accept": "application/json", "If-Match": "*"},
        )
        resp = client.update_entity(
            test_entity,
            mode=UpdateMode.REPLACE,
            verify_payload=verification,
            verify_url="/foo(PartitionKey='PK',RowKey='RK')",
            verify_headers={"Content-Type": "application/json", "Accept": "application/json", "If-Match": "*"},
        )

        test_entity = {
            "PartitionKey": "PK",
            "RowKey": "RK",
            "Data1": (12345, EdmType.INT32),
            "Data2": (False, "Edm.Boolean"),
            "Data3": EntityProperty(value=b"testdata", edm_type=EdmType.BINARY),  # TODO: Not sure what to do about this
            "Data4": EntityProperty(_to_utc_datetime(test_entity["Data4"][0]), "Edm.DateTime"),
            "Data5": EntityProperty(str(test_entity["Data5"][0]), "Edm.Guid"),
            "Data6": ("Foobar", EdmType.STRING),
            "Data7": EntityProperty(3.14, "Edm.Double"),
            "Data8": ("1152921504606846976", "Edm.Int64"),
        }
        resp = client.update_entity(
            test_entity,
            mode=UpdateMode.MERGE,
            verify_payload=verification,
            verify_url="/foo(PartitionKey='PK',RowKey='RK')",
            verify_headers={"Content-Type": "application/json", "Accept": "application/json", "If-Match": "*"},
        )
        resp = client.update_entity(
            test_entity,
            mode=UpdateMode.REPLACE,
            verify_payload=verification,
            verify_url="/foo(PartitionKey='PK',RowKey='RK')",
            verify_headers={"Content-Type": "application/json", "Accept": "application/json", "If-Match": "*"},
        )

    @tables_decorator
    @recorded_by_proxy
    def test_encoder_update_entity_raw(self, tables_storage_account_name, tables_primary_storage_account_key):
        table_name = self.get_resource_name("uttable")
        url = self.account_url(tables_storage_account_name, "table")
        # Raw payload with existing EdmTypes
        client = TableClient(
            url,
            table_name,
            credential=tables_primary_storage_account_key,
            transport=EncoderVerificationTransport()
        )

        test_entity = {
            "PartitionKey": "PK",
            "PartitionKey@odata.type": "Edm.String",
            "RowKey": "RK",
            "RowKey@odata.type": "Edm.String",
            "Data1": 12345,
            "Data1@odata.type": "Edm.Int32",
            "Data2": False,
            "Data2@odata.type": "Edm.Boolean",
            "Data3": _encode_base64(b"testdata"),
            "Data3@odata.type": "Edm.Binary",
            "Data4": _to_utc_datetime(datetime.now()),
            "Data4@odata.type": "Edm.DateTime",
            "Data5": str(uuid.uuid4()),
            "Data5@odata.type": "Edm.Guid",
            "Data6": "Foobar",
            "Data6@odata.type": "Edm.String",
            "Data7": "3.14",
            "Data7@odata.type": "Edm.Double",
            "Data8": "1152921504606846976",
            "Data8@odata.type": "Edm.Int64",
        }
        verification = json.dumps(test_entity)
        resp = client.update_entity(
            test_entity,
            mode=UpdateMode.MERGE,
            verify_payload=verification,
            verify_url="/foo(PartitionKey='PK',RowKey='RK')",
            verify_headers={"Content-Type": "application/json", "Accept": "application/json", "If-Match": "*"},
        )
        resp = client.update_entity(
            test_entity,
            mode=UpdateMode.REPLACE,
            verify_payload=verification,
            verify_url="/foo(PartitionKey='PK',RowKey='RK')",
            verify_headers={"Content-Type": "application/json", "Accept": "application/json", "If-Match": "*"},
        )

    @tables_decorator
    @recorded_by_proxy
    def test_encoder_update_entity_atypical_values(self, tables_storage_account_name, tables_primary_storage_account_key):
        table_name = self.get_resource_name("uttable")
=======
        table_name = self.get_resource_name("uttable13")
        url = self.account_url(tables_storage_account_name, "table")
        # Test basic string, int32 and bool data
        client = TableClient(
            url, table_name, credential=tables_primary_storage_account_key, transport=EncoderVerificationTransport()
        )
        client.create_table()
        try:
            test_entity = {"PartitionKey": "PK", "RowKey": "RK", "Data1": 1, "Data2": True}
            expected_entity = {
                "PartitionKey": "PK",
                "PartitionKey@odata.type": "Edm.String",
                "RowKey": "RK",
                "RowKey@odata.type": "Edm.String",
                "Data1": 1,
                "Data2": True,
            }
            _check_backcompat(test_entity, expected_entity)
            client.upsert_entity({"PartitionKey": "PK", "RowKey": "RK"})
            resp = client.update_entity(
                test_entity,
                mode="merge",
                verify_payload=json.dumps(expected_entity),
                verify_url=f"/{table_name}(PartitionKey='PK',RowKey='RK')",
                verify_headers={"Content-Type": "application/json", "Accept": "application/json", "If-Match": "*"},
                verify_response=(lambda: client.get_entity("PK", "RK"), test_entity),
            )
            assert list(resp.keys()) == ["date", "etag", "version"]
            resp = client.update_entity(
                test_entity,
                mode="replace",
                verify_payload=json.dumps(expected_entity),
                verify_url=f"/{table_name}(PartitionKey='PK',RowKey='RK')",
                verify_headers={"Content-Type": "application/json", "Accept": "application/json", "If-Match": "*"},
                verify_response=(lambda: client.get_entity("PK", "RK"), test_entity),
            )
            assert list(resp.keys()) == ["date", "etag", "version"]

            test_entity = {"PartitionKey": "PK", "RowKey": "RK'@*$!%", "Data": True}
            expected_entity = {
                "PartitionKey": "PK",
                "PartitionKey@odata.type": "Edm.String",
                "RowKey": "RK'@*$!%",
                "RowKey@odata.type": "Edm.String",
                "Data": True,
            }
            _check_backcompat(test_entity, expected_entity)
            client.upsert_entity({"PartitionKey": "PK", "RowKey": "RK'@*$!%"})
            resp = client.update_entity(
                test_entity,
                mode="merge",
                verify_payload=json.dumps(expected_entity),
                verify_url=f"/{table_name}(PartitionKey='PK',RowKey='RK%27%27%40%2A%24%21%25')",
                verify_headers={"Content-Type": "application/json", "Accept": "application/json", "If-Match": "*"},
                verify_response=(lambda: client.get_entity("PK", "RK'@*$!%"), test_entity),
            )
            assert list(resp.keys()) == ["date", "etag", "version"]
            resp = client.update_entity(
                test_entity,
                mode="replace",
                verify_payload=json.dumps(expected_entity),
                verify_url=f"/{table_name}(PartitionKey='PK',RowKey='RK%27%27%40%2A%24%21%25')",
                verify_headers={"Content-Type": "application/json", "Accept": "application/json", "If-Match": "*"},
                verify_response=(lambda: client.get_entity("PK", "RK'@*$!%"), test_entity),
            )
            assert list(resp.keys()) == ["date", "etag", "version"]

            test_entity = {"PartitionKey": "PK", "RowKey": 1}
            expected_entity = {"PartitionKey": "PK", "PartitionKey@odata.type": "Edm.String", "RowKey": 1}
            _check_backcompat(test_entity, expected_entity)
            with pytest.raises(TypeError) as error:
                client.update_entity(test_entity, mode="merge")
            assert "PartitionKey or RowKey must be of type string." in str(error.value)
            with pytest.raises(TypeError) as error:
                client.update_entity(test_entity, mode="replace")
            assert "PartitionKey or RowKey must be of type string." in str(error.value)

            test_entity = {"PartitionKey": "PK", "RowKey": True}
            expected_entity = {"PartitionKey": "PK", "PartitionKey@odata.type": "Edm.String", "RowKey": True}
            _check_backcompat(test_entity, expected_entity)
            with pytest.raises(TypeError) as error:
                client.update_entity(test_entity, mode="merge")
            assert "PartitionKey or RowKey must be of type string." in str(error.value)
            with pytest.raises(TypeError) as error:
                client.update_entity(test_entity, mode="replace")
            assert "PartitionKey or RowKey must be of type string." in str(error.value)

            test_entity = {"PartitionKey": "PK", "RowKey": 3.14}
            expected_entity = {
                "PartitionKey": "PK",
                "PartitionKey@odata.type": "Edm.String",
                "RowKey": 3.14,
                "RowKey@odata.type": "Edm.Double",
            }
            _check_backcompat(test_entity, expected_entity)
            with pytest.raises(TypeError) as error:
                client.update_entity(test_entity, mode="merge")
            assert "PartitionKey or RowKey must be of type string." in str(error.value)
            with pytest.raises(TypeError) as error:
                client.update_entity(test_entity, mode="replace")
            assert "PartitionKey or RowKey must be of type string." in str(error.value)
        finally:
            client.delete_table()

    @tables_decorator
    @recorded_by_proxy
    def test_encoder_update_entity_complex_keys(
        self, tables_storage_account_name, tables_primary_storage_account_key, **kwargs
    ):
        recorded_variables = kwargs.pop("variables", {})
        recorded_uuid = self.set_uuid_variable(recorded_variables, "uuid", uuid.uuid4())
        table_name = self.get_resource_name("uttable14")
        url = self.account_url(tables_storage_account_name, "table")
        # Test complex PartitionKey and RowKey (datetime, GUID and binary)
        client = TableClient(
            url, table_name, credential=tables_primary_storage_account_key, transport=EncoderVerificationTransport()
        )
        client.create_table()
        try:
            test_entity = {
                "PartitionKey": self.get_datetime(),
                "RowKey": recorded_uuid,
                "Data": True,
            }
            pk = _to_utc_datetime(test_entity["PartitionKey"])
            rk = str(test_entity["RowKey"])
            expected_entity = {
                "PartitionKey": pk,
                "PartitionKey@odata.type": "Edm.DateTime",
                "RowKey": rk,
                "RowKey@odata.type": "Edm.Guid",
                "Data": True,
            }
            response_entity = {"PartitionKey": pk, "RowKey": rk, "Data": True}
            _check_backcompat(test_entity, expected_entity)
            client.upsert_entity({"PartitionKey": pk, "RowKey": rk})
            resp = client.update_entity(
                test_entity,
                mode=UpdateMode.MERGE,
                verify_payload=json.dumps(expected_entity),
                verify_url=f"/{table_name}(PartitionKey='{quote(pk)}',RowKey='{quote(rk)}')",
                verify_headers={"Content-Type": "application/json", "Accept": "application/json", "If-Match": "*"},
                verify_response=(lambda: client.get_entity(pk, rk), response_entity),
            )
            assert list(resp.keys()) == ["date", "etag", "version"]
            resp = client.update_entity(
                test_entity,
                mode=UpdateMode.REPLACE,
                verify_payload=json.dumps(expected_entity),
                verify_url=f"/{table_name}(PartitionKey='{quote(pk)}',RowKey='{quote(rk)}')",
                verify_headers={"Content-Type": "application/json", "Accept": "application/json", "If-Match": "*"},
                verify_response=(lambda: client.get_entity(pk, rk), response_entity),
            )
            assert list(resp.keys()) == ["date", "etag", "version"]

            test_entity = {"PartitionKey": b"binarydata", "RowKey": "1234", "Data": 1}
            pk = _encode_base64(test_entity["PartitionKey"])
            rk = str(test_entity["RowKey"])
            expected_entity = {
                "PartitionKey": pk,
                "PartitionKey@odata.type": "Edm.Binary",
                "RowKey": rk,
                "RowKey@odata.type": "Edm.String",
                "Data": 1,
            }
            response_entity = {"PartitionKey": pk, "RowKey": rk, "Data": 1}
            _check_backcompat(test_entity, expected_entity)
            client.upsert_entity({"PartitionKey": pk, "RowKey": rk})
            resp = client.update_entity(
                test_entity,
                mode=UpdateMode.MERGE,
                verify_payload=json.dumps(expected_entity),
                verify_url=f"/{table_name}(PartitionKey='{quote(pk)}',RowKey='{rk}')",
                verify_headers={"Content-Type": "application/json", "Accept": "application/json", "If-Match": "*"},
                verify_response=(lambda: client.get_entity(pk, rk), response_entity),
            )
            assert list(resp.keys()) == ["date", "etag", "version"]
            resp = client.update_entity(
                test_entity,
                mode=UpdateMode.REPLACE,
                verify_payload=json.dumps(expected_entity),
                verify_url=f"/{table_name}(PartitionKey='{quote(pk)}',RowKey='{rk}')",
                verify_headers={"Content-Type": "application/json", "Accept": "application/json", "If-Match": "*"},
                verify_response=(lambda: client.get_entity(pk, rk), response_entity),
            )
            assert list(resp.keys()) == ["date", "etag", "version"]
        finally:
            client.delete_table()
        return recorded_variables

    @tables_decorator
    @recorded_by_proxy
    def test_encoder_update_entity_type_conversion(
        self, tables_storage_account_name, tables_primary_storage_account_key, **kwargs
    ):
        recorded_variables = kwargs.pop("variables", {})
        recorded_uuid = self.set_uuid_variable(recorded_variables, "uuid", uuid.uuid4())
        table_name = self.get_resource_name("uttable15")
        url = self.account_url(tables_storage_account_name, "table")
        # All automatically detected data types
        client = TableClient(
            url, table_name, credential=tables_primary_storage_account_key, transport=EncoderVerificationTransport()
        )
        client.create_table()
        try:
            test_entity = {
                "PartitionKey": "PK",
                "RowKey": "RK",
                "Data1": 12345,
                "Data2": False,
                "Data3": b"testdata",
                "Data4": self.get_datetime(),
                "Data5": recorded_uuid,
                "Data6": "Foobar",
                "Data7": 3.14,
            }
            expected_entity = {
                "PartitionKey": "PK",
                "PartitionKey@odata.type": "Edm.String",
                "RowKey": "RK",
                "RowKey@odata.type": "Edm.String",
                "Data1": 12345,
                "Data2": False,
                "Data3": _encode_base64(b"testdata"),
                "Data3@odata.type": "Edm.Binary",
                "Data4": _to_utc_datetime(test_entity["Data4"]),
                "Data4@odata.type": "Edm.DateTime",
                "Data5": str(test_entity["Data5"]),
                "Data5@odata.type": "Edm.Guid",
                "Data6": "Foobar",
                "Data6@odata.type": "Edm.String",
                "Data7": 3.14,
                "Data7@odata.type": "Edm.Double",
            }
            _check_backcompat(test_entity, expected_entity)
            client.upsert_entity({"PartitionKey": "PK", "RowKey": "RK"})
            verification = json.dumps(expected_entity)
            resp = client.update_entity(
                test_entity,
                mode=UpdateMode.MERGE,
                verify_payload=verification,
                verify_url=f"/{table_name}(PartitionKey='PK',RowKey='RK')",
                verify_headers={"Content-Type": "application/json", "Accept": "application/json", "If-Match": "*"},
                verify_response=(lambda: client.get_entity("PK", "RK"), test_entity),
            )
            assert list(resp.keys()) == ["date", "etag", "version"]
            resp = client.update_entity(
                test_entity,
                mode=UpdateMode.REPLACE,
                verify_payload=verification,
                verify_url=f"/{table_name}(PartitionKey='PK',RowKey='RK')",
                verify_headers={"Content-Type": "application/json", "Accept": "application/json", "If-Match": "*"},
                verify_response=(lambda: client.get_entity("PK", "RK"), test_entity),
            )
            assert list(resp.keys()) == ["date", "etag", "version"]
        finally:
            client.delete_table()
        return recorded_variables

    @tables_decorator
    @recorded_by_proxy
    def test_encoder_update_entity_tuples(
        self, tables_storage_account_name, tables_primary_storage_account_key, **kwargs
    ):
        recorded_variables = kwargs.pop("variables", {})
        recorded_uuid = self.set_uuid_variable(recorded_variables, "uuid", uuid.uuid4())
        table_name = self.get_resource_name("uttable16")
        url = self.account_url(tables_storage_account_name, "table")
        # Explicit datatypes using Tuple definition
        client = TableClient(
            url, table_name, credential=tables_primary_storage_account_key, transport=EncoderVerificationTransport()
        )
        client.create_table()
        try:
            dt = datetime(year=2022, month=4, day=1, hour=9, minute=30, second=45, tzinfo=timezone.utc)
            guid = recorded_uuid
            test_entity = {
                "PartitionKey": "PK1",
                "RowKey": "RK1",
                "Data1": (12345, EdmType.INT32),
                "Data2": (False, "Edm.Boolean"),
                "Data3": EntityProperty(value=b"testdata", edm_type=EdmType.BINARY),
                "Data4": EntityProperty(dt, "Edm.DateTime"),
                "Data5": EntityProperty(guid, "Edm.Guid"),
                "Data6": ("Foobar", EdmType.STRING),
                "Data7": (3.14, EdmType.DOUBLE),
                "Data8": (2**60, "Edm.Int64"),
            }
            expected_entity = {
                "PartitionKey": "PK1",
                "PartitionKey@odata.type": "Edm.String",
                "RowKey": "RK1",
                "RowKey@odata.type": "Edm.String",
                "Data1": 12345,
                "Data1@odata.type": "Edm.Int32",
                "Data2": False,
                "Data2@odata.type": "Edm.Boolean",
                "Data3": _encode_base64(b"testdata"),
                "Data3@odata.type": "Edm.Binary",
                "Data4": _to_utc_datetime(dt),
                "Data4@odata.type": "Edm.DateTime",
                "Data5": str(guid),
                "Data5@odata.type": "Edm.Guid",
                "Data6": "Foobar",
                "Data6@odata.type": "Edm.String",
                "Data7": 3.14,
                "Data7@odata.type": "Edm.Double",
                "Data8": "1152921504606846976",
                "Data8@odata.type": "Edm.Int64",
            }
            response_entity = {
                "PartitionKey": "PK1",
                "RowKey": "RK1",
                "Data1": 12345,
                "Data2": False,
                "Data3": b"testdata",
                "Data4": dt,
                "Data5": guid,
                "Data6": "Foobar",
                "Data7": 3.14,
                "Data8": (2**60, "Edm.Int64"),
            }
            _check_backcompat(test_entity, expected_entity)
            client.upsert_entity({"PartitionKey": "PK1", "RowKey": "RK1"})
            verification = json.dumps(expected_entity)
            resp = client.update_entity(
                test_entity,
                mode=UpdateMode.MERGE,
                verify_payload=verification,
                verify_url=f"/{table_name}(PartitionKey='PK1',RowKey='RK1')",
                verify_headers={"Content-Type": "application/json", "Accept": "application/json", "If-Match": "*"},
                verify_response=(lambda: client.get_entity("PK1", "RK1"), response_entity),
            )
            assert list(resp.keys()) == ["date", "etag", "version"]
            resp = client.update_entity(
                test_entity,
                mode=UpdateMode.REPLACE,
                verify_payload=verification,
                verify_url=f"/{table_name}(PartitionKey='PK1',RowKey='RK1')",
                verify_headers={"Content-Type": "application/json", "Accept": "application/json", "If-Match": "*"},
                verify_response=(lambda: client.get_entity("PK1", "RK1"), response_entity),
            )
            assert list(resp.keys()) == ["date", "etag", "version"]

            test_entity = {
                "PartitionKey": "PK2",
                "RowKey": "RK2",
                "Data1": ("12345", EdmType.INT32),
                "Data2": ("False", "Edm.Boolean"),
                "Data3": (None, EdmType.STRING),
                "Data4": EntityProperty(_to_utc_datetime(dt), "Edm.DateTime"),
                "Data5": EntityProperty(str(guid), "Edm.Guid"),
                "Data6": (None, EdmType.BOOLEAN),
                "Data7": EntityProperty("3.14", "Edm.Double"),
                "Data8": ("9223372036854775807", "Edm.Int64"),
            }
            expected_entity = {
                "PartitionKey": "PK2",
                "PartitionKey@odata.type": "Edm.String",
                "RowKey": "RK2",
                "RowKey@odata.type": "Edm.String",
                "Data1": 12345,
                "Data1@odata.type": "Edm.Int32",
                "Data2": "False",
                "Data2@odata.type": "Edm.Boolean",
                "Data3": "None",
                "Data3@odata.type": "Edm.String",
                "Data4": test_entity["Data4"][0],
                "Data4@odata.type": "Edm.DateTime",
                "Data5": test_entity["Data5"][0],
                "Data5@odata.type": "Edm.Guid",
                "Data7": "3.14",
                "Data7@odata.type": "Edm.Double",
                "Data8": "9223372036854775807",
                "Data8@odata.type": "Edm.Int64",
            }
            response_entity = {
                "PartitionKey": "PK2",
                "RowKey": "RK2",
                "Data1": 12345,
                "Data2": False,
                "Data3": "None",
                "Data4": dt,
                "Data5": guid,
                "Data7": 3.14,
                "Data8": (9223372036854775807, "Edm.Int64"),
            }
            _check_backcompat(test_entity, expected_entity)
            client.upsert_entity({"PartitionKey": "PK2", "RowKey": "RK2"})
            verification = json.dumps(expected_entity)
            resp = client.update_entity(
                test_entity,
                mode=UpdateMode.MERGE,
                verify_payload=verification,
                verify_url=f"/{table_name}(PartitionKey='PK2',RowKey='RK2')",
                verify_headers={"Content-Type": "application/json", "Accept": "application/json", "If-Match": "*"},
                verify_response=(lambda: client.get_entity("PK2", "RK2"), response_entity),
            )
            assert list(resp.keys()) == ["date", "etag", "version"]
            resp = client.update_entity(
                test_entity,
                mode=UpdateMode.REPLACE,
                verify_payload=verification,
                verify_url=f"/{table_name}(PartitionKey='PK2',RowKey='RK2')",
                verify_headers={"Content-Type": "application/json", "Accept": "application/json", "If-Match": "*"},
                verify_response=(lambda: client.get_entity("PK2", "RK2"), response_entity),
            )
            assert list(resp.keys()) == ["date", "etag", "version"]
        finally:
            client.delete_table()
        return recorded_variables

    @tables_decorator
    @recorded_by_proxy
    def test_encoder_update_entity_raw(self, tables_storage_account_name, tables_primary_storage_account_key, **kwargs):
        recorded_variables = kwargs.pop("variables", {})
        recorded_uuid = self.set_uuid_variable(recorded_variables, "uuid", uuid.uuid4())
        table_name = self.get_resource_name("uttable17")
        url = self.account_url(tables_storage_account_name, "table")
        # Raw payload with existing EdmTypes
        client = TableClient(
            url, table_name, credential=tables_primary_storage_account_key, transport=EncoderVerificationTransport()
        )
        client.create_table()
        try:
            dt = self.get_datetime()
            guid = recorded_uuid
            test_entity = {
                "PartitionKey": "PK",
                "PartitionKey@odata.type": "Edm.String",
                "RowKey": "RK",
                "RowKey@odata.type": "Edm.String",
                "Data1": "12345",
                "Data1@odata.type": "Edm.Int32",  # EdmType.INT32,  TODO: Should we fix enums?
                "Data2": "False",
                "Data2@odata.type": "Edm.Boolean",
                "Data3": _encode_base64(b"testdata"),
                "Data3@odata.type": "Edm.Binary",
                "Data4": _to_utc_datetime(dt),
                "Data4@odata.type": "Edm.DateTime",
                "Data5": str(guid),
                "Data5@odata.type": "Edm.Guid",
                "Data6": "Foobar",
                "Data6@odata.type": "Edm.String",
                "Data7": "3.14",
                "Data7@odata.type": "Edm.Double",
                "Data8": "1152921504606846976",
                "Data8@odata.type": "Edm.Int64",
                "Data9": b"testdata",
                "Data9@odata.type": "Edm.Binary",
                "Data10": dt,
                "Data10@odata.type": "Edm.DateTime",
                "Data11": guid,
                "Data11@odata.type": "Edm.Guid",
            }
            expected_entity = {
                "PartitionKey": "PK",
                "PartitionKey@odata.type": "Edm.String",
                "PartitionKey@odata.type@odata.type": "Edm.String",
                "RowKey": "RK",
                "RowKey@odata.type": "Edm.String",
                "RowKey@odata.type@odata.type": "Edm.String",
                "Data1": "12345",
                "Data1@odata.type": "Edm.Int32",
                "Data1@odata.type@odata.type": "Edm.String",
                "Data2": "False",
                "Data2@odata.type": "Edm.Boolean",
                "Data2@odata.type@odata.type": "Edm.String",
                "Data3": _encode_base64(b"testdata"),
                "Data3@odata.type": "Edm.Binary",
                "Data3@odata.type@odata.type": "Edm.String",
                "Data4": _to_utc_datetime(dt),
                "Data4@odata.type": "Edm.DateTime",
                "Data4@odata.type@odata.type": "Edm.String",
                "Data5": str(guid),
                "Data5@odata.type": "Edm.Guid",
                "Data5@odata.type@odata.type": "Edm.String",
                "Data6": "Foobar",
                "Data6@odata.type": "Edm.String",
                "Data6@odata.type@odata.type": "Edm.String",
                "Data7": "3.14",
                "Data7@odata.type": "Edm.Double",
                "Data7@odata.type@odata.type": "Edm.String",
                "Data8": "1152921504606846976",
                "Data8@odata.type": "Edm.Int64",
                "Data8@odata.type@odata.type": "Edm.String",
                "Data9": _encode_base64(b"testdata"),
                "Data9@odata.type": "Edm.Binary",
                "Data9@odata.type@odata.type": "Edm.String",
                "Data10": _to_utc_datetime(dt),
                "Data10@odata.type": "Edm.DateTime",
                "Data10@odata.type@odata.type": "Edm.String",
                "Data11": str(guid),
                "Data11@odata.type": "Edm.Guid",
                "Data11@odata.type@odata.type": "Edm.String",
            }
            response_entity = {
                "PartitionKey": "PK",
                "RowKey": "RK",
                "Data1": 12345,
                "Data2": False,
                "Data3": b"testdata",
                "Data4": dt,
                "Data5": guid,
                "Data6": "Foobar",
                "Data7": 3.14,
                "Data8": (1152921504606846976, "Edm.Int64"),
                "Data9": b"testdata",
                "Data10": dt,
                "Data11": guid,
            }
            _check_backcompat(test_entity, expected_entity)
            client.upsert_entity({"PartitionKey": "PK", "RowKey": "RK"})
            verification = json.dumps(expected_entity)
            resp = client.update_entity(
                test_entity,
                mode=UpdateMode.MERGE,
                verify_payload=verification,
                verify_url=f"/{table_name}(PartitionKey='PK',RowKey='RK')",
                verify_headers={"Content-Type": "application/json", "Accept": "application/json", "If-Match": "*"},
                verify_response=(lambda: client.get_entity("PK", "RK"), response_entity),
            )
            assert list(resp.keys()) == ["date", "etag", "version"]
            resp = client.update_entity(
                test_entity,
                mode=UpdateMode.REPLACE,
                verify_payload=verification,
                verify_url=f"/{table_name}(PartitionKey='PK',RowKey='RK')",
                verify_headers={"Content-Type": "application/json", "Accept": "application/json", "If-Match": "*"},
                verify_response=(lambda: client.get_entity("PK", "RK"), response_entity),
            )
            assert list(resp.keys()) == ["date", "etag", "version"]
        finally:
            client.delete_table()
        return recorded_variables

    @tables_decorator
    @recorded_by_proxy
    def test_encoder_update_entity_atypical_values(
        self, tables_storage_account_name, tables_primary_storage_account_key
    ):
        table_name = self.get_resource_name("uttable18")
>>>>>>> ac02a3cd
        url = self.account_url(tables_storage_account_name, "table")
        # Non-UTF8 characters in both keys and properties
        # Invalid int32 and int64 values
        # Infinite float values
        # Non-string keys
        # Test enums
        client = TableClient(
<<<<<<< HEAD
            url,
            table_name,
            credential=tables_primary_storage_account_key,
            transport=EncoderVerificationTransport()
        )

        # Non-UTF8 characters in both keys and properties
        test_entity = {"PartitionKey": "PK", "RowKey": "你好", "Data": "你好"}
        expected_entity = {
            "PartitionKey": "PK",
            "PartitionKey@odata.type": "Edm.String",
            "RowKey": "你好",
            "RowKey@odata.type": "Edm.String",
            "Data": "你好",
            "Data@odata.type": "Edm.String",
        }
        verification = json.dumps(expected_entity)
        resp = client.update_entity(
            test_entity,
            mode=UpdateMode.MERGE,
            verify_payload=verification,
            verify_url="/foo(PartitionKey='PK',RowKey='%E4%BD%A0%E5%A5%BD')",
            verify_headers={
                "Content-Type": "application/json",
                "Accept": "application/json",
            },
        )
        resp = client.update_entity(
            test_entity,
            mode=UpdateMode.REPLACE,
            verify_payload=verification,
            verify_url="/foo(PartitionKey='PK',RowKey='%E4%BD%A0%E5%A5%BD')",
            verify_headers={
                "Content-Type": "application/json",
                "Accept": "application/json",
            },
        )

        # Invalid int32 and int64 values
        # TODO: This will likely change if we move to post-request validation.
        test_entity = {"PartitionKey": "PK", "RowKey": "RK", "Data": 2**65}
        with pytest.raises(TypeError):
            client.update_entity(test_entity, mode=UpdateMode.MERGE)
        with pytest.raises(TypeError):
            client.update_entity(test_entity, mode=UpdateMode.REPLACE)
        test_entity = {"PartitionKey": "PK", "RowKey": "RK", "Data": (2**70, "Edm.Int64")}
        with pytest.raises(TypeError):
            client.update_entity(test_entity, mode=UpdateMode.MERGE)
        with pytest.raises(TypeError):
            client.update_entity(test_entity, mode=UpdateMode.REPLACE)

        # Infinite float values
        test_entity = {
            "PartitionKey": "PK",
            "RowKey": "RK",
            "Data1": float("nan"),
            "Data2": float("inf"),
            "Data3": float("-inf"),
        }
        expected_entity = {
            "PartitionKey": "PK",
            "PartitionKey@odata.type": "Edm.String",
            "RowKey": "RK",
            "RowKey@odata.type": "Edm.String",
            "Data1": "NaN",
            "Data1@odata.type": "Edm.Double",
            "Data2": "Infinity",
            "Data2@odata.type": "Edm.Double",
            "Data3": "-Infinity",
            "Data3@odata.type": "Edm.Double",
        }
        verification = json.dumps(expected_entity)
        resp = client.update_entity(
            test_entity,
            mode=UpdateMode.MERGE,
            verify_payload=verification,
            verify_url="/foo(PartitionKey='PK',RowKey='RK')",
            verify_headers={
                "Content-Type": "application/json",
                "Accept": "application/json",
            },
        )
        resp = client.update_entity(
            test_entity,
            mode=UpdateMode.REPLACE,
            verify_payload=verification,
            verify_url="/foo(PartitionKey='PK',RowKey='RK')",
            verify_headers={
                "Content-Type": "application/json",
                "Accept": "application/json",
            },
        )

        # Non-string keys
        # TODO: This seems broken? Not sure what the live service will do with a non-string key.
        test_entity = {"PartitionKey": "PK", "RowKey": "RK", 123: 456}
        expected_entity = {
            "PartitionKey": "PK",
            "PartitionKey@odata.type": "Edm.String",
            "RowKey": "RK",
            "RowKey@odata.type": "Edm.String",
            123: 456,
        }
        verification = json.dumps(expected_entity)
        # TODO: The code introduced to serialize to support odata types raises a TypeError here. Need to investigate the best approach.
        resp = client.update_entity(
            test_entity,
            mode=UpdateMode.MERGE,
            verify_payload=verification,
            verify_url="/foo(PartitionKey='PK',RowKey='RK')",
            verify_headers={
                "Content-Type": "application/json",
                "Accept": "application/json",
            },
        )
        resp = client.update_entity(
            test_entity,
            mode=UpdateMode.REPLACE,
            verify_payload=verification,
            verify_url="/foo(PartitionKey='PK',RowKey='RK')",
            verify_headers={
                "Content-Type": "application/json",
                "Accept": "application/json",
            },
        )

        # Test enums
        test_entity = {"PartitionKey": "PK", "RowKey": EnumBasicOptions.ONE, "Data": EnumBasicOptions.TWO}
        # TODO: This looks like it was always broken
        expected_entity = {
            "PartitionKey": "PK",
            "PartitionKey@odata.type": "Edm.String",
            "RowKey": "EnumBasicOptions.ONE",
            "RowKey@odata.type": "Edm.String",
            "Data": "EnumBasicOptions.TWO",
            "Data@odata.type": "Edm.String",
        }
        verification = json.dumps(expected_entity)
        resp = client.update_entity(
            test_entity,
            mode=UpdateMode.MERGE,
            verify_payload=verification,
            verify_url="/foo(PartitionKey='PK',RowKey='EnumBasicOptions.ONE')",
            verify_headers={
                "Content-Type": "application/json",
                "Accept": "application/json",
            },
        )
        resp = client.update_entity(
            test_entity,
            mode=UpdateMode.REPLACE,
            verify_payload=verification,
            verify_url="/foo(PartitionKey='PK',RowKey='EnumBasicOptions.ONE')",
            verify_headers={
                "Content-Type": "application/json",
                "Accept": "application/json",
            },
        )

        test_entity = {"PartitionKey": "PK", "RowKey": EnumIntOptions.ONE, "Data": EnumIntOptions.TWO}
        # TODO: This is a bit weird
        expected_entity = {
            "PartitionKey": "PK",
            "PartitionKey@odata.type": "Edm.String",
            "RowKey": "1",
            "RowKey@odata.type": "Edm.String",
            "Data": "2",
            "Data@odata.type": "Edm.String",
        }
        verification = json.dumps(expected_entity)
        # TODO: This changes between Python 3.10 and 3.11
        resp = client.update_entity(
            test_entity,
            mode=UpdateMode.MERGE,
            verify_payload=verification,
            verify_url="/foo(PartitionKey='PK',RowKey='1')",
            verify_headers={
                "Content-Type":"application/json",
                "Accept":"application/json",
            }
        )
        resp = client.update_entity(
            test_entity,
            mode=UpdateMode.REPLACE,
            verify_payload=verification,
            verify_url="/foo(PartitionKey='PK',RowKey='1')",
            verify_headers={
                "Content-Type":"application/json",
                "Accept":"application/json",
            }
        )

        test_entity = {"PartitionKey": "PK", "RowKey": EnumStrOptions.ONE, "Data": EnumStrOptions.TWO}
        # TODO: This looks like it was always broken
        expected_entity = {
            "PartitionKey": "PK",
            "PartitionKey@odata.type": "Edm.String",
            "RowKey": "EnumStrOptions.ONE",
            "RowKey@odata.type": "Edm.String",
            "Data": "EnumStrOptions.TWO",
            "Data@odata.type": "Edm.String",
        }
        verification = json.dumps(expected_entity)
        resp = client.update_entity(
            test_entity,
            mode=UpdateMode.MERGE,
            verify_payload=verification,
            verify_url="/foo(PartitionKey='PK',RowKey='EnumStrOptions.ONE')",
            verify_headers={
                "Content-Type": "application/json",
                "Accept": "application/json",
            },
        )
        resp = client.update_entity(
            test_entity,
            mode=UpdateMode.REPLACE,
            verify_payload=verification,
            verify_url="/foo(PartitionKey='PK',RowKey='EnumStrOptions.ONE')",
            verify_headers={
                "Content-Type": "application/json",
                "Accept": "application/json",
            },
        )
=======
            url, table_name, credential=tables_primary_storage_account_key, transport=EncoderVerificationTransport()
        )
        client.create_table()
        try:
            # Non-UTF8 characters in both keys and properties
            test_entity = {"PartitionKey": "PK", "RowKey": "你好", "Data": "你好"}
            expected_entity = {
                "PartitionKey": "PK",
                "PartitionKey@odata.type": "Edm.String",
                "RowKey": "你好",
                "RowKey@odata.type": "Edm.String",
                "Data": "你好",
                "Data@odata.type": "Edm.String",
            }
            _check_backcompat(test_entity, expected_entity)
            client.upsert_entity({"PartitionKey": "PK", "RowKey": "你好"})
            verification = json.dumps(expected_entity)
            resp = client.update_entity(
                test_entity,
                mode=UpdateMode.MERGE,
                verify_payload=verification,
                verify_url=f"/{table_name}(PartitionKey='PK',RowKey='%E4%BD%A0%E5%A5%BD')",
                verify_headers={"Content-Type": "application/json", "Accept": "application/json", "If-Match": "*"},
                verify_response=(lambda: client.get_entity("PK", "你好"), test_entity),
            )
            assert list(resp.keys()) == ["date", "etag", "version"]
            resp = client.update_entity(
                test_entity,
                mode=UpdateMode.REPLACE,
                verify_payload=verification,
                verify_url=f"/{table_name}(PartitionKey='PK',RowKey='%E4%BD%A0%E5%A5%BD')",
                verify_headers={"Content-Type": "application/json", "Accept": "application/json", "If-Match": "*"},
                verify_response=(lambda: client.get_entity("PK", "你好"), test_entity),
            )
            assert list(resp.keys()) == ["date", "etag", "version"]

            # Invalid int32 and int64 values
            # TODO: Check with other languages whether they can support big int32. Also Cosmos.
            # TODO: This will likely change if we move to post-request validation.
            max_int64 = 9223372036854775808
            test_entity = {"PartitionKey": "PK1", "RowKey": "RK1", "Data": int(max_int64 * 1000)}
            expected_entity = {
                "PartitionKey": "PK1",
                "PartitionKey@odata.type": "Edm.String",
                "RowKey": "RK1",
                "RowKey@odata.type": "Edm.String",
                "Data": int(max_int64 * 1000),
            }
            client.upsert_entity({"PartitionKey": "PK1", "RowKey": "RK1"})
            with pytest.raises(TypeError):
                _check_backcompat(test_entity, expected_entity)
            with pytest.raises(TypeError):
                resp = client.update_entity(
                    test_entity,
                    mode=UpdateMode.MERGE,
                    verify_payload=json.dumps(expected_entity),
                    verify_url=f"/{table_name}(PartitionKey='PK1',RowKey='RK1')",
                    verify_headers={"Content-Type": "application/json", "Accept": "application/json", "If-Match": "*"},
                    verify_response=(lambda: client.get_entity("PK1", "RK1"), test_entity),
                )
                assert list(resp.keys()) == ["date", "etag", "version"]
            with pytest.raises(TypeError):
                resp = client.update_entity(
                    test_entity,
                    mode=UpdateMode.REPLACE,
                    verify_payload=json.dumps(expected_entity),
                    verify_url=f"/{table_name}(PartitionKey='PK1',RowKey='RK1')",
                    verify_headers={"Content-Type": "application/json", "Accept": "application/json", "If-Match": "*"},
                    verify_response=(lambda: client.get_entity("PK1", "RK1"), test_entity),
                )
                assert list(resp.keys()) == ["date", "etag", "version"]

            test_entity = {"PartitionKey": "PK2", "RowKey": "RK2", "Data": (max_int64 - 1, "Edm.Int64")}
            expected_entity = {
                "PartitionKey": "PK2",
                "PartitionKey@odata.type": "Edm.String",
                "RowKey": "RK2",
                "RowKey@odata.type": "Edm.String",
                "Data": str(max_int64 - 1),
                "Data@odata.type": "Edm.Int64",
            }
            _check_backcompat(test_entity, expected_entity)
            client.upsert_entity({"PartitionKey": "PK2", "RowKey": "RK2"})
            resp = client.update_entity(
                test_entity,
                mode=UpdateMode.MERGE,
                verify_payload=json.dumps(expected_entity),
                verify_url=f"/{table_name}(PartitionKey='PK2',RowKey='RK2')",
                verify_headers={"Content-Type": "application/json", "Accept": "application/json", "If-Match": "*"},
                verify_response=(lambda: client.get_entity("PK2", "RK2"), test_entity),
            )
            assert list(resp.keys()) == ["date", "etag", "version"]
            resp = client.update_entity(
                test_entity,
                mode=UpdateMode.REPLACE,
                verify_payload=json.dumps(expected_entity),
                verify_url=f"/{table_name}(PartitionKey='PK2',RowKey='RK2')",
                verify_headers={"Content-Type": "application/json", "Accept": "application/json", "If-Match": "*"},
                verify_response=(lambda: client.get_entity("PK2", "RK2"), test_entity),
            )
            assert list(resp.keys()) == ["date", "etag", "version"]

            test_entity = {"PartitionKey": "PK3", "RowKey": "RK3", "Data": (max_int64, "Edm.Int64")}
            expected_entity = {
                "PartitionKey": "PK3",
                "PartitionKey@odata.type": "Edm.String",
                "RowKey": "RK3",
                "RowKey@odata.type": "Edm.String",
                "Data": str(max_int64),
                "Data@odata.type": "Edm.Int64",
            }
            with pytest.raises(TypeError):
                _check_backcompat(test_entity, expected_entity)
            client.upsert_entity({"PartitionKey": "PK3", "RowKey": "RK3"})
            # with pytest.raises(HttpResponseError) as error:
            with pytest.raises(TypeError):
                client.update_entity(
                    test_entity,
                    mode=UpdateMode.REPLACE,
                    verify_payload=json.dumps(expected_entity),
                    verify_url=f"/{table_name}(PartitionKey='PK3',RowKey='RK3')",
                    verify_headers={"Content-Type": "application/json", "Accept": "application/json", "If-Match": "*"},
                )
            # assert error.value.error_code == "InvalidInput"
            # with pytest.raises(HttpResponseError) as error:
            with pytest.raises(TypeError):
                client.update_entity(
                    test_entity,
                    mode=UpdateMode.REPLACE,
                    verify_payload=json.dumps(expected_entity),
                    verify_url=f"/{table_name}(PartitionKey='PK3',RowKey='RK3')",
                    verify_headers={"Content-Type": "application/json", "Accept": "application/json", "If-Match": "*"},
                )
            # assert error.value.error_code == "InvalidInput"

            # Infinite float values
            test_entity = {
                "PartitionKey": "PK4",
                "RowKey": "RK4",
                "Data1": float("nan"),
                "Data2": float("inf"),
                "Data3": float("-inf"),
            }
            expected_entity = {
                "PartitionKey": "PK4",
                "PartitionKey@odata.type": "Edm.String",
                "RowKey": "RK4",
                "RowKey@odata.type": "Edm.String",
                "Data1": "NaN",
                "Data1@odata.type": "Edm.Double",
                "Data2": "Infinity",
                "Data2@odata.type": "Edm.Double",
                "Data3": "-Infinity",
                "Data3@odata.type": "Edm.Double",
            }
            _check_backcompat(test_entity, expected_entity)
            client.upsert_entity({"PartitionKey": "PK4", "RowKey": "RK4"})
            verification = json.dumps(expected_entity)
            resp = client.update_entity(
                test_entity,
                mode=UpdateMode.MERGE,
                verify_payload=verification,
                verify_url=f"/{table_name}(PartitionKey='PK4',RowKey='RK4')",
                verify_headers={"Content-Type": "application/json", "Accept": "application/json", "If-Match": "*"},
                verify_response=(lambda: client.get_entity("PK4", "RK4"), test_entity),
            )
            assert list(resp.keys()) == ["date", "etag", "version"]
            resp = client.update_entity(
                test_entity,
                mode=UpdateMode.REPLACE,
                verify_payload=verification,
                verify_url=f"/{table_name}(PartitionKey='PK4',RowKey='RK4')",
                verify_headers={"Content-Type": "application/json", "Accept": "application/json", "If-Match": "*"},
                verify_response=(lambda: client.get_entity("PK4", "RK4"), test_entity),
            )
            assert list(resp.keys()) == ["date", "etag", "version"]

            # Non-string keys
            # TODO: This seems broken? Not sure what the live service will do with a non-string key.
            test_entity = {"PartitionKey": "PK", "RowKey": "RK", 123: 456}
            expected_entity = {
                "PartitionKey": "PK",
                "PartitionKey@odata.type": "Edm.String",
                "RowKey": "RK",
                "RowKey@odata.type": "Edm.String",
                123: 456,
            }
            _check_backcompat(test_entity, expected_entity)
            client.upsert_entity({"PartitionKey": "PK", "RowKey": "RK"})
            verification = json.dumps(expected_entity)
            # TODO: The code introduced to serialize to support odata types raises a TypeError here. Need to investigate the best approach.
            with pytest.raises(HttpResponseError) as error:
                client.update_entity(
                    test_entity,
                    mode=UpdateMode.MERGE,
                    verify_payload=verification,
                    verify_url=f"/{table_name}(PartitionKey='PK',RowKey='RK')",
                    verify_headers={"Content-Type": "application/json", "Accept": "application/json", "If-Match": "*"},
                )
            assert error.value.error_code == "PropertyNameInvalid"
            with pytest.raises(HttpResponseError) as error:
                client.update_entity(
                    test_entity,
                    mode=UpdateMode.REPLACE,
                    verify_payload=verification,
                    verify_url=f"/{table_name}(PartitionKey='PK',RowKey='RK')",
                    verify_headers={"Content-Type": "application/json", "Accept": "application/json", "If-Match": "*"},
                )
            assert error.value.error_code == "PropertyNameInvalid"

            # Test enums
            test_entity = {"PartitionKey": "PK", "RowKey": EnumBasicOptions.ONE, "Data": EnumBasicOptions.TWO}
            # TODO: This looks like it was always broken
            expected_entity = {
                "PartitionKey": "PK",
                "PartitionKey@odata.type": "Edm.String",
                "RowKey": "EnumBasicOptions.ONE",
                "RowKey@odata.type": "Edm.String",
                "Data": "EnumBasicOptions.TWO",
                "Data@odata.type": "Edm.String",
            }
            response_entity = {"PartitionKey": "PK", "RowKey": "EnumBasicOptions.ONE", "Data": "EnumBasicOptions.TWO"}
            _check_backcompat(test_entity, expected_entity)
            client.upsert_entity({"PartitionKey": "PK", "RowKey": "EnumBasicOptions.ONE"})
            verification = json.dumps(expected_entity)
            resp = client.update_entity(
                test_entity,
                mode=UpdateMode.MERGE,
                verify_payload=verification,
                verify_url=f"/{table_name}(PartitionKey='PK',RowKey='EnumBasicOptions.ONE')",
                verify_headers={"Content-Type": "application/json", "Accept": "application/json", "If-Match": "*"},
                verify_response=(lambda: client.get_entity("PK", "EnumBasicOptions.ONE"), response_entity),
            )
            assert list(resp.keys()) == ["date", "etag", "version"]
            resp = client.update_entity(
                test_entity,
                mode=UpdateMode.REPLACE,
                verify_payload=verification,
                verify_url=f"/{table_name}(PartitionKey='PK',RowKey='EnumBasicOptions.ONE')",
                verify_headers={"Content-Type": "application/json", "Accept": "application/json", "If-Match": "*"},
                verify_response=(lambda: client.get_entity("PK", "EnumBasicOptions.ONE"), response_entity),
            )
            assert list(resp.keys()) == ["date", "etag", "version"]

            test_entity = {"PartitionKey": "PK", "RowKey": EnumStrOptions.ONE, "Data": EnumStrOptions.TWO}
            # TODO: This looks like it was always broken
            expected_entity = {
                "PartitionKey": "PK",
                "PartitionKey@odata.type": "Edm.String",
                "RowKey": "EnumStrOptions.ONE",
                "RowKey@odata.type": "Edm.String",
                "Data": "EnumStrOptions.TWO",
                "Data@odata.type": "Edm.String",
            }
            response_entity = {"PartitionKey": "PK", "RowKey": "EnumStrOptions.ONE", "Data": "EnumStrOptions.TWO"}
            _check_backcompat(test_entity, expected_entity)
            client.upsert_entity({"PartitionKey": "PK", "RowKey": "EnumStrOptions.ONE"})
            verification = json.dumps(expected_entity)
            resp = client.update_entity(
                test_entity,
                mode=UpdateMode.MERGE,
                verify_payload=verification,
                verify_url=f"/{table_name}(PartitionKey='PK',RowKey='EnumStrOptions.ONE')",
                verify_headers={"Content-Type": "application/json", "Accept": "application/json", "If-Match": "*"},
                verify_response=(lambda: client.get_entity("PK", "EnumStrOptions.ONE"), response_entity),
            )
            assert list(resp.keys()) == ["date", "etag", "version"]
            resp = client.update_entity(
                test_entity,
                mode=UpdateMode.REPLACE,
                verify_payload=verification,
                verify_url=f"/{table_name}(PartitionKey='PK',RowKey='EnumStrOptions.ONE')",
                verify_headers={"Content-Type": "application/json", "Accept": "application/json", "If-Match": "*"},
                verify_response=(lambda: client.get_entity("PK", "EnumStrOptions.ONE"), response_entity),
            )
            assert list(resp.keys()) == ["date", "etag", "version"]

            if not is_live() and sys.version_info < (3, 11):
                pytest.skip("The recording works in python3.11 and later.")
            test_entity = {"PartitionKey": "PK", "RowKey": EnumIntOptions.ONE, "Data": EnumIntOptions.TWO}
            # TODO: This is a bit weird
            # TODO: This changes between Python 3.10 and 3.11
            if sys.version_info >= (3, 11):
                expected_entity = {
                    "PartitionKey": "PK",
                    "PartitionKey@odata.type": "Edm.String",
                    "RowKey": "1",
                    "RowKey@odata.type": "Edm.String",
                    "Data": "2",
                    "Data@odata.type": "Edm.String",
                }
                response_entity = {"PartitionKey": "PK", "RowKey": "1", "Data": "2"}
                _check_backcompat(test_entity, expected_entity)
                client.upsert_entity({"PartitionKey": "PK", "RowKey": "1"})
                verification = json.dumps(expected_entity)
                resp = client.update_entity(
                    test_entity,
                    mode=UpdateMode.MERGE,
                    verify_payload=verification,
                    verify_url=f"/{table_name}(PartitionKey='PK',RowKey='1')",
                    verify_headers={"Content-Type": "application/json", "Accept": "application/json", "If-Match": "*"},
                    verify_response=(lambda: client.get_entity("PK", "1"), response_entity),
                )
                assert list(resp.keys()) == ["date", "etag", "version"]
                resp = client.update_entity(
                    test_entity,
                    mode=UpdateMode.REPLACE,
                    verify_payload=verification,
                    verify_url=f"/{table_name}(PartitionKey='PK',RowKey='1')",
                    verify_headers={"Content-Type": "application/json", "Accept": "application/json", "If-Match": "*"},
                    verify_response=(lambda: client.get_entity("PK", "1"), response_entity),
                )
            else:
                expected_entity = {
                    "PartitionKey": "PK",
                    "PartitionKey@odata.type": "Edm.String",
                    "RowKey": "EnumIntOptions.ONE",
                    "RowKey@odata.type": "Edm.String",
                    "Data": "EnumIntOptions.TWO",
                    "Data@odata.type": "Edm.String",
                }
                response_entity = {"PartitionKey": "PK", "RowKey": "EnumIntOptions.ONE", "Data": "EnumIntOptions.TWO"}
                _check_backcompat(test_entity, expected_entity)
                client.upsert_entity({"PartitionKey": "PK", "RowKey": "EnumIntOptions.ONE"})
                verification = json.dumps(expected_entity)
                resp = client.update_entity(
                    test_entity,
                    mode=UpdateMode.MERGE,
                    verify_payload=verification,
                    verify_url=f"/{table_name}(PartitionKey='PK',RowKey='EnumIntOptions.ONE')",
                    verify_headers={"Content-Type": "application/json", "Accept": "application/json", "If-Match": "*"},
                    verify_response=(lambda: client.get_entity("PK", "EnumIntOptions.ONE"), response_entity),
                )
                assert list(resp.keys()) == ["date", "etag", "version"]
                resp = client.update_entity(
                    test_entity,
                    mode=UpdateMode.REPLACE,
                    verify_payload=verification,
                    verify_url=f"/{table_name}(PartitionKey='PK',RowKey='EnumIntOptions.ONE')",
                    verify_headers={"Content-Type": "application/json", "Accept": "application/json", "If-Match": "*"},
                    verify_response=(lambda: client.get_entity("PK", "EnumIntOptions.ONE"), response_entity),
                )
            assert list(resp.keys()) == ["date", "etag", "version"]
        finally:
            client.delete_table()
>>>>>>> ac02a3cd

    @tables_decorator
    @recorded_by_proxy
    def test_encoder_delete_entity_basic(self, tables_storage_account_name, tables_primary_storage_account_key):
<<<<<<< HEAD
        table_name = self.get_resource_name("uttable")
        url = self.account_url(tables_storage_account_name, "table")
        # Test basic string, int32 and bool data
        client = TableClient(
            url,
            table_name,
            credential=tables_primary_storage_account_key,
            transport=EncoderVerificationTransport()
        )

        client.delete_entity(
            "foo",
            "bar",
            verify_payload=None,
            verify_url="/foo(PartitionKey='foo',RowKey='bar')",
            verify_headers={"Accept": "application/json;odata=minimalmetadata", "If-Match": "*"},
        )
        client.delete_entity(
            {"PartitionKey": "foo", "RowKey": "bar"},
            verify_payload=None,
            verify_url="/foo(PartitionKey='foo',RowKey='bar')",
            verify_headers={"Accept": "application/json;odata=minimalmetadata", "If-Match": "*"},
        )
        client.delete_entity(
            "foo",
            "bar'baz",  # cspell:disable-line
            verify_payload=None,
            verify_url="/foo(PartitionKey='foo',RowKey='bar%27%27baz')",
            verify_headers={"Accept": "application/json;odata=minimalmetadata", "If-Match": "*"},
        )
        client.delete_entity(
            {"PartitionKey": "foo", "RowKey": "bar'baz"},  # cspell:disable-line
            verify_payload=None,
            verify_url="/foo(PartitionKey='foo',RowKey='bar%27%27baz')",
            verify_headers={"Accept": "application/json;odata=minimalmetadata", "If-Match": "*"},
        )
        with pytest.raises(TypeError):
            client.delete_entity("foo", 1)
        with pytest.raises(TypeError):
            client.delete_entity({"PartitionKey": "foo", "RowKey": 1})
        with pytest.raises(TypeError):
            client.delete_entity("foo", True)
        with pytest.raises(TypeError):
            client.delete_entity({"PartitionKey": "foo", "RowKey": True})
        with pytest.raises(TypeError):
            client.delete_entity("foo", 3.14)
        with pytest.raises(TypeError):
            client.delete_entity({"PartitionKey": "foo", "RowKey": 3.14})

    @tables_decorator
    @recorded_by_proxy
    def test_encoder_delete_entity_complex_keys(self, tables_storage_account_name, tables_primary_storage_account_key):
        table_name = self.get_resource_name("uttable")
        url = self.account_url(tables_storage_account_name, "table")
        # Test complex PartitionKey and RowKey (datetime, GUID and binary)
        client = TableClient(
            url,
            table_name,
            credential=tables_primary_storage_account_key,
            transport=EncoderVerificationTransport()
=======
        table_name = self.get_resource_name("uttable19")
        url = self.account_url(tables_storage_account_name, "table")
        # Test basic string, int32 and bool data
        client = TableClient(
            url, table_name, credential=tables_primary_storage_account_key, transport=EncoderVerificationTransport()
        )
        client.create_table()
        try:
            client.upsert_entity({"PartitionKey": "foo", "RowKey": "bar"})
            resp = client.delete_entity(
                "foo",
                "bar",
                verify_payload=None,
                verify_url=f"/{table_name}(PartitionKey='foo',RowKey='bar')",
                verify_headers={"Accept": "application/json;odata=minimalmetadata", "If-Match": "*"},
            )
            assert resp is None

            client.upsert_entity({"PartitionKey": "foo", "RowKey": "bar"})
            resp = client.delete_entity(
                {"PartitionKey": "foo", "RowKey": "bar"},
                verify_payload=None,
                verify_url=f"/{table_name}(PartitionKey='foo',RowKey='bar')",
                verify_headers={"Accept": "application/json;odata=minimalmetadata", "If-Match": "*"},
            )
            assert resp is None

            client.upsert_entity({"PartitionKey": "foo", "RowKey": "RK'@*$!%"})
            resp = client.delete_entity(
                "foo",
                "RK'@*$!%",  # cspell:disable-line
                verify_payload=None,
                verify_url=f"/{table_name}(PartitionKey='foo',RowKey='RK%27%27%40%2A%24%21%25')",
                verify_headers={"Accept": "application/json;odata=minimalmetadata", "If-Match": "*"},
            )
            assert resp is None

            client.upsert_entity({"PartitionKey": "foo", "RowKey": "RK'@*$!%"})
            resp = client.delete_entity(
                {"PartitionKey": "foo", "RowKey": "RK'@*$!%"},  # cspell:disable-line
                verify_payload=None,
                verify_url=f"/{table_name}(PartitionKey='foo',RowKey='RK%27%27%40%2A%24%21%25')",
                verify_headers={"Accept": "application/json;odata=minimalmetadata", "If-Match": "*"},
            )
            assert resp is None

            with pytest.raises(TypeError):
                client.delete_entity("foo", 1)
            with pytest.raises(TypeError):
                client.delete_entity({"PartitionKey": "foo", "RowKey": 1})
            with pytest.raises(TypeError):
                client.delete_entity("foo", True)
            with pytest.raises(TypeError):
                client.delete_entity({"PartitionKey": "foo", "RowKey": True})
            with pytest.raises(TypeError):
                client.delete_entity("foo", 3.14)
            with pytest.raises(TypeError):
                client.delete_entity({"PartitionKey": "foo", "RowKey": 3.14})

        finally:
            client.delete_table()

    @tables_decorator
    @recorded_by_proxy
    def test_encoder_delete_entity_complex_keys(
        self, tables_storage_account_name, tables_primary_storage_account_key, **kwargs
    ):
        recorded_variables = kwargs.pop("variables", {})
        recorded_uuid = self.set_uuid_variable(recorded_variables, "uuid", uuid.uuid4())
        table_name = self.get_resource_name("uttable20")
        url = self.account_url(tables_storage_account_name, "table")
        # Test complex PartitionKey and RowKey (datetime, GUID and binary)
        client = TableClient(
            url, table_name, credential=tables_primary_storage_account_key, transport=EncoderVerificationTransport()
>>>>>>> ac02a3cd
        )

        with pytest.raises(TypeError):
            client.delete_entity("foo", self.get_datetime())
        with pytest.raises(TypeError):
            client.delete_entity({"PartitionKey": "foo", "RowKey": self.get_datetime()})
        with pytest.raises(TypeError):
            client.delete_entity("foo", recorded_uuid)
        with pytest.raises(TypeError):
            client.delete_entity({"PartitionKey": "foo", "RowKey": recorded_uuid})
        with pytest.raises(TypeError):
            client.delete_entity("foo", b"binarydata")
        with pytest.raises(TypeError):
            client.delete_entity({"PartitionKey": "foo", "RowKey": b"binarydata"})

    @tables_decorator
    @recorded_by_proxy
    def test_encoder_delete_entity_tuples(self, tables_storage_account_name, tables_primary_storage_account_key):
<<<<<<< HEAD
        table_name = self.get_resource_name("uttable")
        url = self.account_url(tables_storage_account_name, "table")
        # Explicit datatypes using Tuple definition
        client = TableClient(
            url,
            table_name,
            credential=tables_primary_storage_account_key,
            transport=EncoderVerificationTransport()
=======
        table_name = self.get_resource_name("uttable21")
        url = self.account_url(tables_storage_account_name, "table")
        # Explicit datatypes using Tuple definition
        client = TableClient(
            url, table_name, credential=tables_primary_storage_account_key, transport=EncoderVerificationTransport()
>>>>>>> ac02a3cd
        )

        with pytest.raises(TypeError):
            client.delete_entity("foo", EntityProperty("bar", "Edm.String"))
        with pytest.raises(TypeError):
            client.delete_entity({"PartitionKey": "foo", "RowKey": ("bar", EdmType.STRING)})

    @tables_decorator
    @recorded_by_proxy
<<<<<<< HEAD
    def test_encoder_delete_entity_atypical_values(self, tables_storage_account_name, tables_primary_storage_account_key):
        table_name = self.get_resource_name("uttable")
=======
    def test_encoder_delete_entity_atypical_values(
        self, tables_storage_account_name, tables_primary_storage_account_key
    ):
        table_name = self.get_resource_name("uttable22")
>>>>>>> ac02a3cd
        url = self.account_url(tables_storage_account_name, "table")
        # Non-UTF8 characters in both keys and properties
        # Test enums in both keys and properties
        client = TableClient(
<<<<<<< HEAD
            url,
            table_name,
            credential=tables_primary_storage_account_key,
            transport=EncoderVerificationTransport()
        )

        # Non-UTF8 characters in both keys and properties
        client.delete_entity(
            "PK",
            "你好",
            verify_payload=None,
            verify_url="/foo(PartitionKey='PK',RowKey='%E4%BD%A0%E5%A5%BD')",
            verify_headers={"Accept": "application/json;odata=minimalmetadata", "If-Match": "*"},
        )
        client.delete_entity(
            {"PartitionKey": "PK", "RowKey": "你好"},
            verify_payload=None,
            verify_url="/foo(PartitionKey='PK',RowKey='%E4%BD%A0%E5%A5%BD')",
            verify_headers={"Accept": "application/json;odata=minimalmetadata", "If-Match": "*"},
        )

        with pytest.raises(TypeError):
            client.delete_entity("foo", EnumBasicOptions.ONE)
        with pytest.raises(TypeError):
            client.delete_entity({"PartitionKey": "foo", "RowKey": EnumBasicOptions.ONE})
        with pytest.raises(TypeError):
            client.delete_entity("foo", EnumIntOptions.ONE)
        with pytest.raises(TypeError):
            client.delete_entity({"PartitionKey": "foo", "RowKey": EnumIntOptions.ONE})

        client.delete_entity(
            "foo",
            EnumStrOptions.ONE,
            verify_payload=None,
            verify_url="/foo(PartitionKey='foo',RowKey='One')",
            verify_headers={"Accept": "application/json;odata=minimalmetadata", "If-Match": "*"},
        )
        client.delete_entity(
            {"PartitionKey": "foo", "RowKey": EnumStrOptions.ONE},
            verify_payload=None,
            verify_url="/foo(PartitionKey='foo',RowKey='One')",
            verify_headers={"Accept": "application/json;odata=minimalmetadata", "If-Match": "*"},
        )
=======
            url, table_name, credential=tables_primary_storage_account_key, transport=EncoderVerificationTransport()
        )
        client.create_table()
        try:
            # Non-UTF8 characters in both keys and properties
            client.upsert_entity({"PartitionKey": "PK", "RowKey": "你好"})
            resp = client.delete_entity(
                "PK",
                "你好",
                verify_payload=None,
                verify_url=f"/{table_name}(PartitionKey='PK',RowKey='%E4%BD%A0%E5%A5%BD')",
                verify_headers={"Accept": "application/json;odata=minimalmetadata", "If-Match": "*"},
            )
            assert resp is None

            client.upsert_entity({"PartitionKey": "PK", "RowKey": "你好"})
            resp = client.delete_entity(
                {"PartitionKey": "PK", "RowKey": "你好"},
                verify_payload=None,
                verify_url=f"/{table_name}(PartitionKey='PK',RowKey='%E4%BD%A0%E5%A5%BD')",
                verify_headers={"Accept": "application/json;odata=minimalmetadata", "If-Match": "*"},
            )
            assert resp is None

            with pytest.raises(TypeError):
                client.delete_entity("foo", EnumBasicOptions.ONE)
            with pytest.raises(TypeError):
                client.delete_entity({"PartitionKey": "foo", "RowKey": EnumBasicOptions.ONE})
            with pytest.raises(TypeError):
                client.delete_entity("foo", EnumIntOptions.ONE)
            with pytest.raises(TypeError):
                client.delete_entity({"PartitionKey": "foo", "RowKey": EnumIntOptions.ONE})

            client.upsert_entity({"PartitionKey": "foo", "RowKey": "One"})
            resp = client.delete_entity(
                "foo",
                EnumStrOptions.ONE,
                verify_payload=None,
                verify_url=f"/{table_name}(PartitionKey='foo',RowKey='One')",
                verify_headers={"Accept": "application/json;odata=minimalmetadata", "If-Match": "*"},
            )
            assert resp is None

            client.upsert_entity({"PartitionKey": "foo", "RowKey": "One"})
            resp = client.delete_entity(
                {"PartitionKey": "foo", "RowKey": EnumStrOptions.ONE},
                verify_payload=None,
                verify_url=f"/{table_name}(PartitionKey='foo',RowKey='One')",
                verify_headers={"Accept": "application/json;odata=minimalmetadata", "If-Match": "*"},
            )
            assert resp is None
        finally:
            client.delete_table()

    @tables_decorator
    @recorded_by_proxy
    def test_encoder_get_entity_basic(self, tables_storage_account_name, tables_primary_storage_account_key):
        table_name = self.get_resource_name("uttable23")
        url = self.account_url(tables_storage_account_name, "table")
        # Test basic string, int32 and bool data
        client = TableClient(
            url, table_name, credential=tables_primary_storage_account_key, transport=EncoderVerificationTransport()
        )
        client.create_table()
        try:
            test_entity = {"PartitionKey": "foo", "RowKey": "bar"}
            client.upsert_entity(test_entity)
            resp = client.get_entity(
                "foo",
                "bar",
                verify_payload=None,
                verify_url=f"/{table_name}(PartitionKey='foo',RowKey='bar')",
                verify_headers={"Accept": "application/json;odata=minimalmetadata"},
            )
            assert resp == test_entity

            test_entity = {"PartitionKey": "foo", "RowKey": "RK'@*$!%"}
            client.upsert_entity(test_entity)
            resp = client.get_entity(
                "foo",
                "RK'@*$!%",  # cspell:disable-line
                verify_payload=None,
                verify_url=f"/{table_name}(PartitionKey='foo',RowKey='RK%27%27%40%2A%24%21%25')",
                verify_headers={"Accept": "application/json;odata=minimalmetadata"},
            )
            assert resp == test_entity

            with pytest.raises(TypeError):
                client.get_entity("foo", 1)
            with pytest.raises(TypeError):
                client.get_entity("foo", True)
            with pytest.raises(TypeError):
                client.get_entity("foo", 3.14)

        finally:
            client.delete_table()

    @tables_decorator
    @recorded_by_proxy
    def test_encoder_get_entity_complex_keys(
        self, tables_storage_account_name, tables_primary_storage_account_key, **kwargs
    ):
        recorded_variables = kwargs.pop("variables", {})
        recorded_uuid = self.set_uuid_variable(recorded_variables, "uuid", uuid.uuid4())
        table_name = self.get_resource_name("uttable24")
        url = self.account_url(tables_storage_account_name, "table")
        # Test complex PartitionKey and RowKey (datetime, GUID and binary)
        client = TableClient(
            url, table_name, credential=tables_primary_storage_account_key, transport=EncoderVerificationTransport()
        )

        with pytest.raises(TypeError):
            client.get_entity("foo", self.get_datetime())
        with pytest.raises(TypeError):
            client.get_entity("foo", recorded_uuid)
        with pytest.raises(TypeError):
            client.get_entity("foo", b"binarydata")

    @tables_decorator
    @recorded_by_proxy
    def test_encoder_get_entity_tuples(self, tables_storage_account_name, tables_primary_storage_account_key):
        table_name = self.get_resource_name("uttable25")
        url = self.account_url(tables_storage_account_name, "table")
        # Explicit datatypes using Tuple definition
        client = TableClient(
            url, table_name, credential=tables_primary_storage_account_key, transport=EncoderVerificationTransport()
        )

        with pytest.raises(TypeError):
            client.get_entity("foo", EntityProperty("bar", "Edm.String"))

    @tables_decorator
    @recorded_by_proxy
    def test_encoder_get_entity_atypical_values(self, tables_storage_account_name, tables_primary_storage_account_key):
        table_name = self.get_resource_name("uttable26")
        url = self.account_url(tables_storage_account_name, "table")
        # Non-UTF8 characters in both keys and properties
        # Test enums in both keys and properties
        client = TableClient(
            url, table_name, credential=tables_primary_storage_account_key, transport=EncoderVerificationTransport()
        )
        client.create_table()
        try:
            # Non-UTF8 characters in both keys and properties
            test_entity = {"PartitionKey": "PK", "RowKey": "你好"}
            client.upsert_entity(test_entity)
            resp = client.get_entity(
                "PK",
                "你好",
                verify_payload=None,
                verify_url=f"/{table_name}(PartitionKey='PK',RowKey='%E4%BD%A0%E5%A5%BD')",
                verify_headers={"Accept": "application/json;odata=minimalmetadata"},
            )
            assert resp == test_entity

            with pytest.raises(TypeError):
                client.get_entity("foo", EnumBasicOptions.ONE)
            with pytest.raises(TypeError):
                client.get_entity("foo", EnumIntOptions.ONE)

            test_entity = {"PartitionKey": "foo", "RowKey": "One"}
            client.upsert_entity(test_entity)
            resp = client.get_entity(
                "foo",
                EnumStrOptions.ONE,
                verify_payload=None,
                verify_url=f"/{table_name}(PartitionKey='foo',RowKey='One')",
                verify_headers={"Accept": "application/json;odata=minimalmetadata"},
            )
            assert resp == test_entity
        finally:
            client.delete_table()
>>>>>>> ac02a3cd
<|MERGE_RESOLUTION|>--- conflicted
+++ resolved
@@ -10,21 +10,19 @@
 import json
 import uuid
 import enum
-from typing import Optional, Dict
 from urllib.parse import quote
 from datetime import datetime, timezone
 from math import isnan
 
 from azure.core.exceptions import HttpResponseError
 from azure.core.pipeline.transport import RequestsTransport
-<<<<<<< HEAD
 from azure.data.tables import TableClient, TableEntityEncoder, EdmType, EntityProperty, UpdateMode
-from azure.data.tables._base_client import _DEV_CONN_STRING
 from azure.data.tables._common_conversion import _encode_base64, _to_utc_datetime
+from azure.data.tables._serialize import _add_entity_properties
 
 from _shared.testcase import TableTestCase
 
-from devtools_testutils import AzureRecordedTestCase, recorded_by_proxy
+from devtools_testutils import AzureRecordedTestCase, recorded_by_proxy, is_live
 from preparers import tables_decorator
 
 
@@ -46,17 +44,6 @@
             value = value.value
         return super().encode_property(name, value)
 
-=======
-from azure.data.tables import TableClient, EdmType, EntityProperty, UpdateMode
-from azure.data.tables._common_conversion import _encode_base64, _to_utc_datetime
-from azure.data.tables._serialize import _add_entity_properties
-
-from _shared.testcase import TableTestCase
-
-from devtools_testutils import AzureRecordedTestCase, recorded_by_proxy, is_live
-from preparers import tables_decorator
-
->>>>>>> ac02a3cd
 
 class EnumBasicOptions(enum.Enum):
     ONE = "One"
@@ -77,8 +64,6 @@
 
 
 class EncoderVerificationTransport(RequestsTransport):
-<<<<<<< HEAD
-=======
     def _clean(self, entity):
         cleaned = {}
         for key, value in entity.items():
@@ -93,7 +78,6 @@
             cleaned[key] = value
         return cleaned
 
->>>>>>> ac02a3cd
     def send(self, request, **kwargs):
         if "verify_payload" in kwargs:
             verification = kwargs.pop("verify_payload")
@@ -114,8 +98,21 @@
                     ), f"Request header: '{key}' with value '{request.headers[key]}' does not match expected: '{value}'."
                 except KeyError:
                     raise AssertionError(f"Request missing expected header '{key}' from set: '{request.headers}'.")
-<<<<<<< HEAD
+        if "verify_response" in kwargs:
+            verify, expected = kwargs.pop("verify_response")
+            response = super().send(request, **kwargs)
+            if response.status_code not in [200, 201, 202, 204]:
+                return response
+            result = self._clean(verify())
+            expected = self._clean(expected)
+            assert result == expected, f"The response entity:\n'{result}'\ndoes not match expected:\n'{expected}'"
+            return response
         return super().send(request, **kwargs)
+
+
+def _check_backcompat(entity, new_encoding):
+    old_encoding = _add_entity_properties(entity)
+    assert old_encoding == new_encoding, f"Old:\n'{old_encoding}'\ndoes not match new:\n'{new_encoding}'."
 
 
 class TestTableEncoder(AzureRecordedTestCase, TableTestCase):
@@ -535,430 +532,6 @@
     @tables_decorator
     @recorded_by_proxy
     def test_encoder_create_entity_basic(self, tables_storage_account_name, tables_primary_storage_account_key):
-        table_name = self.get_resource_name("uttable")
-        url = self.account_url(tables_storage_account_name, "table")
-        # Test basic string, int32 and bool data
-        client = TableClient(
-            url,
-            table_name,
-            credential=tables_primary_storage_account_key,
-            transport=EncoderVerificationTransport()
-        )
-
-        test_entity = {"PartitionKey": "PK", "RowKey": "RK", "Data1": 1, "Data2": True}
-        expected_entity = {
-            "PartitionKey": "PK",
-            "PartitionKey@odata.type": "Edm.String",
-            "RowKey": "RK",
-            "RowKey@odata.type": "Edm.String",
-            "Data1": 1,
-            "Data2": True,
-        }
-        resp = client.create_entity(
-            test_entity,
-            verify_payload=json.dumps(expected_entity),
-            verify_url="/foo",
-            verify_headers={"Content-Type": "application/json;odata=nometadata"},
-        )
-
-        expected_entity = {"PartitionKey": "PK", "PartitionKey@odata.type": "Edm.String", "RowKey": 1}
-        resp = client.create_entity(
-            {"PartitionKey": "PK", "RowKey": 1},
-            verify_payload=json.dumps(expected_entity),
-            verify_url="/foo",
-            verify_headers={"Content-Type": "application/json;odata=nometadata"},
-        )
-
-        expected_entity = {"PartitionKey": "PK", "PartitionKey@odata.type": "Edm.String", "RowKey": True}
-        resp = client.create_entity(
-            {"PartitionKey": "PK", "RowKey": True},
-            verify_payload=json.dumps(expected_entity),
-            verify_url="/foo",
-            verify_headers={"Content-Type": "application/json;odata=nometadata"},
-        )
-
-        expected_entity = {
-            "PartitionKey": "PK",
-            "PartitionKey@odata.type": "Edm.String",
-            "RowKey": 3.14,
-            "RowKey@odata.type": "Edm.Double",
-        }
-        resp = client.create_entity(
-            {"PartitionKey": "PK", "RowKey": 3.14},
-            verify_payload=json.dumps(expected_entity),
-            verify_url="/foo",
-            verify_headers={"Content-Type": "application/json;odata=nometadata"},
-        )
-
-    @tables_decorator
-    @recorded_by_proxy
-    def test_encoder_create_entity_complex_keys(self, tables_storage_account_name, tables_primary_storage_account_key):
-        table_name = self.get_resource_name("uttable")
-        url = self.account_url(tables_storage_account_name, "table")
-        # Test complex PartitionKey and RowKey (datetime, GUID and binary)
-        client = TableClient(
-            url,
-            table_name,
-            credential=tables_primary_storage_account_key,
-            transport=EncoderVerificationTransport()
-        )
-
-        test_entity = {
-            "PartitionKey": datetime.now(),
-            "RowKey": uuid.uuid4(),
-        }
-        expected_entity = {
-            "PartitionKey": _to_utc_datetime(test_entity["PartitionKey"]),
-            "PartitionKey@odata.type": "Edm.DateTime",
-            "RowKey": str(test_entity["RowKey"]),
-            "RowKey@odata.type": "Edm.Guid",
-        }
-        resp = client.create_entity(
-            test_entity,
-            verify_payload=json.dumps(expected_entity),
-            verify_url="/foo",
-            verify_headers={"Content-Type": "application/json;odata=nometadata"},
-        )
-
-        test_entity = {
-            "PartitionKey": b"binarydata",
-            "RowKey": 1234,
-        }
-        expected_entity = {
-            "PartitionKey": _encode_base64(test_entity["PartitionKey"]),
-            "PartitionKey@odata.type": "Edm.Binary",
-            "RowKey": 1234,
-        }
-        resp = client.create_entity(
-            test_entity,
-            verify_payload=json.dumps(expected_entity),
-            verify_url="/foo",
-            verify_headers={"Content-Type": "application/json;odata=nometadata"},
-        )
-
-    @tables_decorator
-    @recorded_by_proxy
-    def test_encoder_create_entity_type_conversion(self, tables_storage_account_name, tables_primary_storage_account_key):
-        table_name = self.get_resource_name("uttable")
-        url = self.account_url(tables_storage_account_name, "table")
-        # All automatically detected data types
-        client = TableClient(
-            url,
-            table_name,
-            credential=tables_primary_storage_account_key,
-            transport=EncoderVerificationTransport()
-        )
-
-        test_entity = {
-            "PartitionKey": "PK",
-            "RowKey": "RK",
-            "Data1": 12345,
-            "Data2": False,
-            "Data3": b"testdata",
-            "Data4": datetime.now(),
-            "Data5": uuid.uuid4(),
-            "Data6": "Foobar",
-            "Data7": 3.14,
-        }
-        expected_entity = {
-            "PartitionKey": "PK",
-            "PartitionKey@odata.type": "Edm.String",
-            "RowKey": "RK",
-            "RowKey@odata.type": "Edm.String",
-            "Data1": 12345,
-            "Data2": False,
-            "Data3": _encode_base64(b"testdata"),
-            "Data3@odata.type": "Edm.Binary",
-            "Data4": _to_utc_datetime(test_entity["Data4"]),
-            "Data4@odata.type": "Edm.DateTime",
-            "Data5": str(test_entity["Data5"]),
-            "Data5@odata.type": "Edm.Guid",
-            "Data6": "Foobar",
-            "Data6@odata.type": "Edm.String",
-            "Data7": 3.14,
-            "Data7@odata.type": "Edm.Double",
-        }
-        resp = client.create_entity(
-            test_entity,
-            verify_payload=json.dumps(expected_entity),
-            verify_url="/foo",
-            verify_headers={"Content-Type": "application/json;odata=nometadata"},
-        )
-
-    @tables_decorator
-    @recorded_by_proxy
-    def test_encoder_create_entity_tuples(self, tables_storage_account_name, tables_primary_storage_account_key):
-        table_name = self.get_resource_name("uttable")
-        url = self.account_url(tables_storage_account_name, "table")
-        # Explicit datatypes using Tuple definition
-        client = TableClient(
-            url,
-            table_name,
-            credential=tables_primary_storage_account_key,
-            transport=EncoderVerificationTransport()
-        )
-
-        test_entity = {
-            "PartitionKey": "PK",
-            "RowKey": "RK",
-            "Data1": (12345, EdmType.INT32),
-            "Data2": (False, "Edm.Boolean"),
-            "Data3": EntityProperty(value=b"testdata", edm_type=EdmType.BINARY),
-            "Data4": EntityProperty(
-                datetime(year=2022, month=4, day=1, hour=9, minute=30, second=45, tzinfo=timezone.utc), "Edm.DateTime"
-            ),
-            "Data5": EntityProperty(uuid.uuid4(), "Edm.Guid"),
-            "Data6": ("Foobar", EdmType.STRING),
-            "Data7": (3.14, EdmType.DOUBLE),
-            "Data8": (2**60, "Edm.Int64"),
-        }
-        expected_entity = {
-            "PartitionKey": "PK",
-            "PartitionKey@odata.type": "Edm.String",
-            "RowKey": "RK",
-            "RowKey@odata.type": "Edm.String",
-            "Data1": 12345,
-            "Data1@odata.type": "Edm.Int32",
-            "Data2": False,
-            "Data2@odata.type": "Edm.Boolean",
-            "Data3": _encode_base64(b"testdata"),
-            "Data3@odata.type": "Edm.Binary",
-            "Data4": _to_utc_datetime(test_entity["Data4"][0]),
-            "Data4@odata.type": "Edm.DateTime",
-            "Data5": str(test_entity["Data5"][0]),
-            "Data5@odata.type": "Edm.Guid",
-            "Data6": "Foobar",
-            "Data6@odata.type": "Edm.String",
-            "Data7": 3.14,
-            "Data7@odata.type": "Edm.Double",
-            "Data8": "1152921504606846976",
-            "Data8@odata.type": "Edm.Int64",
-        }
-        verification = json.dumps(expected_entity)
-        resp = client.create_entity(
-            test_entity,
-            verify_payload=verification,
-            verify_url="/foo",
-            verify_headers={"Content-Type": "application/json;odata=nometadata"},
-        )
-
-        test_entity = {
-            "PartitionKey": "PK",
-            "RowKey": "RK",
-            "Data1": (12345, EdmType.INT32),
-            "Data2": (False, "Edm.Boolean"),
-            "Data3": EntityProperty(value=b"testdata", edm_type=EdmType.BINARY),  # TODO: Not sure what to do about this
-            "Data4": EntityProperty(_to_utc_datetime(test_entity["Data4"][0]), "Edm.DateTime"),
-            "Data5": EntityProperty(str(test_entity["Data5"][0]), "Edm.Guid"),
-            "Data6": ("Foobar", EdmType.STRING),
-            "Data7": EntityProperty(3.14, "Edm.Double"),
-            "Data8": ("1152921504606846976", "Edm.Int64"),
-        }
-        resp = client.create_entity(
-            test_entity,
-            verify_payload=verification,
-            verify_url="/foo",
-            verify_headers={"Content-Type": "application/json;odata=nometadata"},
-        )
-
-    @tables_decorator
-    @recorded_by_proxy
-    def test_encoder_create_entity_raw(self, tables_storage_account_name, tables_primary_storage_account_key):
-        table_name = self.get_resource_name("uttable")
-        url = self.account_url(tables_storage_account_name, "table")
-        # Raw payload with existing EdmTypes
-        client = TableClient(
-            url,
-            table_name,
-            credential=tables_primary_storage_account_key,
-            transport=EncoderVerificationTransport()
-        )
-
-        test_entity = {
-            "PartitionKey": "PK",
-            "PartitionKey@odata.type": "Edm.String",
-            "RowKey": "RK",
-            "RowKey@odata.type": "Edm.String",
-            "Data1": 12345,
-            "Data1@odata.type": "Edm.Int32",
-            "Data2": False,
-            "Data2@odata.type": "Edm.Boolean",
-            "Data3": _encode_base64(b"testdata"),
-            "Data3@odata.type": "Edm.Binary",
-            "Data4": _to_utc_datetime(datetime.now()),
-            "Data4@odata.type": "Edm.DateTime",
-            "Data5": str(uuid.uuid4()),
-            "Data5@odata.type": "Edm.Guid",
-            "Data6": "Foobar",
-            "Data6@odata.type": "Edm.String",
-            "Data7": "3.14",
-            "Data7@odata.type": "Edm.Double",
-            "Data8": "1152921504606846976",
-            "Data8@odata.type": "Edm.Int64",
-        }
-        resp = client.create_entity(
-            test_entity,
-            verify_payload=json.dumps(test_entity),
-            verify_url="/foo",
-            verify_headers={"Content-Type": "application/json;odata=nometadata"},
-        )
-
-    @tables_decorator
-    @recorded_by_proxy
-    def test_encoder_create_entity_atypical_values(self, tables_storage_account_name, tables_primary_storage_account_key):
-        table_name = self.get_resource_name("uttable")
-        url = self.account_url(tables_storage_account_name, "table")
-        client = TableClient(
-            url,
-            table_name,
-            credential=tables_primary_storage_account_key,
-            transport=EncoderVerificationTransport()
-        )
-
-        # Non-UTF8 characters in both keys and properties
-        test_entity = {"PartitionKey": "PK", "RowKey": "你好", "Data": "你好"}
-        expected_entity = {
-            "PartitionKey": "PK",
-            "PartitionKey@odata.type": "Edm.String",
-            "RowKey": "你好",
-            "RowKey@odata.type": "Edm.String",
-            "Data": "你好",
-            "Data@odata.type": "Edm.String",
-        }
-        resp = client.create_entity(
-            test_entity,
-            verify_payload=json.dumps(expected_entity),
-            verify_url="/foo",
-            verify_headers={"Content-Type": "application/json;odata=nometadata"},
-        )
-
-        # Invalid int32 and int64 values
-        # TODO: This will likely change if we move to post-request validation.
-        test_entity = {"PartitionKey": "PK", "RowKey": "RK", "Data": 2**65}
-        with pytest.raises(TypeError):
-            client.create_entity(test_entity)
-        test_entity = {"PartitionKey": "PK", "RowKey": "RK", "Data": (2**70, "Edm.Int64")}
-        with pytest.raises(TypeError):
-            client.create_entity(test_entity)
-
-        # Infinite float values
-        test_entity = {
-            "PartitionKey": "PK",
-            "RowKey": "RK",
-            "Data1": float("nan"),
-            "Data2": float("inf"),
-            "Data3": float("-inf"),
-        }
-        expected_entity = {
-            "PartitionKey": "PK",
-            "PartitionKey@odata.type": "Edm.String",
-            "RowKey": "RK",
-            "RowKey@odata.type": "Edm.String",
-            "Data1": "NaN",
-            "Data1@odata.type": "Edm.Double",
-            "Data2": "Infinity",
-            "Data2@odata.type": "Edm.Double",
-            "Data3": "-Infinity",
-            "Data3@odata.type": "Edm.Double",
-        }
-        resp = client.create_entity(
-            test_entity,
-            verify_payload=json.dumps(expected_entity),
-            verify_url="/foo",
-            verify_headers={"Content-Type": "application/json;odata=nometadata"},
-        )
-
-        # Non-string keys
-        # TODO: This seems broken? Not sure what the live service will do with a non-string key.
-        test_entity = {"PartitionKey": "PK", "RowKey": "RK", 123: 456}
-        expected_entity = {
-            "PartitionKey": "PK",
-            "PartitionKey@odata.type": "Edm.String",
-            "RowKey": "RK",
-            "RowKey@odata.type": "Edm.String",
-            123: 456,
-        }
-        # TODO: The code introduced to serialize to support odata types raises a TypeError here. Need to investigate the best approach.
-        resp = client.create_entity(
-            test_entity,
-            verify_payload=json.dumps(expected_entity),
-            verify_url="/foo",
-            verify_headers={"Content-Type": "application/json;odata=nometadata"},
-        )
-
-        # Test enums
-        test_entity = {"PartitionKey": "PK", "RowKey": EnumBasicOptions.ONE, "Data": EnumBasicOptions.TWO}
-        # TODO: This looks like it was always broken
-        expected_entity = {
-            "PartitionKey": "PK",
-            "PartitionKey@odata.type": "Edm.String",
-            "RowKey": "EnumBasicOptions.ONE",
-            "RowKey@odata.type": "Edm.String",
-            "Data": "EnumBasicOptions.TWO",
-            "Data@odata.type": "Edm.String",
-        }
-        resp = client.create_entity(
-            test_entity,
-            verify_payload=json.dumps(expected_entity),
-            verify_url="/foo",
-            verify_headers={"Content-Type": "application/json;odata=nometadata"},
-        )
-        test_entity = {"PartitionKey": "PK", "RowKey": EnumIntOptions.ONE, "Data": EnumIntOptions.TWO}
-        # TODO: This is a bit weird
-        expected_entity = {
-            "PartitionKey": "PK",
-            "PartitionKey@odata.type": "Edm.String",
-            "RowKey": "1",
-            "RowKey@odata.type": "Edm.String",
-            "Data": "2",
-            "Data@odata.type": "Edm.String",
-        }
-        # TODO: This changes between Python 3.10 and 3.11
-        resp = client.create_entity(
-            test_entity,
-            verify_payload=json.dumps(expected_entity),
-            verify_url="/foo",
-            verify_headers={"Content-Type":"application/json;odata=nometadata"}
-        )
-
-        test_entity = {"PartitionKey": "PK", "RowKey": EnumStrOptions.ONE, "Data": EnumStrOptions.TWO}
-        # TODO: This looks like it was always broken
-        expected_entity = {
-            "PartitionKey": "PK",
-            "PartitionKey@odata.type": "Edm.String",
-            "RowKey": "EnumStrOptions.ONE",
-            "RowKey@odata.type": "Edm.String",
-            "Data": "EnumStrOptions.TWO",
-            "Data@odata.type": "Edm.String",
-        }
-        resp = client.create_entity(
-            test_entity,
-            verify_payload=json.dumps(expected_entity),
-            verify_url="/foo",
-            verify_headers={"Content-Type": "application/json;odata=nometadata"},
-        )
-=======
-        if "verify_response" in kwargs:
-            verify, expected = kwargs.pop("verify_response")
-            response = super().send(request, **kwargs)
-            if response.status_code not in [200, 201, 202, 204]:
-                return response
-            result = self._clean(verify())
-            expected = self._clean(expected)
-            assert result == expected, f"The response entity:\n'{result}'\ndoes not match expected:\n'{expected}'"
-            return response
-        return super().send(request, **kwargs)
-
-
-def _check_backcompat(entity, new_encoding):
-    old_encoding = _add_entity_properties(entity)
-    assert old_encoding == new_encoding, f"Old:\n'{old_encoding}'\ndoes not match new:\n'{new_encoding}'."
-
-
-class TestTableEncoder(AzureRecordedTestCase, TableTestCase):
-    @tables_decorator
-    @recorded_by_proxy
-    def test_encoder_create_entity_basic(self, tables_storage_account_name, tables_primary_storage_account_key):
         table_name = self.get_resource_name("uttable01")
         url = self.account_url(tables_storage_account_name, "table")
         # Test basic string, int32 and bool data
@@ -1624,372 +1197,10 @@
             assert list(resp.keys()) == ["date", "etag", "version"]
         finally:
             client.delete_table()
->>>>>>> ac02a3cd
 
     @tables_decorator
     @recorded_by_proxy
     def test_encoder_upsert_entity_basic(self, tables_storage_account_name, tables_primary_storage_account_key):
-<<<<<<< HEAD
-        table_name = self.get_resource_name("uttable")
-        url = self.account_url(tables_storage_account_name, "table")
-        # Test basic string, int32 and bool data
-        client = TableClient(
-            url,
-            table_name,
-            credential=tables_primary_storage_account_key,
-            transport=EncoderVerificationTransport()
-        )
-
-        test_entity = {"PartitionKey": "PK", "RowKey": "RK", "Data1": 1, "Data2": True}
-        expected_entity = {
-            "PartitionKey": "PK",
-            "PartitionKey@odata.type": "Edm.String",
-            "RowKey": "RK",
-            "RowKey@odata.type": "Edm.String",
-            "Data1": 1,
-            "Data2": True,
-        }
-        verification = json.dumps(expected_entity)
-        resp = client.upsert_entity(
-            test_entity,
-            mode=UpdateMode.MERGE,
-            verify_payload=verification,
-            verify_url="/foo(PartitionKey='PK',RowKey='RK')",
-            verify_headers={
-                "Content-Type": "application/json",
-                "Accept": "application/json",
-            },
-        )
-        resp = client.upsert_entity(
-            test_entity,
-            mode=UpdateMode.REPLACE,
-            verify_payload=verification,
-            verify_url="/foo(PartitionKey='PK',RowKey='RK')",
-            verify_headers={
-                "Content-Type": "application/json",
-                "Accept": "application/json",
-            },
-        )
-        with pytest.raises(TypeError):
-            client.upsert_entity({"PartitionKey": "foo", "RowKey": 1}, mode=UpdateMode.MERGE)
-        with pytest.raises(TypeError):
-            client.upsert_entity({"PartitionKey": "foo", "RowKey": True}, mode=UpdateMode.MERGE)
-        with pytest.raises(TypeError):
-            client.upsert_entity({"PartitionKey": "foo", "RowKey": 3.14}, mode=UpdateMode.MERGE)
-        with pytest.raises(TypeError):
-            client.upsert_entity({"PartitionKey": "foo", "RowKey": 1}, mode=UpdateMode.REPLACE)
-        with pytest.raises(TypeError):
-            client.upsert_entity({"PartitionKey": "foo", "RowKey": True}, mode=UpdateMode.REPLACE)
-        with pytest.raises(TypeError):
-            client.upsert_entity({"PartitionKey": "foo", "RowKey": 3.14}, mode=UpdateMode.REPLACE)
-
-    @tables_decorator
-    @recorded_by_proxy
-    def test_encoder_upsert_entity_complex_keys(self, tables_storage_account_name, tables_primary_storage_account_key):
-        table_name = self.get_resource_name("uttable")
-        url = self.account_url(tables_storage_account_name, "table")
-        # Test complex PartitionKey and RowKey (datetime, GUID and binary)
-        client = TableClient(
-            url,
-            table_name,
-            credential=tables_primary_storage_account_key,
-            transport=EncoderVerificationTransport()
-        )
-
-        test_entity = {
-            "PartitionKey": datetime.now(),
-            "RowKey": uuid.uuid4(),
-        }
-        expected_entity = {
-            "PartitionKey": _to_utc_datetime(test_entity["PartitionKey"]),
-            "PartitionKey@odata.type": "Edm.DateTime",
-            "RowKey": str(test_entity["RowKey"]),
-            "RowKey@odata.type": "Edm.Guid",
-        }
-        verification = json.dumps(expected_entity)
-        resp = client.upsert_entity(
-            test_entity,
-            mode=UpdateMode.MERGE,
-            verify_payload=verification,
-            verify_url=f"/foo(PartitionKey='{quote(expected_entity['PartitionKey'])}',RowKey='{expected_entity['RowKey']}')",
-            verify_headers={
-                "Content-Type": "application/json",
-                "Accept": "application/json",
-            },
-        )
-        resp = client.upsert_entity(
-            test_entity,
-            mode=UpdateMode.REPLACE,
-            verify_payload=verification,
-            verify_url=f"/foo(PartitionKey='{quote(expected_entity['PartitionKey'])}',RowKey='{expected_entity['RowKey']}')",
-            verify_headers={
-                "Content-Type": "application/json",
-                "Accept": "application/json",
-            },
-        )
-
-        test_entity = {
-            "PartitionKey": "foo",
-            "RowKey": b"foo",
-        }
-        expected_entity = {
-            "PartitionKey": "foo",
-            "PartitionKey@odata.type": "Edm.String",
-            "RowKey": _encode_base64(test_entity["RowKey"]),
-            "RowKey@odata.type": "Edm.Binary",
-        }
-        verification = json.dumps(expected_entity)
-        resp = client.upsert_entity(
-            test_entity,
-            mode=UpdateMode.MERGE,
-            verify_payload=verification,
-            verify_url=f"/foo(PartitionKey='{quote(expected_entity['PartitionKey'])}',RowKey='{expected_entity['RowKey']}')",
-            verify_headers={
-                "Content-Type": "application/json",
-                "Accept": "application/json",
-            },
-        )
-        resp = client.upsert_entity(
-            test_entity,
-            mode=UpdateMode.REPLACE,
-            verify_payload=verification,
-            verify_url=f"/foo(PartitionKey='{quote(expected_entity['PartitionKey'])}',RowKey='{expected_entity['RowKey']}')",
-            verify_headers={
-                "Content-Type": "application/json",
-                "Accept": "application/json",
-            },
-        )
-
-    @tables_decorator
-    @recorded_by_proxy
-    def test_encoder_upsert_entity_type_conversion(self, tables_storage_account_name, tables_primary_storage_account_key):
-        table_name = self.get_resource_name("uttable")
-        url = self.account_url(tables_storage_account_name, "table")
-        # All automatically detected data types
-        client = TableClient(
-            url,
-            table_name,
-            credential=tables_primary_storage_account_key,
-            transport=EncoderVerificationTransport()
-        )
-
-        test_entity = {
-            "PartitionKey": "PK",
-            "RowKey": "RK",
-            "Data1": 12345,
-            "Data2": False,
-            "Data3": b"testdata",
-            "Data4": datetime.now(),
-            "Data5": uuid.uuid4(),
-            "Data6": "Foobar",
-            "Data7": 3.14,
-        }
-        expected_entity = {
-            "PartitionKey": "PK",
-            "PartitionKey@odata.type": "Edm.String",
-            "RowKey": "RK",
-            "RowKey@odata.type": "Edm.String",
-            "Data1": 12345,
-            "Data2": False,
-            "Data3": _encode_base64(b"testdata"),
-            "Data3@odata.type": "Edm.Binary",
-            "Data4": _to_utc_datetime(test_entity["Data4"]),
-            "Data4@odata.type": "Edm.DateTime",
-            "Data5": str(test_entity["Data5"]),
-            "Data5@odata.type": "Edm.Guid",
-            "Data6": "Foobar",
-            "Data6@odata.type": "Edm.String",
-            "Data7": 3.14,
-            "Data7@odata.type": "Edm.Double",
-        }
-        verification = json.dumps(expected_entity)
-        resp = client.upsert_entity(
-            test_entity,
-            mode=UpdateMode.MERGE,
-            verify_payload=verification,
-            verify_url="/foo(PartitionKey='PK',RowKey='RK')",
-            verify_headers={
-                "Content-Type": "application/json",
-                "Accept": "application/json",
-            },
-        )
-        resp = client.upsert_entity(
-            test_entity,
-            mode=UpdateMode.REPLACE,
-            verify_payload=verification,
-            verify_url="/foo(PartitionKey='PK',RowKey='RK')",
-            verify_headers={
-                "Content-Type": "application/json",
-                "Accept": "application/json",
-            },
-        )
-
-    @tables_decorator
-    @recorded_by_proxy
-    def test_encoder_upsert_entity_tuples(self, tables_storage_account_name, tables_primary_storage_account_key):
-        table_name = self.get_resource_name("uttable")
-        url = self.account_url(tables_storage_account_name, "table")
-        # Explicit datatypes using Tuple definition
-        client = TableClient(
-            url,
-            table_name,
-            credential=tables_primary_storage_account_key,
-            transport=EncoderVerificationTransport()
-        )
-
-        test_entity = {
-            "PartitionKey": "PK",
-            "RowKey": "RK",
-            "Data1": (12345, EdmType.INT32),
-            "Data2": (False, "Edm.Boolean"),
-            "Data3": EntityProperty(value=b"testdata", edm_type=EdmType.BINARY),
-            "Data4": EntityProperty(
-                datetime(year=2022, month=4, day=1, hour=9, minute=30, second=45, tzinfo=timezone.utc), "Edm.DateTime"
-            ),
-            "Data5": EntityProperty(uuid.uuid4(), "Edm.Guid"),
-            "Data6": ("Foobar", EdmType.STRING),
-            "Data7": (3.14, EdmType.DOUBLE),
-            "Data8": (2**60, "Edm.Int64"),
-        }
-        expected_entity = {
-            "PartitionKey": "PK",
-            "PartitionKey@odata.type": "Edm.String",
-            "RowKey": "RK",
-            "RowKey@odata.type": "Edm.String",
-            "Data1": 12345,
-            "Data1@odata.type": "Edm.Int32",
-            "Data2": False,
-            "Data2@odata.type": "Edm.Boolean",
-            "Data3": _encode_base64(b"testdata"),
-            "Data3@odata.type": "Edm.Binary",
-            "Data4": _to_utc_datetime(test_entity["Data4"][0]),
-            "Data4@odata.type": "Edm.DateTime",
-            "Data5": str(test_entity["Data5"][0]),
-            "Data5@odata.type": "Edm.Guid",
-            "Data6": "Foobar",
-            "Data6@odata.type": "Edm.String",
-            "Data7": 3.14,
-            "Data7@odata.type": "Edm.Double",
-            "Data8": "1152921504606846976",
-            "Data8@odata.type": "Edm.Int64",
-        }
-        verification = json.dumps(expected_entity)
-        resp = client.upsert_entity(
-            test_entity,
-            mode=UpdateMode.MERGE,
-            verify_payload=verification,
-            verify_url="/foo(PartitionKey='PK',RowKey='RK')",
-            verify_headers={
-                "Content-Type": "application/json",
-                "Accept": "application/json",
-            },
-        )
-        resp = client.upsert_entity(
-            test_entity,
-            mode=UpdateMode.REPLACE,
-            verify_payload=verification,
-            verify_url="/foo(PartitionKey='PK',RowKey='RK')",
-            verify_headers={
-                "Content-Type": "application/json",
-                "Accept": "application/json",
-            },
-        )
-
-        test_entity = {
-            "PartitionKey": "PK",
-            "RowKey": "RK",
-            "Data1": (12345, EdmType.INT32),
-            "Data2": (False, "Edm.Boolean"),
-            "Data3": EntityProperty(value=b"testdata", edm_type=EdmType.BINARY),  # TODO: Not sure what to do about this
-            "Data4": EntityProperty(_to_utc_datetime(test_entity["Data4"][0]), "Edm.DateTime"),
-            "Data5": EntityProperty(str(test_entity["Data5"][0]), "Edm.Guid"),
-            "Data6": ("Foobar", EdmType.STRING),
-            "Data7": EntityProperty(3.14, "Edm.Double"),
-            "Data8": ("1152921504606846976", "Edm.Int64"),
-        }
-        resp = client.upsert_entity(
-            test_entity,
-            mode=UpdateMode.MERGE,
-            verify_payload=verification,
-            verify_url="/foo(PartitionKey='PK',RowKey='RK')",
-            verify_headers={
-                "Content-Type": "application/json",
-                "Accept": "application/json",
-            },
-        )
-        resp = client.upsert_entity(
-            test_entity,
-            mode=UpdateMode.REPLACE,
-            verify_payload=verification,
-            verify_url="/foo(PartitionKey='PK',RowKey='RK')",
-            verify_headers={
-                "Content-Type": "application/json",
-                "Accept": "application/json",
-            },
-        )
-
-    @tables_decorator
-    @recorded_by_proxy
-    def test_encoder_upsert_entity_raw(self, tables_storage_account_name, tables_primary_storage_account_key):
-        table_name = self.get_resource_name("uttable")
-        url = self.account_url(tables_storage_account_name, "table")
-        # Raw payload with existing EdmTypes
-        client = TableClient(
-            url,
-            table_name,
-            credential=tables_primary_storage_account_key,
-            transport=EncoderVerificationTransport()
-        )
-
-        test_entity = {
-            "PartitionKey": "PK",
-            "PartitionKey@odata.type": "Edm.String",
-            "RowKey": "RK",
-            "RowKey@odata.type": "Edm.String",
-            "Data1": 12345,
-            "Data1@odata.type": "Edm.Int32",
-            "Data2": False,
-            "Data2@odata.type": "Edm.Boolean",
-            "Data3": _encode_base64(b"testdata"),
-            "Data3@odata.type": "Edm.Binary",
-            "Data4": _to_utc_datetime(datetime.now()),
-            "Data4@odata.type": "Edm.DateTime",
-            "Data5": str(uuid.uuid4()),
-            "Data5@odata.type": "Edm.Guid",
-            "Data6": "Foobar",
-            "Data6@odata.type": "Edm.String",
-            "Data7": "3.14",
-            "Data7@odata.type": "Edm.Double",
-            "Data8": "1152921504606846976",
-            "Data8@odata.type": "Edm.Int64",
-        }
-        verification = json.dumps(test_entity)
-        resp = client.upsert_entity(
-            test_entity,
-            mode=UpdateMode.MERGE,
-            verify_payload=verification,
-            verify_url="/foo(PartitionKey='PK',RowKey='RK')",
-            verify_headers={
-                "Content-Type": "application/json",
-                "Accept": "application/json",
-            },
-        )
-        resp = client.upsert_entity(
-            test_entity,
-            mode=UpdateMode.REPLACE,
-            verify_payload=verification,
-            verify_url="/foo(PartitionKey='PK',RowKey='RK')",
-            verify_headers={
-                "Content-Type": "application/json",
-                "Accept": "application/json",
-            },
-        )
-
-    @tables_decorator
-    @recorded_by_proxy
-    def test_encoder_upsert_entity_atypical_values(self, tables_storage_account_name, tables_primary_storage_account_key):
-        table_name = self.get_resource_name("uttable")
-=======
         table_name = self.get_resource_name("uttable07")
         url = self.account_url(tables_storage_account_name, "table")
         # Test basic string, int32 and bool data
@@ -2559,7 +1770,6 @@
         self, tables_storage_account_name, tables_primary_storage_account_key
     ):
         table_name = self.get_resource_name("uttable12")
->>>>>>> ac02a3cd
         url = self.account_url(tables_storage_account_name, "table")
         # Non-UTF8 characters in both keys and properties
         # Invalid int32 and int64 values
@@ -2567,230 +1777,6 @@
         # Non-string keys
         # Test enums
         client = TableClient(
-<<<<<<< HEAD
-            url,
-            table_name,
-            credential=tables_primary_storage_account_key,
-            transport=EncoderVerificationTransport()
-        )
-
-        # Non-UTF8 characters in both keys and properties
-        test_entity = {"PartitionKey": "PK", "RowKey": "你好", "Data": "你好"}
-        expected_entity = {
-            "PartitionKey": "PK",
-            "PartitionKey@odata.type": "Edm.String",
-            "RowKey": "你好",
-            "RowKey@odata.type": "Edm.String",
-            "Data": "你好",
-            "Data@odata.type": "Edm.String",
-        }
-        verification = json.dumps(expected_entity)
-        resp = client.upsert_entity(
-            test_entity,
-            mode=UpdateMode.MERGE,
-            verify_payload=verification,
-            verify_url="/foo(PartitionKey='PK',RowKey='%E4%BD%A0%E5%A5%BD')",
-            verify_headers={
-                "Content-Type": "application/json",
-                "Accept": "application/json",
-            },
-        )
-        resp = client.upsert_entity(
-            test_entity,
-            mode=UpdateMode.REPLACE,
-            verify_payload=verification,
-            verify_url="/foo(PartitionKey='PK',RowKey='%E4%BD%A0%E5%A5%BD')",
-            verify_headers={
-                "Content-Type": "application/json",
-                "Accept": "application/json",
-            },
-        )
-
-        # Invalid int32 and int64 values
-        # TODO: This will likely change if we move to post-request validation.
-        test_entity = {"PartitionKey": "PK", "RowKey": "RK", "Data": 2**65}
-        with pytest.raises(TypeError):
-            client.upsert_entity(test_entity, mode=UpdateMode.MERGE)
-        with pytest.raises(TypeError):
-            client.upsert_entity(test_entity, mode=UpdateMode.REPLACE)
-        test_entity = {"PartitionKey": "PK", "RowKey": "RK", "Data": (2**70, "Edm.Int64")}
-        with pytest.raises(TypeError):
-            client.upsert_entity(test_entity, mode=UpdateMode.MERGE)
-        with pytest.raises(TypeError):
-            client.upsert_entity(test_entity, mode=UpdateMode.REPLACE)
-
-        # Infinite float values
-        test_entity = {
-            "PartitionKey": "PK",
-            "RowKey": "RK",
-            "Data1": float("nan"),
-            "Data2": float("inf"),
-            "Data3": float("-inf"),
-        }
-        expected_entity = {
-            "PartitionKey": "PK",
-            "PartitionKey@odata.type": "Edm.String",
-            "RowKey": "RK",
-            "RowKey@odata.type": "Edm.String",
-            "Data1": "NaN",
-            "Data1@odata.type": "Edm.Double",
-            "Data2": "Infinity",
-            "Data2@odata.type": "Edm.Double",
-            "Data3": "-Infinity",
-            "Data3@odata.type": "Edm.Double",
-        }
-        verification = json.dumps(expected_entity)
-        resp = client.upsert_entity(
-            test_entity,
-            mode=UpdateMode.MERGE,
-            verify_payload=verification,
-            verify_url="/foo(PartitionKey='PK',RowKey='RK')",
-            verify_headers={
-                "Content-Type": "application/json",
-                "Accept": "application/json",
-            },
-        )
-        resp = client.upsert_entity(
-            test_entity,
-            mode=UpdateMode.REPLACE,
-            verify_payload=verification,
-            verify_url="/foo(PartitionKey='PK',RowKey='RK')",
-            verify_headers={
-                "Content-Type": "application/json",
-                "Accept": "application/json",
-            },
-        )
-
-        # Non-string keys
-        # TODO: This seems broken? Not sure what the live service will do with a non-string key.
-        test_entity = {"PartitionKey": "PK", "RowKey": "RK", 123: 456}
-        expected_entity = {
-            "PartitionKey": "PK",
-            "PartitionKey@odata.type": "Edm.String",
-            "RowKey": "RK",
-            "RowKey@odata.type": "Edm.String",
-            123: 456,
-        }
-        verification = json.dumps(expected_entity)
-        # TODO: The code introduced to serialize to support odata types raises a TypeError here. Need to investigate the best approach.
-        resp = client.upsert_entity(
-            test_entity,
-            mode=UpdateMode.MERGE,
-            verify_payload=verification,
-            verify_url="/foo(PartitionKey='PK',RowKey='RK')",
-            verify_headers={
-                "Content-Type": "application/json",
-                "Accept": "application/json",
-            },
-        )
-        resp = client.upsert_entity(
-            test_entity,
-            mode=UpdateMode.REPLACE,
-            verify_payload=verification,
-            verify_url="/foo(PartitionKey='PK',RowKey='RK')",
-            verify_headers={
-                "Content-Type": "application/json",
-                "Accept": "application/json",
-            },
-        )
-
-        # Test enums
-        test_entity = {"PartitionKey": "PK", "RowKey": EnumBasicOptions.ONE, "Data": EnumBasicOptions.TWO}
-        # TODO: This looks like it was always broken
-        expected_entity = {
-            "PartitionKey": "PK",
-            "PartitionKey@odata.type": "Edm.String",
-            "RowKey": "EnumBasicOptions.ONE",
-            "RowKey@odata.type": "Edm.String",
-            "Data": "EnumBasicOptions.TWO",
-            "Data@odata.type": "Edm.String",
-        }
-        verification = json.dumps(expected_entity)
-        resp = client.upsert_entity(
-            test_entity,
-            mode=UpdateMode.MERGE,
-            verify_payload=verification,
-            verify_url="/foo(PartitionKey='PK',RowKey='EnumBasicOptions.ONE')",
-            verify_headers={
-                "Content-Type": "application/json",
-                "Accept": "application/json",
-            },
-        )
-        resp = client.upsert_entity(
-            test_entity,
-            mode=UpdateMode.REPLACE,
-            verify_payload=verification,
-            verify_url="/foo(PartitionKey='PK',RowKey='EnumBasicOptions.ONE')",
-            verify_headers={
-                "Content-Type": "application/json",
-                "Accept": "application/json",
-            },
-        )
-        test_entity = {"PartitionKey": "PK", "RowKey": EnumIntOptions.ONE, "Data": EnumIntOptions.TWO}
-        # TODO: This is a bit weird
-        expected_entity = {
-            "PartitionKey": "PK",
-            "PartitionKey@odata.type": "Edm.String",
-            "RowKey": "1",
-            "RowKey@odata.type": "Edm.String",
-            "Data": "2",
-            "Data@odata.type": "Edm.String",
-        }
-        verification = json.dumps(expected_entity)
-        # TODO: This changes between Python 3.10 and 3.11
-        resp = client.upsert_entity(
-            test_entity,
-            mode=UpdateMode.MERGE,
-            verify_payload=verification,
-            verify_url="/foo(PartitionKey='PK',RowKey='1')",
-            verify_headers={
-                "Content-Type":"application/json",
-                "Accept":"application/json",
-            }
-        )
-        resp = client.upsert_entity(
-            test_entity,
-            mode=UpdateMode.REPLACE,
-            verify_payload=verification,
-            verify_url="/foo(PartitionKey='PK',RowKey='1')",
-            verify_headers={
-                "Content-Type":"application/json",
-                "Accept":"application/json",
-            }
-        )
-
-        test_entity = {"PartitionKey": "PK", "RowKey": EnumStrOptions.ONE, "Data": EnumStrOptions.TWO}
-        # TODO: This looks like it was always broken
-        expected_entity = {
-            "PartitionKey": "PK",
-            "PartitionKey@odata.type": "Edm.String",
-            "RowKey": "EnumStrOptions.ONE",
-            "RowKey@odata.type": "Edm.String",
-            "Data": "EnumStrOptions.TWO",
-            "Data@odata.type": "Edm.String",
-        }
-        verification = json.dumps(expected_entity)
-        resp = client.upsert_entity(
-            test_entity,
-            mode=UpdateMode.MERGE,
-            verify_payload=verification,
-            verify_url="/foo(PartitionKey='PK',RowKey='EnumStrOptions.ONE')",
-            verify_headers={
-                "Content-Type": "application/json",
-                "Accept": "application/json",
-            },
-        )
-        resp = client.upsert_entity(
-            test_entity,
-            mode=UpdateMode.REPLACE,
-            verify_payload=verification,
-            verify_url="/foo(PartitionKey='PK',RowKey='EnumStrOptions.ONE')",
-            verify_headers={
-                "Content-Type": "application/json",
-                "Accept": "application/json",
-            },
-        )
-=======
             url, table_name, credential=tables_primary_storage_account_key, transport=EncoderVerificationTransport()
         )
         client.create_table()
@@ -3186,330 +2172,10 @@
             assert list(resp.keys()) == ["date", "etag", "version"]
         finally:
             client.delete_table()
->>>>>>> ac02a3cd
 
     @tables_decorator
     @recorded_by_proxy
     def test_encoder_update_entity_basic(self, tables_storage_account_name, tables_primary_storage_account_key):
-<<<<<<< HEAD
-        table_name = self.get_resource_name("uttable")
-        url = self.account_url(tables_storage_account_name, "table")
-        # Test basic string, int32 and bool data
-        client = TableClient(
-            url,
-            table_name,
-            credential=tables_primary_storage_account_key,
-            transport=EncoderVerificationTransport()
-        )
-
-        test_entity = {"PartitionKey": "PK", "RowKey": "RK", "Data1": 1, "Data2": True}
-        expected_entity = {
-            "PartitionKey": "PK",
-            "PartitionKey@odata.type": "Edm.String",
-            "RowKey": "RK",
-            "RowKey@odata.type": "Edm.String",
-            "Data1": 1,
-            "Data2": True,
-        }
-        verification = json.dumps(expected_entity)
-        resp = client.update_entity(
-            test_entity,
-            mode=UpdateMode.MERGE,
-            verify_payload=verification,
-            verify_url="/foo(PartitionKey='PK',RowKey='RK')",
-            verify_headers={"Content-Type": "application/json", "Accept": "application/json", "If-Match": "*"},
-        )
-        resp = client.update_entity(
-            test_entity,
-            mode=UpdateMode.REPLACE,
-            verify_payload=verification,
-            verify_url="/foo(PartitionKey='PK',RowKey='RK')",
-            verify_headers={"Content-Type": "application/json", "Accept": "application/json", "If-Match": "*"},
-        )
-        with pytest.raises(TypeError):
-            client.update_entity({"PartitionKey": "foo", "RowKey": 1}, mode=UpdateMode.MERGE)
-        with pytest.raises(TypeError):
-            client.update_entity({"PartitionKey": "foo", "RowKey": True}, mode=UpdateMode.MERGE)
-        with pytest.raises(TypeError):
-            client.update_entity({"PartitionKey": "foo", "RowKey": 3.14}, mode=UpdateMode.MERGE)
-        with pytest.raises(TypeError):
-            client.update_entity({"PartitionKey": "foo", "RowKey": 1}, mode=UpdateMode.REPLACE)
-        with pytest.raises(TypeError):
-            client.update_entity({"PartitionKey": "foo", "RowKey": True}, mode=UpdateMode.REPLACE)
-        with pytest.raises(TypeError):
-            client.update_entity({"PartitionKey": "foo", "RowKey": 3.14}, mode=UpdateMode.REPLACE)
-
-    @tables_decorator
-    @recorded_by_proxy
-    def test_encoder_update_entity_complex_keys(self, tables_storage_account_name, tables_primary_storage_account_key):
-        table_name = self.get_resource_name("uttable")
-        url = self.account_url(tables_storage_account_name, "table")
-        # Test complex PartitionKey and RowKey (datetime, GUID and binary)
-        client = TableClient(
-            url,
-            table_name,
-            credential=tables_primary_storage_account_key,
-            transport=EncoderVerificationTransport()
-        )
-
-        test_entity = {
-            "PartitionKey": datetime.now(),
-            "RowKey": uuid.uuid4(),
-        }
-        expected_entity = {
-            "PartitionKey": _to_utc_datetime(test_entity["PartitionKey"]),
-            "PartitionKey@odata.type": "Edm.DateTime",
-            "RowKey": str(test_entity["RowKey"]),
-            "RowKey@odata.type": "Edm.Guid",
-        }
-        verification = json.dumps(expected_entity)
-        resp = client.update_entity(
-            test_entity,
-            mode=UpdateMode.MERGE,
-            verify_payload=verification,
-            verify_url=f"/foo(PartitionKey='{quote(expected_entity['PartitionKey'])}',RowKey='{expected_entity['RowKey']}')",
-            verify_headers={"Content-Type": "application/json", "Accept": "application/json", "If-Match": "*"},
-        )
-        resp = client.update_entity(
-            test_entity,
-            mode=UpdateMode.REPLACE,
-            verify_payload=verification,
-            verify_url=f"/foo(PartitionKey='{quote(expected_entity['PartitionKey'])}',RowKey='{expected_entity['RowKey']}')",
-            verify_headers={"Content-Type": "application/json", "Accept": "application/json", "If-Match": "*"},
-        )
-
-        test_entity = {
-            "PartitionKey": "foo",
-            "RowKey": b"foo",
-        }
-        expected_entity = {
-            "PartitionKey": "foo",
-            "PartitionKey@odata.type": "Edm.String",
-            "RowKey": _encode_base64(test_entity["RowKey"]),
-            "RowKey@odata.type": "Edm.Binary",
-        }
-        verification = json.dumps(expected_entity)
-        resp = client.update_entity(
-            test_entity,
-            mode=UpdateMode.MERGE,
-            verify_payload=verification,
-            verify_url=f"/foo(PartitionKey='{quote(expected_entity['PartitionKey'])}',RowKey='{expected_entity['RowKey']}')",
-            verify_headers={"Content-Type": "application/json", "Accept": "application/json", "If-Match": "*"},
-        )
-        resp = client.update_entity(
-            test_entity,
-            mode=UpdateMode.REPLACE,
-            verify_payload=verification,
-            verify_url=f"/foo(PartitionKey='{quote(expected_entity['PartitionKey'])}',RowKey='{expected_entity['RowKey']}')",
-            verify_headers={"Content-Type": "application/json", "Accept": "application/json", "If-Match": "*"},
-        )
-
-    @tables_decorator
-    @recorded_by_proxy
-    def test_encoder_update_entity_type_conversion(self, tables_storage_account_name, tables_primary_storage_account_key):
-        table_name = self.get_resource_name("uttable")
-        url = self.account_url(tables_storage_account_name, "table")
-        # All automatically detected data types
-        client = TableClient(
-            url,
-            table_name,
-            credential=tables_primary_storage_account_key,
-            transport=EncoderVerificationTransport()
-        )
-
-        test_entity = {
-            "PartitionKey": "PK",
-            "RowKey": "RK",
-            "Data1": 12345,
-            "Data2": False,
-            "Data3": b"testdata",
-            "Data4": datetime.now(),
-            "Data5": uuid.uuid4(),
-            "Data6": "Foobar",
-            "Data7": 3.14,
-        }
-        expected_entity = {
-            "PartitionKey": "PK",
-            "PartitionKey@odata.type": "Edm.String",
-            "RowKey": "RK",
-            "RowKey@odata.type": "Edm.String",
-            "Data1": 12345,
-            "Data2": False,
-            "Data3": _encode_base64(b"testdata"),
-            "Data3@odata.type": "Edm.Binary",
-            "Data4": _to_utc_datetime(test_entity["Data4"]),
-            "Data4@odata.type": "Edm.DateTime",
-            "Data5": str(test_entity["Data5"]),
-            "Data5@odata.type": "Edm.Guid",
-            "Data6": "Foobar",
-            "Data6@odata.type": "Edm.String",
-            "Data7": 3.14,
-            "Data7@odata.type": "Edm.Double",
-        }
-        verification = json.dumps(expected_entity)
-        resp = client.update_entity(
-            test_entity,
-            mode=UpdateMode.MERGE,
-            verify_payload=verification,
-            verify_url="/foo(PartitionKey='PK',RowKey='RK')",
-            verify_headers={"Content-Type": "application/json", "Accept": "application/json", "If-Match": "*"},
-        )
-        resp = client.update_entity(
-            test_entity,
-            mode=UpdateMode.REPLACE,
-            verify_payload=verification,
-            verify_url="/foo(PartitionKey='PK',RowKey='RK')",
-            verify_headers={"Content-Type": "application/json", "Accept": "application/json", "If-Match": "*"},
-        )
-
-    @tables_decorator
-    @recorded_by_proxy
-    def test_encoder_update_entity_tuples(self, tables_storage_account_name, tables_primary_storage_account_key):
-        table_name = self.get_resource_name("uttable")
-        url = self.account_url(tables_storage_account_name, "table")
-        # Explicit datatypes using Tuple definition
-        client = TableClient(
-            url,
-            table_name,
-            credential=tables_primary_storage_account_key,
-            transport=EncoderVerificationTransport()
-        )
-
-        test_entity = {
-            "PartitionKey": "PK",
-            "RowKey": "RK",
-            "Data1": (12345, EdmType.INT32),
-            "Data2": (False, "Edm.Boolean"),
-            "Data3": EntityProperty(value=b"testdata", edm_type=EdmType.BINARY),
-            "Data4": EntityProperty(
-                datetime(year=2022, month=4, day=1, hour=9, minute=30, second=45, tzinfo=timezone.utc), "Edm.DateTime"
-            ),
-            "Data5": EntityProperty(uuid.uuid4(), "Edm.Guid"),
-            "Data6": ("Foobar", EdmType.STRING),
-            "Data7": (3.14, EdmType.DOUBLE),
-            "Data8": (2**60, "Edm.Int64"),
-        }
-        expected_entity = {
-            "PartitionKey": "PK",
-            "PartitionKey@odata.type": "Edm.String",
-            "RowKey": "RK",
-            "RowKey@odata.type": "Edm.String",
-            "Data1": 12345,
-            "Data1@odata.type": "Edm.Int32",
-            "Data2": False,
-            "Data2@odata.type": "Edm.Boolean",
-            "Data3": _encode_base64(b"testdata"),
-            "Data3@odata.type": "Edm.Binary",
-            "Data4": _to_utc_datetime(test_entity["Data4"][0]),
-            "Data4@odata.type": "Edm.DateTime",
-            "Data5": str(test_entity["Data5"][0]),
-            "Data5@odata.type": "Edm.Guid",
-            "Data6": "Foobar",
-            "Data6@odata.type": "Edm.String",
-            "Data7": 3.14,
-            "Data7@odata.type": "Edm.Double",
-            "Data8": "1152921504606846976",
-            "Data8@odata.type": "Edm.Int64",
-        }
-        verification = json.dumps(expected_entity)
-        resp = client.update_entity(
-            test_entity,
-            mode=UpdateMode.MERGE,
-            verify_payload=verification,
-            verify_url="/foo(PartitionKey='PK',RowKey='RK')",
-            verify_headers={"Content-Type": "application/json", "Accept": "application/json", "If-Match": "*"},
-        )
-        resp = client.update_entity(
-            test_entity,
-            mode=UpdateMode.REPLACE,
-            verify_payload=verification,
-            verify_url="/foo(PartitionKey='PK',RowKey='RK')",
-            verify_headers={"Content-Type": "application/json", "Accept": "application/json", "If-Match": "*"},
-        )
-
-        test_entity = {
-            "PartitionKey": "PK",
-            "RowKey": "RK",
-            "Data1": (12345, EdmType.INT32),
-            "Data2": (False, "Edm.Boolean"),
-            "Data3": EntityProperty(value=b"testdata", edm_type=EdmType.BINARY),  # TODO: Not sure what to do about this
-            "Data4": EntityProperty(_to_utc_datetime(test_entity["Data4"][0]), "Edm.DateTime"),
-            "Data5": EntityProperty(str(test_entity["Data5"][0]), "Edm.Guid"),
-            "Data6": ("Foobar", EdmType.STRING),
-            "Data7": EntityProperty(3.14, "Edm.Double"),
-            "Data8": ("1152921504606846976", "Edm.Int64"),
-        }
-        resp = client.update_entity(
-            test_entity,
-            mode=UpdateMode.MERGE,
-            verify_payload=verification,
-            verify_url="/foo(PartitionKey='PK',RowKey='RK')",
-            verify_headers={"Content-Type": "application/json", "Accept": "application/json", "If-Match": "*"},
-        )
-        resp = client.update_entity(
-            test_entity,
-            mode=UpdateMode.REPLACE,
-            verify_payload=verification,
-            verify_url="/foo(PartitionKey='PK',RowKey='RK')",
-            verify_headers={"Content-Type": "application/json", "Accept": "application/json", "If-Match": "*"},
-        )
-
-    @tables_decorator
-    @recorded_by_proxy
-    def test_encoder_update_entity_raw(self, tables_storage_account_name, tables_primary_storage_account_key):
-        table_name = self.get_resource_name("uttable")
-        url = self.account_url(tables_storage_account_name, "table")
-        # Raw payload with existing EdmTypes
-        client = TableClient(
-            url,
-            table_name,
-            credential=tables_primary_storage_account_key,
-            transport=EncoderVerificationTransport()
-        )
-
-        test_entity = {
-            "PartitionKey": "PK",
-            "PartitionKey@odata.type": "Edm.String",
-            "RowKey": "RK",
-            "RowKey@odata.type": "Edm.String",
-            "Data1": 12345,
-            "Data1@odata.type": "Edm.Int32",
-            "Data2": False,
-            "Data2@odata.type": "Edm.Boolean",
-            "Data3": _encode_base64(b"testdata"),
-            "Data3@odata.type": "Edm.Binary",
-            "Data4": _to_utc_datetime(datetime.now()),
-            "Data4@odata.type": "Edm.DateTime",
-            "Data5": str(uuid.uuid4()),
-            "Data5@odata.type": "Edm.Guid",
-            "Data6": "Foobar",
-            "Data6@odata.type": "Edm.String",
-            "Data7": "3.14",
-            "Data7@odata.type": "Edm.Double",
-            "Data8": "1152921504606846976",
-            "Data8@odata.type": "Edm.Int64",
-        }
-        verification = json.dumps(test_entity)
-        resp = client.update_entity(
-            test_entity,
-            mode=UpdateMode.MERGE,
-            verify_payload=verification,
-            verify_url="/foo(PartitionKey='PK',RowKey='RK')",
-            verify_headers={"Content-Type": "application/json", "Accept": "application/json", "If-Match": "*"},
-        )
-        resp = client.update_entity(
-            test_entity,
-            mode=UpdateMode.REPLACE,
-            verify_payload=verification,
-            verify_url="/foo(PartitionKey='PK',RowKey='RK')",
-            verify_headers={"Content-Type": "application/json", "Accept": "application/json", "If-Match": "*"},
-        )
-
-    @tables_decorator
-    @recorded_by_proxy
-    def test_encoder_update_entity_atypical_values(self, tables_storage_account_name, tables_primary_storage_account_key):
-        table_name = self.get_resource_name("uttable")
-=======
         table_name = self.get_resource_name("uttable13")
         url = self.account_url(tables_storage_account_name, "table")
         # Test basic string, int32 and bool data
@@ -4052,7 +2718,6 @@
         self, tables_storage_account_name, tables_primary_storage_account_key
     ):
         table_name = self.get_resource_name("uttable18")
->>>>>>> ac02a3cd
         url = self.account_url(tables_storage_account_name, "table")
         # Non-UTF8 characters in both keys and properties
         # Invalid int32 and int64 values
@@ -4060,231 +2725,6 @@
         # Non-string keys
         # Test enums
         client = TableClient(
-<<<<<<< HEAD
-            url,
-            table_name,
-            credential=tables_primary_storage_account_key,
-            transport=EncoderVerificationTransport()
-        )
-
-        # Non-UTF8 characters in both keys and properties
-        test_entity = {"PartitionKey": "PK", "RowKey": "你好", "Data": "你好"}
-        expected_entity = {
-            "PartitionKey": "PK",
-            "PartitionKey@odata.type": "Edm.String",
-            "RowKey": "你好",
-            "RowKey@odata.type": "Edm.String",
-            "Data": "你好",
-            "Data@odata.type": "Edm.String",
-        }
-        verification = json.dumps(expected_entity)
-        resp = client.update_entity(
-            test_entity,
-            mode=UpdateMode.MERGE,
-            verify_payload=verification,
-            verify_url="/foo(PartitionKey='PK',RowKey='%E4%BD%A0%E5%A5%BD')",
-            verify_headers={
-                "Content-Type": "application/json",
-                "Accept": "application/json",
-            },
-        )
-        resp = client.update_entity(
-            test_entity,
-            mode=UpdateMode.REPLACE,
-            verify_payload=verification,
-            verify_url="/foo(PartitionKey='PK',RowKey='%E4%BD%A0%E5%A5%BD')",
-            verify_headers={
-                "Content-Type": "application/json",
-                "Accept": "application/json",
-            },
-        )
-
-        # Invalid int32 and int64 values
-        # TODO: This will likely change if we move to post-request validation.
-        test_entity = {"PartitionKey": "PK", "RowKey": "RK", "Data": 2**65}
-        with pytest.raises(TypeError):
-            client.update_entity(test_entity, mode=UpdateMode.MERGE)
-        with pytest.raises(TypeError):
-            client.update_entity(test_entity, mode=UpdateMode.REPLACE)
-        test_entity = {"PartitionKey": "PK", "RowKey": "RK", "Data": (2**70, "Edm.Int64")}
-        with pytest.raises(TypeError):
-            client.update_entity(test_entity, mode=UpdateMode.MERGE)
-        with pytest.raises(TypeError):
-            client.update_entity(test_entity, mode=UpdateMode.REPLACE)
-
-        # Infinite float values
-        test_entity = {
-            "PartitionKey": "PK",
-            "RowKey": "RK",
-            "Data1": float("nan"),
-            "Data2": float("inf"),
-            "Data3": float("-inf"),
-        }
-        expected_entity = {
-            "PartitionKey": "PK",
-            "PartitionKey@odata.type": "Edm.String",
-            "RowKey": "RK",
-            "RowKey@odata.type": "Edm.String",
-            "Data1": "NaN",
-            "Data1@odata.type": "Edm.Double",
-            "Data2": "Infinity",
-            "Data2@odata.type": "Edm.Double",
-            "Data3": "-Infinity",
-            "Data3@odata.type": "Edm.Double",
-        }
-        verification = json.dumps(expected_entity)
-        resp = client.update_entity(
-            test_entity,
-            mode=UpdateMode.MERGE,
-            verify_payload=verification,
-            verify_url="/foo(PartitionKey='PK',RowKey='RK')",
-            verify_headers={
-                "Content-Type": "application/json",
-                "Accept": "application/json",
-            },
-        )
-        resp = client.update_entity(
-            test_entity,
-            mode=UpdateMode.REPLACE,
-            verify_payload=verification,
-            verify_url="/foo(PartitionKey='PK',RowKey='RK')",
-            verify_headers={
-                "Content-Type": "application/json",
-                "Accept": "application/json",
-            },
-        )
-
-        # Non-string keys
-        # TODO: This seems broken? Not sure what the live service will do with a non-string key.
-        test_entity = {"PartitionKey": "PK", "RowKey": "RK", 123: 456}
-        expected_entity = {
-            "PartitionKey": "PK",
-            "PartitionKey@odata.type": "Edm.String",
-            "RowKey": "RK",
-            "RowKey@odata.type": "Edm.String",
-            123: 456,
-        }
-        verification = json.dumps(expected_entity)
-        # TODO: The code introduced to serialize to support odata types raises a TypeError here. Need to investigate the best approach.
-        resp = client.update_entity(
-            test_entity,
-            mode=UpdateMode.MERGE,
-            verify_payload=verification,
-            verify_url="/foo(PartitionKey='PK',RowKey='RK')",
-            verify_headers={
-                "Content-Type": "application/json",
-                "Accept": "application/json",
-            },
-        )
-        resp = client.update_entity(
-            test_entity,
-            mode=UpdateMode.REPLACE,
-            verify_payload=verification,
-            verify_url="/foo(PartitionKey='PK',RowKey='RK')",
-            verify_headers={
-                "Content-Type": "application/json",
-                "Accept": "application/json",
-            },
-        )
-
-        # Test enums
-        test_entity = {"PartitionKey": "PK", "RowKey": EnumBasicOptions.ONE, "Data": EnumBasicOptions.TWO}
-        # TODO: This looks like it was always broken
-        expected_entity = {
-            "PartitionKey": "PK",
-            "PartitionKey@odata.type": "Edm.String",
-            "RowKey": "EnumBasicOptions.ONE",
-            "RowKey@odata.type": "Edm.String",
-            "Data": "EnumBasicOptions.TWO",
-            "Data@odata.type": "Edm.String",
-        }
-        verification = json.dumps(expected_entity)
-        resp = client.update_entity(
-            test_entity,
-            mode=UpdateMode.MERGE,
-            verify_payload=verification,
-            verify_url="/foo(PartitionKey='PK',RowKey='EnumBasicOptions.ONE')",
-            verify_headers={
-                "Content-Type": "application/json",
-                "Accept": "application/json",
-            },
-        )
-        resp = client.update_entity(
-            test_entity,
-            mode=UpdateMode.REPLACE,
-            verify_payload=verification,
-            verify_url="/foo(PartitionKey='PK',RowKey='EnumBasicOptions.ONE')",
-            verify_headers={
-                "Content-Type": "application/json",
-                "Accept": "application/json",
-            },
-        )
-
-        test_entity = {"PartitionKey": "PK", "RowKey": EnumIntOptions.ONE, "Data": EnumIntOptions.TWO}
-        # TODO: This is a bit weird
-        expected_entity = {
-            "PartitionKey": "PK",
-            "PartitionKey@odata.type": "Edm.String",
-            "RowKey": "1",
-            "RowKey@odata.type": "Edm.String",
-            "Data": "2",
-            "Data@odata.type": "Edm.String",
-        }
-        verification = json.dumps(expected_entity)
-        # TODO: This changes between Python 3.10 and 3.11
-        resp = client.update_entity(
-            test_entity,
-            mode=UpdateMode.MERGE,
-            verify_payload=verification,
-            verify_url="/foo(PartitionKey='PK',RowKey='1')",
-            verify_headers={
-                "Content-Type":"application/json",
-                "Accept":"application/json",
-            }
-        )
-        resp = client.update_entity(
-            test_entity,
-            mode=UpdateMode.REPLACE,
-            verify_payload=verification,
-            verify_url="/foo(PartitionKey='PK',RowKey='1')",
-            verify_headers={
-                "Content-Type":"application/json",
-                "Accept":"application/json",
-            }
-        )
-
-        test_entity = {"PartitionKey": "PK", "RowKey": EnumStrOptions.ONE, "Data": EnumStrOptions.TWO}
-        # TODO: This looks like it was always broken
-        expected_entity = {
-            "PartitionKey": "PK",
-            "PartitionKey@odata.type": "Edm.String",
-            "RowKey": "EnumStrOptions.ONE",
-            "RowKey@odata.type": "Edm.String",
-            "Data": "EnumStrOptions.TWO",
-            "Data@odata.type": "Edm.String",
-        }
-        verification = json.dumps(expected_entity)
-        resp = client.update_entity(
-            test_entity,
-            mode=UpdateMode.MERGE,
-            verify_payload=verification,
-            verify_url="/foo(PartitionKey='PK',RowKey='EnumStrOptions.ONE')",
-            verify_headers={
-                "Content-Type": "application/json",
-                "Accept": "application/json",
-            },
-        )
-        resp = client.update_entity(
-            test_entity,
-            mode=UpdateMode.REPLACE,
-            verify_payload=verification,
-            verify_url="/foo(PartitionKey='PK',RowKey='EnumStrOptions.ONE')",
-            verify_headers={
-                "Content-Type": "application/json",
-                "Accept": "application/json",
-            },
-        )
-=======
             url, table_name, credential=tables_primary_storage_account_key, transport=EncoderVerificationTransport()
         )
         client.create_table()
@@ -4630,73 +3070,10 @@
             assert list(resp.keys()) == ["date", "etag", "version"]
         finally:
             client.delete_table()
->>>>>>> ac02a3cd
 
     @tables_decorator
     @recorded_by_proxy
     def test_encoder_delete_entity_basic(self, tables_storage_account_name, tables_primary_storage_account_key):
-<<<<<<< HEAD
-        table_name = self.get_resource_name("uttable")
-        url = self.account_url(tables_storage_account_name, "table")
-        # Test basic string, int32 and bool data
-        client = TableClient(
-            url,
-            table_name,
-            credential=tables_primary_storage_account_key,
-            transport=EncoderVerificationTransport()
-        )
-
-        client.delete_entity(
-            "foo",
-            "bar",
-            verify_payload=None,
-            verify_url="/foo(PartitionKey='foo',RowKey='bar')",
-            verify_headers={"Accept": "application/json;odata=minimalmetadata", "If-Match": "*"},
-        )
-        client.delete_entity(
-            {"PartitionKey": "foo", "RowKey": "bar"},
-            verify_payload=None,
-            verify_url="/foo(PartitionKey='foo',RowKey='bar')",
-            verify_headers={"Accept": "application/json;odata=minimalmetadata", "If-Match": "*"},
-        )
-        client.delete_entity(
-            "foo",
-            "bar'baz",  # cspell:disable-line
-            verify_payload=None,
-            verify_url="/foo(PartitionKey='foo',RowKey='bar%27%27baz')",
-            verify_headers={"Accept": "application/json;odata=minimalmetadata", "If-Match": "*"},
-        )
-        client.delete_entity(
-            {"PartitionKey": "foo", "RowKey": "bar'baz"},  # cspell:disable-line
-            verify_payload=None,
-            verify_url="/foo(PartitionKey='foo',RowKey='bar%27%27baz')",
-            verify_headers={"Accept": "application/json;odata=minimalmetadata", "If-Match": "*"},
-        )
-        with pytest.raises(TypeError):
-            client.delete_entity("foo", 1)
-        with pytest.raises(TypeError):
-            client.delete_entity({"PartitionKey": "foo", "RowKey": 1})
-        with pytest.raises(TypeError):
-            client.delete_entity("foo", True)
-        with pytest.raises(TypeError):
-            client.delete_entity({"PartitionKey": "foo", "RowKey": True})
-        with pytest.raises(TypeError):
-            client.delete_entity("foo", 3.14)
-        with pytest.raises(TypeError):
-            client.delete_entity({"PartitionKey": "foo", "RowKey": 3.14})
-
-    @tables_decorator
-    @recorded_by_proxy
-    def test_encoder_delete_entity_complex_keys(self, tables_storage_account_name, tables_primary_storage_account_key):
-        table_name = self.get_resource_name("uttable")
-        url = self.account_url(tables_storage_account_name, "table")
-        # Test complex PartitionKey and RowKey (datetime, GUID and binary)
-        client = TableClient(
-            url,
-            table_name,
-            credential=tables_primary_storage_account_key,
-            transport=EncoderVerificationTransport()
-=======
         table_name = self.get_resource_name("uttable19")
         url = self.account_url(tables_storage_account_name, "table")
         # Test basic string, int32 and bool data
@@ -4771,7 +3148,6 @@
         # Test complex PartitionKey and RowKey (datetime, GUID and binary)
         client = TableClient(
             url, table_name, credential=tables_primary_storage_account_key, transport=EncoderVerificationTransport()
->>>>>>> ac02a3cd
         )
 
         with pytest.raises(TypeError):
@@ -4790,22 +3166,11 @@
     @tables_decorator
     @recorded_by_proxy
     def test_encoder_delete_entity_tuples(self, tables_storage_account_name, tables_primary_storage_account_key):
-<<<<<<< HEAD
-        table_name = self.get_resource_name("uttable")
-        url = self.account_url(tables_storage_account_name, "table")
-        # Explicit datatypes using Tuple definition
-        client = TableClient(
-            url,
-            table_name,
-            credential=tables_primary_storage_account_key,
-            transport=EncoderVerificationTransport()
-=======
         table_name = self.get_resource_name("uttable21")
         url = self.account_url(tables_storage_account_name, "table")
         # Explicit datatypes using Tuple definition
         client = TableClient(
             url, table_name, credential=tables_primary_storage_account_key, transport=EncoderVerificationTransport()
->>>>>>> ac02a3cd
         )
 
         with pytest.raises(TypeError):
@@ -4815,64 +3180,14 @@
 
     @tables_decorator
     @recorded_by_proxy
-<<<<<<< HEAD
-    def test_encoder_delete_entity_atypical_values(self, tables_storage_account_name, tables_primary_storage_account_key):
-        table_name = self.get_resource_name("uttable")
-=======
     def test_encoder_delete_entity_atypical_values(
         self, tables_storage_account_name, tables_primary_storage_account_key
     ):
         table_name = self.get_resource_name("uttable22")
->>>>>>> ac02a3cd
         url = self.account_url(tables_storage_account_name, "table")
         # Non-UTF8 characters in both keys and properties
         # Test enums in both keys and properties
         client = TableClient(
-<<<<<<< HEAD
-            url,
-            table_name,
-            credential=tables_primary_storage_account_key,
-            transport=EncoderVerificationTransport()
-        )
-
-        # Non-UTF8 characters in both keys and properties
-        client.delete_entity(
-            "PK",
-            "你好",
-            verify_payload=None,
-            verify_url="/foo(PartitionKey='PK',RowKey='%E4%BD%A0%E5%A5%BD')",
-            verify_headers={"Accept": "application/json;odata=minimalmetadata", "If-Match": "*"},
-        )
-        client.delete_entity(
-            {"PartitionKey": "PK", "RowKey": "你好"},
-            verify_payload=None,
-            verify_url="/foo(PartitionKey='PK',RowKey='%E4%BD%A0%E5%A5%BD')",
-            verify_headers={"Accept": "application/json;odata=minimalmetadata", "If-Match": "*"},
-        )
-
-        with pytest.raises(TypeError):
-            client.delete_entity("foo", EnumBasicOptions.ONE)
-        with pytest.raises(TypeError):
-            client.delete_entity({"PartitionKey": "foo", "RowKey": EnumBasicOptions.ONE})
-        with pytest.raises(TypeError):
-            client.delete_entity("foo", EnumIntOptions.ONE)
-        with pytest.raises(TypeError):
-            client.delete_entity({"PartitionKey": "foo", "RowKey": EnumIntOptions.ONE})
-
-        client.delete_entity(
-            "foo",
-            EnumStrOptions.ONE,
-            verify_payload=None,
-            verify_url="/foo(PartitionKey='foo',RowKey='One')",
-            verify_headers={"Accept": "application/json;odata=minimalmetadata", "If-Match": "*"},
-        )
-        client.delete_entity(
-            {"PartitionKey": "foo", "RowKey": EnumStrOptions.ONE},
-            verify_payload=None,
-            verify_url="/foo(PartitionKey='foo',RowKey='One')",
-            verify_headers={"Accept": "application/json;odata=minimalmetadata", "If-Match": "*"},
-        )
-=======
             url, table_name, credential=tables_primary_storage_account_key, transport=EncoderVerificationTransport()
         )
         client.create_table()
@@ -5044,5 +3359,4 @@
             )
             assert resp == test_entity
         finally:
-            client.delete_table()
->>>>>>> ac02a3cd
+            client.delete_table()