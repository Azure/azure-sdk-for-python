--- conflicted
+++ resolved
@@ -1038,10 +1038,7 @@
         finally:
             await self._tear_down()
 
-<<<<<<< HEAD
-    @tables_decorator_async
-=======
-    @TablesPreparer()
+    @tables_decorator_async
     async def test_delete_entity_overloads(self, tables_storage_account_name, tables_primary_storage_account_key):
         # Arrange
         await self._set_up(tables_storage_account_name, tables_primary_storage_account_key)
@@ -1069,7 +1066,7 @@
         finally:
             await self._tear_down()
 
-    @TablesPreparer()
+    @tables_decorator_async
     async def test_delete_entity_overloads_kwargs(self, tables_storage_account_name, tables_primary_storage_account_key):
         # Arrange
         await self._set_up(tables_storage_account_name, tables_primary_storage_account_key)
@@ -1097,8 +1094,7 @@
         finally:
             await self._tear_down()
 
-    @TablesPreparer()
->>>>>>> 6bc810ed
+    @tables_decorator_async
     async def test_unicode_property_value(self, tables_storage_account_name, tables_primary_storage_account_key):
         ''' regression test for github issue #57'''
         # Arrange
