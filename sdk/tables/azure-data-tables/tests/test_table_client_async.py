# -------------------------------------------------------------------------
# Copyright (c) Microsoft Corporation. All rights reserved.
# Licensed under the MIT License. See License.txt in the project root for
# license information.
# --------------------------------------------------------------------------
from azure.core.credentials import AzureNamedKeyCredential
import pytest
import platform

from devtools_testutils import AzureTestCase

from azure.core.credentials import AzureNamedKeyCredential
from azure.data.tables.aio import TableServiceClient, TableClient
from azure.data.tables._version import VERSION

from _shared.asynctestcase import AsyncTableTestCase
from async_preparers import tables_decorator_async
from devtools_testutils import AzureTestCase
# ------------------------------------------------------------------------------
SERVICES = {
    TableServiceClient: 'table',
    TableClient: 'table',
}

_CONNECTION_ENDPOINTS = {'table': 'TableEndpoint'}

_CONNECTION_ENDPOINTS_SECONDARY = {'table': 'TableSecondaryEndpoint'}


class TestTableClient(AzureTestCase, AsyncTableTestCase):

    @tables_decorator_async
    async def test_user_agent_default_async(self, tables_storage_account_name, tables_primary_storage_account_key):
        service = TableServiceClient(self.account_url(tables_storage_account_name, "table"), credential=tables_primary_storage_account_key)

        def callback(response):
            assert 'User-Agent' in response.http_request.headers
            assert "azsdk-python-data-tables/{} Python/{} ({})".format(
                    VERSION,
                    platform.python_version(),
                    platform.platform()) in response.http_request.headers['User-Agent']

        tables = service.list_tables(raw_response_hook=callback)
        assert tables is not None

        # The count doesn't matter, going through the PagedItem calls `callback`
        count = 0
        async for table in tables:
            count += 1

    @tables_decorator_async
    async def test_user_agent_custom_async(self, tables_storage_account_name, tables_primary_storage_account_key):
        custom_app = "TestApp/v1.0"
        service = TableServiceClient(
            self.account_url(tables_storage_account_name, "table"), credential=tables_primary_storage_account_key, user_agent=custom_app)

        def callback(response):
            assert 'User-Agent' in response.http_request.headers
            assert "TestApp/v1.0 azsdk-python-data-tables/{} Python/{} ({})".format(
                    VERSION,
                    platform.python_version(),
                    platform.platform()) in response.http_request.headers['User-Agent']

        tables = service.list_tables(raw_response_hook=callback)
        assert tables is not None

        # The count doesn't matter, going through the PagedItem calls `callback`
        count = 0
        async for table in tables:
            count += 1

        def callback(response):
            assert 'User-Agent' in response.http_request.headers
            assert "TestApp/v2.0 TestApp/v1.0 azsdk-python-data-tables/{} Python/{} ({})".format(
                    VERSION,
                    platform.python_version(),
                    platform.platform()) in response.http_request.headers['User-Agent']

        tables = service.list_tables(raw_response_hook=callback, user_agent="TestApp/v2.0")
        assert tables is not None

        # The count doesn't matter, going through the PagedItem calls `callback`
        count = 0
        async for table in tables:
            count += 1

    @tables_decorator_async
    async def test_user_agent_append(self, tables_storage_account_name, tables_primary_storage_account_key):
        service = TableServiceClient(self.account_url(tables_storage_account_name, "table"), credential=tables_primary_storage_account_key)

        def callback(response):
            assert 'User-Agent' in response.http_request.headers
            assert response.http_request.headers['User-Agent'] == 'customer_user_agent'

        custom_headers = {'User-Agent': 'customer_user_agent'}
        tables = service.list_tables(raw_response_hook=callback, headers=custom_headers)

        # The count doesn't matter, going through the PagedItem calls `callback`
        count = 0
        async for table in tables:
            count += 1


class TestTableClientUnit(AsyncTableTestCase):
    tables_storage_account_name = "fake_storage_account"
    tables_primary_storage_account_key = "fakeXMZjnGsZGvd4bVr3Il5SeHA"
    credential = AzureNamedKeyCredential(name=tables_storage_account_name, key=tables_primary_storage_account_key)

    # --Helpers-----------------------------------------------------------------
    def validate_standard_account_endpoints(self, service, account_name, account_key):
        assert service is not None
        assert service.account_name == account_name
        assert service.credential.named_key.name == account_name
        assert service.credential.named_key.key == account_key
        assert ('{}.{}'.format(account_name, 'table.core.windows.net') in service.url) or ('{}.{}'.format(account_name, 'table.cosmos.azure.com') in service.url)

    # --Direct Parameters Test Cases --------------------------------------------
    @pytest.mark.asyncio
    async def test_create_service_with_key_async(self):
        # Arrange

        for client, url in SERVICES.items():
            # Act
            service = client(
                self.account_url(self.tables_storage_account_name, url), credential=self.credential, table_name='foo')

            # Assert
            self.validate_standard_account_endpoints(service, self.tables_storage_account_name, self.tables_primary_storage_account_key)
            assert service.scheme == 'https'

    @pytest.mark.asyncio
    async def test_create_service_with_connection_string_async(self):

        for service_type in SERVICES.items():
            # Act
            service = service_type[0].from_connection_string(
                self.connection_string(self.tables_storage_account_name, self.tables_primary_storage_account_key), table_name="test")

            # Assert
            self.validate_standard_account_endpoints(service, self.tables_storage_account_name, self.tables_primary_storage_account_key)
            assert service.scheme == 'https'

    @pytest.mark.asyncio
    async def test_create_service_with_sas_async(self):
        # Arrange
        url = self.account_url(self.tables_storage_account_name, "table")
        suffix = '.table.core.windows.net'
        token = self.generate_sas_token()
        for service_type in SERVICES:
            # Act
            service = service_type(
                self.account_url(self.tables_storage_account_name, "table"), credential=token, table_name='foo')

            # Assert
            assert service is not None
            assert service.account_name == self.tables_storage_account_name
            assert service.url.startswith('https://' + self.tables_storage_account_name + suffix)
            assert service.url.endswith(token)
            assert service.credential is None

    @pytest.mark.asyncio
    async def test_create_service_with_token_async(self):
        url = self.account_url(self.tables_storage_account_name, "table")
        suffix = '.table.core.windows.net'
        self.token_credential = self.generate_fake_token()
        for service_type in SERVICES:
            # Act
            service = service_type(url, credential=self.token_credential, table_name='foo')

            # Assert
            assert service is not None
            assert service.account_name == self.tables_storage_account_name
            assert service.url.startswith('https://' + self.tables_storage_account_name + suffix)
            assert service.credential == self.token_credential
            assert not hasattr(service.credential, 'account_key')
            assert hasattr(service.credential, 'get_token')

    @pytest.mark.asyncio
    async def test_create_service_with_token_and_http_async(self):
        for service_type in SERVICES:
            # Act
            with pytest.raises(ValueError):
                url = self.account_url(self.tables_storage_account_name, "table").replace('https', 'http')
                service_type(url, credential=self.generate_fake_token(), table_name='foo')

    @pytest.mark.asyncio
    async def test_create_service_china_async(self):
        # Arrange
        for service_type in SERVICES.items():
            # Act
            url = self.account_url(self.tables_storage_account_name, "table").replace('core.windows.net', 'core.chinacloudapi.cn')
            service = service_type[0](
                url, credential=self.credential, table_name='foo')

            # Assert
            assert service is not None
            assert service.account_name == self.tables_storage_account_name
            assert service.credential.named_key.name == self.tables_storage_account_name
            assert service.credential.named_key.key == self.tables_primary_storage_account_key
            assert service._primary_endpoint.startswith('https://{}.{}.core.chinacloudapi.cn'.format(self.tables_storage_account_name, "table"))

    @pytest.mark.asyncio
    async def test_create_service_protocol_async(self):
        # Arrange

        for service_type in SERVICES.items():
            # Act
            url = self.account_url(self.tables_storage_account_name, "table").replace('https', 'http')
            service = service_type[0](
                url, credential=self.credential, table_name='foo')

            # Assert
            self.validate_standard_account_endpoints(service, self.tables_storage_account_name, self.tables_primary_storage_account_key)
            assert service.scheme == 'http'

    @pytest.mark.asyncio
    async def test_create_service_empty_key_async(self):
        # Arrange
        TABLE_SERVICES = [TableServiceClient, TableClient]

        for service_type in TABLE_SERVICES:
            # Act
            with pytest.raises(ValueError) as e:
                test_service = service_type('testaccount', credential='', table_name='foo')

            assert str(e.value) == "You need to provide either a SAS token or an account shared key to authenticate."

    @pytest.mark.asyncio
    async def test_create_service_with_socket_timeout_async(self):
        # Arrange

        for service_type in SERVICES.items():
            # Act
            default_service = service_type[0](
                self.account_url(self.tables_storage_account_name, "table"), credential=self.credential, table_name='foo')
            service = service_type[0](
                self.account_url(self.tables_storage_account_name, "table"), credential=self.credential,
                table_name='foo', connection_timeout=22)

            # Assert
            self.validate_standard_account_endpoints(service, self.tables_storage_account_name, self.tables_primary_storage_account_key)
            assert service._client._client._pipeline._transport.connection_config.timeout == 22
            assert default_service._client._client._pipeline._transport.connection_config.timeout == 300

        # Assert Parent transport is shared with child client
        service = TableServiceClient(
            self.account_url(self.tables_storage_account_name, "table"),
            credential=self.credential,
            connection_timeout=22)
        assert service._client._client._pipeline._transport.connection_config.timeout == 22
        table = service.get_table_client('tablename')
        assert table._client._client._pipeline._transport._transport.connection_config.timeout == 22

    # --Connection String Test Cases --------------------------------------------
    @pytest.mark.asyncio
    async def test_create_service_with_connection_string_key_async(self):
        # Arrange
        conn_string = 'AccountName={};AccountKey={};'.format(self.tables_storage_account_name, self.tables_primary_storage_account_key)

        for service_type in SERVICES.items():
            # Act
            service = service_type[0].from_connection_string(conn_string, table_name='foo')

            # Assert
            self.validate_standard_account_endpoints(service, self.tables_storage_account_name, self.tables_primary_storage_account_key)
            assert service.scheme == 'https'

    @pytest.mark.asyncio
    async def test_create_service_with_connection_string_sas_async(self):
        # Arrange
        token = self.generate_sas_token()
        conn_string = 'AccountName={};SharedAccessSignature={};'.format(self.tables_storage_account_name, token)

        for service_type in SERVICES:
            # Act
            service = service_type.from_connection_string(conn_string, table_name='foo')

            # Assert
            assert service is not None
            assert service.account_name == self.tables_storage_account_name
            assert service.url.startswith('https://' + self.tables_storage_account_name + '.table.core.windows.net')
            assert service.url.endswith(token)
            assert service.credential is None

    @pytest.mark.asyncio
    async def test_create_service_with_connection_string_cosmos_async(self):
        # Arrange
        conn_string = 'DefaultEndpointsProtocol=https;AccountName={0};AccountKey={1};TableEndpoint=https://{0}.table.cosmos.azure.com:443/;'.format(
            self.tables_storage_account_name, self.tables_primary_storage_account_key)

        for service_type in SERVICES:
            # Act
            service = service_type.from_connection_string(conn_string, table_name='foo')

            # Assert
            assert service is not None
            assert service.url.startswith('https://' + self.tables_storage_account_name + '.table.cosmos.azure.com')
            assert service.credential.named_key.name == self.tables_storage_account_name
            assert service.credential.named_key.key == self.tables_primary_storage_account_key
            assert service._primary_endpoint.startswith('https://' + self.tables_storage_account_name + '.table.cosmos.azure.com')
            assert service.scheme == 'https'

    @pytest.mark.asyncio
    async def test_create_service_with_connection_string_endpoint_protocol_async(self):
        # Arrange
        conn_string = 'AccountName={};AccountKey={};DefaultEndpointsProtocol=http;EndpointSuffix=core.chinacloudapi.cn;'.format(
            self.tables_storage_account_name, self.tables_primary_storage_account_key)

        for service_type in SERVICES.items():
            # Act
            service = service_type[0].from_connection_string(conn_string, table_name="foo")

            # Assert
            assert service is not None
            assert service.credential.named_key.name == self.tables_storage_account_name
            assert service.credential.named_key.key == self.tables_primary_storage_account_key
            assert service._primary_endpoint.startswith('http://{}.{}.core.chinacloudapi.cn'.format(self.tables_storage_account_name, "table"))
            assert service.scheme == 'http'

    @pytest.mark.asyncio
    async def test_create_service_with_connection_string_emulated_async(self):
        # Arrange
        for service_type in SERVICES.items():
            conn_string = 'UseDevelopmentStorage=true;'.format(self.tables_storage_account_name, self.tables_primary_storage_account_key)

            # Act
            with pytest.raises(ValueError):
                service = service_type[0].from_connection_string(conn_string, table_name="foo")

    @pytest.mark.asyncio
    async def test_create_service_with_connection_string_custom_domain_async(self):
        # Arrange
        for service_type in SERVICES.items():
            conn_string = 'AccountName={};AccountKey={};TableEndpoint=www.mydomain.com;'.format(
                self.tables_storage_account_name, self.tables_primary_storage_account_key)

            # Act
            service = service_type[0].from_connection_string(conn_string, table_name="foo")

            # Assert
            assert service is not None
            assert service.credential.named_key.name == self.tables_storage_account_name
            assert service.credential.named_key.key == self.tables_primary_storage_account_key
            assert service._primary_endpoint.startswith('https://www.mydomain.com')

    @pytest.mark.asyncio
    async def test_create_service_with_conn_str_custom_domain_trailing_slash_async(self):
        # Arrange
        for service_type in SERVICES.items():
            conn_string = 'AccountName={};AccountKey={};TableEndpoint=www.mydomain.com/;'.format(
                self.tables_storage_account_name, self.tables_primary_storage_account_key)

            # Act
            service = service_type[0].from_connection_string(conn_string, table_name="foo")

            # Assert
            assert service is not None
            assert service.credential.named_key.name == self.tables_storage_account_name
            assert service.credential.named_key.key == self.tables_primary_storage_account_key
            assert service._primary_endpoint.startswith('https://www.mydomain.com')

    @pytest.mark.asyncio
    async def test_create_service_with_conn_str_custom_domain_sec_override_async(self):
        # Arrange
        for service_type in SERVICES.items():
            conn_string = 'AccountName={};AccountKey={};TableEndpoint=www.mydomain.com/;'.format(
                self.tables_storage_account_name, self.tables_primary_storage_account_key)

            # Act
            service = service_type[0].from_connection_string(
                conn_string, secondary_hostname="www-sec.mydomain.com", table_name="foo")

            # Assert
            assert service is not None
            assert service.credential.named_key.name == self.tables_storage_account_name
            assert service.credential.named_key.key == self.tables_primary_storage_account_key
            assert service._primary_endpoint.startswith('https://www.mydomain.com')

    @pytest.mark.asyncio
    async def test_create_service_with_conn_str_fails_if_sec_without_primary_async(self):
        for service_type in SERVICES.items():
            # Arrange
            conn_string = 'AccountName={};AccountKey={};{}=www.mydomain.com;'.format(
                self.tables_storage_account_name, self.tables_primary_storage_account_key,
                _CONNECTION_ENDPOINTS_SECONDARY.get(service_type[1]))

            # Fails if primary excluded
            with pytest.raises(ValueError):
                service = service_type[0].from_connection_string(conn_string, table_name="foo")

    @pytest.mark.asyncio
    async def test_create_service_with_conn_str_succeeds_if_sec_with_primary_async(self):
        for service_type in SERVICES.items():
            # Arrange
            conn_string = 'AccountName={};AccountKey={};{}=www.mydomain.com;{}=www-sec.mydomain.com;'.format(
                self.tables_storage_account_name,
                self.tables_primary_storage_account_key,
                _CONNECTION_ENDPOINTS.get(service_type[1]),
                _CONNECTION_ENDPOINTS_SECONDARY.get(service_type[1]))

            # Act
            service = service_type[0].from_connection_string(conn_string, table_name="foo")

            # Assert
            assert service is not None
            assert service.credential.named_key.name == self.tables_storage_account_name
            assert service.credential.named_key.key == self.tables_primary_storage_account_key
            assert service._primary_endpoint.startswith('https://www.mydomain.com')

    @pytest.mark.asyncio
    async def test_create_service_with_custom_account_endpoint_path_async(self):
        token = self.generate_sas_token()
        custom_account_url = "http://local-machine:11002/custom/account/path/" + token
        for service_type in SERVICES.items():
            conn_string = 'DefaultEndpointsProtocol=http;AccountName={};AccountKey={};TableEndpoint={};'.format(
                self.tables_storage_account_name, self.tables_primary_storage_account_key, custom_account_url)

            # Act
            service = service_type[0].from_connection_string(conn_string, table_name="foo")

            # Assert
            assert service.account_name == "custom"
            assert service.credential.named_key.name == self.tables_storage_account_name
            assert service.credential.named_key.key == self.tables_primary_storage_account_key
            assert service._primary_hostname == 'local-machine:11002/custom/account/path'

        service = TableServiceClient(endpoint=custom_account_url)
        assert service.account_name == "custom"
        assert service.credential == None
        assert service._primary_hostname == 'local-machine:11002/custom/account/path'
        assert service.url.startswith('http://local-machine:11002/custom/account/path')

        service = TableClient(endpoint=custom_account_url, table_name="foo")
        assert service.account_name == "custom"
        assert service.table_name == "foo"
        assert service.credential == None
        assert service._primary_hostname == 'local-machine:11002/custom/account/path'
        assert service.url.startswith('http://local-machine:11002/custom/account/path')

        service = TableClient.from_table_url("http://local-machine:11002/custom/account/path/foo" + token)
        assert service.account_name == "custom"
        assert service.table_name == "foo"
        assert service.credential == None
        assert service._primary_hostname == 'local-machine:11002/custom/account/path'
        assert service.url.startswith('http://local-machine:11002/custom/account/path')

    @pytest.mark.asyncio
    async def test_create_table_client_with_complete_table_url_async(self):
        # Arrange
        table_url = self.account_url(self.tables_storage_account_name, "table") + "/foo"
        service = TableClient(table_url, table_name='bar', credential=self.credential)

        # Assert
        assert service.scheme == 'https'
        assert service.table_name == 'bar'
        assert service.account_name == self.tables_storage_account_name

    @pytest.mark.asyncio
    async def test_create_table_client_with_complete_url_async(self):
        # Arrange
        table_url = "https://{}.table.core.windows.net:443/foo".format(self.tables_storage_account_name)
<<<<<<< HEAD
        service = TableClient(endpoint=table_url, table_name='bar', credential=self.tables_primary_storage_account_key)
=======
        service = TableClient(account_url=table_url, table_name='bar', credential=self.credential)
>>>>>>> 4aaa88ad

        # Assert
        assert service.scheme == 'https'
        assert service.table_name == 'bar'
        assert service.account_name == self.tables_storage_account_name

    @pytest.mark.asyncio
    async def test_create_table_client_with_invalid_name_async(self):
        # Arrange
        table_url = "https://{}.table.core.windows.net:443/foo".format("storage_account_name")
        invalid_table_name = "my_table"

        # Assert
        with pytest.raises(ValueError) as excinfo:
            service = TableClient(endpoint=table_url, table_name=invalid_table_name, credential="self.tables_primary_storage_account_key")

        assert "Table names must be alphanumeric, cannot begin with a number, and must be between 3-63 characters long."in str(excinfo)

    @pytest.mark.asyncio
    async def test_error_with_malformed_conn_str_async(self):
        # Arrange

        for conn_str in ["", "foobar", "foobar=baz=foo", "foo;bar;baz", "foo=;bar=;", "=", ";", "=;=="]:
            for service_type in SERVICES.items():
                # Act
                with pytest.raises(ValueError) as e:
                    service = service_type[0].from_connection_string(conn_str, table_name="test")

                if conn_str in("", "foobar", "foo;bar;baz", ";", "foo=;bar=;", "=", "=;=="):
                    assert str(e.value) == "Connection string is either blank or malformed."
                elif conn_str in ("foobar=baz=foo"):
                   assert str(e.value) == "Connection string missing required connection details."

    @pytest.mark.asyncio
    async def test_closing_pipeline_client_async(self):
        # Arrange
        for client, url in SERVICES.items():
            # Act
            service = client(
                self.account_url(self.tables_storage_account_name, "table"), credential=self.credential, table_name='table')

            # Assert
            async with service:
                assert hasattr(service, 'close')
                await service.close()

    @pytest.mark.asyncio
    async def test_closing_pipeline_client_simple_async(self):
        # Arrange
        for client, url in SERVICES.items():
            # Act
            service = client(
                self.account_url(self.tables_storage_account_name, "table"), credential=self.credential, table_name='table')
            await service.close()

    @pytest.mark.asyncio
    async def test_create_client_with_api_version(self):
        url = self.account_url(self.tables_storage_account_name, "table")
        client = TableServiceClient(url, credential=self.credential)
        assert client._client._config.version == "2019-02-02"
        table = client.get_table_client('tablename')
        assert table._client._config.version == "2019-02-02"

        client = TableServiceClient(url, credential=self.credential, api_version="2019-07-07")
        assert client._client._config.version == "2019-07-07"
        table = client.get_table_client('tablename')
        assert table._client._config.version == "2019-07-07"

        with pytest.raises(ValueError):
            TableServiceClient(url, credential=self.credential, api_version="foo")<|MERGE_RESOLUTION|>--- conflicted
+++ resolved
@@ -459,11 +459,7 @@
     async def test_create_table_client_with_complete_url_async(self):
         # Arrange
         table_url = "https://{}.table.core.windows.net:443/foo".format(self.tables_storage_account_name)
-<<<<<<< HEAD
-        service = TableClient(endpoint=table_url, table_name='bar', credential=self.tables_primary_storage_account_key)
-=======
-        service = TableClient(account_url=table_url, table_name='bar', credential=self.credential)
->>>>>>> 4aaa88ad
+        service = TableClient(endpoint=table_url, table_name='bar', credential=self.credential)
 
         # Assert
         assert service.scheme == 'https'
