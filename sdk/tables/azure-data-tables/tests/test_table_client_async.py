--- conflicted
+++ resolved
@@ -442,36 +442,6 @@
         assert service.table_name ==  'bar'
         assert service.account_name ==  self.tables_storage_account_name
 
-<<<<<<< HEAD
-    @CachedResourceGroupPreparer(name_prefix="tablestest")
-    @CachedStorageAccountPreparer(name_prefix="tablestest")
-    async def test_closing_pipeline_client_async(self, resource_group, location, storage_account, storage_account_key):
-        # Arrange
-        for client, url in SERVICES.items():
-            # Act
-            service = client(
-                self.account_url(storage_account, "table"), credential=storage_account_key, table_name='table')
-
-            # Assert
-            async with service:
-                assert hasattr(service, 'close')
-                await service.close()
-
-    @CachedResourceGroupPreparer(name_prefix="tablestest")
-    @CachedStorageAccountPreparer(name_prefix="tablestest")
-    async def test_closing_pipeline_client_simple_async(self, resource_group, location, storage_account, storage_account_key):
-        # Arrange
-        for client, url in SERVICES.items():
-            # Act
-            service = client(
-                self.account_url(storage_account, "table"), credential=storage_account_key, table_name='table')
-            await service.close()
-
-
-class TestTableClient(object):
-
-=======
->>>>>>> 80e85705
     @pytest.mark.asyncio
     async def test_create_table_client_with_invalid_name_async(self):
         # Arrange
@@ -499,11 +469,6 @@
                 elif conn_str in ("foobar=baz=foo" , "foo=;bar=;", "=", "=;=="):
                     assert str(e.value) == "Connection string missing required connection details."
 
-<<<<<<< HEAD
-# ------------------------------------------------------------------------------
-if __name__ == '__main__':
-    unittest.main()
-=======
     @pytest.mark.asyncio
     async def test_closing_pipeline_client_async(self):
         # Arrange
@@ -524,5 +489,4 @@
             # Act
             service = client(
                 self.account_url(self.tables_storage_account_name, "table"), credential=self.tables_primary_storage_account_key, table_name='table')
-            await service.close()
->>>>>>> 80e85705
+            await service.close()