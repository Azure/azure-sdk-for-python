# -------------------------------------------------------------------------
# Copyright (c) Microsoft Corporation. All rights reserved.
# Licensed under the MIT License. See License.txt in the project root for
# license information.
# --------------------------------------------------------------------------
import unittest
import pytest
import platform

from azure.data.tables.aio import TableServiceClient, TableClient
from azure.data.tables._version import VERSION
from devtools_testutils import (
    ResourceGroupPreparer,
    CachedResourceGroupPreparer,
    CachedStorageAccountPreparer
)
from _shared.testcase import (
    GlobalStorageAccountPreparer,
    GlobalCosmosAccountPreparer,
    TableTestCase
)

from azure.core.exceptions import HttpResponseError
# ------------------------------------------------------------------------------
SERVICES = {
    TableServiceClient: 'table',
    TableClient: 'table',
}

_CONNECTION_ENDPOINTS = {'table': 'TableEndpoint'}

_CONNECTION_ENDPOINTS_SECONDARY = {'table': 'TableSecondaryEndpoint'}

class StorageTableClientTest(TableTestCase):
    def setUp(self):
        super(StorageTableClientTest, self).setUp()
        self.sas_token = self.generate_sas_token()
        self.token_credential = self.generate_oauth_token()

    # --Helpers-----------------------------------------------------------------
    def validate_standard_account_endpoints(self, service, account_name, account_key):
        self.assertIsNotNone(service)
        self.assertEqual(service.account_name, account_name)
        self.assertEqual(service.credential.account_name, account_name)
        self.assertEqual(service.credential.account_key, account_key)
        self.assertTrue(
            ('{}.{}'.format(account_name, 'table.core.windows.net') in service.url) or
            ('{}.{}'.format(account_name, 'table.cosmos.azure.com') in service.url))
        # self.assertTrue(
        #     ('{}-secondary.{}'.format(account_name, 'table.core.windows.net') in service.secondary_endpoint) or
        #     ('{}-secondary.{}'.format(account_name, 'table.cosmos.azure.com') in service.secondary_endpoint))

    # --Direct Parameters Test Cases --------------------------------------------
    @CachedResourceGroupPreparer(name_prefix="tablestest")
    @CachedStorageAccountPreparer(name_prefix="tablestest")
    async def test_create_service_with_key_async(self, resource_group, location, storage_account, storage_account_key):
        # Arrange

        for client, url in SERVICES.items():
            # Act
            service = client(
                self.account_url(storage_account, url), credential=storage_account_key, table_name='foo')

            # Assert
            self.validate_standard_account_endpoints(service, storage_account.name, storage_account_key)
            self.assertEqual(service.scheme, 'https')

    @CachedResourceGroupPreparer(name_prefix="tablestest")
    @CachedStorageAccountPreparer(name_prefix="tablestest")
    async def test_create_service_with_connection_string_async(self, resource_group, location, storage_account, storage_account_key):

        for service_type in SERVICES.items():
            # Act
            service = service_type[0].from_connection_string(
                self.connection_string(storage_account, storage_account_key), table_name="test")

            # Assert
            self.validate_standard_account_endpoints(service, storage_account.name, storage_account_key)
            self.assertEqual(service.scheme, 'https')

    @CachedResourceGroupPreparer(name_prefix="tablestest")
    @CachedStorageAccountPreparer(name_prefix="tablestest")
    async def test_create_service_with_sas_async(self, resource_group, location, storage_account, storage_account_key):
        # Arrange
        url = self.account_url(storage_account, "table")
        suffix = '.table.core.windows.net'
        if 'cosmos' in url:
            suffix = '.table.cosmos.azure.com'
        for service_type in SERVICES:
            # Act
            service = service_type(
                self.account_url(storage_account, "table"), credential=self.sas_token, table_name='foo')

            # Assert
            self.assertIsNotNone(service)
            self.assertEqual(service.account_name, storage_account.name)
            self.assertTrue(service.url.startswith('https://' + storage_account.name + suffix))
            self.assertTrue(service.url.endswith(self.sas_token))
            self.assertIsNone(service.credential)

    @CachedResourceGroupPreparer(name_prefix="tablestest")
    @CachedStorageAccountPreparer(name_prefix="tablestest")
    async def test_create_service_with_token_async(self, resource_group, location, storage_account, storage_account_key):
        url = self.account_url(storage_account, "table")
        suffix = '.table.core.windows.net'
        if 'cosmos' in url:
            suffix = '.table.cosmos.azure.com'
        for service_type in SERVICES:
            # Act
            service = service_type(url, credential=self.token_credential, table_name='foo')

            # Assert
            self.assertIsNotNone(service)
            self.assertEqual(service.account_name, storage_account.name)
            self.assertTrue(service.url.startswith('https://' + storage_account.name + suffix))
            self.assertEqual(service.credential, self.token_credential)
            self.assertFalse(hasattr(service.credential, 'account_key'))
            self.assertTrue(hasattr(service.credential, 'get_token'))

    @CachedResourceGroupPreparer(name_prefix="tablestest")
    @CachedStorageAccountPreparer(name_prefix="tablestest")
    async def test_create_service_with_token_and_http_async(self, resource_group, location, storage_account, storage_account_key):
        for service_type in SERVICES:
            # Act
            with self.assertRaises(ValueError):
                url = self.account_url(storage_account, "table").replace('https', 'http')
                service_type(url, credential=self.token_credential, table_name='foo')

    @CachedResourceGroupPreparer(name_prefix="tablestest")
    @CachedStorageAccountPreparer(name_prefix="tablestest")
    async def test_create_service_china_async(self, resource_group, location, storage_account, storage_account_key):
        # Arrange
        # TODO: Confirm regional cloud cosmos URLs
        for service_type in SERVICES.items():
            # Act
            url = self.account_url(storage_account, "table").replace('core.windows.net', 'core.chinacloudapi.cn')
            if 'cosmos.azure' in url:
                pytest.skip("Confirm cosmos national cloud URLs")
            service = service_type[0](
                url, credential=storage_account_key, table_name='foo')

            # Assert
            self.assertIsNotNone(service)
            self.assertEqual(service.account_name, storage_account.name)
            self.assertEqual(service.credential.account_name, storage_account.name)
            self.assertEqual(service.credential.account_key, storage_account_key)
            self.assertTrue(service._primary_endpoint.startswith(
                'https://{}.{}.core.chinacloudapi.cn'.format(storage_account.name, "table")))

    @CachedResourceGroupPreparer(name_prefix="tablestest")
    @CachedStorageAccountPreparer(name_prefix="tablestest")
    async def test_create_service_protocol_async(self, resource_group, location, storage_account, storage_account_key):
        # Arrange

        for service_type in SERVICES.items():
            # Act
            url = self.account_url(storage_account, "table").replace('https', 'http')
            service = service_type[0](
                url, credential=storage_account_key, table_name='foo')

            # Assert
            self.validate_standard_account_endpoints(service, storage_account.name, storage_account_key)
            self.assertEqual(service.scheme, 'http')

    @CachedResourceGroupPreparer(name_prefix="tablestest")
    @CachedStorageAccountPreparer(name_prefix="tablestest")
    async def test_create_service_empty_key_async(self, resource_group, location, storage_account, storage_account_key):
        # Arrange
        TABLE_SERVICES = [TableServiceClient, TableClient]

        for service_type in TABLE_SERVICES:
            # Act
            with self.assertRaises(ValueError) as e:
                test_service = service_type('testaccount', credential='', table_name='foo')

            self.assertEqual(
                str(e.exception), "You need to provide either a SAS token or an account shared key to authenticate.")

    @CachedResourceGroupPreparer(name_prefix="tablestest")
    @CachedStorageAccountPreparer(name_prefix="tablestest")
    async def test_create_service_with_socket_timeout_async(self, resource_group, location, storage_account, storage_account_key):
        # Arrange

        for service_type in SERVICES.items():
            # Act
            default_service = service_type[0](
                self.account_url(storage_account, "table"), credential=storage_account_key, table_name='foo')
            service = service_type[0](
                self.account_url(storage_account, "table"), credential=storage_account_key,
                table_name='foo', connection_timeout=22)

            # Assert
            self.validate_standard_account_endpoints(service, storage_account.name, storage_account_key)
            assert service._client._client._pipeline._transport.connection_config.timeout == 22
            assert default_service._client._client._pipeline._transport.connection_config.timeout in [20, (20, 2000)]

    # --Connection String Test Cases --------------------------------------------
    @CachedResourceGroupPreparer(name_prefix="tablestest")
    @CachedStorageAccountPreparer(name_prefix="tablestest")
    async def test_create_service_with_connection_string_key_async(self, resource_group, location, storage_account, storage_account_key):
        # Arrange
        conn_string = 'AccountName={};AccountKey={};'.format(storage_account.name, storage_account_key)

        for service_type in SERVICES.items():
            # Act
            service = service_type[0].from_connection_string(conn_string, table_name='foo')

            # Assert
            self.validate_standard_account_endpoints(service, storage_account.name, storage_account_key)
            self.assertEqual(service.scheme, 'https')

    @CachedResourceGroupPreparer(name_prefix="tablestest")
    @CachedStorageAccountPreparer(name_prefix="tablestest")
    async def test_create_service_with_connection_string_sas_async(self, resource_group, location, storage_account, storage_account_key):
        # Arrange
        conn_string = 'AccountName={};SharedAccessSignature={};'.format(storage_account.name, self.sas_token)

        for service_type in SERVICES:
            # Act
            service = service_type.from_connection_string(conn_string, table_name='foo')

            # Assert
            self.assertIsNotNone(service)
            self.assertEqual(service.account_name, storage_account.name)
            self.assertTrue(service.url.startswith('https://' + storage_account.name + '.table.core.windows.net'))
            self.assertTrue(service.url.endswith(self.sas_token))
            self.assertIsNone(service.credential)

    @CachedResourceGroupPreparer(name_prefix="tablestest")
    @CachedStorageAccountPreparer(name_prefix="tablestest")
    async def test_create_service_with_connection_string_cosmos_async(self, resource_group, location, storage_account, storage_account_key):
        # Arrange
        conn_string = 'DefaultEndpointsProtocol=https;AccountName={0};AccountKey={1};TableEndpoint=https://{0}.table.cosmos.azure.com:443/;'.format(
            storage_account.name, storage_account_key)

        for service_type in SERVICES:
            # Act
            service = service_type.from_connection_string(conn_string, table_name='foo')

            # Assert
            self.assertIsNotNone(service)
            self.assertEqual(service.account_name, storage_account.name)
            self.assertTrue(service.url.startswith('https://' + storage_account.name + '.table.cosmos.azure.com'))
            self.assertEqual(service.credential.account_name, storage_account.name)
            self.assertEqual(service.credential.account_key, storage_account_key)
            self.assertTrue(service._primary_endpoint.startswith('https://' + storage_account.name + '.table.cosmos.azure.com'))
            # self.assertTrue(service.secondary_endpoint.startswith('https://' + storage_account.name + '-secondary.table.cosmos.azure.com'))
            self.assertEqual(service.scheme, 'https')

    @CachedResourceGroupPreparer(name_prefix="tablestest")
    @CachedStorageAccountPreparer(name_prefix="tablestest")
    async def test_create_service_with_connection_string_endpoint_protocol_async(self, resource_group, location, storage_account, storage_account_key):
        # Arrange
        conn_string = 'AccountName={};AccountKey={};DefaultEndpointsProtocol=http;EndpointSuffix=core.chinacloudapi.cn;'.format(
            storage_account.name, storage_account_key)

        for service_type in SERVICES.items():
            # Act
            service = service_type[0].from_connection_string(conn_string, table_name="foo")

            # Assert
            self.assertIsNotNone(service)
            self.assertEqual(service.account_name, storage_account.name)
            self.assertEqual(service.credential.account_name, storage_account.name)
            self.assertEqual(service.credential.account_key, storage_account_key)
            self.assertTrue(
                service._primary_endpoint.startswith(
                    'http://{}.{}.core.chinacloudapi.cn'.format(storage_account.name, "table")))
            self.assertEqual(service.scheme, 'http')

    @CachedResourceGroupPreparer(name_prefix="tablestest")
    @CachedStorageAccountPreparer(name_prefix="tablestest")
    async def test_create_service_with_connection_string_emulated_async(self, resource_group, location, storage_account, storage_account_key):
        # Arrange
        for service_type in SERVICES.items():
            conn_string = 'UseDevelopmentStorage=true;'.format(storage_account.name, storage_account_key)

            # Act
            with self.assertRaises(ValueError):
                service = service_type[0].from_connection_string(conn_string, table_name="foo")

    @CachedResourceGroupPreparer(name_prefix="tablestest")
    @CachedStorageAccountPreparer(name_prefix="tablestest")
    async def test_create_service_with_connection_string_custom_domain_async(self, resource_group, location, storage_account, storage_account_key):
        # Arrange
        for service_type in SERVICES.items():
            conn_string = 'AccountName={};AccountKey={};TableEndpoint=www.mydomain.com;'.format(
                storage_account.name, storage_account_key)

            # Act
            service = service_type[0].from_connection_string(conn_string, table_name="foo")

            # Assert
            self.assertIsNotNone(service)
            self.assertEqual(service.account_name, storage_account.name)
            self.assertEqual(service.credential.account_name, storage_account.name)
            self.assertEqual(service.credential.account_key, storage_account_key)
            self.assertTrue(service._primary_endpoint.startswith('https://www.mydomain.com'))

    @CachedResourceGroupPreparer(name_prefix="tablestest")
    @CachedStorageAccountPreparer(name_prefix="tablestest")
    async def test_create_service_with_conn_str_custom_domain_trailing_slash_async(self, resource_group, location, storage_account, storage_account_key):
        # Arrange
        for service_type in SERVICES.items():
            conn_string = 'AccountName={};AccountKey={};TableEndpoint=www.mydomain.com/;'.format(
                storage_account.name, storage_account_key)

            # Act
            service = service_type[0].from_connection_string(conn_string, table_name="foo")

            # Assert
            self.assertIsNotNone(service)
            self.assertEqual(service.account_name, storage_account.name)
            self.assertEqual(service.credential.account_name, storage_account.name)
            self.assertEqual(service.credential.account_key, storage_account_key)
            self.assertTrue(service._primary_endpoint.startswith('https://www.mydomain.com'))

    @CachedResourceGroupPreparer(name_prefix="tablestest")
    @CachedStorageAccountPreparer(name_prefix="tablestest")
    async def test_create_service_with_conn_str_custom_domain_sec_override_async(self, resource_group, location, storage_account, storage_account_key):
        # Arrange
        for service_type in SERVICES.items():
            conn_string = 'AccountName={};AccountKey={};TableEndpoint=www.mydomain.com/;'.format(
                storage_account.name, storage_account_key)

            # Act
            service = service_type[0].from_connection_string(
                conn_string, secondary_hostname="www-sec.mydomain.com", table_name="foo")

            # Assert
            self.assertIsNotNone(service)
            self.assertEqual(service.account_name, storage_account.name)
            self.assertEqual(service.credential.account_name, storage_account.name)
            self.assertEqual(service.credential.account_key, storage_account_key)
            self.assertTrue(service._primary_endpoint.startswith('https://www.mydomain.com'))

    @CachedResourceGroupPreparer(name_prefix="tablestest")
    @CachedStorageAccountPreparer(name_prefix="tablestest")
    async def test_create_service_with_conn_str_fails_if_sec_without_primary_async(self, resource_group, location, storage_account, storage_account_key):
        for service_type in SERVICES.items():
            # Arrange
            conn_string = 'AccountName={};AccountKey={};{}=www.mydomain.com;'.format(
                storage_account.name, storage_account_key,
                _CONNECTION_ENDPOINTS_SECONDARY.get(service_type[1]))

            # Fails if primary excluded
            with self.assertRaises(ValueError):
                service = service_type[0].from_connection_string(conn_string, table_name="foo")

    @CachedResourceGroupPreparer(name_prefix="tablestest")
    @CachedStorageAccountPreparer(name_prefix="tablestest")
    async def test_create_service_with_conn_str_succeeds_if_sec_with_primary_async(self, resource_group, location, storage_account, storage_account_key):
        for service_type in SERVICES.items():
            # Arrange
            conn_string = 'AccountName={};AccountKey={};{}=www.mydomain.com;{}=www-sec.mydomain.com;'.format(
                storage_account.name,
                storage_account_key,
                _CONNECTION_ENDPOINTS.get(service_type[1]),
                _CONNECTION_ENDPOINTS_SECONDARY.get(service_type[1]))

            # Act
            service = service_type[0].from_connection_string(conn_string, table_name="foo")

            # Assert
            self.assertIsNotNone(service)
            self.assertEqual(service.account_name, storage_account.name)
            self.assertEqual(service.credential.account_name, storage_account.name)
            self.assertEqual(service.credential.account_key, storage_account_key)
            self.assertTrue(service._primary_endpoint.startswith('https://www.mydomain.com'))

<<<<<<< HEAD
    @pytest.mark.skip("pending")
    @CachedResourceGroupPreparer(name_prefix="tablestest")
    @CachedStorageAccountPreparer(name_prefix="tablestest")
=======
    @GlobalStorageAccountPreparer()
>>>>>>> 40774230
    async def test_create_service_with_custom_account_endpoint_path_async(self, resource_group, location, storage_account, storage_account_key):
        custom_account_url = "http://local-machine:11002/custom/account/path/" + self.sas_token
        for service_type in SERVICES.items():
            conn_string = 'DefaultEndpointsProtocol=http;AccountName={};AccountKey={};TableEndpoint={};'.format(
                storage_account.name, storage_account_key, custom_account_url)

            # Act
            service = service_type[0].from_connection_string(conn_string, table_name="foo")

            # Assert
            self.assertEqual(service.account_name, storage_account.name)
            self.assertEqual(service.credential.account_name, storage_account.name)
            self.assertEqual(service.credential.account_key, storage_account_key)
            self.assertEqual(service._primary_hostname, 'local-machine:11002/custom/account/path')

        service = TableServiceClient(account_url=custom_account_url)
        self.assertEqual(service.account_name, None)
        self.assertEqual(service.credential, None)
        self.assertEqual(service._primary_hostname, 'local-machine:11002/custom/account/path')
        self.assertTrue(service.url.startswith('http://local-machine:11002/custom/account/path'))

        service = TableClient(account_url=custom_account_url, table_name="foo")
        self.assertEqual(service.account_name, None)
        self.assertEqual(service.table_name, "foo")
        self.assertEqual(service.credential, None)
        self.assertEqual(service._primary_hostname, 'local-machine:11002/custom/account/path')
        self.assertTrue(service.url.startswith('http://local-machine:11002/custom/account/path'))

        service = TableClient.from_table_url("http://local-machine:11002/custom/account/path/foo" + self.sas_token)
        self.assertEqual(service.account_name, None)
        self.assertEqual(service.table_name, "foo")
        self.assertEqual(service.credential, None)
        self.assertEqual(service._primary_hostname, 'local-machine:11002/custom/account/path')
        self.assertTrue(service.url.startswith('http://local-machine:11002/custom/account/path'))

<<<<<<< HEAD
    @pytest.mark.skip("pending")
    @CachedResourceGroupPreparer(name_prefix="tablestest")
    @CachedStorageAccountPreparer(name_prefix="tablestest")
=======
    @GlobalStorageAccountPreparer()
>>>>>>> 40774230
    async def test_user_agent_default_async(self, resource_group, location, storage_account, storage_account_key):
        service = TableServiceClient(self.account_url(storage_account, "table"), credential=storage_account_key)

        def callback(response):
            self.assertTrue('User-Agent' in response.http_request.headers)
            self.assertIn(
                response.http_request.headers['User-Agent'],
                "azsdk-python-data-tables/{} Python/{} ({})".format(
                    VERSION,
                    platform.python_version(),
                    platform.platform()))

        tables = service.list_tables(raw_response_hook=callback)
        self.assertIsNotNone(tables)

<<<<<<< HEAD
    @pytest.mark.skip("pending")
    @CachedResourceGroupPreparer(name_prefix="tablestest")
    @CachedStorageAccountPreparer(name_prefix="tablestest")
=======
    @GlobalStorageAccountPreparer()
>>>>>>> 40774230
    async def test_user_agent_custom_async(self, resource_group, location, storage_account, storage_account_key):
        custom_app = "TestApp/v1.0"
        service = TableServiceClient(
            self.account_url(storage_account, "table"), credential=storage_account_key, user_agent=custom_app)

        def callback(response):
            self.assertTrue('User-Agent' in response.http_request.headers)
            self.assertIn(
                "TestApp/v1.0 azsdk-python-data-tables/{} Python/{} ({})".format(
                    VERSION,
                    platform.python_version(),
                    platform.platform()),
                response.http_request.headers['User-Agent']
                )

        tables = service.list_tables(raw_response_hook=callback)
        self.assertIsNotNone(tables)

        def callback(response):
            self.assertTrue('User-Agent' in response.http_request.headers)
            self.assertIn(
                "TestApp/v2.0 TestApp/v1.0 azsdk-python-data-tables/{} Python/{} ({})".format(
                    VERSION,
                    platform.python_version(),
                    platform.platform()),
                response.http_request.headers['User-Agent']
                )

        tables = service.list_tables(raw_response_hook=callback, user_agent="TestApp/v2.0")
        self.assertIsNotNone(tables)

<<<<<<< HEAD
    @CachedResourceGroupPreparer(name_prefix="tablestest")
    @CachedStorageAccountPreparer(name_prefix="tablestest")
    async def test_user_agent_append(self, resource_group, location, storage_account, storage_account_key):
        # TODO: fix this one
=======
    @GlobalStorageAccountPreparer()
    async def test_user_agent_append_async(self, resource_group, location, storage_account, storage_account_key):
>>>>>>> 40774230
        service = TableServiceClient(self.account_url(storage_account, "table"), credential=storage_account_key)

        def callback(response):
            self.assertTrue('User-Agent' in response.http_request.headers)
            self.assertEqual(
                response.http_request.headers['User-Agent'],
<<<<<<< HEAD
                "azsdk-python-storage-tables/{} Python/{} ({}) customer_user_agent".format(
=======
                "azsdk-python-data-tables/{} Python/{} ({}) customer_user_agent".format(
>>>>>>> 40774230
                    VERSION,
                    platform.python_version(),
                    platform.platform())
            )

        custom_headers = {'User-Agent': 'customer_user_agent'}
        tables = service.list_tables(raw_response_hook=callback, headers=custom_headers)
<<<<<<< HEAD
=======
        self.assertIsNotNone(tables)
>>>>>>> 40774230

    @CachedResourceGroupPreparer(name_prefix="tablestest")
    @CachedStorageAccountPreparer(name_prefix="tablestest")
    async def test_create_table_client_with_complete_table_url_async(self, resource_group, location, storage_account, storage_account_key):
        # Arrange
        table_url = self.account_url(storage_account, "table") + "/foo"
        service = TableClient(table_url, table_name='bar', credential=storage_account_key)

        # Assert
        self.assertEqual(service.scheme, 'https')
        self.assertEqual(service.table_name, 'bar')
        self.assertEqual(service.account_name, storage_account.name)

    @CachedResourceGroupPreparer(name_prefix="tablestest")
    @CachedStorageAccountPreparer(name_prefix="tablestest")
    async def test_create_table_client_with_complete_url_async(self, resource_group, location, storage_account, storage_account_key):
        # Arrange
        table_url = "https://{}.table.core.windows.net:443/foo".format(storage_account.name)
        service = TableClient(account_url=table_url, table_name='bar', credential=storage_account_key)

        # Assert
        self.assertEqual(service.scheme, 'https')
        self.assertEqual(service.table_name, 'bar')
        self.assertEqual(service.account_name, storage_account.name)

    async def test_create_table_client_with_invalid_name_async(self):
        # Arrange
        table_url = "https://{}.table.core.windows.net:443/foo".format("storage_account_name")
        invalid_table_name = "my_table"

        # Assert
        with pytest.raises(ValueError) as excinfo:
            service = TableClient(account_url=table_url, table_name=invalid_table_name, credential="storage_account_key")

        assert "Table names must be alphanumeric, cannot begin with a number, and must be between 3-63 characters long."in str(excinfo)

<<<<<<< HEAD
=======
    @GlobalStorageAccountPreparer()
>>>>>>> 40774230
    async def test_error_with_malformed_conn_str_async(self):
        # Arrange

        for conn_str in ["", "foobar", "foobar=baz=foo", "foo;bar;baz", "foo=;bar=;", "=", ";", "=;=="]:
            for service_type in SERVICES.items():
                # Act
                with self.assertRaises(ValueError) as e:
                    service = service_type[0].from_connection_string(conn_str, table_name="test")

                if conn_str in("", "foobar", "foo;bar;baz", ";"):
                    self.assertEqual(
                        str(e.exception), "Connection string is either blank or malformed.")
                elif conn_str in ("foobar=baz=foo" , "foo=;bar=;", "=", "=;=="):
                    self.assertEqual(
                        str(e.exception), "Connection string missing required connection details.")

    @CachedResourceGroupPreparer(name_prefix="tablestest")
    @CachedStorageAccountPreparer(name_prefix="tablestest")
    async def test_closing_pipeline_client_async(self, resource_group, location, storage_account, storage_account_key):
        # Arrange
        for client, url in SERVICES.items():
            # Act
            service = client(
                self.account_url(storage_account, "table"), credential=storage_account_key, table_name='table')

            # Assert
            async with service:
                assert hasattr(service, 'close')
                await service.close()

    @CachedResourceGroupPreparer(name_prefix="tablestest")
    @CachedStorageAccountPreparer(name_prefix="tablestest")
    async def test_closing_pipeline_client_simple_async(self, resource_group, location, storage_account, storage_account_key):
        # Arrange
        for client, url in SERVICES.items():
            # Act
            service = client(
                self.account_url(storage_account, "table"), credential=storage_account_key, table_name='table')
            await service.close()
# ------------------------------------------------------------------------------
if __name__ == '__main__':
    unittest.main()<|MERGE_RESOLUTION|>--- conflicted
+++ resolved
@@ -368,13 +368,9 @@
             self.assertEqual(service.credential.account_key, storage_account_key)
             self.assertTrue(service._primary_endpoint.startswith('https://www.mydomain.com'))
 
-<<<<<<< HEAD
     @pytest.mark.skip("pending")
     @CachedResourceGroupPreparer(name_prefix="tablestest")
     @CachedStorageAccountPreparer(name_prefix="tablestest")
-=======
-    @GlobalStorageAccountPreparer()
->>>>>>> 40774230
     async def test_create_service_with_custom_account_endpoint_path_async(self, resource_group, location, storage_account, storage_account_key):
         custom_account_url = "http://local-machine:11002/custom/account/path/" + self.sas_token
         for service_type in SERVICES.items():
@@ -410,13 +406,9 @@
         self.assertEqual(service._primary_hostname, 'local-machine:11002/custom/account/path')
         self.assertTrue(service.url.startswith('http://local-machine:11002/custom/account/path'))
 
-<<<<<<< HEAD
     @pytest.mark.skip("pending")
     @CachedResourceGroupPreparer(name_prefix="tablestest")
     @CachedStorageAccountPreparer(name_prefix="tablestest")
-=======
-    @GlobalStorageAccountPreparer()
->>>>>>> 40774230
     async def test_user_agent_default_async(self, resource_group, location, storage_account, storage_account_key):
         service = TableServiceClient(self.account_url(storage_account, "table"), credential=storage_account_key)
 
@@ -432,13 +424,9 @@
         tables = service.list_tables(raw_response_hook=callback)
         self.assertIsNotNone(tables)
 
-<<<<<<< HEAD
     @pytest.mark.skip("pending")
     @CachedResourceGroupPreparer(name_prefix="tablestest")
     @CachedStorageAccountPreparer(name_prefix="tablestest")
-=======
-    @GlobalStorageAccountPreparer()
->>>>>>> 40774230
     async def test_user_agent_custom_async(self, resource_group, location, storage_account, storage_account_key):
         custom_app = "TestApp/v1.0"
         service = TableServiceClient(
@@ -470,26 +458,17 @@
         tables = service.list_tables(raw_response_hook=callback, user_agent="TestApp/v2.0")
         self.assertIsNotNone(tables)
 
-<<<<<<< HEAD
     @CachedResourceGroupPreparer(name_prefix="tablestest")
     @CachedStorageAccountPreparer(name_prefix="tablestest")
     async def test_user_agent_append(self, resource_group, location, storage_account, storage_account_key):
         # TODO: fix this one
-=======
-    @GlobalStorageAccountPreparer()
-    async def test_user_agent_append_async(self, resource_group, location, storage_account, storage_account_key):
->>>>>>> 40774230
         service = TableServiceClient(self.account_url(storage_account, "table"), credential=storage_account_key)
 
         def callback(response):
             self.assertTrue('User-Agent' in response.http_request.headers)
             self.assertEqual(
                 response.http_request.headers['User-Agent'],
-<<<<<<< HEAD
-                "azsdk-python-storage-tables/{} Python/{} ({}) customer_user_agent".format(
-=======
                 "azsdk-python-data-tables/{} Python/{} ({}) customer_user_agent".format(
->>>>>>> 40774230
                     VERSION,
                     platform.python_version(),
                     platform.platform())
@@ -497,10 +476,6 @@
 
         custom_headers = {'User-Agent': 'customer_user_agent'}
         tables = service.list_tables(raw_response_hook=callback, headers=custom_headers)
-<<<<<<< HEAD
-=======
-        self.assertIsNotNone(tables)
->>>>>>> 40774230
 
     @CachedResourceGroupPreparer(name_prefix="tablestest")
     @CachedStorageAccountPreparer(name_prefix="tablestest")
@@ -537,10 +512,6 @@
 
         assert "Table names must be alphanumeric, cannot begin with a number, and must be between 3-63 characters long."in str(excinfo)
 
-<<<<<<< HEAD
-=======
-    @GlobalStorageAccountPreparer()
->>>>>>> 40774230
     async def test_error_with_malformed_conn_str_async(self):
         # Arrange
 
