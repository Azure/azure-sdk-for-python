--- conflicted
+++ resolved
@@ -6,6 +6,7 @@
 import pytest
 import platform
 import os
+import time
 
 from datetime import datetime, timedelta
 from devtools_testutils import AzureRecordedTestCase
@@ -16,11 +17,7 @@
 from azure.identity.aio import DefaultAzureCredential
 from azure.data.tables import AccountSasPermissions, ResourceTypes, generate_account_sas, __version__ as VERSION
 from azure.data.tables.aio import TableServiceClient, TableClient
-<<<<<<< HEAD
 from azure.data.tables._models import LocationMode
-from azure.data.tables._version import VERSION
-=======
->>>>>>> 9bb963af
 from azure.data.tables._constants import DEFAULT_STORAGE_ENDPOINT_SUFFIX
 
 from _shared.asynctestcase import AsyncTableTestCase
@@ -213,6 +210,55 @@
 
     @tables_decorator_async
     @recorded_by_proxy_async
+    async def test_table_client_location_mode(self, tables_storage_account_name, tables_primary_storage_account_key):
+        url = self.account_url(tables_storage_account_name, "table")
+        table_name = self.get_resource_name("mytable")
+        entity = {"PartitionKey": "foo", "RowKey": "bar"}
+
+        async with TableClient(
+            url, table_name, credential=tables_primary_storage_account_key, location_mode=LocationMode.SECONDARY
+        ) as client:
+            with pytest.raises(HttpResponseError) as ex:
+                await client.create_table()
+            assert "Write operations are not allowed." in str(ex.value)
+
+        async with TableClient(url, table_name, credential=tables_primary_storage_account_key) as client:
+            await client.create_table()
+            time.sleep(10)
+
+        async with TableClient(
+            url, table_name, credential=tables_primary_storage_account_key, location_mode=LocationMode.SECONDARY
+        ) as client:
+            with pytest.raises(HttpResponseError) as ex:
+                await client.create_entity(entity)
+            assert "Operation returned an invalid status 'Forbidden'" in str(ex.value)
+
+            with pytest.raises(HttpResponseError) as ex:
+                await client.upsert_entity(entity)
+            assert "Write operations are not allowed." in str(ex.value)
+
+            with pytest.raises(ResourceNotFoundError) as ex:
+                await client.get_entity("foo", "bar")
+            assert "The specified resource does not exist." in str(ex.value)
+
+            entities = client.list_entities()
+            async for e in entities:
+                pass
+
+            with pytest.raises(HttpResponseError) as ex:
+                await client.delete_entity(entity)
+            assert "Write operations are not allowed." in str(ex.value)
+
+            with pytest.raises(HttpResponseError) as ex:
+                await client.delete_table()
+            assert "Write operations are not allowed." in str(ex.value)
+
+        # clean up
+        async with TableClient(url, table_name, credential=tables_primary_storage_account_key) as client:
+            await client.delete_table()
+
+    @tables_decorator_async
+    @recorded_by_proxy_async
     async def test_table_client_with_named_key_credential(
         self, tables_storage_account_name, tables_primary_storage_account_key
     ):
@@ -531,56 +577,6 @@
 
     @tables_decorator_async
     @recorded_by_proxy_async
-<<<<<<< HEAD
-    async def test_table_client_location_mode(self, tables_storage_account_name, tables_primary_storage_account_key):
-        url = self.account_url(tables_storage_account_name, "table")
-        table_name = self.get_resource_name("mytable")
-        entity = {"PartitionKey": "foo", "RowKey": "bar"}
-
-        async with TableClient(
-            url, table_name, credential=tables_primary_storage_account_key, location_mode=LocationMode.SECONDARY
-        ) as client:
-            with pytest.raises(HttpResponseError) as ex:
-                await client.create_table()
-            assert "Write operations are not allowed." in str(ex.value)
-
-        async with TableClient(url, table_name, credential=tables_primary_storage_account_key) as client:
-            await client.create_table()
-            import time
-
-            time.sleep(20)
-
-        async with TableClient(
-            url, table_name, credential=tables_primary_storage_account_key, location_mode=LocationMode.SECONDARY
-        ) as client:
-            with pytest.raises(HttpResponseError) as ex:
-                await client.create_entity(entity)
-            assert "Operation returned an invalid status 'Forbidden'" in str(ex.value)
-
-            with pytest.raises(HttpResponseError) as ex:
-                await client.upsert_entity(entity)
-            assert "Write operations are not allowed." in str(ex.value)
-
-            with pytest.raises(ResourceNotFoundError) as ex:
-                await client.get_entity("foo", "bar")
-            assert "The specified resource does not exist." in str(ex.value)
-
-            entities = client.list_entities()
-            async for e in entities:
-                pass
-
-            with pytest.raises(HttpResponseError) as ex:
-                await client.delete_entity(entity)
-            assert "Write operations are not allowed." in str(ex.value)
-
-            with pytest.raises(HttpResponseError) as ex:
-                await client.delete_table()
-            assert "Write operations are not allowed." in str(ex.value)
-
-        # clean up
-        async with TableClient(url, table_name, credential=tables_primary_storage_account_key) as client:
-            await client.delete_table()
-=======
     async def test_table_service_client_without_credential(
         self, tables_storage_account_name, tables_primary_storage_account_key
     ):
@@ -607,7 +603,6 @@
                 count += 1
             assert count == 1
             await client.delete_table(table_name)
->>>>>>> 9bb963af
 
 
 class TestTableClientAsyncUnitTests(AsyncTableTestCase):
