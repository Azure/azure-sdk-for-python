# coding: utf-8

# -------------------------------------------------------------------------
# Copyright (c) Microsoft Corporation. All rights reserved.
# Licensed under the MIT License. See License.txt in the project root for
# license information.
# --------------------------------------------------------------------------
import pytest
import sys
import locale
import os
from time import sleep
from datetime import (
    datetime,
    timedelta,
)

from devtools_testutils import AzureTestCase

from azure.core.credentials import AzureSasCredential
from azure.core.exceptions import (
    HttpResponseError,
    ResourceNotFoundError,
    ResourceExistsError
)
from azure.core.pipeline import Pipeline
from azure.core.pipeline.policies import (
    HeadersPolicy,
    ContentDecodePolicy,
)

from azure.data.tables import (
    ResourceTypes,
    AccountSasPermissions,
    TableSasPermissions,
    CorsRule,
    RetentionPolicy,
    UpdateMode,
    AccessPolicy,
    TableAnalyticsLogging,
    Metrics,
    TableServiceClient,
    generate_account_sas
)

from _shared.testcase import TableTestCase, SLEEP_DELAY
from preparers import CosmosPreparer

# ------------------------------------------------------------------------------
TEST_TABLE_PREFIX = 'pytablesync'
# ------------------------------------------------------------------------------

class StorageTableTest(AzureTestCase, TableTestCase):

    # --Helpers-----------------------------------------------------------------
    def _get_table_reference(self, prefix=TEST_TABLE_PREFIX):
        table_name = self.get_resource_name(prefix)
        return table_name

    def _create_table(self, ts, prefix=TEST_TABLE_PREFIX, table_list=None):
        table_name = self._get_table_reference(prefix)
        try:
            table = ts.create_table(table_name)
            if table_list is not None:
                table_list.append(table)
        except ResourceExistsError:
            table = ts.get_table_client(table_name)
        return table

    def _delete_table(self, ts, table):
        if table is None:
            return
        try:
            ts.delete_table(table.table_name)
        except ResourceNotFoundError:
            pass

    def _delete_all_tables(self, ts):
        tables = ts.list_tables()
        for table in tables:
            try:
                ts.delete_table(table.table_name)
            except ResourceNotFoundError:
                pass

    # --Test cases for tables --------------------------------------------------
    @CosmosPreparer()
    def test_create_table(self, tables_cosmos_account_name, tables_primary_cosmos_account_key):
        # # Arrange
        ts = TableServiceClient(self.account_url(tables_cosmos_account_name, "cosmos"), tables_primary_cosmos_account_key)

        table_name = self._get_table_reference()

        # Act
        created = ts.create_table(table_name)

        # Assert
        assert created.table_name == table_name
        ts.delete_table(table_name)

        if self.is_live:
            sleep(SLEEP_DELAY)

    @CosmosPreparer()
    def test_create_table_fail_on_exist(self, tables_cosmos_account_name, tables_primary_cosmos_account_key):
        # Arrange
        ts = TableServiceClient(self.account_url(tables_cosmos_account_name, "cosmos"), tables_primary_cosmos_account_key)
        table_name = self._get_table_reference()

        # Act
        created = ts.create_table(table_name)
        with pytest.raises(ResourceExistsError):
            ts.create_table(table_name)

        # Assert
        assert created
        ts.delete_table(table_name)

        if self.is_live:
            sleep(SLEEP_DELAY)

    @CosmosPreparer()
    def test_query_tables_per_page(self, tables_cosmos_account_name, tables_primary_cosmos_account_key):
        # Arrange
        ts = TableServiceClient(self.account_url(tables_cosmos_account_name, "cosmos"), tables_primary_cosmos_account_key)

        table_name = "mytable"

        for i in range(5):
            ts.create_table(table_name + str(i))

        query_filter = "TableName eq 'mytable0' or TableName eq 'mytable1' or TableName eq 'mytable2'"
        table_count = 0
        page_count = 0
        for table_page in ts.query_tables(query_filter, results_per_page=2).by_page():

            temp_count = 0
            for table in table_page:
                temp_count += 1
            assert temp_count <= 2
            page_count += 1
            table_count += temp_count

        assert page_count == 2
        assert table_count == 3

        self._delete_all_tables(ts)

        if self.is_live:
            sleep(SLEEP_DELAY)


    @CosmosPreparer()
    def test_query_tables(self, tables_cosmos_account_name, tables_primary_cosmos_account_key):
        # Arrange
        ts = TableServiceClient(self.account_url(tables_cosmos_account_name, "cosmos"), tables_primary_cosmos_account_key)
        table = self._create_table(ts)

        # Act
        tables = list(ts.list_tables())

        # Assert
        assert tables is not None
        assert len(tables) >=  1
        assert tables[0] is not None
        ts.delete_table(table.table_name)

        if self.is_live:
            sleep(SLEEP_DELAY)

    @CosmosPreparer()
    def test_query_tables_with_filter(self, tables_cosmos_account_name, tables_primary_cosmos_account_key):
        # Arrange
        ts = TableServiceClient(self.account_url(tables_cosmos_account_name, "cosmos"), tables_primary_cosmos_account_key)
        table = self._create_table(ts)

        # Act
        name_filter = "TableName eq '{}'".format(table.table_name)
        tables = list(ts.query_tables(name_filter))

        # Assert
        assert tables is not None
        assert len(tables) ==  1
        ts.delete_table(table.table_name)

        self._delete_all_tables(ts)

        if self.is_live:
            sleep(SLEEP_DELAY)

    @CosmosPreparer()
    def test_query_tables_with_num_results(self, tables_cosmos_account_name, tables_primary_cosmos_account_key):
        # Arrange
        prefix = 'listtable'
        ts = TableServiceClient(self.account_url(tables_cosmos_account_name, "cosmos"), tables_primary_cosmos_account_key)
        table_list = []
        for i in range(0, 4):
            self._create_table(ts, prefix + str(i), table_list)

        # Act
        small_page = []
        big_page = []
        for s in next(ts.list_tables(results_per_page=3).by_page()):
            small_page.append(s)
            assert s.table_name.startswith(prefix)
        for t in next(ts.list_tables().by_page()):
            big_page.append(t)
            assert t.table_name.startswith(prefix)

        # Assert
        assert len(small_page) ==  3
        assert len(big_page) >=  4

        self._delete_all_tables(ts)

        if self.is_live:
            sleep(SLEEP_DELAY)

    @CosmosPreparer()
    def test_query_tables_with_marker(self, tables_cosmos_account_name, tables_primary_cosmos_account_key):
        # Arrange
        ts = TableServiceClient(self.account_url(tables_cosmos_account_name, "cosmos"), tables_primary_cosmos_account_key)
        prefix = 'listtable'
        table_names = []
        for i in range(0, 4):
            self._create_table(ts, prefix + str(i), table_names)

        # table_names.sort()

        # Act
        generator1 = ts.list_tables(results_per_page=2).by_page()
        next(generator1)
        generator2 = ts.list_tables(results_per_page=2).by_page(
            continuation_token=generator1.continuation_token)
        next(generator2)

        tables1 = generator1._current_page
        tables2 = generator2._current_page

        # Assert
        assert len(tables1) ==  2
        assert len(tables2) ==  2
        assert tables1 != tables2

        self._delete_all_tables(ts)

        if self.is_live:
            sleep(SLEEP_DELAY)

    @CosmosPreparer()
    def test_delete_table_with_existing_table(self, tables_cosmos_account_name, tables_primary_cosmos_account_key):
        # Arrange
        ts = TableServiceClient(self.account_url(tables_cosmos_account_name, "cosmos"), tables_primary_cosmos_account_key)
        table = self._create_table(ts)

        # Act
        deleted = ts.delete_table(table_name=table.table_name)

        # Assert
        existing = list(ts.query_tables("TableName eq '{}'".format(table.table_name)))
        assert len(existing) ==  0

        if self.is_live:
            sleep(SLEEP_DELAY)

    @CosmosPreparer()
    def test_delete_table_with_non_existing_table_fail_not_exist(self, tables_cosmos_account_name,
                                                                 tables_primary_cosmos_account_key):
        # Arrange
        ts = TableServiceClient(self.account_url(tables_cosmos_account_name, "cosmos"), tables_primary_cosmos_account_key)
        table_name = self._get_table_reference()

        # Act
        with pytest.raises(HttpResponseError):
            ts.delete_table(table_name)

        if self.is_live:
            sleep(SLEEP_DELAY)

<<<<<<< HEAD
=======
    @pytest.mark.skip("Cosmos does not support table access policy")
    @CosmosPreparer()
    def test_get_table_acl(self, tables_cosmos_account_name, tables_primary_cosmos_account_key):
        # Arrange
        url = self.account_url(tables_cosmos_account_name, "cosmos")
        ts = TableServiceClient(self.account_url(tables_cosmos_account_name, "cosmos"), tables_primary_cosmos_account_key)
        table = self._create_table(ts)
        try:
            # Act
            acl = table.get_table_access_policy()

            # Assert
            assert acl is not None
            assert len(acl) ==  0
        finally:
            ts.delete_table(table.table_name)

        if self.is_live:
            sleep(SLEEP_DELAY)

    @pytest.mark.skip("Cosmos does not support table access policy")
    @CosmosPreparer()
    def test_set_table_acl_with_empty_signed_identifiers(self, tables_cosmos_account_name,
                                                         tables_primary_cosmos_account_key):
        # Arrange
        url = self.account_url(tables_cosmos_account_name, "cosmos")
        ts = TableServiceClient(url, tables_primary_cosmos_account_key)
        table = self._create_table(ts)
        try:
            # Act
            table.set_table_access_policy(signed_identifiers={})

            # Assert
            acl = table.get_table_access_policy()
            assert acl is not None
            assert len(acl) ==  0
        finally:
            ts.delete_table(table.table_name)

        if self.is_live:
            sleep(SLEEP_DELAY)

    @pytest.mark.skip("Cosmos does not support table access policy")
    @CosmosPreparer()
    def test_set_table_acl_with_empty_signed_identifier(self, tables_cosmos_account_name,
                                                        tables_primary_cosmos_account_key):
        # Arrange
        url = self.account_url(tables_cosmos_account_name, "cosmos")
        ts = TableServiceClient(url, tables_primary_cosmos_account_key)
        table = self._create_table(ts)
        try:
            # Act
            table.set_table_access_policy(signed_identifiers={'empty': None})
            # Assert
            acl = table.get_table_access_policy()
            assert acl is not None
            assert len(acl) ==  1
            assert acl['empty'] is not None
            assert acl['empty'].permission is None
            assert acl['empty'].expiry is None
            assert acl['empty'].start is None
        finally:
            ts.delete_table(table.table_name)

        if self.is_live:
            sleep(SLEEP_DELAY)

    @pytest.mark.skip("Cosmos does not support table access policy")
    @CosmosPreparer()
    def test_set_table_acl_with_signed_identifiers(self, tables_cosmos_account_name,
                                                   tables_primary_cosmos_account_key):
        # Arrange
        url = self.account_url(tables_cosmos_account_name, "cosmos")
        ts = TableServiceClient(url, tables_primary_cosmos_account_key)
        table = self._create_table(ts)
        client = ts.get_table_client(table_name=table.table_name)

        # Act
        identifiers = dict()
        identifiers['testid'] = AccessPolicy(start=datetime.utcnow() - timedelta(minutes=5),
                                             expiry=datetime.utcnow() + timedelta(hours=1),
                                             permission='r')
        try:
            client.set_table_access_policy(signed_identifiers=identifiers)
            # Assert
            acl = client.get_table_access_policy()
            assert acl is not None
            assert len(acl) ==  1
            assert 'testid' in acl
        finally:
            ts.delete_table(table.table_name)

        if self.is_live:
            sleep(SLEEP_DELAY)

    @pytest.mark.skip("Cosmos does not support table access policy")
    @CosmosPreparer()
    def test_set_table_acl_too_many_ids(self, tables_cosmos_account_name, tables_primary_cosmos_account_key):
        # Arrange
        url = self.account_url(tables_cosmos_account_name, "cosmos")
        ts = TableServiceClient(url, tables_primary_cosmos_account_key)
        table = self._create_table(ts)
        try:
            # Act
            identifiers = dict()
            for i in range(0, 6):
                identifiers['id{}'.format(i)] = None

            # Assert
            with pytest.raises(ValueError):
                table.set_table_access_policy(signed_identifiers=identifiers)
        finally:
            ts.delete_table(table.table_name)

        if self.is_live:
            sleep(SLEEP_DELAY)

    @pytest.mark.skip("Cosmos Tables does not yet support sas")
    @pytest.mark.live_test_only
    @CosmosPreparer()
    def test_account_sas(self, tables_cosmos_account_name, tables_primary_cosmos_account_key):
        # SAS URL is calculated from storage key, so this test runs live only

        # Arrange
        url = self.account_url(tables_cosmos_account_name, "cosmos")
        tsc = TableServiceClient(url, tables_primary_cosmos_account_key)
        table = self._create_table(tsc)
        try:
            entity = {
                'PartitionKey': 'test',
                'RowKey': 'test1',
                'text': 'hello',
            }
            table.upsert_entity(mode=UpdateMode.MERGE, entity=entity)

            entity['RowKey'] = 'test2'
            table.upsert_entity(mode=UpdateMode.MERGE, entity=entity)

            token = generate_account_sas(
                tables_cosmos_account_name,
                tables_primary_cosmos_account_key,
                resource_types=ResourceTypes(object=True),
                permission=AccountSasPermissions(read=True),
                expiry=datetime.utcnow() + timedelta(hours=1),
                start=datetime.utcnow() - timedelta(minutes=1),
            )

            # Act
            service = TableServiceClient(
                self.account_url(tables_cosmos_account_name, "cosmos"),
                credential=token,
            )
            sas_table = service.get_table_client(table.table_name)
            entities = list(sas_table.list_entities())

            # Assert
            assert len(entities) ==  2
            assert entities[0].text ==  'hello'
            assert entities[1].text ==  'hello'
        finally:
            self._delete_table(table=table, ts=tsc)

    @pytest.mark.skip("Test fails on Linux and in Python2. Throws a locale.Error: unsupported locale setting")
    @CosmosPreparer()
    def test_locale(self, tables_cosmos_account_name, tables_primary_cosmos_account_key):
        # Arrange
        ts = TableServiceClient(self.account_url(tables_cosmos_account_name, "cosmos"), tables_primary_cosmos_account_key)
        table = (self._get_table_reference())
        init_locale = locale.getlocale()
        if os.name == "nt":
            culture = "Spanish_Spain"
        elif os.name == 'posix':
            culture = 'es_ES.UTF-8'
        else:
            culture = 'es_ES.utf8'

        locale.setlocale(locale.LC_ALL, culture)
        e = None

        # Act
        ts.create_table(table)

        resp = ts.list_tables()

        e = sys.exc_info()[0]

        # Assert
        assert e is None

        ts.delete_table(table)
        locale.setlocale(locale.LC_ALL, init_locale[0] or 'en_US')

        if self.is_live:
            sleep(SLEEP_DELAY)

>>>>>>> e7682d1c

class TestTableUnitTest(TableTestCase):
    tables_cosmos_account_name = "fake_storage_account"
    tables_primary_cosmos_account_key = "fakeXMZjnGsZGvd4bVr3Il5SeHA"

    def test_create_table_invalid_name(self):
        # Arrange
        ts = TableServiceClient(self.account_url(self.tables_cosmos_account_name, "cosmos"), self.tables_primary_cosmos_account_key)
        invalid_table_name = "my_table"

        with pytest.raises(ValueError) as excinfo:
            ts.create_table(table_name=invalid_table_name)

        assert "Table names must be alphanumeric, cannot begin with a number, and must be between 3-63 characters long.""" in str(
            excinfo)

    def test_delete_table_invalid_name(self):
        # Arrange
        ts = TableServiceClient(self.account_url(self.tables_cosmos_account_name, "cosmos"), self.tables_primary_cosmos_account_key)
        invalid_table_name = "my_table"

        with pytest.raises(ValueError) as excinfo:
            ts.create_table(invalid_table_name)

        assert "Table names must be alphanumeric, cannot begin with a number, and must be between 3-63 characters long.""" in str(
            excinfo)

    def test_unicode_create_table_unicode_name(self):
        # Arrange
        url = self.account_url(self.tables_cosmos_account_name, "cosmos")
        ts = TableServiceClient(url, self.tables_primary_cosmos_account_key)
        table_name = u'啊齄丂狛狜'

        # Act
        with pytest.raises(ValueError):
            ts.create_table(table_name)<|MERGE_RESOLUTION|>--- conflicted
+++ resolved
@@ -277,205 +277,6 @@
         if self.is_live:
             sleep(SLEEP_DELAY)
 
-<<<<<<< HEAD
-=======
-    @pytest.mark.skip("Cosmos does not support table access policy")
-    @CosmosPreparer()
-    def test_get_table_acl(self, tables_cosmos_account_name, tables_primary_cosmos_account_key):
-        # Arrange
-        url = self.account_url(tables_cosmos_account_name, "cosmos")
-        ts = TableServiceClient(self.account_url(tables_cosmos_account_name, "cosmos"), tables_primary_cosmos_account_key)
-        table = self._create_table(ts)
-        try:
-            # Act
-            acl = table.get_table_access_policy()
-
-            # Assert
-            assert acl is not None
-            assert len(acl) ==  0
-        finally:
-            ts.delete_table(table.table_name)
-
-        if self.is_live:
-            sleep(SLEEP_DELAY)
-
-    @pytest.mark.skip("Cosmos does not support table access policy")
-    @CosmosPreparer()
-    def test_set_table_acl_with_empty_signed_identifiers(self, tables_cosmos_account_name,
-                                                         tables_primary_cosmos_account_key):
-        # Arrange
-        url = self.account_url(tables_cosmos_account_name, "cosmos")
-        ts = TableServiceClient(url, tables_primary_cosmos_account_key)
-        table = self._create_table(ts)
-        try:
-            # Act
-            table.set_table_access_policy(signed_identifiers={})
-
-            # Assert
-            acl = table.get_table_access_policy()
-            assert acl is not None
-            assert len(acl) ==  0
-        finally:
-            ts.delete_table(table.table_name)
-
-        if self.is_live:
-            sleep(SLEEP_DELAY)
-
-    @pytest.mark.skip("Cosmos does not support table access policy")
-    @CosmosPreparer()
-    def test_set_table_acl_with_empty_signed_identifier(self, tables_cosmos_account_name,
-                                                        tables_primary_cosmos_account_key):
-        # Arrange
-        url = self.account_url(tables_cosmos_account_name, "cosmos")
-        ts = TableServiceClient(url, tables_primary_cosmos_account_key)
-        table = self._create_table(ts)
-        try:
-            # Act
-            table.set_table_access_policy(signed_identifiers={'empty': None})
-            # Assert
-            acl = table.get_table_access_policy()
-            assert acl is not None
-            assert len(acl) ==  1
-            assert acl['empty'] is not None
-            assert acl['empty'].permission is None
-            assert acl['empty'].expiry is None
-            assert acl['empty'].start is None
-        finally:
-            ts.delete_table(table.table_name)
-
-        if self.is_live:
-            sleep(SLEEP_DELAY)
-
-    @pytest.mark.skip("Cosmos does not support table access policy")
-    @CosmosPreparer()
-    def test_set_table_acl_with_signed_identifiers(self, tables_cosmos_account_name,
-                                                   tables_primary_cosmos_account_key):
-        # Arrange
-        url = self.account_url(tables_cosmos_account_name, "cosmos")
-        ts = TableServiceClient(url, tables_primary_cosmos_account_key)
-        table = self._create_table(ts)
-        client = ts.get_table_client(table_name=table.table_name)
-
-        # Act
-        identifiers = dict()
-        identifiers['testid'] = AccessPolicy(start=datetime.utcnow() - timedelta(minutes=5),
-                                             expiry=datetime.utcnow() + timedelta(hours=1),
-                                             permission='r')
-        try:
-            client.set_table_access_policy(signed_identifiers=identifiers)
-            # Assert
-            acl = client.get_table_access_policy()
-            assert acl is not None
-            assert len(acl) ==  1
-            assert 'testid' in acl
-        finally:
-            ts.delete_table(table.table_name)
-
-        if self.is_live:
-            sleep(SLEEP_DELAY)
-
-    @pytest.mark.skip("Cosmos does not support table access policy")
-    @CosmosPreparer()
-    def test_set_table_acl_too_many_ids(self, tables_cosmos_account_name, tables_primary_cosmos_account_key):
-        # Arrange
-        url = self.account_url(tables_cosmos_account_name, "cosmos")
-        ts = TableServiceClient(url, tables_primary_cosmos_account_key)
-        table = self._create_table(ts)
-        try:
-            # Act
-            identifiers = dict()
-            for i in range(0, 6):
-                identifiers['id{}'.format(i)] = None
-
-            # Assert
-            with pytest.raises(ValueError):
-                table.set_table_access_policy(signed_identifiers=identifiers)
-        finally:
-            ts.delete_table(table.table_name)
-
-        if self.is_live:
-            sleep(SLEEP_DELAY)
-
-    @pytest.mark.skip("Cosmos Tables does not yet support sas")
-    @pytest.mark.live_test_only
-    @CosmosPreparer()
-    def test_account_sas(self, tables_cosmos_account_name, tables_primary_cosmos_account_key):
-        # SAS URL is calculated from storage key, so this test runs live only
-
-        # Arrange
-        url = self.account_url(tables_cosmos_account_name, "cosmos")
-        tsc = TableServiceClient(url, tables_primary_cosmos_account_key)
-        table = self._create_table(tsc)
-        try:
-            entity = {
-                'PartitionKey': 'test',
-                'RowKey': 'test1',
-                'text': 'hello',
-            }
-            table.upsert_entity(mode=UpdateMode.MERGE, entity=entity)
-
-            entity['RowKey'] = 'test2'
-            table.upsert_entity(mode=UpdateMode.MERGE, entity=entity)
-
-            token = generate_account_sas(
-                tables_cosmos_account_name,
-                tables_primary_cosmos_account_key,
-                resource_types=ResourceTypes(object=True),
-                permission=AccountSasPermissions(read=True),
-                expiry=datetime.utcnow() + timedelta(hours=1),
-                start=datetime.utcnow() - timedelta(minutes=1),
-            )
-
-            # Act
-            service = TableServiceClient(
-                self.account_url(tables_cosmos_account_name, "cosmos"),
-                credential=token,
-            )
-            sas_table = service.get_table_client(table.table_name)
-            entities = list(sas_table.list_entities())
-
-            # Assert
-            assert len(entities) ==  2
-            assert entities[0].text ==  'hello'
-            assert entities[1].text ==  'hello'
-        finally:
-            self._delete_table(table=table, ts=tsc)
-
-    @pytest.mark.skip("Test fails on Linux and in Python2. Throws a locale.Error: unsupported locale setting")
-    @CosmosPreparer()
-    def test_locale(self, tables_cosmos_account_name, tables_primary_cosmos_account_key):
-        # Arrange
-        ts = TableServiceClient(self.account_url(tables_cosmos_account_name, "cosmos"), tables_primary_cosmos_account_key)
-        table = (self._get_table_reference())
-        init_locale = locale.getlocale()
-        if os.name == "nt":
-            culture = "Spanish_Spain"
-        elif os.name == 'posix':
-            culture = 'es_ES.UTF-8'
-        else:
-            culture = 'es_ES.utf8'
-
-        locale.setlocale(locale.LC_ALL, culture)
-        e = None
-
-        # Act
-        ts.create_table(table)
-
-        resp = ts.list_tables()
-
-        e = sys.exc_info()[0]
-
-        # Assert
-        assert e is None
-
-        ts.delete_table(table)
-        locale.setlocale(locale.LC_ALL, init_locale[0] or 'en_US')
-
-        if self.is_live:
-            sleep(SLEEP_DELAY)
-
->>>>>>> e7682d1c
-
 class TestTableUnitTest(TableTestCase):
     tables_cosmos_account_name = "fake_storage_account"
     tables_primary_cosmos_account_key = "fakeXMZjnGsZGvd4bVr3Il5SeHA"
