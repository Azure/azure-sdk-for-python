# coding: utf-8

# -------------------------------------------------------------------------
# Copyright (c) Microsoft Corporation. All rights reserved.
# Licensed under the MIT License. See License.txt in the project root for
# license information.
# --------------------------------------------------------------------------

from datetime import datetime
from dateutil.tz import tzutc
import os
import sys
import uuid

import pytest

from devtools_testutils import AzureTestCase

from azure.core import MatchConditions
from azure.core.exceptions import (
    ResourceExistsError,
    ResourceNotFoundError,
    HttpResponseError,
    ClientAuthenticationError
)
from azure.data.tables import (
    TableEntity,
    UpdateMode,
    EntityProperty,
    EdmType,
    TableTransactionError,
    RequestTooLargeError,
    TransactionOperation
)
from azure.data.tables.aio import TableServiceClient

from _shared.testcase import SLEEP_DELAY
from _shared.asynctestcase import AsyncTableTestCase
from preparers import CosmosPreparer

#------------------------------------------------------------------------------
TEST_TABLE_PREFIX = 'table'
#------------------------------------------------------------------------------

class StorageTableBatchTest(AzureTestCase, AsyncTableTestCase):

    async def _set_up(self, tables_cosmos_account_name, tables_primary_cosmos_account_key):
        self.ts = TableServiceClient(self.account_url(tables_cosmos_account_name, "cosmos"), tables_primary_cosmos_account_key)
        self.table_name = self.get_resource_name('uttable')
        self.table = self.ts.get_table_client(self.table_name)
        if self.is_live:
            try:
                await self.ts.create_table(self.table_name)
            except ResourceExistsError:
                pass
        self.test_tables = [self.table_name]

    async def _tear_down(self):
        if self.is_live:
            try:
                await self.ts.delete_table(self.table_name)
            except:
                pass

            for table_name in self.test_tables:
                try:
                    await self.ts.delete_table(table_name)
                except:
                    pass
        await self.table.close()
        self.test_tables = []
        self.sleep(SLEEP_DELAY)

    #--Helpers-----------------------------------------------------------------

    def _get_table_reference(self, prefix=TEST_TABLE_PREFIX):
        table_name = self.get_resource_name(prefix)
        self.test_tables.append(table_name)
        return self.ts.get_table_client(table_name)

    def _create_pk_rk(self, pk, rk):
        try:
            pk = pk if pk is not None else self.get_resource_name('pk').decode('utf-8')
            rk = rk if rk is not None else self.get_resource_name('rk').decode('utf-8')
        except AttributeError:
            pk = pk if pk is not None else self.get_resource_name('pk')
            rk = rk if rk is not None else self.get_resource_name('rk')
        return pk, rk

    def _create_random_entity_dict(self, pk=None, rk=None):
        """
        Creates a dictionary-based entity with fixed values, using all
        of the supported data types.
        """
        # partition = pk if pk is not None else self.get_resource_name('pk').decode('utf-8')
        # row = rk if rk is not None else self.get_resource_name('rk').decode('utf-8')
        partition, row = self._create_pk_rk(pk, rk)
        properties = {
            'PartitionKey': partition,
            'RowKey': row,
            'age': 39,
            'sex': u'male',
            'married': True,
            'deceased': False,
            'optional': None,
            'ratio': 3.1,
            'evenratio': 3.0,
            'large': 933311100,
            'Birthday': datetime(1973, 10, 4, tzinfo=tzutc()),
            'birthday': datetime(1970, 10, 4, tzinfo=tzutc()),
            'binary': b'binary',
            'other': EntityProperty(value=20, type=EdmType.INT32),
            'clsid': uuid.UUID('c9da6455-213d-42c9-9a79-3e9149a57833')
        }
        return TableEntity(**properties)

    def _create_updated_entity_dict(self, partition, row):
        '''
        Creates a dictionary-based entity with fixed values, with a
        different set of values than the default entity. It
        adds fields, changes field values, changes field types,
        and removes fields when compared to the default entity.
        '''
        return {
            'PartitionKey': partition,
            'RowKey': row,
            'age': u'abc',
            'sex': u'female',
            'sign': u'aquarius',
            'birthday': datetime(1991, 10, 4, tzinfo=tzutc())
        }

    def _assert_default_entity(self, entity):
        '''
        Asserts that the entity passed in matches the default entity.
        '''
        assert entity['age'] ==  39
        assert entity['sex'] ==  'male'
        assert entity['married'] ==  True
        assert entity['deceased'] ==  False
        assert not "optional" in entity
        assert entity['ratio'] ==  3.1
        assert entity['evenratio'] ==  3.0
        assert entity['large'] ==  933311100
        assert entity['Birthday'] == datetime(1973, 10, 4, tzinfo=tzutc())
        assert entity['birthday'] == datetime(1970, 10, 4, tzinfo=tzutc())
        assert entity['binary'].value ==  b'binary'
        assert entity['other'] ==  20
        assert entity['clsid'] ==  uuid.UUID('c9da6455-213d-42c9-9a79-3e9149a57833')
        assert '_metadata' in entity

    def _assert_updated_entity(self, entity):
        '''
        Asserts that the entity passed in matches the updated entity.
        '''
        assert entity.age ==  'abc'
        assert entity.sex ==  'female'
        assert not hasattr(entity, "married")
        assert not hasattr(entity, "deceased")
        assert entity.sign ==  'aquarius'
        assert not hasattr(entity, "optional")
        assert not hasattr(entity, "ratio")
        assert not hasattr(entity, "evenratio")
        assert not hasattr(entity, "large")
        assert not hasattr(entity, "Birthday")
        assert entity.birthday, datetime(1991, 10, 4, tzinfo=tzutc())
        assert not hasattr(entity, "other")
        assert not hasattr(entity, "clsid")
        assert entity['_metadata']['etag'] is not None

    def _assert_valid_batch_transaction(self, transaction, length):
        assert length ==  len(transaction)

    #--Test cases for batch ---------------------------------------------
    @CosmosPreparer()
    async def test_batch_single_insert(self, tables_cosmos_account_name, tables_primary_cosmos_account_key):
        # Arrange
        await self._set_up(tables_cosmos_account_name, tables_primary_cosmos_account_key)
        try:
            # Act
            entity = TableEntity()
            entity.PartitionKey = '001'
            entity.RowKey = 'batch_insert'
            entity.test = EntityProperty(True)
            entity.test2 = 'value'
            entity.test3 = 3
            entity.test4 = EntityProperty(1234567890)
            entity.test5 = datetime.utcnow()

            batch = [('create', entity)]
            transaction_result = await self.table.submit_transaction(batch)

            # Assert
            self._assert_valid_batch_transaction(transaction_result, 1)
            assert 'etag' in transaction_result[0]

            e = await self.table.get_entity(row_key=entity.RowKey, partition_key=entity.PartitionKey)
            assert e.test ==  entity.test.value
            assert e.test2 ==  entity.test2
            assert e.test3 ==  entity.test3
            assert e.test4 ==  entity.test4.value

        finally:
            await self._tear_down()

    @CosmosPreparer()
    async def test_batch_single_update(self, tables_cosmos_account_name, tables_primary_cosmos_account_key):
        # Arrange
        await self._set_up(tables_cosmos_account_name, tables_primary_cosmos_account_key)
        try:
            # Act
            entity = TableEntity()
            entity.PartitionKey = '001'
            entity.RowKey = 'batch_insert'
            entity.test = EntityProperty(True)
            entity.test2 = 'value'
            entity.test3 = 3
            entity.test4 = EntityProperty(1234567890)
            entity.test5 = datetime.utcnow()

            resp = await self.table.create_entity(entity)
            assert resp is not None

            entity.test3 = 5
            entity.test5 = datetime.utcnow()

            batch = [('update', entity, {'mode':UpdateMode.MERGE})]
            transaction_result = await self.table.submit_transaction(batch)

            # Assert
            self._assert_valid_batch_transaction(transaction_result, 1)
            assert 'etag' in transaction_result[0]

            result = await self.table.get_entity(row_key=entity.RowKey, partition_key=entity.PartitionKey)
            assert result.PartitionKey ==  u'001'
            assert result.RowKey ==  u'batch_insert'
            assert result.test3 ==  5
        finally:
            await self._tear_down()

    @CosmosPreparer()
    async def test_batch_update(self, tables_cosmos_account_name, tables_primary_cosmos_account_key):
        # Arrange
        await self._set_up(tables_cosmos_account_name, tables_primary_cosmos_account_key)
        try:
            # Act
            entity = TableEntity()
            entity.PartitionKey = u'001'
            entity.RowKey = u'batch_update'
            entity.test = EntityProperty(True)
            entity.test2 = u'value'
            entity.test3 = 3
            entity.test4 = EntityProperty(1234567890)
            entity.test5 = datetime.utcnow()
            await self.table.create_entity(entity)

            entity = await self.table.get_entity(u'001', u'batch_update')
            assert 3 ==  entity.test3
            entity.test2 = u'value1'

            batch = [('update', entity)]
            transaction_result = await self.table.submit_transaction(batch)

            # Assert
            self._assert_valid_batch_transaction(transaction_result, 1)
            assert 'etag' in transaction_result[0]

            result = await self.table.get_entity('001', 'batch_update')
            assert 'value1' ==  result.test2
            assert entity.PartitionKey ==  u'001'
            assert entity.RowKey ==  u'batch_update'
        finally:
            await self._tear_down()

    @CosmosPreparer()
    async def test_batch_merge(self, tables_cosmos_account_name, tables_primary_cosmos_account_key):
        # Arrange
        await self._set_up(tables_cosmos_account_name, tables_primary_cosmos_account_key)
        try:
            # Act
            entity = TableEntity()
            entity.PartitionKey = u'001'
            entity.RowKey = u'batch_merge'
            entity.test = EntityProperty(True)
            entity.test2 = u'value'
            entity.test3 = 3
            entity.test4 = EntityProperty(1234567890)
            entity.test5 = datetime.utcnow()
            await self.table.create_entity(entity)

            resp_entity = await self.table.get_entity(partition_key=u'001', row_key=u'batch_merge')
            assert 3 ==  entity.test3
            entity = TableEntity()
            entity.PartitionKey = u'001'
            entity.RowKey = u'batch_merge'
            entity.test2 = u'value1'

            batch = [('update', entity, {'mode': UpdateMode.MERGE})]
            transaction_result = await self.table.submit_transaction(batch)

            # Assert
            self._assert_valid_batch_transaction(transaction_result, 1)
            assert 'etag' in transaction_result[0]

            resp_entity = await self.table.get_entity(partition_key=u'001', row_key=u'batch_merge')
            assert entity.test2 ==  resp_entity.test2
            assert 1234567890 ==  resp_entity.test4
            assert entity.PartitionKey ==  resp_entity.PartitionKey
            assert entity.RowKey ==  resp_entity.RowKey
        finally:
            await self._tear_down()

    @CosmosPreparer()
    async def test_batch_update_if_match(self, tables_cosmos_account_name, tables_primary_cosmos_account_key):
        # Arrange
        await self._set_up(tables_cosmos_account_name, tables_primary_cosmos_account_key)
        try:
            entity = self._create_random_entity_dict()
            resp = await self.table.create_entity(entity=entity)
            etag = resp['etag']

            # Act
            sent_entity = self._create_updated_entity_dict(entity['PartitionKey'], entity['RowKey'])
            batch = [(
                'update',
                sent_entity,
                {'etag': etag, 'match_condition':MatchConditions.IfNotModified, 'mode':UpdateMode.REPLACE}
            )]
            transaction_result = await self.table.submit_transaction(batch)

            # Assert
            self._assert_valid_batch_transaction(transaction_result, 1)
            assert 'etag' in transaction_result[0]

            entity = await self.table.get_entity(partition_key=entity['PartitionKey'], row_key=entity['RowKey'])
            self._assert_updated_entity(entity)
        finally:
            await self._tear_down()

    @CosmosPreparer()
    async def test_batch_update_if_doesnt_match(self, tables_cosmos_account_name, tables_primary_cosmos_account_key):
        # Arrange
        await self._set_up(tables_cosmos_account_name, tables_primary_cosmos_account_key)
        try:
            entity = self._create_random_entity_dict()
            resp = await self.table.create_entity(entity)
            assert resp is not None

            # Act
            sent_entity1 = self._create_updated_entity_dict(entity['PartitionKey'], entity['RowKey'])

            batch = [(
                'update',
                sent_entity1,
                {'etag': u'W/"datetime\'2012-06-15T22%3A51%3A44.9662825Z\'"', 'match_condition':MatchConditions.IfNotModified}
            )]

            with pytest.raises(HttpResponseError):
                await self.table.submit_transaction(batch)

            # Assert
            received_entity = await self.table.get_entity(entity['PartitionKey'], entity['RowKey'])
            self._assert_default_entity(received_entity)
        finally:
            await self._tear_down()

    @CosmosPreparer()
    async def test_batch_insert_replace(self, tables_cosmos_account_name, tables_primary_cosmos_account_key):
        # Arrange
        await self._set_up(tables_cosmos_account_name, tables_primary_cosmos_account_key)
        try:
            # Act
            entity = TableEntity()
            entity.PartitionKey = '001'
            entity.RowKey = 'batch_insert_replace'
            entity.test = True
            entity.test2 = 'value'
            entity.test3 = 3
            entity.test4 = EntityProperty(1234567890)
            entity.test5 = datetime.utcnow()

            batch = [('upsert', entity, {'mode': UpdateMode.REPLACE})]
            transaction_result = await self.table.submit_transaction(batch)

            # Assert
            self._assert_valid_batch_transaction(transaction_result, 1)
            assert 'etag' in transaction_result[0]

            entity = await self.table.get_entity('001', 'batch_insert_replace')
            assert entity is not None
            assert 'value' ==  entity.test2
            assert 1234567890 ==  entity.test4
        finally:
            await self._tear_down()

    @CosmosPreparer()
    async def test_batch_insert_merge(self, tables_cosmos_account_name, tables_primary_cosmos_account_key):
        # Arrange
        await self._set_up(tables_cosmos_account_name, tables_primary_cosmos_account_key)
        try:
            # Act
            entity = TableEntity()
            entity.PartitionKey = '001'
            entity.RowKey = 'batch_insert_merge'
            entity.test = True
            entity.test2 = 'value'
            entity.test3 = 3
            entity.test4 = EntityProperty(1234567890)
            entity.test5 = datetime.utcnow()

            batch = [('upsert', entity, {'mode':UpdateMode.MERGE})]
            transaction_result = await self.table.submit_transaction(batch)

            # Assert
            self._assert_valid_batch_transaction(transaction_result, 1)
            assert 'etag' in transaction_result[0]

            entity = await self.table.get_entity('001', 'batch_insert_merge')
            assert entity is not None
            assert 'value' ==  entity.test2
            assert 1234567890 ==  entity.test4
        finally:
            await self._tear_down()

    @CosmosPreparer()
    async def test_batch_delete(self, tables_cosmos_account_name, tables_primary_cosmos_account_key):
        # Arrange
        await self._set_up(tables_cosmos_account_name, tables_primary_cosmos_account_key)
        try:
            # Act
            entity = TableEntity()
            entity.PartitionKey = u'001'
            entity.RowKey = u'batch_delete'
            entity.test = EntityProperty(True)
            entity.test2 = u'value'
            entity.test3 = 3
            entity.test4 = EntityProperty(1234567890)
            entity.test5 = datetime.utcnow()
            await self.table.create_entity(entity)

            entity = await self.table.get_entity(partition_key=u'001', row_key=u'batch_delete')
            assert 3 ==  entity.test3

<<<<<<< HEAD
            batch = self.table.create_batch()
            batch.delete_entity({"PartitionKey": entity.PartitionKey, "RowKey": entity.RowKey})
            transaction_result = await self.table.send_batch(batch)
=======
            batch = [('delete', entity)]
            transaction_result = await self.table.submit_transaction(batch)
>>>>>>> 9ff52259

            # Assert
            self._assert_valid_batch_transaction(transaction_result, 1)
            assert 'etag' not in transaction_result[0]

            with pytest.raises(ResourceNotFoundError):
                entity = await self.table.get_entity(entity.PartitionKey, entity.RowKey)
        finally:
            await self._tear_down()

    @CosmosPreparer()
    async def test_batch_inserts(self, tables_cosmos_account_name, tables_primary_cosmos_account_key):
        # Arrange
        await self._set_up(tables_cosmos_account_name, tables_primary_cosmos_account_key)
        try:
            # Act
            entity = TableEntity()
            entity.PartitionKey = 'batch_inserts'
            entity.test = EntityProperty(True)
            entity.test2 = 'value'
            entity.test3 = 3
            entity.test4 = EntityProperty(1234567890)
            transaction_count = 0

            batch = []
            for i in range(10):
                entity.RowKey = str(i)
                batch.append(('create', entity.copy()))
                transaction_count += 1
            transaction_result = await self.table.submit_transaction(batch)

            # Assert
            self._assert_valid_batch_transaction(transaction_result, transaction_count)
            assert 'etag' in transaction_result[0]

            entities = self.table.query_entities("PartitionKey eq 'batch_inserts'")

            length = 0
            async for e in entities:
                length += 1

            # Assert
            assert entities is not None
            assert 10 == length
        finally:
            await self._tear_down()

    @CosmosPreparer()
    async def test_batch_all_operations_together(self, tables_cosmos_account_name, tables_primary_cosmos_account_key):
        # Arrange
        await self._set_up(tables_cosmos_account_name, tables_primary_cosmos_account_key)
        try:
            # Act
            entity = TableEntity()
            entity.PartitionKey = '003'
            entity.RowKey = 'batch_all_operations_together-1'
            entity.test = EntityProperty(True)
            entity.test2 = 'value'
            entity.test3 = 3
            entity.test4 = EntityProperty(1234567890)
            entity.test5 = datetime.utcnow()
            await self.table.create_entity(entity)
            entity.RowKey = 'batch_all_operations_together-2'
            await self.table.create_entity(entity)
            entity.RowKey = 'batch_all_operations_together-3'
            await self.table.create_entity(entity)
            entity.RowKey = 'batch_all_operations_together-4'
            await self.table.create_entity(entity)

            transaction_count = 0

            batch = []
            entity.RowKey = 'batch_all_operations_together'
            batch.append((TransactionOperation.CREATE, entity.copy()))
            transaction_count += 1

            entity.RowKey = 'batch_all_operations_together-1'
<<<<<<< HEAD
            batch.delete_entity({"PartitionKey": entity.PartitionKey, "RowKey": entity.RowKey})
=======
            batch.append((TransactionOperation.DELETE, entity.copy()))
>>>>>>> 9ff52259
            transaction_count += 1

            entity.RowKey = 'batch_all_operations_together-2'
            entity.test3 = 10
            batch.append((TransactionOperation.UPDATE, entity.copy()))
            transaction_count += 1

            entity.RowKey = 'batch_all_operations_together-3'
            entity.test3 = 100
            batch.append((TransactionOperation.UPDATE, entity.copy(), {'mode': UpdateMode.REPLACE}))
            transaction_count += 1

            entity.RowKey = 'batch_all_operations_together-4'
            entity.test3 = 10
            batch.append((TransactionOperation.UPSERT, entity.copy()))
            transaction_count += 1

            entity.RowKey = 'batch_all_operations_together-5'
            batch.append((TransactionOperation.UPSERT, entity.copy(), {'mode': UpdateMode.REPLACE}))
            transaction_count += 1

            transaction_result = await self.table.submit_transaction(batch)

            # Assert
            self._assert_valid_batch_transaction(transaction_result, transaction_count)
            assert 'etag' in transaction_result[0]
            assert 'etag' not in transaction_result[1]
            assert 'etag' in transaction_result[2]
            assert 'etag' in transaction_result[3]
            assert 'etag' in transaction_result[4]
            assert 'etag' in transaction_result[5]

            entities = self.table.query_entities("PartitionKey eq '003'")
            length = 0
            async for e in entities:
                length += 1
            assert 5 ==  length
        finally:
            await self._tear_down()

    @CosmosPreparer()
    async def test_batch_different_partition_operations_fail(self, tables_cosmos_account_name, tables_primary_cosmos_account_key):
        # Arrange
        await self._set_up(tables_cosmos_account_name, tables_primary_cosmos_account_key)
        try:
            entity = self._create_random_entity_dict('001', 'batch_negative_1')
            await self.table.create_entity(entity)

            # Act
            batch = []

            entity = self._create_updated_entity_dict(
                '001', 'batch_negative_1')
            batch.append(('update', entity.copy()))

            entity = self._create_random_entity_dict(
                '002', 'batch_negative_1')
            batch.append(('update', entity.copy(), {'mode': UpdateMode.REPLACE}))

            # Assert
            with pytest.raises(ValueError):
                await self.table.submit_transaction(batch)
        finally:
            await self._tear_down()

    @CosmosPreparer()
    async def test_new_non_existent_table(self, tables_cosmos_account_name, tables_primary_cosmos_account_key):
        # Arrange
        await self._set_up(tables_cosmos_account_name, tables_primary_cosmos_account_key)
        try:
            entity = self._create_random_entity_dict('001', 'batch_negative_1')

            tc = self.ts.get_table_client("doesntexist")

            batch = [('create', entity)]

            with pytest.raises(TableTransactionError):
                resp = await tc.submit_transaction(batch)
            # Assert
        finally:
            await self._tear_down()

    @pytest.mark.live_test_only
    @CosmosPreparer()
    async def test_new_invalid_key(self, tables_cosmos_account_name, tables_primary_cosmos_account_key):
        # Arrange
        invalid_key = tables_primary_cosmos_account_key[0:-6] + "==" # cut off a bit from the end to invalidate
        key_list = list(tables_primary_cosmos_account_key)

        key_list[-6:] = list("0000==")
        invalid_key = ''.join(key_list)

        self.ts = TableServiceClient(self.account_url(tables_cosmos_account_name, "table"), invalid_key)
        self.table_name = self.get_resource_name('uttable')
        self.table = self.ts.get_table_client(self.table_name)

        entity = self._create_random_entity_dict('001', 'batch_negative_1')

        batch = [('create', entity)]

        with pytest.raises(ClientAuthenticationError):
            resp = await self.table.submit_transaction(batch)

    @CosmosPreparer()
    async def test_new_delete_nonexistent_entity(self, tables_cosmos_account_name, tables_primary_cosmos_account_key):
        # Arrange
        await self._set_up(tables_cosmos_account_name, tables_primary_cosmos_account_key)
        try:
            entity = self._create_random_entity_dict('001', 'batch_negative_1')

<<<<<<< HEAD
            batch = self.table.create_batch()
            batch.delete_entity({"PartitionKey": entity['PartitionKey'], "RowKey": entity['RowKey']})
=======
            batch = [('delete', entity)]
            with pytest.raises(TableTransactionError):
                resp = await self.table.submit_transaction(batch)
>>>>>>> 9ff52259

        finally:
            await self._tear_down()

    @pytest.mark.live_test_only  # Request bodies are very large
    @CosmosPreparer()
    async def test_batch_request_too_large(self, tables_cosmos_account_name, tables_primary_cosmos_account_key):
        # Arrange
        await self._set_up(tables_cosmos_account_name, tables_primary_cosmos_account_key)
        try:

            batch = []
            entity = {
                'PartitionKey': 'pk001',
                'Foo': os.urandom(1024*64),
                'Bar': os.urandom(1024*64),
                'Baz': os.urandom(1024*64)
            }
            for i in range(20):
                entity['RowKey'] = str(i)
                batch.append(('create', entity.copy()))

            with pytest.raises(RequestTooLargeError):
                await self.table.submit_transaction(batch)

        finally:
            await self._tear_down()
<|MERGE_RESOLUTION|>--- conflicted
+++ resolved
@@ -441,14 +441,8 @@
             entity = await self.table.get_entity(partition_key=u'001', row_key=u'batch_delete')
             assert 3 ==  entity.test3
 
-<<<<<<< HEAD
-            batch = self.table.create_batch()
-            batch.delete_entity({"PartitionKey": entity.PartitionKey, "RowKey": entity.RowKey})
-            transaction_result = await self.table.send_batch(batch)
-=======
             batch = [('delete', entity)]
             transaction_result = await self.table.submit_transaction(batch)
->>>>>>> 9ff52259
 
             # Assert
             self._assert_valid_batch_transaction(transaction_result, 1)
@@ -526,11 +520,7 @@
             transaction_count += 1
 
             entity.RowKey = 'batch_all_operations_together-1'
-<<<<<<< HEAD
-            batch.delete_entity({"PartitionKey": entity.PartitionKey, "RowKey": entity.RowKey})
-=======
             batch.append((TransactionOperation.DELETE, entity.copy()))
->>>>>>> 9ff52259
             transaction_count += 1
 
             entity.RowKey = 'batch_all_operations_together-2'
@@ -641,14 +631,9 @@
         try:
             entity = self._create_random_entity_dict('001', 'batch_negative_1')
 
-<<<<<<< HEAD
-            batch = self.table.create_batch()
-            batch.delete_entity({"PartitionKey": entity['PartitionKey'], "RowKey": entity['RowKey']})
-=======
             batch = [('delete', entity)]
             with pytest.raises(TableTransactionError):
                 resp = await self.table.submit_transaction(batch)
->>>>>>> 9ff52259
 
         finally:
             await self._tear_down()
