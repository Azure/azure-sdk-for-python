--- conflicted
+++ resolved
@@ -587,10 +587,8 @@
         finally:
             await self._tear_down()
 
-<<<<<<< HEAD
-    @pytest.mark.skip("The same row operations do not fail on Cosmos")
-    @CosmosPreparer()
-    async def test_batch_same_row_operations_fail(self, tables_cosmos_account_name, tables_primary_cosmos_account_key):
+    @CosmosPreparer()
+    async def test_batch_different_partition_operations_fail(self, tables_cosmos_account_name, tables_primary_cosmos_account_key):
         # Arrange
         await self._set_up(tables_cosmos_account_name, tables_primary_cosmos_account_key)
         try:
@@ -605,78 +603,6 @@
             batch.update_entity(entity)
 
             entity = self._create_random_entity_dict(
-                '001', 'batch_negative_1')
-            batch.update_entity(entity)
-
-            # Assert
-            with pytest.raises(BatchErrorException):
-                await self.table.send_batch(batch)
-=======
-    @CosmosPreparer()
-    async def test_batch_all_operations_together_context_manager(self, tables_cosmos_account_name, tables_primary_cosmos_account_key):
-        # Arrange
-        await self._set_up(tables_cosmos_account_name, tables_primary_cosmos_account_key)
-        try:
-            # Act
-            entity = TableEntity()
-            entity.PartitionKey = '003'
-            entity.RowKey = 'batch_all_operations_together-1'
-            entity.test = EntityProperty(True)
-            entity.test2 = 'value'
-            entity.test3 = 3
-            entity.test4 = EntityProperty(1234567890)
-            entity.test5 = datetime.utcnow()
-            await self.table.create_entity(entity)
-            entity.RowKey = 'batch_all_operations_together-2'
-            await self.table.create_entity(entity)
-            entity.RowKey = 'batch_all_operations_together-3'
-            await self.table.create_entity(entity)
-            entity.RowKey = 'batch_all_operations_together-4'
-            await self.table.create_entity(entity)
-
-            async with self.table.create_batch() as batch:
-                entity.RowKey = 'batch_all_operations_together'
-                batch.create_entity(entity)
-                entity.RowKey = 'batch_all_operations_together-1'
-                batch.delete_entity(entity.PartitionKey, entity.RowKey)
-                entity.RowKey = 'batch_all_operations_together-2'
-                entity.test3 = 10
-                batch.update_entity(entity)
-                entity.RowKey = 'batch_all_operations_together-3'
-                entity.test3 = 100
-                batch.update_entity(entity, mode=UpdateMode.MERGE)
-                entity.RowKey = 'batch_all_operations_together-4'
-                entity.test3 = 10
-                batch.upsert_entity(entity)
-                entity.RowKey = 'batch_all_operations_together-5'
-                batch.upsert_entity(entity, mode=UpdateMode.MERGE)
-
-            # Assert
-            entities = self.table.query_entities("PartitionKey eq '003'")
-            length = 0
-            async for e in entities:
-                length += 1
-            assert 4 ==  length
->>>>>>> 2a2cf6b1
-        finally:
-            await self._tear_down()
-
-    @CosmosPreparer()
-    async def test_batch_different_partition_operations_fail(self, tables_cosmos_account_name, tables_primary_cosmos_account_key):
-        # Arrange
-        await self._set_up(tables_cosmos_account_name, tables_primary_cosmos_account_key)
-        try:
-            entity = self._create_random_entity_dict('001', 'batch_negative_1')
-            await self.table.create_entity(entity)
-
-            # Act
-            batch = self.table.create_batch()
-
-            entity = self._create_updated_entity_dict(
-                '001', 'batch_negative_1')
-            batch.update_entity(entity)
-
-            entity = self._create_random_entity_dict(
                 '002', 'batch_negative_1')
 
             # Assert
