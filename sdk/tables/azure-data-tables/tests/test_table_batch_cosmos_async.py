# coding: utf-8

# -------------------------------------------------------------------------
# Copyright (c) Microsoft Corporation. All rights reserved.
# Licensed under the MIT License. See License.txt in the project root for
# license information.
# --------------------------------------------------------------------------
from datetime import datetime, timedelta
import os
import pytest

from devtools_testutils import AzureRecordedTestCase, set_custom_default_matcher
from devtools_testutils.aio import recorded_by_proxy_async

from azure.core import MatchConditions
from azure.core.credentials import AzureSasCredential, AzureNamedKeyCredential
from azure.core.exceptions import (
    ResourceNotFoundError,
    ClientAuthenticationError,
    HttpResponseError,
)
from azure.data.tables.aio import TableServiceClient, TableClient
from azure.data.tables import (
    TableEntity,
    UpdateMode,
    EntityProperty,
    EdmType,
    TableTransactionError,
    RequestTooLargeError,
    TransactionOperation,
    TableSasPermissions,
    generate_table_sas,
    TableErrorCode,
)
from azure.data.tables._constants import DEFAULT_COSMOS_ENDPOINT_SUFFIX

from test_table_batch_async import CheckBatchURL, RequestCorrect
from _shared.asynctestcase import AsyncTableTestCase
from async_preparers import cosmos_decorator_async


class TestTableBatchCosmosAsync(AzureRecordedTestCase, AsyncTableTestCase):
    @cosmos_decorator_async
    @recorded_by_proxy_async
    async def test_batch_single_insert(self, tables_cosmos_account_name, tables_primary_cosmos_account_key):
        # this can be reverted to set_bodiless_matcher() after tests are re-recorded and don't contain these headers
        set_custom_default_matcher(
            compare_bodies=False, excluded_headers="Authorization,Content-Length,x-ms-client-request-id,x-ms-request-id"
        )

        # Arrange
        await self._set_up(tables_cosmos_account_name, tables_primary_cosmos_account_key, url="cosmos")
        try:
            # Act
            entity = TableEntity()
            entity["PartitionKey"] = "001"
            entity["RowKey"] = "batch_insert"
            entity["test"] = EntityProperty(True, EdmType.BOOLEAN)
            entity["test2"] = "value"
            entity["test3"] = 3
            entity["test4"] = EntityProperty(1234567890, EdmType.INT32)
            entity["test5"] = datetime.utcnow()

            batch = [("create", entity)]
            transaction_result = await self.table.submit_transaction(batch)

            # Assert
            self._assert_valid_batch_transaction(transaction_result, 1)
            assert "etag" in transaction_result[0]

            e = await self.table.get_entity(row_key=entity["RowKey"], partition_key=entity["PartitionKey"])
            assert e["test"] == entity["test"].value
            assert e["test2"] == entity["test2"]
            assert e["test3"] == entity["test3"]
            assert e["test4"] == entity["test4"].value

        finally:
            await self._tear_down()

    @cosmos_decorator_async
    @recorded_by_proxy_async
    async def test_batch_single_update(self, tables_cosmos_account_name, tables_primary_cosmos_account_key):
        # this can be reverted to set_bodiless_matcher() after tests are re-recorded and don't contain these headers
        set_custom_default_matcher(
            compare_bodies=False, excluded_headers="Authorization,Content-Length,x-ms-client-request-id,x-ms-request-id"
        )

        # Arrange
        await self._set_up(tables_cosmos_account_name, tables_primary_cosmos_account_key, url="cosmos")
        try:
            # Act
            entity = TableEntity()
            entity["PartitionKey"] = "001"
            entity["RowKey"] = "batch_insert"
            entity["test"] = EntityProperty(True, EdmType.BOOLEAN)
            entity["test2"] = "value"
            entity["test3"] = 3
            entity["test4"] = EntityProperty(1234567890, EdmType.INT32)
            entity["test5"] = datetime.utcnow()

            resp = await self.table.create_entity(entity)
            assert resp is not None

            entity["test3"] = 5
            entity["test5"] = datetime.utcnow()

            batch = [("update", entity, {"mode": UpdateMode.MERGE})]
            transaction_result = await self.table.submit_transaction(batch)

            # Assert
            self._assert_valid_batch_transaction(transaction_result, 1)
            assert "etag" in transaction_result[0]

            result = await self.table.get_entity(row_key=entity["RowKey"], partition_key=entity["PartitionKey"])
            assert result["PartitionKey"] == "001"
            assert result["RowKey"] == "batch_insert"
            assert result["test3"] == 5
        finally:
            await self._tear_down()

    @cosmos_decorator_async
    @recorded_by_proxy_async
    async def test_batch_update(self, tables_cosmos_account_name, tables_primary_cosmos_account_key):
        # this can be reverted to set_bodiless_matcher() after tests are re-recorded and don't contain these headers
        set_custom_default_matcher(
            compare_bodies=False, excluded_headers="Authorization,Content-Length,x-ms-client-request-id,x-ms-request-id"
        )

        # Arrange
        await self._set_up(tables_cosmos_account_name, tables_primary_cosmos_account_key, url="cosmos")
        try:
            # Act
            entity = TableEntity()
            entity["PartitionKey"] = "001"
            entity["RowKey"] = "batch_update"
            entity["test"] = EntityProperty(True, EdmType.BOOLEAN)
            entity["test2"] = "value"
            entity["test3"] = 3
            entity["test4"] = EntityProperty(1234567890, EdmType.INT32)
            entity["test5"] = datetime.utcnow()
            await self.table.create_entity(entity)

            entity = await self.table.get_entity("001", "batch_update")
            assert 3 == entity["test3"]
            entity["test2"] = "value1"

            batch = [("update", entity)]
            transaction_result = await self.table.submit_transaction(batch)

            # Assert
            self._assert_valid_batch_transaction(transaction_result, 1)
            assert "etag" in transaction_result[0]

            result = await self.table.get_entity("001", "batch_update")
            assert "value1" == result["test2"]
            assert entity["PartitionKey"] == "001"
            assert entity["RowKey"] == "batch_update"
        finally:
            await self._tear_down()

    @cosmos_decorator_async
    @recorded_by_proxy_async
    async def test_batch_merge(self, tables_cosmos_account_name, tables_primary_cosmos_account_key):
        # this can be reverted to set_bodiless_matcher() after tests are re-recorded and don't contain these headers
        set_custom_default_matcher(
            compare_bodies=False, excluded_headers="Authorization,Content-Length,x-ms-client-request-id,x-ms-request-id"
        )

        # Arrange
        await self._set_up(tables_cosmos_account_name, tables_primary_cosmos_account_key, url="cosmos")
        try:
            # Act
            entity = TableEntity()
            entity["PartitionKey"] = "001"
            entity["RowKey"] = "batch_merge"
            entity["test"] = EntityProperty(True, EdmType.BOOLEAN)
            entity["test2"] = "value"
            entity["test3"] = 3
            entity["test4"] = EntityProperty(1234567890, EdmType.INT32)
            entity["test5"] = datetime.utcnow()
            await self.table.create_entity(entity)

            resp_entity = await self.table.get_entity(partition_key="001", row_key="batch_merge")
            assert 3 == entity["test3"]
            entity = TableEntity()
            entity["PartitionKey"] = "001"
            entity["RowKey"] = "batch_merge"
            entity["test2"] = "value1"

            batch = [("update", entity, {"mode": UpdateMode.MERGE})]
            transaction_result = await self.table.submit_transaction(batch)

            # Assert
            self._assert_valid_batch_transaction(transaction_result, 1)
            assert "etag" in transaction_result[0]

            resp_entity = await self.table.get_entity(partition_key="001", row_key="batch_merge")
            assert entity["test2"] == resp_entity["test2"]
            assert 1234567890 == resp_entity["test4"]
            assert entity["PartitionKey"] == resp_entity["PartitionKey"]
            assert entity["RowKey"] == resp_entity["RowKey"]
        finally:
            await self._tear_down()

    @cosmos_decorator_async
    @recorded_by_proxy_async
    async def test_batch_update_if_match(self, tables_cosmos_account_name, tables_primary_cosmos_account_key):
        # this can be reverted to set_bodiless_matcher() after tests are re-recorded and don't contain these headers
        set_custom_default_matcher(
            compare_bodies=False, excluded_headers="Authorization,Content-Length,x-ms-client-request-id,x-ms-request-id"
        )

        # Arrange
        await self._set_up(tables_cosmos_account_name, tables_primary_cosmos_account_key, url="cosmos")
        try:
            entity = self._create_random_entity_dict()
            resp = await self.table.create_entity(entity=entity)
            etag = resp["etag"]

            # Act
            sent_entity = self._create_updated_entity_dict(entity["PartitionKey"], entity["RowKey"])
            batch = [
                (
                    "update",
                    sent_entity,
                    {"etag": etag, "match_condition": MatchConditions.IfNotModified, "mode": UpdateMode.REPLACE},
                )
            ]
            transaction_result = await self.table.submit_transaction(batch)

            # Assert
            self._assert_valid_batch_transaction(transaction_result, 1)
            assert "etag" in transaction_result[0]

            entity = await self.table.get_entity(partition_key=entity["PartitionKey"], row_key=entity["RowKey"])
            self._assert_updated_entity(entity)
        finally:
            await self._tear_down()

    @cosmos_decorator_async
    @recorded_by_proxy_async
    async def test_batch_update_if_doesnt_match(self, tables_cosmos_account_name, tables_primary_cosmos_account_key):
        # this can be reverted to set_bodiless_matcher() after tests are re-recorded and don't contain these headers
        set_custom_default_matcher(
            compare_bodies=False, excluded_headers="Authorization,Content-Length,x-ms-client-request-id,x-ms-request-id"
        )

        # Arrange
        await self._set_up(tables_cosmos_account_name, tables_primary_cosmos_account_key, url="cosmos")
        try:
            entity = self._create_random_entity_dict()
            resp = await self.table.create_entity(entity)
            assert resp is not None

            # Act
            sent_entity1 = self._create_updated_entity_dict(entity["PartitionKey"], entity["RowKey"])

            batch = [
                (
                    "update",
                    sent_entity1,
                    {
                        "etag": "W/\"datetime'2012-06-15T22%3A51%3A44.9662825Z'\"",
                        "match_condition": MatchConditions.IfNotModified,
                    },
                )
            ]

            with pytest.raises(TableTransactionError) as error:
                await self.table.submit_transaction(batch)
            assert error.value.status_code == 412
            assert error.value.error_code == TableErrorCode.update_condition_not_satisfied

            # Assert
            received_entity = await self.table.get_entity(entity["PartitionKey"], entity["RowKey"])
            self._assert_default_entity(received_entity)
        finally:
            await self._tear_down()

    @cosmos_decorator_async
    @recorded_by_proxy_async
    async def test_batch_insert_replace(self, tables_cosmos_account_name, tables_primary_cosmos_account_key):
        # this can be reverted to set_bodiless_matcher() after tests are re-recorded and don't contain these headers
        set_custom_default_matcher(
            compare_bodies=False, excluded_headers="Authorization,Content-Length,x-ms-client-request-id,x-ms-request-id"
        )

        # Arrange
        await self._set_up(tables_cosmos_account_name, tables_primary_cosmos_account_key, url="cosmos")
        try:
            # Act
            entity = TableEntity()
            entity["PartitionKey"] = "001"
            entity["RowKey"] = "batch_insert_replace"
            entity["test"] = True
            entity["test2"] = "value"
            entity["test3"] = 3
            entity["test4"] = EntityProperty(1234567890, EdmType.INT32)
            entity["test5"] = datetime.utcnow()

            batch = [("upsert", entity, {"mode": UpdateMode.REPLACE})]
            transaction_result = await self.table.submit_transaction(batch)

            # Assert
            self._assert_valid_batch_transaction(transaction_result, 1)
            assert "etag" in transaction_result[0]

            entity = await self.table.get_entity("001", "batch_insert_replace")
            assert entity is not None
            assert "value" == entity["test2"]
            assert 1234567890 == entity["test4"]
        finally:
            await self._tear_down()

    @cosmos_decorator_async
    @recorded_by_proxy_async
    async def test_batch_insert_merge(self, tables_cosmos_account_name, tables_primary_cosmos_account_key):
        # this can be reverted to set_bodiless_matcher() after tests are re-recorded and don't contain these headers
        set_custom_default_matcher(
            compare_bodies=False, excluded_headers="Authorization,Content-Length,x-ms-client-request-id,x-ms-request-id"
        )

        # Arrange
        await self._set_up(tables_cosmos_account_name, tables_primary_cosmos_account_key, url="cosmos")
        try:
            # Act
            entity = TableEntity()
            entity["PartitionKey"] = "001"
            entity["RowKey"] = "batch_insert_merge"
            entity["test"] = True
            entity["test2"] = "value"
            entity["test3"] = 3
            entity["test4"] = EntityProperty(1234567890, EdmType.INT32)
            entity["test5"] = datetime.utcnow()

            batch = [("upsert", entity, {"mode": UpdateMode.MERGE})]
            transaction_result = await self.table.submit_transaction(batch)

            # Assert
            self._assert_valid_batch_transaction(transaction_result, 1)
            assert "etag" in transaction_result[0]

            entity = await self.table.get_entity("001", "batch_insert_merge")
            assert entity is not None
            assert "value" == entity["test2"]
            assert 1234567890 == entity["test4"]
        finally:
            await self._tear_down()

    @cosmos_decorator_async
    @recorded_by_proxy_async
    async def test_batch_delete(self, tables_cosmos_account_name, tables_primary_cosmos_account_key):
        # this can be reverted to set_bodiless_matcher() after tests are re-recorded and don't contain these headers
        set_custom_default_matcher(
            compare_bodies=False, excluded_headers="Authorization,Content-Length,x-ms-client-request-id,x-ms-request-id"
        )

        # Arrange
        await self._set_up(tables_cosmos_account_name, tables_primary_cosmos_account_key, url="cosmos")
        try:
            # Act
            entity = TableEntity()
            entity["PartitionKey"] = "001"
            entity["RowKey"] = "batch_delete"
            entity["test"] = EntityProperty(True, EdmType.BOOLEAN)
            entity["test2"] = "value"
            entity["test3"] = 3
            entity["test4"] = EntityProperty(1234567890, EdmType.INT32)
            entity["test5"] = datetime.utcnow()
            await self.table.create_entity(entity)

            entity = await self.table.get_entity(partition_key="001", row_key="batch_delete")
            assert 3 == entity["test3"]

            batch = [("delete", entity)]
            transaction_result = await self.table.submit_transaction(batch)

            # Assert
            self._assert_valid_batch_transaction(transaction_result, 1)
            assert "etag" not in transaction_result[0]

            with pytest.raises(ResourceNotFoundError):
                entity = await self.table.get_entity(partition_key=entity["PartitionKey"], row_key=entity["RowKey"])
        finally:
            await self._tear_down()

    @cosmos_decorator_async
    @recorded_by_proxy_async
    async def test_batch_inserts(self, tables_cosmos_account_name, tables_primary_cosmos_account_key):
        # this can be reverted to set_bodiless_matcher() after tests are re-recorded and don't contain these headers
        set_custom_default_matcher(
            compare_bodies=False, excluded_headers="Authorization,Content-Length,x-ms-client-request-id,x-ms-request-id"
        )

        # Arrange
        await self._set_up(tables_cosmos_account_name, tables_primary_cosmos_account_key, url="cosmos")
        try:
            # Act
            entity = TableEntity()
            entity["PartitionKey"] = "batch_inserts"
            entity["test"] = EntityProperty(True, EdmType.BOOLEAN)
            entity["test2"] = "value"
            entity["test3"] = 3
            entity["test4"] = EntityProperty(1234567890, EdmType.INT32)
            transaction_count = 0

            batch = []
            for i in range(10):
                entity["RowKey"] = str(i)
                batch.append(("create", entity.copy()))
                transaction_count += 1
            transaction_result = await self.table.submit_transaction(batch)

            # Assert
            self._assert_valid_batch_transaction(transaction_result, transaction_count)
            assert "etag" in transaction_result[0]

            entities = self.table.query_entities("PartitionKey eq 'batch_inserts'")

            length = 0
            async for e in entities:
                length += 1

            # Assert
            assert entities is not None
            assert 10 == length
        finally:
            await self._tear_down()

    @cosmos_decorator_async
    @recorded_by_proxy_async
    async def test_batch_all_operations_together(self, tables_cosmos_account_name, tables_primary_cosmos_account_key):
        # this can be reverted to set_bodiless_matcher() after tests are re-recorded and don't contain these headers
        set_custom_default_matcher(
            compare_bodies=False, excluded_headers="Authorization,Content-Length,x-ms-client-request-id,x-ms-request-id"
        )

        # Arrange
        await self._set_up(tables_cosmos_account_name, tables_primary_cosmos_account_key, url="cosmos")
        try:
            # Act
            entity = TableEntity()
            entity["PartitionKey"] = "003"
            entity["RowKey"] = "batch_all_operations_together-1"
            entity["test"] = EntityProperty(True, EdmType.BOOLEAN)
            entity["test2"] = "value"
            entity["test3"] = 3
            entity["test4"] = EntityProperty(1234567890, EdmType.INT32)
            entity["test5"] = datetime.utcnow()

            await self.table.create_entity(entity)
            entity["RowKey"] = "batch_all_operations_together-2"
            await self.table.create_entity(entity)
            entity["RowKey"] = "batch_all_operations_together-3"
            await self.table.create_entity(entity)
            entity["RowKey"] = "batch_all_operations_together-4"
            await self.table.create_entity(entity)

            transaction_count = 0

            batch = []
            entity["RowKey"] = "batch_all_operations_together"
            batch.append((TransactionOperation.CREATE, entity.copy()))
            transaction_count += 1

            entity["RowKey"] = "batch_all_operations_together-1"
            batch.append((TransactionOperation.DELETE, entity.copy()))
            transaction_count += 1

            entity["RowKey"] = "batch_all_operations_together-2"
            entity["test3"] = 10
            batch.append((TransactionOperation.UPDATE, entity.copy()))
            transaction_count += 1

            entity["RowKey"] = "batch_all_operations_together-3"
            entity["test3"] = 100
            batch.append((TransactionOperation.UPDATE, entity.copy(), {"mode": UpdateMode.REPLACE}))
            transaction_count += 1

            entity["RowKey"] = "batch_all_operations_together-4"
            entity["test3"] = 10
            batch.append((TransactionOperation.UPSERT, entity.copy()))
            transaction_count += 1

            entity["RowKey"] = "batch_all_operations_together-5"
            batch.append((TransactionOperation.UPSERT, entity.copy(), {"mode": UpdateMode.REPLACE}))
            transaction_count += 1

            transaction_result = await self.table.submit_transaction(batch)

            # Assert
            self._assert_valid_batch_transaction(transaction_result, transaction_count)
            assert "etag" in transaction_result[0]
            assert "etag" not in transaction_result[1]
            assert "etag" in transaction_result[2]
            assert "etag" in transaction_result[3]
            assert "etag" in transaction_result[4]
            assert "etag" in transaction_result[5]

            entities = self.table.query_entities("PartitionKey eq '003'")
            length = 0
            async for e in entities:
                length += 1
            assert 5 == length
        finally:
            await self._tear_down()

    @cosmos_decorator_async
    @recorded_by_proxy_async
    async def test_batch_different_partition_operations_fail(
        self, tables_cosmos_account_name, tables_primary_cosmos_account_key
    ):
        # this can be reverted to set_bodiless_matcher() after tests are re-recorded and don't contain these headers
        set_custom_default_matcher(
            compare_bodies=False, excluded_headers="Authorization,Content-Length,x-ms-client-request-id,x-ms-request-id"
        )

        # Arrange
        await self._set_up(tables_cosmos_account_name, tables_primary_cosmos_account_key, url="cosmos")
        try:
            entity = self._create_random_entity_dict("001", "batch_negative_1")
            await self.table.create_entity(entity)

            # Act
            batch = []

            entity = self._create_updated_entity_dict("001", "batch_negative_1")
            batch.append(("update", entity.copy()))

            entity = self._create_random_entity_dict("002", "batch_negative_1")
            batch.append(("update", entity.copy(), {"mode": UpdateMode.REPLACE}))

            # Assert
            with pytest.raises(ValueError):
                await self.table.submit_transaction(batch)
        finally:
            await self._tear_down()

    @cosmos_decorator_async
    @recorded_by_proxy_async
    async def test_new_non_existent_table(self, tables_cosmos_account_name, tables_primary_cosmos_account_key):
        # this can be reverted to set_bodiless_matcher() after tests are re-recorded and don't contain these headers
        set_custom_default_matcher(
            compare_bodies=False, excluded_headers="Authorization,Content-Length,x-ms-client-request-id,x-ms-request-id"
        )

        # Arrange
        await self._set_up(tables_cosmos_account_name, tables_primary_cosmos_account_key, url="cosmos")
        try:
            entity = self._create_random_entity_dict("001", "batch_negative_1")

            tc = self.ts.get_table_client("doesntexist")

            batch = [("create", entity)]

            with pytest.raises(TableTransactionError):
                resp = await tc.submit_transaction(batch)
            # Assert
        finally:
            await self._tear_down()

    @pytest.mark.live_test_only
    @cosmos_decorator_async
    async def test_new_invalid_key(self, tables_cosmos_account_name, tables_primary_cosmos_account_key):
        invalid_key = (
            tables_primary_cosmos_account_key.named_key.key[0:-6] + "=="
        )  # cut off a bit from the end to invalidate
        tables_primary_cosmos_account_key = AzureNamedKeyCredential(tables_cosmos_account_name, invalid_key)
        credential = AzureNamedKeyCredential(
            name=tables_cosmos_account_name, key=tables_primary_cosmos_account_key.named_key.key
        )
        self.ts = TableServiceClient(self.account_url(tables_cosmos_account_name, "table"), credential=credential)
        self.table_name = self.get_resource_name("uttable")
        self.table = self.ts.get_table_client(self.table_name)

        entity = self._create_random_entity_dict("001", "batch_negative_1")

        batch = [("create", entity)]
        with pytest.raises(ClientAuthenticationError):
            resp = await self.table.submit_transaction(batch)

    @cosmos_decorator_async
    @recorded_by_proxy_async
    async def test_new_delete_nonexistent_entity(self, tables_cosmos_account_name, tables_primary_cosmos_account_key):
        # this can be reverted to set_bodiless_matcher() after tests are re-recorded and don't contain these headers
        set_custom_default_matcher(
            compare_bodies=False, excluded_headers="Authorization,Content-Length,x-ms-client-request-id,x-ms-request-id"
        )

        # Arrange
        await self._set_up(tables_cosmos_account_name, tables_primary_cosmos_account_key, url="cosmos")
        try:
            entity = self._create_random_entity_dict("001", "batch_negative_1")

            batch = [("delete", entity)]
            with pytest.raises(TableTransactionError):
                resp = await self.table.submit_transaction(batch)

        finally:
            await self._tear_down()

    @pytest.mark.live_test_only  # Request bodies are very large
    @cosmos_decorator_async
    async def test_batch_request_too_large(self, tables_cosmos_account_name, tables_primary_cosmos_account_key):
        # this can be reverted to set_bodiless_matcher() after tests are re-recorded and don't contain these headers
        set_custom_default_matcher(
            compare_bodies=False, excluded_headers="Authorization,Content-Length,x-ms-client-request-id,x-ms-request-id"
        )

        # Arrange
        await self._set_up(tables_cosmos_account_name, tables_primary_cosmos_account_key, url="cosmos")
        try:

            batch = []
            entity = {
                "PartitionKey": "pk001",
                "Foo": os.urandom(1024 * 64),
                "Bar": os.urandom(1024 * 64),
                "Baz": os.urandom(1024 * 64),
            }
            for i in range(20):
                entity["RowKey"] = str(i)
                batch.append(("create", entity.copy()))

            with pytest.raises(RequestTooLargeError):
                await self.table.submit_transaction(batch)

        finally:
            await self._tear_down()

    @cosmos_decorator_async
    @recorded_by_proxy_async
    async def test_delete_batch_with_bad_kwarg(self, tables_cosmos_account_name, tables_primary_cosmos_account_key):
        # this can be reverted to set_bodiless_matcher() after tests are re-recorded and don't contain these headers
        set_custom_default_matcher(
            compare_bodies=False, excluded_headers="Authorization,Content-Length,x-ms-client-request-id,x-ms-request-id"
        )

        # Arrange
        await self._set_up(tables_cosmos_account_name, tables_primary_cosmos_account_key, url="cosmos")
        try:
            entity = self._create_random_entity_dict("001", "batch_negative_1")
            await self.table.create_entity(entity)

            received = await self.table.get_entity(entity["PartitionKey"], entity["RowKey"])
            good_etag = received.metadata["etag"]
            received.metadata["etag"] = "W/\"datetime'2012-06-15T22%3A51%3A44.9662825Z'\""

            batch = [("delete", received, {"match_condition": MatchConditions.IfNotModified})]

            with pytest.raises(TableTransactionError) as error:
                await self.table.submit_transaction(batch)
            assert error.value.status_code == 412
            assert error.value.error_code == TableErrorCode.update_condition_not_satisfied

            received.metadata["etag"] = good_etag
            batch = [("delete", received, {"match_condition": MatchConditions.IfNotModified})]
            resp = await self.table.submit_transaction(batch)

            assert resp is not None
        finally:
            await self._tear_down()

    @pytest.mark.live_test_only
    @cosmos_decorator_async
    async def test_batch_sas_auth(self, tables_cosmos_account_name, tables_primary_cosmos_account_key):
        # this can be reverted to set_bodiless_matcher() after tests are re-recorded and don't contain these headers
        set_custom_default_matcher(
            compare_bodies=False, excluded_headers="Authorization,Content-Length,x-ms-client-request-id,x-ms-request-id"
        )

        # Arrange
        await self._set_up(tables_cosmos_account_name, tables_primary_cosmos_account_key, url="cosmos")
        try:
            token = self.generate_sas(
                generate_table_sas,
                tables_primary_cosmos_account_key,
                self.table_name,
                permission=TableSasPermissions(add=True, read=True, update=True, delete=True),
                expiry=datetime.utcnow() + timedelta(hours=1),
                start=datetime.utcnow() - timedelta(minutes=1),
            )
            token = AzureSasCredential(token)

            # Act
            service = TableServiceClient(
                self.account_url(tables_cosmos_account_name, "cosmos"),
                credential=token,
            )
            table = service.get_table_client(self.table_name)

            entity = TableEntity()
            entity["PartitionKey"] = "batch_inserts"
            entity["test"] = EntityProperty(True, EdmType.BOOLEAN)
            entity["test2"] = "value"
            entity["test3"] = 3
            entity["test4"] = EntityProperty(1234567890, EdmType.INT32)

            batch = []
            transaction_count = 0
            for i in range(10):
                entity["RowKey"] = str(i)
                batch.append(("create", entity.copy()))
                transaction_count += 1
            transaction_result = await table.submit_transaction(batch)

            assert transaction_result is not None

            total_entities = 0
            async for e in table.list_entities():
                total_entities += 1

            assert total_entities == transaction_count
        finally:
            await self._tear_down()

    @cosmos_decorator_async
    @recorded_by_proxy_async
    async def test_batch_with_specialchar_partitionkey(
        self, tables_cosmos_account_name, tables_primary_cosmos_account_key
    ):
        # this can be reverted to set_bodiless_matcher() after tests are re-recorded and don't contain these headers
        set_custom_default_matcher(
            compare_bodies=False, excluded_headers="Authorization,Content-Length,x-ms-client-request-id,x-ms-request-id"
        )

        # Arrange
        await self._set_up(tables_cosmos_account_name, tables_primary_cosmos_account_key, url="cosmos")
        try:
            table2_name = self._get_table_reference("table2")
            table2 = self.ts.get_table_client(table2_name)
            await table2.create_table()

            # Act
            entity1 = {"PartitionKey": "A'aaa\"_bbbb2", "RowKey": '"A\'aaa"_bbbb2', "test": '"A\'aaa"_bbbb2'}
            await self.table.submit_transaction([("create", entity1)])
            get_entity = await self.table.get_entity(partition_key=entity1["PartitionKey"], row_key=entity1["RowKey"])
            assert get_entity == entity1

            await self.table.submit_transaction([("upsert", entity1, {"mode": "merge"})])
            get_entity = await self.table.get_entity(partition_key=entity1["PartitionKey"], row_key=entity1["RowKey"])
            assert get_entity == entity1

            await self.table.submit_transaction([("upsert", entity1, {"mode": "replace"})])
            get_entity = await self.table.get_entity(partition_key=entity1["PartitionKey"], row_key=entity1["RowKey"])
            assert get_entity == entity1

            await self.table.submit_transaction([("update", entity1, {"mode": "merge"})])
            get_entity = await self.table.get_entity(partition_key=entity1["PartitionKey"], row_key=entity1["RowKey"])
            assert get_entity == entity1

            await self.table.submit_transaction([("update", entity1, {"mode": "replace"})])
            get_entity = await self.table.get_entity(partition_key=entity1["PartitionKey"], row_key=entity1["RowKey"])
            assert get_entity == entity1

            entity_results = self.table.list_entities()
            async for entity in entity_results:
                assert entity == entity1
                get_entity = await self.table.get_entity(partition_key=entity["PartitionKey"], row_key=entity["RowKey"])
                assert get_entity == entity1

            await self.table.submit_transaction([("delete", entity1)])

        finally:
            await self._tear_down()

    @cosmos_decorator_async
    @recorded_by_proxy_async
    async def test_async_batch_inserts(self, tables_cosmos_account_name, tables_primary_cosmos_account_key):
        # this can be reverted to set_bodiless_matcher() after tests are re-recorded and don't contain these headers
        set_custom_default_matcher(
            compare_bodies=False, excluded_headers="Authorization,Content-Length,x-ms-client-request-id,x-ms-request-id"
        )

        # Arrange
        await self._set_up(tables_cosmos_account_name, tables_primary_cosmos_account_key, url="cosmos")
        try:
            # Act
            transaction_count = 10

            async def generate_entities(count):
                for i in range(count):
                    yield ("upsert", {"PartitionKey": "async_inserts", "RowKey": str(i)})

            batch = generate_entities(transaction_count)
            transaction_result = await self.table.submit_transaction(batch)

            # Assert
            self._assert_valid_batch_transaction(transaction_result, transaction_count)
            assert "etag" in transaction_result[0]

            entities = self.table.query_entities("PartitionKey eq 'async_inserts'")
            entities = [e async for e in entities]

            # Assert
            assert len(entities) == transaction_count
        finally:
            await self._tear_down()

    # Playback doesn't work as test proxy issue: https://github.com/Azure/azure-sdk-tools/issues/2900
    @pytest.mark.live_test_only
    @cosmos_decorator_async
    @recorded_by_proxy_async
<<<<<<< HEAD
    async def test_empty_batch(self, tables_cosmos_account_name, tables_primary_cosmos_account_key):
        url = self.account_url(tables_cosmos_account_name, "cosmos")
        table_name = self.get_resource_name("mytable")
        async with TableClient(url, table_name, credential=tables_primary_cosmos_account_key) as client:
            await client.create_table()
            result = await client.submit_transaction([])
            assert result == []
            await client.delete_table()
=======
    async def test_client_with_url_ends_with_table_name(
        self, tables_cosmos_account_name, tables_primary_cosmos_account_key
    ):
        url = self.account_url(tables_cosmos_account_name, "cosmos")
        table_name = self.get_resource_name("mytable")
        invalid_url = url + "/" + table_name
        entity = {"PartitionKey": "test-partition", "RowKey": "test-key", "name": "test-name"}

        valid_tc = TableClient(url, table_name, credential=tables_primary_cosmos_account_key)
        await valid_tc.create_table()

        tc = TableClient(invalid_url, table_name, credential=tables_primary_cosmos_account_key)
        with pytest.raises(HttpResponseError) as ex:
            await tc.submit_transaction([("upsert", entity)])
        assert "Request url is invalid" in str(ex.value)
        assert ex.value.error_code == "InvalidInput"
        assert ex.value.status_code == 400

        await valid_tc.delete_table()
        await valid_tc.close()
        await tc.close()
>>>>>>> 5b0b7272


class TestBatchCosmosAsyncUnitTests(AsyncTableTestCase):
    tables_cosmos_account_name = "fake_cosmos_account"
    tables_primary_cosmos_account_key = "fakeXMZjnGsZGvd4bVr3Il5SeHA=="
    entity1 = {"PartitionKey": "pk001", "RowKey": "rk001"}
    entity2 = {"PartitionKey": "pk001", "RowKey": "rk002"}
    batch = [("upsert", entity1), ("upsert", entity2)]

    @pytest.mark.asyncio
    async def test_batch_url_with_connection_string_cosmos(self):
        endpoint_suffix = os.getenv("TABLES_COSMOS_ENDPOINT_SUFFIX", DEFAULT_COSMOS_ENDPOINT_SUFFIX)
        conn_string = "DefaultEndpointsProtocol=https;AccountName={0};AccountKey={1};TableEndpoint=https://{0}.table.{2}:443/;".format(
            self.tables_cosmos_account_name, self.tables_primary_cosmos_account_key, endpoint_suffix
        )
        table = TableClient.from_connection_string(
            conn_string,
            table_name="foo",
            endpoint_type="cosmos",
            per_call_policies=[
                CheckBatchURL("https://{}.table.{}:443".format(self.tables_cosmos_account_name, endpoint_suffix), "foo")
            ],
        )
        assert table.account_name == self.tables_cosmos_account_name
        assert table.url.startswith("https://" + self.tables_cosmos_account_name + ".table." + endpoint_suffix)
        assert table.scheme == "https"
        with pytest.raises(RequestCorrect):
            await table.submit_transaction(self.batch)<|MERGE_RESOLUTION|>--- conflicted
+++ resolved
@@ -801,7 +801,6 @@
     @pytest.mark.live_test_only
     @cosmos_decorator_async
     @recorded_by_proxy_async
-<<<<<<< HEAD
     async def test_empty_batch(self, tables_cosmos_account_name, tables_primary_cosmos_account_key):
         url = self.account_url(tables_cosmos_account_name, "cosmos")
         table_name = self.get_resource_name("mytable")
@@ -810,7 +809,11 @@
             result = await client.submit_transaction([])
             assert result == []
             await client.delete_table()
-=======
+
+    # Playback doesn't work as test proxy issue: https://github.com/Azure/azure-sdk-tools/issues/2900
+    @pytest.mark.live_test_only
+    @cosmos_decorator_async
+    @recorded_by_proxy_async
     async def test_client_with_url_ends_with_table_name(
         self, tables_cosmos_account_name, tables_primary_cosmos_account_key
     ):
@@ -832,7 +835,6 @@
         await valid_tc.delete_table()
         await valid_tc.close()
         await tc.close()
->>>>>>> 5b0b7272
 
 
 class TestBatchCosmosAsyncUnitTests(AsyncTableTestCase):
