# coding: utf-8

# -------------------------------------------------------------------------
# Copyright (c) Microsoft Corporation. All rights reserved.
# Licensed under the MIT License. See License.txt in the project root for
# license information.
# --------------------------------------------------------------------------

import unittest

import pytest

import uuid
from base64 import b64encode
from datetime import datetime, timedelta
from time import sleep

from azure.data.tables import generate_table_sas
from azure.data.tables._generated.models import QueryOptions
from azure.data.tables.aio import TableServiceClient
from dateutil.tz import tzutc, tzoffset
from math import isnan

from azure.core import MatchConditions
from azure.core.exceptions import (
    HttpResponseError,
    ResourceNotFoundError,
    ResourceExistsError)

from azure.data.tables._entity import TableEntity, EntityProperty, EdmType
from azure.data.tables import TableSasPermissions, AccessPolicy, UpdateMode
from devtools_testutils import CachedResourceGroupPreparer
from _shared.cosmos_testcase import CachedCosmosAccountPreparer
from _shared.testcase import TableTestCase, LogCaptured, RERUNS_DELAY, SLEEP_DELAY

# ------------------------------------------------------------------------------
# TODO: change to `with table_client as client:` to close sessions
# ------------------------------------------------------------------------------

class StorageTableEntityTest(TableTestCase):

    async def _set_up(self, cosmos_account, cosmos_account_key):
        account_url = self.account_url(cosmos_account, "cosmos")
        self.ts = TableServiceClient(account_url, cosmos_account_key)
        self.table_name = self.get_resource_name('uttable')
        self.table = self.ts.get_table_client(self.table_name)
        if self.is_live:
            try:
                await self.ts.create_table(table_name=self.table_name)
            except ResourceExistsError:
                pass

        self.query_tables = []

    async def _tear_down(self):
        if self.is_live:
            async with self.ts as t:
                try:
                    await t.delete_table(self.table_name)
                except:
                    pass

                for table_name in self.query_tables:
                    try:
                        await t.delete_table(table_name)
                    except:
                        pass


    # --Helpers-----------------------------------------------------------------

    async def _create_query_table(self, entity_count):
        """
        Creates a table with the specified name and adds entities with the
        default set of values. PartitionKey is set to 'MyPartition' and RowKey
        is set to a unique counter value starting at 1 (as a string).
        """
        table_name = self.get_resource_name('querytable')
        table = await self.ts.create_table(table_name)
        self.query_tables.append(table_name)
        client = self.ts.get_table_client(table_name)
        entity = self._create_random_entity_dict()
        for i in range(1, entity_count + 1):
            entity['RowKey'] = entity['RowKey'] + str(i)
            await client.create_entity(entity=entity)
        return client

    def _create_random_base_entity_dict(self):
        """
        Creates a dict-based entity with only pk and rk.
        """
        partition = self.get_resource_name('pk')
        row = self.get_resource_name('rk')
        return {
            'PartitionKey': partition,
            'RowKey': row,
        }

    def _create_random_entity_dict(self, pk=None, rk=None):
        """
        Creates a dictionary-based entity with fixed values, using all
        of the supported data types.
        """
        partition = pk if pk is not None else self.get_resource_name('pk')
        row = rk if rk is not None else self.get_resource_name('rk')
        properties = {
            'PartitionKey': partition,
            'RowKey': row,
            'age': 39,
            'sex': 'male',
            'married': True,
            'deceased': False,
            'optional': None,
            'ratio': 3.1,
            'evenratio': 3.0,
            'large': 933311100,
            'Birthday': datetime(1973, 10, 4, tzinfo=tzutc()),
            'birthday': datetime(1970, 10, 4, tzinfo=tzutc()),
            'binary': b'binary',
            'other': EntityProperty(value=20, type=EdmType.INT32),
            'clsid': uuid.UUID('c9da6455-213d-42c9-9a79-3e9149a57833')
        }
        return TableEntity(**properties)

    async def _insert_random_entity(self, pk=None, rk=None):
        entity = self._create_random_entity_dict(pk, rk)
        metadata = await self.table.create_entity(entity=entity)
        return entity, metadata['etag']

    def _create_updated_entity_dict(self, partition, row):
        """
        Creates a dictionary-based entity with fixed values, with a
        different set of values than the default entity. It
        adds fields, changes field values, changes field types,
        and removes fields when compared to the default entity.
        """
        return {
            'PartitionKey': partition,
            'RowKey': row,
            'age': 'abc',
            'sex': 'female',
            'sign': 'aquarius',
            'birthday': datetime(1991, 10, 4, tzinfo=tzutc())
        }

    def _assert_default_entity(self, entity, headers=None):
        '''
        Asserts that the entity passed in matches the default entity.
        '''
        assert entity['age'] ==  39
        assert entity['sex'] ==  'male'
        assert entity['married'] ==  True
        assert entity['deceased'] ==  False
        assert not "optional" in entity
        assert not "aquarius" in entity
        assert entity['ratio'] ==  3.1
        assert entity['evenratio'] ==  3.0
        assert entity['large'] ==  933311100
        assert entity['Birthday'] == datetime(1973, 10, 4, tzinfo=tzutc())
        assert entity['birthday'] == datetime(1970, 10, 4, tzinfo=tzutc())
        assert entity['binary'].value ==  b'binary'
        assert entity['other'] ==  20
        assert entity['clsid'] ==  uuid.UUID('c9da6455-213d-42c9-9a79-3e9149a57833')

    def _assert_default_entity_json_full_metadata(self, entity, headers=None):
        '''
        Asserts that the entity passed in matches the default entity.
        '''
        assert entity['age'] ==  39
        assert entity['sex'] ==  'male'
        assert entity['married'] ==  True
        assert entity['deceased'] ==  False
        assert not "optional" in entity
        assert not "aquarius" in entity
        assert entity['ratio'] ==  3.1
        assert entity['evenratio'] ==  3.0
        assert entity['large'] ==  933311100
        assert entity['Birthday'] == datetime(1973, 10, 4, tzinfo=tzutc())
        assert entity['birthday'] == datetime(1970, 10, 4, tzinfo=tzutc())
        assert entity['binary'].value ==  b'binary'
        assert entity['other'] ==  20
        assert entity['clsid'] ==  uuid.UUID('c9da6455-213d-42c9-9a79-3e9149a57833')

    def _assert_default_entity_json_no_metadata(self, entity, headers=None):
        '''
        Asserts that the entity passed in matches the default entity.
        '''
        assert entity['age'] ==  39
        assert entity['sex'] ==  'male'
        assert entity['married'] ==  True
        assert entity['deceased'] ==  False
        assert not "optional" in entity
        assert not "aquarius" in entity
        assert entity['ratio'] ==  3.1
        assert entity['evenratio'] ==  3.0
        assert entity['large'] ==  933311100
        assert entity['Birthday'].startswith('1973-10-04T00:00:00')
        assert entity['birthday'].startswith('1970-10-04T00:00:00')
        assert entity['Birthday'].endswith('00Z')
        assert entity['birthday'].endswith('00Z')
        assert entity['binary'] ==  b64encode(b'binary').decode('utf-8')
        assert entity['other'] ==  20
        assert entity['clsid'] ==  'c9da6455-213d-42c9-9a79-3e9149a57833'

    def _assert_updated_entity(self, entity):
        '''
        Asserts that the entity passed in matches the updated entity.
        '''
        assert entity.age ==  'abc'
        assert entity.sex ==  'female'
        assert not hasattr(entity, "married")
        assert not hasattr(entity, "deceased")
        assert entity.sign ==  'aquarius'
        assert not hasattr(entity, "optional")
        assert not hasattr(entity, "ratio")
        assert not hasattr(entity, "evenratio")
        assert not hasattr(entity, "large")
        assert not hasattr(entity, "Birthday")
        assert entity.birthday, datetime(1991, 10, 4, tzinfo=tzutc())
        assert not hasattr(entity, "other")
        assert not hasattr(entity, "clsid")

    def _assert_merged_entity(self, entity):
        '''
        Asserts that the entity passed in matches the default entity
        merged with the updated entity.
        '''
        assert entity.age ==  'abc'
        assert entity.sex ==  'female'
        assert entity.sign ==  'aquarius'
        assert entity.married ==  True
        assert entity.deceased ==  False
        assert entity.ratio ==  3.1
        assert entity.evenratio ==  3.0
        assert entity.large ==  933311100
        assert entity.Birthday, datetime(1973, 10, 4, tzinfo=tzutc())
        assert entity.birthday, datetime(1991, 10, 4, tzinfo=tzutc())
        assert entity.other ==  20
        assert isinstance(entity.clsid,  uuid.UUID)
        assert str(entity.clsid) ==  'c9da6455-213d-42c9-9a79-3e9149a57833'

    def _assert_valid_metadata(self, metadata):
        keys = metadata.keys()
        assert "version" in  keys
        assert "date" in  keys
        assert "etag" in  keys
        assert len(keys) ==  3

    # --Test cases for entities ------------------------------------------
    @pytest.mark.skip("Merge operation fails from Tables SDK, issue #13844")
    @CachedResourceGroupPreparer(name_prefix="tablestest")
    @CachedCosmosAccountPreparer(name_prefix="tablestest")
    async def test_insert_entity_dictionary(self, resource_group, location, cosmos_account, cosmos_account_key):
        # Arrange
        await self._set_up(cosmos_account, cosmos_account_key)
        try:
            entity = self._create_random_entity_dict()

            # Act
            # resp = self.table.create_item(entity)
            resp = await self.table.create_entity(entity=entity)

            # Assert  --- Does this mean insert returns nothing?
            assert resp is not None
        finally:
            await self._tear_down()
            if self.is_live:
                sleep(SLEEP_DELAY)

    @CachedResourceGroupPreparer(name_prefix="tablestest")
    @CachedCosmosAccountPreparer(name_prefix="tablestest")
    async def test_insert_entity_with_hook(self, resource_group, location, cosmos_account, cosmos_account_key):
        # Arrange
        await self._set_up(cosmos_account, cosmos_account_key)
        try:
            entity = self._create_random_entity_dict()

            # Act
            resp = await self.table.create_entity(entity=entity)
            received_entity = await self.table.get_entity(
                partition_key=entity["PartitionKey"],
                row_key=entity["RowKey"]
            )
            # Assert
            self._assert_valid_metadata(resp)
            self._assert_default_entity(received_entity)
        finally:
            await self._tear_down()
            if self.is_live:
                sleep(SLEEP_DELAY)

    @CachedResourceGroupPreparer(name_prefix="tablestest")
    @CachedCosmosAccountPreparer(name_prefix="tablestest")
    async def test_insert_entity_with_no_metadata(self, resource_group, location, cosmos_account, cosmos_account_key):
        # Arrange
        await self._set_up(cosmos_account, cosmos_account_key)
        try:
            entity = self._create_random_entity_dict()
            headers = {'Accept': 'application/json;odata=nometadata'}

            # Act
            resp = await self.table.create_entity(
                entity=entity,
                headers={'Accept': 'application/json;odata=nometadata'},
            )
            received_entity = await self.table.get_entity(
                partition_key=entity["PartitionKey"],
                row_key=entity["RowKey"],
                headers=headers
            )

            # Assert
            self._assert_valid_metadata(resp)
            self._assert_default_entity_json_no_metadata(received_entity)
        finally:
            await self._tear_down()
            if self.is_live:
                sleep(SLEEP_DELAY)

    @CachedResourceGroupPreparer(name_prefix="tablestest")
    @CachedCosmosAccountPreparer(name_prefix="tablestest")
    async def test_insert_entity_with_full_metadata(self, resource_group, location, cosmos_account,
                                                    cosmos_account_key):
        # Arrange
        await self._set_up(cosmos_account, cosmos_account_key)
        try:
            entity = self._create_random_entity_dict()
            headers = {'Accept': 'application/json;odata=fullmetadata'}

            # Act
            resp = await self.table.create_entity(
                entity=entity,
                headers=headers
            )
            received_entity = await self.table.get_entity(
                partition_key=entity["PartitionKey"],
                row_key=entity["RowKey"],
                headers=headers
            )

            # Assert
            self._assert_valid_metadata(resp)
            self._assert_default_entity_json_full_metadata(received_entity)
        finally:
            await self._tear_down()
            if self.is_live:
                sleep(SLEEP_DELAY)

    @CachedResourceGroupPreparer(name_prefix="tablestest")
    @CachedCosmosAccountPreparer(name_prefix="tablestest")
    async def test_insert_entity_conflict(self, resource_group, location, cosmos_account, cosmos_account_key):
        # Arrange
        await self._set_up(cosmos_account, cosmos_account_key)
        try:
            entity, _ = await self._insert_random_entity()

            # Act
            with pytest.raises(ResourceExistsError):
                # self.table.create_item(entity)
                await self.table.create_entity(entity=entity)

            # Assert
        finally:
            await self._tear_down()
            if self.is_live:
                sleep(SLEEP_DELAY)

    @CachedResourceGroupPreparer(name_prefix="tablestest")
    @CachedCosmosAccountPreparer(name_prefix="tablestest")
    async def test_insert_entity_with_large_int32_value_throws(self, resource_group, location, cosmos_account,
                                                               cosmos_account_key):
        # Arrange
        await self._set_up(cosmos_account, cosmos_account_key)
        try:
            # Act
            dict32 = self._create_random_base_entity_dict()
            dict32['large'] = EntityProperty(2 ** 31, EdmType.INT32) # TODO: this is outside the range of int32

            # Assert
            with pytest.raises(TypeError):
                await self.table.create_entity(entity=dict32)

            dict32['large'] = EntityProperty(-(2 ** 31 + 1), EdmType.INT32)  # TODO: this is outside the range of int32
            with pytest.raises(TypeError):
                await self.table.create_entity(entity=dict32)
        finally:
            await self._tear_down()
            if self.is_live:
                sleep(SLEEP_DELAY)

    @CachedResourceGroupPreparer(name_prefix="tablestest")
    @CachedCosmosAccountPreparer(name_prefix="tablestest")
    async def test_insert_entity_with_large_int64_value_throws(self, resource_group, location, cosmos_account,
                                                               cosmos_account_key):
        # Arrange
        await self._set_up(cosmos_account, cosmos_account_key)
        try:
            # Act
            dict64 = self._create_random_base_entity_dict()
            dict64['large'] = EntityProperty(2 ** 63, EdmType.INT64)

            # Assert
            with pytest.raises(TypeError):
                await self.table.create_entity(entity=dict64)

            dict64['large'] = EntityProperty(-(2 ** 63 + 1), EdmType.INT64)
            with pytest.raises(TypeError):
                await self.table.create_entity(entity=dict64)
        finally:
            await self._tear_down()
            if self.is_live:
                sleep(SLEEP_DELAY)

    @CachedResourceGroupPreparer(name_prefix="tablestest")
    @CachedCosmosAccountPreparer(name_prefix="tablestest")
    async def test_insert_entity_with_large_int_success(self, resource_group, location, cosmos_account,
                                                         cosmos_account_key):
        # Arrange
        await self._set_up(cosmos_account, cosmos_account_key)
        try:
            # Act
            dict64 = self._create_random_base_entity_dict()
            dict64['large'] = EntityProperty(2 ** 50, EdmType.INT64)

            # Assert
            await self.table.create_entity(entity=dict64)

            received_entity = await self.table.get_entity(dict64['PartitionKey'], dict64['RowKey'])
            assert received_entity['large'].value == dict64['large'].value

            dict64['RowKey'] = 'negative'
            dict64['large'] = EntityProperty(-(2 ** 50 + 1), EdmType.INT64)
            await self.table.create_entity(entity=dict64)

            received_entity = await self.table.get_entity(dict64['PartitionKey'], dict64['RowKey'])
            assert received_entity['large'].value == dict64['large'].value

        finally:
            await self._tear_down()
            if self.is_live:
                sleep(SLEEP_DELAY)

    @CachedResourceGroupPreparer(name_prefix="tablestest")
    @CachedCosmosAccountPreparer(name_prefix="tablestest")
    async def test_insert_entity_missing_pk(self, resource_group, location, cosmos_account, cosmos_account_key):
        # Arrange
        await self._set_up(cosmos_account, cosmos_account_key)
        try:
            entity = {'RowKey': 'rk'}

            # Act
            with pytest.raises(ValueError):
                # resp = self.table.create_item(entity)
                resp = await self.table.create_entity(entity=entity)
            # Assert
        finally:
            await self._tear_down()
            if self.is_live:
                sleep(SLEEP_DELAY)

    @CachedResourceGroupPreparer(name_prefix="tablestest")
    @CachedCosmosAccountPreparer(name_prefix="tablestest")
    async def test_insert_entity_empty_string_pk(self, resource_group, location, cosmos_account, cosmos_account_key):
        # Arrange
        await self._set_up(cosmos_account, cosmos_account_key)
        try:
            entity = {'RowKey': 'rk', 'PartitionKey': ''}

            # Act
<<<<<<< HEAD
            with self.assertRaises(HttpResponseError):
                await self.table.create_entity(entity=entity)
=======
            if 'cosmos' in self.table.url:
                with pytest.raises(HttpResponseError):
                    await self.table.create_entity(entity=entity)
            else:
                resp = await self.table.create_entity(entity=entity)

                # Assert
            #  assert resp is None
>>>>>>> 8e8324ad
        finally:
            await self._tear_down()
            if self.is_live:
                sleep(SLEEP_DELAY)

    @CachedResourceGroupPreparer(name_prefix="tablestest")
    @CachedCosmosAccountPreparer(name_prefix="tablestest")
    async def test_insert_entity_missing_rk(self, resource_group, location, cosmos_account, cosmos_account_key):
        # Arrange
        await self._set_up(cosmos_account, cosmos_account_key)
        try:
            entity = {'PartitionKey': 'pk'}

            # Act
            with pytest.raises(ValueError):
                resp = await self.table.create_entity(entity=entity)

            # Assert
        finally:
            await self._tear_down()
            if self.is_live:
                sleep(SLEEP_DELAY)

    @CachedResourceGroupPreparer(name_prefix="tablestest")
    @CachedCosmosAccountPreparer(name_prefix="tablestest")
    async def test_insert_entity_empty_string_rk(self, resource_group, location, cosmos_account, cosmos_account_key):
        # Arrange
        await self._set_up(cosmos_account, cosmos_account_key)
        try:
            entity = {'PartitionKey': 'pk', 'RowKey': ''}

            # Act
<<<<<<< HEAD
            with self.assertRaises(HttpResponseError):
                await self.table.create_entity(entity=entity)

=======
            if 'cosmos' in self.table.url:
                with pytest.raises(HttpResponseError):
                    await self.table.create_entity(entity=entity)
            else:
                resp = await self.table.create_entity(entity=entity)

                # Assert
            #  assert resp is None
>>>>>>> 8e8324ad
        finally:
            await self._tear_down()
            if self.is_live:
                sleep(SLEEP_DELAY)

    @CachedResourceGroupPreparer(name_prefix="tablestest")
    @CachedCosmosAccountPreparer(name_prefix="tablestest")
    async def test_insert_entity_too_many_properties(self, resource_group, location, cosmos_account,
                                                     cosmos_account_key):
        # Arrange
        await self._set_up(cosmos_account, cosmos_account_key)
        try:
            entity = self._create_random_base_entity_dict()
            for i in range(255):
                entity['key{0}'.format(i)] = 'value{0}'.format(i)

            # Act
<<<<<<< HEAD
            resp = await self.table.create_entity(entity=entity)
            self._assert_valid_metadata(resp)
=======
            with pytest.raises(HttpResponseError):
                resp = await self.table.create_entity(entity=entity)
>>>>>>> 8e8324ad

            # Assert
        finally:
            await self._tear_down()
            if self.is_live:
                sleep(SLEEP_DELAY)

    @CachedResourceGroupPreparer(name_prefix="tablestest")
    @CachedCosmosAccountPreparer(name_prefix="tablestest")
    async def test_insert_entity_property_name_too_long(self, resource_group, location, cosmos_account,
                                                        cosmos_account_key):
        # Arrange
        await self._set_up(cosmos_account, cosmos_account_key)
        try:
            entity = self._create_random_base_entity_dict()
            entity['a' * 256] = 'badval'

            # Act
<<<<<<< HEAD
            resp = await self.table.create_entity(entity=entity)
            self._assert_valid_metadata(resp)
=======
            with pytest.raises(HttpResponseError):
                resp = await self.table.create_entity(entity=entity)
>>>>>>> 8e8324ad

            # Assert
        finally:
            await self._tear_down()
            if self.is_live:
                sleep(SLEEP_DELAY)

    @CachedResourceGroupPreparer(name_prefix="tablestest")
    @CachedCosmosAccountPreparer(name_prefix="tablestest")
    async def test_get_entity(self, resource_group, location, cosmos_account, cosmos_account_key):
        # Arrange
        await self._set_up(cosmos_account, cosmos_account_key)
        try:
            entity, _ = await self._insert_random_entity()

            # Act
            resp = await self.table.get_entity(partition_key=entity['PartitionKey'],
                                               row_key=entity['RowKey'])

            # Assert
            assert resp['PartitionKey'] ==  entity['PartitionKey']
            assert resp['RowKey'] ==  entity['RowKey']
            self._assert_default_entity(resp)
        finally:
            await self._tear_down()
            if self.is_live:
                sleep(SLEEP_DELAY)

    @CachedResourceGroupPreparer(name_prefix="tablestest")
    @CachedCosmosAccountPreparer(name_prefix="tablestest")
    async def test_get_entity_with_hook(self, resource_group, location, cosmos_account, cosmos_account_key):
        # Arrange
        await self._set_up(cosmos_account, cosmos_account_key)
        try:
            entity, _ = await self._insert_random_entity()

            # Act
            # resp, headers
            # response_hook=lambda e, h: (e, h)
            resp = await self.table.get_entity(
                partition_key=entity['PartitionKey'],
                row_key=entity['RowKey'],
            )

            # Assert
            assert resp['PartitionKey'] ==  entity['PartitionKey']
            assert resp['RowKey'] ==  entity['RowKey']
            self._assert_default_entity(resp)
        finally:
            await self._tear_down()
            if self.is_live:
                sleep(SLEEP_DELAY)

    @CachedResourceGroupPreparer(name_prefix="tablestest")
    @CachedCosmosAccountPreparer(name_prefix="tablestest")
    async def test_get_entity_if_match(self, resource_group, location, cosmos_account, cosmos_account_key):
        # Arrange
        await self._set_up(cosmos_account, cosmos_account_key)
        try:
            entity, etag = await self._insert_random_entity()

            # Act
            # Do a get and confirm the etag is parsed correctly by using it
            # as a condition to delete.
            resp = await self.table.get_entity(partition_key=entity['PartitionKey'],
                                               row_key=entity['RowKey'])

            await self.table.delete_entity(
                partition_key=resp['PartitionKey'],
                row_key=resp['RowKey'],
                etag=etag,
                match_condition=MatchConditions.IfNotModified
            )

            # Assert
        finally:
            await self._tear_down()
            if self.is_live:
                sleep(SLEEP_DELAY)

    @CachedResourceGroupPreparer(name_prefix="tablestest")
    @CachedCosmosAccountPreparer(name_prefix="tablestest")
    async def test_get_entity_full_metadata(self, resource_group, location, cosmos_account, cosmos_account_key):
        # Arrange
        await self._set_up(cosmos_account, cosmos_account_key)
        try:
            entity, _ = await self._insert_random_entity()

            # Act
            resp = await self.table.get_entity(
                entity.PartitionKey,
                entity.RowKey,
                headers={'accept': 'application/json;odata=fullmetadata'})

            # Assert
            assert resp.PartitionKey ==  entity.PartitionKey
            assert resp.RowKey ==  entity.RowKey
            self._assert_default_entity_json_full_metadata(resp)
        finally:
            await self._tear_down()
            if self.is_live:
                sleep(SLEEP_DELAY)

    @CachedResourceGroupPreparer(name_prefix="tablestest")
    @CachedCosmosAccountPreparer(name_prefix="tablestest")
    async def test_get_entity_no_metadata(self, resource_group, location, cosmos_account, cosmos_account_key):
        # Arrange
        await self._set_up(cosmos_account, cosmos_account_key)
        try:
            entity, _ = await self._insert_random_entity()

            # Act
            resp = await self.table.get_entity(
                partition_key=entity.PartitionKey,
                row_key=entity.RowKey,
                headers={'accept': 'application/json;odata=nometadata'})

            # Assert
            assert resp.PartitionKey ==  entity.PartitionKey
            assert resp.RowKey ==  entity.RowKey
            self._assert_default_entity_json_no_metadata(resp)
        finally:
            await self._tear_down()
            if self.is_live:
                sleep(SLEEP_DELAY)

    @CachedResourceGroupPreparer(name_prefix="tablestest")
    @CachedCosmosAccountPreparer(name_prefix="tablestest")
    async def test_get_entity_not_existing(self, resource_group, location, cosmos_account, cosmos_account_key):
        # Arrange
        await self._set_up(cosmos_account, cosmos_account_key)
        try:
            entity = self._create_random_entity_dict()

            # Act
            with pytest.raises(ResourceNotFoundError):
                await self.table.get_entity(partition_key=entity.PartitionKey,
                                            row_key=entity.RowKey)

            # Assert
        finally:
            await self._tear_down()
            if self.is_live:
                sleep(SLEEP_DELAY)

    @CachedResourceGroupPreparer(name_prefix="tablestest")
    @CachedCosmosAccountPreparer(name_prefix="tablestest")
    async def test_get_entity_with_special_doubles(self, resource_group, location, cosmos_account,
                                                   cosmos_account_key):
        # Arrange
        await self._set_up(cosmos_account, cosmos_account_key)
        try:
            entity = self._create_random_base_entity_dict()
            entity.update({
                'inf': float('inf'),
                'negativeinf': float('-inf'),
                'nan': float('nan')
            })
            await self.table.create_entity(entity=entity)

            # Act
            resp = await self.table.get_entity(partition_key=entity['PartitionKey'],
                                               row_key=entity['RowKey'])

            # Assert
            assert resp.inf ==  float('inf')
            assert resp.negativeinf ==  float('-inf')
            assert isnan(resp.nan)
        finally:
            await self._tear_down()
            if self.is_live:
                sleep(SLEEP_DELAY)

    @CachedResourceGroupPreparer(name_prefix="tablestest")
    @CachedCosmosAccountPreparer(name_prefix="tablestest")
    async def test_update_entity(self, resource_group, location, cosmos_account, cosmos_account_key):
        # Arrange
        await self._set_up(cosmos_account, cosmos_account_key)
        try:
            entity, _ = await self._insert_random_entity()

            # Act
            sent_entity = self._create_updated_entity_dict(entity.PartitionKey, entity.RowKey)

            # resp = self.table.update_item(sent_entity, response_hook=lambda e, h: h)
            resp = await self.table.update_entity(mode=UpdateMode.REPLACE, entity=sent_entity)

            # Assert
            #  assert resp
            received_entity = await self.table.get_entity(
                partition_key=entity.PartitionKey,
                row_key=entity.RowKey)

            self._assert_updated_entity(received_entity)
        finally:
            await self._tear_down()
            if self.is_live:
                sleep(SLEEP_DELAY)

    @CachedResourceGroupPreparer(name_prefix="tablestest")
    @CachedCosmosAccountPreparer(name_prefix="tablestest")
    async def test_update_entity_not_existing(self, resource_group, location, cosmos_account, cosmos_account_key):
        # Arrange
        await self._set_up(cosmos_account, cosmos_account_key)
        try:
            entity = self._create_random_base_entity_dict()

            # Act
            sent_entity = self._create_updated_entity_dict(entity['PartitionKey'], entity['RowKey'])
            with pytest.raises(ResourceNotFoundError):
                await self.table.update_entity(mode=UpdateMode.REPLACE, entity=sent_entity)

            # Assert
        finally:
            await self._tear_down()
            if self.is_live:
                sleep(SLEEP_DELAY)

    @CachedResourceGroupPreparer(name_prefix="tablestest")
    @CachedCosmosAccountPreparer(name_prefix="tablestest")
    async def test_update_entity_with_if_matches(self, resource_group, location, cosmos_account, cosmos_account_key):
        # Arrange
        await self._set_up(cosmos_account, cosmos_account_key)
        try:
            entity, etag = await self._insert_random_entity()

            # Act
            #, response_hook=lambda e, h: h)
            sent_entity = self._create_updated_entity_dict(entity.PartitionKey, entity.RowKey)
            await self.table.update_entity(
                mode=UpdateMode.REPLACE,
                entity=sent_entity, etag=etag,
                match_condition=MatchConditions.IfNotModified)

            # Assert
            # assert resp
            received_entity = await self.table.get_entity(entity.PartitionKey,
                                                          entity.RowKey)
            self._assert_updated_entity(received_entity)
        finally:
            await self._tear_down()
            if self.is_live:
                sleep(SLEEP_DELAY)

    @CachedResourceGroupPreparer(name_prefix="tablestest")
    @CachedCosmosAccountPreparer(name_prefix="tablestest")
    async def test_update_entity_with_if_doesnt_match(self, resource_group, location, cosmos_account,
                                                      cosmos_account_key):
        # Arrange
        await self._set_up(cosmos_account, cosmos_account_key)
        try:
            entity, _ = await self._insert_random_entity()

            # Act
            sent_entity = self._create_updated_entity_dict(entity.PartitionKey, entity.RowKey)
            with pytest.raises(HttpResponseError):
                await self.table.update_entity(
                    mode=UpdateMode.REPLACE,
                    entity=sent_entity,
                    etag=u'W/"datetime\'2012-06-15T22%3A51%3A44.9662825Z\'"',
                    match_condition=MatchConditions.IfNotModified)

            # Assert
        finally:
            await self._tear_down()
            if self.is_live:
                sleep(SLEEP_DELAY)

    @pytest.mark.skip("Merge operation fails from Tables SDK, issue #13844")
    @CachedResourceGroupPreparer(name_prefix="tablestest")
    @CachedCosmosAccountPreparer(name_prefix="tablestest")
    async def test_insert_or_merge_entity_with_existing_entity(self, resource_group, location, cosmos_account,
                                                               cosmos_account_key):
        # Arrange
        await self._set_up(cosmos_account, cosmos_account_key)
        try:
            entity, _ = await self._insert_random_entity()

            # Act
            sent_entity = self._create_updated_entity_dict(entity.PartitionKey, entity.RowKey)
            resp = await self.table.upsert_entity(mode=UpdateMode.MERGE, entity=sent_entity)

            # Assert
            assert resp is None
            received_entity = await self.table.get_entity(entity.PartitionKey,
                                                          entity.RowKey)
            self._assert_merged_entity(received_entity)
        finally:
            await self._tear_down()
            if self.is_live:
                sleep(SLEEP_DELAY)

    @pytest.mark.skip("Merge operation fails from Tables SDK, issue #13844")
    @CachedResourceGroupPreparer(name_prefix="tablestest")
    @CachedCosmosAccountPreparer(name_prefix="tablestest")
    async def test_insert_or_merge_entity_with_non_existing_entity(self, resource_group, location, cosmos_account,
                                                                   cosmos_account_key):
        # Arrange
        await self._set_up(cosmos_account, cosmos_account_key)
        try:
            entity = self._create_random_base_entity_dict()

            # Act
            sent_entity = self._create_updated_entity_dict(entity['PartitionKey'], entity['RowKey'])
            resp = await self.table.upsert_entity(mode=UpdateMode.MERGE, entity=sent_entity)

            # Assert
            assert resp is None
            received_entity = await self.table.get_entity(entity['PartitionKey'],
                                                          entity['RowKey'])
            self._assert_updated_entity(received_entity)
        finally:
            await self._tear_down()
            if self.is_live:
                sleep(SLEEP_DELAY)

    @pytest.mark.skip("Merge operation fails from Tables SDK, issue #13844")
    @CachedResourceGroupPreparer(name_prefix="tablestest")
    @CachedCosmosAccountPreparer(name_prefix="tablestest")
    async def test_insert_or_replace_entity_with_existing_entity(self, resource_group, location, cosmos_account,
                                                                 cosmos_account_key):
        # Arrange
        await self._set_up(cosmos_account, cosmos_account_key)
        try:
            entity, _ = await self._insert_random_entity()

            # Act
            sent_entity = self._create_updated_entity_dict(entity.PartitionKey, entity.RowKey)
            resp = await self.table.upsert_entity(mode=UpdateMode.REPLACE, entity=sent_entity)

            # Assert
            # assert resp is None
            received_entity = await self.table.get_entity(entity.PartitionKey,
                                                          entity.RowKey)
            self._assert_updated_entity(received_entity)
        finally:
            await self._tear_down()
            if self.is_live:
                sleep(SLEEP_DELAY)

    @pytest.mark.skip("Merge operation fails from Tables SDK, issue #13844")
    @CachedResourceGroupPreparer(name_prefix="tablestest")
    @CachedCosmosAccountPreparer(name_prefix="tablestest")
    async def test_insert_or_replace_entity_with_non_existing_entity(self, resource_group, location, cosmos_account,
                                                                     cosmos_account_key):
        # Arrange
        await self._set_up(cosmos_account, cosmos_account_key)
        try:
            entity = self._create_random_base_entity_dict()

            # Act
            sent_entity = self._create_updated_entity_dict(entity['PartitionKey'], entity['RowKey'])
            resp = await self.table.upsert_entity(mode=UpdateMode.REPLACE, entity=sent_entity)

            # Assert
            assert resp is None
            received_entity = await self.table.get_entity(entity['PartitionKey'],
                                                          entity['RowKey'])
            self._assert_updated_entity(received_entity)
        finally:
            await self._tear_down()
            if self.is_live:
                sleep(SLEEP_DELAY)

    @pytest.mark.skip("Merge operation fails from Tables SDK, issue #13844")
    @CachedResourceGroupPreparer(name_prefix="tablestest")
    @CachedCosmosAccountPreparer(name_prefix="tablestest")
    async def test_merge_entity(self, resource_group, location, cosmos_account, cosmos_account_key):
        # Arrange
        await self._set_up(cosmos_account, cosmos_account_key)
        try:
            entity, _ = await self._insert_random_entity()

            # Act
            sent_entity = self._create_updated_entity_dict(entity.PartitionKey, entity.RowKey)
            resp = await self.table.update_entity(mode=UpdateMode.MERGE, entity=sent_entity)

            # Assert
            assert resp is None
            received_entity = await self.table.get_entity(entity.PartitionKey,
                                                          entity.RowKey)
            self._assert_merged_entity(received_entity)
        finally:
            await self._tear_down()
            if self.is_live:
                sleep(SLEEP_DELAY)

    @pytest.mark.skip("Merge operation fails from Tables SDK, issue #13844")
    @CachedResourceGroupPreparer(name_prefix="tablestest")
    @CachedCosmosAccountPreparer(name_prefix="tablestest")
    async def test_merge_entity_not_existing(self, resource_group, location, cosmos_account, cosmos_account_key):
        # Arrange
        await self._set_up(cosmos_account, cosmos_account_key)
        try:
            entity = self._create_random_base_entity_dict()

            # Act
            sent_entity = self._create_updated_entity_dict(entity['PartitionKey'], entity['RowKey'])
            with pytest.raises(ResourceNotFoundError):
                await self.table.update_entity(mode=UpdateMode.MERGE, entity=sent_entity)

            # Assert
        finally:
            await self._tear_down()
            if self.is_live:
                sleep(SLEEP_DELAY)

    @pytest.mark.skip("Merge operation fails from Tables SDK, issue #13844")
    @CachedResourceGroupPreparer(name_prefix="tablestest")
    @CachedCosmosAccountPreparer(name_prefix="tablestest")
    async def test_merge_entity_with_if_matches(self, resource_group, location, cosmos_account, cosmos_account_key):
        # Arrange
        await self._set_up(cosmos_account, cosmos_account_key)
        try:
            entity, etag = await self._insert_random_entity()

            # Act
            sent_entity = self._create_updated_entity_dict(entity.PartitionKey, entity.RowKey)
            resp = await self.table.update_entity(mode=UpdateMode.MERGE,
                                                  entity=sent_entity, etag=etag,
                                                  match_condition=MatchConditions.IfNotModified)

            # Assert
            assert resp is None
            received_entity = await self.table.get_entity(entity.PartitionKey,
                                                          entity.RowKey)
            self._assert_merged_entity(received_entity)
        finally:
            await self._tear_down()
            if self.is_live:
                sleep(SLEEP_DELAY)

    @pytest.mark.skip("Merge operation fails from Tables SDK, issue #13844")
    @CachedResourceGroupPreparer(name_prefix="tablestest")
    @CachedCosmosAccountPreparer(name_prefix="tablestest")
    async def test_merge_entity_with_if_doesnt_match(self, resource_group, location, cosmos_account,
                                                     cosmos_account_key):
        # Arrange
        await self._set_up(cosmos_account, cosmos_account_key)
        try:
            entity, _ = await self._insert_random_entity()

            # Act
            sent_entity = self._create_updated_entity_dict(entity.PartitionKey, entity.RowKey)
            with pytest.raises(HttpResponseError):
                await self.table.update_entity(mode=UpdateMode.MERGE,
                                               entity=sent_entity,
                                               etag='W/"datetime\'2012-06-15T22%3A51%3A44.9662825Z\'"',
                                               match_condition=MatchConditions.IfNotModified)

            # Assert
        finally:
            await self._tear_down()
            if self.is_live:
                sleep(SLEEP_DELAY)

    @CachedResourceGroupPreparer(name_prefix="tablestest")
    @CachedCosmosAccountPreparer(name_prefix="tablestest")
    async def test_delete_entity(self, resource_group, location, cosmos_account, cosmos_account_key):
        # Arrange
        await self._set_up(cosmos_account, cosmos_account_key)
        try:
            entity, _ = await self._insert_random_entity()

            # Act
            resp = await self.table.delete_entity(partition_key=entity.PartitionKey, row_key=entity.RowKey)

            # Assert
            assert resp is None
            with pytest.raises(ResourceNotFoundError):
                await self.table.get_entity(entity.PartitionKey, entity.RowKey)
        finally:
            await self._tear_down()
            if self.is_live:
                sleep(SLEEP_DELAY)

    @CachedResourceGroupPreparer(name_prefix="tablestest")
    @CachedCosmosAccountPreparer(name_prefix="tablestest")
    async def test_delete_entity_not_existing(self, resource_group, location, cosmos_account, cosmos_account_key):
        # Arrange
        await self._set_up(cosmos_account, cosmos_account_key)
        try:
            entity = self._create_random_base_entity_dict()

            # Act
            with pytest.raises(ResourceNotFoundError):
                await self.table.delete_entity(entity['PartitionKey'], entity['RowKey'])

            # Assert
        finally:
            await self._tear_down()
            if self.is_live:
                sleep(SLEEP_DELAY)

    @CachedResourceGroupPreparer(name_prefix="tablestest")
    @CachedCosmosAccountPreparer(name_prefix="tablestest")
    async def test_delete_entity_with_if_matches(self, resource_group, location, cosmos_account, cosmos_account_key):
        # Arrange
        await self._set_up(cosmos_account, cosmos_account_key)
        try:
            entity, etag = await self._insert_random_entity()

            # Act
            resp = await self.table.delete_entity(entity.PartitionKey, entity.RowKey, etag=etag,
                                                  match_condition=MatchConditions.IfNotModified)

            # Assert
            assert resp is None
            with pytest.raises(ResourceNotFoundError):
                await self.table.get_entity(entity.PartitionKey, entity.RowKey)
        finally:
            await self._tear_down()
            if self.is_live:
                sleep(SLEEP_DELAY)

    @CachedResourceGroupPreparer(name_prefix="tablestest")
    @CachedCosmosAccountPreparer(name_prefix="tablestest")
    async def test_delete_entity_with_if_doesnt_match(self, resource_group, location, cosmos_account,
                                                      cosmos_account_key):
        # Arrange
        await self._set_up(cosmos_account, cosmos_account_key)
        try:
            entity, _ = await self._insert_random_entity()

            # Act
            with pytest.raises(HttpResponseError):
                await self.table.delete_entity(
                    entity.PartitionKey, entity.RowKey,
                    etag=u'W/"datetime\'2012-06-15T22%3A51%3A44.9662825Z\'"',
                    match_condition=MatchConditions.IfNotModified)

            # Assert
        finally:
            await self._tear_down()
            if self.is_live:
                sleep(SLEEP_DELAY)

    @CachedResourceGroupPreparer(name_prefix="tablestest")
    @CachedCosmosAccountPreparer(name_prefix="tablestest")
    async def test_unicode_property_value(self, resource_group, location, cosmos_account, cosmos_account_key):
        ''' regression test for github issue #57'''
        # Arrange
        await self._set_up(cosmos_account, cosmos_account_key)
        try:
            entity = self._create_random_base_entity_dict()
            entity1 = entity.copy()
            entity1.update({'Description': u'ꀕ'})
            entity2 = entity.copy()
            entity2.update({'RowKey': 'test2', 'Description': 'ꀕ'})

            # Act
            await self.table.create_entity(entity=entity1)
            await self.table.create_entity(entity=entity2)
            entities = []
            async for e in self.table.query_entities(
                    filter="PartitionKey eq '{}'".format(entity['PartitionKey'])):
                entities.append(e)

            # Assert
            assert len(entities) ==  2
            assert entities[0].Description ==  u'ꀕ'
            assert entities[1].Description ==  u'ꀕ'
        finally:
            await self._tear_down()
            if self.is_live:
                sleep(SLEEP_DELAY)

    @CachedResourceGroupPreparer(name_prefix="tablestest")
    @CachedCosmosAccountPreparer(name_prefix="tablestest")
    async def test_unicode_property_name(self, resource_group, location, cosmos_account, cosmos_account_key):
        # Arrange
        await self._set_up(cosmos_account, cosmos_account_key)
        try:
            entity = self._create_random_base_entity_dict()
            entity1 = entity.copy()
            entity1.update({u'啊齄丂狛狜': u'ꀕ'})
            entity2 = entity.copy()
            entity2.update({'RowKey': 'test2', u'啊齄丂狛狜': 'hello'})

            # Act
            await self.table.create_entity(entity=entity1)
            await self.table.create_entity(entity=entity2)
            entities = []
            async for e in self.table.query_entities(
                    filter="PartitionKey eq '{}'".format(entity['PartitionKey'])):
                entities.append(e)

            # Assert
            assert len(entities) ==  2
            assert entities[0][u'啊齄丂狛狜'] ==  u'ꀕ'
            assert entities[1][u'啊齄丂狛狜'] ==  u'hello'
        finally:
            await self._tear_down()
            if self.is_live:
                sleep(SLEEP_DELAY)

    @pytest.mark.skip("Bad Request: Cosmos cannot handle single quotes in a PK/RK (confirm)")
    @CachedResourceGroupPreparer(name_prefix="tablestest")
    @CachedCosmosAccountPreparer(name_prefix="tablestest")
    async def test_operations_on_entity_with_partition_key_having_single_quote(self, resource_group, location,
                                                                               cosmos_account, cosmos_account_key):

        # Arrange
        partition_key_with_single_quote = "a''''b"
        row_key_with_single_quote = "a''''b"
        await self._set_up(cosmos_account, cosmos_account_key)
        try:
            entity, _ = await self._insert_random_entity(pk=partition_key_with_single_quote,
                                                         rk=row_key_with_single_quote)

            # Act
            sent_entity = self._create_updated_entity_dict(entity.PartitionKey, entity.RowKey)
            resp = await self.table.upsert_entity(mode=UpdateMode.REPLACE, entity=sent_entity)

            # Assert
            assert resp is None
            # row key here only has 2 quotes
            received_entity = await self.table.get_entity(
                entity.PartitionKey, entity.RowKey)
            self._assert_updated_entity(received_entity)

            # Act
            sent_entity['newField'] = 'newFieldValue'
            resp = await self.table.update_entity(mode=UpdateMode.REPLACE, entity=sent_entity)

            # Assert
            assert resp is None
            received_entity = await self.table.get_entity(
                entity.PartitionKey, entity.RowKey)
            self._assert_updated_entity(received_entity)
            assert received_entity['newField'] ==  'newFieldValue'

            # Act
            resp = await self.table.delete_entity(entity.PartitionKey, entity.RowKey)

            # Assert
            assert resp is None
        finally:
            await self._tear_down()
            if self.is_live:
                sleep(SLEEP_DELAY)

    @CachedResourceGroupPreparer(name_prefix="tablestest")
    @CachedCosmosAccountPreparer(name_prefix="tablestest")
    async def test_empty_and_spaces_property_value(self, resource_group, location, cosmos_account,
                                                   cosmos_account_key):
        # Arrange
        await self._set_up(cosmos_account, cosmos_account_key)
        try:
            entity = self._create_random_base_entity_dict()
            entity.update({
                'EmptyByte': '',
                'EmptyUnicode': u'',
                'SpacesOnlyByte': '   ',
                'SpacesOnlyUnicode': u'   ',
                'SpacesBeforeByte': '   Text',
                'SpacesBeforeUnicode': u'   Text',
                'SpacesAfterByte': 'Text   ',
                'SpacesAfterUnicode': u'Text   ',
                'SpacesBeforeAndAfterByte': '   Text   ',
                'SpacesBeforeAndAfterUnicode': u'   Text   ',
            })

            # Act
            await self.table.create_entity(entity=entity)
            resp = await self.table.get_entity(entity['PartitionKey'], entity['RowKey'])

            # Assert
            assert resp is not None
            assert resp.EmptyByte ==  ''
            assert resp.EmptyUnicode ==  u''
            assert resp.SpacesOnlyByte ==  '   '
            assert resp.SpacesOnlyUnicode ==  u'   '
            assert resp.SpacesBeforeByte ==  '   Text'
            assert resp.SpacesBeforeUnicode ==  u'   Text'
            assert resp.SpacesAfterByte ==  'Text   '
            assert resp.SpacesAfterUnicode ==  u'Text   '
            assert resp.SpacesBeforeAndAfterByte ==  '   Text   '
            assert resp.SpacesBeforeAndAfterUnicode ==  u'   Text   '
        finally:
            await self._tear_down()
            if self.is_live:
                sleep(SLEEP_DELAY)

    @CachedResourceGroupPreparer(name_prefix="tablestest")
    @CachedCosmosAccountPreparer(name_prefix="tablestest")
    async def test_none_property_value(self, resource_group, location, cosmos_account, cosmos_account_key):
        # Arrange
        await self._set_up(cosmos_account, cosmos_account_key)
        try:
            entity = self._create_random_base_entity_dict()
            entity.update({'NoneValue': None})

            # Act
            await self.table.create_entity(entity=entity)
            resp = await self.table.get_entity(entity['PartitionKey'], entity['RowKey'])

            # Assert
            assert resp is not None
            assert not hasattr(resp, 'NoneValue')
        finally:
            await self._tear_down()
            if self.is_live:
                sleep(SLEEP_DELAY)

    @CachedResourceGroupPreparer(name_prefix="tablestest")
    @CachedCosmosAccountPreparer(name_prefix="tablestest")
    async def test_binary_property_value(self, resource_group, location, cosmos_account, cosmos_account_key):
        # Arrange
        await self._set_up(cosmos_account, cosmos_account_key)
        try:
            binary_data = b'\x01\x02\x03\x04\x05\x06\x07\x08\t\n'
            entity = self._create_random_base_entity_dict()
            entity.update({'binary': b'\x01\x02\x03\x04\x05\x06\x07\x08\t\n'})

            # Act
            await self.table.create_entity(entity=entity)
            resp = await self.table.get_entity(entity['PartitionKey'], entity['RowKey'])

            # Assert
            assert resp is not None
            assert resp.binary.value ==  binary_data
        finally:
            await self._tear_down()
            if self.is_live:
                sleep(SLEEP_DELAY)

    @pytest.mark.skip("response time is three hours before the given one")
    @CachedResourceGroupPreparer(name_prefix="tablestest")
    @CachedCosmosAccountPreparer(name_prefix="tablestest")
    async def test_timezone(self, resource_group, location, cosmos_account, cosmos_account_key):
        # Arrange
        await self._set_up(cosmos_account, cosmos_account_key)
        try:
            local_tz = tzoffset('BRST', -10800)
            local_date = datetime(2003, 9, 27, 9, 52, 43, tzinfo=local_tz)
            entity = self._create_random_base_entity_dict()
            entity.update({'date': local_date})

            # Act
            await self.table.create_entity(entity=entity)
            resp = await self.table.get_entity(entity['PartitionKey'], entity['RowKey'])

            # Assert
            assert resp is not None
            # times are not equal because request is made after
        #  assert resp.date.astimezone(tzutc()) ==  local_date.astimezone(tzutc())
        # assert resp.date.astimezone(local_tz) ==  local_date
        finally:
            await self._tear_down()
            if self.is_live:
                sleep(SLEEP_DELAY)

    @CachedResourceGroupPreparer(name_prefix="tablestest")
    @CachedCosmosAccountPreparer(name_prefix="tablestest")
    async def test_query_entities(self, resource_group, location, cosmos_account, cosmos_account_key):
        # Arrange
        await self._set_up(cosmos_account, cosmos_account_key)
        try:
            async with await self._create_query_table(2) as table:

                # Act
                entities = []
                async for t in table.list_entities():
                    entities.append(t)

<<<<<<< HEAD
                # Assert
                self.assertEqual(len(entities), 2)
                for entity in entities:
                    self._assert_default_entity(entity)
=======
            # Assert
            assert len(entities) ==  2
            for entity in entities:
                self._assert_default_entity(entity)
>>>>>>> 8e8324ad
        finally:
            await self._tear_down()
            if self.is_live:
                sleep(SLEEP_DELAY)

    @CachedResourceGroupPreparer(name_prefix="tablestest")
    @CachedCosmosAccountPreparer(name_prefix="tablestest")
    async def test_query_entities_each_page(self, resource_group, location, cosmos_account, cosmos_account_key):
        # Arrange
        await self._set_up(cosmos_account, cosmos_account_key)
        try:
            base_entity = {
                "PartitionKey": u"pk",
                "RowKey": u"1",
            }

            for i in range(10):
                if i > 5:
                    base_entity['PartitionKey'] += str(i)
                base_entity['RowKey'] += str(i)
                base_entity['value'] = i
                await self.table.create_entity(base_entity)

            query_filter = u"PartitionKey eq 'pk'"

            entity_count = 0
            page_count = 0
            async for entity_page in self.table.query_entities(filter=query_filter, results_per_page=2).by_page():

                temp_count = 0
                async for ent in entity_page:
                    temp_count += 1

                assert temp_count <= 2
                page_count += 1
                entity_count += temp_count

            assert entity_count == 6
            assert page_count == 3

        finally:
            await self._tear_down()
            if self.is_live:
                sleep(SLEEP_DELAY)

    @CachedResourceGroupPreparer(name_prefix="tablestest")
    @CachedCosmosAccountPreparer(name_prefix="tablestest")
    async def test_query_zero_entities(self, resource_group, location, cosmos_account, cosmos_account_key):
        # Arrange
        await self._set_up(cosmos_account, cosmos_account_key)
        try:
            async with await self._create_query_table(0) as table:

                # Act
                entities = []
                async for t in table.list_entities():
                    entities.append(t)

<<<<<<< HEAD
                # Assert
                self.assertEqual(len(entities), 0)
=======
            # Assert
            assert len(entities) ==  0
>>>>>>> 8e8324ad
        finally:
            await self._tear_down()
            if self.is_live:
                sleep(SLEEP_DELAY)

    @CachedResourceGroupPreparer(name_prefix="tablestest")
    @CachedCosmosAccountPreparer(name_prefix="tablestest")
    async def test_query_entities_full_metadata(self, resource_group, location, cosmos_account, cosmos_account_key):
        # Arrange
        await self._set_up(cosmos_account, cosmos_account_key)
        try:
            async with await self._create_query_table(2) as table:

                # Act
                entities = []
                async for t in table.list_entities(headers={'accept': 'application/json;odata=fullmetadata'}):
                    entities.append(t)

<<<<<<< HEAD
                # Assert
                self.assertEqual(len(entities), 2)
                for entity in entities:
                    self._assert_default_entity_json_full_metadata(entity)
=======
            # Assert
            assert len(entities) ==  2
            for entity in entities:
                self._assert_default_entity_json_full_metadata(entity)
>>>>>>> 8e8324ad
        finally:
            await self._tear_down()
            if self.is_live:
                sleep(SLEEP_DELAY)

    @CachedResourceGroupPreparer(name_prefix="tablestest")
    @CachedCosmosAccountPreparer(name_prefix="tablestest")
    async def test_query_entities_no_metadata(self, resource_group, location, cosmos_account, cosmos_account_key):
        # Arrange
        await self._set_up(cosmos_account, cosmos_account_key)
        try:
            async with await self._create_query_table(2) as table:

                # Act
                entities = []
                async for t in table.list_entities(headers={'accept': 'application/json;odata=nometadata'}):
                    entities.append(t)

<<<<<<< HEAD
                # Assert
                self.assertEqual(len(entities), 2)
                for entity in entities:
                    self._assert_default_entity_json_no_metadata(entity)
=======
            # Assert
            assert len(entities) ==  2
            for entity in entities:
                self._assert_default_entity_json_no_metadata(entity)
>>>>>>> 8e8324ad
        finally:
            await self._tear_down()
            if self.is_live:
                sleep(SLEEP_DELAY)

<<<<<<< HEAD
=======
    @pytest.mark.skip("Batch not implemented")
    @CachedResourceGroupPreparer(name_prefix="tablestest")
    @CachedCosmosAccountPreparer(name_prefix="tablestest")
    def test_query_entities_large(self, resource_group, location, cosmos_account, cosmos_account_key):
        # Arrange
        table_name = self._create_query_table(0)
        total_entities_count = 1000
        entities_per_batch = 50

        for j in range(total_entities_count // entities_per_batch):
            batch = TableBatch()
            for i in range(entities_per_batch):
                entity = TableEntity()
                entity.PartitionKey = 'large'
                entity.RowKey = 'batch{0}-item{1}'.format(j, i)
                entity.test = EntityProperty(True)
                entity.test2 = 'hello world;' * 100
                entity.test3 = 3
                entity.test4 = EntityProperty(1234567890)
                entity.test5 = datetime(2016, 12, 31, 11, 59, 59, 0)
                batch.create_entity(entity)
            self.ts.commit_batch(table_name, batch)

        # Act
        start_time = datetime.now()
        entities = list(self.ts.query_entities(table_name))
        elapsed_time = datetime.now() - start_time

        # Assert
        print('query_entities took {0} secs.'.format(elapsed_time.total_seconds()))
        # azure allocates 5 seconds to execute a query
        # if it runs slowly, it will return fewer results and make the test fail
        assert len(entities) ==  total_entities_count

>>>>>>> 8e8324ad
    @CachedResourceGroupPreparer(name_prefix="tablestest")
    @CachedCosmosAccountPreparer(name_prefix="tablestest")
    async def test_query_entities_with_filter(self, resource_group, location, cosmos_account, cosmos_account_key):
        # Arrange
        await self._set_up(cosmos_account, cosmos_account_key)
        try:
            entity, _ = await self._insert_random_entity()
            entity2, _ = await self._insert_random_entity(pk="foo" + entity.PartitionKey)
            entity3, _ = await self._insert_random_entity(pk="bar" + entity.PartitionKey)

            # Act
            entities = []
            async for t in self.table.query_entities(
                    filter="PartitionKey eq '{}'".format(entity.PartitionKey)):
                entities.append(t)

            # Assert
            assert len(entities) ==  1
            assert entity.PartitionKey ==  entities[0].PartitionKey
            self._assert_default_entity(entities[0])
        finally:
            await self._tear_down()
            if self.is_live:
                sleep(SLEEP_DELAY)

    @CachedResourceGroupPreparer(name_prefix="tablestest")
    @CachedCosmosAccountPreparer(name_prefix="tablestest")
    async def test_query_invalid_filter(self, resource_group, location, cosmos_account, cosmos_account_key):
        # Arrange
        await self._set_up(cosmos_account, cosmos_account_key)
        try:
            base_entity = {
                u"PartitionKey": u"pk",
                u"RowKey": u"rk",
                u"value": 1
            }

            for i in range(5):
                base_entity[u"RowKey"] += str(i)
                base_entity[u"value"] += i
                await self.table.create_entity(base_entity)
            # Act
            with pytest.raises(HttpResponseError):
                async for t in self.table.query_entities(filter="aaa bbb ccc"):
                    _ = t
        finally:
            await self._tear_down()
            if self.is_live:
                sleep(SLEEP_DELAY)

    @pytest.mark.skip("returns ' sex' instead of deserializing into just 'sex'")
    @CachedResourceGroupPreparer(name_prefix="tablestest")
    @CachedCosmosAccountPreparer(name_prefix="tablestest")
    async def test_query_entities_with_select(self, resource_group, location, cosmos_account, cosmos_account_key):
        # Arrange
        await self._set_up(cosmos_account, cosmos_account_key)
        try:
            table = await self._create_query_table(2)

            # Act
            entities = []
            async for t in table.list_entities(select=["age, sex"]):
                entities.append(t)

            # Assert
            assert len(entities) ==  2
            assert entities[0].age ==  39
            assert entities[0].sex ==  'male'
            assert not hasattr(entities[0], "birthday")
            assert not hasattr(entities[0], "married")
            assert not hasattr(entities[0], "deceased")
        finally:
            await self._tear_down()
            if self.is_live:
                sleep(SLEEP_DELAY)

    @CachedResourceGroupPreparer(name_prefix="tablestest")
    @CachedCosmosAccountPreparer(name_prefix="tablestest")
    async def test_query_entities_with_top(self, resource_group, location, cosmos_account, cosmos_account_key):
        # Arrange
        await self._set_up(cosmos_account, cosmos_account_key)
        try:
            async with await self._create_query_table(3) as table:

<<<<<<< HEAD
                # Act
                entities = []
                async for t in table.list_entities(results_per_page=2).by_page():
                    entities.append(t)

                # Assert
                self.assertEqual(len(entities), 2)
=======
            # Assert
            assert len(entities) ==  2
>>>>>>> 8e8324ad
        finally:
            await self._tear_down()
            if self.is_live:
                sleep(SLEEP_DELAY)

    @CachedResourceGroupPreparer(name_prefix="tablestest")
    @CachedCosmosAccountPreparer(name_prefix="tablestest")
    async def test_query_entities_with_top_and_next(self, resource_group, location, cosmos_account,
                                                    cosmos_account_key):
        # Arrange
        await self._set_up(cosmos_account, cosmos_account_key)
        try:
            async with await self._create_query_table(5) as table:

                # Act
                resp1 = table.list_entities(results_per_page=2).by_page()
                entities1 = []
                async for el in await resp1.__anext__():
                    entities1.append(el)
                resp2 = table.list_entities(results_per_page=2).by_page(
                    continuation_token=resp1.continuation_token)
                entities2 = []
                async for el in await resp2.__anext__():
                    entities2.append(el)
                resp3 = table.list_entities(results_per_page=2).by_page(
                    continuation_token=resp2.continuation_token)
                entities3 = []
                async for el in await resp3.__anext__():
                    entities3.append(el)

<<<<<<< HEAD
                # Assert
                self.assertEqual(len(entities1), 2)
                self.assertEqual(len(entities2), 2)
                self.assertEqual(len(entities3), 1)
                self._assert_default_entity(entities1[0])
                self._assert_default_entity(entities1[1])
                self._assert_default_entity(entities2[0])
                self._assert_default_entity(entities2[1])
                self._assert_default_entity(entities3[0])
=======
            # Assert
            assert len(entities1) ==  2
            assert len(entities2) ==  2
            assert len(entities3) ==  1
            self._assert_default_entity(entities1[0])
            self._assert_default_entity(entities1[1])
            self._assert_default_entity(entities2[0])
            self._assert_default_entity(entities2[1])
            self._assert_default_entity(entities3[0])
>>>>>>> 8e8324ad
        finally:
            await self._tear_down()
            if self.is_live:
                sleep(SLEEP_DELAY)

    @pytest.mark.skip("Cosmos Tables does not yet support sas")
    @pytest.mark.live_test_only
    @CachedResourceGroupPreparer(name_prefix="tablestest")
    @CachedCosmosAccountPreparer(name_prefix="tablestest")
    async def test_sas_query(self, resource_group, location, cosmos_account, cosmos_account_key):
        # SAS URL is calculated from storage key, so this test runs live only
        url = self.account_url(cosmos_account, "cosmos")

        await self._set_up(cosmos_account, cosmos_account_key)
        try:
            # Arrange
            entity, _ = await self._insert_random_entity()
            token = generate_table_sas(
                cosmos_account.name,
                cosmos_account_key,
                self.table_name,
                permission=TableSasPermissions(read=True),
                expiry=datetime.utcnow() + timedelta(hours=1),
                start=datetime.utcnow() - timedelta(minutes=1),
            )

            # Act
            service = TableServiceClient(
                self.account_url(cosmos_account, "cosmos"),
                credential=token,
            )
            table = service.get_table_client(self.table_name)
            entities = []
            async for t in table.query_entities(
                    filter="PartitionKey eq '{}'".format(entity['PartitionKey'])):
                entities.append(t)

            # Assert
            assert len(entities) ==  1
            self._assert_default_entity(entities[0])
        finally:
            await self._tear_down()
            if self.is_live:
                sleep(SLEEP_DELAY)


    @pytest.mark.skip("Cosmos Tables does not yet support sas")
    @pytest.mark.live_test_only
    @CachedResourceGroupPreparer(name_prefix="tablestest")
    @CachedCosmosAccountPreparer(name_prefix="tablestest")
    async def test_sas_add(self, resource_group, location, cosmos_account, cosmos_account_key):
        # SAS URL is calculated from storage key, so this test runs live only
        url = self.account_url(cosmos_account, "cosmos")
        await self._set_up(cosmos_account, cosmos_account_key)
        try:
            # Arrange
            token = generate_table_sas(
                cosmos_account.name,
                cosmos_account_key,
                self.table_name,
                permission=TableSasPermissions(add=True),
                expiry=datetime.utcnow() + timedelta(hours=1),
                start=datetime.utcnow() - timedelta(minutes=1),
            )

            # Act
            service = TableServiceClient(
                self.account_url(cosmos_account, "cosmos"),
                credential=token,
            )
            table = service.get_table_client(self.table_name)

            entity = self._create_random_entity_dict()
            await table.create_entity(entity=entity)

            # Assert
            resp = await self.table.get_entity(partition_key=entity['PartitionKey'],
                                               row_key=entity['RowKey'])
            self._assert_default_entity(resp)
        finally:
            await self._tear_down()
            if self.is_live:
                sleep(SLEEP_DELAY)


    @pytest.mark.skip("Cosmos Tables does not yet support sas")
    @pytest.mark.live_test_only
    @CachedResourceGroupPreparer(name_prefix="tablestest")
    @CachedCosmosAccountPreparer(name_prefix="tablestest")
    async def test_sas_add_inside_range(self, resource_group, location, cosmos_account, cosmos_account_key):
        # SAS URL is calculated from storage key, so this test runs live only
        url = self.account_url(cosmos_account, "cosmos")
        await self._set_up(cosmos_account, cosmos_account_key)
        try:
            # Arrange
            token = generate_table_sas(
                cosmos_account.name,
                cosmos_account_key,
                self.table_name,
                permission=TableSasPermissions(add=True),
                expiry=datetime.utcnow() + timedelta(hours=1),
                start_pk='test', start_rk='test1',
                end_pk='test', end_rk='test1',
            )

            # Act
            service = TableServiceClient(
                self.account_url(cosmos_account, "cosmos"),
                credential=token,
            )
            table = service.get_table_client(self.table_name)
            entity = self._create_random_entity_dict('test', 'test1')
            await table.create_entity(entity=entity)

            # Assert
            resp = await self.table.get_entity('test', 'test1')
            self._assert_default_entity(resp)
        finally:
            await self._tear_down()
            if self.is_live:
                sleep(SLEEP_DELAY)


    @pytest.mark.skip("Cosmos Tables does not yet support sas")
    @pytest.mark.live_test_only
    @CachedResourceGroupPreparer(name_prefix="tablestest")
    @CachedCosmosAccountPreparer(name_prefix="tablestest")
    async def test_sas_add_outside_range(self, resource_group, location, cosmos_account, cosmos_account_key):
        # SAS URL is calculated from storage key, so this test runs live only
        url = self.account_url(cosmos_account, "cosmos")
        await self._set_up(cosmos_account, cosmos_account_key)
        try:
            # Arrange
            token = generate_table_sas(
                cosmos_account.name,
                cosmos_account_key,
                self.table_name,
                permission=TableSasPermissions(add=True),
                expiry=datetime.utcnow() + timedelta(hours=1),
                start_pk='test', start_rk='test1',
                end_pk='test', end_rk='test1',
            )

            # Act
            service = TableServiceClient(
                self.account_url(cosmos_account, "cosmos"),
                credential=token,
            )
            table = service.get_table_client(self.table_name)
            with pytest.raises(HttpResponseError):
                entity = self._create_random_entity_dict()
                await table.create_entity(entity=entity)

            # Assert
        finally:
            await self._tear_down()
            if self.is_live:
                sleep(SLEEP_DELAY)


    @pytest.mark.skip("Cosmos Tables does not yet support sas")
    @pytest.mark.live_test_only
    @CachedResourceGroupPreparer(name_prefix="tablestest")
    @CachedCosmosAccountPreparer(name_prefix="tablestest")
    async def test_sas_update(self, resource_group, location, cosmos_account, cosmos_account_key):
        # SAS URL is calculated from storage key, so this test runs live only
        url = self.account_url(cosmos_account, "cosmos")
        await self._set_up(cosmos_account, cosmos_account_key)
        try:
            # Arrange
            entity, _ = await self._insert_random_entity()
            token = generate_table_sas(
                cosmos_account.name,
                cosmos_account_key,
                self.table_name,
                permission=TableSasPermissions(update=True),
                expiry=datetime.utcnow() + timedelta(hours=1),
            )

            # Act
            service = TableServiceClient(
                self.account_url(cosmos_account, "cosmos"),
                credential=token,
            )
            table = service.get_table_client(self.table_name)
            updated_entity = self._create_updated_entity_dict(entity.PartitionKey, entity.RowKey)
            await table.update_entity(mode=UpdateMode.REPLACE, entity=updated_entity)

            # Assert
            received_entity = await self.table.get_entity(entity.PartitionKey,
                                                          entity.RowKey)
            self._assert_updated_entity(received_entity)
        finally:
            await self._tear_down()
            if self.is_live:
                sleep(SLEEP_DELAY)


    @pytest.mark.skip("Cosmos Tables does not yet support sas")
    @pytest.mark.live_test_only
    @CachedResourceGroupPreparer(name_prefix="tablestest")
    @CachedCosmosAccountPreparer(name_prefix="tablestest")
    async def test_sas_delete(self, resource_group, location, cosmos_account, cosmos_account_key):
        # SAS URL is calculated from storage key, so this test runs live only
        url = self.account_url(cosmos_account, "cosmos")
        await self._set_up(cosmos_account, cosmos_account_key)
        try:
            # Arrange
            entity, _ = await self._insert_random_entity()
            token = generate_table_sas(
                cosmos_account.name,
                cosmos_account_key,
                self.table_name,
                permission=TableSasPermissions(delete=True),
                expiry=datetime.utcnow() + timedelta(hours=1),
            )

            # Act
            service = TableServiceClient(
                self.account_url(cosmos_account, "cosmos"),
                credential=token,
            )
            table = service.get_table_client(self.table_name)
            await table.delete_entity(entity.PartitionKey, entity.RowKey)

            # Assert
            with pytest.raises(ResourceNotFoundError):
                await self.table.get_entity(entity.PartitionKey, entity.RowKey)
        finally:
            await self._tear_down()
            if self.is_live:
                sleep(SLEEP_DELAY)


    @pytest.mark.skip("Cosmos Tables does not yet support sas")
    @pytest.mark.live_test_only
    @CachedResourceGroupPreparer(name_prefix="tablestest")
    @CachedCosmosAccountPreparer(name_prefix="tablestest")
    async def test_sas_upper_case_table_name(self, resource_group, location, cosmos_account, cosmos_account_key):
        # SAS URL is calculated from storage key, so this test runs live only
        url = self.account_url(cosmos_account, "cosmos")
        await self._set_up(cosmos_account, cosmos_account_key)
        try:
            # Arrange
            entity, _ = await self._insert_random_entity()

            # Table names are case insensitive, so simply upper case our existing table name to test
            token = generate_table_sas(
                cosmos_account.name,
                cosmos_account_key,
                self.table_name.upper(),
                permission=TableSasPermissions(read=True),
                expiry=datetime.utcnow() + timedelta(hours=1),
                start=datetime.utcnow() - timedelta(minutes=1),
            )

            # Act
            service = TableServiceClient(
                self.account_url(cosmos_account, "cosmos"),
                credential=token,
            )
            table = service.get_table_client(self.table_name)
            entities = []
            async for t in table.query_entities(
                    filter="PartitionKey eq '{}'".format(entity['PartitionKey'])):
                entities.append(t)

            # Assert
            assert len(entities) ==  1
            self._assert_default_entity(entities[0])
        finally:
            await self._tear_down()
            if self.is_live:
                sleep(SLEEP_DELAY)


    @pytest.mark.skip("Cosmos Tables does not yet support sas")
    @pytest.mark.live_test_only
    @CachedResourceGroupPreparer(name_prefix="tablestest")
    @CachedCosmosAccountPreparer(name_prefix="tablestest")
    async def test_sas_signed_identifier(self, resource_group, location, cosmos_account, cosmos_account_key):
        # SAS URL is calculated from storage key, so this test runs live only
        url = self.account_url(cosmos_account, "cosmos")
        await self._set_up(cosmos_account, cosmos_account_key)
        try:
            # Arrange
            entity, _ = await self._insert_random_entity()

            access_policy = AccessPolicy()
            access_policy.start = datetime(2011, 10, 11)
            access_policy.expiry = datetime(2020, 10, 12)
            access_policy.permission = TableSasPermissions(read=True)
            identifiers = {'testid': access_policy}

            await self.table.set_table_access_policy(identifiers)

            token = generate_table_sas(
                cosmos_account.name,
                cosmos_account_key,
                self.table_name,
                policy_id='testid',
            )

            # Act
            service = TableServiceClient(
                self.account_url(cosmos_account, "cosmos"),
                credential=token,
            )
            table = service.get_table_client(table=self.table_name)
            entities = []
            async for t in table.query_entities(
                    filter="PartitionKey eq '{}'".format(entity.PartitionKey)):
                entities.append(t)

            # Assert
            assert len(entities) ==  1
            self._assert_default_entity(entities[0])
        finally:
            await self._tear_down()
            if self.is_live:
                sleep(SLEEP_DELAY)


# ------------------------------------------------------------------------------
if __name__ == '__main__':
    unittest.main()<|MERGE_RESOLUTION|>--- conflicted
+++ resolved
@@ -467,19 +467,11 @@
             entity = {'RowKey': 'rk', 'PartitionKey': ''}
 
             # Act
-<<<<<<< HEAD
-            with self.assertRaises(HttpResponseError):
+            with pytest.raises(HttpResponseError):
                 await self.table.create_entity(entity=entity)
-=======
-            if 'cosmos' in self.table.url:
-                with pytest.raises(HttpResponseError):
-                    await self.table.create_entity(entity=entity)
-            else:
-                resp = await self.table.create_entity(entity=entity)
 
                 # Assert
             #  assert resp is None
->>>>>>> 8e8324ad
         finally:
             await self._tear_down()
             if self.is_live:
@@ -512,25 +504,17 @@
             entity = {'PartitionKey': 'pk', 'RowKey': ''}
 
             # Act
-<<<<<<< HEAD
-            with self.assertRaises(HttpResponseError):
+            with pytest.raises(HttpResponseError):
                 await self.table.create_entity(entity=entity)
-
-=======
-            if 'cosmos' in self.table.url:
-                with pytest.raises(HttpResponseError):
-                    await self.table.create_entity(entity=entity)
-            else:
-                resp = await self.table.create_entity(entity=entity)
 
                 # Assert
             #  assert resp is None
->>>>>>> 8e8324ad
-        finally:
-            await self._tear_down()
-            if self.is_live:
-                sleep(SLEEP_DELAY)
-
+        finally:
+            await self._tear_down()
+            if self.is_live:
+                sleep(SLEEP_DELAY)
+
+    @pytest.mark.skip("Cosmos does not have this limitation")
     @CachedResourceGroupPreparer(name_prefix="tablestest")
     @CachedCosmosAccountPreparer(name_prefix="tablestest")
     async def test_insert_entity_too_many_properties(self, resource_group, location, cosmos_account,
@@ -543,20 +527,16 @@
                 entity['key{0}'.format(i)] = 'value{0}'.format(i)
 
             # Act
-<<<<<<< HEAD
-            resp = await self.table.create_entity(entity=entity)
-            self._assert_valid_metadata(resp)
-=======
             with pytest.raises(HttpResponseError):
                 resp = await self.table.create_entity(entity=entity)
->>>>>>> 8e8324ad
-
-            # Assert
-        finally:
-            await self._tear_down()
-            if self.is_live:
-                sleep(SLEEP_DELAY)
-
+
+            # Assert
+        finally:
+            await self._tear_down()
+            if self.is_live:
+                sleep(SLEEP_DELAY)
+
+    @pytest.mark.skip("Cosmos does not have this limitation")
     @CachedResourceGroupPreparer(name_prefix="tablestest")
     @CachedCosmosAccountPreparer(name_prefix="tablestest")
     async def test_insert_entity_property_name_too_long(self, resource_group, location, cosmos_account,
@@ -568,13 +548,8 @@
             entity['a' * 256] = 'badval'
 
             # Act
-<<<<<<< HEAD
-            resp = await self.table.create_entity(entity=entity)
-            self._assert_valid_metadata(resp)
-=======
             with pytest.raises(HttpResponseError):
                 resp = await self.table.create_entity(entity=entity)
->>>>>>> 8e8324ad
 
             # Assert
         finally:
@@ -1341,17 +1316,10 @@
                 async for t in table.list_entities():
                     entities.append(t)
 
-<<<<<<< HEAD
-                # Assert
-                self.assertEqual(len(entities), 2)
-                for entity in entities:
-                    self._assert_default_entity(entity)
-=======
             # Assert
             assert len(entities) ==  2
             for entity in entities:
                 self._assert_default_entity(entity)
->>>>>>> 8e8324ad
         finally:
             await self._tear_down()
             if self.is_live:
@@ -1410,13 +1378,8 @@
                 async for t in table.list_entities():
                     entities.append(t)
 
-<<<<<<< HEAD
-                # Assert
-                self.assertEqual(len(entities), 0)
-=======
             # Assert
             assert len(entities) ==  0
->>>>>>> 8e8324ad
         finally:
             await self._tear_down()
             if self.is_live:
@@ -1435,17 +1398,10 @@
                 async for t in table.list_entities(headers={'accept': 'application/json;odata=fullmetadata'}):
                     entities.append(t)
 
-<<<<<<< HEAD
-                # Assert
-                self.assertEqual(len(entities), 2)
-                for entity in entities:
-                    self._assert_default_entity_json_full_metadata(entity)
-=======
             # Assert
             assert len(entities) ==  2
             for entity in entities:
                 self._assert_default_entity_json_full_metadata(entity)
->>>>>>> 8e8324ad
         finally:
             await self._tear_down()
             if self.is_live:
@@ -1464,59 +1420,15 @@
                 async for t in table.list_entities(headers={'accept': 'application/json;odata=nometadata'}):
                     entities.append(t)
 
-<<<<<<< HEAD
-                # Assert
-                self.assertEqual(len(entities), 2)
-                for entity in entities:
-                    self._assert_default_entity_json_no_metadata(entity)
-=======
             # Assert
             assert len(entities) ==  2
             for entity in entities:
                 self._assert_default_entity_json_no_metadata(entity)
->>>>>>> 8e8324ad
-        finally:
-            await self._tear_down()
-            if self.is_live:
-                sleep(SLEEP_DELAY)
-
-<<<<<<< HEAD
-=======
-    @pytest.mark.skip("Batch not implemented")
-    @CachedResourceGroupPreparer(name_prefix="tablestest")
-    @CachedCosmosAccountPreparer(name_prefix="tablestest")
-    def test_query_entities_large(self, resource_group, location, cosmos_account, cosmos_account_key):
-        # Arrange
-        table_name = self._create_query_table(0)
-        total_entities_count = 1000
-        entities_per_batch = 50
-
-        for j in range(total_entities_count // entities_per_batch):
-            batch = TableBatch()
-            for i in range(entities_per_batch):
-                entity = TableEntity()
-                entity.PartitionKey = 'large'
-                entity.RowKey = 'batch{0}-item{1}'.format(j, i)
-                entity.test = EntityProperty(True)
-                entity.test2 = 'hello world;' * 100
-                entity.test3 = 3
-                entity.test4 = EntityProperty(1234567890)
-                entity.test5 = datetime(2016, 12, 31, 11, 59, 59, 0)
-                batch.create_entity(entity)
-            self.ts.commit_batch(table_name, batch)
-
-        # Act
-        start_time = datetime.now()
-        entities = list(self.ts.query_entities(table_name))
-        elapsed_time = datetime.now() - start_time
-
-        # Assert
-        print('query_entities took {0} secs.'.format(elapsed_time.total_seconds()))
-        # azure allocates 5 seconds to execute a query
-        # if it runs slowly, it will return fewer results and make the test fail
-        assert len(entities) ==  total_entities_count
-
->>>>>>> 8e8324ad
+        finally:
+            await self._tear_down()
+            if self.is_live:
+                sleep(SLEEP_DELAY)
+
     @CachedResourceGroupPreparer(name_prefix="tablestest")
     @CachedCosmosAccountPreparer(name_prefix="tablestest")
     async def test_query_entities_with_filter(self, resource_group, location, cosmos_account, cosmos_account_key):
@@ -1601,18 +1513,11 @@
         try:
             async with await self._create_query_table(3) as table:
 
-<<<<<<< HEAD
-                # Act
                 entities = []
                 async for t in table.list_entities(results_per_page=2).by_page():
                     entities.append(t)
-
-                # Assert
-                self.assertEqual(len(entities), 2)
-=======
             # Assert
             assert len(entities) ==  2
->>>>>>> 8e8324ad
         finally:
             await self._tear_down()
             if self.is_live:
@@ -1643,17 +1548,6 @@
                 async for el in await resp3.__anext__():
                     entities3.append(el)
 
-<<<<<<< HEAD
-                # Assert
-                self.assertEqual(len(entities1), 2)
-                self.assertEqual(len(entities2), 2)
-                self.assertEqual(len(entities3), 1)
-                self._assert_default_entity(entities1[0])
-                self._assert_default_entity(entities1[1])
-                self._assert_default_entity(entities2[0])
-                self._assert_default_entity(entities2[1])
-                self._assert_default_entity(entities3[0])
-=======
             # Assert
             assert len(entities1) ==  2
             assert len(entities2) ==  2
@@ -1663,7 +1557,6 @@
             self._assert_default_entity(entities2[0])
             self._assert_default_entity(entities2[1])
             self._assert_default_entity(entities3[0])
->>>>>>> 8e8324ad
         finally:
             await self._tear_down()
             if self.is_live:
