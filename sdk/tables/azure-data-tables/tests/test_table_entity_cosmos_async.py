# coding: utf-8

# -------------------------------------------------------------------------
# Copyright (c) Microsoft Corporation. All rights reserved.
# Licensed under the MIT License. See License.txt in the project root for
# license information.
# --------------------------------------------------------------------------

import pytest

from base64 import b64encode
from datetime import datetime, timedelta
from dateutil.tz import tzutc, tzoffset
from math import isnan
from time import sleep
import uuid

from devtools_testutils import AzureTestCase

from azure.data.tables import (
    generate_table_sas,
    TableEntity,
    EntityProperty,
    EdmType,
    TableSasPermissions,
    AccessPolicy,
    UpdateMode
)
from azure.data.tables.aio import TableServiceClient

from azure.core import MatchConditions
from azure.core.exceptions import (
    HttpResponseError,
    ResourceNotFoundError,
    ResourceExistsError,
)

from _shared.asynctestcase import AsyncTableTestCase
from _shared.testcase import SLEEP_DELAY
from preparers import CosmosPreparer
# ------------------------------------------------------------------------------
# TODO: change to `with table_client as client:` to close sessions
# ------------------------------------------------------------------------------

class StorageTableEntityTest(AzureTestCase, AsyncTableTestCase):

    async def _set_up(self, tables_cosmos_account_name, tables_primary_cosmos_account_key):
        account_url = self.account_url(tables_cosmos_account_name, "cosmos")
        self.ts = TableServiceClient(account_url, tables_primary_cosmos_account_key)
        self.table_name = self.get_resource_name('uttable')
        self.table = self.ts.get_table_client(self.table_name)
        if self.is_live:
            try:
                await self.ts.create_table(table_name=self.table_name)
            except ResourceExistsError:
                pass

        self.query_tables = []

    async def _tear_down(self):
        if self.is_live:
            async with self.ts as t:
                try:
                    await t.delete_table(self.table_name)
                except:
                    pass

                for table_name in self.query_tables:
                    try:
                        await t.delete_table(table_name)
                    except:
                        pass

    # --Helpers-----------------------------------------------------------------
    async def _create_query_table(self, entity_count):
        """
        Creates a table with the specified name and adds entities with the
        default set of values. PartitionKey is set to 'MyPartition' and RowKey
        is set to a unique counter value starting at 1 (as a string).
        """
        table_name = self.get_resource_name('querytable')
        table = await self.ts.create_table(table_name)
        self.query_tables.append(table_name)
        client = self.ts.get_table_client(table_name)
        entity = self._create_random_entity_dict()
        for i in range(1, entity_count + 1):
            entity['RowKey'] = entity['RowKey'] + str(i)
            await client.create_entity(entity=entity)
        return client

    def _create_random_base_entity_dict(self):
        """
        Creates a dict-based entity with only pk and rk.
        """
        partition = self.get_resource_name('pk')
        row = self.get_resource_name('rk')
        return {
            'PartitionKey': partition,
            'RowKey': row,
        }

    def _create_pk_rk(self, pk, rk):
        try:
            pk = pk if pk is not None else self.get_resource_name('pk').decode('utf-8')
            rk = rk if rk is not None else self.get_resource_name('rk').decode('utf-8')
        except AttributeError:
            pk = pk if pk is not None else self.get_resource_name('pk')
            rk = rk if rk is not None else self.get_resource_name('rk')
        return pk, rk

    async def _insert_two_opposite_entities(self, pk=None, rk=None):
        entity1 = self._create_random_entity_dict()
        resp = await self.table.create_entity(entity1)

        partition, row = self._create_pk_rk(pk, rk)
        properties = {
            'PartitionKey': partition + u'1',
            'RowKey': row + u'1',
            'age': 49,
            'sex': u'female',
            'married': False,
            'deceased': True,
            'optional': None,
            'ratio': 5.2,
            'evenratio': 6.0,
            'large': 39999011,
            'Birthday': datetime(1993, 4, 1, tzinfo=tzutc()),
            'birthday': datetime(1990, 4, 1, tzinfo=tzutc()),
            'binary': b'binary-binary',
            'other': EntityProperty(value=40, type=EdmType.INT32),
            'clsid': uuid.UUID('c8da6455-213e-42d9-9b79-3f9149a57833')
        }
        entity = TableEntity(**properties)
        await self.table.create_entity(entity)
        return entity1, resp

    def _create_random_entity_dict(self, pk=None, rk=None):
        """
        Creates a dictionary-based entity with fixed values, using all
        of the supported data types.
        """
        partition = pk if pk is not None else self.get_resource_name('pk')
        row = rk if rk is not None else self.get_resource_name('rk')
        properties = {
            'PartitionKey': partition,
            'RowKey': row,
            'age': 39,
            'sex': 'male',
            'married': True,
            'deceased': False,
            'optional': None,
            'ratio': 3.1,
            'evenratio': 3.0,
            'large': 933311100,
            'Birthday': datetime(1973, 10, 4, tzinfo=tzutc()),
            'birthday': datetime(1970, 10, 4, tzinfo=tzutc()),
            'binary': b'binary',
            'other': EntityProperty(value=20, type=EdmType.INT32),
            'clsid': uuid.UUID('c9da6455-213d-42c9-9a79-3e9149a57833')
        }
        return TableEntity(**properties)

    async def _insert_random_entity(self, pk=None, rk=None):
        entity = self._create_random_entity_dict(pk, rk)
        metadata = await self.table.create_entity(entity=entity)
        return entity, metadata['etag']

    def _create_updated_entity_dict(self, partition, row):
        """
        Creates a dictionary-based entity with fixed values, with a
        different set of values than the default entity. It
        adds fields, changes field values, changes field types,
        and removes fields when compared to the default entity.
        """
        return {
            'PartitionKey': partition,
            'RowKey': row,
            'age': 'abc',
            'sex': 'female',
            'sign': 'aquarius',
            'birthday': datetime(1991, 10, 4, tzinfo=tzutc())
        }

    def _assert_default_entity(self, entity, headers=None):
        '''
        Asserts that the entity passed in matches the default entity.
        '''
        assert entity['age'] ==  39
        assert entity['sex'] ==  'male'
        assert entity['married'] ==  True
        assert entity['deceased'] ==  False
        assert not "optional" in entity
        assert not "aquarius" in entity
        assert entity['ratio'] ==  3.1
        assert entity['evenratio'] ==  3.0
        assert entity['large'] ==  933311100
        assert entity['Birthday'] == datetime(1973, 10, 4, tzinfo=tzutc())
        assert entity['birthday'] == datetime(1970, 10, 4, tzinfo=tzutc())
        assert entity['binary'].value ==  b'binary'
        assert entity['other'] ==  20
        assert entity['clsid'] ==  uuid.UUID('c9da6455-213d-42c9-9a79-3e9149a57833')

    def _assert_default_entity_json_full_metadata(self, entity, headers=None):
        '''
        Asserts that the entity passed in matches the default entity.
        '''
        assert entity['age'] ==  39
        assert entity['sex'] ==  'male'
        assert entity['married'] ==  True
        assert entity['deceased'] ==  False
        assert not "optional" in entity
        assert not "aquarius" in entity
        assert entity['ratio'] ==  3.1
        assert entity['evenratio'] ==  3.0
        assert entity['large'] ==  933311100
        assert entity['Birthday'] == datetime(1973, 10, 4, tzinfo=tzutc())
        assert entity['birthday'] == datetime(1970, 10, 4, tzinfo=tzutc())
        assert entity['binary'].value ==  b'binary'
        assert entity['other'] ==  20
        assert entity['clsid'] ==  uuid.UUID('c9da6455-213d-42c9-9a79-3e9149a57833')

    def _assert_default_entity_json_no_metadata(self, entity, headers=None):
        '''
        Asserts that the entity passed in matches the default entity.
        '''
        assert entity['age'] ==  39
        assert entity['sex'] ==  'male'
        assert entity['married'] ==  True
        assert entity['deceased'] ==  False
        assert not "optional" in entity
        assert not "aquarius" in entity
        assert entity['ratio'] ==  3.1
        assert entity['evenratio'] ==  3.0
        assert entity['large'] ==  933311100
        assert entity['Birthday'].startswith('1973-10-04T00:00:00')
        assert entity['birthday'].startswith('1970-10-04T00:00:00')
        assert entity['Birthday'].endswith('00Z')
        assert entity['birthday'].endswith('00Z')
        assert entity['binary'] ==  b64encode(b'binary').decode('utf-8')
        assert entity['other'] ==  20
        assert entity['clsid'] ==  'c9da6455-213d-42c9-9a79-3e9149a57833'

    def _assert_updated_entity(self, entity):
        '''
        Asserts that the entity passed in matches the updated entity.
        '''
        assert entity.age ==  'abc'
        assert entity.sex ==  'female'
        assert not hasattr(entity, "married")
        assert not hasattr(entity, "deceased")
        assert entity.sign ==  'aquarius'
        assert not hasattr(entity, "optional")
        assert not hasattr(entity, "ratio")
        assert not hasattr(entity, "evenratio")
        assert not hasattr(entity, "large")
        assert not hasattr(entity, "Birthday")
        assert entity.birthday, datetime(1991, 10, 4, tzinfo=tzutc())
        assert not hasattr(entity, "other")
        assert not hasattr(entity, "clsid")

    def _assert_merged_entity(self, entity):
        '''
        Asserts that the entity passed in matches the default entity
        merged with the updated entity.
        '''
        assert entity.age ==  'abc'
        assert entity.sex ==  'female'
        assert entity.sign ==  'aquarius'
        assert entity.married ==  True
        assert entity.deceased ==  False
        assert entity.ratio ==  3.1
        assert entity.evenratio ==  3.0
        assert entity.large ==  933311100
        assert entity.Birthday, datetime(1973, 10, 4, tzinfo=tzutc())
        assert entity.birthday, datetime(1991, 10, 4, tzinfo=tzutc())
        assert entity.other ==  20
        assert isinstance(entity.clsid,  uuid.UUID)
        assert str(entity.clsid) ==  'c9da6455-213d-42c9-9a79-3e9149a57833'

    def _assert_valid_metadata(self, metadata):
        keys = metadata.keys()
        assert "version" in  keys
        assert "date" in  keys
        assert "etag" in  keys
        assert len(keys) ==  3

    # --Test cases for entities ------------------------------------------
    @pytest.mark.skip("Forbidden operation")
    @CosmosPreparer()
    async def test_url_encoding_at_symbol(self, tables_cosmos_account_name, tables_primary_cosmos_account_key):

        await self._set_up(tables_cosmos_account_name, tables_primary_cosmos_account_key)
        try:
            entity = {
                u"PartitionKey": u"PK",
                u"RowKey": u"table@storage.com",
                u"Value": 100
            }

            await self.table.create_entity(entity)

            f = u"RowKey eq '{}'".format(entity["RowKey"])
            entities = self.table.query_entities(filter=f)

            count = 0
            async for e in entities:
                assert e.PartitionKey == entity[u"PartitionKey"]
                assert e.RowKey == entity[u"RowKey"]
                assert e.Value == entity[u"Value"]
                await self.table.delete_entity(e.PartitionKey, e.RowKey)
                count += 1

            assert count == 1

            entities = self.table.query_entities(filter=f)
            count = 0
            async for e in entities:
                count += 1
            assert count == 0

        finally:
            await self._tear_down()
            if self.is_live:
                sleep(SLEEP_DELAY)

    @pytest.mark.skip("Merge operation fails from Tables SDK, issue #13844")
    @CosmosPreparer()
    async def test_insert_entity_dictionary(self, tables_cosmos_account_name, tables_primary_cosmos_account_key):
        # Arrange
        await self._set_up(tables_cosmos_account_name, tables_primary_cosmos_account_key)
        try:
            entity = self._create_random_entity_dict()

            # Act
            # resp = self.table.create_item(entity)
            resp = await self.table.create_entity(entity=entity)

            # Assert  --- Does this mean insert returns nothing?
            assert resp is not None
        finally:
            await self._tear_down()
            if self.is_live:
                sleep(SLEEP_DELAY)

    @CosmosPreparer()
    async def test_insert_entity_with_hook(self, tables_cosmos_account_name, tables_primary_cosmos_account_key):
        # Arrange
        await self._set_up(tables_cosmos_account_name, tables_primary_cosmos_account_key)
        try:
            entity = self._create_random_entity_dict()

            # Act
            resp = await self.table.create_entity(entity=entity)
            received_entity = await self.table.get_entity(
                partition_key=entity["PartitionKey"],
                row_key=entity["RowKey"]
            )
            # Assert
            self._assert_valid_metadata(resp)
            self._assert_default_entity(received_entity)
        finally:
            await self._tear_down()
            if self.is_live:
                sleep(SLEEP_DELAY)

    @CosmosPreparer()
    async def test_insert_entity_with_no_metadata(self, tables_cosmos_account_name, tables_primary_cosmos_account_key):
        # Arrange
        await self._set_up(tables_cosmos_account_name, tables_primary_cosmos_account_key)
        try:
            entity = self._create_random_entity_dict()
            headers = {'Accept': 'application/json;odata=nometadata'}

            # Act
            resp = await self.table.create_entity(
                entity=entity,
                headers={'Accept': 'application/json;odata=nometadata'},
            )
            received_entity = await self.table.get_entity(
                partition_key=entity["PartitionKey"],
                row_key=entity["RowKey"],
                headers=headers
            )

            # Assert
            self._assert_valid_metadata(resp)
            self._assert_default_entity_json_no_metadata(received_entity)
        finally:
            await self._tear_down()
            if self.is_live:
                sleep(SLEEP_DELAY)

    @CosmosPreparer()
    async def test_insert_entity_with_full_metadata(self, tables_cosmos_account_name,
                                                    tables_primary_cosmos_account_key):
        # Arrange
        await self._set_up(tables_cosmos_account_name, tables_primary_cosmos_account_key)
        try:
            entity = self._create_random_entity_dict()
            headers = {'Accept': 'application/json;odata=fullmetadata'}

            # Act
            resp = await self.table.create_entity(
                entity=entity,
                headers=headers
            )
            received_entity = await self.table.get_entity(
                partition_key=entity["PartitionKey"],
                row_key=entity["RowKey"],
                headers=headers
            )

            # Assert
            self._assert_valid_metadata(resp)
            self._assert_default_entity_json_full_metadata(received_entity)
        finally:
            await self._tear_down()
            if self.is_live:
                sleep(SLEEP_DELAY)

    @CosmosPreparer()
    async def test_insert_entity_conflict(self, tables_cosmos_account_name, tables_primary_cosmos_account_key):
        # Arrange
        await self._set_up(tables_cosmos_account_name, tables_primary_cosmos_account_key)
        try:
            entity, _ = await self._insert_random_entity()

            # Act
            with pytest.raises(ResourceExistsError):
                # self.table.create_item(entity)
                await self.table.create_entity(entity=entity)

            # Assert
        finally:
            await self._tear_down()
            if self.is_live:
                sleep(SLEEP_DELAY)

    @CosmosPreparer()
    async def test_insert_entity_with_large_int32_value_throws(self, tables_cosmos_account_name,
                                                               tables_primary_cosmos_account_key):
        # Arrange
        await self._set_up(tables_cosmos_account_name, tables_primary_cosmos_account_key)
        try:
            # Act
            dict32 = self._create_random_base_entity_dict()
            dict32['large'] = EntityProperty(2 ** 31, EdmType.INT32) # TODO: this is outside the range of int32

            # Assert
            with pytest.raises(TypeError):
                await self.table.create_entity(entity=dict32)

            dict32['large'] = EntityProperty(-(2 ** 31 + 1), EdmType.INT32)  # TODO: this is outside the range of int32
            with pytest.raises(TypeError):
                await self.table.create_entity(entity=dict32)
        finally:
            await self._tear_down()
            if self.is_live:
                sleep(SLEEP_DELAY)

    @CosmosPreparer()
    async def test_insert_entity_with_large_int64_value_throws(self, tables_cosmos_account_name,
                                                               tables_primary_cosmos_account_key):
        # Arrange
        await self._set_up(tables_cosmos_account_name, tables_primary_cosmos_account_key)
        try:
            # Act
            dict64 = self._create_random_base_entity_dict()
            dict64['large'] = EntityProperty(2 ** 63, EdmType.INT64)

            # Assert
            with pytest.raises(TypeError):
                await self.table.create_entity(entity=dict64)

            dict64['large'] = EntityProperty(-(2 ** 63 + 1), EdmType.INT64)
            with pytest.raises(TypeError):
                await self.table.create_entity(entity=dict64)
        finally:
            await self._tear_down()
            if self.is_live:
                sleep(SLEEP_DELAY)

    @CosmosPreparer()
    async def test_insert_entity_with_large_int_success(self, tables_cosmos_account_name,
                                                         tables_primary_cosmos_account_key):
        # Arrange
        await self._set_up(tables_cosmos_account_name, tables_primary_cosmos_account_key)
        try:
            # Act
            dict64 = self._create_random_base_entity_dict()
            dict64['large'] = EntityProperty(2 ** 50, EdmType.INT64)

            # Assert
            await self.table.create_entity(entity=dict64)

            received_entity = await self.table.get_entity(dict64['PartitionKey'], dict64['RowKey'])
            assert received_entity['large'].value == dict64['large'].value

            dict64['RowKey'] = 'negative'
            dict64['large'] = EntityProperty(-(2 ** 50 + 1), EdmType.INT64)
            await self.table.create_entity(entity=dict64)

            received_entity = await self.table.get_entity(dict64['PartitionKey'], dict64['RowKey'])
            assert received_entity['large'].value == dict64['large'].value

        finally:
            await self._tear_down()
            if self.is_live:
                sleep(SLEEP_DELAY)

    @CosmosPreparer()
    async def test_insert_entity_missing_pk(self, tables_cosmos_account_name, tables_primary_cosmos_account_key):
        # Arrange
        await self._set_up(tables_cosmos_account_name, tables_primary_cosmos_account_key)
        try:
            entity = {'RowKey': 'rk'}

            # Act
            with pytest.raises(ValueError):
                # resp = self.table.create_item(entity)
                resp = await self.table.create_entity(entity=entity)
            # Assert
        finally:
            await self._tear_down()
            if self.is_live:
                sleep(SLEEP_DELAY)

    @CosmosPreparer()
    async def test_insert_entity_empty_string_pk(self, tables_cosmos_account_name, tables_primary_cosmos_account_key):
        # Arrange
        await self._set_up(tables_cosmos_account_name, tables_primary_cosmos_account_key)
        try:
            entity = {'RowKey': 'rk', 'PartitionKey': ''}

            # Act
            with pytest.raises(HttpResponseError):
                await self.table.create_entity(entity=entity)

                # Assert
            #  assert resp is None
        finally:
            await self._tear_down()
            if self.is_live:
                sleep(SLEEP_DELAY)

    @CosmosPreparer()
    async def test_insert_entity_missing_rk(self, tables_cosmos_account_name, tables_primary_cosmos_account_key):
        # Arrange
        await self._set_up(tables_cosmos_account_name, tables_primary_cosmos_account_key)
        try:
            entity = {'PartitionKey': 'pk'}

            # Act
            with pytest.raises(ValueError):
                resp = await self.table.create_entity(entity=entity)

            # Assert
        finally:
            await self._tear_down()
            if self.is_live:
                sleep(SLEEP_DELAY)

    @CosmosPreparer()
    async def test_insert_entity_empty_string_rk(self, tables_cosmos_account_name, tables_primary_cosmos_account_key):
        # Arrange
        await self._set_up(tables_cosmos_account_name, tables_primary_cosmos_account_key)
        try:
            entity = {'PartitionKey': 'pk', 'RowKey': ''}

            # Act
            with pytest.raises(HttpResponseError):
                await self.table.create_entity(entity=entity)

                # Assert
            #  assert resp is None
        finally:
            await self._tear_down()
            if self.is_live:
                sleep(SLEEP_DELAY)

    @pytest.mark.skip("Cosmos does not have this limitation")
    @CosmosPreparer()
    async def test_insert_entity_too_many_properties(self, tables_cosmos_account_name,
                                                     tables_primary_cosmos_account_key):
        # Arrange
        await self._set_up(tables_cosmos_account_name, tables_primary_cosmos_account_key)
        try:
            entity = self._create_random_base_entity_dict()
            for i in range(255):
                entity['key{0}'.format(i)] = 'value{0}'.format(i)

            # Act
            with pytest.raises(HttpResponseError):
                resp = await self.table.create_entity(entity=entity)

            # Assert
        finally:
            await self._tear_down()
            if self.is_live:
                sleep(SLEEP_DELAY)

    @pytest.mark.skip("Cosmos does not have this limitation")
    @CosmosPreparer()
    async def test_insert_entity_property_name_too_long(self, tables_cosmos_account_name,
                                                        tables_primary_cosmos_account_key):
        # Arrange
        await self._set_up(tables_cosmos_account_name, tables_primary_cosmos_account_key)
        try:
            entity = self._create_random_base_entity_dict()
            entity['a' * 256] = 'badval'

            # Act
            with pytest.raises(HttpResponseError):
                resp = await self.table.create_entity(entity=entity)

            # Assert
        finally:
            await self._tear_down()
            if self.is_live:
                sleep(SLEEP_DELAY)

    @CosmosPreparer()
    async def test_get_entity(self, tables_cosmos_account_name, tables_primary_cosmos_account_key):
        # Arrange
        await self._set_up(tables_cosmos_account_name, tables_primary_cosmos_account_key)
        try:
            entity, _ = await self._insert_random_entity()

            # Act
            resp = await self.table.get_entity(partition_key=entity['PartitionKey'],
                                               row_key=entity['RowKey'])

            # Assert
            assert resp['PartitionKey'] ==  entity['PartitionKey']
            assert resp['RowKey'] ==  entity['RowKey']
            self._assert_default_entity(resp)
        finally:
            await self._tear_down()
            if self.is_live:
                sleep(SLEEP_DELAY)

    @CosmosPreparer()
    async def test_get_entity_with_hook(self, tables_cosmos_account_name, tables_primary_cosmos_account_key):
        # Arrange
        await self._set_up(tables_cosmos_account_name, tables_primary_cosmos_account_key)
        try:
            entity, _ = await self._insert_random_entity()

            # Act
            # resp, headers
            # response_hook=lambda e, h: (e, h)
            resp = await self.table.get_entity(
                partition_key=entity['PartitionKey'],
                row_key=entity['RowKey'],
            )

            # Assert
            assert resp['PartitionKey'] ==  entity['PartitionKey']
            assert resp['RowKey'] ==  entity['RowKey']
            self._assert_default_entity(resp)
        finally:
            await self._tear_down()
            if self.is_live:
                sleep(SLEEP_DELAY)

    @CosmosPreparer()
    async def test_get_entity_if_match(self, tables_cosmos_account_name, tables_primary_cosmos_account_key):
        # Arrange
        await self._set_up(tables_cosmos_account_name, tables_primary_cosmos_account_key)
        try:
            entity, etag = await self._insert_random_entity()

            # Act
            # Do a get and confirm the etag is parsed correctly by using it
            # as a condition to delete.
            resp = await self.table.get_entity(partition_key=entity['PartitionKey'],
                                               row_key=entity['RowKey'])

            await self.table.delete_entity(
                partition_key=resp['PartitionKey'],
                row_key=resp['RowKey'],
                etag=etag,
                match_condition=MatchConditions.IfNotModified
            )

            # Assert
        finally:
            await self._tear_down()
            if self.is_live:
                sleep(SLEEP_DELAY)

    @CosmosPreparer()
    async def test_get_entity_full_metadata(self, tables_cosmos_account_name, tables_primary_cosmos_account_key):
        # Arrange
        await self._set_up(tables_cosmos_account_name, tables_primary_cosmos_account_key)
        try:
            entity, _ = await self._insert_random_entity()

            # Act
            resp = await self.table.get_entity(
                entity.PartitionKey,
                entity.RowKey,
                headers={'accept': 'application/json;odata=fullmetadata'})

            # Assert
            assert resp.PartitionKey ==  entity.PartitionKey
            assert resp.RowKey ==  entity.RowKey
            self._assert_default_entity_json_full_metadata(resp)
        finally:
            await self._tear_down()
            if self.is_live:
                sleep(SLEEP_DELAY)

    @CosmosPreparer()
    async def test_get_entity_no_metadata(self, tables_cosmos_account_name, tables_primary_cosmos_account_key):
        # Arrange
        await self._set_up(tables_cosmos_account_name, tables_primary_cosmos_account_key)
        try:
            entity, _ = await self._insert_random_entity()

            # Act
            resp = await self.table.get_entity(
                partition_key=entity.PartitionKey,
                row_key=entity.RowKey,
                headers={'accept': 'application/json;odata=nometadata'})

            # Assert
            assert resp.PartitionKey ==  entity.PartitionKey
            assert resp.RowKey ==  entity.RowKey
            self._assert_default_entity_json_no_metadata(resp)
        finally:
            await self._tear_down()
            if self.is_live:
                sleep(SLEEP_DELAY)

    @CosmosPreparer()
    async def test_get_entity_not_existing(self, tables_cosmos_account_name, tables_primary_cosmos_account_key):
        # Arrange
        await self._set_up(tables_cosmos_account_name, tables_primary_cosmos_account_key)
        try:
            entity = self._create_random_entity_dict()

            # Act
            with pytest.raises(ResourceNotFoundError):
                await self.table.get_entity(partition_key=entity.PartitionKey,
                                            row_key=entity.RowKey)

            # Assert
        finally:
            await self._tear_down()
            if self.is_live:
                sleep(SLEEP_DELAY)

    @CosmosPreparer()
    async def test_get_entity_with_special_doubles(self, tables_cosmos_account_name,
                                                   tables_primary_cosmos_account_key):
        # Arrange
        await self._set_up(tables_cosmos_account_name, tables_primary_cosmos_account_key)
        try:
            entity = self._create_random_base_entity_dict()
            entity.update({
                'inf': float('inf'),
                'negativeinf': float('-inf'),
                'nan': float('nan')
            })
            await self.table.create_entity(entity=entity)

            # Act
            resp = await self.table.get_entity(partition_key=entity['PartitionKey'],
                                               row_key=entity['RowKey'])

            # Assert
            assert resp.inf ==  float('inf')
            assert resp.negativeinf ==  float('-inf')
            assert isnan(resp.nan)
        finally:
            await self._tear_down()
            if self.is_live:
                sleep(SLEEP_DELAY)

    @CosmosPreparer()
    async def test_update_entity(self, tables_cosmos_account_name, tables_primary_cosmos_account_key):
        # Arrange
        await self._set_up(tables_cosmos_account_name, tables_primary_cosmos_account_key)
        try:
            entity, _ = await self._insert_random_entity()

            # Act
            sent_entity = self._create_updated_entity_dict(entity.PartitionKey, entity.RowKey)

            # resp = self.table.update_item(sent_entity, response_hook=lambda e, h: h)
            resp = await self.table.update_entity(mode=UpdateMode.REPLACE, entity=sent_entity)

            # Assert
            #  assert resp
            received_entity = await self.table.get_entity(
                partition_key=entity.PartitionKey,
                row_key=entity.RowKey)

            self._assert_updated_entity(received_entity)
        finally:
            await self._tear_down()
            if self.is_live:
                sleep(SLEEP_DELAY)

    @CosmosPreparer()
    async def test_update_entity_not_existing(self, tables_cosmos_account_name, tables_primary_cosmos_account_key):
        # Arrange
        await self._set_up(tables_cosmos_account_name, tables_primary_cosmos_account_key)
        try:
            entity = self._create_random_base_entity_dict()

            # Act
            sent_entity = self._create_updated_entity_dict(entity['PartitionKey'], entity['RowKey'])
            with pytest.raises(ResourceNotFoundError):
                await self.table.update_entity(mode=UpdateMode.REPLACE, entity=sent_entity)

            # Assert
        finally:
            await self._tear_down()
            if self.is_live:
                sleep(SLEEP_DELAY)

    @CosmosPreparer()
    async def test_update_entity_with_if_matches(self, tables_cosmos_account_name, tables_primary_cosmos_account_key):
        # Arrange
        await self._set_up(tables_cosmos_account_name, tables_primary_cosmos_account_key)
        try:
            entity, etag = await self._insert_random_entity()

            # Act
            #, response_hook=lambda e, h: h)
            sent_entity = self._create_updated_entity_dict(entity.PartitionKey, entity.RowKey)
            await self.table.update_entity(
                mode=UpdateMode.REPLACE,
                entity=sent_entity, etag=etag,
                match_condition=MatchConditions.IfNotModified)

            # Assert
            # assert resp
            received_entity = await self.table.get_entity(entity.PartitionKey,
                                                          entity.RowKey)
            self._assert_updated_entity(received_entity)
        finally:
            await self._tear_down()
            if self.is_live:
                sleep(SLEEP_DELAY)

    @CosmosPreparer()
    async def test_update_entity_with_if_doesnt_match(self, tables_cosmos_account_name,
                                                      tables_primary_cosmos_account_key):
        # Arrange
        await self._set_up(tables_cosmos_account_name, tables_primary_cosmos_account_key)
        try:
            entity, _ = await self._insert_random_entity()

            # Act
            sent_entity = self._create_updated_entity_dict(entity.PartitionKey, entity.RowKey)
            with pytest.raises(HttpResponseError):
                await self.table.update_entity(
                    mode=UpdateMode.REPLACE,
                    entity=sent_entity,
                    etag=u'W/"datetime\'2012-06-15T22%3A51%3A44.9662825Z\'"',
                    match_condition=MatchConditions.IfNotModified)

            # Assert
        finally:
            await self._tear_down()
            if self.is_live:
                sleep(SLEEP_DELAY)

    @pytest.mark.skip("Merge operation fails from Tables SDK, issue #13844")
    @CosmosPreparer()
    async def test_insert_or_merge_entity_with_existing_entity(self, tables_cosmos_account_name,
                                                               tables_primary_cosmos_account_key):
        # Arrange
        await self._set_up(tables_cosmos_account_name, tables_primary_cosmos_account_key)
        try:
            entity, _ = await self._insert_random_entity()

            # Act
            sent_entity = self._create_updated_entity_dict(entity.PartitionKey, entity.RowKey)
            resp = await self.table.upsert_entity(mode=UpdateMode.MERGE, entity=sent_entity)

            # Assert
            assert resp is None
            received_entity = await self.table.get_entity(entity.PartitionKey,
                                                          entity.RowKey)
            self._assert_merged_entity(received_entity)
        finally:
            await self._tear_down()
            if self.is_live:
                sleep(SLEEP_DELAY)

    @pytest.mark.skip("Merge operation fails from Tables SDK, issue #13844")
    @CosmosPreparer()
    async def test_insert_or_merge_entity_with_non_existing_entity(self, tables_cosmos_account_name,
                                                                   tables_primary_cosmos_account_key):
        # Arrange
        await self._set_up(tables_cosmos_account_name, tables_primary_cosmos_account_key)
        try:
            entity = self._create_random_base_entity_dict()

            # Act
            sent_entity = self._create_updated_entity_dict(entity['PartitionKey'], entity['RowKey'])
            resp = await self.table.upsert_entity(mode=UpdateMode.MERGE, entity=sent_entity)

            # Assert
            assert resp is None
            received_entity = await self.table.get_entity(entity['PartitionKey'],
                                                          entity['RowKey'])
            self._assert_updated_entity(received_entity)
        finally:
            await self._tear_down()
            if self.is_live:
                sleep(SLEEP_DELAY)

    @pytest.mark.skip("Merge operation fails from Tables SDK, issue #13844")
    @CosmosPreparer()
    async def test_insert_or_replace_entity_with_existing_entity(self, tables_cosmos_account_name,
                                                                 tables_primary_cosmos_account_key):
        # Arrange
        await self._set_up(tables_cosmos_account_name, tables_primary_cosmos_account_key)
        try:
            entity, _ = await self._insert_random_entity()

            # Act
            sent_entity = self._create_updated_entity_dict(entity.PartitionKey, entity.RowKey)
            resp = await self.table.upsert_entity(mode=UpdateMode.REPLACE, entity=sent_entity)

            # Assert
            # assert resp is None
            received_entity = await self.table.get_entity(entity.PartitionKey,
                                                          entity.RowKey)
            self._assert_updated_entity(received_entity)
        finally:
            await self._tear_down()
            if self.is_live:
                sleep(SLEEP_DELAY)

    @pytest.mark.skip("Merge operation fails from Tables SDK, issue #13844")
    @CosmosPreparer()
    async def test_insert_or_replace_entity_with_non_existing_entity(self, tables_cosmos_account_name,
                                                                     tables_primary_cosmos_account_key):
        # Arrange
        await self._set_up(tables_cosmos_account_name, tables_primary_cosmos_account_key)
        try:
            entity = self._create_random_base_entity_dict()

            # Act
            sent_entity = self._create_updated_entity_dict(entity['PartitionKey'], entity['RowKey'])
            resp = await self.table.upsert_entity(mode=UpdateMode.REPLACE, entity=sent_entity)

            # Assert
            assert resp is None
            received_entity = await self.table.get_entity(entity['PartitionKey'],
                                                          entity['RowKey'])
            self._assert_updated_entity(received_entity)
        finally:
            await self._tear_down()
            if self.is_live:
                sleep(SLEEP_DELAY)

    @pytest.mark.skip("Merge operation fails from Tables SDK, issue #13844")
    @CosmosPreparer()
    async def test_merge_entity(self, tables_cosmos_account_name, tables_primary_cosmos_account_key):
        # Arrange
        await self._set_up(tables_cosmos_account_name, tables_primary_cosmos_account_key)
        try:
            entity, _ = await self._insert_random_entity()

            # Act
            sent_entity = self._create_updated_entity_dict(entity.PartitionKey, entity.RowKey)
            resp = await self.table.update_entity(mode=UpdateMode.MERGE, entity=sent_entity)

            # Assert
            assert resp is None
            received_entity = await self.table.get_entity(entity.PartitionKey,
                                                          entity.RowKey)
            self._assert_merged_entity(received_entity)
        finally:
            await self._tear_down()
            if self.is_live:
                sleep(SLEEP_DELAY)

    @pytest.mark.skip("Merge operation fails from Tables SDK, issue #13844")
    @CosmosPreparer()
    async def test_merge_entity_not_existing(self, tables_cosmos_account_name, tables_primary_cosmos_account_key):
        # Arrange
        await self._set_up(tables_cosmos_account_name, tables_primary_cosmos_account_key)
        try:
            entity = self._create_random_base_entity_dict()

            # Act
            sent_entity = self._create_updated_entity_dict(entity['PartitionKey'], entity['RowKey'])
            with pytest.raises(ResourceNotFoundError):
                await self.table.update_entity(mode=UpdateMode.MERGE, entity=sent_entity)

            # Assert
        finally:
            await self._tear_down()
            if self.is_live:
                sleep(SLEEP_DELAY)

    @pytest.mark.skip("Merge operation fails from Tables SDK, issue #13844")
    @CosmosPreparer()
    async def test_merge_entity_with_if_matches(self, tables_cosmos_account_name, tables_primary_cosmos_account_key):
        # Arrange
        await self._set_up(tables_cosmos_account_name, tables_primary_cosmos_account_key)
        try:
            entity, etag = await self._insert_random_entity()

            # Act
            sent_entity = self._create_updated_entity_dict(entity.PartitionKey, entity.RowKey)
            resp = await self.table.update_entity(mode=UpdateMode.MERGE,
                                                  entity=sent_entity, etag=etag,
                                                  match_condition=MatchConditions.IfNotModified)

            # Assert
            assert resp is None
            received_entity = await self.table.get_entity(entity.PartitionKey,
                                                          entity.RowKey)
            self._assert_merged_entity(received_entity)
        finally:
            await self._tear_down()
            if self.is_live:
                sleep(SLEEP_DELAY)

    @pytest.mark.skip("Merge operation fails from Tables SDK, issue #13844")
    @CosmosPreparer()
    async def test_merge_entity_with_if_doesnt_match(self, tables_cosmos_account_name,
                                                     tables_primary_cosmos_account_key):
        # Arrange
        await self._set_up(tables_cosmos_account_name, tables_primary_cosmos_account_key)
        try:
            entity, _ = await self._insert_random_entity()

            # Act
            sent_entity = self._create_updated_entity_dict(entity.PartitionKey, entity.RowKey)
            with pytest.raises(HttpResponseError):
                await self.table.update_entity(mode=UpdateMode.MERGE,
                                               entity=sent_entity,
                                               etag='W/"datetime\'2012-06-15T22%3A51%3A44.9662825Z\'"',
                                               match_condition=MatchConditions.IfNotModified)

            # Assert
        finally:
            await self._tear_down()
            if self.is_live:
                sleep(SLEEP_DELAY)

    @CosmosPreparer()
    async def test_delete_entity(self, tables_cosmos_account_name, tables_primary_cosmos_account_key):
        # Arrange
        await self._set_up(tables_cosmos_account_name, tables_primary_cosmos_account_key)
        try:
            entity, _ = await self._insert_random_entity()

            # Act
            resp = await self.table.delete_entity(partition_key=entity.PartitionKey, row_key=entity.RowKey)

            # Assert
            assert resp is None
            with pytest.raises(ResourceNotFoundError):
                await self.table.get_entity(entity.PartitionKey, entity.RowKey)
        finally:
            await self._tear_down()
            if self.is_live:
                sleep(SLEEP_DELAY)

    @CosmosPreparer()
    async def test_delete_entity_not_existing(self, tables_cosmos_account_name, tables_primary_cosmos_account_key):
        # Arrange
        await self._set_up(tables_cosmos_account_name, tables_primary_cosmos_account_key)
        try:
            entity = self._create_random_base_entity_dict()

            # Act
            with pytest.raises(ResourceNotFoundError):
                await self.table.delete_entity(entity['PartitionKey'], entity['RowKey'])

            # Assert
        finally:
            await self._tear_down()
            if self.is_live:
                sleep(SLEEP_DELAY)

    @CosmosPreparer()
    async def test_delete_entity_with_if_matches(self, tables_cosmos_account_name, tables_primary_cosmos_account_key):
        # Arrange
        await self._set_up(tables_cosmos_account_name, tables_primary_cosmos_account_key)
        try:
            entity, etag = await self._insert_random_entity()

            # Act
            resp = await self.table.delete_entity(entity.PartitionKey, entity.RowKey, etag=etag,
                                                  match_condition=MatchConditions.IfNotModified)

            # Assert
            assert resp is None
            with pytest.raises(ResourceNotFoundError):
                await self.table.get_entity(entity.PartitionKey, entity.RowKey)
        finally:
            await self._tear_down()
            if self.is_live:
                sleep(SLEEP_DELAY)

    @CosmosPreparer()
    async def test_delete_entity_with_if_doesnt_match(self, tables_cosmos_account_name,
                                                      tables_primary_cosmos_account_key):
        # Arrange
        await self._set_up(tables_cosmos_account_name, tables_primary_cosmos_account_key)
        try:
            entity, _ = await self._insert_random_entity()

            # Act
            with pytest.raises(HttpResponseError):
                await self.table.delete_entity(
                    entity.PartitionKey, entity.RowKey,
                    etag=u'W/"datetime\'2012-06-15T22%3A51%3A44.9662825Z\'"',
                    match_condition=MatchConditions.IfNotModified)

            # Assert
        finally:
            await self._tear_down()
            if self.is_live:
                sleep(SLEEP_DELAY)

    @CosmosPreparer()
    async def test_unicode_property_value(self, tables_cosmos_account_name, tables_primary_cosmos_account_key):
        ''' regression test for github issue #57'''
        # Arrange
        await self._set_up(tables_cosmos_account_name, tables_primary_cosmos_account_key)
        try:
            entity = self._create_random_base_entity_dict()
            entity1 = entity.copy()
            entity1.update({'Description': u'ꀕ'})
            entity2 = entity.copy()
            entity2.update({'RowKey': 'test2', 'Description': 'ꀕ'})

            # Act
            await self.table.create_entity(entity=entity1)
            await self.table.create_entity(entity=entity2)
            entities = []
            async for e in self.table.query_entities(
                    filter="PartitionKey eq '{}'".format(entity['PartitionKey'])):
                entities.append(e)

            # Assert
            assert len(entities) ==  2
            assert entities[0].Description ==  u'ꀕ'
            assert entities[1].Description ==  u'ꀕ'
        finally:
            await self._tear_down()
            if self.is_live:
                sleep(SLEEP_DELAY)

    @CosmosPreparer()
    async def test_unicode_property_name(self, tables_cosmos_account_name, tables_primary_cosmos_account_key):
        # Arrange
        await self._set_up(tables_cosmos_account_name, tables_primary_cosmos_account_key)
        try:
            entity = self._create_random_base_entity_dict()
            entity1 = entity.copy()
            entity1.update({u'啊齄丂狛狜': u'ꀕ'})
            entity2 = entity.copy()
            entity2.update({'RowKey': 'test2', u'啊齄丂狛狜': 'hello'})

            # Act
            await self.table.create_entity(entity=entity1)
            await self.table.create_entity(entity=entity2)
            entities = []
            async for e in self.table.query_entities(
                    filter="PartitionKey eq '{}'".format(entity['PartitionKey'])):
                entities.append(e)

            # Assert
            assert len(entities) ==  2
            assert entities[0][u'啊齄丂狛狜'] ==  u'ꀕ'
            assert entities[1][u'啊齄丂狛狜'] ==  u'hello'
        finally:
            await self._tear_down()
            if self.is_live:
                sleep(SLEEP_DELAY)

    @pytest.mark.skip("Bad Request: Cosmos cannot handle single quotes in a PK/RK (confirm)")
    @CosmosPreparer()
    async def test_operations_on_entity_with_partition_key_having_single_quote(self, tables_cosmos_account_name, tables_primary_cosmos_account_key):
        # Arrange
        partition_key_with_single_quote = "a''''b"
        row_key_with_single_quote = "a''''b"
        await self._set_up(tables_cosmos_account_name, tables_primary_cosmos_account_key)
        try:
            entity, _ = await self._insert_random_entity(pk=partition_key_with_single_quote,
                                                         rk=row_key_with_single_quote)

            # Act
            sent_entity = self._create_updated_entity_dict(entity.PartitionKey, entity.RowKey)
            resp = await self.table.upsert_entity(mode=UpdateMode.REPLACE, entity=sent_entity)

            # Assert
            assert resp is None
            # row key here only has 2 quotes
            received_entity = await self.table.get_entity(
                entity.PartitionKey, entity.RowKey)
            self._assert_updated_entity(received_entity)

            # Act
            sent_entity['newField'] = 'newFieldValue'
            resp = await self.table.update_entity(mode=UpdateMode.REPLACE, entity=sent_entity)

            # Assert
            assert resp is None
            received_entity = await self.table.get_entity(
                entity.PartitionKey, entity.RowKey)
            self._assert_updated_entity(received_entity)
            assert received_entity['newField'] ==  'newFieldValue'

            # Act
            resp = await self.table.delete_entity(entity.PartitionKey, entity.RowKey)

            # Assert
            assert resp is None
        finally:
            await self._tear_down()
            if self.is_live:
                sleep(SLEEP_DELAY)

    @CosmosPreparer()
    async def test_empty_and_spaces_property_value(self, tables_cosmos_account_name,
                                                   tables_primary_cosmos_account_key):
        # Arrange
        await self._set_up(tables_cosmos_account_name, tables_primary_cosmos_account_key)
        try:
            entity = self._create_random_base_entity_dict()
            entity.update({
                'EmptyByte': '',
                'EmptyUnicode': u'',
                'SpacesOnlyByte': '   ',
                'SpacesOnlyUnicode': u'   ',
                'SpacesBeforeByte': '   Text',
                'SpacesBeforeUnicode': u'   Text',
                'SpacesAfterByte': 'Text   ',
                'SpacesAfterUnicode': u'Text   ',
                'SpacesBeforeAndAfterByte': '   Text   ',
                'SpacesBeforeAndAfterUnicode': u'   Text   ',
            })

            # Act
            await self.table.create_entity(entity=entity)
            resp = await self.table.get_entity(entity['PartitionKey'], entity['RowKey'])

            # Assert
            assert resp is not None
            assert resp.EmptyByte ==  ''
            assert resp.EmptyUnicode ==  u''
            assert resp.SpacesOnlyByte ==  '   '
            assert resp.SpacesOnlyUnicode ==  u'   '
            assert resp.SpacesBeforeByte ==  '   Text'
            assert resp.SpacesBeforeUnicode ==  u'   Text'
            assert resp.SpacesAfterByte ==  'Text   '
            assert resp.SpacesAfterUnicode ==  u'Text   '
            assert resp.SpacesBeforeAndAfterByte ==  '   Text   '
            assert resp.SpacesBeforeAndAfterUnicode ==  u'   Text   '
        finally:
            await self._tear_down()
            if self.is_live:
                sleep(SLEEP_DELAY)

    @CosmosPreparer()
    async def test_none_property_value(self, tables_cosmos_account_name, tables_primary_cosmos_account_key):
        # Arrange
        await self._set_up(tables_cosmos_account_name, tables_primary_cosmos_account_key)
        try:
            entity = self._create_random_base_entity_dict()
            entity.update({'NoneValue': None})

            # Act
            await self.table.create_entity(entity=entity)
            resp = await self.table.get_entity(entity['PartitionKey'], entity['RowKey'])

            # Assert
            assert resp is not None
            assert not hasattr(resp, 'NoneValue')
        finally:
            await self._tear_down()
            if self.is_live:
                sleep(SLEEP_DELAY)

    @CosmosPreparer()
    async def test_binary_property_value(self, tables_cosmos_account_name, tables_primary_cosmos_account_key):
        # Arrange
        await self._set_up(tables_cosmos_account_name, tables_primary_cosmos_account_key)
        try:
            binary_data = b'\x01\x02\x03\x04\x05\x06\x07\x08\t\n'
            entity = self._create_random_base_entity_dict()
            entity.update({'binary': b'\x01\x02\x03\x04\x05\x06\x07\x08\t\n'})

            # Act
            await self.table.create_entity(entity=entity)
            resp = await self.table.get_entity(entity['PartitionKey'], entity['RowKey'])

            # Assert
            assert resp is not None
            assert resp.binary.value ==  binary_data
        finally:
            await self._tear_down()
            if self.is_live:
                sleep(SLEEP_DELAY)

    @pytest.mark.skip("response time is three hours before the given one")
    @CosmosPreparer()
    async def test_timezone(self, tables_cosmos_account_name, tables_primary_cosmos_account_key):
        # Arrange
        await self._set_up(tables_cosmos_account_name, tables_primary_cosmos_account_key)
        try:
            local_tz = tzoffset('BRST', -10800)
            local_date = datetime(2003, 9, 27, 9, 52, 43, tzinfo=local_tz)
            entity = self._create_random_base_entity_dict()
            entity.update({'date': local_date})

            # Act
            await self.table.create_entity(entity=entity)
            resp = await self.table.get_entity(entity['PartitionKey'], entity['RowKey'])

            # Assert
            assert resp is not None
            # times are not equal because request is made after
        #  assert resp.date.astimezone(tzutc()) ==  local_date.astimezone(tzutc())
        # assert resp.date.astimezone(local_tz) ==  local_date
        finally:
            await self._tear_down()
            if self.is_live:
                sleep(SLEEP_DELAY)

    @CosmosPreparer()
    async def test_query_entities(self, tables_cosmos_account_name, tables_primary_cosmos_account_key):
        # Arrange
        await self._set_up(tables_cosmos_account_name, tables_primary_cosmos_account_key)
        try:
            async with await self._create_query_table(2) as table:

                # Act
                entities = []
                async for t in table.list_entities():
                    entities.append(t)

            # Assert
            assert len(entities) ==  2
            for entity in entities:
                self._assert_default_entity(entity)
        finally:
            await self._tear_down()
            if self.is_live:
                sleep(SLEEP_DELAY)

    @CosmosPreparer()
    async def test_query_entities_each_page(self, tables_cosmos_account_name, tables_primary_cosmos_account_key):
        # Arrange
        await self._set_up(tables_cosmos_account_name, tables_primary_cosmos_account_key)
        try:
            base_entity = {
                "PartitionKey": u"pk",
                "RowKey": u"1",
            }

            for i in range(10):
                if i > 5:
                    base_entity['PartitionKey'] += str(i)
                base_entity['RowKey'] += str(i)
                base_entity['value'] = i
                try:
                    await self.table.create_entity(base_entity)
                except ResourceExistsError:
                    pass

            query_filter = u"PartitionKey eq 'pk'"

            entity_count = 0
            page_count = 0
            async for entity_page in self.table.query_entities(filter=query_filter, results_per_page=2).by_page():

                temp_count = 0
                async for ent in entity_page:
                    temp_count += 1

                assert temp_count <= 2
                page_count += 1
                entity_count += temp_count

            assert entity_count == 6
            assert page_count == 3

        finally:
            await self._tear_down()
            if self.is_live:
                sleep(SLEEP_DELAY)

    @CosmosPreparer()
    async def test_query_user_filter(self, tables_cosmos_account_name, tables_primary_cosmos_account_key):
        # Arrange
        await self._set_up(tables_cosmos_account_name, tables_primary_cosmos_account_key)
        try:
            entity = await self._insert_two_opposite_entities()

            # Act
            entities = self.table.query_entities(filter="married eq @my_param", parameters={'my_param': True})

            length = 0
            assert entities is not None
            async for entity in entities:
                self._assert_default_entity(entity)
                length += 1

            assert length == 1

        finally:
            await self._tear_down()
            self.sleep(SLEEP_DELAY)

    @CosmosPreparer()
    async def test_query_user_filter_multiple_params(self, tables_cosmos_account_name, tables_primary_cosmos_account_key):
        # Arrange
        await self._set_up(tables_cosmos_account_name, tables_primary_cosmos_account_key)
        try:
            entity, _ = await self._insert_two_opposite_entities()

            # Act
            parameters = {
                'my_param': True,
                'rk': entity['RowKey']
            }
            entities = self.table.query_entities(filter="married eq @my_param and RowKey eq @rk", parameters=parameters)

            length = 0
            assert entities is not None
            async for entity in entities:
                self._assert_default_entity(entity)
                length += 1

            assert length == 1
        finally:
            await self._tear_down()
            self.sleep(SLEEP_DELAY)

    @CosmosPreparer()
    async def test_query_user_filter_integers(self, tables_cosmos_account_name, tables_primary_cosmos_account_key):
        # Arrange
        await self._set_up(tables_cosmos_account_name, tables_primary_cosmos_account_key)
        try:
            entity, _ = await self._insert_two_opposite_entities()

            # Act
            parameters = {
                'my_param': 40,
            }
            entities = self.table.query_entities(filter="age lt @my_param", parameters=parameters)

            length = 0
            assert entities is not None
            async for entity in entities:
                self._assert_default_entity(entity)
                length += 1

            assert length == 1
        finally:
            await self._tear_down()
            self.sleep(SLEEP_DELAY)

    @CosmosPreparer()
    async def test_query_user_filter_floats(self, tables_cosmos_account_name, tables_primary_cosmos_account_key):
        # Arrange
        await self._set_up(tables_cosmos_account_name, tables_primary_cosmos_account_key)
        try:
            entity, _ = await self._insert_two_opposite_entities()

            # Act
            parameters = {
                'my_param': entity['ratio'] + 1.0,
            }
            entities = self.table.query_entities(filter="ratio lt @my_param", parameters=parameters)

            length = 0
            assert entities is not None
            async for entity in entities:
                self._assert_default_entity(entity)
                length += 1

            assert length == 1
        finally:
            await self._tear_down()
            self.sleep(SLEEP_DELAY)

    @CosmosPreparer()
    async def test_query_user_filter_datetimes(self, tables_cosmos_account_name, tables_primary_cosmos_account_key):
        # Arrange
        await self._set_up(tables_cosmos_account_name, tables_primary_cosmos_account_key)
        try:
            entity, _ = await self._insert_two_opposite_entities()

            # Act
            parameters = {
                'my_param': entity['birthday'],
            }
            entities = self.table.query_entities(filter="birthday eq @my_param", parameters=parameters)

            length = 0
            assert entities is not None
            async for entity in entities:
                self._assert_default_entity(entity)
                length += 1

            assert length == 1
        finally:
            await self._tear_down()
            self.sleep(SLEEP_DELAY)

    @CosmosPreparer()
    async def test_query_user_filter_guids(self, tables_cosmos_account_name, tables_primary_cosmos_account_key):
        # Arrange
        await self._set_up(tables_cosmos_account_name, tables_primary_cosmos_account_key)
        try:
            entity, _ = await self._insert_two_opposite_entities()

            # Act
            parameters = {
                'my_param': entity['clsid']
            }
            entities = self.table.query_entities(filter="clsid eq @my_param", parameters=parameters)

            length = 0
            assert entities is not None
            async for entity in entities:
                self._assert_default_entity(entity)
                length += 1

            assert length == 1
        finally:
            await self._tear_down()
            self.sleep(SLEEP_DELAY)

    @CosmosPreparer()
    async def test_query_zero_entities(self, tables_cosmos_account_name, tables_primary_cosmos_account_key):
        # Arrange
        await self._set_up(tables_cosmos_account_name, tables_primary_cosmos_account_key)
        try:
            async with await self._create_query_table(0) as table:

                # Act
                entities = []
                async for t in table.list_entities():
                    entities.append(t)

            # Assert
            assert len(entities) ==  0
        finally:
            await self._tear_down()
            if self.is_live:
                sleep(SLEEP_DELAY)

    @CosmosPreparer()
    async def test_query_entities_full_metadata(self, tables_cosmos_account_name, tables_primary_cosmos_account_key):
        # Arrange
        await self._set_up(tables_cosmos_account_name, tables_primary_cosmos_account_key)
        try:
            async with await self._create_query_table(2) as table:

                # Act
                entities = []
                async for t in table.list_entities(headers={'accept': 'application/json;odata=fullmetadata'}):
                    entities.append(t)

            # Assert
            assert len(entities) ==  2
            for entity in entities:
                self._assert_default_entity_json_full_metadata(entity)
        finally:
            await self._tear_down()
            if self.is_live:
                sleep(SLEEP_DELAY)

    @CosmosPreparer()
    async def test_query_entities_no_metadata(self, tables_cosmos_account_name, tables_primary_cosmos_account_key):
        # Arrange
        await self._set_up(tables_cosmos_account_name, tables_primary_cosmos_account_key)
        try:
            async with await self._create_query_table(2) as table:

                # Act
                entities = []
                async for t in table.list_entities(headers={'accept': 'application/json;odata=nometadata'}):
                    entities.append(t)

            # Assert
            assert len(entities) ==  2
            for entity in entities:
                self._assert_default_entity_json_no_metadata(entity)
        finally:
            await self._tear_down()
            if self.is_live:
                sleep(SLEEP_DELAY)

    @CosmosPreparer()
    async def test_query_entities_with_filter(self, tables_cosmos_account_name, tables_primary_cosmos_account_key):
        # Arrange
        await self._set_up(tables_cosmos_account_name, tables_primary_cosmos_account_key)
        try:
            entity, _ = await self._insert_random_entity()
            entity2, _ = await self._insert_random_entity(pk="foo" + entity.PartitionKey)
            entity3, _ = await self._insert_random_entity(pk="bar" + entity.PartitionKey)

            # Act
            entities = []
            async for t in self.table.query_entities(
                    filter="PartitionKey eq '{}'".format(entity.PartitionKey)):
                entities.append(t)

            # Assert
            assert len(entities) ==  1
            assert entity.PartitionKey ==  entities[0].PartitionKey
            self._assert_default_entity(entities[0])
        finally:
            await self._tear_down()
            if self.is_live:
                sleep(SLEEP_DELAY)

    @CosmosPreparer()
    async def test_query_invalid_filter(self, tables_cosmos_account_name, tables_primary_cosmos_account_key):
        # Arrange
        await self._set_up(tables_cosmos_account_name, tables_primary_cosmos_account_key)
        try:
            base_entity = {
                u"PartitionKey": u"pk",
                u"RowKey": u"rk",
                u"value": 1
            }

            for i in range(5):
                base_entity[u"RowKey"] += str(i)
                base_entity[u"value"] += i
                await self.table.create_entity(base_entity)
            # Act
            with pytest.raises(HttpResponseError):
                async for t in self.table.query_entities(filter="aaa bbb ccc"):
                    _ = t
        finally:
            await self._tear_down()
            if self.is_live:
                sleep(SLEEP_DELAY)

    @pytest.mark.skip("returns ' sex' instead of deserializing into just 'sex'")
    @CosmosPreparer()
    async def test_query_entities_with_select(self, tables_cosmos_account_name, tables_primary_cosmos_account_key):
        # Arrange
        await self._set_up(tables_cosmos_account_name, tables_primary_cosmos_account_key)
        try:
            table = await self._create_query_table(2)

            # Act
            entities = []
            async for t in table.list_entities(select=["age, sex"]):
                entities.append(t)

            # Assert
            assert len(entities) ==  2
            assert entities[0].age ==  39
            assert entities[0].sex ==  'male'
            assert not hasattr(entities[0], "birthday")
            assert not hasattr(entities[0], "married")
            assert not hasattr(entities[0], "deceased")
        finally:
            await self._tear_down()
            if self.is_live:
                sleep(SLEEP_DELAY)

    @CosmosPreparer()
    async def test_query_entities_with_top(self, tables_cosmos_account_name, tables_primary_cosmos_account_key):
        # Arrange
        await self._set_up(tables_cosmos_account_name, tables_primary_cosmos_account_key)
        try:
            async with await self._create_query_table(3) as table:

                entities = []
                async for t in table.list_entities(results_per_page=2).by_page():
                    entities.append(t)
            # Assert
            assert len(entities) ==  2
        finally:
            await self._tear_down()
            if self.is_live:
                sleep(SLEEP_DELAY)

    @CosmosPreparer()
    async def test_query_entities_with_top_and_next(self, tables_cosmos_account_name,
                                                    tables_primary_cosmos_account_key):
        # Arrange
        await self._set_up(tables_cosmos_account_name, tables_primary_cosmos_account_key)
        try:
            async with await self._create_query_table(5) as table:

                # Act
                resp1 = table.list_entities(results_per_page=2).by_page()
                entities1 = []
                async for el in await resp1.__anext__():
                    entities1.append(el)
                resp2 = table.list_entities(results_per_page=2).by_page(
                    continuation_token=resp1.continuation_token)
                entities2 = []
                async for el in await resp2.__anext__():
                    entities2.append(el)
                resp3 = table.list_entities(results_per_page=2).by_page(
                    continuation_token=resp2.continuation_token)
                entities3 = []
                async for el in await resp3.__anext__():
                    entities3.append(el)

            # Assert
            assert len(entities1) ==  2
            assert len(entities2) ==  2
            assert len(entities3) ==  1
            self._assert_default_entity(entities1[0])
            self._assert_default_entity(entities1[1])
            self._assert_default_entity(entities2[0])
            self._assert_default_entity(entities2[1])
            self._assert_default_entity(entities3[0])
        finally:
            await self._tear_down()
            if self.is_live:
                sleep(SLEEP_DELAY)

    @pytest.mark.skip("Cosmos Tables does not yet support sas")
    @pytest.mark.live_test_only
    @CosmosPreparer()
    async def test_sas_query(self, tables_cosmos_account_name, tables_primary_cosmos_account_key):
        # SAS URL is calculated from storage key, so this test runs live only
        url = self.account_url(tables_cosmos_account_name, "cosmos")

        await self._set_up(tables_cosmos_account_name, tables_primary_cosmos_account_key)
        try:
            # Arrange
            entity, _ = await self._insert_random_entity()
            token = generate_table_sas(
                tables_cosmos_account_name,
                tables_primary_cosmos_account_key,
                self.table_name,
                permission=TableSasPermissions(read=True),
                expiry=datetime.utcnow() + timedelta(hours=1),
                start=datetime.utcnow() - timedelta(minutes=1),
            )

            # Act
            service = TableServiceClient(
                self.account_url(tables_cosmos_account_name, "cosmos"),
                credential=token,
            )
            table = service.get_table_client(self.table_name)
            entities = []
            async for t in table.query_entities(
                    filter="PartitionKey eq '{}'".format(entity['PartitionKey'])):
                entities.append(t)

            # Assert
            assert len(entities) ==  1
            self._assert_default_entity(entities[0])
        finally:
            await self._tear_down()
            if self.is_live:
                sleep(SLEEP_DELAY)


    @pytest.mark.skip("Cosmos Tables does not yet support sas")
    @pytest.mark.live_test_only
    @CosmosPreparer()
    async def test_sas_add(self, tables_cosmos_account_name, tables_primary_cosmos_account_key):
        # SAS URL is calculated from storage key, so this test runs live only
        url = self.account_url(tables_cosmos_account_name, "cosmos")
        await self._set_up(tables_cosmos_account_name, tables_primary_cosmos_account_key)
        try:
            # Arrange
            token = generate_table_sas(
                tables_cosmos_account_name,
                tables_primary_cosmos_account_key,
                self.table_name,
                permission=TableSasPermissions(add=True),
                expiry=datetime.utcnow() + timedelta(hours=1),
                start=datetime.utcnow() - timedelta(minutes=1),
            )

            # Act
            service = TableServiceClient(
                self.account_url(tables_cosmos_account_name, "cosmos"),
                credential=token,
            )
            table = service.get_table_client(self.table_name)

            entity = self._create_random_entity_dict()
            await table.create_entity(entity=entity)

            # Assert
            resp = await self.table.get_entity(partition_key=entity['PartitionKey'],
                                               row_key=entity['RowKey'])
            self._assert_default_entity(resp)
        finally:
            await self._tear_down()
            if self.is_live:
                sleep(SLEEP_DELAY)

    @pytest.mark.skip("Cosmos Tables does not yet support sas")
    @pytest.mark.live_test_only
    @CosmosPreparer()
    async def test_sas_add_inside_range(self, tables_cosmos_account_name, tables_primary_cosmos_account_key):
        # SAS URL is calculated from storage key, so this test runs live only
        url = self.account_url(tables_cosmos_account_name, "cosmos")
        await self._set_up(tables_cosmos_account_name, tables_primary_cosmos_account_key)
        try:
            # Arrange
            token = generate_table_sas(
                tables_cosmos_account_name,
                tables_primary_cosmos_account_key,
                self.table_name,
                permission=TableSasPermissions(add=True),
                expiry=datetime.utcnow() + timedelta(hours=1),
                start_pk='test', start_rk='test1',
                end_pk='test', end_rk='test1',
            )

            # Act
            service = TableServiceClient(
                self.account_url(tables_cosmos_account_name, "cosmos"),
                credential=token,
            )
            table = service.get_table_client(self.table_name)
            entity = self._create_random_entity_dict('test', 'test1')
            await table.create_entity(entity=entity)

            # Assert
            resp = await self.table.get_entity('test', 'test1')
            self._assert_default_entity(resp)
        finally:
            await self._tear_down()
            if self.is_live:
                sleep(SLEEP_DELAY)

    @pytest.mark.skip("Cosmos Tables does not yet support sas")
    @pytest.mark.live_test_only
    @CosmosPreparer()
    async def test_sas_add_outside_range(self, tables_cosmos_account_name, tables_primary_cosmos_account_key):
        # SAS URL is calculated from storage key, so this test runs live only
        url = self.account_url(tables_cosmos_account_name, "cosmos")
        await self._set_up(tables_cosmos_account_name, tables_primary_cosmos_account_key)
        try:
            # Arrange
            token = generate_table_sas(
                tables_cosmos_account_name,
                tables_primary_cosmos_account_key,
                self.table_name,
                permission=TableSasPermissions(add=True),
                expiry=datetime.utcnow() + timedelta(hours=1),
                start_pk='test', start_rk='test1',
                end_pk='test', end_rk='test1',
            )

            # Act
            service = TableServiceClient(
                self.account_url(tables_cosmos_account_name, "cosmos"),
                credential=token,
            )
            table = service.get_table_client(self.table_name)
            with pytest.raises(HttpResponseError):
                entity = self._create_random_entity_dict()
                await table.create_entity(entity=entity)

            # Assert
        finally:
            await self._tear_down()
            if self.is_live:
                sleep(SLEEP_DELAY)

    @pytest.mark.skip("Cosmos Tables does not yet support sas")
    @pytest.mark.live_test_only
    @CosmosPreparer()
    async def test_sas_update(self, tables_cosmos_account_name, tables_primary_cosmos_account_key):
        # SAS URL is calculated from storage key, so this test runs live only
        url = self.account_url(tables_cosmos_account_name, "cosmos")
        await self._set_up(tables_cosmos_account_name, tables_primary_cosmos_account_key)
        try:
            # Arrange
            entity, _ = await self._insert_random_entity()
            token = generate_table_sas(
                tables_cosmos_account_name,
                tables_primary_cosmos_account_key,
                self.table_name,
                permission=TableSasPermissions(update=True),
                expiry=datetime.utcnow() + timedelta(hours=1),
            )

            # Act
            service = TableServiceClient(
                self.account_url(tables_cosmos_account_name, "cosmos"),
                credential=token,
            )
            table = service.get_table_client(self.table_name)
            updated_entity = self._create_updated_entity_dict(entity.PartitionKey, entity.RowKey)
            await table.update_entity(mode=UpdateMode.REPLACE, entity=updated_entity)

            # Assert
            received_entity = await self.table.get_entity(entity.PartitionKey,
                                                          entity.RowKey)
            self._assert_updated_entity(received_entity)
        finally:
            await self._tear_down()
            if self.is_live:
                sleep(SLEEP_DELAY)

    @pytest.mark.skip("Cosmos Tables does not yet support sas")
    @pytest.mark.live_test_only
    @CosmosPreparer()
    async def test_sas_delete(self, tables_cosmos_account_name, tables_primary_cosmos_account_key):
        # SAS URL is calculated from storage key, so this test runs live only
        url = self.account_url(tables_cosmos_account_name, "cosmos")
        await self._set_up(tables_cosmos_account_name, tables_primary_cosmos_account_key)
        try:
            # Arrange
            entity, _ = await self._insert_random_entity()
            token = generate_table_sas(
                tables_cosmos_account_name,
                tables_primary_cosmos_account_key,
                self.table_name,
                permission=TableSasPermissions(delete=True),
                expiry=datetime.utcnow() + timedelta(hours=1),
            )

            # Act
            service = TableServiceClient(
                self.account_url(tables_cosmos_account_name, "cosmos"),
                credential=token,
            )
            table = service.get_table_client(self.table_name)
            await table.delete_entity(entity.PartitionKey, entity.RowKey)

            # Assert
            with pytest.raises(ResourceNotFoundError):
                await self.table.get_entity(entity.PartitionKey, entity.RowKey)
        finally:
            await self._tear_down()
            if self.is_live:
                sleep(SLEEP_DELAY)

    @pytest.mark.skip("Cosmos Tables does not yet support sas")
    @pytest.mark.live_test_only
    @CosmosPreparer()
    async def test_sas_upper_case_table_name(self, tables_cosmos_account_name, tables_primary_cosmos_account_key):
        # SAS URL is calculated from storage key, so this test runs live only
        url = self.account_url(tables_cosmos_account_name, "cosmos")
        await self._set_up(tables_cosmos_account_name, tables_primary_cosmos_account_key)
        try:
            # Arrange
            entity, _ = await self._insert_random_entity()

            # Table names are case insensitive, so simply upper case our existing table name to test
            token = generate_table_sas(
                tables_cosmos_account_name,
                tables_primary_cosmos_account_key,
                self.table_name.upper(),
                permission=TableSasPermissions(read=True),
                expiry=datetime.utcnow() + timedelta(hours=1),
                start=datetime.utcnow() - timedelta(minutes=1),
            )

            # Act
            service = TableServiceClient(
                self.account_url(tables_cosmos_account_name, "cosmos"),
                credential=token,
            )
            table = service.get_table_client(self.table_name)
            entities = []
            async for t in table.query_entities(
                    filter="PartitionKey eq '{}'".format(entity['PartitionKey'])):
                entities.append(t)

            # Assert
            assert len(entities) ==  1
            self._assert_default_entity(entities[0])
        finally:
            await self._tear_down()
            if self.is_live:
<<<<<<< HEAD
                sleep(SLEEP_DELAY)
=======
                sleep(SLEEP_DELAY)

    @pytest.mark.skip("Cosmos Tables does not yet support sas")
    @pytest.mark.live_test_only
    @CosmosPreparer()
    async def test_sas_signed_identifier(self, tables_cosmos_account_name, tables_primary_cosmos_account_key):
        # SAS URL is calculated from storage key, so this test runs live only
        url = self.account_url(tables_cosmos_account_name, "cosmos")
        await self._set_up(tables_cosmos_account_name, tables_primary_cosmos_account_key)
        try:
            # Arrange
            entity, _ = await self._insert_random_entity()

            access_policy = AccessPolicy()
            access_policy.start = datetime(2011, 10, 11)
            access_policy.expiry = datetime(2020, 10, 12)
            access_policy.permission = TableSasPermissions(read=True)
            identifiers = {'testid': access_policy}

            await self.table.set_table_access_policy(identifiers)

            token = generate_table_sas(
                tables_cosmos_account_name,
                tables_primary_cosmos_account_key,
                self.table_name,
                policy_id='testid',
            )

            # Act
            service = TableServiceClient(
                self.account_url(tables_cosmos_account_name, "cosmos"),
                credential=token,
            )
            table = service.get_table_client(table=self.table_name)
            entities = []
            async for t in table.query_entities(
                    filter="PartitionKey eq '{}'".format(entity.PartitionKey)):
                entities.append(t)

            # Assert
            assert len(entities) ==  1
            self._assert_default_entity(entities[0])
        finally:
            await self._tear_down()
            if self.is_live:
                sleep(SLEEP_DELAY)

    @CosmosPreparer()
    async def test_datetime_milliseconds(self, tables_cosmos_account_name, tables_primary_cosmos_account_key):
        # SAS URL is calculated from storage key, so this test runs live only
        url = self.account_url(tables_cosmos_account_name, "table")
        await self._set_up(tables_cosmos_account_name, tables_primary_cosmos_account_key)
        try:
            entity = self._create_random_entity_dict()

            entity['milliseconds'] = datetime(2011, 11, 4, 0, 5, 23, 283000, tzinfo=tzutc())

            await self.table.create_entity(entity)

            received_entity = await self.table.get_entity(
                partition_key=entity['PartitionKey'],
                row_key=entity['RowKey']
            )

            assert entity['milliseconds'] == received_entity['milliseconds']

        finally:
            await self._tear_down()
            self.sleep(SLEEP_DELAY)
>>>>>>> f54eefb7
<|MERGE_RESOLUTION|>--- conflicted
+++ resolved
@@ -1984,9 +1984,6 @@
         finally:
             await self._tear_down()
             if self.is_live:
-<<<<<<< HEAD
-                sleep(SLEEP_DELAY)
-=======
                 sleep(SLEEP_DELAY)
 
     @pytest.mark.skip("Cosmos Tables does not yet support sas")
@@ -2055,5 +2052,4 @@
 
         finally:
             await self._tear_down()
-            self.sleep(SLEEP_DELAY)
->>>>>>> f54eefb7
+            self.sleep(SLEEP_DELAY)