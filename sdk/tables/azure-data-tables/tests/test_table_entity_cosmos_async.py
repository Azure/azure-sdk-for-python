# coding: utf-8

# -------------------------------------------------------------------------
# Copyright (c) Microsoft Corporation. All rights reserved.
# Licensed under the MIT License. See License.txt in the project root for
# license information.
# --------------------------------------------------------------------------

import pytest

from base64 import b64encode
from datetime import datetime, timedelta
from dateutil.tz import tzutc, tzoffset
from math import isnan
from time import sleep
import uuid

from azure.data.tables import (
    generate_table_sas,
    TableEntity,
    EntityProperty,
    EdmType,
    TableSasPermissions,
    AccessPolicy,
    UpdateMode
)
from azure.data.tables.aio import TableServiceClient

from azure.core import MatchConditions
from azure.core.exceptions import (
    HttpResponseError,
    ResourceNotFoundError,
    ResourceExistsError,
)

from _shared.testcase import TableTestCase, SLEEP_DELAY
from preparers import CosmosPreparer
# ------------------------------------------------------------------------------
# TODO: change to `with table_client as client:` to close sessions
# ------------------------------------------------------------------------------

class StorageTableEntityTest(TableTestCase):

    async def _set_up(self, tables_cosmos_account_name, tables_primary_cosmos_account_key):
        account_url = self.account_url(tables_cosmos_account_name, "cosmos")
        self.ts = TableServiceClient(account_url, tables_primary_cosmos_account_key)
        self.table_name = self.get_resource_name('uttable')
        self.table = self.ts.get_table_client(self.table_name)
        if self.is_live:
            try:
                await self.ts.create_table(table_name=self.table_name)
            except ResourceExistsError:
                pass

        self.query_tables = []

    async def _tear_down(self):
        if self.is_live:
            async with self.ts as t:
                try:
                    await t.delete_table(self.table_name)
                except:
                    pass

                for table_name in self.query_tables:
                    try:
                        await t.delete_table(table_name)
                    except:
                        pass

    # --Helpers-----------------------------------------------------------------
    async def _create_query_table(self, entity_count):
        """
        Creates a table with the specified name and adds entities with the
        default set of values. PartitionKey is set to 'MyPartition' and RowKey
        is set to a unique counter value starting at 1 (as a string).
        """
        table_name = self.get_resource_name('querytable')
        table = await self.ts.create_table(table_name)
        self.query_tables.append(table_name)
        client = self.ts.get_table_client(table_name)
        entity = self._create_random_entity_dict()
        for i in range(1, entity_count + 1):
            entity['RowKey'] = entity['RowKey'] + str(i)
            await client.create_entity(entity=entity)
        return client

    def _create_random_base_entity_dict(self):
        """
        Creates a dict-based entity with only pk and rk.
        """
        partition = self.get_resource_name('pk')
        row = self.get_resource_name('rk')
        return {
            'PartitionKey': partition,
            'RowKey': row,
        }

    def _create_random_entity_dict(self, pk=None, rk=None):
        """
        Creates a dictionary-based entity with fixed values, using all
        of the supported data types.
        """
        partition = pk if pk is not None else self.get_resource_name('pk')
        row = rk if rk is not None else self.get_resource_name('rk')
        properties = {
            'PartitionKey': partition,
            'RowKey': row,
            'age': 39,
            'sex': 'male',
            'married': True,
            'deceased': False,
            'optional': None,
            'ratio': 3.1,
            'evenratio': 3.0,
            'large': 933311100,
            'Birthday': datetime(1973, 10, 4, tzinfo=tzutc()),
            'birthday': datetime(1970, 10, 4, tzinfo=tzutc()),
            'binary': b'binary',
            'other': EntityProperty(value=20, type=EdmType.INT32),
            'clsid': uuid.UUID('c9da6455-213d-42c9-9a79-3e9149a57833')
        }
        return TableEntity(**properties)

    async def _insert_random_entity(self, pk=None, rk=None):
        entity = self._create_random_entity_dict(pk, rk)
        metadata = await self.table.create_entity(entity=entity)
        return entity, metadata['etag']

    def _create_updated_entity_dict(self, partition, row):
        """
        Creates a dictionary-based entity with fixed values, with a
        different set of values than the default entity. It
        adds fields, changes field values, changes field types,
        and removes fields when compared to the default entity.
        """
        return {
            'PartitionKey': partition,
            'RowKey': row,
            'age': 'abc',
            'sex': 'female',
            'sign': 'aquarius',
            'birthday': datetime(1991, 10, 4, tzinfo=tzutc())
        }

    def _assert_default_entity(self, entity, headers=None):
        '''
        Asserts that the entity passed in matches the default entity.
        '''
        assert entity['age'] ==  39
        assert entity['sex'] ==  'male'
        assert entity['married'] ==  True
        assert entity['deceased'] ==  False
        assert not "optional" in entity
        assert not "aquarius" in entity
        assert entity['ratio'] ==  3.1
        assert entity['evenratio'] ==  3.0
        assert entity['large'] ==  933311100
        assert entity['Birthday'] == datetime(1973, 10, 4, tzinfo=tzutc())
        assert entity['birthday'] == datetime(1970, 10, 4, tzinfo=tzutc())
        assert entity['binary'].value ==  b'binary'
        assert entity['other'] ==  20
        assert entity['clsid'] ==  uuid.UUID('c9da6455-213d-42c9-9a79-3e9149a57833')

    def _assert_default_entity_json_full_metadata(self, entity, headers=None):
        '''
        Asserts that the entity passed in matches the default entity.
        '''
        assert entity['age'] ==  39
        assert entity['sex'] ==  'male'
        assert entity['married'] ==  True
        assert entity['deceased'] ==  False
        assert not "optional" in entity
        assert not "aquarius" in entity
        assert entity['ratio'] ==  3.1
        assert entity['evenratio'] ==  3.0
        assert entity['large'] ==  933311100
        assert entity['Birthday'] == datetime(1973, 10, 4, tzinfo=tzutc())
        assert entity['birthday'] == datetime(1970, 10, 4, tzinfo=tzutc())
        assert entity['binary'].value ==  b'binary'
        assert entity['other'] ==  20
        assert entity['clsid'] ==  uuid.UUID('c9da6455-213d-42c9-9a79-3e9149a57833')

    def _assert_default_entity_json_no_metadata(self, entity, headers=None):
        '''
        Asserts that the entity passed in matches the default entity.
        '''
        assert entity['age'] ==  39
        assert entity['sex'] ==  'male'
        assert entity['married'] ==  True
        assert entity['deceased'] ==  False
        assert not "optional" in entity
        assert not "aquarius" in entity
        assert entity['ratio'] ==  3.1
        assert entity['evenratio'] ==  3.0
        assert entity['large'] ==  933311100
        assert entity['Birthday'].startswith('1973-10-04T00:00:00')
        assert entity['birthday'].startswith('1970-10-04T00:00:00')
        assert entity['Birthday'].endswith('00Z')
        assert entity['birthday'].endswith('00Z')
        assert entity['binary'] ==  b64encode(b'binary').decode('utf-8')
        assert entity['other'] ==  20
        assert entity['clsid'] ==  'c9da6455-213d-42c9-9a79-3e9149a57833'

    def _assert_updated_entity(self, entity):
        '''
        Asserts that the entity passed in matches the updated entity.
        '''
        assert entity.age ==  'abc'
        assert entity.sex ==  'female'
        assert not hasattr(entity, "married")
        assert not hasattr(entity, "deceased")
        assert entity.sign ==  'aquarius'
        assert not hasattr(entity, "optional")
        assert not hasattr(entity, "ratio")
        assert not hasattr(entity, "evenratio")
        assert not hasattr(entity, "large")
        assert not hasattr(entity, "Birthday")
        assert entity.birthday, datetime(1991, 10, 4, tzinfo=tzutc())
        assert not hasattr(entity, "other")
        assert not hasattr(entity, "clsid")

    def _assert_merged_entity(self, entity):
        '''
        Asserts that the entity passed in matches the default entity
        merged with the updated entity.
        '''
        assert entity.age ==  'abc'
        assert entity.sex ==  'female'
        assert entity.sign ==  'aquarius'
        assert entity.married ==  True
        assert entity.deceased ==  False
        assert entity.ratio ==  3.1
        assert entity.evenratio ==  3.0
        assert entity.large ==  933311100
        assert entity.Birthday, datetime(1973, 10, 4, tzinfo=tzutc())
        assert entity.birthday, datetime(1991, 10, 4, tzinfo=tzutc())
        assert entity.other ==  20
        assert isinstance(entity.clsid,  uuid.UUID)
        assert str(entity.clsid) ==  'c9da6455-213d-42c9-9a79-3e9149a57833'

    def _assert_valid_metadata(self, metadata):
        keys = metadata.keys()
        assert "version" in  keys
        assert "date" in  keys
        assert "etag" in  keys
        assert len(keys) ==  3

    # --Test cases for entities ------------------------------------------
    @pytest.mark.skip("Forbidden operation")
    @CosmosPreparer()
    async def test_url_encoding_at_symbol(self, tables_cosmos_account_name, tables_primary_cosmos_account_key):

        await self._set_up(tables_cosmos_account_name, tables_primary_cosmos_account_key)
        try:
            entity = {
                u"PartitionKey": u"PK",
                u"RowKey": u"table@storage.com",
                u"Value": 100
            }

            await self.table.create_entity(entity)

            f = u"RowKey eq '{}'".format(entity["RowKey"])
            entities = self.table.query_entities(filter=f)

            count = 0
            async for e in entities:
                assert e.PartitionKey == entity[u"PartitionKey"]
                assert e.RowKey == entity[u"RowKey"]
                assert e.Value == entity[u"Value"]
                await self.table.delete_entity(e.PartitionKey, e.RowKey)
                count += 1

            assert count == 1

            entities = self.table.query_entities(filter=f)
            count = 0
            async for e in entities:
                count += 1
            assert count == 0

        finally:
            await self._tear_down()
            if self.is_live:
                sleep(SLEEP_DELAY)

    @pytest.mark.skip("Merge operation fails from Tables SDK, issue #13844")
    @CosmosPreparer()
    async def test_insert_entity_dictionary(self, tables_cosmos_account_name, tables_primary_cosmos_account_key):
        # Arrange
        await self._set_up(tables_cosmos_account_name, tables_primary_cosmos_account_key)
        try:
            entity = self._create_random_entity_dict()

            # Act
            # resp = self.table.create_item(entity)
            resp = await self.table.create_entity(entity=entity)

            # Assert  --- Does this mean insert returns nothing?
            assert resp is not None
        finally:
            await self._tear_down()
            if self.is_live:
                sleep(SLEEP_DELAY)

    @CosmosPreparer()
    async def test_insert_entity_with_hook(self, tables_cosmos_account_name, tables_primary_cosmos_account_key):
        # Arrange
        await self._set_up(tables_cosmos_account_name, tables_primary_cosmos_account_key)
        try:
            entity = self._create_random_entity_dict()

            # Act
            resp = await self.table.create_entity(entity=entity)
            received_entity = await self.table.get_entity(
                partition_key=entity["PartitionKey"],
                row_key=entity["RowKey"]
            )
            # Assert
            self._assert_valid_metadata(resp)
            self._assert_default_entity(received_entity)
        finally:
            await self._tear_down()
            if self.is_live:
                sleep(SLEEP_DELAY)

    @CosmosPreparer()
    async def test_insert_entity_with_no_metadata(self, tables_cosmos_account_name, tables_primary_cosmos_account_key):
        # Arrange
        await self._set_up(tables_cosmos_account_name, tables_primary_cosmos_account_key)
        try:
            entity = self._create_random_entity_dict()
            headers = {'Accept': 'application/json;odata=nometadata'}

            # Act
            resp = await self.table.create_entity(
                entity=entity,
                headers={'Accept': 'application/json;odata=nometadata'},
            )
            received_entity = await self.table.get_entity(
                partition_key=entity["PartitionKey"],
                row_key=entity["RowKey"],
                headers=headers
            )

            # Assert
            self._assert_valid_metadata(resp)
            self._assert_default_entity_json_no_metadata(received_entity)
        finally:
            await self._tear_down()
            if self.is_live:
                sleep(SLEEP_DELAY)

    @CosmosPreparer()
    async def test_insert_entity_with_full_metadata(self, tables_cosmos_account_name,
                                                    tables_primary_cosmos_account_key):
        # Arrange
        await self._set_up(tables_cosmos_account_name, tables_primary_cosmos_account_key)
        try:
            entity = self._create_random_entity_dict()
            headers = {'Accept': 'application/json;odata=fullmetadata'}

            # Act
            resp = await self.table.create_entity(
                entity=entity,
                headers=headers
            )
            received_entity = await self.table.get_entity(
                partition_key=entity["PartitionKey"],
                row_key=entity["RowKey"],
                headers=headers
            )

            # Assert
            self._assert_valid_metadata(resp)
            self._assert_default_entity_json_full_metadata(received_entity)
        finally:
            await self._tear_down()
            if self.is_live:
                sleep(SLEEP_DELAY)

    @CosmosPreparer()
    async def test_insert_entity_conflict(self, tables_cosmos_account_name, tables_primary_cosmos_account_key):
        # Arrange
        await self._set_up(tables_cosmos_account_name, tables_primary_cosmos_account_key)
        try:
            entity, _ = await self._insert_random_entity()

            # Act
            with pytest.raises(ResourceExistsError):
                # self.table.create_item(entity)
                await self.table.create_entity(entity=entity)

            # Assert
        finally:
            await self._tear_down()
            if self.is_live:
                sleep(SLEEP_DELAY)

    @CosmosPreparer()
    async def test_insert_entity_with_large_int32_value_throws(self, tables_cosmos_account_name,
                                                               tables_primary_cosmos_account_key):
        # Arrange
        await self._set_up(tables_cosmos_account_name, tables_primary_cosmos_account_key)
        try:
            # Act
            dict32 = self._create_random_base_entity_dict()
            dict32['large'] = EntityProperty(2 ** 31, EdmType.INT32) # TODO: this is outside the range of int32

            # Assert
            with pytest.raises(TypeError):
                await self.table.create_entity(entity=dict32)

            dict32['large'] = EntityProperty(-(2 ** 31 + 1), EdmType.INT32)  # TODO: this is outside the range of int32
            with pytest.raises(TypeError):
                await self.table.create_entity(entity=dict32)
        finally:
            await self._tear_down()
            if self.is_live:
                sleep(SLEEP_DELAY)

    @CosmosPreparer()
    async def test_insert_entity_with_large_int64_value_throws(self, tables_cosmos_account_name,
                                                               tables_primary_cosmos_account_key):
        # Arrange
        await self._set_up(tables_cosmos_account_name, tables_primary_cosmos_account_key)
        try:
            # Act
            dict64 = self._create_random_base_entity_dict()
            dict64['large'] = EntityProperty(2 ** 63, EdmType.INT64)

            # Assert
            with pytest.raises(TypeError):
                await self.table.create_entity(entity=dict64)

            dict64['large'] = EntityProperty(-(2 ** 63 + 1), EdmType.INT64)
            with pytest.raises(TypeError):
                await self.table.create_entity(entity=dict64)
        finally:
            await self._tear_down()
            if self.is_live:
                sleep(SLEEP_DELAY)

    @CosmosPreparer()
    async def test_insert_entity_with_large_int_success(self, tables_cosmos_account_name,
                                                         tables_primary_cosmos_account_key):
        # Arrange
        await self._set_up(tables_cosmos_account_name, tables_primary_cosmos_account_key)
        try:
            # Act
            dict64 = self._create_random_base_entity_dict()
            dict64['large'] = EntityProperty(2 ** 50, EdmType.INT64)

            # Assert
            await self.table.create_entity(entity=dict64)

            received_entity = await self.table.get_entity(dict64['PartitionKey'], dict64['RowKey'])
            assert received_entity['large'].value == dict64['large'].value

            dict64['RowKey'] = 'negative'
            dict64['large'] = EntityProperty(-(2 ** 50 + 1), EdmType.INT64)
            await self.table.create_entity(entity=dict64)

            received_entity = await self.table.get_entity(dict64['PartitionKey'], dict64['RowKey'])
            assert received_entity['large'].value == dict64['large'].value

        finally:
            await self._tear_down()
            if self.is_live:
                sleep(SLEEP_DELAY)

    @CosmosPreparer()
    async def test_insert_entity_missing_pk(self, tables_cosmos_account_name, tables_primary_cosmos_account_key):
        # Arrange
        await self._set_up(tables_cosmos_account_name, tables_primary_cosmos_account_key)
        try:
            entity = {'RowKey': 'rk'}

            # Act
            with pytest.raises(ValueError):
                # resp = self.table.create_item(entity)
                resp = await self.table.create_entity(entity=entity)
            # Assert
        finally:
            await self._tear_down()
            if self.is_live:
                sleep(SLEEP_DELAY)

    @CosmosPreparer()
    async def test_insert_entity_empty_string_pk(self, tables_cosmos_account_name, tables_primary_cosmos_account_key):
        # Arrange
        await self._set_up(tables_cosmos_account_name, tables_primary_cosmos_account_key)
        try:
            entity = {'RowKey': 'rk', 'PartitionKey': ''}

            # Act
            with pytest.raises(HttpResponseError):
                await self.table.create_entity(entity=entity)

                # Assert
            #  assert resp is None
        finally:
            await self._tear_down()
            if self.is_live:
                sleep(SLEEP_DELAY)

    @CosmosPreparer()
    async def test_insert_entity_missing_rk(self, tables_cosmos_account_name, tables_primary_cosmos_account_key):
        # Arrange
        await self._set_up(tables_cosmos_account_name, tables_primary_cosmos_account_key)
        try:
            entity = {'PartitionKey': 'pk'}

            # Act
            with pytest.raises(ValueError):
                resp = await self.table.create_entity(entity=entity)

            # Assert
        finally:
            await self._tear_down()
            if self.is_live:
                sleep(SLEEP_DELAY)

    @CosmosPreparer()
    async def test_insert_entity_empty_string_rk(self, tables_cosmos_account_name, tables_primary_cosmos_account_key):
        # Arrange
        await self._set_up(tables_cosmos_account_name, tables_primary_cosmos_account_key)
        try:
            entity = {'PartitionKey': 'pk', 'RowKey': ''}

            # Act
            with pytest.raises(HttpResponseError):
                await self.table.create_entity(entity=entity)

                # Assert
            #  assert resp is None
        finally:
            await self._tear_down()
            if self.is_live:
                sleep(SLEEP_DELAY)

    @pytest.mark.skip("Cosmos does not have this limitation")
    @CosmosPreparer()
    async def test_insert_entity_too_many_properties(self, tables_cosmos_account_name,
                                                     tables_primary_cosmos_account_key):
        # Arrange
        await self._set_up(tables_cosmos_account_name, tables_primary_cosmos_account_key)
        try:
            entity = self._create_random_base_entity_dict()
            for i in range(255):
                entity['key{0}'.format(i)] = 'value{0}'.format(i)

            # Act
            with pytest.raises(HttpResponseError):
                resp = await self.table.create_entity(entity=entity)

            # Assert
        finally:
            await self._tear_down()
            if self.is_live:
                sleep(SLEEP_DELAY)

    @pytest.mark.skip("Cosmos does not have this limitation")
    @CosmosPreparer()
    async def test_insert_entity_property_name_too_long(self, tables_cosmos_account_name,
                                                        tables_primary_cosmos_account_key):
        # Arrange
        await self._set_up(tables_cosmos_account_name, tables_primary_cosmos_account_key)
        try:
            entity = self._create_random_base_entity_dict()
            entity['a' * 256] = 'badval'

            # Act
            with pytest.raises(HttpResponseError):
                resp = await self.table.create_entity(entity=entity)

            # Assert
        finally:
            await self._tear_down()
            if self.is_live:
                sleep(SLEEP_DELAY)

    @CosmosPreparer()
    async def test_get_entity(self, tables_cosmos_account_name, tables_primary_cosmos_account_key):
        # Arrange
        await self._set_up(tables_cosmos_account_name, tables_primary_cosmos_account_key)
        try:
            entity, _ = await self._insert_random_entity()

            # Act
            resp = await self.table.get_entity(partition_key=entity['PartitionKey'],
                                               row_key=entity['RowKey'])

            # Assert
            assert resp['PartitionKey'] ==  entity['PartitionKey']
            assert resp['RowKey'] ==  entity['RowKey']
            self._assert_default_entity(resp)
        finally:
            await self._tear_down()
            if self.is_live:
                sleep(SLEEP_DELAY)

    @CosmosPreparer()
    async def test_get_entity_with_hook(self, tables_cosmos_account_name, tables_primary_cosmos_account_key):
        # Arrange
        await self._set_up(tables_cosmos_account_name, tables_primary_cosmos_account_key)
        try:
            entity, _ = await self._insert_random_entity()

            # Act
            # resp, headers
            # response_hook=lambda e, h: (e, h)
            resp = await self.table.get_entity(
                partition_key=entity['PartitionKey'],
                row_key=entity['RowKey'],
            )

            # Assert
            assert resp['PartitionKey'] ==  entity['PartitionKey']
            assert resp['RowKey'] ==  entity['RowKey']
            self._assert_default_entity(resp)
        finally:
            await self._tear_down()
            if self.is_live:
                sleep(SLEEP_DELAY)

    @CosmosPreparer()
    async def test_get_entity_if_match(self, tables_cosmos_account_name, tables_primary_cosmos_account_key):
        # Arrange
        await self._set_up(tables_cosmos_account_name, tables_primary_cosmos_account_key)
        try:
            entity, etag = await self._insert_random_entity()

            # Act
            # Do a get and confirm the etag is parsed correctly by using it
            # as a condition to delete.
            resp = await self.table.get_entity(partition_key=entity['PartitionKey'],
                                               row_key=entity['RowKey'])

            await self.table.delete_entity(
                partition_key=resp['PartitionKey'],
                row_key=resp['RowKey'],
                etag=etag,
                match_condition=MatchConditions.IfNotModified
            )

            # Assert
        finally:
            await self._tear_down()
            if self.is_live:
                sleep(SLEEP_DELAY)

    @CosmosPreparer()
    async def test_get_entity_full_metadata(self, tables_cosmos_account_name, tables_primary_cosmos_account_key):
        # Arrange
        await self._set_up(tables_cosmos_account_name, tables_primary_cosmos_account_key)
        try:
            entity, _ = await self._insert_random_entity()

            # Act
            resp = await self.table.get_entity(
                entity.PartitionKey,
                entity.RowKey,
                headers={'accept': 'application/json;odata=fullmetadata'})

            # Assert
            assert resp.PartitionKey ==  entity.PartitionKey
            assert resp.RowKey ==  entity.RowKey
            self._assert_default_entity_json_full_metadata(resp)
        finally:
            await self._tear_down()
            if self.is_live:
                sleep(SLEEP_DELAY)

    @CosmosPreparer()
    async def test_get_entity_no_metadata(self, tables_cosmos_account_name, tables_primary_cosmos_account_key):
        # Arrange
        await self._set_up(tables_cosmos_account_name, tables_primary_cosmos_account_key)
        try:
            entity, _ = await self._insert_random_entity()

            # Act
            resp = await self.table.get_entity(
                partition_key=entity.PartitionKey,
                row_key=entity.RowKey,
                headers={'accept': 'application/json;odata=nometadata'})

            # Assert
            assert resp.PartitionKey ==  entity.PartitionKey
            assert resp.RowKey ==  entity.RowKey
            self._assert_default_entity_json_no_metadata(resp)
        finally:
            await self._tear_down()
            if self.is_live:
                sleep(SLEEP_DELAY)

    @CosmosPreparer()
    async def test_get_entity_not_existing(self, tables_cosmos_account_name, tables_primary_cosmos_account_key):
        # Arrange
        await self._set_up(tables_cosmos_account_name, tables_primary_cosmos_account_key)
        try:
            entity = self._create_random_entity_dict()

            # Act
            with pytest.raises(ResourceNotFoundError):
                await self.table.get_entity(partition_key=entity.PartitionKey,
                                            row_key=entity.RowKey)

            # Assert
        finally:
            await self._tear_down()
            if self.is_live:
                sleep(SLEEP_DELAY)

    @CosmosPreparer()
    async def test_get_entity_with_special_doubles(self, tables_cosmos_account_name,
                                                   tables_primary_cosmos_account_key):
        # Arrange
        await self._set_up(tables_cosmos_account_name, tables_primary_cosmos_account_key)
        try:
            entity = self._create_random_base_entity_dict()
            entity.update({
                'inf': float('inf'),
                'negativeinf': float('-inf'),
                'nan': float('nan')
            })
            await self.table.create_entity(entity=entity)

            # Act
            resp = await self.table.get_entity(partition_key=entity['PartitionKey'],
                                               row_key=entity['RowKey'])

            # Assert
            assert resp.inf ==  float('inf')
            assert resp.negativeinf ==  float('-inf')
            assert isnan(resp.nan)
        finally:
            await self._tear_down()
            if self.is_live:
                sleep(SLEEP_DELAY)

    @CosmosPreparer()
    async def test_update_entity(self, tables_cosmos_account_name, tables_primary_cosmos_account_key):
        # Arrange
        await self._set_up(tables_cosmos_account_name, tables_primary_cosmos_account_key)
        try:
            entity, _ = await self._insert_random_entity()

            # Act
            sent_entity = self._create_updated_entity_dict(entity.PartitionKey, entity.RowKey)

            # resp = self.table.update_item(sent_entity, response_hook=lambda e, h: h)
            resp = await self.table.update_entity(mode=UpdateMode.REPLACE, entity=sent_entity)

            # Assert
            #  assert resp
            received_entity = await self.table.get_entity(
                partition_key=entity.PartitionKey,
                row_key=entity.RowKey)

            self._assert_updated_entity(received_entity)
        finally:
            await self._tear_down()
            if self.is_live:
                sleep(SLEEP_DELAY)

    @CosmosPreparer()
    async def test_update_entity_not_existing(self, tables_cosmos_account_name, tables_primary_cosmos_account_key):
        # Arrange
        await self._set_up(tables_cosmos_account_name, tables_primary_cosmos_account_key)
        try:
            entity = self._create_random_base_entity_dict()

            # Act
            sent_entity = self._create_updated_entity_dict(entity['PartitionKey'], entity['RowKey'])
            with pytest.raises(ResourceNotFoundError):
                await self.table.update_entity(mode=UpdateMode.REPLACE, entity=sent_entity)

            # Assert
        finally:
            await self._tear_down()
            if self.is_live:
                sleep(SLEEP_DELAY)

    @CosmosPreparer()
    async def test_update_entity_with_if_matches(self, tables_cosmos_account_name, tables_primary_cosmos_account_key):
        # Arrange
        await self._set_up(tables_cosmos_account_name, tables_primary_cosmos_account_key)
        try:
            entity, etag = await self._insert_random_entity()

            # Act
            #, response_hook=lambda e, h: h)
            sent_entity = self._create_updated_entity_dict(entity.PartitionKey, entity.RowKey)
            await self.table.update_entity(
                mode=UpdateMode.REPLACE,
                entity=sent_entity, etag=etag,
                match_condition=MatchConditions.IfNotModified)

            # Assert
            # assert resp
            received_entity = await self.table.get_entity(entity.PartitionKey,
                                                          entity.RowKey)
            self._assert_updated_entity(received_entity)
        finally:
            await self._tear_down()
            if self.is_live:
                sleep(SLEEP_DELAY)

    @CosmosPreparer()
    async def test_update_entity_with_if_doesnt_match(self, tables_cosmos_account_name,
                                                      tables_primary_cosmos_account_key):
        # Arrange
        await self._set_up(tables_cosmos_account_name, tables_primary_cosmos_account_key)
        try:
            entity, _ = await self._insert_random_entity()

            # Act
            sent_entity = self._create_updated_entity_dict(entity.PartitionKey, entity.RowKey)
            with pytest.raises(HttpResponseError):
                await self.table.update_entity(
                    mode=UpdateMode.REPLACE,
                    entity=sent_entity,
                    etag=u'W/"datetime\'2012-06-15T22%3A51%3A44.9662825Z\'"',
                    match_condition=MatchConditions.IfNotModified)

            # Assert
        finally:
            await self._tear_down()
            if self.is_live:
                sleep(SLEEP_DELAY)

    @pytest.mark.skip("Merge operation fails from Tables SDK, issue #13844")
    @CosmosPreparer()
    async def test_insert_or_merge_entity_with_existing_entity(self, tables_cosmos_account_name,
                                                               tables_primary_cosmos_account_key):
        # Arrange
        await self._set_up(tables_cosmos_account_name, tables_primary_cosmos_account_key)
        try:
            entity, _ = await self._insert_random_entity()

            # Act
            sent_entity = self._create_updated_entity_dict(entity.PartitionKey, entity.RowKey)
            resp = await self.table.upsert_entity(mode=UpdateMode.MERGE, entity=sent_entity)

            # Assert
            assert resp is None
            received_entity = await self.table.get_entity(entity.PartitionKey,
                                                          entity.RowKey)
            self._assert_merged_entity(received_entity)
        finally:
            await self._tear_down()
            if self.is_live:
                sleep(SLEEP_DELAY)

    @pytest.mark.skip("Merge operation fails from Tables SDK, issue #13844")
    @CosmosPreparer()
    async def test_insert_or_merge_entity_with_non_existing_entity(self, tables_cosmos_account_name,
                                                                   tables_primary_cosmos_account_key):
        # Arrange
        await self._set_up(tables_cosmos_account_name, tables_primary_cosmos_account_key)
        try:
            entity = self._create_random_base_entity_dict()

            # Act
            sent_entity = self._create_updated_entity_dict(entity['PartitionKey'], entity['RowKey'])
            resp = await self.table.upsert_entity(mode=UpdateMode.MERGE, entity=sent_entity)

            # Assert
            assert resp is None
            received_entity = await self.table.get_entity(entity['PartitionKey'],
                                                          entity['RowKey'])
            self._assert_updated_entity(received_entity)
        finally:
            await self._tear_down()
            if self.is_live:
                sleep(SLEEP_DELAY)

    @pytest.mark.skip("Merge operation fails from Tables SDK, issue #13844")
    @CosmosPreparer()
    async def test_insert_or_replace_entity_with_existing_entity(self, tables_cosmos_account_name,
                                                                 tables_primary_cosmos_account_key):
        # Arrange
        await self._set_up(tables_cosmos_account_name, tables_primary_cosmos_account_key)
        try:
            entity, _ = await self._insert_random_entity()

            # Act
            sent_entity = self._create_updated_entity_dict(entity.PartitionKey, entity.RowKey)
            resp = await self.table.upsert_entity(mode=UpdateMode.REPLACE, entity=sent_entity)

            # Assert
            # assert resp is None
            received_entity = await self.table.get_entity(entity.PartitionKey,
                                                          entity.RowKey)
            self._assert_updated_entity(received_entity)
        finally:
            await self._tear_down()
            if self.is_live:
                sleep(SLEEP_DELAY)

    @pytest.mark.skip("Merge operation fails from Tables SDK, issue #13844")
    @CosmosPreparer()
    async def test_insert_or_replace_entity_with_non_existing_entity(self, tables_cosmos_account_name,
                                                                     tables_primary_cosmos_account_key):
        # Arrange
        await self._set_up(tables_cosmos_account_name, tables_primary_cosmos_account_key)
        try:
            entity = self._create_random_base_entity_dict()

            # Act
            sent_entity = self._create_updated_entity_dict(entity['PartitionKey'], entity['RowKey'])
            resp = await self.table.upsert_entity(mode=UpdateMode.REPLACE, entity=sent_entity)

            # Assert
            assert resp is None
            received_entity = await self.table.get_entity(entity['PartitionKey'],
                                                          entity['RowKey'])
            self._assert_updated_entity(received_entity)
        finally:
            await self._tear_down()
            if self.is_live:
                sleep(SLEEP_DELAY)

    @pytest.mark.skip("Merge operation fails from Tables SDK, issue #13844")
    @CosmosPreparer()
    async def test_merge_entity(self, tables_cosmos_account_name, tables_primary_cosmos_account_key):
        # Arrange
        await self._set_up(tables_cosmos_account_name, tables_primary_cosmos_account_key)
        try:
            entity, _ = await self._insert_random_entity()

            # Act
            sent_entity = self._create_updated_entity_dict(entity.PartitionKey, entity.RowKey)
            resp = await self.table.update_entity(mode=UpdateMode.MERGE, entity=sent_entity)

            # Assert
            assert resp is None
            received_entity = await self.table.get_entity(entity.PartitionKey,
                                                          entity.RowKey)
            self._assert_merged_entity(received_entity)
        finally:
            await self._tear_down()
            if self.is_live:
                sleep(SLEEP_DELAY)

    @pytest.mark.skip("Merge operation fails from Tables SDK, issue #13844")
    @CosmosPreparer()
    async def test_merge_entity_not_existing(self, tables_cosmos_account_name, tables_primary_cosmos_account_key):
        # Arrange
        await self._set_up(tables_cosmos_account_name, tables_primary_cosmos_account_key)
        try:
            entity = self._create_random_base_entity_dict()

            # Act
            sent_entity = self._create_updated_entity_dict(entity['PartitionKey'], entity['RowKey'])
            with pytest.raises(ResourceNotFoundError):
                await self.table.update_entity(mode=UpdateMode.MERGE, entity=sent_entity)

            # Assert
        finally:
            await self._tear_down()
            if self.is_live:
                sleep(SLEEP_DELAY)

    @pytest.mark.skip("Merge operation fails from Tables SDK, issue #13844")
    @CosmosPreparer()
    async def test_merge_entity_with_if_matches(self, tables_cosmos_account_name, tables_primary_cosmos_account_key):
        # Arrange
        await self._set_up(tables_cosmos_account_name, tables_primary_cosmos_account_key)
        try:
            entity, etag = await self._insert_random_entity()

            # Act
            sent_entity = self._create_updated_entity_dict(entity.PartitionKey, entity.RowKey)
            resp = await self.table.update_entity(mode=UpdateMode.MERGE,
                                                  entity=sent_entity, etag=etag,
                                                  match_condition=MatchConditions.IfNotModified)

            # Assert
            assert resp is None
            received_entity = await self.table.get_entity(entity.PartitionKey,
                                                          entity.RowKey)
            self._assert_merged_entity(received_entity)
        finally:
            await self._tear_down()
            if self.is_live:
                sleep(SLEEP_DELAY)

    @pytest.mark.skip("Merge operation fails from Tables SDK, issue #13844")
    @CosmosPreparer()
    async def test_merge_entity_with_if_doesnt_match(self, tables_cosmos_account_name,
                                                     tables_primary_cosmos_account_key):
        # Arrange
        await self._set_up(tables_cosmos_account_name, tables_primary_cosmos_account_key)
        try:
            entity, _ = await self._insert_random_entity()

            # Act
            sent_entity = self._create_updated_entity_dict(entity.PartitionKey, entity.RowKey)
            with pytest.raises(HttpResponseError):
                await self.table.update_entity(mode=UpdateMode.MERGE,
                                               entity=sent_entity,
                                               etag='W/"datetime\'2012-06-15T22%3A51%3A44.9662825Z\'"',
                                               match_condition=MatchConditions.IfNotModified)

            # Assert
        finally:
            await self._tear_down()
            if self.is_live:
                sleep(SLEEP_DELAY)

    @CosmosPreparer()
    async def test_delete_entity(self, tables_cosmos_account_name, tables_primary_cosmos_account_key):
        # Arrange
        await self._set_up(tables_cosmos_account_name, tables_primary_cosmos_account_key)
        try:
            entity, _ = await self._insert_random_entity()

            # Act
            resp = await self.table.delete_entity(partition_key=entity.PartitionKey, row_key=entity.RowKey)

            # Assert
            assert resp is None
            with pytest.raises(ResourceNotFoundError):
                await self.table.get_entity(entity.PartitionKey, entity.RowKey)
        finally:
            await self._tear_down()
            if self.is_live:
                sleep(SLEEP_DELAY)

    @CosmosPreparer()
    async def test_delete_entity_not_existing(self, tables_cosmos_account_name, tables_primary_cosmos_account_key):
        # Arrange
        await self._set_up(tables_cosmos_account_name, tables_primary_cosmos_account_key)
        try:
            entity = self._create_random_base_entity_dict()

            # Act
            with pytest.raises(ResourceNotFoundError):
                await self.table.delete_entity(entity['PartitionKey'], entity['RowKey'])

            # Assert
        finally:
            await self._tear_down()
            if self.is_live:
                sleep(SLEEP_DELAY)

    @CosmosPreparer()
    async def test_delete_entity_with_if_matches(self, tables_cosmos_account_name, tables_primary_cosmos_account_key):
        # Arrange
        await self._set_up(tables_cosmos_account_name, tables_primary_cosmos_account_key)
        try:
            entity, etag = await self._insert_random_entity()

            # Act
            resp = await self.table.delete_entity(entity.PartitionKey, entity.RowKey, etag=etag,
                                                  match_condition=MatchConditions.IfNotModified)

            # Assert
            assert resp is None
            with pytest.raises(ResourceNotFoundError):
                await self.table.get_entity(entity.PartitionKey, entity.RowKey)
        finally:
            await self._tear_down()
            if self.is_live:
                sleep(SLEEP_DELAY)

    @CosmosPreparer()
    async def test_delete_entity_with_if_doesnt_match(self, tables_cosmos_account_name,
                                                      tables_primary_cosmos_account_key):
        # Arrange
        await self._set_up(tables_cosmos_account_name, tables_primary_cosmos_account_key)
        try:
            entity, _ = await self._insert_random_entity()

            # Act
            with pytest.raises(HttpResponseError):
                await self.table.delete_entity(
                    entity.PartitionKey, entity.RowKey,
                    etag=u'W/"datetime\'2012-06-15T22%3A51%3A44.9662825Z\'"',
                    match_condition=MatchConditions.IfNotModified)

            # Assert
        finally:
            await self._tear_down()
            if self.is_live:
                sleep(SLEEP_DELAY)

    @CosmosPreparer()
    async def test_unicode_property_value(self, tables_cosmos_account_name, tables_primary_cosmos_account_key):
        ''' regression test for github issue #57'''
        # Arrange
        await self._set_up(tables_cosmos_account_name, tables_primary_cosmos_account_key)
        try:
            entity = self._create_random_base_entity_dict()
            entity1 = entity.copy()
            entity1.update({'Description': u'ꀕ'})
            entity2 = entity.copy()
            entity2.update({'RowKey': 'test2', 'Description': 'ꀕ'})

            # Act
            await self.table.create_entity(entity=entity1)
            await self.table.create_entity(entity=entity2)
            entities = []
            async for e in self.table.query_entities(
                    filter="PartitionKey eq '{}'".format(entity['PartitionKey'])):
                entities.append(e)

            # Assert
            assert len(entities) ==  2
            assert entities[0].Description ==  u'ꀕ'
            assert entities[1].Description ==  u'ꀕ'
        finally:
            await self._tear_down()
            if self.is_live:
                sleep(SLEEP_DELAY)

    @CosmosPreparer()
    async def test_unicode_property_name(self, tables_cosmos_account_name, tables_primary_cosmos_account_key):
        # Arrange
        await self._set_up(tables_cosmos_account_name, tables_primary_cosmos_account_key)
        try:
            entity = self._create_random_base_entity_dict()
            entity1 = entity.copy()
            entity1.update({u'啊齄丂狛狜': u'ꀕ'})
            entity2 = entity.copy()
            entity2.update({'RowKey': 'test2', u'啊齄丂狛狜': 'hello'})

            # Act
            await self.table.create_entity(entity=entity1)
            await self.table.create_entity(entity=entity2)
            entities = []
            async for e in self.table.query_entities(
                    filter="PartitionKey eq '{}'".format(entity['PartitionKey'])):
                entities.append(e)

            # Assert
            assert len(entities) ==  2
            assert entities[0][u'啊齄丂狛狜'] ==  u'ꀕ'
            assert entities[1][u'啊齄丂狛狜'] ==  u'hello'
        finally:
            await self._tear_down()
            if self.is_live:
                sleep(SLEEP_DELAY)

    @pytest.mark.skip("Bad Request: Cosmos cannot handle single quotes in a PK/RK (confirm)")
    @CosmosPreparer()
    async def test_operations_on_entity_with_partition_key_having_single_quote(self, tables_cosmos_account_name, tables_primary_cosmos_account_key):
        # Arrange
        partition_key_with_single_quote = "a''''b"
        row_key_with_single_quote = "a''''b"
        await self._set_up(tables_cosmos_account_name, tables_primary_cosmos_account_key)
        try:
            entity, _ = await self._insert_random_entity(pk=partition_key_with_single_quote,
                                                         rk=row_key_with_single_quote)

            # Act
            sent_entity = self._create_updated_entity_dict(entity.PartitionKey, entity.RowKey)
            resp = await self.table.upsert_entity(mode=UpdateMode.REPLACE, entity=sent_entity)

            # Assert
            assert resp is None
            # row key here only has 2 quotes
            received_entity = await self.table.get_entity(
                entity.PartitionKey, entity.RowKey)
            self._assert_updated_entity(received_entity)

            # Act
            sent_entity['newField'] = 'newFieldValue'
            resp = await self.table.update_entity(mode=UpdateMode.REPLACE, entity=sent_entity)

            # Assert
            assert resp is None
            received_entity = await self.table.get_entity(
                entity.PartitionKey, entity.RowKey)
            self._assert_updated_entity(received_entity)
            assert received_entity['newField'] ==  'newFieldValue'

            # Act
            resp = await self.table.delete_entity(entity.PartitionKey, entity.RowKey)

            # Assert
            assert resp is None
        finally:
            await self._tear_down()
            if self.is_live:
                sleep(SLEEP_DELAY)

    @CosmosPreparer()
    async def test_empty_and_spaces_property_value(self, tables_cosmos_account_name,
                                                   tables_primary_cosmos_account_key):
        # Arrange
        await self._set_up(tables_cosmos_account_name, tables_primary_cosmos_account_key)
        try:
            entity = self._create_random_base_entity_dict()
            entity.update({
                'EmptyByte': '',
                'EmptyUnicode': u'',
                'SpacesOnlyByte': '   ',
                'SpacesOnlyUnicode': u'   ',
                'SpacesBeforeByte': '   Text',
                'SpacesBeforeUnicode': u'   Text',
                'SpacesAfterByte': 'Text   ',
                'SpacesAfterUnicode': u'Text   ',
                'SpacesBeforeAndAfterByte': '   Text   ',
                'SpacesBeforeAndAfterUnicode': u'   Text   ',
            })

            # Act
            await self.table.create_entity(entity=entity)
            resp = await self.table.get_entity(entity['PartitionKey'], entity['RowKey'])

            # Assert
            assert resp is not None
            assert resp.EmptyByte ==  ''
            assert resp.EmptyUnicode ==  u''
            assert resp.SpacesOnlyByte ==  '   '
            assert resp.SpacesOnlyUnicode ==  u'   '
            assert resp.SpacesBeforeByte ==  '   Text'
            assert resp.SpacesBeforeUnicode ==  u'   Text'
            assert resp.SpacesAfterByte ==  'Text   '
            assert resp.SpacesAfterUnicode ==  u'Text   '
            assert resp.SpacesBeforeAndAfterByte ==  '   Text   '
            assert resp.SpacesBeforeAndAfterUnicode ==  u'   Text   '
        finally:
            await self._tear_down()
            if self.is_live:
                sleep(SLEEP_DELAY)

    @CosmosPreparer()
    async def test_none_property_value(self, tables_cosmos_account_name, tables_primary_cosmos_account_key):
        # Arrange
        await self._set_up(tables_cosmos_account_name, tables_primary_cosmos_account_key)
        try:
            entity = self._create_random_base_entity_dict()
            entity.update({'NoneValue': None})

            # Act
            await self.table.create_entity(entity=entity)
            resp = await self.table.get_entity(entity['PartitionKey'], entity['RowKey'])

            # Assert
            assert resp is not None
            assert not hasattr(resp, 'NoneValue')
        finally:
            await self._tear_down()
            if self.is_live:
                sleep(SLEEP_DELAY)

    @CosmosPreparer()
    async def test_binary_property_value(self, tables_cosmos_account_name, tables_primary_cosmos_account_key):
        # Arrange
        await self._set_up(tables_cosmos_account_name, tables_primary_cosmos_account_key)
        try:
            binary_data = b'\x01\x02\x03\x04\x05\x06\x07\x08\t\n'
            entity = self._create_random_base_entity_dict()
            entity.update({'binary': b'\x01\x02\x03\x04\x05\x06\x07\x08\t\n'})

            # Act
            await self.table.create_entity(entity=entity)
            resp = await self.table.get_entity(entity['PartitionKey'], entity['RowKey'])

            # Assert
            assert resp is not None
            assert resp.binary.value ==  binary_data
        finally:
            await self._tear_down()
            if self.is_live:
                sleep(SLEEP_DELAY)

    @pytest.mark.skip("response time is three hours before the given one")
    @CosmosPreparer()
    async def test_timezone(self, tables_cosmos_account_name, tables_primary_cosmos_account_key):
        # Arrange
        await self._set_up(tables_cosmos_account_name, tables_primary_cosmos_account_key)
        try:
            local_tz = tzoffset('BRST', -10800)
            local_date = datetime(2003, 9, 27, 9, 52, 43, tzinfo=local_tz)
            entity = self._create_random_base_entity_dict()
            entity.update({'date': local_date})

            # Act
            await self.table.create_entity(entity=entity)
            resp = await self.table.get_entity(entity['PartitionKey'], entity['RowKey'])

            # Assert
            assert resp is not None
            # times are not equal because request is made after
        #  assert resp.date.astimezone(tzutc()) ==  local_date.astimezone(tzutc())
        # assert resp.date.astimezone(local_tz) ==  local_date
        finally:
            await self._tear_down()
            if self.is_live:
                sleep(SLEEP_DELAY)

    @CosmosPreparer()
    async def test_query_entities(self, tables_cosmos_account_name, tables_primary_cosmos_account_key):
        # Arrange
        await self._set_up(tables_cosmos_account_name, tables_primary_cosmos_account_key)
        try:
            async with await self._create_query_table(2) as table:

                # Act
                entities = []
                async for t in table.list_entities():
                    entities.append(t)

            # Assert
            assert len(entities) ==  2
            for entity in entities:
                self._assert_default_entity(entity)
        finally:
            await self._tear_down()
            if self.is_live:
                sleep(SLEEP_DELAY)

    @CosmosPreparer()
    async def test_query_entities_each_page(self, tables_cosmos_account_name, tables_primary_cosmos_account_key):
        # Arrange
        await self._set_up(tables_cosmos_account_name, tables_primary_cosmos_account_key)
        try:
            base_entity = {
                "PartitionKey": u"pk",
                "RowKey": u"1",
            }

            for i in range(10):
                if i > 5:
                    base_entity['PartitionKey'] += str(i)
                base_entity['RowKey'] += str(i)
                base_entity['value'] = i
                await self.table.create_entity(base_entity)

            query_filter = u"PartitionKey eq 'pk'"

            entity_count = 0
            page_count = 0
            async for entity_page in self.table.query_entities(filter=query_filter, results_per_page=2).by_page():

                temp_count = 0
                async for ent in entity_page:
                    temp_count += 1

                assert temp_count <= 2
                page_count += 1
                entity_count += temp_count

            assert entity_count == 6
            assert page_count == 3

        finally:
            await self._tear_down()
            if self.is_live:
                sleep(SLEEP_DELAY)

<<<<<<< HEAD
    @CachedResourceGroupPreparer(name_prefix="tablestest")
    @CachedCosmosAccountPreparer(name_prefix="tablestest")
    async def test_query_user_filter(self, cosmos_account, cosmos_account_key):
        # Arrange
        await self._set_up(cosmos_account, cosmos_account_key)
        try:
            entity = await self._insert_random_entity()

            # Act
            entities = self.table.query_entities(filter="married eq @my_param", parameters={'my_param': 'True'})

            assert entities is not None
            async for e in entities:
                self._assert_default_entity(e)

        finally:
            await self._tear_down()

    @CachedResourceGroupPreparer(name_prefix="tablestest")
    @CachedCosmosAccountPreparer(name_prefix="tablestest")
    async def test_query_user_filter_multiple_params(self, cosmos_account, cosmos_account_key):
        # Arrange
        await self._set_up(cosmos_account, cosmos_account_key)
        try:
            entity, _ = await self._insert_random_entity()

            # Act
            parameters = {
                'my_param': 'True',
                'rk': entity['RowKey']
            }
            entities = self.table.query_entities(filter="married eq @my_param and RowKey eq @rk", parameters=parameters)

            assert entities is not None
            async for entity in entities:
                self._assert_default_entity(entity)
        finally:
            await self._tear_down()

    @CachedResourceGroupPreparer(name_prefix="tablestest")
    @CachedCosmosAccountPreparer(name_prefix="tablestest")
    async def test_query_zero_entities(self, resource_group, location, cosmos_account, cosmos_account_key):
=======
    @CosmosPreparer()
    async def test_query_zero_entities(self, tables_cosmos_account_name, tables_primary_cosmos_account_key):
>>>>>>> 98648398
        # Arrange
        await self._set_up(tables_cosmos_account_name, tables_primary_cosmos_account_key)
        try:
            async with await self._create_query_table(0) as table:

                # Act
                entities = []
                async for t in table.list_entities():
                    entities.append(t)

            # Assert
            assert len(entities) ==  0
        finally:
            await self._tear_down()
            if self.is_live:
                sleep(SLEEP_DELAY)

    @CosmosPreparer()
    async def test_query_entities_full_metadata(self, tables_cosmos_account_name, tables_primary_cosmos_account_key):
        # Arrange
        await self._set_up(tables_cosmos_account_name, tables_primary_cosmos_account_key)
        try:
            async with await self._create_query_table(2) as table:

                # Act
                entities = []
                async for t in table.list_entities(headers={'accept': 'application/json;odata=fullmetadata'}):
                    entities.append(t)

            # Assert
            assert len(entities) ==  2
            for entity in entities:
                self._assert_default_entity_json_full_metadata(entity)
        finally:
            await self._tear_down()
            if self.is_live:
                sleep(SLEEP_DELAY)

    @CosmosPreparer()
    async def test_query_entities_no_metadata(self, tables_cosmos_account_name, tables_primary_cosmos_account_key):
        # Arrange
        await self._set_up(tables_cosmos_account_name, tables_primary_cosmos_account_key)
        try:
            async with await self._create_query_table(2) as table:

                # Act
                entities = []
                async for t in table.list_entities(headers={'accept': 'application/json;odata=nometadata'}):
                    entities.append(t)

            # Assert
            assert len(entities) ==  2
            for entity in entities:
                self._assert_default_entity_json_no_metadata(entity)
        finally:
            await self._tear_down()
            if self.is_live:
                sleep(SLEEP_DELAY)

    @CosmosPreparer()
    async def test_query_entities_with_filter(self, tables_cosmos_account_name, tables_primary_cosmos_account_key):
        # Arrange
        await self._set_up(tables_cosmos_account_name, tables_primary_cosmos_account_key)
        try:
            entity, _ = await self._insert_random_entity()
            entity2, _ = await self._insert_random_entity(pk="foo" + entity.PartitionKey)
            entity3, _ = await self._insert_random_entity(pk="bar" + entity.PartitionKey)

            # Act
            entities = []
            async for t in self.table.query_entities(
                    filter="PartitionKey eq '{}'".format(entity.PartitionKey)):
                entities.append(t)

            # Assert
            assert len(entities) ==  1
            assert entity.PartitionKey ==  entities[0].PartitionKey
            self._assert_default_entity(entities[0])
        finally:
            await self._tear_down()
            if self.is_live:
                sleep(SLEEP_DELAY)

    @CosmosPreparer()
    async def test_query_invalid_filter(self, tables_cosmos_account_name, tables_primary_cosmos_account_key):
        # Arrange
        await self._set_up(tables_cosmos_account_name, tables_primary_cosmos_account_key)
        try:
            base_entity = {
                u"PartitionKey": u"pk",
                u"RowKey": u"rk",
                u"value": 1
            }

            for i in range(5):
                base_entity[u"RowKey"] += str(i)
                base_entity[u"value"] += i
                await self.table.create_entity(base_entity)
            # Act
            with pytest.raises(HttpResponseError):
                async for t in self.table.query_entities(filter="aaa bbb ccc"):
                    _ = t
        finally:
            await self._tear_down()
            if self.is_live:
                sleep(SLEEP_DELAY)

    @pytest.mark.skip("returns ' sex' instead of deserializing into just 'sex'")
    @CosmosPreparer()
    async def test_query_entities_with_select(self, tables_cosmos_account_name, tables_primary_cosmos_account_key):
        # Arrange
        await self._set_up(tables_cosmos_account_name, tables_primary_cosmos_account_key)
        try:
            table = await self._create_query_table(2)

            # Act
            entities = []
            async for t in table.list_entities(select=["age, sex"]):
                entities.append(t)

            # Assert
            assert len(entities) ==  2
            assert entities[0].age ==  39
            assert entities[0].sex ==  'male'
            assert not hasattr(entities[0], "birthday")
            assert not hasattr(entities[0], "married")
            assert not hasattr(entities[0], "deceased")
        finally:
            await self._tear_down()
            if self.is_live:
                sleep(SLEEP_DELAY)

    @CosmosPreparer()
    async def test_query_entities_with_top(self, tables_cosmos_account_name, tables_primary_cosmos_account_key):
        # Arrange
        await self._set_up(tables_cosmos_account_name, tables_primary_cosmos_account_key)
        try:
            async with await self._create_query_table(3) as table:

                entities = []
                async for t in table.list_entities(results_per_page=2).by_page():
                    entities.append(t)
            # Assert
            assert len(entities) ==  2
        finally:
            await self._tear_down()
            if self.is_live:
                sleep(SLEEP_DELAY)

    @CosmosPreparer()
    async def test_query_entities_with_top_and_next(self, tables_cosmos_account_name,
                                                    tables_primary_cosmos_account_key):
        # Arrange
        await self._set_up(tables_cosmos_account_name, tables_primary_cosmos_account_key)
        try:
            async with await self._create_query_table(5) as table:

                # Act
                resp1 = table.list_entities(results_per_page=2).by_page()
                entities1 = []
                async for el in await resp1.__anext__():
                    entities1.append(el)
                resp2 = table.list_entities(results_per_page=2).by_page(
                    continuation_token=resp1.continuation_token)
                entities2 = []
                async for el in await resp2.__anext__():
                    entities2.append(el)
                resp3 = table.list_entities(results_per_page=2).by_page(
                    continuation_token=resp2.continuation_token)
                entities3 = []
                async for el in await resp3.__anext__():
                    entities3.append(el)

            # Assert
            assert len(entities1) ==  2
            assert len(entities2) ==  2
            assert len(entities3) ==  1
            self._assert_default_entity(entities1[0])
            self._assert_default_entity(entities1[1])
            self._assert_default_entity(entities2[0])
            self._assert_default_entity(entities2[1])
            self._assert_default_entity(entities3[0])
        finally:
            await self._tear_down()
            if self.is_live:
                sleep(SLEEP_DELAY)

    @pytest.mark.skip("Cosmos Tables does not yet support sas")
    @pytest.mark.live_test_only
    @CosmosPreparer()
    async def test_sas_query(self, tables_cosmos_account_name, tables_primary_cosmos_account_key):
        # SAS URL is calculated from storage key, so this test runs live only
        url = self.account_url(tables_cosmos_account_name, "cosmos")

        await self._set_up(tables_cosmos_account_name, tables_primary_cosmos_account_key)
        try:
            # Arrange
            entity, _ = await self._insert_random_entity()
            token = generate_table_sas(
                tables_cosmos_account_name,
                tables_primary_cosmos_account_key,
                self.table_name,
                permission=TableSasPermissions(read=True),
                expiry=datetime.utcnow() + timedelta(hours=1),
                start=datetime.utcnow() - timedelta(minutes=1),
            )

            # Act
            service = TableServiceClient(
                self.account_url(tables_cosmos_account_name, "cosmos"),
                credential=token,
            )
            table = service.get_table_client(self.table_name)
            entities = []
            async for t in table.query_entities(
                    filter="PartitionKey eq '{}'".format(entity['PartitionKey'])):
                entities.append(t)

            # Assert
            assert len(entities) ==  1
            self._assert_default_entity(entities[0])
        finally:
            await self._tear_down()
            if self.is_live:
                sleep(SLEEP_DELAY)


    @pytest.mark.skip("Cosmos Tables does not yet support sas")
    @pytest.mark.live_test_only
    @CosmosPreparer()
    async def test_sas_add(self, tables_cosmos_account_name, tables_primary_cosmos_account_key):
        # SAS URL is calculated from storage key, so this test runs live only
        url = self.account_url(tables_cosmos_account_name, "cosmos")
        await self._set_up(tables_cosmos_account_name, tables_primary_cosmos_account_key)
        try:
            # Arrange
            token = generate_table_sas(
                tables_cosmos_account_name,
                tables_primary_cosmos_account_key,
                self.table_name,
                permission=TableSasPermissions(add=True),
                expiry=datetime.utcnow() + timedelta(hours=1),
                start=datetime.utcnow() - timedelta(minutes=1),
            )

            # Act
            service = TableServiceClient(
                self.account_url(tables_cosmos_account_name, "cosmos"),
                credential=token,
            )
            table = service.get_table_client(self.table_name)

            entity = self._create_random_entity_dict()
            await table.create_entity(entity=entity)

            # Assert
            resp = await self.table.get_entity(partition_key=entity['PartitionKey'],
                                               row_key=entity['RowKey'])
            self._assert_default_entity(resp)
        finally:
            await self._tear_down()
            if self.is_live:
                sleep(SLEEP_DELAY)

    @pytest.mark.skip("Cosmos Tables does not yet support sas")
    @pytest.mark.live_test_only
    @CosmosPreparer()
    async def test_sas_add_inside_range(self, tables_cosmos_account_name, tables_primary_cosmos_account_key):
        # SAS URL is calculated from storage key, so this test runs live only
        url = self.account_url(tables_cosmos_account_name, "cosmos")
        await self._set_up(tables_cosmos_account_name, tables_primary_cosmos_account_key)
        try:
            # Arrange
            token = generate_table_sas(
                tables_cosmos_account_name,
                tables_primary_cosmos_account_key,
                self.table_name,
                permission=TableSasPermissions(add=True),
                expiry=datetime.utcnow() + timedelta(hours=1),
                start_pk='test', start_rk='test1',
                end_pk='test', end_rk='test1',
            )

            # Act
            service = TableServiceClient(
                self.account_url(tables_cosmos_account_name, "cosmos"),
                credential=token,
            )
            table = service.get_table_client(self.table_name)
            entity = self._create_random_entity_dict('test', 'test1')
            await table.create_entity(entity=entity)

            # Assert
            resp = await self.table.get_entity('test', 'test1')
            self._assert_default_entity(resp)
        finally:
            await self._tear_down()
            if self.is_live:
                sleep(SLEEP_DELAY)

    @pytest.mark.skip("Cosmos Tables does not yet support sas")
    @pytest.mark.live_test_only
    @CosmosPreparer()
    async def test_sas_add_outside_range(self, tables_cosmos_account_name, tables_primary_cosmos_account_key):
        # SAS URL is calculated from storage key, so this test runs live only
        url = self.account_url(tables_cosmos_account_name, "cosmos")
        await self._set_up(tables_cosmos_account_name, tables_primary_cosmos_account_key)
        try:
            # Arrange
            token = generate_table_sas(
                tables_cosmos_account_name,
                tables_primary_cosmos_account_key,
                self.table_name,
                permission=TableSasPermissions(add=True),
                expiry=datetime.utcnow() + timedelta(hours=1),
                start_pk='test', start_rk='test1',
                end_pk='test', end_rk='test1',
            )

            # Act
            service = TableServiceClient(
                self.account_url(tables_cosmos_account_name, "cosmos"),
                credential=token,
            )
            table = service.get_table_client(self.table_name)
            with pytest.raises(HttpResponseError):
                entity = self._create_random_entity_dict()
                await table.create_entity(entity=entity)

            # Assert
        finally:
            await self._tear_down()
            if self.is_live:
                sleep(SLEEP_DELAY)

    @pytest.mark.skip("Cosmos Tables does not yet support sas")
    @pytest.mark.live_test_only
    @CosmosPreparer()
    async def test_sas_update(self, tables_cosmos_account_name, tables_primary_cosmos_account_key):
        # SAS URL is calculated from storage key, so this test runs live only
        url = self.account_url(tables_cosmos_account_name, "cosmos")
        await self._set_up(tables_cosmos_account_name, tables_primary_cosmos_account_key)
        try:
            # Arrange
            entity, _ = await self._insert_random_entity()
            token = generate_table_sas(
                tables_cosmos_account_name,
                tables_primary_cosmos_account_key,
                self.table_name,
                permission=TableSasPermissions(update=True),
                expiry=datetime.utcnow() + timedelta(hours=1),
            )

            # Act
            service = TableServiceClient(
                self.account_url(tables_cosmos_account_name, "cosmos"),
                credential=token,
            )
            table = service.get_table_client(self.table_name)
            updated_entity = self._create_updated_entity_dict(entity.PartitionKey, entity.RowKey)
            await table.update_entity(mode=UpdateMode.REPLACE, entity=updated_entity)

            # Assert
            received_entity = await self.table.get_entity(entity.PartitionKey,
                                                          entity.RowKey)
            self._assert_updated_entity(received_entity)
        finally:
            await self._tear_down()
            if self.is_live:
                sleep(SLEEP_DELAY)

    @pytest.mark.skip("Cosmos Tables does not yet support sas")
    @pytest.mark.live_test_only
    @CosmosPreparer()
    async def test_sas_delete(self, tables_cosmos_account_name, tables_primary_cosmos_account_key):
        # SAS URL is calculated from storage key, so this test runs live only
        url = self.account_url(tables_cosmos_account_name, "cosmos")
        await self._set_up(tables_cosmos_account_name, tables_primary_cosmos_account_key)
        try:
            # Arrange
            entity, _ = await self._insert_random_entity()
            token = generate_table_sas(
                tables_cosmos_account_name,
                tables_primary_cosmos_account_key,
                self.table_name,
                permission=TableSasPermissions(delete=True),
                expiry=datetime.utcnow() + timedelta(hours=1),
            )

            # Act
            service = TableServiceClient(
                self.account_url(tables_cosmos_account_name, "cosmos"),
                credential=token,
            )
            table = service.get_table_client(self.table_name)
            await table.delete_entity(entity.PartitionKey, entity.RowKey)

            # Assert
            with pytest.raises(ResourceNotFoundError):
                await self.table.get_entity(entity.PartitionKey, entity.RowKey)
        finally:
            await self._tear_down()
            if self.is_live:
                sleep(SLEEP_DELAY)

    @pytest.mark.skip("Cosmos Tables does not yet support sas")
    @pytest.mark.live_test_only
    @CosmosPreparer()
    async def test_sas_upper_case_table_name(self, tables_cosmos_account_name, tables_primary_cosmos_account_key):
        # SAS URL is calculated from storage key, so this test runs live only
        url = self.account_url(tables_cosmos_account_name, "cosmos")
        await self._set_up(tables_cosmos_account_name, tables_primary_cosmos_account_key)
        try:
            # Arrange
            entity, _ = await self._insert_random_entity()

            # Table names are case insensitive, so simply upper case our existing table name to test
            token = generate_table_sas(
                tables_cosmos_account_name,
                tables_primary_cosmos_account_key,
                self.table_name.upper(),
                permission=TableSasPermissions(read=True),
                expiry=datetime.utcnow() + timedelta(hours=1),
                start=datetime.utcnow() - timedelta(minutes=1),
            )

            # Act
            service = TableServiceClient(
                self.account_url(tables_cosmos_account_name, "cosmos"),
                credential=token,
            )
            table = service.get_table_client(self.table_name)
            entities = []
            async for t in table.query_entities(
                    filter="PartitionKey eq '{}'".format(entity['PartitionKey'])):
                entities.append(t)

            # Assert
            assert len(entities) ==  1
            self._assert_default_entity(entities[0])
        finally:
            await self._tear_down()
            if self.is_live:
                sleep(SLEEP_DELAY)

    @pytest.mark.skip("Cosmos Tables does not yet support sas")
    @pytest.mark.live_test_only
    @CosmosPreparer()
    async def test_sas_signed_identifier(self, tables_cosmos_account_name, tables_primary_cosmos_account_key):
        # SAS URL is calculated from storage key, so this test runs live only
        url = self.account_url(tables_cosmos_account_name, "cosmos")
        await self._set_up(tables_cosmos_account_name, tables_primary_cosmos_account_key)
        try:
            # Arrange
            entity, _ = await self._insert_random_entity()

            access_policy = AccessPolicy()
            access_policy.start = datetime(2011, 10, 11)
            access_policy.expiry = datetime(2020, 10, 12)
            access_policy.permission = TableSasPermissions(read=True)
            identifiers = {'testid': access_policy}

            await self.table.set_table_access_policy(identifiers)

            token = generate_table_sas(
                tables_cosmos_account_name,
                tables_primary_cosmos_account_key,
                self.table_name,
                policy_id='testid',
            )

            # Act
            service = TableServiceClient(
                self.account_url(tables_cosmos_account_name, "cosmos"),
                credential=token,
            )
            table = service.get_table_client(table=self.table_name)
            entities = []
            async for t in table.query_entities(
                    filter="PartitionKey eq '{}'".format(entity.PartitionKey)):
                entities.append(t)

            # Assert
            assert len(entities) ==  1
            self._assert_default_entity(entities[0])
        finally:
            await self._tear_down()
            if self.is_live:
                sleep(SLEEP_DELAY)<|MERGE_RESOLUTION|>--- conflicted
+++ resolved
@@ -1355,12 +1355,10 @@
             if self.is_live:
                 sleep(SLEEP_DELAY)
 
-<<<<<<< HEAD
-    @CachedResourceGroupPreparer(name_prefix="tablestest")
-    @CachedCosmosAccountPreparer(name_prefix="tablestest")
-    async def test_query_user_filter(self, cosmos_account, cosmos_account_key):
-        # Arrange
-        await self._set_up(cosmos_account, cosmos_account_key)
+    @CosmosPreparer()
+    async def test_query_user_filter(self, tables_cosmos_account_name, tables_primary_cosmos_account_key):
+        # Arrange
+        await self._set_up(tables_cosmos_account_name, tables_primary_cosmos_account_key)
         try:
             entity = await self._insert_random_entity()
 
@@ -1374,11 +1372,10 @@
         finally:
             await self._tear_down()
 
-    @CachedResourceGroupPreparer(name_prefix="tablestest")
-    @CachedCosmosAccountPreparer(name_prefix="tablestest")
-    async def test_query_user_filter_multiple_params(self, cosmos_account, cosmos_account_key):
-        # Arrange
-        await self._set_up(cosmos_account, cosmos_account_key)
+    @CosmosPreparer()
+    async def test_query_user_filter_multiple_params(self, tables_cosmos_account_name, tables_primary_cosmos_account_key):
+        # Arrange
+        await self._set_up(tables_cosmos_account_name, tables_primary_cosmos_account_key)
         try:
             entity, _ = await self._insert_random_entity()
 
@@ -1395,13 +1392,8 @@
         finally:
             await self._tear_down()
 
-    @CachedResourceGroupPreparer(name_prefix="tablestest")
-    @CachedCosmosAccountPreparer(name_prefix="tablestest")
-    async def test_query_zero_entities(self, resource_group, location, cosmos_account, cosmos_account_key):
-=======
     @CosmosPreparer()
     async def test_query_zero_entities(self, tables_cosmos_account_name, tables_primary_cosmos_account_key):
->>>>>>> 98648398
         # Arrange
         await self._set_up(tables_cosmos_account_name, tables_primary_cosmos_account_key)
         try:
