# coding: utf-8

# -------------------------------------------------------------------------
# Copyright (c) Microsoft Corporation. All rights reserved.
# Licensed under the MIT License. See License.txt in the project root for
# license information.
# --------------------------------------------------------------------------

import unittest
import pytest

import uuid
from datetime import datetime
from dateutil.tz import tzutc
import sys

from azure.core import MatchConditions
from azure.core.exceptions import (
    ResourceExistsError,
    ResourceNotFoundError,
    HttpResponseError
)
from azure.data.tables import EdmType, TableEntity, EntityProperty, UpdateMode

from _shared.testcase import TableTestCase, LogCaptured

from devtools_testutils import CachedResourceGroupPreparer, CachedStorageAccountPreparer

from azure.data.tables._models import PartialBatchErrorException
from azure.data.tables import (
    TableServiceClient,
    TableEntity,
    UpdateMode,
)

#------------------------------------------------------------------------------
TEST_TABLE_PREFIX = 'table'
#------------------------------------------------------------------------------

class StorageTableBatchTest(TableTestCase):

    def _set_up(self, storage_account, storage_account_key):
        self.ts = TableServiceClient(self.account_url(storage_account, "table"), storage_account_key)
        self.table_name = self.get_resource_name('uttable')
        self.table = self.ts.get_table_client(self.table_name)
        if self.is_live:
            try:
                self.ts.create_table(self.table_name)
            except ResourceExistsError:
                pass

        self.test_tables = []

    def _tear_down(self):
        if self.is_live:
            try:
                self.ts.delete_table(self.table_name)
            except:
                pass

            for table_name in self.test_tables:
                try:
                    self.ts.delete_table(table_name)
                except:
                    pass

    #--Helpers-----------------------------------------------------------------

    def _get_table_reference(self, prefix=TEST_TABLE_PREFIX):
        table_name = self.get_resource_name(prefix)
        self.test_tables.append(table_name)
        return self.ts.get_table_client(table_name)

    def _create_pk_rk(self, pk, rk):
        try:
            pk = pk if pk is not None else self.get_resource_name('pk').decode('utf-8')
            rk = rk if rk is not None else self.get_resource_name('rk').decode('utf-8')
        except AttributeError:
            pk = pk if pk is not None else self.get_resource_name('pk')
            rk = rk if rk is not None else self.get_resource_name('rk')
        return pk, rk

    def _create_random_entity_dict(self, pk=None, rk=None):
        """
        Creates a dictionary-based entity with fixed values, using all
        of the supported data types.
        """
        # partition = pk if pk is not None else self.get_resource_name('pk').decode('utf-8')
        # row = rk if rk is not None else self.get_resource_name('rk').decode('utf-8')
        partition, row = self._create_pk_rk(pk, rk)
        properties = {
            'PartitionKey': partition,
            'RowKey': row,
            'age': 39,
            'sex': u'male',
            'married': True,
            'deceased': False,
            'optional': None,
            'ratio': 3.1,
            'evenratio': 3.0,
            'large': 933311100,
            'Birthday': datetime(1973, 10, 4, tzinfo=tzutc()),
            'birthday': datetime(1970, 10, 4, tzinfo=tzutc()),
            'binary': b'binary',
            'other': EntityProperty(value=20, type=EdmType.INT32),
            'clsid': uuid.UUID('c9da6455-213d-42c9-9a79-3e9149a57833')
        }
        return TableEntity(**properties)

    def _create_updated_entity_dict(self, partition, row):
        '''
        Creates a dictionary-based entity with fixed values, with a
        different set of values than the default entity. It
        adds fields, changes field values, changes field types,
        and removes fields when compared to the default entity.
        '''
        return {
            'PartitionKey': partition,
            'RowKey': row,
            'age': 'abc',
            'sex': 'female',
            'sign': 'aquarius',
            'birthday': datetime(1991, 10, 4, tzinfo=tzutc())
        }

    def _assert_default_entity(self, entity):
        '''
        Asserts that the entity passed in matches the default entity.
        '''
        self.assertEqual(entity['age'].value, 39)
        self.assertEqual(entity['sex'].value, 'male')
        self.assertEqual(entity['married'], True)
        self.assertEqual(entity['deceased'], False)
        self.assertFalse("optional" in entity)
        self.assertEqual(entity['ratio'], 3.1)
        self.assertEqual(entity['evenratio'], 3.0)
        self.assertEqual(entity['large'].value, 933311100)
        self.assertEqual(entity['Birthday'], datetime(1973, 10, 4, tzinfo=tzutc()))
        self.assertEqual(entity['birthday'], datetime(1970, 10, 4, tzinfo=tzutc()))
        self.assertEqual(entity['binary'].value, b'binary')
        self.assertIsInstance(entity['other'], EntityProperty)
        self.assertEqual(entity['other'].type, EdmType.INT32)
        self.assertEqual(entity['other'].value, 20)
        self.assertEqual(entity['clsid'], uuid.UUID('c9da6455-213d-42c9-9a79-3e9149a57833'))
        self.assertTrue('_metadata' in entity)

    def _assert_updated_entity(self, entity):
        '''
        Asserts that the entity passed in matches the updated entity.
        '''
        self.assertEqual(entity.age.value, 'abc')
        self.assertEqual(entity.sex.value, 'female')
        self.assertFalse(hasattr(entity, "married"))
        self.assertFalse(hasattr(entity, "deceased"))
        self.assertEqual(entity.sign.value, 'aquarius')
        self.assertFalse(hasattr(entity, "optional"))
        self.assertFalse(hasattr(entity, "ratio"))
        self.assertFalse(hasattr(entity, "evenratio"))
        self.assertFalse(hasattr(entity, "large"))
        self.assertFalse(hasattr(entity, "Birthday"))
        self.assertEqual(entity.birthday, datetime(1991, 10, 4, tzinfo=tzutc()))
        self.assertFalse(hasattr(entity, "other"))
        self.assertFalse(hasattr(entity, "clsid"))
        self.assertIsNotNone(entity['_metadata']['etag'])

    #--Test cases for batch ---------------------------------------------
    def test_inferred_types(self):
        # Arrange
        # Act
        entity = TableEntity()
        entity.PartitionKey = '003'
        entity.RowKey = 'batch_all_operations_together-1'
        entity.test = EntityProperty(True)
        entity.test2 = EntityProperty(b'abcdef')
        entity.test3 = EntityProperty(u'c9da6455-213d-42c9-9a79-3e9149a57833')
        entity.test4 = EntityProperty(datetime(1973, 10, 4, tzinfo=tzutc()))
        entity.test5 = EntityProperty(u"stringystring")
        entity.test6 = EntityProperty(3.14159)
        entity.test7 = EntityProperty(100)
        entity.test8 = EntityProperty(2 ** 33, EdmType.INT64)

        # Assert
        self.assertEqual(entity.test.type, EdmType.BOOLEAN)
        self.assertEqual(entity.test2.type, EdmType.BINARY)
        self.assertEqual(entity.test3.type, EdmType.GUID)
        self.assertEqual(entity.test4.type, EdmType.DATETIME)
        self.assertEqual(entity.test5.type, EdmType.STRING)
        self.assertEqual(entity.test6.type, EdmType.DOUBLE)
        self.assertEqual(entity.test7.type, EdmType.INT32)
        self.assertEqual(entity.test8.type, EdmType.INT64)

<<<<<<< HEAD
    @pytest.mark.skipif(sys.version_info < (3, 0), reason="requires Python3")
    @GlobalStorageAccountPreparer()
=======
    @pytest.mark.skip("pending")
    @CachedResourceGroupPreparer(name_prefix="tablestest")
    @CachedStorageAccountPreparer(name_prefix="tablestest")
>>>>>>> d4fded0a
    def test_batch_insert(self, resource_group, location, storage_account, storage_account_key):
        # Arrange
        self._set_up(storage_account, storage_account_key)
        try:
            # Act
            entity = TableEntity()
            entity.PartitionKey = '001'
            entity.RowKey = 'batch_insert'
            entity.test = EntityProperty(True)
            entity.test2 = 'value'
            entity.test3 = 3
            entity.test4 = EntityProperty(1234567890)
            entity.test5 = datetime.utcnow()

            batch = self.table.create_batch()
            batch.create_entity(entity)
            resp = self.table.send_batch(batch)

            # Assert
            self.assertIsNotNone(resp)
            e = self.table.get_entity(row_key=entity.RowKey, partition_key=entity.PartitionKey)
            self.assertEqual(e.test, entity.test.value)
            self.assertEqual(e.test2.value, entity.test2)
            self.assertEqual(e.test3.value, entity.test3)
            self.assertEqual(e.test4.value, entity.test4.value)
        finally:
            self._tear_down()

<<<<<<< HEAD
    @pytest.mark.skipif(sys.version_info < (3, 0), reason="requires Python3")
    @GlobalStorageAccountPreparer()
    def test_batch_single_update(self, resource_group, location, storage_account, storage_account_key):
=======
    @pytest.mark.skip("pending")
    @CachedResourceGroupPreparer(name_prefix="tablestest")
    @CachedStorageAccountPreparer(name_prefix="tablestest")
    def test_batch_update(self, resource_group, location, storage_account, storage_account_key):
>>>>>>> d4fded0a
        # Arrange
        self._set_up(storage_account, storage_account_key)
        try:
            # Act
            entity = TableEntity()
            entity.PartitionKey = '001'
            entity.RowKey = 'batch_insert'
            entity.test = EntityProperty(True)
            entity.test2 = 'value'
            entity.test3 = 3
            entity.test4 = EntityProperty(1234567890)
            entity.test5 = datetime.utcnow()

            resp = self.table.create_entity(entity)
            self.assertIsNotNone(resp)

            entity.test3 = 5
            entity.test5 = datetime.utcnow()

            batch = self.table.create_batch()
            batch.update_entity(entity, mode=UpdateMode.MERGE)
            self.table.send_batch(batch)

            # Assert
            self.assertIsNotNone(resp)
            result = self.table.get_entity(row_key=entity.RowKey, partition_key=entity.PartitionKey)
            self.assertEqual(result.PartitionKey, u'001')
            self.assertEqual(result.RowKey, u'batch_insert')
            self.assertEqual(result.test3.value, 5)
        finally:
            self._tear_down()

    @pytest.mark.skipif(sys.version_info < (3, 0), reason="requires Python3")
    @GlobalStorageAccountPreparer()
    def test_batch_update(self, resource_group, location, storage_account, storage_account_key):
        # Arrange
        self._set_up(storage_account, storage_account_key)
        try:
            # Act
            entity = TableEntity()
            entity.PartitionKey = u'001'
            entity.RowKey = u'batch_update'
            entity.test = EntityProperty(True)
            entity.test2 = u'value'
            entity.test3 = 3
            entity.test4 = EntityProperty(1234567890)
            entity.test5 = datetime.utcnow()
            self.table.create_entity(entity)

            entity = self.table.get_entity(u'001', u'batch_update')
            self.assertEqual(3, entity.test3.value)
            entity.test2 = u'value1'

            batch = self.table.create_batch()
            batch.update_entity(entity)
            resp = self.table.send_batch(batch)

            # Assert
            self.assertIsNotNone(resp)
            result = self.table.get_entity('001', 'batch_update')
            self.assertEqual('value1', result.test2.value)
            self.assertEqual(entity.PartitionKey, u'001')
            self.assertEqual(entity.RowKey, u'batch_update')
        finally:
            self._tear_down()

<<<<<<< HEAD
    @pytest.mark.skipif(sys.version_info < (3, 0), reason="requires Python3")
    @GlobalStorageAccountPreparer()
=======
    @pytest.mark.skip("pending")
    @CachedResourceGroupPreparer(name_prefix="tablestest")
    @CachedStorageAccountPreparer(name_prefix="tablestest")
>>>>>>> d4fded0a
    def test_batch_merge(self, resource_group, location, storage_account, storage_account_key):
        # Arrange
        self._set_up(storage_account, storage_account_key)
        try:
            # Act
            entity = TableEntity()
            entity.PartitionKey = u'001'
            entity.RowKey = u'batch_merge'
            entity.test = EntityProperty(True)
            entity.test2 = u'value'
            entity.test3 = 3
            entity.test4 = EntityProperty(1234567890)
            entity.test5 = datetime.utcnow()
            self.table.create_entity(entity)

            resp_entity = self.table.get_entity(partition_key=u'001', row_key=u'batch_merge')
            self.assertEqual(3, entity.test3)
            entity = TableEntity()
            entity.PartitionKey = u'001'
            entity.RowKey = u'batch_merge'
            entity.test2 = u'value1'

            batch = self.table.create_batch()
            batch.update_entity(entity, mode=UpdateMode.MERGE)
            resp = self.table.send_batch(batch)

            # Assert
            self.assertIsNotNone(resp)
            resp_entity = self.table.get_entity(partition_key=u'001', row_key=u'batch_merge')
            self.assertEqual(entity.test2, resp_entity.test2.value)
            self.assertEqual(1234567890, resp_entity.test4.value)
            self.assertEqual(entity.PartitionKey, resp_entity.PartitionKey)
            self.assertEqual(entity.RowKey, resp_entity.RowKey)
        finally:
            self._tear_down()

<<<<<<< HEAD
    @pytest.mark.skipif(sys.version_info < (3, 0), reason="requires Python3")
    @GlobalStorageAccountPreparer()
=======
    @pytest.mark.skip("pending")
    @CachedResourceGroupPreparer(name_prefix="tablestest")
    @CachedStorageAccountPreparer(name_prefix="tablestest")
>>>>>>> d4fded0a
    def test_batch_update_if_match(self, resource_group, location, storage_account, storage_account_key):
        # Arrange
        self._set_up(storage_account, storage_account_key)
        try:
            entity = self._create_random_entity_dict()
            resp = self.table.create_entity(entity=entity)
            etag = resp['etag']

            # Act
            sent_entity = self._create_updated_entity_dict(entity['PartitionKey'], entity['RowKey'])
            batch = self.table.create_batch()
            batch.update_entity(
                sent_entity,
                etag=etag,
                match_condition=MatchConditions.IfNotModified,
                mode=UpdateMode.REPLACE
            )
            resp = self.table.send_batch(batch)

            # Assert
            self.assertIsNotNone(resp)
            entity = self.table.get_entity(partition_key=entity['PartitionKey'], row_key=entity['RowKey'])
            self._assert_updated_entity(entity)
        finally:
            self._tear_down()

<<<<<<< HEAD
    @pytest.mark.skipif(sys.version_info < (3, 0), reason="requires Python3")
    @GlobalStorageAccountPreparer()
=======
    @pytest.mark.skip("pending")
    @CachedResourceGroupPreparer(name_prefix="tablestest")
    @CachedStorageAccountPreparer(name_prefix="tablestest")
>>>>>>> d4fded0a
    def test_batch_update_if_doesnt_match(self, resource_group, location, storage_account, storage_account_key):
        # Arrange
        self._set_up(storage_account, storage_account_key)
        try:
            entity = self._create_random_entity_dict()
            self.table.create_entity(entity)

            # Act
            sent_entity1 = self._create_updated_entity_dict(entity['PartitionKey'], entity['RowKey'])

            batch = self.table.create_batch()
            batch.update_entity(
                sent_entity1,
                etag=u'W/"datetime\'2012-06-15T22%3A51%3A44.9662825Z\'"',
                match_condition=MatchConditions.IfNotModified
            )

            # TODO: This should be a BatchErrorException
            with self.assertRaises(HttpResponseError):
                self.table.send_batch(batch)

            # Assert
            received_entity = self.table.get_entity(entity['PartitionKey'], entity['RowKey'])
            self._assert_default_entity(received_entity)
        finally:
            self._tear_down()

<<<<<<< HEAD
    @pytest.mark.skipif(sys.version_info < (3, 0), reason="requires Python3")
    @GlobalStorageAccountPreparer()
=======
    @pytest.mark.skip("pending")
    @CachedResourceGroupPreparer(name_prefix="tablestest")
    @CachedStorageAccountPreparer(name_prefix="tablestest")
>>>>>>> d4fded0a
    def test_batch_insert_replace(self, resource_group, location, storage_account, storage_account_key):
        # Arrange
        self._set_up(storage_account, storage_account_key)
        try:
            # Act
            entity = TableEntity()
            entity.PartitionKey = '001'
            entity.RowKey = 'batch_insert_replace'
            entity.test = True
            entity.test2 = 'value'
            entity.test3 = 3
            entity.test4 = EntityProperty(1234567890)
            entity.test5 = datetime.utcnow()

            batch = self.table.create_batch()
            batch.upsert_entity(entity)
            resp = self.table.send_batch(batch)

            # Assert
            self.assertIsNotNone(resp)
            entity = self.table.get_entity('001', 'batch_insert_replace')
            self.assertIsNotNone(entity)
            self.assertEqual('value', entity.test2.value)
            self.assertEqual(1234567890, entity.test4.value)
        finally:
            self._tear_down()

<<<<<<< HEAD
    @pytest.mark.skipif(sys.version_info < (3, 0), reason="requires Python3")
    @GlobalStorageAccountPreparer()
=======
    @pytest.mark.skip("pending")
    @CachedResourceGroupPreparer(name_prefix="tablestest")
    @CachedStorageAccountPreparer(name_prefix="tablestest")
>>>>>>> d4fded0a
    def test_batch_insert_merge(self, resource_group, location, storage_account, storage_account_key):
        # Arrange
        self._set_up(storage_account, storage_account_key)
        try:
            # Act
            entity = TableEntity()
            entity.PartitionKey = '001'
            entity.RowKey = 'batch_insert_merge'
            entity.test = True
            entity.test2 = 'value'
            entity.test3 = 3
            entity.test4 = EntityProperty(1234567890)
            entity.test5 = datetime.utcnow()

            batch = self.table.create_batch()
            batch.upsert_entity(entity, mode=UpdateMode.MERGE)
            resp = self.table.send_batch(batch)

            # Assert
            self.assertIsNotNone(resp)
            entity = self.table.get_entity('001', 'batch_insert_merge')
            self.assertIsNotNone(entity)
            self.assertEqual('value', entity.test2.value)
            self.assertEqual(1234567890, entity.test4.value)
        finally:
            self._tear_down()

<<<<<<< HEAD
    @pytest.mark.skipif(sys.version_info < (3, 0), reason="requires Python3")
    @GlobalStorageAccountPreparer()
=======
    @pytest.mark.skip("pending")
    @CachedResourceGroupPreparer(name_prefix="tablestest")
    @CachedStorageAccountPreparer(name_prefix="tablestest")
>>>>>>> d4fded0a
    def test_batch_delete(self, resource_group, location, storage_account, storage_account_key):
        # Arrange
        self._set_up(storage_account, storage_account_key)
        try:
            # Act
            entity = TableEntity()
            entity.PartitionKey = u'001'
            entity.RowKey = u'batch_delete'
            entity.test = EntityProperty(True)
            entity.test2 = u'value'
            entity.test3 = 3
            entity.test4 = EntityProperty(1234567890)
            entity.test5 = datetime.utcnow()
            self.table.create_entity(entity)

            entity = self.table.get_entity(partition_key=u'001', row_key=u'batch_delete')
            self.assertEqual(3, entity.test3.value)

            batch = self.table.create_batch()
            batch.delete_entity(partition_key=entity.PartitionKey, row_key=entity.RowKey)
            self.table.send_batch(batch)

            with self.assertRaises(ResourceNotFoundError):
                entity = self.table.get_entity(partition_key=entity.PartitionKey, row_key=entity.RowKey)
        finally:
            self._tear_down()

<<<<<<< HEAD
    @pytest.mark.skipif(sys.version_info < (3, 0), reason="requires Python3")
    @GlobalStorageAccountPreparer()
=======
    @pytest.mark.skip("pending")
    @CachedResourceGroupPreparer(name_prefix="tablestest")
    @CachedStorageAccountPreparer(name_prefix="tablestest")
>>>>>>> d4fded0a
    def test_batch_inserts(self, resource_group, location, storage_account, storage_account_key):
        # Arrange
        self._set_up(storage_account, storage_account_key)
        try:
            # Act
            entity = TableEntity()
            entity.PartitionKey = 'batch_inserts'
            entity.test = EntityProperty(True)
            entity.test2 = 'value'
            entity.test3 = 3
            entity.test4 = EntityProperty(1234567890)

            batch = self.table.create_batch()
            for i in range(100):
                entity.RowKey = str(i)
                batch.create_entity(entity)
            # transaction = self.table.send_batch(batch)
            transaction = batch.send_batch()

            entities = list(self.table.query_entities("PartitionKey eq 'batch_inserts'"))

            # Assert
            self.assertIsNotNone(entities)
            self.assertEqual(100, len(entities))
            e = self.table.get_entity('batch_inserts', '1')
        finally:
            self._tear_down()

<<<<<<< HEAD
    @pytest.mark.skipif(sys.version_info < (3, 0), reason="requires Python3")
    @GlobalStorageAccountPreparer()
=======
    @pytest.mark.skip("pending")
    @CachedResourceGroupPreparer(name_prefix="tablestest")
    @CachedStorageAccountPreparer(name_prefix="tablestest")
>>>>>>> d4fded0a
    def test_batch_all_operations_together(self, resource_group, location, storage_account, storage_account_key):
        # Arrange
        self._set_up(storage_account, storage_account_key)
        try:
            # Act
            entity = TableEntity()
            entity.PartitionKey = '003'
            entity.RowKey = 'batch_all_operations_together-1'
            entity.test = EntityProperty(True)
            entity.test2 = 'value'
            entity.test3 = 3
            entity.test4 = EntityProperty(1234567890)
            entity.test5 = datetime.utcnow()
            self.table.create_entity(entity)
            entity.RowKey = 'batch_all_operations_together-2'
            self.table.create_entity(entity)
            entity.RowKey = 'batch_all_operations_together-3'
            self.table.create_entity(entity)
            entity.RowKey = 'batch_all_operations_together-4'
            self.table.create_entity(entity)

            batch = self.table.create_batch()
            entity.RowKey = 'batch_all_operations_together'
            batch.create_entity(entity)
            entity.RowKey = 'batch_all_operations_together-1'
            batch.delete_entity(entity.PartitionKey, entity.RowKey)
            entity.RowKey = 'batch_all_operations_together-2'
            entity.test3 = 10
            batch.update_entity(entity)
            entity.RowKey = 'batch_all_operations_together-3'
            entity.test3 = 100
            batch.update_entity(entity, mode=UpdateMode.MERGE)
            entity.RowKey = 'batch_all_operations_together-4'
            entity.test3 = 10
            batch.upsert_entity(entity)
            entity.RowKey = 'batch_all_operations_together-5'
            batch.upsert_entity(entity, mode=UpdateMode.MERGE)
            resp = self.table.send_batch(batch)

            # Assert
            self.assertIsNotNone(resp)
            entities = list(self.table.query_entities("PartitionKey eq '003'"))
            self.assertEqual(5, len(entities))
        finally:
            self._tear_down()

<<<<<<< HEAD
    @pytest.mark.skipif(sys.version_info < (3, 0), reason="requires Python3")
    @GlobalStorageAccountPreparer()
=======
    @pytest.mark.skip("pending")
    @CachedResourceGroupPreparer(name_prefix="tablestest")
    @CachedStorageAccountPreparer(name_prefix="tablestest")
>>>>>>> d4fded0a
    def test_batch_all_operations_together_context_manager(self, resource_group, location, storage_account, storage_account_key):
        # Arrange
        self._set_up(storage_account, storage_account_key)
        try:
            # Act
            entity = TableEntity()
            entity.PartitionKey = '003'
            entity.RowKey = 'batch_all_operations_together-1'
            entity.test = EntityProperty(True)
            entity.test2 = 'value'
            entity.test3 = 3
            entity.test4 = EntityProperty(1234567890)
            entity.test5 = datetime.utcnow()
            self.table.create_entity(entity)
            entity.RowKey = 'batch_all_operations_together-2'
            self.table.create_entity(entity)
            entity.RowKey = 'batch_all_operations_together-3'
            self.table.create_entity(entity)
            entity.RowKey = 'batch_all_operations_together-4'
            self.table.create_entity(entity)

            with self.table.create_batch() as batch:
                entity.RowKey = 'batch_all_operations_together'
                batch.create_entity(entity)
                entity.RowKey = 'batch_all_operations_together-1'
                batch.delete_entity(entity.PartitionKey, entity.RowKey)
                entity.RowKey = 'batch_all_operations_together-2'
                entity.test3 = 10
                batch.update_entity(entity)
                entity.RowKey = 'batch_all_operations_together-3'
                entity.test3 = 100
                batch.update_entity(entity, mode=UpdateMode.MERGE)
                entity.RowKey = 'batch_all_operations_together-4'
                entity.test3 = 10
                batch.upsert_entity(entity)
                entity.RowKey = 'batch_all_operations_together-5'
                batch.upsert_entity(entity, mode=UpdateMode.MERGE)

            # Assert
            entities = list(self.table.query_entities("PartitionKey eq '003'"))
            self.assertEqual(5, len(entities))
        finally:
            self._tear_down()

<<<<<<< HEAD
    @pytest.mark.skip("Not sure this is how the batching should operate, will consult w/ Anna")
    @GlobalStorageAccountPreparer()
=======
    @pytest.mark.skip("pending")
    @CachedResourceGroupPreparer(name_prefix="tablestest")
    @CachedStorageAccountPreparer(name_prefix="tablestest")
>>>>>>> d4fded0a
    def test_batch_reuse(self, resource_group, location, storage_account, storage_account_key):
        # Arrange
        self._set_up(storage_account, storage_account_key)
        try:
            table2 = self._get_table_reference('table2')
            table2.create_table()

            # Act
            entity = TableEntity()
            entity.PartitionKey = '003'
            entity.RowKey = 'batch_all_operations_together-1'
            entity.test = EntityProperty(True)
            entity.test2 = 'value'
            entity.test3 = 3
            entity.test4 = EntityProperty(1234567890)
            entity.test5 = datetime.utcnow()

            batch = self.table.create_batch()
            batch.create_entity(entity)
            entity.RowKey = 'batch_all_operations_together-2'
            batch.create_entity(entity)
            entity.RowKey = 'batch_all_operations_together-3'
            batch.create_entity(entity)
            entity.RowKey = 'batch_all_operations_together-4'
            batch.create_entity(entity)

            self.table.send_batch(batch)
            table2.send_batch(batch)

            batch = TableBatchClient()
            entity.RowKey = 'batch_all_operations_together'
            batch.create_entity(entity)
            entity.RowKey = 'batch_all_operations_together-1'
            batch.delete_entity(entity.PartitionKey, entity.RowKey)
            entity.RowKey = 'batch_all_operations_together-2'
            entity.test3 = 10
            batch.update_entity(entity)
            entity.RowKey = 'batch_all_operations_together-3'
            entity.test3 = 100
            batch.update_entity(entity, mode=UpdateMode.MERGE)
            entity.RowKey = 'batch_all_operations_together-4'
            entity.test3 = 10
            batch.upsert_entity(entity)
            entity.RowKey = 'batch_all_operations_together-5'
            batch.upsert_entity(entity, mode=UpdateMode.MERGE)

            self.table.send_batch(batch)
            resp = table2.send_batch(batch)

            # Assert
            self.assertEqual(6, len(list(resp)))
            entities = list(self.table.query_entities("PartitionKey eq '003'"))
            self.assertEqual(5, len(entities))
        finally:
            self._tear_down()

<<<<<<< HEAD
    # @pytest.mark.skip("This does not throw an error, but it should")
    @GlobalStorageAccountPreparer()
=======
    @pytest.mark.skip("pending")
    @CachedResourceGroupPreparer(name_prefix="tablestest")
    @CachedStorageAccountPreparer(name_prefix="tablestest")
>>>>>>> d4fded0a
    def test_batch_same_row_operations_fail(self, resource_group, location, storage_account, storage_account_key):
        # Arrange
        self._set_up(storage_account, storage_account_key)
        try:
            entity = self._create_random_entity_dict('001', 'batch_negative_1')
            self.table.create_entity(entity)

            # Act
            batch = self.table.create_batch()

            entity = self._create_updated_entity_dict(
                '001', 'batch_negative_1')
            batch.update_entity(entity)
            entity = self._create_random_entity_dict(
                '001', 'batch_negative_1')
            batch.update_entity(entity, mode=UpdateMode.MERGE)
            # Assert
            with self.assertRaises(HttpResponseError):
                self.table.send_batch(batch)

        finally:
            self._tear_down()

<<<<<<< HEAD
    @GlobalStorageAccountPreparer()
=======
    @pytest.mark.skip("pending")
    @CachedResourceGroupPreparer(name_prefix="tablestest")
    @CachedStorageAccountPreparer(name_prefix="tablestest")
>>>>>>> d4fded0a
    def test_batch_different_partition_operations_fail(self, resource_group, location, storage_account, storage_account_key):
        # Arrange
        self._set_up(storage_account, storage_account_key)
        try:
            entity = self._create_random_entity_dict('001', 'batch_negative_1')
            self.table.create_entity(entity)

            # Act
            batch = self.table.create_batch()

            entity = self._create_updated_entity_dict(
                '001', 'batch_negative_1')
            batch.update_entity(entity)

            entity = self._create_random_entity_dict(
                '002', 'batch_negative_1')
            batch.create_entity(entity)

            # Assert
            with self.assertRaises(HttpResponseError):
                self.table.send_batch(batch)
        finally:
            self._tear_down()

<<<<<<< HEAD
    @GlobalStorageAccountPreparer()
=======
    @pytest.mark.skip("pending")
    @CachedResourceGroupPreparer(name_prefix="tablestest")
    @CachedStorageAccountPreparer(name_prefix="tablestest")
>>>>>>> d4fded0a
    def test_batch_too_many_ops(self, resource_group, location, storage_account, storage_account_key):
        # Arrange
        self._set_up(storage_account, storage_account_key)
        try:
            entity = self._create_random_entity_dict('001', 'batch_negative_1')
            self.table.create_entity(entity)

            # Act
            with self.assertRaises(HttpResponseError):
                batch = self.table.create_batch()
                for i in range(0, 101):
                    entity = TableEntity()
                    entity.PartitionKey = 'large'
                    entity.RowKey = 'item{0}'.format(i)
                    batch.create_entity(entity)
                self.table.send_batch(batch)

            # Assert
        finally:
            self._tear_down()

    @GlobalStorageAccountPreparer()
    def test_batch_different_partition_keys(self, resource_group, location, storage_account, storage_account_key):
        # Arrange
        self._set_up(storage_account, storage_account_key)
        try:
            entity = self._create_random_entity_dict('001', 'batch_negative_1')
            entity2 = self._create_random_entity_dict('002', 'batch_negative_1')

            batch = self.table.create_batch()
            batch.create_entity(entity)
            with self.assertRaises(PartialBatchErrorException):
                batch.create_entity(entity2)

            # Assert
        finally:
            self._tear_down()

#------------------------------------------------------------------------------
if __name__ == '__main__':
    unittest.main()<|MERGE_RESOLUTION|>--- conflicted
+++ resolved
@@ -189,14 +189,9 @@
         self.assertEqual(entity.test7.type, EdmType.INT32)
         self.assertEqual(entity.test8.type, EdmType.INT64)
 
-<<<<<<< HEAD
-    @pytest.mark.skipif(sys.version_info < (3, 0), reason="requires Python3")
-    @GlobalStorageAccountPreparer()
-=======
-    @pytest.mark.skip("pending")
-    @CachedResourceGroupPreparer(name_prefix="tablestest")
-    @CachedStorageAccountPreparer(name_prefix="tablestest")
->>>>>>> d4fded0a
+    @pytest.mark.skipif(sys.version_info < (3, 0), reason="requires Python3")
+    @CachedResourceGroupPreparer(name_prefix="tablestest")
+    @CachedStorageAccountPreparer(name_prefix="tablestest")
     def test_batch_insert(self, resource_group, location, storage_account, storage_account_key):
         # Arrange
         self._set_up(storage_account, storage_account_key)
@@ -225,16 +220,10 @@
         finally:
             self._tear_down()
 
-<<<<<<< HEAD
-    @pytest.mark.skipif(sys.version_info < (3, 0), reason="requires Python3")
-    @GlobalStorageAccountPreparer()
+    @pytest.mark.skipif(sys.version_info < (3, 0), reason="requires Python3")
+    @CachedResourceGroupPreparer(name_prefix="tablestest")
+    @CachedStorageAccountPreparer(name_prefix="tablestest")
     def test_batch_single_update(self, resource_group, location, storage_account, storage_account_key):
-=======
-    @pytest.mark.skip("pending")
-    @CachedResourceGroupPreparer(name_prefix="tablestest")
-    @CachedStorageAccountPreparer(name_prefix="tablestest")
-    def test_batch_update(self, resource_group, location, storage_account, storage_account_key):
->>>>>>> d4fded0a
         # Arrange
         self._set_up(storage_account, storage_account_key)
         try:
@@ -268,7 +257,8 @@
             self._tear_down()
 
     @pytest.mark.skipif(sys.version_info < (3, 0), reason="requires Python3")
-    @GlobalStorageAccountPreparer()
+    @CachedResourceGroupPreparer(name_prefix="tablestest")
+    @CachedStorageAccountPreparer(name_prefix="tablestest")
     def test_batch_update(self, resource_group, location, storage_account, storage_account_key):
         # Arrange
         self._set_up(storage_account, storage_account_key)
@@ -301,14 +291,9 @@
         finally:
             self._tear_down()
 
-<<<<<<< HEAD
-    @pytest.mark.skipif(sys.version_info < (3, 0), reason="requires Python3")
-    @GlobalStorageAccountPreparer()
-=======
-    @pytest.mark.skip("pending")
-    @CachedResourceGroupPreparer(name_prefix="tablestest")
-    @CachedStorageAccountPreparer(name_prefix="tablestest")
->>>>>>> d4fded0a
+    @pytest.mark.skipif(sys.version_info < (3, 0), reason="requires Python3")
+    @CachedResourceGroupPreparer(name_prefix="tablestest")
+    @CachedStorageAccountPreparer(name_prefix="tablestest")
     def test_batch_merge(self, resource_group, location, storage_account, storage_account_key):
         # Arrange
         self._set_up(storage_account, storage_account_key)
@@ -345,14 +330,9 @@
         finally:
             self._tear_down()
 
-<<<<<<< HEAD
-    @pytest.mark.skipif(sys.version_info < (3, 0), reason="requires Python3")
-    @GlobalStorageAccountPreparer()
-=======
-    @pytest.mark.skip("pending")
-    @CachedResourceGroupPreparer(name_prefix="tablestest")
-    @CachedStorageAccountPreparer(name_prefix="tablestest")
->>>>>>> d4fded0a
+    @pytest.mark.skipif(sys.version_info < (3, 0), reason="requires Python3")
+    @CachedResourceGroupPreparer(name_prefix="tablestest")
+    @CachedStorageAccountPreparer(name_prefix="tablestest")
     def test_batch_update_if_match(self, resource_group, location, storage_account, storage_account_key):
         # Arrange
         self._set_up(storage_account, storage_account_key)
@@ -379,14 +359,9 @@
         finally:
             self._tear_down()
 
-<<<<<<< HEAD
-    @pytest.mark.skipif(sys.version_info < (3, 0), reason="requires Python3")
-    @GlobalStorageAccountPreparer()
-=======
-    @pytest.mark.skip("pending")
-    @CachedResourceGroupPreparer(name_prefix="tablestest")
-    @CachedStorageAccountPreparer(name_prefix="tablestest")
->>>>>>> d4fded0a
+    @pytest.mark.skipif(sys.version_info < (3, 0), reason="requires Python3")
+    @CachedResourceGroupPreparer(name_prefix="tablestest")
+    @CachedStorageAccountPreparer(name_prefix="tablestest")
     def test_batch_update_if_doesnt_match(self, resource_group, location, storage_account, storage_account_key):
         # Arrange
         self._set_up(storage_account, storage_account_key)
@@ -414,14 +389,9 @@
         finally:
             self._tear_down()
 
-<<<<<<< HEAD
-    @pytest.mark.skipif(sys.version_info < (3, 0), reason="requires Python3")
-    @GlobalStorageAccountPreparer()
-=======
-    @pytest.mark.skip("pending")
-    @CachedResourceGroupPreparer(name_prefix="tablestest")
-    @CachedStorageAccountPreparer(name_prefix="tablestest")
->>>>>>> d4fded0a
+    @pytest.mark.skipif(sys.version_info < (3, 0), reason="requires Python3")
+    @CachedResourceGroupPreparer(name_prefix="tablestest")
+    @CachedStorageAccountPreparer(name_prefix="tablestest")
     def test_batch_insert_replace(self, resource_group, location, storage_account, storage_account_key):
         # Arrange
         self._set_up(storage_account, storage_account_key)
@@ -449,14 +419,9 @@
         finally:
             self._tear_down()
 
-<<<<<<< HEAD
-    @pytest.mark.skipif(sys.version_info < (3, 0), reason="requires Python3")
-    @GlobalStorageAccountPreparer()
-=======
-    @pytest.mark.skip("pending")
-    @CachedResourceGroupPreparer(name_prefix="tablestest")
-    @CachedStorageAccountPreparer(name_prefix="tablestest")
->>>>>>> d4fded0a
+    @pytest.mark.skipif(sys.version_info < (3, 0), reason="requires Python3")
+    @CachedResourceGroupPreparer(name_prefix="tablestest")
+    @CachedStorageAccountPreparer(name_prefix="tablestest")
     def test_batch_insert_merge(self, resource_group, location, storage_account, storage_account_key):
         # Arrange
         self._set_up(storage_account, storage_account_key)
@@ -484,14 +449,9 @@
         finally:
             self._tear_down()
 
-<<<<<<< HEAD
-    @pytest.mark.skipif(sys.version_info < (3, 0), reason="requires Python3")
-    @GlobalStorageAccountPreparer()
-=======
-    @pytest.mark.skip("pending")
-    @CachedResourceGroupPreparer(name_prefix="tablestest")
-    @CachedStorageAccountPreparer(name_prefix="tablestest")
->>>>>>> d4fded0a
+    @pytest.mark.skipif(sys.version_info < (3, 0), reason="requires Python3")
+    @CachedResourceGroupPreparer(name_prefix="tablestest")
+    @CachedStorageAccountPreparer(name_prefix="tablestest")
     def test_batch_delete(self, resource_group, location, storage_account, storage_account_key):
         # Arrange
         self._set_up(storage_account, storage_account_key)
@@ -519,14 +479,9 @@
         finally:
             self._tear_down()
 
-<<<<<<< HEAD
-    @pytest.mark.skipif(sys.version_info < (3, 0), reason="requires Python3")
-    @GlobalStorageAccountPreparer()
-=======
-    @pytest.mark.skip("pending")
-    @CachedResourceGroupPreparer(name_prefix="tablestest")
-    @CachedStorageAccountPreparer(name_prefix="tablestest")
->>>>>>> d4fded0a
+    @pytest.mark.skipif(sys.version_info < (3, 0), reason="requires Python3")
+    @CachedResourceGroupPreparer(name_prefix="tablestest")
+    @CachedStorageAccountPreparer(name_prefix="tablestest")
     def test_batch_inserts(self, resource_group, location, storage_account, storage_account_key):
         # Arrange
         self._set_up(storage_account, storage_account_key)
@@ -555,14 +510,9 @@
         finally:
             self._tear_down()
 
-<<<<<<< HEAD
-    @pytest.mark.skipif(sys.version_info < (3, 0), reason="requires Python3")
-    @GlobalStorageAccountPreparer()
-=======
-    @pytest.mark.skip("pending")
-    @CachedResourceGroupPreparer(name_prefix="tablestest")
-    @CachedStorageAccountPreparer(name_prefix="tablestest")
->>>>>>> d4fded0a
+    @pytest.mark.skipif(sys.version_info < (3, 0), reason="requires Python3")
+    @CachedResourceGroupPreparer(name_prefix="tablestest")
+    @CachedStorageAccountPreparer(name_prefix="tablestest")
     def test_batch_all_operations_together(self, resource_group, location, storage_account, storage_account_key):
         # Arrange
         self._set_up(storage_account, storage_account_key)
@@ -609,14 +559,9 @@
         finally:
             self._tear_down()
 
-<<<<<<< HEAD
-    @pytest.mark.skipif(sys.version_info < (3, 0), reason="requires Python3")
-    @GlobalStorageAccountPreparer()
-=======
-    @pytest.mark.skip("pending")
-    @CachedResourceGroupPreparer(name_prefix="tablestest")
-    @CachedStorageAccountPreparer(name_prefix="tablestest")
->>>>>>> d4fded0a
+    @pytest.mark.skipif(sys.version_info < (3, 0), reason="requires Python3")
+    @CachedResourceGroupPreparer(name_prefix="tablestest")
+    @CachedStorageAccountPreparer(name_prefix="tablestest")
     def test_batch_all_operations_together_context_manager(self, resource_group, location, storage_account, storage_account_key):
         # Arrange
         self._set_up(storage_account, storage_account_key)
@@ -661,14 +606,9 @@
         finally:
             self._tear_down()
 
-<<<<<<< HEAD
-    @pytest.mark.skip("Not sure this is how the batching should operate, will consult w/ Anna")
-    @GlobalStorageAccountPreparer()
-=======
-    @pytest.mark.skip("pending")
-    @CachedResourceGroupPreparer(name_prefix="tablestest")
-    @CachedStorageAccountPreparer(name_prefix="tablestest")
->>>>>>> d4fded0a
+    @pytest.mark.skipif(sys.version_info < (3, 0), reason="requires Python3")
+    @CachedResourceGroupPreparer(name_prefix="tablestest")
+    @CachedStorageAccountPreparer(name_prefix="tablestest")
     def test_batch_reuse(self, resource_group, location, storage_account, storage_account_key):
         # Arrange
         self._set_up(storage_account, storage_account_key)
@@ -725,14 +665,9 @@
         finally:
             self._tear_down()
 
-<<<<<<< HEAD
-    # @pytest.mark.skip("This does not throw an error, but it should")
-    @GlobalStorageAccountPreparer()
-=======
-    @pytest.mark.skip("pending")
-    @CachedResourceGroupPreparer(name_prefix="tablestest")
-    @CachedStorageAccountPreparer(name_prefix="tablestest")
->>>>>>> d4fded0a
+    @pytest.mark.skipif(sys.version_info < (3, 0), reason="requires Python3")
+    @CachedResourceGroupPreparer(name_prefix="tablestest")
+    @CachedStorageAccountPreparer(name_prefix="tablestest")
     def test_batch_same_row_operations_fail(self, resource_group, location, storage_account, storage_account_key):
         # Arrange
         self._set_up(storage_account, storage_account_key)
@@ -756,13 +691,9 @@
         finally:
             self._tear_down()
 
-<<<<<<< HEAD
-    @GlobalStorageAccountPreparer()
-=======
-    @pytest.mark.skip("pending")
-    @CachedResourceGroupPreparer(name_prefix="tablestest")
-    @CachedStorageAccountPreparer(name_prefix="tablestest")
->>>>>>> d4fded0a
+    @pytest.mark.skipif(sys.version_info < (3, 0), reason="requires Python3")
+    @CachedResourceGroupPreparer(name_prefix="tablestest")
+    @CachedStorageAccountPreparer(name_prefix="tablestest")
     def test_batch_different_partition_operations_fail(self, resource_group, location, storage_account, storage_account_key):
         # Arrange
         self._set_up(storage_account, storage_account_key)
@@ -787,13 +718,9 @@
         finally:
             self._tear_down()
 
-<<<<<<< HEAD
-    @GlobalStorageAccountPreparer()
-=======
-    @pytest.mark.skip("pending")
-    @CachedResourceGroupPreparer(name_prefix="tablestest")
-    @CachedStorageAccountPreparer(name_prefix="tablestest")
->>>>>>> d4fded0a
+    @pytest.mark.skipif(sys.version_info < (3, 0), reason="requires Python3")
+    @CachedResourceGroupPreparer(name_prefix="tablestest")
+    @CachedStorageAccountPreparer(name_prefix="tablestest")
     def test_batch_too_many_ops(self, resource_group, location, storage_account, storage_account_key):
         # Arrange
         self._set_up(storage_account, storage_account_key)
