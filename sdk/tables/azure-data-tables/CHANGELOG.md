# Release History

## 12.0.0b7 (Unreleased)
**Breaking**
* Removed explicit `LinearRetry` and `ExponentialRetry` in favor of keyword parameter.
* Renamed `filter` parameter in query APIs to `query_filter`.
* The `location_mode` attribute on clients is now read-only. This has been added as a keyword parameter to the constructor.
<<<<<<< HEAD
* The `TableItem.table_name` has been renamed to `TableItem.name`.
=======
* Removed `BatchTransactionResult` object in favor of returning an iterable of batched entities with returned metadata.
* Removed Batching context-manager behavior
>>>>>>> b682f616

**Fixes**
* Fixed issue with Cosmos merge operations.
* Removed legacy Storage policies from pipeline.
* Removed unused legacy client-side encryption attributes from client classes.
* Fixed sharing of pipeline between service/table clients.
* Added support for Azurite storage emulator

## 12.0.0b6 (2021-04-06)
* Updated deserialization of datetime fields in entities to support preservation of the service format with additional decimal place.
* Passing a string parameter into a query filter will now be escaped to protect against injection.
* Fixed bug in incrementing retries in async retry policy

## 12.0.0b5 (2021-03-09)
* This version and all future versions will require Python 2.7 or Python 3.6+, Python 3.5 is no longer supported.
* Adds SAS credential as an authentication option
* Bumps minimum requirement of `azure-core` to 1.10.0
* Bumped minimum requirement of msrest from `0.6.10` to `0.6.19`.
* Adds support for datetime entities with milliseconds
* Adds support for Shared Access Signature authentication

## 12.0.0b4 (2021-01-12)
* Fixes an [issue](https://github.com/Azure/azure-sdk-for-python/issues/15554) where `query_entities` kwarg `parameters` would not work with multiple parameters or with non-string parameters. This now works with multiple parameters and numeric, string, boolean, UUID, and datetime objects.
* Fixes an [issue](https://github.com/Azure/azure-sdk-for-python/issues/15653) where `delete_entity` will return a `ClientAuthenticationError` when the '@' symbol is included in the entity.

## 12.0.0b3 (2020-11-12)
* Add support for transactional batching of entity operations.
* Fixed deserialization bug in `list_tables` and `query_tables` where `TableItem.table_name` was an object instead of a string.
* Fixed issue where unrecognized entity data fields were silently ignored. They will now raise a `TypeError`.
* Fixed issue where query filter parameters were being ignored (#15094)

## 12.0.0b2 (2020-10-07)
* Adds support for Enumerable types by converting the Enum to a string before sending to the service

## 12.0.0b1 (2020-09-08)
This is the first beta of the `azure-data-tables` client library. The Azure Tables client library can seamlessly target either Azure Table storage or Azure Cosmos DB table service endpoints with no code changes.<|MERGE_RESOLUTION|>--- conflicted
+++ resolved
@@ -5,12 +5,9 @@
 * Removed explicit `LinearRetry` and `ExponentialRetry` in favor of keyword parameter.
 * Renamed `filter` parameter in query APIs to `query_filter`.
 * The `location_mode` attribute on clients is now read-only. This has been added as a keyword parameter to the constructor.
-<<<<<<< HEAD
 * The `TableItem.table_name` has been renamed to `TableItem.name`.
-=======
 * Removed `BatchTransactionResult` object in favor of returning an iterable of batched entities with returned metadata.
 * Removed Batching context-manager behavior
->>>>>>> b682f616
 
 **Fixes**
 * Fixed issue with Cosmos merge operations.
