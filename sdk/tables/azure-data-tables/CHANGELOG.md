--- conflicted
+++ resolved
@@ -10,11 +10,8 @@
 * Fixed issue in serializing EntityProperty tuples where a value of None could be serialized as the string "None".
 
 ### Other Changes
-<<<<<<< HEAD
+* Refactored batching code to use latest Core models and improve typing.
 * Added a public type `EntityMetadata`, it is used in `TableEntity`'s metadata.
-=======
-* Refactored batching code to use latest Core models and improve typing.
->>>>>>> fd97fb9d
 
 ## 12.4.4 (2023-09-14)
 
