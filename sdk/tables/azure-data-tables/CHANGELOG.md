--- conflicted
+++ resolved
@@ -1,14 +1,8 @@
 # Release History
 
-<<<<<<< HEAD
-## 12.0.0b6 (Unreleased)
+## 12.0.0b6 (2021-04-06)
 * Updated deserialization of datetime fields in entities to support preservation of the service format with additional decimal place.
 * Passing a string parameter into a query filter will now be escaped to protect against injection.
-=======
-## 12.0.0b6 (2021-04-06)
-
-- Passing a string parameter into a query filter will now be escaped to protect against injection.
->>>>>>> 66037226
 
 ## 12.0.0b5 (2021-03-09)
 * This version and all future versions will require Python 2.7 or Python 3.6+, Python 3.5 is no longer supported.
