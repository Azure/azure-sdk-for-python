--- conflicted
+++ resolved
@@ -13,11 +13,8 @@
 * Changed optional `value` and `type` arguments of `EntityProperty` to required.
 * Renamed `EntityProperty.type` to `EntityProperty.edm_type`.
 * `BatchErrorException` has been renamed to `TableTransactionError`.
-<<<<<<< HEAD
 * `EntityProperty` is now a tuple.
-=======
 * Removed `date` and `api_version` from the `TableItem` class.
->>>>>>> d0fa0d69
 
 **Fixes**
 * Fixed issue with Cosmos merge operations.
