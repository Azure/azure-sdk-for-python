# Release History

## 12.4.1 (Unreleased)

### Features Added

### Breaking Changes

### Bugs Fixed
* Fix handling of client-side exceptions that get raised during service requests (such as [#21416](https://github.com/Azure/azure-sdk-for-python/issues/21416)) ([#24788](https://github.com/Azure/azure-sdk-for-python/pull/24788))

### Other Changes
<<<<<<< HEAD
* Python 3.6 is no longer supported. Please use Python version 3.7 or later.
=======
* Bumped minimum dependency on `azure-core` to `>=1.23.0`
>>>>>>> 11edc4a6

## 12.4.0 (2022-05-10)

### Features Added
* Support for multitenant authentication ([#24278](https://github.com/Azure/azure-sdk-for-python/pull/24278))

### Bugs Fixed
* Fixed bug where odmtype tag was not being included for boolean and int32 types even when a full EdmProperty tuple was passed in. This is needed for CLI compatibility.

## 12.3.0 (2022-03-10)

### Bugs Fixed
* Validation of the table name has been removed from the constructor of the TableClient. Instead individual APIs will validate the table name and raise a ValueError only if the service rejects the request due to the table name not being valid (#23106)
* Fixed hard-coded URL scheme in batch requests (#21953)
* Improved documentation for query formatting in `query_entities` APIs (#23235)
* Removed unsecure debug logging

### Other Changes
* Python 2.7 is no longer supported. Please use Python version 3.6 or later.
* Bumped dependency on `azure-core` to `>=1.15.0`

## 12.2.0 (2021-11-10)
**Warning** This release involves a bug fix that may change the behaviour for some users. Partition and Row keys that contain a single quote character (`'`) will now be automatically escaped for upsert, update and delete entity operations. Partition and Row keys that were already escaped, or contained duplicate single quote char (`''`) will now be treated as unescaped values.


### Bugs Fixed
* Resolved bug where strings couldn't be used instead of enum value for entity Update Mode (#20247).
* Resolved bug where single quote characters in Partition and Row keys were not escaped correctly (#20301).

### Features Added
* Added support for async iterators in `aio.TableClient.submit_transaction (#21083, thank you yashbhutoria).

### Other Changes
* Bumped dependency on `msrest` to `>=0.6.21`

## 12.1.0 (2021-07-06)

### Features Added
* Storage Accounts only: `TableClient` and `TableServiceClient`s can now use `azure-identity` credentials for authentication. Note: A `TableClient` authenticated with a `TokenCredential` cannot use the `get_table_access_policy` or `set_table_access_policy` methods.

## 12.0.0 (2021-06-08)
**Breaking**
* EdmType.Binary data in entities will now be deserialized as `bytes` in Python 3 and `str` in Python 2, rather than an `EdmProperty` instance. Likewise on serialization, `bytes` in Python 3 and `str` in Python 2 will be interpreted as binary (this is unchanged for Python 3, but breaking for Python 2, where `str` was previously serialized as EdmType.String)
* `TableClient.create_table` now returns an instance of `TableItem`.
* All optional parameters for model constructors are now keyword-only.
* Storage service configuration models have now been prefixed with `Table`, including
  `TableAccessPolicy`, `TableMetrics`, `TableRetentionPolicy`, `TableCorsRule`
* All parameters for `TableServiceClient.set_service_properties` are now keyword-only.
* The `credential` parameter for all Clients is now keyword-only.
* The method `TableClient.get_access_policy` will now return `None` where previously it returned an "empty" access policy object.
* Timestamp properties on `TableAccessPolicy` instances returned from `TableClient.get_access_policy` will now be deserialized to `datetime` instances.

**Fixes**
* Fixed support for Cosmos emulator endpoint, via URL/credential or connection string.
* Fixed table name from URL parsing in `TableClient.from_table_url` classmethod.
* The `account_name` attribute on clients will now be pulled from an `AzureNamedKeyCredential` if used.
* Any additional odata metadata is returned in entity's metadata.
* The timestamp in entity metadata is now deserialized to a timestamp.
* If the `prefer` header is added in the `create_entity` operation, the echo will be returned.
* Errors raised on a 412 if-not-match error will now be a specific `azure.core.exceptions.ResourceModifiedError`.
* `EdmType.DOUBLE` values are now explicitly typed in the request payload.
* Fixed de/serialization of list attributes on `TableCorsRule`.

## 12.0.0b7 (2021-05-11)
**Breaking**
* The `account_url` parameter in the client constructors has been renamed to `endpoint`.
* The `TableEntity` object now acts exclusively like a dictionary, and no longer supports key access via attributes.
* Metadata of an entity is now accessed via `TableEntity.metadata` attribute rather than a method.
* Removed explicit `LinearRetry` and `ExponentialRetry` in favor of keyword parameter.
* Renamed `filter` parameter in query APIs to `query_filter`.
* The `location_mode` attribute on clients is now read-only. This has been added as a keyword parameter to the constructor.
* The `TableItem.table_name` has been renamed to `TableItem.name`.
* Removed the `TableClient.create_batch` method along with the `TableBatchOperations` object. The transactional batching is now supported via a simple Python list of tuples.
* `TableClient.send_batch` has been renamed to `TableClient.submit_transaction`.
* Removed `BatchTransactionResult` object in favor of returning an iterable of batched entities with returned metadata.
* Removed Batching context-manager behavior
* `EntityProperty` is now a NampedTuple, and can be represented by a tuple of `(entity, EdmType)`.
* Renamed `EntityProperty.type` to `EntityProperty.edm_type`.
* `BatchErrorException` has been renamed to `TableTransactionError`.
* The `location_mode` is no longer a public attribute on the Clients.
* The only supported credentials are `AzureNamedKeyCredential`, `AzureSasCredential`, or authentication by connection string
* Removed `date` and `api_version` from the `TableItem` class.

**Fixes**
* Fixed issue with Cosmos merge operations.
* Removed legacy Storage policies from pipeline.
* Removed unused legacy client-side encryption attributes from client classes.
* Fixed sharing of pipeline between service/table clients.
* Added support for Azurite storage emulator
* Throws a `RequestTooLargeError` on transaction requests that return a 413 error code
* Added support for Int64 and Binary types in query filters
* Added support for `select` keyword parameter to `TableClient.get_entity()`.
* On `update_entity` and `delete_entity` if no `etag` is supplied via kwargs, the `etag` in the entity will be used if it is in the entity.

## 12.0.0b6 (2021-04-06)
* Updated deserialization of datetime fields in entities to support preservation of the service format with additional decimal place.
* Passing a string parameter into a query filter will now be escaped to protect against injection.
* Fixed bug in incrementing retries in async retry policy

## 12.0.0b5 (2021-03-09)
* This version and all future versions will require Python 2.7 or Python 3.6+, Python 3.5 is no longer supported.
* Adds SAS credential as an authentication option
* Bumps minimum requirement of `azure-core` to 1.10.0
* Bumped minimum requirement of msrest from `0.6.10` to `0.6.19`.
* Adds support for datetime entities with milliseconds
* Adds support for Shared Access Signature authentication

## 12.0.0b4 (2021-01-12)
* Fixes an [issue](https://github.com/Azure/azure-sdk-for-python/issues/15554) where `query_entities` kwarg `parameters` would not work with multiple parameters or with non-string parameters. This now works with multiple parameters and numeric, string, boolean, UUID, and datetime objects.
* Fixes an [issue](https://github.com/Azure/azure-sdk-for-python/issues/15653) where `delete_entity` will return a `ClientAuthenticationError` when the '@' symbol is included in the entity.

## 12.0.0b3 (2020-11-12)
* Add support for transactional batching of entity operations.
* Fixed deserialization bug in `list_tables` and `query_tables` where `TableItem.table_name` was an object instead of a string.
* Fixed issue where unrecognized entity data fields were silently ignored. They will now raise a `TypeError`.
* Fixed issue where query filter parameters were being ignored (#15094)

## 12.0.0b2 (2020-10-07)
* Adds support for Enumerable types by converting the Enum to a string before sending to the service

## 12.0.0b1 (2020-09-08)
This is the first beta of the `azure-data-tables` client library. The Azure Tables client library can seamlessly target either Azure Table storage or Azure Cosmos DB table service endpoints with no code changes.<|MERGE_RESOLUTION|>--- conflicted
+++ resolved
@@ -10,11 +10,8 @@
 * Fix handling of client-side exceptions that get raised during service requests (such as [#21416](https://github.com/Azure/azure-sdk-for-python/issues/21416)) ([#24788](https://github.com/Azure/azure-sdk-for-python/pull/24788))
 
 ### Other Changes
-<<<<<<< HEAD
 * Python 3.6 is no longer supported. Please use Python version 3.7 or later.
-=======
 * Bumped minimum dependency on `azure-core` to `>=1.23.0`
->>>>>>> 11edc4a6
 
 ## 12.4.0 (2022-05-10)
 
