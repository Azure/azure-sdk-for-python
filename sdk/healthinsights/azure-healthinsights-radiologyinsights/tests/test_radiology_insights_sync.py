import functools
import datetime

from azure.identity import DefaultAzureCredential
from azure.healthinsights.radiologyinsights import RadiologyInsightsClient
from azure.healthinsights.radiologyinsights import models

from devtools_testutils import (
    AzureRecordedTestCase,
    EnvironmentVariableLoader,
    recorded_by_proxy,
)

HealthInsightsEnvPreparer = functools.partial(
    EnvironmentVariableLoader,
    "healthinsights",
    healthinsights_endpoint="https://fake_ad_resource.cognitiveservices.azure.com",
    healthinsights_key="00000000000000000000000000000000",
)


class TestRadiologyInsightsClient(AzureRecordedTestCase):
    @HealthInsightsEnvPreparer()
    @recorded_by_proxy
    def test_sync(self, healthinsights_endpoint, healthinsights_key):

        doc_content1 = """CLINICAL HISTORY:   
        20-year-old female presenting with abdominal pain. Surgical history significant for appendectomy.
        COMPARISON:   
        Right upper quadrant sonographic performed 1 day prior.
        TECHNIQUE:   
        Transabdominal grayscale pelvic sonography with duplex color Doppler and spectral waveform analysis of the ovaries.
        FINDINGS:   
        The uterus is unremarkable given the transabdominal technique with endometrial echo complex within physiologic normal limits. The ovaries are symmetric in size, measuring 2.5 x 1.2 x 3.0 cm and the left measuring 2.8 x 1.5 x 1.9 cm.\n On duplex imaging, Doppler signal is symmetric.
        IMPRESSION:   
        1. Normal pelvic sonography. Findings of testicular torsion.
        A new US pelvis within the next 6 months is recommended.
        These results have been discussed with Dr. Jones at 3 PM on November 5 2020."""

        procedure_coding = models.Coding(
            system="Http://hl7.org/fhir/ValueSet/cpt-all",
            code="USPELVIS",
            display="US PELVIS COMPLETE",
        )
        procedure_code = models.CodeableConcept(coding=[procedure_coding])
        ordered_procedure = models.OrderedProcedure(description="US PELVIS COMPLETE", code=procedure_code)

        start = datetime.datetime(2021, 8, 28, 0, 0, 0, 0)
        end = datetime.datetime(2021, 8, 28, 0, 0, 0, 0)
        encounter = models.PatientEncounter(
            id="encounter2",
            class_property=models.EncounterClass.IN_PATIENT,
            period=models.TimePeriod(start=start, end=end),
        )

        birth_date = datetime.date(1959, 11, 11)
        patient_info = models.PatientDetails(sex=models.PatientSex.FEMALE, birth_date=birth_date)

        author = models.DocumentAuthor(id="author2", full_name="authorName2")

        create_date_time = datetime.datetime(2024, 2, 19, 0, 0, 0, 0, tzinfo=datetime.timezone.utc)
        patient_document1 = models.PatientDocument(
            type=models.DocumentType.NOTE,
            clinical_type=models.ClinicalDocumentType.RADIOLOGY_REPORT,
            id="doc2",
            content=models.DocumentContent(source_type=models.DocumentContentSourceType.INLINE, value=doc_content1),
            created_at=create_date_time,
            specialty_type=models.SpecialtyType.RADIOLOGY,
            administrative_metadata=models.DocumentAdministrativeMetadata(
                ordered_procedures=[ordered_procedure], encounter_id="encounter2"
            ),
            authors=[author],
            language="en",
        )

        patient1 = models.PatientRecord(
            id="patient_id2",
            details=patient_info,
            encounters=[encounter],
            patient_documents=[patient_document1],
        )

        configuration = models.RadiologyInsightsModelConfiguration(verbose=False, include_evidence=True, locale="en-US")

        data = models.RadiologyInsightsData(patients=[patient1], configuration=configuration)
        jobdata = models.RadiologyInsightsJob(job_data=data)

        radiology_insights_client = RadiologyInsightsClient(
            healthinsights_endpoint, AzureKeyCredential(healthinsights_key)
        )
<<<<<<< HEAD
        data = TestRadiologyInsightsClient.create_request(self)
        poller = radiology_insights_client.begin_infer_radiology_insights(
            data,
            headers={
                "Repeatability-Request-ID": "5ac5fbb2-0185-4c17-82dd-e0fcf36a2185",
            },
=======

        poller = radiology_insights_client.begin_infer_radiology_insights(
            id="JobIDS2",
            resource=jobdata,
>>>>>>> 050e4986
        )
        response = poller.result()
        radiology_insights_result = models.RadiologyInsightsInferenceResult(response)

        for patient_result in radiology_insights_result.patient_results:
            assert patient_result.inferences is not None
            for inference in patient_result.inferences:
                assert inference.kind is not None<|MERGE_RESOLUTION|>--- conflicted
+++ resolved
@@ -88,19 +88,10 @@
         radiology_insights_client = RadiologyInsightsClient(
             healthinsights_endpoint, AzureKeyCredential(healthinsights_key)
         )
-<<<<<<< HEAD
-        data = TestRadiologyInsightsClient.create_request(self)
-        poller = radiology_insights_client.begin_infer_radiology_insights(
-            data,
-            headers={
-                "Repeatability-Request-ID": "5ac5fbb2-0185-4c17-82dd-e0fcf36a2185",
-            },
-=======
 
         poller = radiology_insights_client.begin_infer_radiology_insights(
             id="JobIDS2",
             resource=jobdata,
->>>>>>> 050e4986
         )
         response = poller.result()
         radiology_insights_result = models.RadiologyInsightsInferenceResult(response)
