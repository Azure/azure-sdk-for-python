{
    "$schema": "https://schema.management.azure.com/schemas/2015-01-01/deploymentTemplate.json#",
    "contentVersion": "1.0.0.0",
    "parameters": {
        "baseName": {
            "type": "string",
            "defaultValue": "[resourceGroup().name]",
            "metadata": {
                "description": "The base resource name."
            }
        },
        "location": {
            "type": "string",
            "defaultValue":"[resourceGroup().location]",
            "metadata": {
                "description": "The location of the resource. By default, this is the same as the resource group."
            }
        },
        "endpointPrefix": {
            "defaultValue": "healthinsights",
            "type": "string"
        },
        "cognitiveServicesEndpointSuffix": {
            "defaultValue": ".cognitiveservices.azure.com",
            "type": "string"
        },
        "testApplicationOid": {
            "type": "string",
            "metadata": {
                "description": "The principal to assign the role to. This is application object id."
            }
        }, "identity": {
            "value": {
                "type": "SystemAssigned"
            }
        }
    },
    "variables": {
        "textAnalyticsBaseName":  "[format('textanalytics-{0}', parameters('baseName'))]",
        "textAnalyticsResourceId": "[concat('/subscriptions/', subscription().subscriptionId, '/resourceGroups/', parameters('textAnalyticsResourceGroupName'), '/providers/Microsoft.CognitiveServices/accounts/', parameters('textAnalyticsName'))]",        
        "cognitiveApiVersion": "2022-03-01",
        "roleDefinitionId": "[concat('/subscriptions/', subscription().subscriptionId, '/providers/Microsoft.Authorization/roleDefinitions/a97b65f3-24c7-4388-baec-2e87135dc908')]",
        "uniqueSubDomainName": "[format('{0}-{1}', parameters('baseName'), parameters('endpointPrefix'))]",
        "endpointValue": "[format('https://{0}-{1}{2}', parameters('baseName'), parameters('endpointPrefix'), parameters('cognitiveServicesEndpointSuffix'))]",
        "systemAndUserIdentities": {
            "type": "SystemAssigned, UserAssigned",
            "userAssignedIdentities": "[if(contains(string(parameters('identity')),'userAssignedIdentities'), parameters('identity').userAssignedIdentities, json('{}'))]"
        }
    },
    "resources": [
            {
            "type": "Microsoft.CognitiveServices/accounts",
            "apiVersion": "2017-04-18",
            "name": "[variables('textAnalyticsBaseName')]",
            "location": "[parameters('location')]",
            "sku": {
                "name": "S"
            },
            "kind": "TextAnalytics",
            "properties": {
                "customSubDomainName": "[variables('textAnalyticsBaseName')]"
            }
        },
        {
            "type": "Microsoft.CognitiveServices/accounts",
            "apiVersion": "[variables('cognitiveApiVersion')]",
            "name": "[variables('uniqueSubDomainName')]",
            "location":"[parameters('location')]",
            "sku": {
                "name": "S0"
            },
            "kind": "HealthInsights",
            "identity": "[if(contains(string(parameters('identity')),'userAssignedIdentities'), variables('systemAndUserIdentities'), parameters('identity'))]",
            "properties": {
                "apiProperties": {
                    "TA4HResourceId": "[variables('textAnalyticsResourceId')]"
                },
                "customSubDomainName": "[variables('uniqueSubDomainName')]"
            }
        },
        {
            "type": "Microsoft.Authorization/roleAssignments",
            "apiVersion": "2018-09-01-preview",
            "name": "[guid(resourceGroup().id)]",
            "properties": {
                "roleDefinitionId": "[variables('roleDefinitionId')]",
                "principalId": "[parameters('testApplicationOid')]"
            }
        }
    ],
    "outputs": {
        "LANGUAGE_API_KEY": {
<<<<<<< HEAD
            "value": "[listKeys(resourceId('Microsoft.CognitiveServices/accounts', variables('textAnalyticsBaseName')), '2017-04-18').key1]"
    },
    "LANGUAGE_API_KEY_ALT": {
        "type": "string",
        "value": "[listKeys(resourceId('Microsoft.CognitiveServices/accounts', variables('textAnalyticsBaseName')), '2017-04-18').key2]"
    },
    "ENDPOINT": {
        "type": "string",
        "value": "[concat('https://', variables('textAnalyticsBaseName'), parameters('cognitiveServicesEndpointSuffix'), '/')]"
    },
=======
          "type": "string",
          "value": "[listKeys(resourceId('Microsoft.CognitiveServices/accounts','ta4htomderay'), '2017-04-18').key1]"
        },
        "LANGUAGE_API_KEY_ALT": {
          "type": "string",
          "value": "[listKeys(resourceId('Microsoft.CognitiveServices/accounts','ta4htomderay'), '2017-04-18').key2]"
        },
        "ENDPOINT": {
          "type": "string",
          "value": "[concat('https://ta4htomderay', parameters('cognitiveServicesEndpointSuffix'), '/')]"
        },
>>>>>>> 1f4a6319
        "HEALTHINSIGHTS_KEY": {
            "type": "string",
            "value": "[listKeys(resourceId('Microsoft.CognitiveServices/accounts',variables('uniqueSubDomainName')),'2017-04-18').key1]"
        },
        "HEALTHINSIGHTS_ENDPOINT": {
            "type": "string",
            "value": "[variables('endpointValue')]"
        }
    }
}<|MERGE_RESOLUTION|>--- conflicted
+++ resolved
@@ -90,7 +90,7 @@
     ],
     "outputs": {
         "LANGUAGE_API_KEY": {
-<<<<<<< HEAD
+            "type": "string",
             "value": "[listKeys(resourceId('Microsoft.CognitiveServices/accounts', variables('textAnalyticsBaseName')), '2017-04-18').key1]"
     },
     "LANGUAGE_API_KEY_ALT": {
@@ -101,19 +101,7 @@
         "type": "string",
         "value": "[concat('https://', variables('textAnalyticsBaseName'), parameters('cognitiveServicesEndpointSuffix'), '/')]"
     },
-=======
-          "type": "string",
-          "value": "[listKeys(resourceId('Microsoft.CognitiveServices/accounts','ta4htomderay'), '2017-04-18').key1]"
-        },
-        "LANGUAGE_API_KEY_ALT": {
-          "type": "string",
-          "value": "[listKeys(resourceId('Microsoft.CognitiveServices/accounts','ta4htomderay'), '2017-04-18').key2]"
-        },
-        "ENDPOINT": {
-          "type": "string",
-          "value": "[concat('https://ta4htomderay', parameters('cognitiveServicesEndpointSuffix'), '/')]"
-        },
->>>>>>> 1f4a6319
+
         "HEALTHINSIGHTS_KEY": {
             "type": "string",
             "value": "[listKeys(resourceId('Microsoft.CognitiveServices/accounts',variables('uniqueSubDomainName')),'2017-04-18').key1]"
