--- conflicted
+++ resolved
@@ -1,17 +1,11 @@
 ## Release History
 
-<<<<<<< HEAD
-### 4.13.0b1 (unreleased)
-
-#### Features Added
+### 4.12.0b2 (Unreleased)
 * Added ability to use request level `excluded_locations` on metadata calls, such as getting container properties. See [PR 40905](https://github.com/Azure/azure-sdk-for-python/pull/40905)
-=======
-### 4.12.0b2 (Unreleased)
 
 #### Features Added
 
 #### Breaking Changes
->>>>>>> 4a3aba24
 
 #### Bugs Fixed
 
