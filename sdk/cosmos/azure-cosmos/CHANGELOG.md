## Release History

### 4.3.2 (Unreleased)

#### Features Added
<<<<<<< HEAD
 - Added `correlated_activity_id` for query operations
 - Added cross regional retries for Service Unavailable/Request Timeouts for read/Query Plan operations
 - Added **preview** delete all items by partition key functionality.
=======

>>>>>>> 4f495d90
#### Breaking Changes

#### Bugs Fixed
* Fixed bug in method `create_container_if_not_exists()` of async database client for unexpected kwargs being passed into `read()` method used internally. See [PR 29136](https://github.com/Azure/azure-sdk-for-python/pull/29136).
* Fixed bug with method `query_items()` of our async container class, where partition key and cross partition headers would both be set when using partition keys. See [PR 29366](https://github.com/Azure/azure-sdk-for-python/pull/29366/).
* Fixed bug with client not properly surfacing errors for invalid credentials and identities with insufficient permissions. Users running into 'NoneType has no attribute ConsistencyPolicy' errors when initializing their clients will now see proper authentication exceptions. See [PR 29256](https://github.com/Azure/azure-sdk-for-python/pull/29256).

#### Other Changes
* Removed use of `six` package within the SDK.

### 4.3.1 (2023-02-23)

#### Features Added
 - Added `correlated_activity_id` for query operations.
 - Added cross regional retries for Service Unavailable/Request Timeouts for read/Query Plan operations.
 - GA release of CosmosHttpLoggingPolicy and autoscale feature.

#### Bugs Fixed
- Bug fix to address queries with VALUE MAX (or any other aggregate) that run into an issue if the query is executed on a container with at least one "empty" partition.

### 4.3.1b1 (2022-09-19)

#### Features Added
- GA release of integrated cache functionality. For more information on integrated cache please see [Azure Cosmos DB integrated cache](https://docs.microsoft.com/azure/cosmos-db/integrated-cache).
- Added ability to replace analytical ttl on containers. For more information on analytical ttl please see [Azure Cosmos DB analytical store](https://docs.microsoft.com/azure/cosmos-db/analytical-store-introduction).
- Added `CosmosHttpLoggingPolicy` to replace `HttpLoggingPolicy` for logging HTTP sessions.
- Added the ability to create containers and databases with autoscale properties for the sync and async clients.
- Added the ability to update autoscale throughput properties.

#### Bugs Fixed
- Fixed parsing of args for overloaded `container.read()` method.
- Fixed `validate_cache_staleness_value()` method to allow max_integrated_cache_staleness to be an integer greater than or equal to 0.
- Fixed `__aiter__()` method by removing the async keyword.

### 4.3.0 (2022-05-23)
#### Features Added
- GA release of Async I/O APIs, including all changes from 4.3.0b1 to 4.3.0b4.

#### Breaking Changes
- Method signatures have been updated to use keyword arguments instead of positional arguments for most method options in the async client.
- Bugfix: Automatic Id generation for items was turned on for `upsert_items()` method when no 'id' value was present in document body.
Method call will now require an 'id' field to be present in the document body.

#### Other Changes
- Deprecated offer-named methods in favor of their new throughput-named counterparts (`read_offer` -> `get_throughput`).
- Marked the GetAuthorizationHeader method for deprecation since it will no longer be public in a future release.
- Added samples showing how to configure retry options for both the sync and async clients.
- Deprecated the `connection_retry_policy` and `retry_options` options in the sync client.
- Added user warning to non-query methods trying to use `populate_query_metrics` options.

### 4.3.0b4 (2022-04-07)

#### Features Added
- Added support for AAD authentication for the async client.
- Added support for AAD authentication for the sync client.

#### Other Changes
- Changed `_set_partition_key` return typehint in async client.

### 4.3.0b3 (2022-03-10)

>[WARNING]
>The default `Session` consistency bugfix will impact customers whose database accounts have a `Bounded Staleness` or `Strong`
> consistency level, and were previously not sending `Session` as a consistency_level parameter when initializing
> their clients.
> Default consistency level for the sync and async clients is no longer "Session" and will instead be set to the 
  consistency level of the user's cosmos account setting on initialization if not passed during client initialization. 
> Please see [Consistency Levels in Azure Cosmos DB](https://docs.microsoft.com/azure/cosmos-db/consistency-levels) 
> for more details on consistency levels, or the README section on this change [here](https://github.com/Azure/azure-sdk-for-python/tree/main/sdk/cosmos/azure-cosmos#note-on-client-consistency-levels).

#### Features Added
- Added new **provisional** `max_integrated_cache_staleness_in_ms` parameter to read item and query items APIs in order
  to make use of the **preview** CosmosDB integrated cache functionality [See PR #22946](https://github.com/Azure/azure-sdk-for-python/pull/22946).
  Please see [Azure Cosmos DB integrated cache](https://docs.microsoft.com/azure/cosmos-db/integrated-cache) for more details.
- Added support for split-proof queries for the async client.

### Bugs fixed
- Default consistency level for the sync and async clients is no longer `Session` and will instead be set to the 
  consistency level of the user's cosmos account setting on initialization if not passed during client initialization. 
  This change will impact client application in terms of RUs and latency. Users relying on default `Session` consistency
  will need to pass it explicitly if their account consistency is different than `Session`.
  Please see [Consistency Levels in Azure Cosmos DB](https://docs.microsoft.com/azure/cosmos-db/consistency-levels) for more details.  
- Fixed invalid request body being sent when passing in `serverScript` body parameter to replace operations for trigger, sproc and udf resources.
- Moved `is_system_key` logic in async client.
- Fixed TypeErrors not being thrown when passing in invalid connection retry policies to the client.

### 4.3.0b2 (2022-01-25)

This version and all future versions will require Python 3.6+. Python 2.7 is no longer supported.
We will also be removing support for Python 3.6 and will only support Python 3.7+ starting December 2022.

#### Features Added
- Added support for split-proof queries for the sync client.

#### Other Changes
- Added async user agent for async client.

### 4.3.0b1 (2021-12-14)

#### Features Added
- Added language native async i/o client.

### 4.2.0 (2020-10-08)

**Bug fixes**
- Fixed bug where continuation token is not honored when query_iterable is used to get results by page. Issue #13265.
- Fixed bug where resource tokens not being honored for document reads and deletes. Issue #13634.

**New features**
- Added support for passing partitionKey while querying changefeed. Issue #11689.

### 4.1.0 (2020-08-10)

- Added deprecation warning for "lazy" indexing mode. The backend no longer allows creating containers with this mode and will set them to consistent instead.

**New features**
- Added the ability to set the analytical storage TTL when creating a new container.

**Bug fixes**
- Fixed support for dicts as inputs for get_client APIs.
- Fixed Python 2/3 compatibility in query iterators.
- Fixed type hint error. Issue #12570 - thanks @sl-sandy.
- Fixed bug where options headers were not added to upsert_item function. Issue #11791 - thank you @aalapatirvbd.
- Fixed error raised when a non string ID is used in an item. It now raises TypeError rather than AttributeError. Issue #11793 - thank you @Rabbit994.


### 4.0.0 (2020-05-20)

- Stable release.
- Added HttpLoggingPolicy to pipeline to enable passing in a custom logger for request and response headers.


## 4.0.0b6

- Fixed bug in synchronized_request for media APIs.
- Removed MediaReadMode and MediaRequestTimeout from ConnectionPolicy as media requests are not supported.


## 4.0.0b5

- azure.cosmos.errors module deprecated and replaced by azure.cosmos.exceptions
- The access condition parameters (`access_condition`, `if_match`, `if_none_match`) have been deprecated in favor of separate `match_condition` and `etag` parameters.
- Fixed bug in routing map provider.
- Added query Distinct, Offset and Limit support.
- Default document query execution context now used for
    - ChangeFeed queries
    - single partition queries (partitionkey, partitionKeyRangeId is present in options)
    - Non document queries
- Errors out for aggregates on multiple partitions, with enable cross partition query set to true, but no "value" keyword present
- Hits query plan endpoint for other scenarios to fetch query plan
- Added `__repr__` support for Cosmos entity objects.
- Updated documentation.


## 4.0.0b4

- Added support for a `timeout` keyword argument to all operations to specify an absolute timeout in seconds
  within which the operation must be completed. If the timeout value is exceeded, a `azure.cosmos.errors.CosmosClientTimeoutError` will be raised.
- Added a new `ConnectionRetryPolicy` to manage retry behaviour during HTTP connection errors.
- Added new constructor and per-operation configuration keyword arguments:
    - `retry_total` - Maximum retry attempts.
    - `retry_backoff_max` - Maximum retry wait time in seconds.
    - `retry_fixed_interval` - Fixed retry interval in milliseconds.
    - `retry_read` - Maximum number of socket read retry attempts.
    - `retry_connect` - Maximum number of connection error retry attempts.
    - `retry_status` - Maximum number of retry attempts on error status codes.
    - `retry_on_status_codes` - A list of specific status codes to retry on.
    - `retry_backoff_factor` - Factor to calculate wait time between retry attempts.

## 4.0.0b3

- Added `create_database_if_not_exists()` and `create_container_if_not_exists` functionalities to CosmosClient and Database respectively.

## 4.0.0b2

Version 4.0.0b2 is the second iteration in our efforts to build a more Pythonic client library.

**Breaking changes**

- The client connection has been adapted to consume the HTTP pipeline defined in `azure.core.pipeline`.
- Interactive objects have now been renamed as proxies. This includes:
    - `Database` -> `DatabaseProxy`
    - `User` -> `UserProxy`
    - `Container` -> `ContainerProxy`
    - `Scripts` -> `ScriptsProxy`
- The constructor of `CosmosClient` has been updated:
    - The `auth` parameter has been renamed to `credential` and will now take an authentication type directly. This means the master key value, a dictionary of resource tokens, or a list of permissions can be passed in. However the old dictionary format is still supported.
    - The `connection_policy` parameter has been made a keyword only parameter, and while it is still supported, each of the individual attributes of the policy can now be passed in as explicit keyword arguments:
        - `request_timeout`
        - `media_request_timeout`
        - `connection_mode`
        - `media_read_mode`
        - `proxy_config`
        - `enable_endpoint_discovery`
        - `preferred_locations`
        - `multiple_write_locations`
- A new classmethod constructor has been added to `CosmosClient` to enable creation via a connection string retrieved from the Azure portal.
- Some `read_all` operations have been renamed to `list` operations:
    - `CosmosClient.read_all_databases` -> `CosmosClient.list_databases`
    - `Container.read_all_conflicts` -> `ContainerProxy.list_conflicts`
    - `Database.read_all_containers` -> `DatabaseProxy.list_containers`
    - `Database.read_all_users` -> `DatabaseProxy.list_users`
    - `User.read_all_permissions` -> `UserProxy.list_permissions`
- All operations that take `request_options` or `feed_options` parameters, these have been moved to keyword only parameters. In addition, while these options dictionaries are still supported, each of the individual options within the dictionary are now supported as explicit keyword arguments.
- The error hierarchy is now inherited from `azure.core.AzureError` instead of `CosmosError` which has been removed.
    - `HTTPFailure` has been renamed to `CosmosHttpResponseError`
    - `JSONParseFailure` has been removed and replaced by `azure.core.DecodeError`
    - Added additional errors for specific response codes:
        - `CosmosResourceNotFoundError` for status 404
        - `CosmosResourceExistsError` for status 409
        - `CosmosAccessConditionFailedError` for status 412
- `CosmosClient` can now be run in a context manager to handle closing the client connection.
- Iterable responses (e.g. query responses and list responses) are now of type `azure.core.paging.ItemPaged`. The method `fetch_next_block` has been replaced by a secondary iterator, accessed by the `by_page` method.

## 4.0.0b1

Version 4.0.0b1 is the first preview of our efforts to create a user-friendly and Pythonic client library for Azure Cosmos. For more information about this, and preview releases of other Azure SDK libraries, please visit https://aka.ms/azure-sdk-preview1-python.

**Breaking changes: New API design**

- Operations are now scoped to a particular client:
    - `CosmosClient`: This client handles account-level operations. This includes managing service properties and listing the databases within an account.
    - `Database`: This client handles database-level operations. This includes creating and deleting containers, users and stored procedures. It can be accessed from a `CosmosClient` instance by name.
    - `Container`: This client handles operations for a particular container. This includes querying and inserting items and managing properties.
    - `User`: This client handles operations for a particular user. This includes adding and deleting permissions and managing user properties.
    
    These clients can be accessed by navigating down the client hierarchy using the `get_<child>_client` method. For full details on the new API, please see the [reference documentation](https://aka.ms/azsdk-python-cosmos-ref).
- Clients are accessed by name rather than by Id. No need to concatenate strings to create links.
- No more need to import types and methods from individual modules. The public API surface area is available directly in the `azure.cosmos` package.
- Individual request properties can be provided as keyword arguments rather than constructing a separate `RequestOptions` instance.

## 3.0.2

- Added Support for MultiPolygon Datatype
- Bug Fix in Session Read Retry Policy
- Bug Fix for Incorrect padding issues while decoding base 64 strings

## 3.0.1

- Bug fix in LocationCache
- Bug fix endpoint retry logic
- Fixed documentation

## 3.0.0

- Multi-region write support added
- Naming changes
  - DocumentClient to CosmosClient
  - Collection to Container
  - Document to Item
  - Package name updated to "azure-cosmos"
  - Namespace updated to "azure.cosmos"

## 2.3.3

- Added support for proxy
- Added support for reading change feed
- Added support for collection quota headers
- Bugfix for large session tokens issue
- Bugfix for ReadMedia API
- Bugfix in partition key range cache

## 2.3.2

- Added support for default retries on connection issues.

## 2.3.1

- Updated documentation to reference Azure Cosmos DB instead of Azure DocumentDB.

## 2.3.0

- This SDK version requires the latest version of Azure Cosmos DB Emulator available for download from https://aka.ms/cosmosdb-emulator.

## 2.2.1

- bugfix for aggregate dict
- bugfix for trimming slashes in the resource link
- tests for unicode encoding

## 2.2.0

- Added support for Request Unit per Minute (RU/m) feature.
- Added support for a new consistency level called ConsistentPrefix.

## 2.1.0

- Added support for aggregation queries (COUNT, MIN, MAX, SUM, and AVG).
- Added an option for disabling SSL verification when running against DocumentDB Emulator.
- Removed the restriction of dependent requests module to be exactly 2.10.0.
- Lowered minimum throughput on partitioned collections from 10,100 RU/s to 2500 RU/s.
- Added support for enabling script logging during stored procedure execution.
- REST API version bumped to '2017-01-19' with this release.

## 2.0.1

- Made editorial changes to documentation comments.

## 2.0.0

- Added support for Python 3.5.
- Added support for connection pooling using the requests module.
- Added support for session consistency.
- Added support for TOP/ORDERBY queries for partitioned collections.

## 1.9.0

- Added retry policy support for throttled requests. (Throttled requests receive a request rate too large exception, error code 429.)
  By default, DocumentDB retries nine times for each request when error code 429 is encountered, honoring the retryAfter time in the response header.
  A fixed retry interval time can now be set as part of the RetryOptions property on the ConnectionPolicy object if you want to ignore the retryAfter time returned by server between the retries.
  DocumentDB now waits for a maximum of 30 seconds for each request that is being throttled (irrespective of retry count) and returns the response with error code 429.
  This time can also be overridden in the RetryOptions property on ConnectionPolicy object.

- DocumentDB now returns x-ms-throttle-retry-count and x-ms-throttle-retry-wait-time-ms as the response headers in every request to denote the throttle retry count
  and the cumulative time the request waited between the retries.

- Removed the RetryPolicy class and the corresponding property (retry_policy) exposed on the document_client class and instead introduced a RetryOptions class
  exposing the RetryOptions property on ConnectionPolicy class that can be used to override some of the default retry options.

## 1.8.0

- Added the support for geo-replicated database accounts.
- Test fixes to move the global host and masterKey into the individual test classes.

## 1.7.0

- Added the support for Time To Live(TTL) feature for documents.

## 1.6.1

- Bug fixes related to server side partitioning to allow special characters in partitionkey path.

## 1.6.0

- Added the support for server side partitioned collections feature.

## 1.5.0

- Added Client-side sharding framework to the SDK. Implemented HashPartionResolver and RangePartitionResolver classes.

## 1.4.2

- Implement Upsert. New UpsertXXX methods added to support Upsert feature.
- Implement ID Based Routing. No public API changes, all changes internal.

## 1.3.0

- Release skipped to bring version number in alignment with other SDKs

## 1.2.0

- Supports GeoSpatial index.
- Validates id property for all resources. Ids for resources cannot contain ?, /, #, \\, characters or end with a space.
- Adds new header "index transformation progress" to ResourceResponse.

## 1.1.0

- Implements V2 indexing policy

## 1.0.1

- Supports proxy connection
<|MERGE_RESOLUTION|>--- conflicted
+++ resolved
@@ -3,13 +3,8 @@
 ### 4.3.2 (Unreleased)
 
 #### Features Added
-<<<<<<< HEAD
- - Added `correlated_activity_id` for query operations
- - Added cross regional retries for Service Unavailable/Request Timeouts for read/Query Plan operations
  - Added **preview** delete all items by partition key functionality.
-=======
-
->>>>>>> 4f495d90
+
 #### Breaking Changes
 
 #### Bugs Fixed
