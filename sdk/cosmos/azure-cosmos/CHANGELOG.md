--- conflicted
+++ resolved
@@ -2,22 +2,6 @@
 
 ### 4.3.0b3 (Unreleased)
 
-<<<<<<< HEAD
->[!WARNING]
->The default consistency bugfix will impact customers whose database accounts have a `Bounded Staleness` or `Strong`
-> consistency level, and were previously not sending `Session` as a consistency_level parameter when initializing
-> their clients.
-
-#### Features Added
-- Added support for split-proof queries for the async client
-
-### Bugs fixed
-- Default consistency level for the sync and async clients is no longer "Session" and will instead be set to the 
-  consistency level of the user's cosmos account setting on initialization if not passed during client initialization. 
-  This change will impact client application in terms of RUs and latency. Users relying on default `Session` consistency will need to pass it explicitly if their account consistency is different than `Session`.
-  Please see [Consistency Levels in Azure Cosmos DB](https://docs.microsoft.com/azure/cosmos-db/consistency-levels) for more details.
-- Fixed invalid request body being sent when passing in `serverScript` body parameter to replace operations for trigger, sproc and udf resources.
-=======
 >[WARNING]
 >The default `Session` consistency bugfix will impact customers whose database accounts have a `Bounded Staleness` or `Strong`
 > consistency level, and were previously not sending `Session` as a consistency_level parameter when initializing
@@ -41,7 +25,6 @@
   Please see [Consistency Levels in Azure Cosmos DB](https://docs.microsoft.com/azure/cosmos-db/consistency-levels) for more details.  
 - Fixed invalid request body being sent when passing in `serverScript` body parameter to replace operations for trigger, sproc and udf resources.
 - Moved `is_system_key` logic in async client.
->>>>>>> 4083a328
 - Fixed TypeErrors not being thrown when passing in invalid connection retry policies to the client.
 
 ### 4.3.0b2 (2022-01-25)
