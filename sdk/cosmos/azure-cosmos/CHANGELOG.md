--- conflicted
+++ resolved
@@ -1,15 +1,18 @@
 ## Release History
 
+### 4.13.0b1 (unreleased)
+
+#### Features Added
+* Added ability to use request level `excluded_locations` on metadata calls, such as getting container properties. See [PR 40905](https://github.com/Azure/azure-sdk-for-python/pull/40905)
+
+#### Bugs Fixed
+
+#### Other Changes
+
 ### 4.12.0b1 (2025-05-19)
 
 #### Features Added
-<<<<<<< HEAD
-* Added ability to use request level `excluded_locations` on metadata calls, such as getting container properties. See [PR 40905](https://github.com/Azure/azure-sdk-for-python/pull/40905)
-
-#### Breaking Changes
-=======
 * Added ability to use weighted RRF (Reciprocal Rank Fusion) for Hybrid full text search queries. See [PR 40899](https://github.com/Azure/azure-sdk-for-python/pull/40899/files).
->>>>>>> a9fca871
 
 #### Bugs Fixed
 * Fixed Diagnostics Error Log Formatting to handle error messages from non-CosmosHttpResponseExceptions. See [PR 40889](https://github.com/Azure/azure-sdk-for-python/pull/40889/files)
