## Release History

### 4.3.0b3 (Unreleased)

#### Features Added
- Added support for split-proof queries for the async client

### Bugs fixed
- Default consistency level for the sync and async clients is no longer "Session" and will instead be set to the 
  consistency level of the user's cosmos account setting on initialization if not passed during client initialization. 
  This change will impact client application in terms of RUs and latency. Users relying on default `Session` consistency will need to pass it explicitly if their account consistency is different than `Session`.
  Please see [Consistency Levels in Azure Cosmos DB](https://docs.microsoft.com/azure/cosmos-db/consistency-levels) for more details.
- Fixed invalid request body being sent when passing in `serverScript` body parameter to replace operations for trigger, sproc and udf resources.
<<<<<<< HEAD
- Moved `is_system_key` logic in async client
=======
- Fixed TypeErrors not being thrown when passing in invalid connection retry policies to the client.
>>>>>>> fb4f795e

### 4.3.0b2 (2022-01-25)

This version and all future versions will require Python 3.6+. Python 2.7 is no longer supported.
We will also be removing support for Python 3.6 and will only support Python 3.7+ starting December 2022.

#### Features Added
- Added support for split-proof queries for the sync client

#### Other Changes
- Added async user agent for async client

### 4.3.0b1 (2021-12-14)

#### Features Added
- Added language native async i/o client

### 4.2.0 (2020-10-08)

**Bug fixes**
- Fixed bug where continuation token is not honored when query_iterable is used to get results by page. Issue #13265.
- Fixed bug where resource tokens not being honored for document reads and deletes. Issue #13634.

**New features**
- Added support for passing partitionKey while querying changefeed. Issue #11689.

### 4.1.0 (2020-08-10)

- Added deprecation warning for "lazy" indexing mode. The backend no longer allows creating containers with this mode and will set them to consistent instead.

**New features**
- Added the ability to set the analytical storage TTL when creating a new container.

**Bug fixes**
- Fixed support for dicts as inputs for get_client APIs.
- Fixed Python 2/3 compatibility in query iterators.
- Fixed type hint error. Issue #12570 - thanks @sl-sandy.
- Fixed bug where options headers were not added to upsert_item function. Issue #11791 - thank you @aalapatirvbd.
- Fixed error raised when a non string ID is used in an item. It now raises TypeError rather than AttributeError. Issue #11793 - thank you @Rabbit994.


### 4.0.0 (2020-05-20)

- Stable release.
- Added HttpLoggingPolicy to pipeline to enable passing in a custom logger for request and response headers.


## 4.0.0b6

- Fixed bug in synchronized_request for media APIs.
- Removed MediaReadMode and MediaRequestTimeout from ConnectionPolicy as media requests are not supported.


## 4.0.0b5

- azure.cosmos.errors module deprecated and replaced by azure.cosmos.exceptions
- The access condition parameters (`access_condition`, `if_match`, `if_none_match`) have been deprecated in favor of separate `match_condition` and `etag` parameters.
- Fixed bug in routing map provider.
- Added query Distinct, Offset and Limit support.
- Default document query execution context now used for
    - ChangeFeed queries
    - single partition queries (partitionkey, partitionKeyRangeId is present in options)
    - Non document queries
- Errors out for aggregates on multiple partitions, with enable cross partition query set to true, but no "value" keyword present
- Hits query plan endpoint for other scenarios to fetch query plan
- Added `__repr__` support for Cosmos entity objects.
- Updated documentation.


## 4.0.0b4

- Added support for a `timeout` keyword argument to all operations to specify an absolute timeout in seconds
  within which the operation must be completed. If the timeout value is exceeded, a `azure.cosmos.errors.CosmosClientTimeoutError` will be raised.
- Added a new `ConnectionRetryPolicy` to manage retry behaviour during HTTP connection errors.
- Added new constructor and per-operation configuration keyword arguments:
    - `retry_total` - Maximum retry attempts.
    - `retry_backoff_max` - Maximum retry wait time in seconds.
    - `retry_fixed_interval` - Fixed retry interval in milliseconds.
    - `retry_read` - Maximum number of socket read retry attempts.
    - `retry_connect` - Maximum number of connection error retry attempts.
    - `retry_status` - Maximum number of retry attempts on error status codes.
    - `retry_on_status_codes` - A list of specific status codes to retry on.
    - `retry_backoff_factor` - Factor to calculate wait time between retry attempts.

## 4.0.0b3

- Added `create_database_if_not_exists()` and `create_container_if_not_exists` functionalities to CosmosClient and Database respectively.

## 4.0.0b2

Version 4.0.0b2 is the second iteration in our efforts to build a more Pythonic client library.

**Breaking changes**

- The client connection has been adapted to consume the HTTP pipeline defined in `azure.core.pipeline`.
- Interactive objects have now been renamed as proxies. This includes:
    - `Database` -> `DatabaseProxy`
    - `User` -> `UserProxy`
    - `Container` -> `ContainerProxy`
    - `Scripts` -> `ScriptsProxy`
- The constructor of `CosmosClient` has been updated:
    - The `auth` parameter has been renamed to `credential` and will now take an authentication type directly. This means the master key value, a dictionary of resource tokens, or a list of permissions can be passed in. However the old dictionary format is still supported.
    - The `connection_policy` parameter has been made a keyword only parameter, and while it is still supported, each of the individual attributes of the policy can now be passed in as explicit keyword arguments:
        - `request_timeout`
        - `media_request_timeout`
        - `connection_mode`
        - `media_read_mode`
        - `proxy_config`
        - `enable_endpoint_discovery`
        - `preferred_locations`
        - `multiple_write_locations`
- A new classmethod constructor has been added to `CosmosClient` to enable creation via a connection string retrieved from the Azure portal.
- Some `read_all` operations have been renamed to `list` operations:
    - `CosmosClient.read_all_databases` -> `CosmosClient.list_databases`
    - `Container.read_all_conflicts` -> `ContainerProxy.list_conflicts`
    - `Database.read_all_containers` -> `DatabaseProxy.list_containers`
    - `Database.read_all_users` -> `DatabaseProxy.list_users`
    - `User.read_all_permissions` -> `UserProxy.list_permissions`
- All operations that take `request_options` or `feed_options` parameters, these have been moved to keyword only parameters. In addition, while these options dictionaries are still supported, each of the individual options within the dictionary are now supported as explicit keyword arguments.
- The error heirarchy is now inherited from `azure.core.AzureError` instead of `CosmosError` which has been removed.
    - `HTTPFailure` has been renamed to `CosmosHttpResponseError`
    - `JSONParseFailure` has been removed and replaced by `azure.core.DecodeError`
    - Added additional errors for specific response codes:
        - `CosmosResourceNotFoundError` for status 404
        - `CosmosResourceExistsError` for status 409
        - `CosmosAccessConditionFailedError` for status 412
- `CosmosClient` can now be run in a context manager to handle closing the client connection.
- Iterable responses (e.g. query responses and list responses) are now of type `azure.core.paging.ItemPaged`. The method `fetch_next_block` has been replaced by a secondary iterator, accessed by the `by_page` method.

## 4.0.0b1

Version 4.0.0b1 is the first preview of our efforts to create a user-friendly and Pythonic client library for Azure Cosmos. For more information about this, and preview releases of other Azure SDK libraries, please visit https://aka.ms/azure-sdk-preview1-python.

**Breaking changes: New API design**

- Operations are now scoped to a particular client:
    - `CosmosClient`: This client handles account-level operations. This includes managing service properties and listing the databases within an account.
    - `Database`: This client handles database-level operations. This includes creating and deleting containers, users and stored procedurs. It can be accessed from a `CosmosClient` instance by name.
    - `Container`: This client handles operations for a particular container. This includes querying and inserting items and managing properties.
    - `User`: This client handles operations for a particular user. This includes adding and deleting permissions and managing user properties.
    
    These clients can be accessed by navigating down the client hierarchy using the `get_<child>_client` method. For full details on the new API, please see the [reference documentation](https://aka.ms/azsdk-python-cosmos-ref).
- Clients are accessed by name rather than by Id. No need to concatenate strings to create links.
- No more need to import types and methods from individual modules. The public API surface area is available directly in the `azure.cosmos` package.
- Individual request properties can be provided as keyword arguments rather than constructing a separate `RequestOptions` instance.

## 3.0.2

- Added Support for MultiPolygon Datatype
- Bug Fix in Session Read Retry Policy
- Bug Fix for Incorrect padding issues while decoding base 64 strings

## 3.0.1

- Bug fix in LocationCache
- Bug fix endpoint retry logic
- Fixed documentation

## 3.0.0

- Multi-region write support added
- Naming changes
  - DocumentClient to CosmosClient
  - Collection to Container
  - Document to Item
  - Package name updated to "azure-cosmos"
  - Namespace updated to "azure.cosmos"

## 2.3.3

- Added support for proxy
- Added support for reading change feed
- Added support for collection quota headers
- Bugfix for large session tokens issue
- Bugfix for ReadMedia API
- Bugfix in partition key range cache

## 2.3.2

- Added support for default retries on connection issues.

## 2.3.1

- Updated documentation to reference Azure Cosmos DB instead of Azure DocumentDB.

## 2.3.0

- This SDK version requires the latest version of Azure Cosmos DB Emulator available for download from https://aka.ms/cosmosdb-emulator.

## 2.2.1

- bugfix for aggregate dict
- bugfix for trimming slashes in the resource link
- tests for unicode encoding

## 2.2.0

- Added support for Request Unit per Minute (RU/m) feature.
- Added support for a new consistency level called ConsistentPrefix.

## 2.1.0

- Added support for aggregation queries (COUNT, MIN, MAX, SUM, and AVG).
- Added an option for disabling SSL verification when running against DocumentDB Emulator.
- Removed the restriction of dependent requests module to be exactly 2.10.0.
- Lowered minimum throughput on partitioned collections from 10,100 RU/s to 2500 RU/s.
- Added support for enabling script logging during stored procedure execution.
- REST API version bumped to '2017-01-19' with this release.

## 2.0.1

- Made editorial changes to documentation comments.

## 2.0.0

- Added support for Python 3.5.
- Added support for connection pooling using the requests module.
- Added support for session consistency.
- Added support for TOP/ORDERBY queries for partitioned collections.

## 1.9.0

- Added retry policy support for throttled requests. (Throttled requests receive a request rate too large exception, error code 429.)
  By default, DocumentDB retries nine times for each request when error code 429 is encountered, honoring the retryAfter time in the response header.
  A fixed retry interval time can now be set as part of the RetryOptions property on the ConnectionPolicy object if you want to ignore the retryAfter time returned by server between the retries.
  DocumentDB now waits for a maximum of 30 seconds for each request that is being throttled (irrespective of retry count) and returns the response with error code 429.
  This time can also be overriden in the RetryOptions property on ConnectionPolicy object.

- DocumentDB now returns x-ms-throttle-retry-count and x-ms-throttle-retry-wait-time-ms as the response headers in every request to denote the throttle retry count
  and the cummulative time the request waited between the retries.

- Removed the RetryPolicy class and the corresponding property (retry_policy) exposed on the document_client class and instead introduced a RetryOptions class
  exposing the RetryOptions property on ConnectionPolicy class that can be used to override some of the default retry options.

## 1.8.0

- Added the support for geo-replicated database accounts.
- Test fixes to move the global host and masterKey into the individual test classes.

## 1.7.0

- Added the support for Time To Live(TTL) feature for documents.

## 1.6.1

- Bug fixes related to server side partitioning to allow special characters in partitionkey path.

## 1.6.0

- Added the support for server side partitioned collections feature.

## 1.5.0

- Added Client-side sharding framework to the SDK. Implemented HashPartionResolver and RangePartitionResolver classes.

## 1.4.2

- Implement Upsert. New UpsertXXX methods added to support Upsert feature.
- Implement ID Based Routing. No public API changes, all changes internal.

## 1.3.0

- Release skipped to bring version number in alignment with other SDKs

## 1.2.0

- Supports GeoSpatial index.
- Validates id property for all resources. Ids for resources cannot contain ?, /, #, \\, characters or end with a space.
- Adds new header "index transformation progress" to ResourceResponse.

## 1.1.0

- Implements V2 indexing policy

## 1.0.1

- Supports proxy connection
<|MERGE_RESOLUTION|>--- conflicted
+++ resolved
@@ -3,19 +3,16 @@
 ### 4.3.0b3 (Unreleased)
 
 #### Features Added
-- Added support for split-proof queries for the async client
+- Added support for split-proof queries for the async client.
 
 ### Bugs fixed
 - Default consistency level for the sync and async clients is no longer "Session" and will instead be set to the 
-  consistency level of the user's cosmos account setting on initialization if not passed during client initialization. 
+  consistency level of the user's cosmos account setting on initialization if not passed during client initialization.
   This change will impact client application in terms of RUs and latency. Users relying on default `Session` consistency will need to pass it explicitly if their account consistency is different than `Session`.
   Please see [Consistency Levels in Azure Cosmos DB](https://docs.microsoft.com/azure/cosmos-db/consistency-levels) for more details.
 - Fixed invalid request body being sent when passing in `serverScript` body parameter to replace operations for trigger, sproc and udf resources.
-<<<<<<< HEAD
-- Moved `is_system_key` logic in async client
-=======
+- Moved `is_system_key` logic in async client.
 - Fixed TypeErrors not being thrown when passing in invalid connection retry policies to the client.
->>>>>>> fb4f795e
 
 ### 4.3.0b2 (2022-01-25)
 
@@ -23,15 +20,15 @@
 We will also be removing support for Python 3.6 and will only support Python 3.7+ starting December 2022.
 
 #### Features Added
-- Added support for split-proof queries for the sync client
+- Added support for split-proof queries for the sync client.
 
 #### Other Changes
-- Added async user agent for async client
+- Added async user agent for async client.
 
 ### 4.3.0b1 (2021-12-14)
 
 #### Features Added
-- Added language native async i/o client
+- Added language native async i/o client.
 
 ### 4.2.0 (2020-10-08)
 
