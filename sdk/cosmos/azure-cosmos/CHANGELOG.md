## Release History

### 4.4.1b2 (Unreleased)

#### Features Added
<<<<<<< HEAD
* Added ability to limit continuation token size when querying for items. See [PR 30731](https://github.com/Azure/azure-sdk-for-python/pull/30731)
* Added support for continuation tokens for streamable cross partition queries. See [PR 31189](https://github.com/Azure/azure-sdk-for-python/pull/31189).
=======
>>>>>>> d3f02d47

#### Breaking Changes

#### Bugs Fixed

#### Other Changes

### 4.4.1b1 (2023-07-25)

#### Features Added
* Added ability to limit continuation token size when querying for items. See [PR 30731](https://github.com/Azure/azure-sdk-for-python/pull/30731)

#### Bugs Fixed
* Fixed bug with async patch_item method. See [PR 30804](https://github.com/Azure/azure-sdk-for-python/pull/30804).

### 4.4.0 (2023-06-09)

#### Features Added
- GA release of Patch API and Delete All Items By Partition Key

### 4.4.0b2 (2023-05-22)

#### Features Added
* Added conditional patching for Patch operations. See [PR 30455](https://github.com/Azure/azure-sdk-for-python/pull/30455).

#### Bugs Fixed
* Fixed bug with non english locales causing an error with the RFC 1123 Date Format. See [PR 30125](https://github.com/Azure/azure-sdk-for-python/pull/30125).

#### Other Changes
* Refactoring of our client `connection_timeout` and `request_timeout` configurations. See [PR 30171](https://github.com/Azure/azure-sdk-for-python/pull/30171).

### 4.4.0b1 (2023-04-11)

#### Features Added
 - Added **preview** delete all items by partition key functionality. See [PR 29186](https://github.com/Azure/azure-sdk-for-python/pull/29186). For more information on Partition Key Delete, please see [Azure Cosmos DB Partition Key Delete](https://learn.microsoft.com/azure/cosmos-db/nosql/how-to-delete-by-partition-key?tabs=python-example).
 - Added **preview** partial document update (Patch API) functionality and container methods for patching items with operations. See [PR 29497](https://github.com/Azure/azure-sdk-for-python/pull/29497). For more information on Patch, please see [Azure Cosmos DB Partial Document Update](https://learn.microsoft.com/azure/cosmos-db/partial-document-update).

#### Bugs Fixed
* Fixed bug in method `create_container_if_not_exists()` of async database client for unexpected kwargs being passed into `read()` method used internally. See [PR 29136](https://github.com/Azure/azure-sdk-for-python/pull/29136).
* Fixed bug with method `query_items()` of our async container class, where partition key and cross partition headers would both be set when using partition keys. See [PR 29366](https://github.com/Azure/azure-sdk-for-python/pull/29366/).
* Fixed bug with client not properly surfacing errors for invalid credentials and identities with insufficient permissions. Users running into 'NoneType has no attribute ConsistencyPolicy' errors when initializing their clients will now see proper authentication exceptions. See [PR 29256](https://github.com/Azure/azure-sdk-for-python/pull/29256).

#### Other Changes
* Removed use of `six` package within the SDK.

### 4.3.1 (2023-02-23)

#### Features Added
 - Added `correlated_activity_id` for query operations.
 - Added cross regional retries for Service Unavailable/Request Timeouts for read/Query Plan operations.
 - GA release of CosmosHttpLoggingPolicy and autoscale feature.

#### Bugs Fixed
- Bug fix to address queries with VALUE MAX (or any other aggregate) that run into an issue if the query is executed on a container with at least one "empty" partition.

### 4.3.1b1 (2022-09-19)

#### Features Added
- GA release of integrated cache functionality. For more information on integrated cache please see [Azure Cosmos DB integrated cache](https://docs.microsoft.com/azure/cosmos-db/integrated-cache).
- Added ability to replace analytical ttl on containers. For more information on analytical ttl please see [Azure Cosmos DB analytical store](https://docs.microsoft.com/azure/cosmos-db/analytical-store-introduction).
- Added `CosmosHttpLoggingPolicy` to replace `HttpLoggingPolicy` for logging HTTP sessions.
- Added the ability to create containers and databases with autoscale properties for the sync and async clients.
- Added the ability to update autoscale throughput properties.

#### Bugs Fixed
- Fixed parsing of args for overloaded `container.read()` method.
- Fixed `validate_cache_staleness_value()` method to allow max_integrated_cache_staleness to be an integer greater than or equal to 0.
- Fixed `__aiter__()` method by removing the async keyword.

### 4.3.0 (2022-05-23)
#### Features Added
- GA release of Async I/O APIs, including all changes from 4.3.0b1 to 4.3.0b4.

#### Breaking Changes
- Method signatures have been updated to use keyword arguments instead of positional arguments for most method options in the async client.
- Bugfix: Automatic Id generation for items was turned on for `upsert_items()` method when no 'id' value was present in document body.
Method call will now require an 'id' field to be present in the document body.

#### Other Changes
- Deprecated offer-named methods in favor of their new throughput-named counterparts (`read_offer` -> `get_throughput`).
- Marked the GetAuthorizationHeader method for deprecation since it will no longer be public in a future release.
- Added samples showing how to configure retry options for both the sync and async clients.
- Deprecated the `connection_retry_policy` and `retry_options` options in the sync client.
- Added user warning to non-query methods trying to use `populate_query_metrics` options.

### 4.3.0b4 (2022-04-07)

#### Features Added
- Added support for AAD authentication for the async client.
- Added support for AAD authentication for the sync client.

#### Other Changes
- Changed `_set_partition_key` return typehint in async client.

### 4.3.0b3 (2022-03-10)

>[WARNING]
>The default `Session` consistency bugfix will impact customers whose database accounts have a `Bounded Staleness` or `Strong`
> consistency level, and were previously not sending `Session` as a consistency_level parameter when initializing
> their clients.
> Default consistency level for the sync and async clients is no longer "Session" and will instead be set to the 
  consistency level of the user's cosmos account setting on initialization if not passed during client initialization. 
> Please see [Consistency Levels in Azure Cosmos DB](https://docs.microsoft.com/azure/cosmos-db/consistency-levels) 
> for more details on consistency levels, or the README section on this change [here](https://github.com/Azure/azure-sdk-for-python/tree/main/sdk/cosmos/azure-cosmos#note-on-client-consistency-levels).

#### Features Added
- Added new **provisional** `max_integrated_cache_staleness_in_ms` parameter to read item and query items APIs in order
  to make use of the **preview** CosmosDB integrated cache functionality [See PR #22946](https://github.com/Azure/azure-sdk-for-python/pull/22946).
  Please see [Azure Cosmos DB integrated cache](https://docs.microsoft.com/azure/cosmos-db/integrated-cache) for more details.
- Added support for split-proof queries for the async client.

### Bugs fixed
- Default consistency level for the sync and async clients is no longer `Session` and will instead be set to the 
  consistency level of the user's cosmos account setting on initialization if not passed during client initialization. 
  This change will impact client application in terms of RUs and latency. Users relying on default `Session` consistency
  will need to pass it explicitly if their account consistency is different than `Session`.
  Please see [Consistency Levels in Azure Cosmos DB](https://docs.microsoft.com/azure/cosmos-db/consistency-levels) for more details.  
- Fixed invalid request body being sent when passing in `serverScript` body parameter to replace operations for trigger, sproc and udf resources.
- Moved `is_system_key` logic in async client.
- Fixed TypeErrors not being thrown when passing in invalid connection retry policies to the client.

### 4.3.0b2 (2022-01-25)

This version and all future versions will require Python 3.6+. Python 2.7 is no longer supported.
We will also be removing support for Python 3.6 and will only support Python 3.7+ starting December 2022.

#### Features Added
- Added support for split-proof queries for the sync client.

#### Other Changes
- Added async user agent for async client.

### 4.3.0b1 (2021-12-14)

#### Features Added
- Added language native async i/o client.

### 4.2.0 (2020-10-08)

**Bug fixes**
- Fixed bug where continuation token is not honored when query_iterable is used to get results by page. Issue #13265.
- Fixed bug where resource tokens not being honored for document reads and deletes. Issue #13634.

**New features**
- Added support for passing partitionKey while querying changefeed. Issue #11689.

### 4.1.0 (2020-08-10)

- Added deprecation warning for "lazy" indexing mode. The backend no longer allows creating containers with this mode and will set them to consistent instead.

**New features**
- Added the ability to set the analytical storage TTL when creating a new container.

**Bug fixes**
- Fixed support for dicts as inputs for get_client APIs.
- Fixed Python 2/3 compatibility in query iterators.
- Fixed type hint error. Issue #12570 - thanks @sl-sandy.
- Fixed bug where options headers were not added to upsert_item function. Issue #11791 - thank you @aalapatirvbd.
- Fixed error raised when a non string ID is used in an item. It now raises TypeError rather than AttributeError. Issue #11793 - thank you @Rabbit994.


### 4.0.0 (2020-05-20)

- Stable release.
- Added HttpLoggingPolicy to pipeline to enable passing in a custom logger for request and response headers.


## 4.0.0b6

- Fixed bug in synchronized_request for media APIs.
- Removed MediaReadMode and MediaRequestTimeout from ConnectionPolicy as media requests are not supported.


## 4.0.0b5

- azure.cosmos.errors module deprecated and replaced by azure.cosmos.exceptions
- The access condition parameters (`access_condition`, `if_match`, `if_none_match`) have been deprecated in favor of separate `match_condition` and `etag` parameters.
- Fixed bug in routing map provider.
- Added query Distinct, Offset and Limit support.
- Default document query execution context now used for
    - ChangeFeed queries
    - single partition queries (partitionkey, partitionKeyRangeId is present in options)
    - Non document queries
- Errors out for aggregates on multiple partitions, with enable cross partition query set to true, but no "value" keyword present
- Hits query plan endpoint for other scenarios to fetch query plan
- Added `__repr__` support for Cosmos entity objects.
- Updated documentation.


## 4.0.0b4

- Added support for a `timeout` keyword argument to all operations to specify an absolute timeout in seconds
  within which the operation must be completed. If the timeout value is exceeded, a `azure.cosmos.errors.CosmosClientTimeoutError` will be raised.
- Added a new `ConnectionRetryPolicy` to manage retry behaviour during HTTP connection errors.
- Added new constructor and per-operation configuration keyword arguments:
    - `retry_total` - Maximum retry attempts.
    - `retry_backoff_max` - Maximum retry wait time in seconds.
    - `retry_fixed_interval` - Fixed retry interval in milliseconds.
    - `retry_read` - Maximum number of socket read retry attempts.
    - `retry_connect` - Maximum number of connection error retry attempts.
    - `retry_status` - Maximum number of retry attempts on error status codes.
    - `retry_on_status_codes` - A list of specific status codes to retry on.
    - `retry_backoff_factor` - Factor to calculate wait time between retry attempts.

## 4.0.0b3

- Added `create_database_if_not_exists()` and `create_container_if_not_exists` functionalities to CosmosClient and Database respectively.

## 4.0.0b2

Version 4.0.0b2 is the second iteration in our efforts to build a more Pythonic client library.

**Breaking changes**

- The client connection has been adapted to consume the HTTP pipeline defined in `azure.core.pipeline`.
- Interactive objects have now been renamed as proxies. This includes:
    - `Database` -> `DatabaseProxy`
    - `User` -> `UserProxy`
    - `Container` -> `ContainerProxy`
    - `Scripts` -> `ScriptsProxy`
- The constructor of `CosmosClient` has been updated:
    - The `auth` parameter has been renamed to `credential` and will now take an authentication type directly. This means the master key value, a dictionary of resource tokens, or a list of permissions can be passed in. However the old dictionary format is still supported.
    - The `connection_policy` parameter has been made a keyword only parameter, and while it is still supported, each of the individual attributes of the policy can now be passed in as explicit keyword arguments:
        - `request_timeout`
        - `media_request_timeout`
        - `connection_mode`
        - `media_read_mode`
        - `proxy_config`
        - `enable_endpoint_discovery`
        - `preferred_locations`
        - `multiple_write_locations`
- A new classmethod constructor has been added to `CosmosClient` to enable creation via a connection string retrieved from the Azure portal.
- Some `read_all` operations have been renamed to `list` operations:
    - `CosmosClient.read_all_databases` -> `CosmosClient.list_databases`
    - `Container.read_all_conflicts` -> `ContainerProxy.list_conflicts`
    - `Database.read_all_containers` -> `DatabaseProxy.list_containers`
    - `Database.read_all_users` -> `DatabaseProxy.list_users`
    - `User.read_all_permissions` -> `UserProxy.list_permissions`
- All operations that take `request_options` or `feed_options` parameters, these have been moved to keyword only parameters. In addition, while these options dictionaries are still supported, each of the individual options within the dictionary are now supported as explicit keyword arguments.
- The error hierarchy is now inherited from `azure.core.AzureError` instead of `CosmosError` which has been removed.
    - `HTTPFailure` has been renamed to `CosmosHttpResponseError`
    - `JSONParseFailure` has been removed and replaced by `azure.core.DecodeError`
    - Added additional errors for specific response codes:
        - `CosmosResourceNotFoundError` for status 404
        - `CosmosResourceExistsError` for status 409
        - `CosmosAccessConditionFailedError` for status 412
- `CosmosClient` can now be run in a context manager to handle closing the client connection.
- Iterable responses (e.g. query responses and list responses) are now of type `azure.core.paging.ItemPaged`. The method `fetch_next_block` has been replaced by a secondary iterator, accessed by the `by_page` method.

## 4.0.0b1

Version 4.0.0b1 is the first preview of our efforts to create a user-friendly and Pythonic client library for Azure Cosmos. For more information about this, and preview releases of other Azure SDK libraries, please visit https://aka.ms/azure-sdk-preview1-python.

**Breaking changes: New API design**

- Operations are now scoped to a particular client:
    - `CosmosClient`: This client handles account-level operations. This includes managing service properties and listing the databases within an account.
    - `Database`: This client handles database-level operations. This includes creating and deleting containers, users and stored procedures. It can be accessed from a `CosmosClient` instance by name.
    - `Container`: This client handles operations for a particular container. This includes querying and inserting items and managing properties.
    - `User`: This client handles operations for a particular user. This includes adding and deleting permissions and managing user properties.
    
    These clients can be accessed by navigating down the client hierarchy using the `get_<child>_client` method. For full details on the new API, please see the [reference documentation](https://aka.ms/azsdk-python-cosmos-ref).
- Clients are accessed by name rather than by Id. No need to concatenate strings to create links.
- No more need to import types and methods from individual modules. The public API surface area is available directly in the `azure.cosmos` package.
- Individual request properties can be provided as keyword arguments rather than constructing a separate `RequestOptions` instance.

## 3.0.2

- Added Support for MultiPolygon Datatype
- Bug Fix in Session Read Retry Policy
- Bug Fix for Incorrect padding issues while decoding base 64 strings

## 3.0.1

- Bug fix in LocationCache
- Bug fix endpoint retry logic
- Fixed documentation

## 3.0.0

- Multi-region write support added
- Naming changes
  - DocumentClient to CosmosClient
  - Collection to Container
  - Document to Item
  - Package name updated to "azure-cosmos"
  - Namespace updated to "azure.cosmos"

## 2.3.3

- Added support for proxy
- Added support for reading change feed
- Added support for collection quota headers
- Bugfix for large session tokens issue
- Bugfix for ReadMedia API
- Bugfix in partition key range cache

## 2.3.2

- Added support for default retries on connection issues.

## 2.3.1

- Updated documentation to reference Azure Cosmos DB instead of Azure DocumentDB.

## 2.3.0

- This SDK version requires the latest version of Azure Cosmos DB Emulator available for download from https://aka.ms/cosmosdb-emulator.

## 2.2.1

- bugfix for aggregate dict
- bugfix for trimming slashes in the resource link
- tests for unicode encoding

## 2.2.0

- Added support for Request Unit per Minute (RU/m) feature.
- Added support for a new consistency level called ConsistentPrefix.

## 2.1.0

- Added support for aggregation queries (COUNT, MIN, MAX, SUM, and AVG).
- Added an option for disabling SSL verification when running against DocumentDB Emulator.
- Removed the restriction of dependent requests module to be exactly 2.10.0.
- Lowered minimum throughput on partitioned collections from 10,100 RU/s to 2500 RU/s.
- Added support for enabling script logging during stored procedure execution.
- REST API version bumped to '2017-01-19' with this release.

## 2.0.1

- Made editorial changes to documentation comments.

## 2.0.0

- Added support for Python 3.5.
- Added support for connection pooling using the requests module.
- Added support for session consistency.
- Added support for TOP/ORDERBY queries for partitioned collections.

## 1.9.0

- Added retry policy support for throttled requests. (Throttled requests receive a request rate too large exception, error code 429.)
  By default, DocumentDB retries nine times for each request when error code 429 is encountered, honoring the retryAfter time in the response header.
  A fixed retry interval time can now be set as part of the RetryOptions property on the ConnectionPolicy object if you want to ignore the retryAfter time returned by server between the retries.
  DocumentDB now waits for a maximum of 30 seconds for each request that is being throttled (irrespective of retry count) and returns the response with error code 429.
  This time can also be overridden in the RetryOptions property on ConnectionPolicy object.

- DocumentDB now returns x-ms-throttle-retry-count and x-ms-throttle-retry-wait-time-ms as the response headers in every request to denote the throttle retry count
  and the cumulative time the request waited between the retries.

- Removed the RetryPolicy class and the corresponding property (retry_policy) exposed on the document_client class and instead introduced a RetryOptions class
  exposing the RetryOptions property on ConnectionPolicy class that can be used to override some of the default retry options.

## 1.8.0

- Added the support for geo-replicated database accounts.
- Test fixes to move the global host and masterKey into the individual test classes.

## 1.7.0

- Added the support for Time To Live(TTL) feature for documents.

## 1.6.1

- Bug fixes related to server side partitioning to allow special characters in partitionkey path.

## 1.6.0

- Added the support for server side partitioned collections feature.

## 1.5.0

- Added Client-side sharding framework to the SDK. Implemented HashPartionResolver and RangePartitionResolver classes.

## 1.4.2

- Implement Upsert. New UpsertXXX methods added to support Upsert feature.
- Implement ID Based Routing. No public API changes, all changes internal.

## 1.3.0

- Release skipped to bring version number in alignment with other SDKs

## 1.2.0

- Supports GeoSpatial index.
- Validates id property for all resources. Ids for resources cannot contain ?, /, #, \\, characters or end with a space.
- Adds new header "index transformation progress" to ResourceResponse.

## 1.1.0

- Implements V2 indexing policy

## 1.0.1

- Supports proxy connection
<|MERGE_RESOLUTION|>--- conflicted
+++ resolved
@@ -3,11 +3,7 @@
 ### 4.4.1b2 (Unreleased)
 
 #### Features Added
-<<<<<<< HEAD
-* Added ability to limit continuation token size when querying for items. See [PR 30731](https://github.com/Azure/azure-sdk-for-python/pull/30731)
 * Added support for continuation tokens for streamable cross partition queries. See [PR 31189](https://github.com/Azure/azure-sdk-for-python/pull/31189).
-=======
->>>>>>> d3f02d47
 
 #### Breaking Changes
 
