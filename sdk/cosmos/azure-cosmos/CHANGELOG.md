--- conflicted
+++ resolved
@@ -6,12 +6,8 @@
 * Per partition circuit breaker support. It can be enabled through the environment variable `AZURE_COSMOS_ENABLE_CIRCUIT_BREAKER`. See [PR 40302](https://github.com/Azure/azure-sdk-for-python/pull/40302).
 
 #### Bugs Fixed
-<<<<<<< HEAD
 * Fixed how resource tokens are parsed for metadata calls in the lifecycle of a document operation. See [PR 40302](https://github.com/Azure/azure-sdk-for-python/pull/40302).
-* Fixed bug where `multiple_write_locations` option in client was not being honored. See [PR 40999](https://github.com/Azure/azure-sdk-for-python/pull/40999).
-=======
 * Fixed issue where Query Change Feed did not return items if the container uses legacy Hash V1 Partition Keys. This also fixes issues with not being able to change feed query for Specific Partition Key Values for HPK. See [PR 41270](https://github.com/Azure/azure-sdk-for-python/pull/41270/)
->>>>>>> 8d6ed76e
 
 #### Other Changes
 
