--- conflicted
+++ resolved
@@ -9,13 +9,10 @@
 #### Bugs Fixed
 
 #### Other Changes
-<<<<<<< HEAD
-- Made `auth.py` a private file, making the GetAuthorizationMethod no longer public
-
-=======
- - Added samples showing how to configure retry options for both the sync and async clients.
- - Deprecated the `connection_retry_policy` and `retry_options` options in the sync client.
->>>>>>> ae294841
+- Marked the GetAuthorizationMethod for deprecation since it will no longer public in a future release.
+- Added samples showing how to configure retry options for both the sync and async clients.
+- Deprecated the `connection_retry_policy` and `retry_options` options in the sync client.
+
 ### 4.3.0b4 (2022-04-07)
 
 #### Features Added
