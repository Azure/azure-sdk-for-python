## Release History

### 4.10.0b5 (Unreleased)

#### Features Added

#### Breaking Changes

#### Bugs Fixed
* Fixed how the environment variables in the sdk are parsed. See [PR 40303](https://github.com/Azure/azure-sdk-for-python/pull/40303).

#### Other Changes

### 4.10.0b4 (2025-04-01)

#### Bugs Fixed
* Fixed bug introduced in 4.10.0b3 with explicitly setting `etag` keyword argument as `None` causing exceptions. See [PR 40282](https://github.com/Azure/azure-sdk-for-python/pull/40282).

### 4.10.0b3 (2025-03-27)

#### Bugs Fixed
* Fixed too many health checks happening when skipping the recommended client startup. See [PR 40203](https://github.com/Azure/azure-sdk-for-python/pull/40203).

#### Other Changes
* Removed excess keyword arguments from methods that did not use them. See [PR 40008](https://github.com/Azure/azure-sdk-for-python/pull/40008).
* Removed first `response_hook` call for query methods that would utilize wrong response headers. See [PR 40008](https://github.com/Azure/azure-sdk-for-python/pull/40008).

### 4.10.0b2 (2025-03-17)

#### Bugs Fixed
* Fixed bug preventing health check in some scenarios. See [PR 39647](https://github.com/Azure/azure-sdk-for-python/pull/39647).
* Fixed `partition_key` filter for `query_items_change_feed` API. See [PR 39895](https://github.com/Azure/azure-sdk-for-python/pull/39895).

#### Other Changes
* Moved endpoint health check to the background for async APIs. See [PR 39647](https://github.com/Azure/azure-sdk-for-python/pull/39647).

### 4.10.0b1 (2025-02-13)

#### Features Added
<<<<<<< HEAD
* Added ability to replace `computed_properties` through `replace_container` method. See [PR 39543](https://github.com/Azure/azure-sdk-for-python/pull/39543)
* Added ability to use Filters from Logging module on Diagnostics Logging based on Http request/response related attributes. See [PR 39897](https://github.com/Azure/azure-sdk-for-python/pull/39897)

#### Other Changes
* Un-marked `computed_properties` keyword as **provisional**. See [PR 39543](https://github.com/Azure/azure-sdk-for-python/pull/39543)
* Optimized Diagnostics Logging by reducing time spent on logging. Logged Errors are more readable and formatted. See [PR 39897](https://github.com/Azure/azure-sdk-for-python/pull/39897)
=======
* Added ability to replace `computed_properties` through `replace_container` method. See [PR 39543](https://github.com/Azure/azure-sdk-for-python/pull/39543).

#### Other Changes
* Un-marked `computed_properties` keyword as **provisional**. See [PR 39543](https://github.com/Azure/azure-sdk-for-python/pull/39543).
>>>>>>> c59cfb61

### 4.9.1b4 (2025-02-06)

#### Bugs Fixed
* Improved retry logic for read requests to failover on other regions in case of timeouts and any error codes >= 500. See [PR 39596](https://github.com/Azure/azure-sdk-for-python/pull/39596).
* Fixed a regression where read operations were not retrying on timeouts. See [PR 39596](https://github.com/Azure/azure-sdk-for-python/pull/39596)
* Updated default read timeout for `getDatabaseAccount` calls to 3 seconds. See [PR 39596](https://github.com/Azure/azure-sdk-for-python/pull/39596)

### 4.9.1b3 (2025-02-04)

#### Features Added
* Improved retry logic by retrying alternative endpoint for writes within a region before performing a cross region retry. See [PR 39390](https://github.com/Azure/azure-sdk-for-python/pull/39390).
* Added endpoint health check logic during database account calls. See [PR 39390](https://github.com/Azure/azure-sdk-for-python/pull/39390)

#### Bugs Fixed
* Fixed unnecessary retries on the wrong region for timout retry policy. See [PR 39390](https://github.com/Azure/azure-sdk-for-python/pull/39390).
* All client connection errors from aiohttp will be retried. See [PR 39390](https://github.com/Azure/azure-sdk-for-python/pull/39390).

#### Other Changes
* Changed defaults for retry delays. See [PR 39390](https://github.com/Azure/azure-sdk-for-python/pull/39390).
* Changed default connection timeout to be 5 seconds. See [PR 39390](https://github.com/Azure/azure-sdk-for-python/pull/39390).
* Changed default read timeout to be 65 seconds. See [PR 39390](https://github.com/Azure/azure-sdk-for-python/pull/39390).
* On database account calls send a client id header for load balancing. See [PR 39390](https://github.com/Azure/azure-sdk-for-python/pull/39390).
* Removed aiohttp dependency. See [PR 39390](https://github.com/Azure/azure-sdk-for-python/pull/39390).

### 4.9.1b2 (2025-01-24)

#### Features Added
* Added new cross-regional retry logic for `ServiceRequestError` and `ServiceResponseError` exceptions. See [PR 39396](https://github.com/Azure/azure-sdk-for-python/pull/39396).

#### Bugs Fixed
* Fixed `KeyError` being returned by location cache when most preferred location is not present in cached regions. See [PR 39396](https://github.com/Azure/azure-sdk-for-python/pull/39396).
* Fixed cross-region retries on `CosmosClient` initialization. See [PR 39396](https://github.com/Azure/azure-sdk-for-python/pull/39396).

#### Other Changes
* This release requires aiohttp version 3.10.11 and above. See [PR 39396](https://github.com/Azure/azure-sdk-for-python/pull/39396).

### 4.9.1b1 (2024-12-13)

#### Features Added
* Added change feed mode support in `query_items_change_feed`. See [PR 38105](https://github.com/Azure/azure-sdk-for-python/pull/38105).
* Added a **Preview Feature** for adding Diagnostics Handler to filter what diagnostics get logged. This feature is subject to change significantly. See [PR 38105](https://github.com/Azure/azure-sdk-for-python/pull/38581).

### 4.9.0 (2024-11-18)

#### Features Added
* Added full text policy and full text indexing policy. See [PR 37891](https://github.com/Azure/azure-sdk-for-python/pull/37891).
* Added support for full text search and hybrid search queries. See [PR 38275](https://github.com/Azure/azure-sdk-for-python/pull/38275).

### 4.8.0 (2024-11-12)
This version and all future versions will support Python 3.13.

#### Features Added
* Added response headers directly to SDK item point operation responses. See [PR 35791](https://github.com/Azure/azure-sdk-for-python/pull/35791).
* SDK will now retry all ServiceRequestErrors (failing outgoing requests) before failing. Default number of retries is 3. See [PR 36514](https://github.com/Azure/azure-sdk-for-python/pull/36514).
* Added Retry Policy for Container Recreate in the Python SDK. See [PR 36043](https://github.com/Azure/azure-sdk-for-python/pull/36043).
* Added option to disable write payload on writes. See [PR 37365](https://github.com/Azure/azure-sdk-for-python/pull/37365).
* Added get feed ranges API. See [PR 37687](https://github.com/Azure/azure-sdk-for-python/pull/37687).
* Added feed range support in `query_items_change_feed`. See [PR 37687](https://github.com/Azure/azure-sdk-for-python/pull/37687).
* Added **provisional** helper APIs for managing session tokens. See [PR 36971](https://github.com/Azure/azure-sdk-for-python/pull/36971).
* Added ability to get feed range for a partition key. See [PR 36971](https://github.com/Azure/azure-sdk-for-python/pull/36971).

#### Breaking Changes
* Item-level point operations will now return `CosmosDict` and `CosmosList` response types. 
Responses will still be able to be used directly as previously, but will now have access to their response headers without need for a response hook. See [PR 35791](https://github.com/Azure/azure-sdk-for-python/pull/35791).
For more information on this, see our README section [here](https://github.com/Azure/azure-sdk-for-python/blob/main/sdk/cosmos/azure-cosmos/README.md#using-item-operation-response-headers).

#### Bugs Fixed
* Consolidated Container Properties Cache to be in the Client to cache partition key definition and container rid to avoid unnecessary container reads. See [PR 35731](https://github.com/Azure/azure-sdk-for-python/pull/35731).
* Fixed bug with client hangs when running into WriteForbidden exceptions. See [PR 36514](https://github.com/Azure/azure-sdk-for-python/pull/36514).
* Added retry handling logic for DatabaseAccountNotFound exceptions. See [PR 36514](https://github.com/Azure/azure-sdk-for-python/pull/36514).
* Fixed SDK regex validation that would not allow for item ids to be longer than 255 characters. See [PR 36569](https://github.com/Azure/azure-sdk-for-python/pull/36569).
* Fixed issue where 'NoneType' object has no attribute error was raised when a session retry happened during a query. See [PR 37578](https://github.com/Azure/azure-sdk-for-python/pull/37578).
* Fixed issue where passing subpartition partition key values as a tuple in a query would raise an error. See [PR 38136](https://github.com/Azure/azure-sdk-for-python/pull/38136).
* Batch requests will now be properly considered as Write operation. See [PR 38365](https://github.com/Azure/azure-sdk-for-python/pull/38365).

#### Other Changes
* Getting offer thoughput when it has not been defined in a container will now give a 404/10004 instead of just a 404. See [PR 36043](https://github.com/Azure/azure-sdk-for-python/pull/36043).
* Incomplete Partition Key Extractions in documents for Subpartitioning now gives 400/1001 instead of just a 400. See [PR 36043](https://github.com/Azure/azure-sdk-for-python/pull/36043).
* SDK will now make database account calls every 5 minutes to refresh location cache. See [PR 36514](https://github.com/Azure/azure-sdk-for-python/pull/36514).

### 4.7.0 (2024-05-15)

#### Features Added
* Adds vector embedding policy and vector indexing policy. See [PR 34882](https://github.com/Azure/azure-sdk-for-python/pull/34882).
* Adds support for vector search non-streaming order by queries. See [PR 35468](https://github.com/Azure/azure-sdk-for-python/pull/35468).
* Adds support for using the start time option for change feed query API. See [PR 35090](https://github.com/Azure/azure-sdk-for-python/pull/35090).

#### Bugs Fixed
* Fixed a bug where change feed query in Async client was not returning all pages due to case-sensitive response headers. See [PR 35090](https://github.com/Azure/azure-sdk-for-python/pull/35090).
* Fixed a bug when a retryable exception occurs in the first page of a query execution causing query to return 0 results. See [PR 35090](https://github.com/Azure/azure-sdk-for-python/pull/35090).

### 4.6.1 (2024-05-15)

### 4.6.0 (2024-03-14)

#### Features Added
* GA release of hierarchical partitioning, index metrics and transactional batch.

#### Bugs Fixed
* Keyword arguments were not being passed down for `create_container_if_not_exists()` methods. See [PR 34286](https://github.com/Azure/azure-sdk-for-python/pull/34286).

#### Other Changes
* Made several updates to the type hints used throughout the SDK for greater detail. See [PR 33269](https://github.com/Azure/azure-sdk-for-python/pull/33269), [PR 33341](https://github.com/Azure/azure-sdk-for-python/pull/33341), [PR 33738](https://github.com/Azure/azure-sdk-for-python/pull/33738).

### 4.5.2b5 (2024-03-02)

#### Bugs Fixed
* Fixed bug with async lock not properly releasing on async global endpoint manager. see [PR 34579](https://github.com/Azure/azure-sdk-for-python/pull/34579).

#### Other Changes
* Marked `computed_properties` keyword as provisional, un-marked `continuation_token_limit` as provisional. See [PR 34207](https://github.com/Azure/azure-sdk-for-python/pull/34207).

### 4.5.2b4 (2024-02-02)
This version and all future versions will require Python 3.8+.

#### Features Added
* Added **preview** support for Computed Properties on Python SDK (Must be enabled on the account level before it can be used). See [PR 33626](https://github.com/Azure/azure-sdk-for-python/pull/33626).

#### Bugs Fixed
* Made use of `response_hook` thread-safe in the sync client. See [PR 33790](https://github.com/Azure/azure-sdk-for-python/pull/33790).
* Fixed bug with the session container not being properly maintained. See [33738](https://github.com/Azure/azure-sdk-for-python/pull/33738).

### 4.5.2b3 (2023-11-10)

#### Features Added
* Added support for capturing Index Metrics in query operations. See [PR 33034](https://github.com/Azure/azure-sdk-for-python/pull/33034).

### 4.5.2b2 (2023-10-31)

#### Features Added
* Added support for Transactional Batch. See [PR 32508](https://github.com/Azure/azure-sdk-for-python/pull/32508).
* Added **preview** support for Priority Based Throttling/Priority Based Execution (Must be enabled at the account level before it can be used). See [PR 32441](https://github.com/Azure/azure-sdk-for-python/pull/32441/).

### 4.5.2b1 (2023-10-17)

#### Features Added
* Added support for Hierarchical Partitioning, also known as Subpartitioning. See [PR 31121](https://github.com/Azure/azure-sdk-for-python/pull/31121).

#### Bugs Fixed
* Small fix to the `offer_throughput` option in the async client's `create_database_if_not_exists` method, which was previously misspelled as `offerThroughput`.
See [PR 32076](https://github.com/Azure/azure-sdk-for-python/pull/32076).

#### Other Changes
* Marked the outdated `diagnostics.py` file for deprecation since we now recommend the use of our `CosmosHttpLoggingPolicy` for diagnostics.
For more on the `CosmosHttpLoggingPolicy` see our [README](https://github.com/Azure/azure-sdk-for-python/tree/main/sdk/cosmos/azure-cosmos#logging-diagnostics).

### 4.5.1 (2023-09-12)

#### Bugs Fixed
* Fixed bug when query with DISTINCT + OFFSET/LIMIT operators returns unexpected result. See [PR 31925](https://github.com/Azure/azure-sdk-for-python/pull/31925).

#### Other Changes
* Added additional checks for resource creation using specific characters that cause issues. See [PR 31861](https://github.com/Azure/azure-sdk-for-python/pull/31861).

### 4.5.0 (2023-08-09)

#### Features Added
* Added support for continuation tokens for streamable cross partition queries. See [PR 31189](https://github.com/Azure/azure-sdk-for-python/pull/31189).

#### Bugs Fixed
* Fixed bug with async `create_database_if_not_exists` method not working when passing `offer_throughput` as an option. See [PR 31478](https://github.com/Azure/azure-sdk-for-python/pull/31478).

#### Other Changes
* Renamed `response_continuation_token_limit_in_kb` to `continuation_token_limit` for GA. See [PR 31532](https://github.com/Azure/azure-sdk-for-python/pull/31532).

### 4.4.1b1 (2023-07-25)

#### Features Added
* Added ability to limit continuation token size when querying for items. See [PR 30731](https://github.com/Azure/azure-sdk-for-python/pull/30731)

#### Bugs Fixed
* Fixed bug with async patch_item method. See [PR 30804](https://github.com/Azure/azure-sdk-for-python/pull/30804).

### 4.4.0 (2023-06-09)

#### Features Added
- GA release of Patch API and Delete All Items By Partition Key

### 4.4.0b2 (2023-05-22)

#### Features Added
* Added conditional patching for Patch operations. See [PR 30455](https://github.com/Azure/azure-sdk-for-python/pull/30455).

#### Bugs Fixed
* Fixed bug with non english locales causing an error with the RFC 1123 Date Format. See [PR 30125](https://github.com/Azure/azure-sdk-for-python/pull/30125).

#### Other Changes
* Refactoring of our client `connection_timeout` and `request_timeout` configurations. See [PR 30171](https://github.com/Azure/azure-sdk-for-python/pull/30171).

### 4.4.0b1 (2023-04-11)

#### Features Added
 - Added **preview** delete all items by partition key functionality. See [PR 29186](https://github.com/Azure/azure-sdk-for-python/pull/29186). For more information on Partition Key Delete, please see [Azure Cosmos DB Partition Key Delete](https://learn.microsoft.com/azure/cosmos-db/nosql/how-to-delete-by-partition-key?tabs=python-example).
 - Added **preview** partial document update (Patch API) functionality and container methods for patching items with operations. See [PR 29497](https://github.com/Azure/azure-sdk-for-python/pull/29497). For more information on Patch, please see [Azure Cosmos DB Partial Document Update](https://learn.microsoft.com/azure/cosmos-db/partial-document-update).

#### Bugs Fixed
* Fixed bug in method `create_container_if_not_exists()` of async database client for unexpected kwargs being passed into `read()` method used internally. See [PR 29136](https://github.com/Azure/azure-sdk-for-python/pull/29136).
* Fixed bug with method `query_items()` of our async container class, where partition key and cross partition headers would both be set when using partition keys. See [PR 29366](https://github.com/Azure/azure-sdk-for-python/pull/29366/).
* Fixed bug with client not properly surfacing errors for invalid credentials and identities with insufficient permissions. Users running into 'NoneType has no attribute ConsistencyPolicy' errors when initializing their clients will now see proper authentication exceptions. See [PR 29256](https://github.com/Azure/azure-sdk-for-python/pull/29256).

#### Other Changes
* Removed use of `six` package within the SDK.

### 4.3.1 (2023-02-23)

#### Features Added
 - Added `correlated_activity_id` for query operations.
 - Added cross regional retries for Service Unavailable/Request Timeouts for read/Query Plan operations.
 - GA release of CosmosHttpLoggingPolicy and autoscale feature.

#### Bugs Fixed
- Bug fix to address queries with VALUE MAX (or any other aggregate) that run into an issue if the query is executed on a container with at least one "empty" partition.

### 4.3.1b1 (2022-09-19)

#### Features Added
- GA release of integrated cache functionality. For more information on integrated cache please see [Azure Cosmos DB integrated cache](https://learn.microsoft.com/azure/cosmos-db/integrated-cache).
- Added ability to replace analytical ttl on containers. For more information on analytical ttl please see [Azure Cosmos DB analytical store](https://learn.microsoft.com/azure/cosmos-db/analytical-store-introduction).
- Added `CosmosHttpLoggingPolicy` to replace `HttpLoggingPolicy` for logging HTTP sessions.
- Added the ability to create containers and databases with autoscale properties for the sync and async clients.
- Added the ability to update autoscale throughput properties.

#### Bugs Fixed
- Fixed parsing of args for overloaded `container.read()` method.
- Fixed `validate_cache_staleness_value()` method to allow max_integrated_cache_staleness to be an integer greater than or equal to 0.
- Fixed `__aiter__()` method by removing the async keyword.

### 4.3.0 (2022-05-23)
#### Features Added
- GA release of Async I/O APIs, including all changes from 4.3.0b1 to 4.3.0b4.

#### Breaking Changes
- Method signatures have been updated to use keyword arguments instead of positional arguments for most method options in the async client.
- Bugfix: Automatic Id generation for items was turned on for `upsert_items()` method when no 'id' value was present in document body.
Method call will now require an 'id' field to be present in the document body.

#### Other Changes
- Deprecated offer-named methods in favor of their new throughput-named counterparts (`read_offer` -> `get_throughput`).
- Marked the GetAuthorizationHeader method for deprecation since it will no longer be public in a future release.
- Added samples showing how to configure retry options for both the sync and async clients.
- Deprecated the `connection_retry_policy` and `retry_options` options in the sync client.
- Added user warning to non-query methods trying to use `populate_query_metrics` options.

### 4.3.0b4 (2022-04-07)

#### Features Added
- Added support for AAD authentication for the async client.
- Added support for AAD authentication for the sync client.

#### Other Changes
- Changed `_set_partition_key` return typehint in async client.

### 4.3.0b3 (2022-03-10)

>[WARNING]
>The default `Session` consistency bugfix will impact customers whose database accounts have a `Bounded Staleness` or `Strong`
> consistency level, and were previously not sending `Session` as a consistency_level parameter when initializing
> their clients.
> Default consistency level for the sync and async clients is no longer "Session" and will instead be set to the 
  consistency level of the user's cosmos account setting on initialization if not passed during client initialization. 
> Please see [Consistency Levels in Azure Cosmos DB](https://learn.microsoft.com/azure/cosmos-db/consistency-levels) 
> for more details on consistency levels, or the README section on this change [here](https://github.com/Azure/azure-sdk-for-python/tree/main/sdk/cosmos/azure-cosmos#note-on-client-consistency-levels).

#### Features Added
- Added new **provisional** `max_integrated_cache_staleness_in_ms` parameter to read item and query items APIs in order
  to make use of the **preview** CosmosDB integrated cache functionality [See PR #22946](https://github.com/Azure/azure-sdk-for-python/pull/22946).
  Please see [Azure Cosmos DB integrated cache](https://learn.microsoft.com/azure/cosmos-db/integrated-cache) for more details.
- Added support for split-proof queries for the async client.

### Bugs fixed
- Default consistency level for the sync and async clients is no longer `Session` and will instead be set to the 
  consistency level of the user's cosmos account setting on initialization if not passed during client initialization. 
  This change will impact client application in terms of RUs and latency. Users relying on default `Session` consistency
  will need to pass it explicitly if their account consistency is different than `Session`.
  Please see [Consistency Levels in Azure Cosmos DB](https://learn.microsoft.com/azure/cosmos-db/consistency-levels) for more details.  
- Fixed invalid request body being sent when passing in `serverScript` body parameter to replace operations for trigger, sproc and udf resources.
- Moved `is_system_key` logic in async client.
- Fixed TypeErrors not being thrown when passing in invalid connection retry policies to the client.

### 4.3.0b2 (2022-01-25)

This version and all future versions will require Python 3.6+. Python 2.7 is no longer supported.
We will also be removing support for Python 3.6 and will only support Python 3.7+ starting December 2022.

#### Features Added
- Added support for split-proof queries for the sync client.

#### Other Changes
- Added async user agent for async client.

### 4.3.0b1 (2021-12-14)

#### Features Added
- Added language native async i/o client.

### 4.2.0 (2020-10-08)

**Bug fixes**
- Fixed bug where continuation token is not honored when query_iterable is used to get results by page. Issue #13265.
- Fixed bug where resource tokens not being honored for document reads and deletes. Issue #13634.

**New features**
- Added support for passing partitionKey while querying changefeed. Issue #11689.

### 4.1.0 (2020-08-10)

- Added deprecation warning for "lazy" indexing mode. The backend no longer allows creating containers with this mode and will set them to consistent instead.

**New features**
- Added the ability to set the analytical storage TTL when creating a new container.

**Bug fixes**
- Fixed support for dicts as inputs for get_client APIs.
- Fixed Python 2/3 compatibility in query iterators.
- Fixed type hint error. Issue #12570 - thanks @sl-sandy.
- Fixed bug where options headers were not added to upsert_item function. Issue #11791 - thank you @aalapatirvbd.
- Fixed error raised when a non string ID is used in an item. It now raises TypeError rather than AttributeError. Issue #11793 - thank you @Rabbit994.


### 4.0.0 (2020-05-20)

- Stable release.
- Added HttpLoggingPolicy to pipeline to enable passing in a custom logger for request and response headers.


## 4.0.0b6

- Fixed bug in synchronized_request for media APIs.
- Removed MediaReadMode and MediaRequestTimeout from ConnectionPolicy as media requests are not supported.


## 4.0.0b5

- azure.cosmos.errors module deprecated and replaced by azure.cosmos.exceptions
- The access condition parameters (`access_condition`, `if_match`, `if_none_match`) have been deprecated in favor of separate `match_condition` and `etag` parameters.
- Fixed bug in routing map provider.
- Added query Distinct, Offset and Limit support.
- Default document query execution context now used for
    - ChangeFeed queries
    - single partition queries (partitionkey, partitionKeyRangeId is present in options)
    - Non document queries
- Errors out for aggregates on multiple partitions, with enable cross partition query set to true, but no "value" keyword present
- Hits query plan endpoint for other scenarios to fetch query plan
- Added `__repr__` support for Cosmos entity objects.
- Updated documentation.


## 4.0.0b4

- Added support for a `timeout` keyword argument to all operations to specify an absolute timeout in seconds
  within which the operation must be completed. If the timeout value is exceeded, a `azure.cosmos.errors.CosmosClientTimeoutError` will be raised.
- Added a new `ConnectionRetryPolicy` to manage retry behaviour during HTTP connection errors.
- Added new constructor and per-operation configuration keyword arguments:
    - `retry_total` - Maximum retry attempts.
    - `retry_backoff_max` - Maximum retry wait time in seconds.
    - `retry_fixed_interval` - Fixed retry interval in milliseconds.
    - `retry_read` - Maximum number of socket read retry attempts.
    - `retry_connect` - Maximum number of connection error retry attempts.
    - `retry_status` - Maximum number of retry attempts on error status codes.
    - `retry_on_status_codes` - A list of specific status codes to retry on.
    - `retry_backoff_factor` - Factor to calculate wait time between retry attempts.

## 4.0.0b3

- Added `create_database_if_not_exists()` and `create_container_if_not_exists` functionalities to CosmosClient and Database respectively.

## 4.0.0b2

Version 4.0.0b2 is the second iteration in our efforts to build a more Pythonic client library.

**Breaking changes**

- The client connection has been adapted to consume the HTTP pipeline defined in `azure.core.pipeline`.
- Interactive objects have now been renamed as proxies. This includes:
    - `Database` -> `DatabaseProxy`
    - `User` -> `UserProxy`
    - `Container` -> `ContainerProxy`
    - `Scripts` -> `ScriptsProxy`
- The constructor of `CosmosClient` has been updated:
    - The `auth` parameter has been renamed to `credential` and will now take an authentication type directly. This means the master key value, a dictionary of resource tokens, or a list of permissions can be passed in. However the old dictionary format is still supported.
    - The `connection_policy` parameter has been made a keyword only parameter, and while it is still supported, each of the individual attributes of the policy can now be passed in as explicit keyword arguments:
        - `request_timeout`
        - `media_request_timeout`
        - `connection_mode`
        - `media_read_mode`
        - `proxy_config`
        - `enable_endpoint_discovery`
        - `preferred_locations`
        - `multiple_write_locations`
- A new classmethod constructor has been added to `CosmosClient` to enable creation via a connection string retrieved from the Azure portal.
- Some `read_all` operations have been renamed to `list` operations:
    - `CosmosClient.read_all_databases` -> `CosmosClient.list_databases`
    - `Container.read_all_conflicts` -> `ContainerProxy.list_conflicts`
    - `Database.read_all_containers` -> `DatabaseProxy.list_containers`
    - `Database.read_all_users` -> `DatabaseProxy.list_users`
    - `User.read_all_permissions` -> `UserProxy.list_permissions`
- All operations that take `request_options` or `feed_options` parameters, these have been moved to keyword only parameters. In addition, while these options dictionaries are still supported, each of the individual options within the dictionary are now supported as explicit keyword arguments.
- The error hierarchy is now inherited from `azure.core.AzureError` instead of `CosmosError` which has been removed.
    - `HTTPFailure` has been renamed to `CosmosHttpResponseError`
    - `JSONParseFailure` has been removed and replaced by `azure.core.DecodeError`
    - Added additional errors for specific response codes:
        - `CosmosResourceNotFoundError` for status 404
        - `CosmosResourceExistsError` for status 409
        - `CosmosAccessConditionFailedError` for status 412
- `CosmosClient` can now be run in a context manager to handle closing the client connection.
- Iterable responses (e.g. query responses and list responses) are now of type `azure.core.paging.ItemPaged`. The method `fetch_next_block` has been replaced by a secondary iterator, accessed by the `by_page` method.

## 4.0.0b1

Version 4.0.0b1 is the first preview of our efforts to create a user-friendly and Pythonic client library for Azure Cosmos. For more information about this, and preview releases of other Azure SDK libraries, please visit https://aka.ms/azure-sdk-preview1-python.

**Breaking changes: New API design**

- Operations are now scoped to a particular client:
    - `CosmosClient`: This client handles account-level operations. This includes managing service properties and listing the databases within an account.
    - `Database`: This client handles database-level operations. This includes creating and deleting containers, users and stored procedures. It can be accessed from a `CosmosClient` instance by name.
    - `Container`: This client handles operations for a particular container. This includes querying and inserting items and managing properties.
    - `User`: This client handles operations for a particular user. This includes adding and deleting permissions and managing user properties.
    
    These clients can be accessed by navigating down the client hierarchy using the `get_<child>_client` method. For full details on the new API, please see the [reference documentation](https://aka.ms/azsdk-python-cosmos-ref).
- Clients are accessed by name rather than by Id. No need to concatenate strings to create links.
- No more need to import types and methods from individual modules. The public API surface area is available directly in the `azure.cosmos` package.
- Individual request properties can be provided as keyword arguments rather than constructing a separate `RequestOptions` instance.

## 3.0.2

- Added Support for MultiPolygon Datatype
- Bug Fix in Session Read Retry Policy
- Bug Fix for Incorrect padding issues while decoding base 64 strings

## 3.0.1

- Bug fix in LocationCache
- Bug fix endpoint retry logic
- Fixed documentation

## 3.0.0

- Multi-region write support added
- Naming changes
  - DocumentClient to CosmosClient
  - Collection to Container
  - Document to Item
  - Package name updated to "azure-cosmos"
  - Namespace updated to "azure.cosmos"

## 2.3.3

- Added support for proxy
- Added support for reading change feed
- Added support for collection quota headers
- Bugfix for large session tokens issue
- Bugfix for ReadMedia API
- Bugfix in partition key range cache

## 2.3.2

- Added support for default retries on connection issues.

## 2.3.1

- Updated documentation to reference Azure Cosmos DB instead of Azure DocumentDB.

## 2.3.0

- This SDK version requires the latest version of Azure Cosmos DB Emulator available for download from https://aka.ms/cosmosdb-emulator.

## 2.2.1

- bugfix for aggregate dict
- bugfix for trimming slashes in the resource link
- tests for unicode encoding

## 2.2.0

- Added support for Request Unit per Minute (RU/m) feature.
- Added support for a new consistency level called ConsistentPrefix.

## 2.1.0

- Added support for aggregation queries (COUNT, MIN, MAX, SUM, and AVG).
- Added an option for disabling SSL verification when running against DocumentDB Emulator.
- Removed the restriction of dependent requests module to be exactly 2.10.0.
- Lowered minimum throughput on partitioned collections from 10,100 RU/s to 2500 RU/s.
- Added support for enabling script logging during stored procedure execution.
- REST API version bumped to '2017-01-19' with this release.

## 2.0.1

- Made editorial changes to documentation comments.

## 2.0.0

- Added support for Python 3.5.
- Added support for connection pooling using the requests module.
- Added support for session consistency.
- Added support for TOP/ORDERBY queries for partitioned collections.

## 1.9.0

- Added retry policy support for throttled requests. (Throttled requests receive a request rate too large exception, error code 429.)
  By default, DocumentDB retries nine times for each request when error code 429 is encountered, honoring the retryAfter time in the response header.
  A fixed retry interval time can now be set as part of the RetryOptions property on the ConnectionPolicy object if you want to ignore the retryAfter time returned by server between the retries.
  DocumentDB now waits for a maximum of 30 seconds for each request that is being throttled (irrespective of retry count) and returns the response with error code 429.
  This time can also be overridden in the RetryOptions property on ConnectionPolicy object.

- DocumentDB now returns x-ms-throttle-retry-count and x-ms-throttle-retry-wait-time-ms as the response headers in every request to denote the throttle retry count
  and the cumulative time the request waited between the retries.

- Removed the RetryPolicy class and the corresponding property (retry_policy) exposed on the document_client class and instead introduced a RetryOptions class
  exposing the RetryOptions property on ConnectionPolicy class that can be used to override some of the default retry options.

## 1.8.0

- Added the support for geo-replicated database accounts.
- Test fixes to move the global host and masterKey into the individual test classes.

## 1.7.0

- Added the support for Time To Live(TTL) feature for documents.

## 1.6.1

- Bug fixes related to server side partitioning to allow special characters in partitionkey path.

## 1.6.0

- Added the support for server side partitioned collections feature.

## 1.5.0

- Added Client-side sharding framework to the SDK. Implemented HashPartionResolver and RangePartitionResolver classes.

## 1.4.2

- Implement Upsert. New UpsertXXX methods added to support Upsert feature.
- Implement ID Based Routing. No public API changes, all changes internal.

## 1.3.0

- Release skipped to bring version number in alignment with other SDKs

## 1.2.0

- Supports GeoSpatial index.
- Validates id property for all resources. Ids for resources cannot contain ?, /, #, \\, characters or end with a space.
- Adds new header "index transformation progress" to ResourceResponse.

## 1.1.0

- Implements V2 indexing policy

## 1.0.1

- Supports proxy connection
<|MERGE_RESOLUTION|>--- conflicted
+++ resolved
@@ -3,6 +3,7 @@
 ### 4.10.0b5 (Unreleased)
 
 #### Features Added
+* Added ability to use Filters from Logging module on Diagnostics Logging based on Http request/response related attributes. See [PR 39897](https://github.com/Azure/azure-sdk-for-python/pull/39897)
 
 #### Breaking Changes
 
@@ -10,6 +11,7 @@
 * Fixed how the environment variables in the sdk are parsed. See [PR 40303](https://github.com/Azure/azure-sdk-for-python/pull/40303).
 
 #### Other Changes
+* Optimized Diagnostics Logging by reducing time spent on logging. Logged Errors are more readable and formatted. See [PR 39897](https://github.com/Azure/azure-sdk-for-python/pull/39897)
 
 ### 4.10.0b4 (2025-04-01)
 
@@ -37,19 +39,10 @@
 ### 4.10.0b1 (2025-02-13)
 
 #### Features Added
-<<<<<<< HEAD
-* Added ability to replace `computed_properties` through `replace_container` method. See [PR 39543](https://github.com/Azure/azure-sdk-for-python/pull/39543)
-* Added ability to use Filters from Logging module on Diagnostics Logging based on Http request/response related attributes. See [PR 39897](https://github.com/Azure/azure-sdk-for-python/pull/39897)
-
-#### Other Changes
-* Un-marked `computed_properties` keyword as **provisional**. See [PR 39543](https://github.com/Azure/azure-sdk-for-python/pull/39543)
-* Optimized Diagnostics Logging by reducing time spent on logging. Logged Errors are more readable and formatted. See [PR 39897](https://github.com/Azure/azure-sdk-for-python/pull/39897)
-=======
 * Added ability to replace `computed_properties` through `replace_container` method. See [PR 39543](https://github.com/Azure/azure-sdk-for-python/pull/39543).
 
 #### Other Changes
 * Un-marked `computed_properties` keyword as **provisional**. See [PR 39543](https://github.com/Azure/azure-sdk-for-python/pull/39543).
->>>>>>> c59cfb61
 
 ### 4.9.1b4 (2025-02-06)
 
