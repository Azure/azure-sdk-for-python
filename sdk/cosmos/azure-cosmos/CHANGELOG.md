## Release History

### 4.3.1 (Unreleased)

#### Features Added
<<<<<<< HEAD
- Added the ability to create containers and databases with autoscale properties for the sync and async clients.
- GA release of integrated cache functionality [See PR #25391](https://github.com/Azure/azure-sdk-for-python/pull/25391).
=======
- GA release of integrated cache functionality [See PR #25391](https://github.com/Azure/azure-sdk-for-python/pull/25391).

>>>>>>> d7223acd
#### Breaking Changes

#### Bugs Fixed
- Fixed parsing of args for overloaded `container.read()` method.
- Fixed `validate_cache_staleness_value()` method to allow max_integrated_cache_staleness to be an integer greater than or equal to 0

#### Other Changes

### 4.3.0 (2022-05-23)
#### Features Added
- GA release of Async I/O APIs, including all changes from 4.3.0b1 to 4.3.0b4.

#### Breaking Changes
- Method signatures have been updated to use keyword arguments instead of positional arguments for most method options in the async client.
- Bugfix: Automatic Id generation for items was turned on for `upsert_items()` method when no 'id' value was present in document body.
Method call will now require an 'id' field to be present in the document body.

#### Other Changes
- Deprecated offer-named methods in favor of their new throughput-named counterparts (`read_offer` -> `get_throughput`).
- Marked the GetAuthorizationHeader method for deprecation since it will no longer be public in a future release.
- Added samples showing how to configure retry options for both the sync and async clients.
- Deprecated the `connection_retry_policy` and `retry_options` options in the sync client.
- Added user warning to non-query methods trying to use `populate_query_metrics` options.

### 4.3.0b4 (2022-04-07)

#### Features Added
- Added support for AAD authentication for the async client.
- Added support for AAD authentication for the sync client.

#### Other Changes
- Changed `_set_partition_key` return typehint in async client.

### 4.3.0b3 (2022-03-10)

>[WARNING]
>The default `Session` consistency bugfix will impact customers whose database accounts have a `Bounded Staleness` or `Strong`
> consistency level, and were previously not sending `Session` as a consistency_level parameter when initializing
> their clients.
> Default consistency level for the sync and async clients is no longer "Session" and will instead be set to the 
  consistency level of the user's cosmos account setting on initialization if not passed during client initialization. 
> Please see [Consistency Levels in Azure Cosmos DB](https://docs.microsoft.com/azure/cosmos-db/consistency-levels) 
> for more details on consistency levels, or the README section on this change [here](https://github.com/Azure/azure-sdk-for-python/tree/main/sdk/cosmos/azure-cosmos#note-on-client-consistency-levels).

#### Features Added
- Added new **provisional** `max_integrated_cache_staleness_in_ms` parameter to read item and query items APIs in order
  to make use of the **preview** CosmosDB integrated cache functionality [See PR #22946](https://github.com/Azure/azure-sdk-for-python/pull/22946).
  Please see [Azure Cosmos DB integrated cache](https://docs.microsoft.com/azure/cosmos-db/integrated-cache) for more details.
- Added support for split-proof queries for the async client.

### Bugs fixed
- Default consistency level for the sync and async clients is no longer `Session` and will instead be set to the 
  consistency level of the user's cosmos account setting on initialization if not passed during client initialization. 
  This change will impact client application in terms of RUs and latency. Users relying on default `Session` consistency
  will need to pass it explicitly if their account consistency is different than `Session`.
  Please see [Consistency Levels in Azure Cosmos DB](https://docs.microsoft.com/azure/cosmos-db/consistency-levels) for more details.  
- Fixed invalid request body being sent when passing in `serverScript` body parameter to replace operations for trigger, sproc and udf resources.
- Moved `is_system_key` logic in async client.
- Fixed TypeErrors not being thrown when passing in invalid connection retry policies to the client.

### 4.3.0b2 (2022-01-25)

This version and all future versions will require Python 3.6+. Python 2.7 is no longer supported.
We will also be removing support for Python 3.6 and will only support Python 3.7+ starting December 2022.

#### Features Added
- Added support for split-proof queries for the sync client.

#### Other Changes
- Added async user agent for async client.

### 4.3.0b1 (2021-12-14)

#### Features Added
- Added language native async i/o client.

### 4.2.0 (2020-10-08)

**Bug fixes**
- Fixed bug where continuation token is not honored when query_iterable is used to get results by page. Issue #13265.
- Fixed bug where resource tokens not being honored for document reads and deletes. Issue #13634.

**New features**
- Added support for passing partitionKey while querying changefeed. Issue #11689.

### 4.1.0 (2020-08-10)

- Added deprecation warning for "lazy" indexing mode. The backend no longer allows creating containers with this mode and will set them to consistent instead.

**New features**
- Added the ability to set the analytical storage TTL when creating a new container.

**Bug fixes**
- Fixed support for dicts as inputs for get_client APIs.
- Fixed Python 2/3 compatibility in query iterators.
- Fixed type hint error. Issue #12570 - thanks @sl-sandy.
- Fixed bug where options headers were not added to upsert_item function. Issue #11791 - thank you @aalapatirvbd.
- Fixed error raised when a non string ID is used in an item. It now raises TypeError rather than AttributeError. Issue #11793 - thank you @Rabbit994.


### 4.0.0 (2020-05-20)

- Stable release.
- Added HttpLoggingPolicy to pipeline to enable passing in a custom logger for request and response headers.


## 4.0.0b6

- Fixed bug in synchronized_request for media APIs.
- Removed MediaReadMode and MediaRequestTimeout from ConnectionPolicy as media requests are not supported.


## 4.0.0b5

- azure.cosmos.errors module deprecated and replaced by azure.cosmos.exceptions
- The access condition parameters (`access_condition`, `if_match`, `if_none_match`) have been deprecated in favor of separate `match_condition` and `etag` parameters.
- Fixed bug in routing map provider.
- Added query Distinct, Offset and Limit support.
- Default document query execution context now used for
    - ChangeFeed queries
    - single partition queries (partitionkey, partitionKeyRangeId is present in options)
    - Non document queries
- Errors out for aggregates on multiple partitions, with enable cross partition query set to true, but no "value" keyword present
- Hits query plan endpoint for other scenarios to fetch query plan
- Added `__repr__` support for Cosmos entity objects.
- Updated documentation.


## 4.0.0b4

- Added support for a `timeout` keyword argument to all operations to specify an absolute timeout in seconds
  within which the operation must be completed. If the timeout value is exceeded, a `azure.cosmos.errors.CosmosClientTimeoutError` will be raised.
- Added a new `ConnectionRetryPolicy` to manage retry behaviour during HTTP connection errors.
- Added new constructor and per-operation configuration keyword arguments:
    - `retry_total` - Maximum retry attempts.
    - `retry_backoff_max` - Maximum retry wait time in seconds.
    - `retry_fixed_interval` - Fixed retry interval in milliseconds.
    - `retry_read` - Maximum number of socket read retry attempts.
    - `retry_connect` - Maximum number of connection error retry attempts.
    - `retry_status` - Maximum number of retry attempts on error status codes.
    - `retry_on_status_codes` - A list of specific status codes to retry on.
    - `retry_backoff_factor` - Factor to calculate wait time between retry attempts.

## 4.0.0b3

- Added `create_database_if_not_exists()` and `create_container_if_not_exists` functionalities to CosmosClient and Database respectively.

## 4.0.0b2

Version 4.0.0b2 is the second iteration in our efforts to build a more Pythonic client library.

**Breaking changes**

- The client connection has been adapted to consume the HTTP pipeline defined in `azure.core.pipeline`.
- Interactive objects have now been renamed as proxies. This includes:
    - `Database` -> `DatabaseProxy`
    - `User` -> `UserProxy`
    - `Container` -> `ContainerProxy`
    - `Scripts` -> `ScriptsProxy`
- The constructor of `CosmosClient` has been updated:
    - The `auth` parameter has been renamed to `credential` and will now take an authentication type directly. This means the master key value, a dictionary of resource tokens, or a list of permissions can be passed in. However the old dictionary format is still supported.
    - The `connection_policy` parameter has been made a keyword only parameter, and while it is still supported, each of the individual attributes of the policy can now be passed in as explicit keyword arguments:
        - `request_timeout`
        - `media_request_timeout`
        - `connection_mode`
        - `media_read_mode`
        - `proxy_config`
        - `enable_endpoint_discovery`
        - `preferred_locations`
        - `multiple_write_locations`
- A new classmethod constructor has been added to `CosmosClient` to enable creation via a connection string retrieved from the Azure portal.
- Some `read_all` operations have been renamed to `list` operations:
    - `CosmosClient.read_all_databases` -> `CosmosClient.list_databases`
    - `Container.read_all_conflicts` -> `ContainerProxy.list_conflicts`
    - `Database.read_all_containers` -> `DatabaseProxy.list_containers`
    - `Database.read_all_users` -> `DatabaseProxy.list_users`
    - `User.read_all_permissions` -> `UserProxy.list_permissions`
- All operations that take `request_options` or `feed_options` parameters, these have been moved to keyword only parameters. In addition, while these options dictionaries are still supported, each of the individual options within the dictionary are now supported as explicit keyword arguments.
- The error heirarchy is now inherited from `azure.core.AzureError` instead of `CosmosError` which has been removed.
    - `HTTPFailure` has been renamed to `CosmosHttpResponseError`
    - `JSONParseFailure` has been removed and replaced by `azure.core.DecodeError`
    - Added additional errors for specific response codes:
        - `CosmosResourceNotFoundError` for status 404
        - `CosmosResourceExistsError` for status 409
        - `CosmosAccessConditionFailedError` for status 412
- `CosmosClient` can now be run in a context manager to handle closing the client connection.
- Iterable responses (e.g. query responses and list responses) are now of type `azure.core.paging.ItemPaged`. The method `fetch_next_block` has been replaced by a secondary iterator, accessed by the `by_page` method.

## 4.0.0b1

Version 4.0.0b1 is the first preview of our efforts to create a user-friendly and Pythonic client library for Azure Cosmos. For more information about this, and preview releases of other Azure SDK libraries, please visit https://aka.ms/azure-sdk-preview1-python.

**Breaking changes: New API design**

- Operations are now scoped to a particular client:
    - `CosmosClient`: This client handles account-level operations. This includes managing service properties and listing the databases within an account.
    - `Database`: This client handles database-level operations. This includes creating and deleting containers, users and stored procedurs. It can be accessed from a `CosmosClient` instance by name.
    - `Container`: This client handles operations for a particular container. This includes querying and inserting items and managing properties.
    - `User`: This client handles operations for a particular user. This includes adding and deleting permissions and managing user properties.
    
    These clients can be accessed by navigating down the client hierarchy using the `get_<child>_client` method. For full details on the new API, please see the [reference documentation](https://aka.ms/azsdk-python-cosmos-ref).
- Clients are accessed by name rather than by Id. No need to concatenate strings to create links.
- No more need to import types and methods from individual modules. The public API surface area is available directly in the `azure.cosmos` package.
- Individual request properties can be provided as keyword arguments rather than constructing a separate `RequestOptions` instance.

## 3.0.2

- Added Support for MultiPolygon Datatype
- Bug Fix in Session Read Retry Policy
- Bug Fix for Incorrect padding issues while decoding base 64 strings

## 3.0.1

- Bug fix in LocationCache
- Bug fix endpoint retry logic
- Fixed documentation

## 3.0.0

- Multi-region write support added
- Naming changes
  - DocumentClient to CosmosClient
  - Collection to Container
  - Document to Item
  - Package name updated to "azure-cosmos"
  - Namespace updated to "azure.cosmos"

## 2.3.3

- Added support for proxy
- Added support for reading change feed
- Added support for collection quota headers
- Bugfix for large session tokens issue
- Bugfix for ReadMedia API
- Bugfix in partition key range cache

## 2.3.2

- Added support for default retries on connection issues.

## 2.3.1

- Updated documentation to reference Azure Cosmos DB instead of Azure DocumentDB.

## 2.3.0

- This SDK version requires the latest version of Azure Cosmos DB Emulator available for download from https://aka.ms/cosmosdb-emulator.

## 2.2.1

- bugfix for aggregate dict
- bugfix for trimming slashes in the resource link
- tests for unicode encoding

## 2.2.0

- Added support for Request Unit per Minute (RU/m) feature.
- Added support for a new consistency level called ConsistentPrefix.

## 2.1.0

- Added support for aggregation queries (COUNT, MIN, MAX, SUM, and AVG).
- Added an option for disabling SSL verification when running against DocumentDB Emulator.
- Removed the restriction of dependent requests module to be exactly 2.10.0.
- Lowered minimum throughput on partitioned collections from 10,100 RU/s to 2500 RU/s.
- Added support for enabling script logging during stored procedure execution.
- REST API version bumped to '2017-01-19' with this release.

## 2.0.1

- Made editorial changes to documentation comments.

## 2.0.0

- Added support for Python 3.5.
- Added support for connection pooling using the requests module.
- Added support for session consistency.
- Added support for TOP/ORDERBY queries for partitioned collections.

## 1.9.0

- Added retry policy support for throttled requests. (Throttled requests receive a request rate too large exception, error code 429.)
  By default, DocumentDB retries nine times for each request when error code 429 is encountered, honoring the retryAfter time in the response header.
  A fixed retry interval time can now be set as part of the RetryOptions property on the ConnectionPolicy object if you want to ignore the retryAfter time returned by server between the retries.
  DocumentDB now waits for a maximum of 30 seconds for each request that is being throttled (irrespective of retry count) and returns the response with error code 429.
  This time can also be overriden in the RetryOptions property on ConnectionPolicy object.

- DocumentDB now returns x-ms-throttle-retry-count and x-ms-throttle-retry-wait-time-ms as the response headers in every request to denote the throttle retry count
  and the cummulative time the request waited between the retries.

- Removed the RetryPolicy class and the corresponding property (retry_policy) exposed on the document_client class and instead introduced a RetryOptions class
  exposing the RetryOptions property on ConnectionPolicy class that can be used to override some of the default retry options.

## 1.8.0

- Added the support for geo-replicated database accounts.
- Test fixes to move the global host and masterKey into the individual test classes.

## 1.7.0

- Added the support for Time To Live(TTL) feature for documents.

## 1.6.1

- Bug fixes related to server side partitioning to allow special characters in partitionkey path.

## 1.6.0

- Added the support for server side partitioned collections feature.

## 1.5.0

- Added Client-side sharding framework to the SDK. Implemented HashPartionResolver and RangePartitionResolver classes.

## 1.4.2

- Implement Upsert. New UpsertXXX methods added to support Upsert feature.
- Implement ID Based Routing. No public API changes, all changes internal.

## 1.3.0

- Release skipped to bring version number in alignment with other SDKs

## 1.2.0

- Supports GeoSpatial index.
- Validates id property for all resources. Ids for resources cannot contain ?, /, #, \\, characters or end with a space.
- Adds new header "index transformation progress" to ResourceResponse.

## 1.1.0

- Implements V2 indexing policy

## 1.0.1

- Supports proxy connection
<|MERGE_RESOLUTION|>--- conflicted
+++ resolved
@@ -3,13 +3,9 @@
 ### 4.3.1 (Unreleased)
 
 #### Features Added
-<<<<<<< HEAD
 - Added the ability to create containers and databases with autoscale properties for the sync and async clients.
 - GA release of integrated cache functionality [See PR #25391](https://github.com/Azure/azure-sdk-for-python/pull/25391).
-=======
-- GA release of integrated cache functionality [See PR #25391](https://github.com/Azure/azure-sdk-for-python/pull/25391).
-
->>>>>>> d7223acd
+
 #### Breaking Changes
 
 #### Bugs Fixed
