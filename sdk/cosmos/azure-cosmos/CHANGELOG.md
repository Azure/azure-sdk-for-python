--- conflicted
+++ resolved
@@ -3,12 +3,6 @@
 ### 4.14.0b5 (Unreleased)
 
 #### Features Added
-<<<<<<< HEAD
-* Added read_items API to provide an efficient method for retrieving multiple items in a single request. See [PR 42167](https://github.com/Azure/azure-sdk-for-python/pull/42167).
-* Added support for Per Partition Automatic Failover. To enable this feature, you must follow the guide [here](https://learn.microsoft.com/azure/cosmos-db/how-to-configure-per-partition-automatic-failover). See [PR 41588](https://github.com/Azure/azure-sdk-for-python/pull/41588).
-* Added ability to replace a container's indexing policy if a vector embedding policy was present. See [PR 42810](https://github.com/Azure/azure-sdk-for-python/pull/42810).
-=======
->>>>>>> eaa1b872
 
 #### Breaking Changes
 
@@ -25,6 +19,7 @@
 
 #### Features Added
 * Added read_items API to provide an efficient method for retrieving multiple items in a single request. See [PR 42167](https://github.com/Azure/azure-sdk-for-python/pull/42167).
+* Added support for Per Partition Automatic Failover. To enable this feature, you must follow the guide [here](https://learn.microsoft.com/azure/cosmos-db/how-to-configure-per-partition-automatic-failover). See [PR 41588](https://github.com/Azure/azure-sdk-for-python/pull/41588).
 * Added ability to replace a container's indexing policy if a vector embedding policy was present. See [PR 42810](https://github.com/Azure/azure-sdk-for-python/pull/42810).
 
 #### Bugs Fixed
