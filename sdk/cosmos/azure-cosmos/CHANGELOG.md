--- conflicted
+++ resolved
@@ -1,21 +1,11 @@
 ## Release History
 
-<<<<<<< HEAD
-### 4.12.0b2 (2025-06-18)
-
-#### Features Added
-
-#### Bugs Fixed
-* Fixed issue where Query Change Feed did not return items if the container uses legacy Hash V1 Partition Keys. This also fixes issues with not being able to change feed query for Specific Partition Key Values for HPK. See [PR #####]()
-=======
-### 4.12.0b2 (Unreleased)
-
-#### Features Added
-
-#### Breaking Changes
-
-#### Bugs Fixed
->>>>>>> 1163ea4d
+### 4.12.0b2 (Unrealeased)
+
+#### Features Added
+
+#### Bugs Fixed
+* Fixed issue where Query Change Feed did not return items if the container uses legacy Hash V1 Partition Keys. This also fixes issues with not being able to change feed query for Specific Partition Key Values for HPK. See [PR 41270](https://github.com/Azure/azure-sdk-for-python/pull/41270/conflicts)
 
 #### Other Changes
 
