--- conflicted
+++ resolved
@@ -2,15 +2,14 @@
 
 ### 4.3.0b3 (Unreleased)
 
-<<<<<<< HEAD
 #### Features Added
 - Added support for split-proof queries for the async client
-=======
+
 ### Bugs fixed
 - Default consistency level for the sync and async clients is no longer "Session" and will instead be set to the 
   consistency level of the user's cosmos account setting on initialization if not passed during client initialization. 
-  This change will impact client application in terms of RUs and latency. Users relying on default `Session` consistency will need to pass it explicitly if their account consistency is different than `Session`. Please see [Consistency Levels in Azure Cosmos DB](https://docs.microsoft.com/azure/cosmos-db/consistency-levels) for more details.  
->>>>>>> d4d12b9a
+  This change will impact client application in terms of RUs and latency. Users relying on default `Session` consistency will need to pass it explicitly if their account consistency is different than `Session`.
+  Please see [Consistency Levels in Azure Cosmos DB](https://docs.microsoft.com/azure/cosmos-db/consistency-levels) for more details.
 
 ### 4.3.0b2 (2022-01-25)
 
