--- conflicted
+++ resolved
@@ -10,21 +10,19 @@
 * Fixed bug when query with DISTINCT + OFFSET/LIMIT operators returns unexpected result. See [PR 31925](https://github.com/Azure/azure-sdk-for-python/pull/31925).
 
 #### Other Changes
-- Added additional checks for resource creation using specific characters that cause issues. See [PR 31861](https://github.com/Azure/azure-sdk-for-python/pull/31861).
-
-### 4.5.0 (2023-08-09)
-
-#### Features Added
-* Added support for continuation tokens for streamable cross partition queries. See [PR 31189](https://github.com/Azure/azure-sdk-for-python/pull/31189).
-
-#### Bugs Fixed
-* Fixed bug with async `create_database_if_not_exists` method not working when passing `offer_throughput` as an option. See [PR 31478](https://github.com/Azure/azure-sdk-for-python/pull/31478).
-
-#### Other Changes
-<<<<<<< HEAD
+* Added additional checks for resource creation using specific characters that cause issues. See [PR 31861](https://github.com/Azure/azure-sdk-for-python/pull/31861).
 * Marked the outdated `diagnostics.py` file for deprecation since we now recommend the use of our `CosmosHttpLoggingPolicy` for diagnostics.
 For more on the `CosmosHttpLoggingPolicy` see our [README](https://github.com/Azure/azure-sdk-for-python/tree/main/sdk/cosmos/azure-cosmos#logging-diagnostics).
-=======
+
+### 4.5.0 (2023-08-09)
+
+#### Features Added
+* Added support for continuation tokens for streamable cross partition queries. See [PR 31189](https://github.com/Azure/azure-sdk-for-python/pull/31189).
+
+#### Bugs Fixed
+* Fixed bug with async `create_database_if_not_exists` method not working when passing `offer_throughput` as an option. See [PR 31478](https://github.com/Azure/azure-sdk-for-python/pull/31478).
+
+#### Other Changes
 * Renamed `response_continuation_token_limit_in_kb` to `continuation_token_limit` for GA. See [PR 31532](https://github.com/Azure/azure-sdk-for-python/pull/31532).
 
 ### 4.4.1b1 (2023-07-25)
@@ -34,7 +32,6 @@
 
 #### Bugs Fixed
 * Fixed bug with async patch_item method. See [PR 30804](https://github.com/Azure/azure-sdk-for-python/pull/30804).
->>>>>>> be07e08c
 
 ### 4.4.0 (2023-06-09)
 
