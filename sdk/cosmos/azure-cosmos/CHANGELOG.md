## Release History

### 4.3.1 (2022-08-12)

#### Features Added
<<<<<<< HEAD
- Added the ability to create containers and databases with autoscale properties for the sync and async clients.
- GA release of integrated cache functionality.

#### Bugs Fixed
- Fixed parsing of args for overloaded `container.read()` method.
- Fixed `validate_cache_staleness_value()` method to allow max_integrated_cache_staleness to be an integer greater than or equal to 0
=======
- GA release of integrated cache functionality. For more information on integrated cache please see [Azure Cosmos DB integrated cache](https://docs.microsoft.com/azure/cosmos-db/integrated-cache).
- Added ability to replace analytical ttl on containers. For more information on analytical ttl please see [Azure Cosmos DB analytical store](https://docs.microsoft.com/azure/cosmos-db/analytical-store-introduction).

#### Bugs Fixed
- Fixed parsing of args for overloaded `container.read()` method.
- Fixed `validate_cache_staleness_value()` method to allow max_integrated_cache_staleness to be an integer greater than or equal to 0.
- Fixed `__aiter__()` method by removing the async keyword.
>>>>>>> 6f9d0051

### 4.3.0 (2022-05-23)
#### Features Added
- GA release of Async I/O APIs, including all changes from 4.3.0b1 to 4.3.0b4.

#### Breaking Changes
- Method signatures have been updated to use keyword arguments instead of positional arguments for most method options in the async client.
- Bugfix: Automatic Id generation for items was turned on for `upsert_items()` method when no 'id' value was present in document body.
Method call will now require an 'id' field to be present in the document body.

#### Other Changes
- Deprecated offer-named methods in favor of their new throughput-named counterparts (`read_offer` -> `get_throughput`).
- Marked the GetAuthorizationHeader method for deprecation since it will no longer be public in a future release.
- Added samples showing how to configure retry options for both the sync and async clients.
- Deprecated the `connection_retry_policy` and `retry_options` options in the sync client.
- Added user warning to non-query methods trying to use `populate_query_metrics` options.

### 4.3.0b4 (2022-04-07)

#### Features Added
- Added support for AAD authentication for the async client.
- Added support for AAD authentication for the sync client.

#### Other Changes
- Changed `_set_partition_key` return typehint in async client.

### 4.3.0b3 (2022-03-10)

>[WARNING]
>The default `Session` consistency bugfix will impact customers whose database accounts have a `Bounded Staleness` or `Strong`
> consistency level, and were previously not sending `Session` as a consistency_level parameter when initializing
> their clients.
> Default consistency level for the sync and async clients is no longer "Session" and will instead be set to the 
  consistency level of the user's cosmos account setting on initialization if not passed during client initialization. 
> Please see [Consistency Levels in Azure Cosmos DB](https://docs.microsoft.com/azure/cosmos-db/consistency-levels) 
> for more details on consistency levels, or the README section on this change [here](https://github.com/Azure/azure-sdk-for-python/tree/main/sdk/cosmos/azure-cosmos#note-on-client-consistency-levels).

#### Features Added
- Added new **provisional** `max_integrated_cache_staleness_in_ms` parameter to read item and query items APIs in order
  to make use of the **preview** CosmosDB integrated cache functionality [See PR #22946](https://github.com/Azure/azure-sdk-for-python/pull/22946).
  Please see [Azure Cosmos DB integrated cache](https://docs.microsoft.com/azure/cosmos-db/integrated-cache) for more details.
- Added support for split-proof queries for the async client.

### Bugs fixed
- Default consistency level for the sync and async clients is no longer `Session` and will instead be set to the 
  consistency level of the user's cosmos account setting on initialization if not passed during client initialization. 
  This change will impact client application in terms of RUs and latency. Users relying on default `Session` consistency
  will need to pass it explicitly if their account consistency is different than `Session`.
  Please see [Consistency Levels in Azure Cosmos DB](https://docs.microsoft.com/azure/cosmos-db/consistency-levels) for more details.  
- Fixed invalid request body being sent when passing in `serverScript` body parameter to replace operations for trigger, sproc and udf resources.
- Moved `is_system_key` logic in async client.
- Fixed TypeErrors not being thrown when passing in invalid connection retry policies to the client.

### 4.3.0b2 (2022-01-25)

This version and all future versions will require Python 3.6+. Python 2.7 is no longer supported.
We will also be removing support for Python 3.6 and will only support Python 3.7+ starting December 2022.

#### Features Added
- Added support for split-proof queries for the sync client.

#### Other Changes
- Added async user agent for async client.

### 4.3.0b1 (2021-12-14)

#### Features Added
- Added language native async i/o client.

### 4.2.0 (2020-10-08)

**Bug fixes**
- Fixed bug where continuation token is not honored when query_iterable is used to get results by page. Issue #13265.
- Fixed bug where resource tokens not being honored for document reads and deletes. Issue #13634.

**New features**
- Added support for passing partitionKey while querying changefeed. Issue #11689.

### 4.1.0 (2020-08-10)

- Added deprecation warning for "lazy" indexing mode. The backend no longer allows creating containers with this mode and will set them to consistent instead.

**New features**
- Added the ability to set the analytical storage TTL when creating a new container.

**Bug fixes**
- Fixed support for dicts as inputs for get_client APIs.
- Fixed Python 2/3 compatibility in query iterators.
- Fixed type hint error. Issue #12570 - thanks @sl-sandy.
- Fixed bug where options headers were not added to upsert_item function. Issue #11791 - thank you @aalapatirvbd.
- Fixed error raised when a non string ID is used in an item. It now raises TypeError rather than AttributeError. Issue #11793 - thank you @Rabbit994.


### 4.0.0 (2020-05-20)

- Stable release.
- Added HttpLoggingPolicy to pipeline to enable passing in a custom logger for request and response headers.


## 4.0.0b6

- Fixed bug in synchronized_request for media APIs.
- Removed MediaReadMode and MediaRequestTimeout from ConnectionPolicy as media requests are not supported.


## 4.0.0b5

- azure.cosmos.errors module deprecated and replaced by azure.cosmos.exceptions
- The access condition parameters (`access_condition`, `if_match`, `if_none_match`) have been deprecated in favor of separate `match_condition` and `etag` parameters.
- Fixed bug in routing map provider.
- Added query Distinct, Offset and Limit support.
- Default document query execution context now used for
    - ChangeFeed queries
    - single partition queries (partitionkey, partitionKeyRangeId is present in options)
    - Non document queries
- Errors out for aggregates on multiple partitions, with enable cross partition query set to true, but no "value" keyword present
- Hits query plan endpoint for other scenarios to fetch query plan
- Added `__repr__` support for Cosmos entity objects.
- Updated documentation.


## 4.0.0b4

- Added support for a `timeout` keyword argument to all operations to specify an absolute timeout in seconds
  within which the operation must be completed. If the timeout value is exceeded, a `azure.cosmos.errors.CosmosClientTimeoutError` will be raised.
- Added a new `ConnectionRetryPolicy` to manage retry behaviour during HTTP connection errors.
- Added new constructor and per-operation configuration keyword arguments:
    - `retry_total` - Maximum retry attempts.
    - `retry_backoff_max` - Maximum retry wait time in seconds.
    - `retry_fixed_interval` - Fixed retry interval in milliseconds.
    - `retry_read` - Maximum number of socket read retry attempts.
    - `retry_connect` - Maximum number of connection error retry attempts.
    - `retry_status` - Maximum number of retry attempts on error status codes.
    - `retry_on_status_codes` - A list of specific status codes to retry on.
    - `retry_backoff_factor` - Factor to calculate wait time between retry attempts.

## 4.0.0b3

- Added `create_database_if_not_exists()` and `create_container_if_not_exists` functionalities to CosmosClient and Database respectively.

## 4.0.0b2

Version 4.0.0b2 is the second iteration in our efforts to build a more Pythonic client library.

**Breaking changes**

- The client connection has been adapted to consume the HTTP pipeline defined in `azure.core.pipeline`.
- Interactive objects have now been renamed as proxies. This includes:
    - `Database` -> `DatabaseProxy`
    - `User` -> `UserProxy`
    - `Container` -> `ContainerProxy`
    - `Scripts` -> `ScriptsProxy`
- The constructor of `CosmosClient` has been updated:
    - The `auth` parameter has been renamed to `credential` and will now take an authentication type directly. This means the master key value, a dictionary of resource tokens, or a list of permissions can be passed in. However the old dictionary format is still supported.
    - The `connection_policy` parameter has been made a keyword only parameter, and while it is still supported, each of the individual attributes of the policy can now be passed in as explicit keyword arguments:
        - `request_timeout`
        - `media_request_timeout`
        - `connection_mode`
        - `media_read_mode`
        - `proxy_config`
        - `enable_endpoint_discovery`
        - `preferred_locations`
        - `multiple_write_locations`
- A new classmethod constructor has been added to `CosmosClient` to enable creation via a connection string retrieved from the Azure portal.
- Some `read_all` operations have been renamed to `list` operations:
    - `CosmosClient.read_all_databases` -> `CosmosClient.list_databases`
    - `Container.read_all_conflicts` -> `ContainerProxy.list_conflicts`
    - `Database.read_all_containers` -> `DatabaseProxy.list_containers`
    - `Database.read_all_users` -> `DatabaseProxy.list_users`
    - `User.read_all_permissions` -> `UserProxy.list_permissions`
- All operations that take `request_options` or `feed_options` parameters, these have been moved to keyword only parameters. In addition, while these options dictionaries are still supported, each of the individual options within the dictionary are now supported as explicit keyword arguments.
- The error heirarchy is now inherited from `azure.core.AzureError` instead of `CosmosError` which has been removed.
    - `HTTPFailure` has been renamed to `CosmosHttpResponseError`
    - `JSONParseFailure` has been removed and replaced by `azure.core.DecodeError`
    - Added additional errors for specific response codes:
        - `CosmosResourceNotFoundError` for status 404
        - `CosmosResourceExistsError` for status 409
        - `CosmosAccessConditionFailedError` for status 412
- `CosmosClient` can now be run in a context manager to handle closing the client connection.
- Iterable responses (e.g. query responses and list responses) are now of type `azure.core.paging.ItemPaged`. The method `fetch_next_block` has been replaced by a secondary iterator, accessed by the `by_page` method.

## 4.0.0b1

Version 4.0.0b1 is the first preview of our efforts to create a user-friendly and Pythonic client library for Azure Cosmos. For more information about this, and preview releases of other Azure SDK libraries, please visit https://aka.ms/azure-sdk-preview1-python.

**Breaking changes: New API design**

- Operations are now scoped to a particular client:
    - `CosmosClient`: This client handles account-level operations. This includes managing service properties and listing the databases within an account.
    - `Database`: This client handles database-level operations. This includes creating and deleting containers, users and stored procedurs. It can be accessed from a `CosmosClient` instance by name.
    - `Container`: This client handles operations for a particular container. This includes querying and inserting items and managing properties.
    - `User`: This client handles operations for a particular user. This includes adding and deleting permissions and managing user properties.
    
    These clients can be accessed by navigating down the client hierarchy using the `get_<child>_client` method. For full details on the new API, please see the [reference documentation](https://aka.ms/azsdk-python-cosmos-ref).
- Clients are accessed by name rather than by Id. No need to concatenate strings to create links.
- No more need to import types and methods from individual modules. The public API surface area is available directly in the `azure.cosmos` package.
- Individual request properties can be provided as keyword arguments rather than constructing a separate `RequestOptions` instance.

## 3.0.2

- Added Support for MultiPolygon Datatype
- Bug Fix in Session Read Retry Policy
- Bug Fix for Incorrect padding issues while decoding base 64 strings

## 3.0.1

- Bug fix in LocationCache
- Bug fix endpoint retry logic
- Fixed documentation

## 3.0.0

- Multi-region write support added
- Naming changes
  - DocumentClient to CosmosClient
  - Collection to Container
  - Document to Item
  - Package name updated to "azure-cosmos"
  - Namespace updated to "azure.cosmos"

## 2.3.3

- Added support for proxy
- Added support for reading change feed
- Added support for collection quota headers
- Bugfix for large session tokens issue
- Bugfix for ReadMedia API
- Bugfix in partition key range cache

## 2.3.2

- Added support for default retries on connection issues.

## 2.3.1

- Updated documentation to reference Azure Cosmos DB instead of Azure DocumentDB.

## 2.3.0

- This SDK version requires the latest version of Azure Cosmos DB Emulator available for download from https://aka.ms/cosmosdb-emulator.

## 2.2.1

- bugfix for aggregate dict
- bugfix for trimming slashes in the resource link
- tests for unicode encoding

## 2.2.0

- Added support for Request Unit per Minute (RU/m) feature.
- Added support for a new consistency level called ConsistentPrefix.

## 2.1.0

- Added support for aggregation queries (COUNT, MIN, MAX, SUM, and AVG).
- Added an option for disabling SSL verification when running against DocumentDB Emulator.
- Removed the restriction of dependent requests module to be exactly 2.10.0.
- Lowered minimum throughput on partitioned collections from 10,100 RU/s to 2500 RU/s.
- Added support for enabling script logging during stored procedure execution.
- REST API version bumped to '2017-01-19' with this release.

## 2.0.1

- Made editorial changes to documentation comments.

## 2.0.0

- Added support for Python 3.5.
- Added support for connection pooling using the requests module.
- Added support for session consistency.
- Added support for TOP/ORDERBY queries for partitioned collections.

## 1.9.0

- Added retry policy support for throttled requests. (Throttled requests receive a request rate too large exception, error code 429.)
  By default, DocumentDB retries nine times for each request when error code 429 is encountered, honoring the retryAfter time in the response header.
  A fixed retry interval time can now be set as part of the RetryOptions property on the ConnectionPolicy object if you want to ignore the retryAfter time returned by server between the retries.
  DocumentDB now waits for a maximum of 30 seconds for each request that is being throttled (irrespective of retry count) and returns the response with error code 429.
  This time can also be overriden in the RetryOptions property on ConnectionPolicy object.

- DocumentDB now returns x-ms-throttle-retry-count and x-ms-throttle-retry-wait-time-ms as the response headers in every request to denote the throttle retry count
  and the cummulative time the request waited between the retries.

- Removed the RetryPolicy class and the corresponding property (retry_policy) exposed on the document_client class and instead introduced a RetryOptions class
  exposing the RetryOptions property on ConnectionPolicy class that can be used to override some of the default retry options.

## 1.8.0

- Added the support for geo-replicated database accounts.
- Test fixes to move the global host and masterKey into the individual test classes.

## 1.7.0

- Added the support for Time To Live(TTL) feature for documents.

## 1.6.1

- Bug fixes related to server side partitioning to allow special characters in partitionkey path.

## 1.6.0

- Added the support for server side partitioned collections feature.

## 1.5.0

- Added Client-side sharding framework to the SDK. Implemented HashPartionResolver and RangePartitionResolver classes.

## 1.4.2

- Implement Upsert. New UpsertXXX methods added to support Upsert feature.
- Implement ID Based Routing. No public API changes, all changes internal.

## 1.3.0

- Release skipped to bring version number in alignment with other SDKs

## 1.2.0

- Supports GeoSpatial index.
- Validates id property for all resources. Ids for resources cannot contain ?, /, #, \\, characters or end with a space.
- Adds new header "index transformation progress" to ResourceResponse.

## 1.1.0

- Implements V2 indexing policy

## 1.0.1

- Supports proxy connection
<|MERGE_RESOLUTION|>--- conflicted
+++ resolved
@@ -3,22 +3,14 @@
 ### 4.3.1 (2022-08-12)
 
 #### Features Added
-<<<<<<< HEAD
+- GA release of integrated cache functionality. For more information on integrated cache please see [Azure Cosmos DB integrated cache](https://docs.microsoft.com/azure/cosmos-db/integrated-cache).
+- Added ability to replace analytical ttl on containers. For more information on analytical ttl please see [Azure Cosmos DB analytical store](https://docs.microsoft.com/azure/cosmos-db/analytical-store-introduction).
 - Added the ability to create containers and databases with autoscale properties for the sync and async clients.
-- GA release of integrated cache functionality.
 
 #### Bugs Fixed
 - Fixed parsing of args for overloaded `container.read()` method.
 - Fixed `validate_cache_staleness_value()` method to allow max_integrated_cache_staleness to be an integer greater than or equal to 0
-=======
-- GA release of integrated cache functionality. For more information on integrated cache please see [Azure Cosmos DB integrated cache](https://docs.microsoft.com/azure/cosmos-db/integrated-cache).
-- Added ability to replace analytical ttl on containers. For more information on analytical ttl please see [Azure Cosmos DB analytical store](https://docs.microsoft.com/azure/cosmos-db/analytical-store-introduction).
-
-#### Bugs Fixed
-- Fixed parsing of args for overloaded `container.read()` method.
-- Fixed `validate_cache_staleness_value()` method to allow max_integrated_cache_staleness to be an integer greater than or equal to 0.
 - Fixed `__aiter__()` method by removing the async keyword.
->>>>>>> 6f9d0051
 
 ### 4.3.0 (2022-05-23)
 #### Features Added
