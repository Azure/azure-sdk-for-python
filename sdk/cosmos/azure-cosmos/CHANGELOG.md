--- conflicted
+++ resolved
@@ -10,6 +10,7 @@
 * Fixed issue where Query Change Feed did not return items if the container uses legacy Hash V1 Partition Keys. This also fixes issues with not being able to change feed query for Specific Partition Key Values for HPK. See [PR 41270](https://github.com/Azure/azure-sdk-for-python/pull/41270/)
 
 #### Other Changes
+* Added Client Generated Activity IDs to all Requests. Cosmos Diagnostics Logs will more clearly show the Activity ID for each request and response. [PR 41013](https://github.com/Azure/azure-sdk-for-python/pull/41013)
 
 ### 4.12.0b1 (2025-05-19)
 
@@ -20,12 +21,6 @@
 * Fixed Diagnostics Error Log Formatting to handle error messages from non-CosmosHttpResponseExceptions. See [PR 40889](https://github.com/Azure/azure-sdk-for-python/pull/40889/files)
 * Fixed bug where `multiple_write_locations` option in client was not being honored. See [PR 40999](https://github.com/Azure/azure-sdk-for-python/pull/40999).
 
-<<<<<<< HEAD
-#### Other Changes
-* Added Client Generated Activity IDs to all Requests. Cosmos Diagnostics Logs will more clearly show the Activity ID for each request and response. [PR 41013](https://github.com/Azure/azure-sdk-for-python/pull/41013)
-
-=======
->>>>>>> 39b25e1d
 ### 4.11.0b1 (2025-04-30)
 
 #### Features Added
