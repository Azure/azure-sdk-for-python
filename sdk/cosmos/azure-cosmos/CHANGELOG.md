## Release History

### 4.10.0b3 (Unreleased)

#### Features Added

#### Breaking Changes

#### Bugs Fixed
<<<<<<< HEAD
=======

#### Other Changes

### 4.10.0b2 (2025-04-08)

#### Bugs Fixed
>>>>>>> 15410214
* Fixed bug preventing health check in some scenarios. See [PR 39647](https://github.com/Azure/azure-sdk-for-python/pull/39647)
* Fixed `partition_key` filter for `query_items_change_feed` API. See [PR 39895](https://github.com/Azure/azure-sdk-for-python/pull/39895)

#### Other Changes
<<<<<<< HEAD
* Moved endpoint health check to the background. See [PR 39647](https://github.com/Azure/azure-sdk-for-python/pull/39647)
=======
* Moved endpoint health check to the background for async APIs. See [PR 39647](https://github.com/Azure/azure-sdk-for-python/pull/39647)
>>>>>>> 15410214

### 4.10.0b1 (2025-02-13)

#### Features Added
* Added ability to replace `computed_properties` through `replace_container` method. See [PR 39543](https://github.com/Azure/azure-sdk-for-python/pull/39543)

#### Other Changes
* Un-marked `computed_properties` keyword as **provisional**. See [PR 39543](https://github.com/Azure/azure-sdk-for-python/pull/39543)

### 4.9.1b4 (2025-02-06)

#### Bugs Fixed
* Improved retry logic for read requests to failover on other regions in case of timeouts and any error codes >= 500. See [PR 39596](https://github.com/Azure/azure-sdk-for-python/pull/39596)
* Fixed a regression where read operations were not retrying on timeouts. See [PR 39596](https://github.com/Azure/azure-sdk-for-python/pull/39596)
* Updated default read timeout for `getDatabaseAccount` calls to 3 seconds. See [PR 39596](https://github.com/Azure/azure-sdk-for-python/pull/39596)

### 4.9.1b3 (2025-02-04)

#### Features Added
* Improved retry logic by retrying alternative endpoint for writes within a region before performing a cross region retry. See [PR 39390](https://github.com/Azure/azure-sdk-for-python/pull/39390)
* Added endpoint health check logic during database account calls. See [PR 39390](https://github.com/Azure/azure-sdk-for-python/pull/39390)

#### Bugs Fixed
* Fixed unnecessary retries on the wrong region for timout retry policy. See [PR 39390](https://github.com/Azure/azure-sdk-for-python/pull/39390)
* All client connection errors from aiohttp will be retried. See [PR 39390](https://github.com/Azure/azure-sdk-for-python/pull/39390)

#### Other Changes
* Changed defaults for retry delays. See [PR 39390](https://github.com/Azure/azure-sdk-for-python/pull/39390)
* Changed default connection timeout to be 5 seconds. See [PR 39390](https://github.com/Azure/azure-sdk-for-python/pull/39390)
* Changed default read timeout to be 65 seconds. See [PR 39390](https://github.com/Azure/azure-sdk-for-python/pull/39390)
* On database account calls send a client id header for load balancing. See [PR 39390](https://github.com/Azure/azure-sdk-for-python/pull/39390)
* Removed aiohttp dependency. See [PR 39390](https://github.com/Azure/azure-sdk-for-python/pull/39390)

### 4.9.1b2 (2025-01-24)

#### Features Added
* Added new cross-regional retry logic for `ServiceRequestError` and `ServiceResponseError` exceptions. See [PR 39396](https://github.com/Azure/azure-sdk-for-python/pull/39396)

#### Bugs Fixed
* Fixed `KeyError` being returned by location cache when most preferred location is not present in cached regions. See [PR 39396](https://github.com/Azure/azure-sdk-for-python/pull/39396).
* Fixed cross-region retries on `CosmosClient` initialization. See [PR 39396](https://github.com/Azure/azure-sdk-for-python/pull/39396)

#### Other Changes
* This release requires aiohttp version 3.10.11 and above. See [PR 39396](https://github.com/Azure/azure-sdk-for-python/pull/39396)

### 4.9.1b1 (2024-12-13)

#### Features Added
* Added change feed mode support in `query_items_change_feed`. See [PR 38105](https://github.com/Azure/azure-sdk-for-python/pull/38105)
* Added a **Preview Feature** for adding Diagnostics Handler to filter what diagnostics get logged. This feature is subject to change significantly. See [PR 38105](https://github.com/Azure/azure-sdk-for-python/pull/38581)

### 4.9.0 (2024-11-18)

#### Features Added
* Added full text policy and full text indexing policy. See [PR 37891](https://github.com/Azure/azure-sdk-for-python/pull/37891).
* Added support for full text search and hybrid search queries. See [PR 38275](https://github.com/Azure/azure-sdk-for-python/pull/38275).

### 4.8.0 (2024-11-12)
This version and all future versions will support Python 3.13.

#### Features Added
* Added response headers directly to SDK item point operation responses. See [PR 35791](https://github.com/Azure/azure-sdk-for-python/pull/35791).
* SDK will now retry all ServiceRequestErrors (failing outgoing requests) before failing. Default number of retries is 3. See [PR 36514](https://github.com/Azure/azure-sdk-for-python/pull/36514).
* Added Retry Policy for Container Recreate in the Python SDK. See [PR 36043](https://github.com/Azure/azure-sdk-for-python/pull/36043).
* Added option to disable write payload on writes. See [PR 37365](https://github.com/Azure/azure-sdk-for-python/pull/37365).
* Added get feed ranges API. See [PR 37687](https://github.com/Azure/azure-sdk-for-python/pull/37687).
* Added feed range support in `query_items_change_feed`. See [PR 37687](https://github.com/Azure/azure-sdk-for-python/pull/37687).
* Added **provisional** helper APIs for managing session tokens. See [PR 36971](https://github.com/Azure/azure-sdk-for-python/pull/36971).
* Added ability to get feed range for a partition key. See [PR 36971](https://github.com/Azure/azure-sdk-for-python/pull/36971).

#### Breaking Changes
* Item-level point operations will now return `CosmosDict` and `CosmosList` response types. 
Responses will still be able to be used directly as previously, but will now have access to their response headers without need for a response hook. See [PR 35791](https://github.com/Azure/azure-sdk-for-python/pull/35791).
For more information on this, see our README section [here](https://github.com/Azure/azure-sdk-for-python/blob/main/sdk/cosmos/azure-cosmos/README.md#using-item-operation-response-headers).

#### Bugs Fixed
* Consolidated Container Properties Cache to be in the Client to cache partition key definition and container rid to avoid unnecessary container reads. See [PR 35731](https://github.com/Azure/azure-sdk-for-python/pull/35731).
* Fixed bug with client hangs when running into WriteForbidden exceptions. See [PR 36514](https://github.com/Azure/azure-sdk-for-python/pull/36514).
* Added retry handling logic for DatabaseAccountNotFound exceptions. See [PR 36514](https://github.com/Azure/azure-sdk-for-python/pull/36514).
* Fixed SDK regex validation that would not allow for item ids to be longer than 255 characters. See [PR 36569](https://github.com/Azure/azure-sdk-for-python/pull/36569).
* Fixed issue where 'NoneType' object has no attribute error was raised when a session retry happened during a query. See [PR 37578](https://github.com/Azure/azure-sdk-for-python/pull/37578).
* Fixed issue where passing subpartition partition key values as a tuple in a query would raise an error. See [PR 38136](https://github.com/Azure/azure-sdk-for-python/pull/38136).
* Batch requests will now be properly considered as Write operation. See [PR 38365](https://github.com/Azure/azure-sdk-for-python/pull/38365).

#### Other Changes
* Getting offer thoughput when it has not been defined in a container will now give a 404/10004 instead of just a 404. See [PR 36043](https://github.com/Azure/azure-sdk-for-python/pull/36043).
* Incomplete Partition Key Extractions in documents for Subpartitioning now gives 400/1001 instead of just a 400. See [PR 36043](https://github.com/Azure/azure-sdk-for-python/pull/36043).
* SDK will now make database account calls every 5 minutes to refresh location cache. See [PR 36514](https://github.com/Azure/azure-sdk-for-python/pull/36514).

### 4.7.0 (2024-05-15)

#### Features Added
* Adds vector embedding policy and vector indexing policy. See [PR 34882](https://github.com/Azure/azure-sdk-for-python/pull/34882).
* Adds support for vector search non-streaming order by queries. See [PR 35468](https://github.com/Azure/azure-sdk-for-python/pull/35468).
* Adds support for using the start time option for change feed query API. See [PR 35090](https://github.com/Azure/azure-sdk-for-python/pull/35090).

#### Bugs Fixed
* Fixed a bug where change feed query in Async client was not returning all pages due to case-sensitive response headers. See [PR 35090](https://github.com/Azure/azure-sdk-for-python/pull/35090).
* Fixed a bug when a retryable exception occurs in the first page of a query execution causing query to return 0 results. See [PR 35090](https://github.com/Azure/azure-sdk-for-python/pull/35090).

### 4.6.1 (2024-05-15)

### 4.6.0 (2024-03-14)

#### Features Added
* GA release of hierarchical partitioning, index metrics and transactional batch.

#### Bugs Fixed
* Keyword arguments were not being passed down for `create_container_if_not_exists()` methods. See [PR 34286](https://github.com/Azure/azure-sdk-for-python/pull/34286).

#### Other Changes
* Made several updates to the type hints used throughout the SDK for greater detail. See [PR 33269](https://github.com/Azure/azure-sdk-for-python/pull/33269), [PR 33341](https://github.com/Azure/azure-sdk-for-python/pull/33341), [PR 33738](https://github.com/Azure/azure-sdk-for-python/pull/33738).

### 4.5.2b5 (2024-03-02)

#### Bugs Fixed
* Fixed bug with async lock not properly releasing on async global endpoint manager. see [PR 34579](https://github.com/Azure/azure-sdk-for-python/pull/34579).

#### Other Changes
* Marked `computed_properties` keyword as provisional, un-marked `continuation_token_limit` as provisional. See [PR 34207](https://github.com/Azure/azure-sdk-for-python/pull/34207).

### 4.5.2b4 (2024-02-02)
This version and all future versions will require Python 3.8+.

#### Features Added
* Added **preview** support for Computed Properties on Python SDK (Must be enabled on the account level before it can be used). See [PR 33626](https://github.com/Azure/azure-sdk-for-python/pull/33626).

#### Bugs Fixed
* Made use of `response_hook` thread-safe in the sync client. See [PR 33790](https://github.com/Azure/azure-sdk-for-python/pull/33790).
* Fixed bug with the session container not being properly maintained. See [33738](https://github.com/Azure/azure-sdk-for-python/pull/33738).

### 4.5.2b3 (2023-11-10)

#### Features Added
* Added support for capturing Index Metrics in query operations. See [PR 33034](https://github.com/Azure/azure-sdk-for-python/pull/33034).

### 4.5.2b2 (2023-10-31)

#### Features Added
* Added support for Transactional Batch. See [PR 32508](https://github.com/Azure/azure-sdk-for-python/pull/32508).
* Added **preview** support for Priority Based Throttling/Priority Based Execution (Must be enabled at the account level before it can be used). See [PR 32441](https://github.com/Azure/azure-sdk-for-python/pull/32441/).

### 4.5.2b1 (2023-10-17)

#### Features Added
* Added support for Hierarchical Partitioning, also known as Subpartitioning. See [PR 31121](https://github.com/Azure/azure-sdk-for-python/pull/31121).

#### Bugs Fixed
* Small fix to the `offer_throughput` option in the async client's `create_database_if_not_exists` method, which was previously misspelled as `offerThroughput`.
See [PR 32076](https://github.com/Azure/azure-sdk-for-python/pull/32076).

#### Other Changes
* Marked the outdated `diagnostics.py` file for deprecation since we now recommend the use of our `CosmosHttpLoggingPolicy` for diagnostics.
For more on the `CosmosHttpLoggingPolicy` see our [README](https://github.com/Azure/azure-sdk-for-python/tree/main/sdk/cosmos/azure-cosmos#logging-diagnostics).

### 4.5.1 (2023-09-12)

#### Bugs Fixed
* Fixed bug when query with DISTINCT + OFFSET/LIMIT operators returns unexpected result. See [PR 31925](https://github.com/Azure/azure-sdk-for-python/pull/31925).

#### Other Changes
* Added additional checks for resource creation using specific characters that cause issues. See [PR 31861](https://github.com/Azure/azure-sdk-for-python/pull/31861).

### 4.5.0 (2023-08-09)

#### Features Added
* Added support for continuation tokens for streamable cross partition queries. See [PR 31189](https://github.com/Azure/azure-sdk-for-python/pull/31189).

#### Bugs Fixed
* Fixed bug with async `create_database_if_not_exists` method not working when passing `offer_throughput` as an option. See [PR 31478](https://github.com/Azure/azure-sdk-for-python/pull/31478).

#### Other Changes
* Renamed `response_continuation_token_limit_in_kb` to `continuation_token_limit` for GA. See [PR 31532](https://github.com/Azure/azure-sdk-for-python/pull/31532).

### 4.4.1b1 (2023-07-25)

#### Features Added
* Added ability to limit continuation token size when querying for items. See [PR 30731](https://github.com/Azure/azure-sdk-for-python/pull/30731)

#### Bugs Fixed
* Fixed bug with async patch_item method. See [PR 30804](https://github.com/Azure/azure-sdk-for-python/pull/30804).

### 4.4.0 (2023-06-09)

#### Features Added
- GA release of Patch API and Delete All Items By Partition Key

### 4.4.0b2 (2023-05-22)

#### Features Added
* Added conditional patching for Patch operations. See [PR 30455](https://github.com/Azure/azure-sdk-for-python/pull/30455).

#### Bugs Fixed
* Fixed bug with non english locales causing an error with the RFC 1123 Date Format. See [PR 30125](https://github.com/Azure/azure-sdk-for-python/pull/30125).

#### Other Changes
* Refactoring of our client `connection_timeout` and `request_timeout` configurations. See [PR 30171](https://github.com/Azure/azure-sdk-for-python/pull/30171).

### 4.4.0b1 (2023-04-11)

#### Features Added
 - Added **preview** delete all items by partition key functionality. See [PR 29186](https://github.com/Azure/azure-sdk-for-python/pull/29186). For more information on Partition Key Delete, please see [Azure Cosmos DB Partition Key Delete](https://learn.microsoft.com/azure/cosmos-db/nosql/how-to-delete-by-partition-key?tabs=python-example).
 - Added **preview** partial document update (Patch API) functionality and container methods for patching items with operations. See [PR 29497](https://github.com/Azure/azure-sdk-for-python/pull/29497). For more information on Patch, please see [Azure Cosmos DB Partial Document Update](https://learn.microsoft.com/azure/cosmos-db/partial-document-update).

#### Bugs Fixed
* Fixed bug in method `create_container_if_not_exists()` of async database client for unexpected kwargs being passed into `read()` method used internally. See [PR 29136](https://github.com/Azure/azure-sdk-for-python/pull/29136).
* Fixed bug with method `query_items()` of our async container class, where partition key and cross partition headers would both be set when using partition keys. See [PR 29366](https://github.com/Azure/azure-sdk-for-python/pull/29366/).
* Fixed bug with client not properly surfacing errors for invalid credentials and identities with insufficient permissions. Users running into 'NoneType has no attribute ConsistencyPolicy' errors when initializing their clients will now see proper authentication exceptions. See [PR 29256](https://github.com/Azure/azure-sdk-for-python/pull/29256).

#### Other Changes
* Removed use of `six` package within the SDK.

### 4.3.1 (2023-02-23)

#### Features Added
 - Added `correlated_activity_id` for query operations.
 - Added cross regional retries for Service Unavailable/Request Timeouts for read/Query Plan operations.
 - GA release of CosmosHttpLoggingPolicy and autoscale feature.

#### Bugs Fixed
- Bug fix to address queries with VALUE MAX (or any other aggregate) that run into an issue if the query is executed on a container with at least one "empty" partition.

### 4.3.1b1 (2022-09-19)

#### Features Added
- GA release of integrated cache functionality. For more information on integrated cache please see [Azure Cosmos DB integrated cache](https://learn.microsoft.com/azure/cosmos-db/integrated-cache).
- Added ability to replace analytical ttl on containers. For more information on analytical ttl please see [Azure Cosmos DB analytical store](https://learn.microsoft.com/azure/cosmos-db/analytical-store-introduction).
- Added `CosmosHttpLoggingPolicy` to replace `HttpLoggingPolicy` for logging HTTP sessions.
- Added the ability to create containers and databases with autoscale properties for the sync and async clients.
- Added the ability to update autoscale throughput properties.

#### Bugs Fixed
- Fixed parsing of args for overloaded `container.read()` method.
- Fixed `validate_cache_staleness_value()` method to allow max_integrated_cache_staleness to be an integer greater than or equal to 0.
- Fixed `__aiter__()` method by removing the async keyword.

### 4.3.0 (2022-05-23)
#### Features Added
- GA release of Async I/O APIs, including all changes from 4.3.0b1 to 4.3.0b4.

#### Breaking Changes
- Method signatures have been updated to use keyword arguments instead of positional arguments for most method options in the async client.
- Bugfix: Automatic Id generation for items was turned on for `upsert_items()` method when no 'id' value was present in document body.
Method call will now require an 'id' field to be present in the document body.

#### Other Changes
- Deprecated offer-named methods in favor of their new throughput-named counterparts (`read_offer` -> `get_throughput`).
- Marked the GetAuthorizationHeader method for deprecation since it will no longer be public in a future release.
- Added samples showing how to configure retry options for both the sync and async clients.
- Deprecated the `connection_retry_policy` and `retry_options` options in the sync client.
- Added user warning to non-query methods trying to use `populate_query_metrics` options.

### 4.3.0b4 (2022-04-07)

#### Features Added
- Added support for AAD authentication for the async client.
- Added support for AAD authentication for the sync client.

#### Other Changes
- Changed `_set_partition_key` return typehint in async client.

### 4.3.0b3 (2022-03-10)

>[WARNING]
>The default `Session` consistency bugfix will impact customers whose database accounts have a `Bounded Staleness` or `Strong`
> consistency level, and were previously not sending `Session` as a consistency_level parameter when initializing
> their clients.
> Default consistency level for the sync and async clients is no longer "Session" and will instead be set to the 
  consistency level of the user's cosmos account setting on initialization if not passed during client initialization. 
> Please see [Consistency Levels in Azure Cosmos DB](https://learn.microsoft.com/azure/cosmos-db/consistency-levels) 
> for more details on consistency levels, or the README section on this change [here](https://github.com/Azure/azure-sdk-for-python/tree/main/sdk/cosmos/azure-cosmos#note-on-client-consistency-levels).

#### Features Added
- Added new **provisional** `max_integrated_cache_staleness_in_ms` parameter to read item and query items APIs in order
  to make use of the **preview** CosmosDB integrated cache functionality [See PR #22946](https://github.com/Azure/azure-sdk-for-python/pull/22946).
  Please see [Azure Cosmos DB integrated cache](https://learn.microsoft.com/azure/cosmos-db/integrated-cache) for more details.
- Added support for split-proof queries for the async client.

### Bugs fixed
- Default consistency level for the sync and async clients is no longer `Session` and will instead be set to the 
  consistency level of the user's cosmos account setting on initialization if not passed during client initialization. 
  This change will impact client application in terms of RUs and latency. Users relying on default `Session` consistency
  will need to pass it explicitly if their account consistency is different than `Session`.
  Please see [Consistency Levels in Azure Cosmos DB](https://learn.microsoft.com/azure/cosmos-db/consistency-levels) for more details.  
- Fixed invalid request body being sent when passing in `serverScript` body parameter to replace operations for trigger, sproc and udf resources.
- Moved `is_system_key` logic in async client.
- Fixed TypeErrors not being thrown when passing in invalid connection retry policies to the client.

### 4.3.0b2 (2022-01-25)

This version and all future versions will require Python 3.6+. Python 2.7 is no longer supported.
We will also be removing support for Python 3.6 and will only support Python 3.7+ starting December 2022.

#### Features Added
- Added support for split-proof queries for the sync client.

#### Other Changes
- Added async user agent for async client.

### 4.3.0b1 (2021-12-14)

#### Features Added
- Added language native async i/o client.

### 4.2.0 (2020-10-08)

**Bug fixes**
- Fixed bug where continuation token is not honored when query_iterable is used to get results by page. Issue #13265.
- Fixed bug where resource tokens not being honored for document reads and deletes. Issue #13634.

**New features**
- Added support for passing partitionKey while querying changefeed. Issue #11689.

### 4.1.0 (2020-08-10)

- Added deprecation warning for "lazy" indexing mode. The backend no longer allows creating containers with this mode and will set them to consistent instead.

**New features**
- Added the ability to set the analytical storage TTL when creating a new container.

**Bug fixes**
- Fixed support for dicts as inputs for get_client APIs.
- Fixed Python 2/3 compatibility in query iterators.
- Fixed type hint error. Issue #12570 - thanks @sl-sandy.
- Fixed bug where options headers were not added to upsert_item function. Issue #11791 - thank you @aalapatirvbd.
- Fixed error raised when a non string ID is used in an item. It now raises TypeError rather than AttributeError. Issue #11793 - thank you @Rabbit994.


### 4.0.0 (2020-05-20)

- Stable release.
- Added HttpLoggingPolicy to pipeline to enable passing in a custom logger for request and response headers.


## 4.0.0b6

- Fixed bug in synchronized_request for media APIs.
- Removed MediaReadMode and MediaRequestTimeout from ConnectionPolicy as media requests are not supported.


## 4.0.0b5

- azure.cosmos.errors module deprecated and replaced by azure.cosmos.exceptions
- The access condition parameters (`access_condition`, `if_match`, `if_none_match`) have been deprecated in favor of separate `match_condition` and `etag` parameters.
- Fixed bug in routing map provider.
- Added query Distinct, Offset and Limit support.
- Default document query execution context now used for
    - ChangeFeed queries
    - single partition queries (partitionkey, partitionKeyRangeId is present in options)
    - Non document queries
- Errors out for aggregates on multiple partitions, with enable cross partition query set to true, but no "value" keyword present
- Hits query plan endpoint for other scenarios to fetch query plan
- Added `__repr__` support for Cosmos entity objects.
- Updated documentation.


## 4.0.0b4

- Added support for a `timeout` keyword argument to all operations to specify an absolute timeout in seconds
  within which the operation must be completed. If the timeout value is exceeded, a `azure.cosmos.errors.CosmosClientTimeoutError` will be raised.
- Added a new `ConnectionRetryPolicy` to manage retry behaviour during HTTP connection errors.
- Added new constructor and per-operation configuration keyword arguments:
    - `retry_total` - Maximum retry attempts.
    - `retry_backoff_max` - Maximum retry wait time in seconds.
    - `retry_fixed_interval` - Fixed retry interval in milliseconds.
    - `retry_read` - Maximum number of socket read retry attempts.
    - `retry_connect` - Maximum number of connection error retry attempts.
    - `retry_status` - Maximum number of retry attempts on error status codes.
    - `retry_on_status_codes` - A list of specific status codes to retry on.
    - `retry_backoff_factor` - Factor to calculate wait time between retry attempts.

## 4.0.0b3

- Added `create_database_if_not_exists()` and `create_container_if_not_exists` functionalities to CosmosClient and Database respectively.

## 4.0.0b2

Version 4.0.0b2 is the second iteration in our efforts to build a more Pythonic client library.

**Breaking changes**

- The client connection has been adapted to consume the HTTP pipeline defined in `azure.core.pipeline`.
- Interactive objects have now been renamed as proxies. This includes:
    - `Database` -> `DatabaseProxy`
    - `User` -> `UserProxy`
    - `Container` -> `ContainerProxy`
    - `Scripts` -> `ScriptsProxy`
- The constructor of `CosmosClient` has been updated:
    - The `auth` parameter has been renamed to `credential` and will now take an authentication type directly. This means the master key value, a dictionary of resource tokens, or a list of permissions can be passed in. However the old dictionary format is still supported.
    - The `connection_policy` parameter has been made a keyword only parameter, and while it is still supported, each of the individual attributes of the policy can now be passed in as explicit keyword arguments:
        - `request_timeout`
        - `media_request_timeout`
        - `connection_mode`
        - `media_read_mode`
        - `proxy_config`
        - `enable_endpoint_discovery`
        - `preferred_locations`
        - `multiple_write_locations`
- A new classmethod constructor has been added to `CosmosClient` to enable creation via a connection string retrieved from the Azure portal.
- Some `read_all` operations have been renamed to `list` operations:
    - `CosmosClient.read_all_databases` -> `CosmosClient.list_databases`
    - `Container.read_all_conflicts` -> `ContainerProxy.list_conflicts`
    - `Database.read_all_containers` -> `DatabaseProxy.list_containers`
    - `Database.read_all_users` -> `DatabaseProxy.list_users`
    - `User.read_all_permissions` -> `UserProxy.list_permissions`
- All operations that take `request_options` or `feed_options` parameters, these have been moved to keyword only parameters. In addition, while these options dictionaries are still supported, each of the individual options within the dictionary are now supported as explicit keyword arguments.
- The error hierarchy is now inherited from `azure.core.AzureError` instead of `CosmosError` which has been removed.
    - `HTTPFailure` has been renamed to `CosmosHttpResponseError`
    - `JSONParseFailure` has been removed and replaced by `azure.core.DecodeError`
    - Added additional errors for specific response codes:
        - `CosmosResourceNotFoundError` for status 404
        - `CosmosResourceExistsError` for status 409
        - `CosmosAccessConditionFailedError` for status 412
- `CosmosClient` can now be run in a context manager to handle closing the client connection.
- Iterable responses (e.g. query responses and list responses) are now of type `azure.core.paging.ItemPaged`. The method `fetch_next_block` has been replaced by a secondary iterator, accessed by the `by_page` method.

## 4.0.0b1

Version 4.0.0b1 is the first preview of our efforts to create a user-friendly and Pythonic client library for Azure Cosmos. For more information about this, and preview releases of other Azure SDK libraries, please visit https://aka.ms/azure-sdk-preview1-python.

**Breaking changes: New API design**

- Operations are now scoped to a particular client:
    - `CosmosClient`: This client handles account-level operations. This includes managing service properties and listing the databases within an account.
    - `Database`: This client handles database-level operations. This includes creating and deleting containers, users and stored procedures. It can be accessed from a `CosmosClient` instance by name.
    - `Container`: This client handles operations for a particular container. This includes querying and inserting items and managing properties.
    - `User`: This client handles operations for a particular user. This includes adding and deleting permissions and managing user properties.
    
    These clients can be accessed by navigating down the client hierarchy using the `get_<child>_client` method. For full details on the new API, please see the [reference documentation](https://aka.ms/azsdk-python-cosmos-ref).
- Clients are accessed by name rather than by Id. No need to concatenate strings to create links.
- No more need to import types and methods from individual modules. The public API surface area is available directly in the `azure.cosmos` package.
- Individual request properties can be provided as keyword arguments rather than constructing a separate `RequestOptions` instance.

## 3.0.2

- Added Support for MultiPolygon Datatype
- Bug Fix in Session Read Retry Policy
- Bug Fix for Incorrect padding issues while decoding base 64 strings

## 3.0.1

- Bug fix in LocationCache
- Bug fix endpoint retry logic
- Fixed documentation

## 3.0.0

- Multi-region write support added
- Naming changes
  - DocumentClient to CosmosClient
  - Collection to Container
  - Document to Item
  - Package name updated to "azure-cosmos"
  - Namespace updated to "azure.cosmos"

## 2.3.3

- Added support for proxy
- Added support for reading change feed
- Added support for collection quota headers
- Bugfix for large session tokens issue
- Bugfix for ReadMedia API
- Bugfix in partition key range cache

## 2.3.2

- Added support for default retries on connection issues.

## 2.3.1

- Updated documentation to reference Azure Cosmos DB instead of Azure DocumentDB.

## 2.3.0

- This SDK version requires the latest version of Azure Cosmos DB Emulator available for download from https://aka.ms/cosmosdb-emulator.

## 2.2.1

- bugfix for aggregate dict
- bugfix for trimming slashes in the resource link
- tests for unicode encoding

## 2.2.0

- Added support for Request Unit per Minute (RU/m) feature.
- Added support for a new consistency level called ConsistentPrefix.

## 2.1.0

- Added support for aggregation queries (COUNT, MIN, MAX, SUM, and AVG).
- Added an option for disabling SSL verification when running against DocumentDB Emulator.
- Removed the restriction of dependent requests module to be exactly 2.10.0.
- Lowered minimum throughput on partitioned collections from 10,100 RU/s to 2500 RU/s.
- Added support for enabling script logging during stored procedure execution.
- REST API version bumped to '2017-01-19' with this release.

## 2.0.1

- Made editorial changes to documentation comments.

## 2.0.0

- Added support for Python 3.5.
- Added support for connection pooling using the requests module.
- Added support for session consistency.
- Added support for TOP/ORDERBY queries for partitioned collections.

## 1.9.0

- Added retry policy support for throttled requests. (Throttled requests receive a request rate too large exception, error code 429.)
  By default, DocumentDB retries nine times for each request when error code 429 is encountered, honoring the retryAfter time in the response header.
  A fixed retry interval time can now be set as part of the RetryOptions property on the ConnectionPolicy object if you want to ignore the retryAfter time returned by server between the retries.
  DocumentDB now waits for a maximum of 30 seconds for each request that is being throttled (irrespective of retry count) and returns the response with error code 429.
  This time can also be overridden in the RetryOptions property on ConnectionPolicy object.

- DocumentDB now returns x-ms-throttle-retry-count and x-ms-throttle-retry-wait-time-ms as the response headers in every request to denote the throttle retry count
  and the cumulative time the request waited between the retries.

- Removed the RetryPolicy class and the corresponding property (retry_policy) exposed on the document_client class and instead introduced a RetryOptions class
  exposing the RetryOptions property on ConnectionPolicy class that can be used to override some of the default retry options.

## 1.8.0

- Added the support for geo-replicated database accounts.
- Test fixes to move the global host and masterKey into the individual test classes.

## 1.7.0

- Added the support for Time To Live(TTL) feature for documents.

## 1.6.1

- Bug fixes related to server side partitioning to allow special characters in partitionkey path.

## 1.6.0

- Added the support for server side partitioned collections feature.

## 1.5.0

- Added Client-side sharding framework to the SDK. Implemented HashPartionResolver and RangePartitionResolver classes.

## 1.4.2

- Implement Upsert. New UpsertXXX methods added to support Upsert feature.
- Implement ID Based Routing. No public API changes, all changes internal.

## 1.3.0

- Release skipped to bring version number in alignment with other SDKs

## 1.2.0

- Supports GeoSpatial index.
- Validates id property for all resources. Ids for resources cannot contain ?, /, #, \\, characters or end with a space.
- Adds new header "index transformation progress" to ResourceResponse.

## 1.1.0

- Implements V2 indexing policy

## 1.0.1

- Supports proxy connection
<|MERGE_RESOLUTION|>--- conflicted
+++ resolved
@@ -7,24 +7,17 @@
 #### Breaking Changes
 
 #### Bugs Fixed
-<<<<<<< HEAD
-=======
 
 #### Other Changes
 
 ### 4.10.0b2 (2025-04-08)
 
 #### Bugs Fixed
->>>>>>> 15410214
 * Fixed bug preventing health check in some scenarios. See [PR 39647](https://github.com/Azure/azure-sdk-for-python/pull/39647)
 * Fixed `partition_key` filter for `query_items_change_feed` API. See [PR 39895](https://github.com/Azure/azure-sdk-for-python/pull/39895)
 
 #### Other Changes
-<<<<<<< HEAD
-* Moved endpoint health check to the background. See [PR 39647](https://github.com/Azure/azure-sdk-for-python/pull/39647)
-=======
 * Moved endpoint health check to the background for async APIs. See [PR 39647](https://github.com/Azure/azure-sdk-for-python/pull/39647)
->>>>>>> 15410214
 
 ### 4.10.0b1 (2025-02-13)
 
