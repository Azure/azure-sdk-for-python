## Release History

### 4.3.0b2 (Unreleased)

This version and all future versions will require Python 3.6+. Python 2.7 is no longer supported.
We will also be removing support for Python 3.6 and will only support Python 3.7+ starting December 2022.

<<<<<<< HEAD
=======
#### Features Added
- Added support for split-proof queries for the sync client

#### Other Changes
- Added async user agent for async client

>>>>>>> 18981ce9
### 4.3.0b1 (2021-12-14)
**New features**
- Added language native async i/o client

### 4.2.0 (2020-10-08)

**Bug fixes**
- Fixed bug where continuation token is not honored when query_iterable is used to get results by page. Issue #13265.
- Fixed bug where resource tokens not being honored for document reads and deletes. Issue #13634.

**New features**
- Added support for passing partitionKey while querying changefeed. Issue #11689.

### 4.1.0 (2020-08-10)

- Added deprecation warning for "lazy" indexing mode. The backend no longer allows creating containers with this mode and will set them to consistent instead.

**New features**
- Added the ability to set the analytical storage TTL when creating a new container.

**Bug fixes**
- Fixed support for dicts as inputs for get_client APIs.
- Fixed Python 2/3 compatibility in query iterators.
- Fixed type hint error. Issue #12570 - thanks @sl-sandy.
- Fixed bug where options headers were not added to upsert_item function. Issue #11791 - thank you @aalapatirvbd.
- Fixed error raised when a non string ID is used in an item. It now raises TypeError rather than AttributeError. Issue #11793 - thank you @Rabbit994.


### 4.0.0 (2020-05-20)

- Stable release.
- Added HttpLoggingPolicy to pipeline to enable passing in a custom logger for request and response headers.


## 4.0.0b6

- Fixed bug in synchronized_request for media APIs.
- Removed MediaReadMode and MediaRequestTimeout from ConnectionPolicy as media requests are not supported.


## 4.0.0b5

- azure.cosmos.errors module deprecated and replaced by azure.cosmos.exceptions
- The access condition parameters (`access_condition`, `if_match`, `if_none_match`) have been deprecated in favor of separate `match_condition` and `etag` parameters.
- Fixed bug in routing map provider.
- Added query Distinct, Offset and Limit support.
- Default document query execution context now used for
    - ChangeFeed queries
    - single partition queries (partitionkey, partitionKeyRangeId is present in options)
    - Non document queries
- Errors out for aggregates on multiple partitions, with enable cross partition query set to true, but no "value" keyword present
- Hits query plan endpoint for other scenarios to fetch query plan
- Added `__repr__` support for Cosmos entity objects.
- Updated documentation.


## 4.0.0b4

- Added support for a `timeout` keyword argument to all operations to specify an absolute timeout in seconds
  within which the operation must be completed. If the timeout value is exceeded, a `azure.cosmos.errors.CosmosClientTimeoutError` will be raised.
- Added a new `ConnectionRetryPolicy` to manage retry behaviour during HTTP connection errors.
- Added new constructor and per-operation configuration keyword arguments:
    - `retry_total` - Maximum retry attempts.
    - `retry_backoff_max` - Maximum retry wait time in seconds.
    - `retry_fixed_interval` - Fixed retry interval in milliseconds.
    - `retry_read` - Maximum number of socket read retry attempts.
    - `retry_connect` - Maximum number of connection error retry attempts.
    - `retry_status` - Maximum number of retry attempts on error status codes.
    - `retry_on_status_codes` - A list of specific status codes to retry on.
    - `retry_backoff_factor` - Factor to calculate wait time between retry attempts.

## 4.0.0b3

- Added `create_database_if_not_exists()` and `create_container_if_not_exists` functionalities to CosmosClient and Database respectively.

## 4.0.0b2

Version 4.0.0b2 is the second iteration in our efforts to build a more Pythonic client library.

**Breaking changes**

- The client connection has been adapted to consume the HTTP pipeline defined in `azure.core.pipeline`.
- Interactive objects have now been renamed as proxies. This includes:
    - `Database` -> `DatabaseProxy`
    - `User` -> `UserProxy`
    - `Container` -> `ContainerProxy`
    - `Scripts` -> `ScriptsProxy`
- The constructor of `CosmosClient` has been updated:
    - The `auth` parameter has been renamed to `credential` and will now take an authentication type directly. This means the master key value, a dictionary of resource tokens, or a list of permissions can be passed in. However the old dictionary format is still supported.
    - The `connection_policy` parameter has been made a keyword only parameter, and while it is still supported, each of the individual attributes of the policy can now be passed in as explicit keyword arguments:
        - `request_timeout`
        - `media_request_timeout`
        - `connection_mode`
        - `media_read_mode`
        - `proxy_config`
        - `enable_endpoint_discovery`
        - `preferred_locations`
        - `multiple_write_locations`
- A new classmethod constructor has been added to `CosmosClient` to enable creation via a connection string retrieved from the Azure portal.
- Some `read_all` operations have been renamed to `list` operations:
    - `CosmosClient.read_all_databases` -> `CosmosClient.list_databases`
    - `Container.read_all_conflicts` -> `ContainerProxy.list_conflicts`
    - `Database.read_all_containers` -> `DatabaseProxy.list_containers`
    - `Database.read_all_users` -> `DatabaseProxy.list_users`
    - `User.read_all_permissions` -> `UserProxy.list_permissions`
- All operations that take `request_options` or `feed_options` parameters, these have been moved to keyword only parameters. In addition, while these options dictionaries are still supported, each of the individual options within the dictionary are now supported as explicit keyword arguments.
- The error heirarchy is now inherited from `azure.core.AzureError` instead of `CosmosError` which has been removed.
    - `HTTPFailure` has been renamed to `CosmosHttpResponseError`
    - `JSONParseFailure` has been removed and replaced by `azure.core.DecodeError`
    - Added additional errors for specific response codes:
        - `CosmosResourceNotFoundError` for status 404
        - `CosmosResourceExistsError` for status 409
        - `CosmosAccessConditionFailedError` for status 412
- `CosmosClient` can now be run in a context manager to handle closing the client connection.
- Iterable responses (e.g. query responses and list responses) are now of type `azure.core.paging.ItemPaged`. The method `fetch_next_block` has been replaced by a secondary iterator, accessed by the `by_page` method.

## 4.0.0b1

Version 4.0.0b1 is the first preview of our efforts to create a user-friendly and Pythonic client library for Azure Cosmos. For more information about this, and preview releases of other Azure SDK libraries, please visit https://aka.ms/azure-sdk-preview1-python.

**Breaking changes: New API design**

- Operations are now scoped to a particular client:
    - `CosmosClient`: This client handles account-level operations. This includes managing service properties and listing the databases within an account.
    - `Database`: This client handles database-level operations. This includes creating and deleting containers, users and stored procedurs. It can be accessed from a `CosmosClient` instance by name.
    - `Container`: This client handles operations for a particular container. This includes querying and inserting items and managing properties.
    - `User`: This client handles operations for a particular user. This includes adding and deleting permissions and managing user properties.
    
    These clients can be accessed by navigating down the client hierarchy using the `get_<child>_client` method. For full details on the new API, please see the [reference documentation](https://aka.ms/azsdk-python-cosmos-ref).
- Clients are accessed by name rather than by Id. No need to concatenate strings to create links.
- No more need to import types and methods from individual modules. The public API surface area is available directly in the `azure.cosmos` package.
- Individual request properties can be provided as keyword arguments rather than constructing a separate `RequestOptions` instance.

## 3.0.2

- Added Support for MultiPolygon Datatype
- Bug Fix in Session Read Retry Policy
- Bug Fix for Incorrect padding issues while decoding base 64 strings

## 3.0.1

- Bug fix in LocationCache
- Bug fix endpoint retry logic
- Fixed documentation

## 3.0.0

- Multi-region write support added
- Naming changes
  - DocumentClient to CosmosClient
  - Collection to Container
  - Document to Item
  - Package name updated to "azure-cosmos"
  - Namespace updated to "azure.cosmos"

## 2.3.3

- Added support for proxy
- Added support for reading change feed
- Added support for collection quota headers
- Bugfix for large session tokens issue
- Bugfix for ReadMedia API
- Bugfix in partition key range cache

## 2.3.2

- Added support for default retries on connection issues.

## 2.3.1

- Updated documentation to reference Azure Cosmos DB instead of Azure DocumentDB.

## 2.3.0

- This SDK version requires the latest version of Azure Cosmos DB Emulator available for download from https://aka.ms/cosmosdb-emulator.

## 2.2.1

- bugfix for aggregate dict
- bugfix for trimming slashes in the resource link
- tests for unicode encoding

## 2.2.0

- Added support for Request Unit per Minute (RU/m) feature.
- Added support for a new consistency level called ConsistentPrefix.

## 2.1.0

- Added support for aggregation queries (COUNT, MIN, MAX, SUM, and AVG).
- Added an option for disabling SSL verification when running against DocumentDB Emulator.
- Removed the restriction of dependent requests module to be exactly 2.10.0.
- Lowered minimum throughput on partitioned collections from 10,100 RU/s to 2500 RU/s.
- Added support for enabling script logging during stored procedure execution.
- REST API version bumped to '2017-01-19' with this release.

## 2.0.1

- Made editorial changes to documentation comments.

## 2.0.0

- Added support for Python 3.5.
- Added support for connection pooling using the requests module.
- Added support for session consistency.
- Added support for TOP/ORDERBY queries for partitioned collections.

## 1.9.0

- Added retry policy support for throttled requests. (Throttled requests receive a request rate too large exception, error code 429.)
  By default, DocumentDB retries nine times for each request when error code 429 is encountered, honoring the retryAfter time in the response header.
  A fixed retry interval time can now be set as part of the RetryOptions property on the ConnectionPolicy object if you want to ignore the retryAfter time returned by server between the retries.
  DocumentDB now waits for a maximum of 30 seconds for each request that is being throttled (irrespective of retry count) and returns the response with error code 429.
  This time can also be overriden in the RetryOptions property on ConnectionPolicy object.

- DocumentDB now returns x-ms-throttle-retry-count and x-ms-throttle-retry-wait-time-ms as the response headers in every request to denote the throttle retry count
  and the cummulative time the request waited between the retries.

- Removed the RetryPolicy class and the corresponding property (retry_policy) exposed on the document_client class and instead introduced a RetryOptions class
  exposing the RetryOptions property on ConnectionPolicy class that can be used to override some of the default retry options.

## 1.8.0

- Added the support for geo-replicated database accounts.
- Test fixes to move the global host and masterKey into the individual test classes.

## 1.7.0

- Added the support for Time To Live(TTL) feature for documents.

## 1.6.1

- Bug fixes related to server side partitioning to allow special characters in partitionkey path.

## 1.6.0

- Added the support for server side partitioned collections feature.

## 1.5.0

- Added Client-side sharding framework to the SDK. Implemented HashPartionResolver and RangePartitionResolver classes.

## 1.4.2

- Implement Upsert. New UpsertXXX methods added to support Upsert feature.
- Implement ID Based Routing. No public API changes, all changes internal.

## 1.3.0

- Release skipped to bring version number in alignment with other SDKs

## 1.2.0

- Supports GeoSpatial index.
- Validates id property for all resources. Ids for resources cannot contain ?, /, #, \\, characters or end with a space.
- Adds new header "index transformation progress" to ResourceResponse.

## 1.1.0

- Implements V2 indexing policy

## 1.0.1

- Supports proxy connection
<|MERGE_RESOLUTION|>--- conflicted
+++ resolved
@@ -1,19 +1,16 @@
 ## Release History
 
-### 4.3.0b2 (Unreleased)
+### 4.3.0b2 (2022-01-25)
 
 This version and all future versions will require Python 3.6+. Python 2.7 is no longer supported.
 We will also be removing support for Python 3.6 and will only support Python 3.7+ starting December 2022.
 
-<<<<<<< HEAD
-=======
 #### Features Added
 - Added support for split-proof queries for the sync client
 
 #### Other Changes
 - Added async user agent for async client
 
->>>>>>> 18981ce9
 ### 4.3.0b1 (2021-12-14)
 **New features**
 - Added language native async i/o client
