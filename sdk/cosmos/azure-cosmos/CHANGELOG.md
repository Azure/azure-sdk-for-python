## Release History

### 4.3.0b5 (Unreleased)

#### Breaking Changes
- Bugfix: Automatic Id generation for items was turned on for `upsert_items()` method when no 'id' value was present in document body.
Method call will now require an 'id' field to be present in the document body.

#### Other Changes
- Marked the GetAuthorizationMethod for deprecation since it will no longer be public in a future release.
- Added samples showing how to configure retry options for both the sync and async clients.
- Deprecated the `connection_retry_policy` and `retry_options` options in the sync client.

### 4.3.0b4 (2022-04-07)

#### Features Added
- Added support for AAD authentication for the async client.
- Added support for AAD authentication for the sync client.

#### Other Changes
<<<<<<< HEAD
- Added user warning to non-query methods trying to use `populate_query_metrics` options.
=======
- Changed `_set_partition_key` return typehint in async client.
>>>>>>> a779fd27

### 4.3.0b3 (2022-03-10)

>[WARNING]
>The default `Session` consistency bugfix will impact customers whose database accounts have a `Bounded Staleness` or `Strong`
> consistency level, and were previously not sending `Session` as a consistency_level parameter when initializing
> their clients.
> Default consistency level for the sync and async clients is no longer "Session" and will instead be set to the 
  consistency level of the user's cosmos account setting on initialization if not passed during client initialization. 
> Please see [Consistency Levels in Azure Cosmos DB](https://docs.microsoft.com/azure/cosmos-db/consistency-levels) 
> for more details on consistency levels, or the README section on this change [here](https://github.com/Azure/azure-sdk-for-python/tree/main/sdk/cosmos/azure-cosmos#note-on-client-consistency-levels).

#### Features Added
- Added new **provisional** `max_integrated_cache_staleness_in_ms` parameter to read item and query items APIs in order
  to make use of the **preview** CosmosDB integrated cache functionality.
  Please see [Azure Cosmos DB integrated cache](https://docs.microsoft.com/azure/cosmos-db/integrated-cache) for more details.
- Added support for split-proof queries for the async client

### Bugs fixed
- Default consistency level for the sync and async clients is no longer `Session` and will instead be set to the 
  consistency level of the user's cosmos account setting on initialization if not passed during client initialization. 
  This change will impact client application in terms of RUs and latency. Users relying on default `Session` consistency
  will need to pass it explicitly if their account consistency is different than `Session`.
  Please see [Consistency Levels in Azure Cosmos DB](https://docs.microsoft.com/azure/cosmos-db/consistency-levels) for more details.  
- Fixed invalid request body being sent when passing in `serverScript` body parameter to replace operations for trigger, sproc and udf resources.
- Moved `is_system_key` logic in async client.
- Fixed TypeErrors not being thrown when passing in invalid connection retry policies to the client.

### 4.3.0b2 (2022-01-25)

This version and all future versions will require Python 3.6+. Python 2.7 is no longer supported.
We will also be removing support for Python 3.6 and will only support Python 3.7+ starting December 2022.

#### Features Added
- Added support for split-proof queries for the sync client.

#### Other Changes
- Added async user agent for async client.

### 4.3.0b1 (2021-12-14)

#### Features Added
- Added language native async i/o client.

### 4.2.0 (2020-10-08)

**Bug fixes**
- Fixed bug where continuation token is not honored when query_iterable is used to get results by page. Issue #13265.
- Fixed bug where resource tokens not being honored for document reads and deletes. Issue #13634.

**New features**
- Added support for passing partitionKey while querying changefeed. Issue #11689.

### 4.1.0 (2020-08-10)

- Added deprecation warning for "lazy" indexing mode. The backend no longer allows creating containers with this mode and will set them to consistent instead.

**New features**
- Added the ability to set the analytical storage TTL when creating a new container.

**Bug fixes**
- Fixed support for dicts as inputs for get_client APIs.
- Fixed Python 2/3 compatibility in query iterators.
- Fixed type hint error. Issue #12570 - thanks @sl-sandy.
- Fixed bug where options headers were not added to upsert_item function. Issue #11791 - thank you @aalapatirvbd.
- Fixed error raised when a non string ID is used in an item. It now raises TypeError rather than AttributeError. Issue #11793 - thank you @Rabbit994.


### 4.0.0 (2020-05-20)

- Stable release.
- Added HttpLoggingPolicy to pipeline to enable passing in a custom logger for request and response headers.


## 4.0.0b6

- Fixed bug in synchronized_request for media APIs.
- Removed MediaReadMode and MediaRequestTimeout from ConnectionPolicy as media requests are not supported.


## 4.0.0b5

- azure.cosmos.errors module deprecated and replaced by azure.cosmos.exceptions
- The access condition parameters (`access_condition`, `if_match`, `if_none_match`) have been deprecated in favor of separate `match_condition` and `etag` parameters.
- Fixed bug in routing map provider.
- Added query Distinct, Offset and Limit support.
- Default document query execution context now used for
    - ChangeFeed queries
    - single partition queries (partitionkey, partitionKeyRangeId is present in options)
    - Non document queries
- Errors out for aggregates on multiple partitions, with enable cross partition query set to true, but no "value" keyword present
- Hits query plan endpoint for other scenarios to fetch query plan
- Added `__repr__` support for Cosmos entity objects.
- Updated documentation.


## 4.0.0b4

- Added support for a `timeout` keyword argument to all operations to specify an absolute timeout in seconds
  within which the operation must be completed. If the timeout value is exceeded, a `azure.cosmos.errors.CosmosClientTimeoutError` will be raised.
- Added a new `ConnectionRetryPolicy` to manage retry behaviour during HTTP connection errors.
- Added new constructor and per-operation configuration keyword arguments:
    - `retry_total` - Maximum retry attempts.
    - `retry_backoff_max` - Maximum retry wait time in seconds.
    - `retry_fixed_interval` - Fixed retry interval in milliseconds.
    - `retry_read` - Maximum number of socket read retry attempts.
    - `retry_connect` - Maximum number of connection error retry attempts.
    - `retry_status` - Maximum number of retry attempts on error status codes.
    - `retry_on_status_codes` - A list of specific status codes to retry on.
    - `retry_backoff_factor` - Factor to calculate wait time between retry attempts.

## 4.0.0b3

- Added `create_database_if_not_exists()` and `create_container_if_not_exists` functionalities to CosmosClient and Database respectively.

## 4.0.0b2

Version 4.0.0b2 is the second iteration in our efforts to build a more Pythonic client library.

**Breaking changes**

- The client connection has been adapted to consume the HTTP pipeline defined in `azure.core.pipeline`.
- Interactive objects have now been renamed as proxies. This includes:
    - `Database` -> `DatabaseProxy`
    - `User` -> `UserProxy`
    - `Container` -> `ContainerProxy`
    - `Scripts` -> `ScriptsProxy`
- The constructor of `CosmosClient` has been updated:
    - The `auth` parameter has been renamed to `credential` and will now take an authentication type directly. This means the master key value, a dictionary of resource tokens, or a list of permissions can be passed in. However the old dictionary format is still supported.
    - The `connection_policy` parameter has been made a keyword only parameter, and while it is still supported, each of the individual attributes of the policy can now be passed in as explicit keyword arguments:
        - `request_timeout`
        - `media_request_timeout`
        - `connection_mode`
        - `media_read_mode`
        - `proxy_config`
        - `enable_endpoint_discovery`
        - `preferred_locations`
        - `multiple_write_locations`
- A new classmethod constructor has been added to `CosmosClient` to enable creation via a connection string retrieved from the Azure portal.
- Some `read_all` operations have been renamed to `list` operations:
    - `CosmosClient.read_all_databases` -> `CosmosClient.list_databases`
    - `Container.read_all_conflicts` -> `ContainerProxy.list_conflicts`
    - `Database.read_all_containers` -> `DatabaseProxy.list_containers`
    - `Database.read_all_users` -> `DatabaseProxy.list_users`
    - `User.read_all_permissions` -> `UserProxy.list_permissions`
- All operations that take `request_options` or `feed_options` parameters, these have been moved to keyword only parameters. In addition, while these options dictionaries are still supported, each of the individual options within the dictionary are now supported as explicit keyword arguments.
- The error heirarchy is now inherited from `azure.core.AzureError` instead of `CosmosError` which has been removed.
    - `HTTPFailure` has been renamed to `CosmosHttpResponseError`
    - `JSONParseFailure` has been removed and replaced by `azure.core.DecodeError`
    - Added additional errors for specific response codes:
        - `CosmosResourceNotFoundError` for status 404
        - `CosmosResourceExistsError` for status 409
        - `CosmosAccessConditionFailedError` for status 412
- `CosmosClient` can now be run in a context manager to handle closing the client connection.
- Iterable responses (e.g. query responses and list responses) are now of type `azure.core.paging.ItemPaged`. The method `fetch_next_block` has been replaced by a secondary iterator, accessed by the `by_page` method.

## 4.0.0b1

Version 4.0.0b1 is the first preview of our efforts to create a user-friendly and Pythonic client library for Azure Cosmos. For more information about this, and preview releases of other Azure SDK libraries, please visit https://aka.ms/azure-sdk-preview1-python.

**Breaking changes: New API design**

- Operations are now scoped to a particular client:
    - `CosmosClient`: This client handles account-level operations. This includes managing service properties and listing the databases within an account.
    - `Database`: This client handles database-level operations. This includes creating and deleting containers, users and stored procedurs. It can be accessed from a `CosmosClient` instance by name.
    - `Container`: This client handles operations for a particular container. This includes querying and inserting items and managing properties.
    - `User`: This client handles operations for a particular user. This includes adding and deleting permissions and managing user properties.
    
    These clients can be accessed by navigating down the client hierarchy using the `get_<child>_client` method. For full details on the new API, please see the [reference documentation](https://aka.ms/azsdk-python-cosmos-ref).
- Clients are accessed by name rather than by Id. No need to concatenate strings to create links.
- No more need to import types and methods from individual modules. The public API surface area is available directly in the `azure.cosmos` package.
- Individual request properties can be provided as keyword arguments rather than constructing a separate `RequestOptions` instance.

## 3.0.2

- Added Support for MultiPolygon Datatype
- Bug Fix in Session Read Retry Policy
- Bug Fix for Incorrect padding issues while decoding base 64 strings

## 3.0.1

- Bug fix in LocationCache
- Bug fix endpoint retry logic
- Fixed documentation

## 3.0.0

- Multi-region write support added
- Naming changes
  - DocumentClient to CosmosClient
  - Collection to Container
  - Document to Item
  - Package name updated to "azure-cosmos"
  - Namespace updated to "azure.cosmos"

## 2.3.3

- Added support for proxy
- Added support for reading change feed
- Added support for collection quota headers
- Bugfix for large session tokens issue
- Bugfix for ReadMedia API
- Bugfix in partition key range cache

## 2.3.2

- Added support for default retries on connection issues.

## 2.3.1

- Updated documentation to reference Azure Cosmos DB instead of Azure DocumentDB.

## 2.3.0

- This SDK version requires the latest version of Azure Cosmos DB Emulator available for download from https://aka.ms/cosmosdb-emulator.

## 2.2.1

- bugfix for aggregate dict
- bugfix for trimming slashes in the resource link
- tests for unicode encoding

## 2.2.0

- Added support for Request Unit per Minute (RU/m) feature.
- Added support for a new consistency level called ConsistentPrefix.

## 2.1.0

- Added support for aggregation queries (COUNT, MIN, MAX, SUM, and AVG).
- Added an option for disabling SSL verification when running against DocumentDB Emulator.
- Removed the restriction of dependent requests module to be exactly 2.10.0.
- Lowered minimum throughput on partitioned collections from 10,100 RU/s to 2500 RU/s.
- Added support for enabling script logging during stored procedure execution.
- REST API version bumped to '2017-01-19' with this release.

## 2.0.1

- Made editorial changes to documentation comments.

## 2.0.0

- Added support for Python 3.5.
- Added support for connection pooling using the requests module.
- Added support for session consistency.
- Added support for TOP/ORDERBY queries for partitioned collections.

## 1.9.0

- Added retry policy support for throttled requests. (Throttled requests receive a request rate too large exception, error code 429.)
  By default, DocumentDB retries nine times for each request when error code 429 is encountered, honoring the retryAfter time in the response header.
  A fixed retry interval time can now be set as part of the RetryOptions property on the ConnectionPolicy object if you want to ignore the retryAfter time returned by server between the retries.
  DocumentDB now waits for a maximum of 30 seconds for each request that is being throttled (irrespective of retry count) and returns the response with error code 429.
  This time can also be overriden in the RetryOptions property on ConnectionPolicy object.

- DocumentDB now returns x-ms-throttle-retry-count and x-ms-throttle-retry-wait-time-ms as the response headers in every request to denote the throttle retry count
  and the cummulative time the request waited between the retries.

- Removed the RetryPolicy class and the corresponding property (retry_policy) exposed on the document_client class and instead introduced a RetryOptions class
  exposing the RetryOptions property on ConnectionPolicy class that can be used to override some of the default retry options.

## 1.8.0

- Added the support for geo-replicated database accounts.
- Test fixes to move the global host and masterKey into the individual test classes.

## 1.7.0

- Added the support for Time To Live(TTL) feature for documents.

## 1.6.1

- Bug fixes related to server side partitioning to allow special characters in partitionkey path.

## 1.6.0

- Added the support for server side partitioned collections feature.

## 1.5.0

- Added Client-side sharding framework to the SDK. Implemented HashPartionResolver and RangePartitionResolver classes.

## 1.4.2

- Implement Upsert. New UpsertXXX methods added to support Upsert feature.
- Implement ID Based Routing. No public API changes, all changes internal.

## 1.3.0

- Release skipped to bring version number in alignment with other SDKs

## 1.2.0

- Supports GeoSpatial index.
- Validates id property for all resources. Ids for resources cannot contain ?, /, #, \\, characters or end with a space.
- Adds new header "index transformation progress" to ResourceResponse.

## 1.1.0

- Implements V2 indexing policy

## 1.0.1

- Supports proxy connection
<|MERGE_RESOLUTION|>--- conflicted
+++ resolved
@@ -10,6 +10,7 @@
 - Marked the GetAuthorizationMethod for deprecation since it will no longer be public in a future release.
 - Added samples showing how to configure retry options for both the sync and async clients.
 - Deprecated the `connection_retry_policy` and `retry_options` options in the sync client.
+- Added user warning to non-query methods trying to use `populate_query_metrics` options.
 
 ### 4.3.0b4 (2022-04-07)
 
@@ -18,11 +19,7 @@
 - Added support for AAD authentication for the sync client.
 
 #### Other Changes
-<<<<<<< HEAD
-- Added user warning to non-query methods trying to use `populate_query_metrics` options.
-=======
 - Changed `_set_partition_key` return typehint in async client.
->>>>>>> a779fd27
 
 ### 4.3.0b3 (2022-03-10)
 
