## Release History

### 4.4.1b2 (Unreleased)

#### Features Added
<<<<<<< HEAD
* Added ability to limit Continuation Token size when querying for items. See [PR 30731](https://github.com/Azure/azure-sdk-for-python/pull/30731)
=======
>>>>>>> fc93b6fd

#### Breaking Changes
* Removed `populate_query_metrics` option from methods where it sees no use. See [PR 31096](https://github.com/Azure/azure-sdk-for-python/pull/31096).

#### Bugs Fixed

#### Other Changes

### 4.4.1b1 (2023-07-25)

#### Features Added
* Added ability to limit continuation token size when querying for items. See [PR 30731](https://github.com/Azure/azure-sdk-for-python/pull/30731)

#### Bugs Fixed
* Fixed bug with async patch_item method. See [PR 30804](https://github.com/Azure/azure-sdk-for-python/pull/30804).

### 4.4.0 (2023-06-09)

#### Features Added
- GA release of Patch API and Delete All Items By Partition Key

### 4.4.0b2 (2023-05-22)

#### Features Added
* Added conditional patching for Patch operations. See [PR 30455](https://github.com/Azure/azure-sdk-for-python/pull/30455).

#### Bugs Fixed
* Fixed bug with non english locales causing an error with the RFC 1123 Date Format. See [PR 30125](https://github.com/Azure/azure-sdk-for-python/pull/30125).

#### Other Changes
* Refactoring of our client `connection_timeout` and `request_timeout` configurations. See [PR 30171](https://github.com/Azure/azure-sdk-for-python/pull/30171).

### 4.4.0b1 (2023-04-11)

#### Features Added
 - Added **preview** delete all items by partition key functionality. See [PR 29186](https://github.com/Azure/azure-sdk-for-python/pull/29186). For more information on Partition Key Delete, please see [Azure Cosmos DB Partition Key Delete](https://learn.microsoft.com/azure/cosmos-db/nosql/how-to-delete-by-partition-key?tabs=python-example).
 - Added **preview** partial document update (Patch API) functionality and container methods for patching items with operations. See [PR 29497](https://github.com/Azure/azure-sdk-for-python/pull/29497). For more information on Patch, please see [Azure Cosmos DB Partial Document Update](https://learn.microsoft.com/azure/cosmos-db/partial-document-update).

#### Bugs Fixed
* Fixed bug in method `create_container_if_not_exists()` of async database client for unexpected kwargs being passed into `read()` method used internally. See [PR 29136](https://github.com/Azure/azure-sdk-for-python/pull/29136).
* Fixed bug with method `query_items()` of our async container class, where partition key and cross partition headers would both be set when using partition keys. See [PR 29366](https://github.com/Azure/azure-sdk-for-python/pull/29366/).
* Fixed bug with client not properly surfacing errors for invalid credentials and identities with insufficient permissions. Users running into 'NoneType has no attribute ConsistencyPolicy' errors when initializing their clients will now see proper authentication exceptions. See [PR 29256](https://github.com/Azure/azure-sdk-for-python/pull/29256).

#### Other Changes
* Removed use of `six` package within the SDK.

### 4.3.1 (2023-02-23)

#### Features Added
 - Added `correlated_activity_id` for query operations.
 - Added cross regional retries for Service Unavailable/Request Timeouts for read/Query Plan operations.
 - GA release of CosmosHttpLoggingPolicy and autoscale feature.

#### Bugs Fixed
- Bug fix to address queries with VALUE MAX (or any other aggregate) that run into an issue if the query is executed on a container with at least one "empty" partition.

### 4.3.1b1 (2022-09-19)

#### Features Added
- GA release of integrated cache functionality. For more information on integrated cache please see [Azure Cosmos DB integrated cache](https://docs.microsoft.com/azure/cosmos-db/integrated-cache).
- Added ability to replace analytical ttl on containers. For more information on analytical ttl please see [Azure Cosmos DB analytical store](https://docs.microsoft.com/azure/cosmos-db/analytical-store-introduction).
- Added `CosmosHttpLoggingPolicy` to replace `HttpLoggingPolicy` for logging HTTP sessions.
- Added the ability to create containers and databases with autoscale properties for the sync and async clients.
- Added the ability to update autoscale throughput properties.

#### Bugs Fixed
- Fixed parsing of args for overloaded `container.read()` method.
- Fixed `validate_cache_staleness_value()` method to allow max_integrated_cache_staleness to be an integer greater than or equal to 0.
- Fixed `__aiter__()` method by removing the async keyword.

### 4.3.0 (2022-05-23)
#### Features Added
- GA release of Async I/O APIs, including all changes from 4.3.0b1 to 4.3.0b4.

#### Breaking Changes
- Method signatures have been updated to use keyword arguments instead of positional arguments for most method options in the async client.
- Bugfix: Automatic Id generation for items was turned on for `upsert_items()` method when no 'id' value was present in document body.
Method call will now require an 'id' field to be present in the document body.

#### Other Changes
- Deprecated offer-named methods in favor of their new throughput-named counterparts (`read_offer` -> `get_throughput`).
- Marked the GetAuthorizationHeader method for deprecation since it will no longer be public in a future release.
- Added samples showing how to configure retry options for both the sync and async clients.
- Deprecated the `connection_retry_policy` and `retry_options` options in the sync client.
- Added user warning to non-query methods trying to use `populate_query_metrics` options.

### 4.3.0b4 (2022-04-07)

#### Features Added
- Added support for AAD authentication for the async client.
- Added support for AAD authentication for the sync client.

#### Other Changes
- Changed `_set_partition_key` return typehint in async client.

### 4.3.0b3 (2022-03-10)

>[WARNING]
>The default `Session` consistency bugfix will impact customers whose database accounts have a `Bounded Staleness` or `Strong`
> consistency level, and were previously not sending `Session` as a consistency_level parameter when initializing
> their clients.
> Default consistency level for the sync and async clients is no longer "Session" and will instead be set to the 
  consistency level of the user's cosmos account setting on initialization if not passed during client initialization. 
> Please see [Consistency Levels in Azure Cosmos DB](https://docs.microsoft.com/azure/cosmos-db/consistency-levels) 
> for more details on consistency levels, or the README section on this change [here](https://github.com/Azure/azure-sdk-for-python/tree/main/sdk/cosmos/azure-cosmos#note-on-client-consistency-levels).

#### Features Added
- Added new **provisional** `max_integrated_cache_staleness_in_ms` parameter to read item and query items APIs in order
  to make use of the **preview** CosmosDB integrated cache functionality [See PR #22946](https://github.com/Azure/azure-sdk-for-python/pull/22946).
  Please see [Azure Cosmos DB integrated cache](https://docs.microsoft.com/azure/cosmos-db/integrated-cache) for more details.
- Added support for split-proof queries for the async client.

### Bugs fixed
- Default consistency level for the sync and async clients is no longer `Session` and will instead be set to the 
  consistency level of the user's cosmos account setting on initialization if not passed during client initialization. 
  This change will impact client application in terms of RUs and latency. Users relying on default `Session` consistency
  will need to pass it explicitly if their account consistency is different than `Session`.
  Please see [Consistency Levels in Azure Cosmos DB](https://docs.microsoft.com/azure/cosmos-db/consistency-levels) for more details.  
- Fixed invalid request body being sent when passing in `serverScript` body parameter to replace operations for trigger, sproc and udf resources.
- Moved `is_system_key` logic in async client.
- Fixed TypeErrors not being thrown when passing in invalid connection retry policies to the client.

### 4.3.0b2 (2022-01-25)

This version and all future versions will require Python 3.6+. Python 2.7 is no longer supported.
We will also be removing support for Python 3.6 and will only support Python 3.7+ starting December 2022.

#### Features Added
- Added support for split-proof queries for the sync client.

#### Other Changes
- Added async user agent for async client.

### 4.3.0b1 (2021-12-14)

#### Features Added
- Added language native async i/o client.

### 4.2.0 (2020-10-08)

**Bug fixes**
- Fixed bug where continuation token is not honored when query_iterable is used to get results by page. Issue #13265.
- Fixed bug where resource tokens not being honored for document reads and deletes. Issue #13634.

**New features**
- Added support for passing partitionKey while querying changefeed. Issue #11689.

### 4.1.0 (2020-08-10)

- Added deprecation warning for "lazy" indexing mode. The backend no longer allows creating containers with this mode and will set them to consistent instead.

**New features**
- Added the ability to set the analytical storage TTL when creating a new container.

**Bug fixes**
- Fixed support for dicts as inputs for get_client APIs.
- Fixed Python 2/3 compatibility in query iterators.
- Fixed type hint error. Issue #12570 - thanks @sl-sandy.
- Fixed bug where options headers were not added to upsert_item function. Issue #11791 - thank you @aalapatirvbd.
- Fixed error raised when a non string ID is used in an item. It now raises TypeError rather than AttributeError. Issue #11793 - thank you @Rabbit994.


### 4.0.0 (2020-05-20)

- Stable release.
- Added HttpLoggingPolicy to pipeline to enable passing in a custom logger for request and response headers.


## 4.0.0b6

- Fixed bug in synchronized_request for media APIs.
- Removed MediaReadMode and MediaRequestTimeout from ConnectionPolicy as media requests are not supported.


## 4.0.0b5

- azure.cosmos.errors module deprecated and replaced by azure.cosmos.exceptions
- The access condition parameters (`access_condition`, `if_match`, `if_none_match`) have been deprecated in favor of separate `match_condition` and `etag` parameters.
- Fixed bug in routing map provider.
- Added query Distinct, Offset and Limit support.
- Default document query execution context now used for
    - ChangeFeed queries
    - single partition queries (partitionkey, partitionKeyRangeId is present in options)
    - Non document queries
- Errors out for aggregates on multiple partitions, with enable cross partition query set to true, but no "value" keyword present
- Hits query plan endpoint for other scenarios to fetch query plan
- Added `__repr__` support for Cosmos entity objects.
- Updated documentation.


## 4.0.0b4

- Added support for a `timeout` keyword argument to all operations to specify an absolute timeout in seconds
  within which the operation must be completed. If the timeout value is exceeded, a `azure.cosmos.errors.CosmosClientTimeoutError` will be raised.
- Added a new `ConnectionRetryPolicy` to manage retry behaviour during HTTP connection errors.
- Added new constructor and per-operation configuration keyword arguments:
    - `retry_total` - Maximum retry attempts.
    - `retry_backoff_max` - Maximum retry wait time in seconds.
    - `retry_fixed_interval` - Fixed retry interval in milliseconds.
    - `retry_read` - Maximum number of socket read retry attempts.
    - `retry_connect` - Maximum number of connection error retry attempts.
    - `retry_status` - Maximum number of retry attempts on error status codes.
    - `retry_on_status_codes` - A list of specific status codes to retry on.
    - `retry_backoff_factor` - Factor to calculate wait time between retry attempts.

## 4.0.0b3

- Added `create_database_if_not_exists()` and `create_container_if_not_exists` functionalities to CosmosClient and Database respectively.

## 4.0.0b2

Version 4.0.0b2 is the second iteration in our efforts to build a more Pythonic client library.

**Breaking changes**

- The client connection has been adapted to consume the HTTP pipeline defined in `azure.core.pipeline`.
- Interactive objects have now been renamed as proxies. This includes:
    - `Database` -> `DatabaseProxy`
    - `User` -> `UserProxy`
    - `Container` -> `ContainerProxy`
    - `Scripts` -> `ScriptsProxy`
- The constructor of `CosmosClient` has been updated:
    - The `auth` parameter has been renamed to `credential` and will now take an authentication type directly. This means the master key value, a dictionary of resource tokens, or a list of permissions can be passed in. However the old dictionary format is still supported.
    - The `connection_policy` parameter has been made a keyword only parameter, and while it is still supported, each of the individual attributes of the policy can now be passed in as explicit keyword arguments:
        - `request_timeout`
        - `media_request_timeout`
        - `connection_mode`
        - `media_read_mode`
        - `proxy_config`
        - `enable_endpoint_discovery`
        - `preferred_locations`
        - `multiple_write_locations`
- A new classmethod constructor has been added to `CosmosClient` to enable creation via a connection string retrieved from the Azure portal.
- Some `read_all` operations have been renamed to `list` operations:
    - `CosmosClient.read_all_databases` -> `CosmosClient.list_databases`
    - `Container.read_all_conflicts` -> `ContainerProxy.list_conflicts`
    - `Database.read_all_containers` -> `DatabaseProxy.list_containers`
    - `Database.read_all_users` -> `DatabaseProxy.list_users`
    - `User.read_all_permissions` -> `UserProxy.list_permissions`
- All operations that take `request_options` or `feed_options` parameters, these have been moved to keyword only parameters. In addition, while these options dictionaries are still supported, each of the individual options within the dictionary are now supported as explicit keyword arguments.
- The error hierarchy is now inherited from `azure.core.AzureError` instead of `CosmosError` which has been removed.
    - `HTTPFailure` has been renamed to `CosmosHttpResponseError`
    - `JSONParseFailure` has been removed and replaced by `azure.core.DecodeError`
    - Added additional errors for specific response codes:
        - `CosmosResourceNotFoundError` for status 404
        - `CosmosResourceExistsError` for status 409
        - `CosmosAccessConditionFailedError` for status 412
- `CosmosClient` can now be run in a context manager to handle closing the client connection.
- Iterable responses (e.g. query responses and list responses) are now of type `azure.core.paging.ItemPaged`. The method `fetch_next_block` has been replaced by a secondary iterator, accessed by the `by_page` method.

## 4.0.0b1

Version 4.0.0b1 is the first preview of our efforts to create a user-friendly and Pythonic client library for Azure Cosmos. For more information about this, and preview releases of other Azure SDK libraries, please visit https://aka.ms/azure-sdk-preview1-python.

**Breaking changes: New API design**

- Operations are now scoped to a particular client:
    - `CosmosClient`: This client handles account-level operations. This includes managing service properties and listing the databases within an account.
    - `Database`: This client handles database-level operations. This includes creating and deleting containers, users and stored procedures. It can be accessed from a `CosmosClient` instance by name.
    - `Container`: This client handles operations for a particular container. This includes querying and inserting items and managing properties.
    - `User`: This client handles operations for a particular user. This includes adding and deleting permissions and managing user properties.
    
    These clients can be accessed by navigating down the client hierarchy using the `get_<child>_client` method. For full details on the new API, please see the [reference documentation](https://aka.ms/azsdk-python-cosmos-ref).
- Clients are accessed by name rather than by Id. No need to concatenate strings to create links.
- No more need to import types and methods from individual modules. The public API surface area is available directly in the `azure.cosmos` package.
- Individual request properties can be provided as keyword arguments rather than constructing a separate `RequestOptions` instance.

## 3.0.2

- Added Support for MultiPolygon Datatype
- Bug Fix in Session Read Retry Policy
- Bug Fix for Incorrect padding issues while decoding base 64 strings

## 3.0.1

- Bug fix in LocationCache
- Bug fix endpoint retry logic
- Fixed documentation

## 3.0.0

- Multi-region write support added
- Naming changes
  - DocumentClient to CosmosClient
  - Collection to Container
  - Document to Item
  - Package name updated to "azure-cosmos"
  - Namespace updated to "azure.cosmos"

## 2.3.3

- Added support for proxy
- Added support for reading change feed
- Added support for collection quota headers
- Bugfix for large session tokens issue
- Bugfix for ReadMedia API
- Bugfix in partition key range cache

## 2.3.2

- Added support for default retries on connection issues.

## 2.3.1

- Updated documentation to reference Azure Cosmos DB instead of Azure DocumentDB.

## 2.3.0

- This SDK version requires the latest version of Azure Cosmos DB Emulator available for download from https://aka.ms/cosmosdb-emulator.

## 2.2.1

- bugfix for aggregate dict
- bugfix for trimming slashes in the resource link
- tests for unicode encoding

## 2.2.0

- Added support for Request Unit per Minute (RU/m) feature.
- Added support for a new consistency level called ConsistentPrefix.

## 2.1.0

- Added support for aggregation queries (COUNT, MIN, MAX, SUM, and AVG).
- Added an option for disabling SSL verification when running against DocumentDB Emulator.
- Removed the restriction of dependent requests module to be exactly 2.10.0.
- Lowered minimum throughput on partitioned collections from 10,100 RU/s to 2500 RU/s.
- Added support for enabling script logging during stored procedure execution.
- REST API version bumped to '2017-01-19' with this release.

## 2.0.1

- Made editorial changes to documentation comments.

## 2.0.0

- Added support for Python 3.5.
- Added support for connection pooling using the requests module.
- Added support for session consistency.
- Added support for TOP/ORDERBY queries for partitioned collections.

## 1.9.0

- Added retry policy support for throttled requests. (Throttled requests receive a request rate too large exception, error code 429.)
  By default, DocumentDB retries nine times for each request when error code 429 is encountered, honoring the retryAfter time in the response header.
  A fixed retry interval time can now be set as part of the RetryOptions property on the ConnectionPolicy object if you want to ignore the retryAfter time returned by server between the retries.
  DocumentDB now waits for a maximum of 30 seconds for each request that is being throttled (irrespective of retry count) and returns the response with error code 429.
  This time can also be overridden in the RetryOptions property on ConnectionPolicy object.

- DocumentDB now returns x-ms-throttle-retry-count and x-ms-throttle-retry-wait-time-ms as the response headers in every request to denote the throttle retry count
  and the cumulative time the request waited between the retries.

- Removed the RetryPolicy class and the corresponding property (retry_policy) exposed on the document_client class and instead introduced a RetryOptions class
  exposing the RetryOptions property on ConnectionPolicy class that can be used to override some of the default retry options.

## 1.8.0

- Added the support for geo-replicated database accounts.
- Test fixes to move the global host and masterKey into the individual test classes.

## 1.7.0

- Added the support for Time To Live(TTL) feature for documents.

## 1.6.1

- Bug fixes related to server side partitioning to allow special characters in partitionkey path.

## 1.6.0

- Added the support for server side partitioned collections feature.

## 1.5.0

- Added Client-side sharding framework to the SDK. Implemented HashPartionResolver and RangePartitionResolver classes.

## 1.4.2

- Implement Upsert. New UpsertXXX methods added to support Upsert feature.
- Implement ID Based Routing. No public API changes, all changes internal.

## 1.3.0

- Release skipped to bring version number in alignment with other SDKs

## 1.2.0

- Supports GeoSpatial index.
- Validates id property for all resources. Ids for resources cannot contain ?, /, #, \\, characters or end with a space.
- Adds new header "index transformation progress" to ResourceResponse.

## 1.1.0

- Implements V2 indexing policy

## 1.0.1

- Supports proxy connection
<|MERGE_RESOLUTION|>--- conflicted
+++ resolved
@@ -3,10 +3,6 @@
 ### 4.4.1b2 (Unreleased)
 
 #### Features Added
-<<<<<<< HEAD
-* Added ability to limit Continuation Token size when querying for items. See [PR 30731](https://github.com/Azure/azure-sdk-for-python/pull/30731)
-=======
->>>>>>> fc93b6fd
 
 #### Breaking Changes
 * Removed `populate_query_metrics` option from methods where it sees no use. See [PR 31096](https://github.com/Azure/azure-sdk-for-python/pull/31096).
