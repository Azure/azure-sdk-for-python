--- conflicted
+++ resolved
@@ -3,24 +3,18 @@
 ### 4.7.1 (Unreleased)
 
 #### Features Added
-<<<<<<< HEAD
 * Added response headers directly to SDK item operation responses. See [PR 35791](https://github.com/Azure/azure-sdk-for-python/pull/35791).
-=======
 * SDK will now retry all ServiceRequestErrors (failing outgoing requests) before failing. Default number of retries is 3. See [PR 36514](https://github.com/Azure/azure-sdk-for-python/pull/36514).
->>>>>>> f8ab1184
 * Added Retry Policy for Container Recreate in the Python SDK. See [PR 36043](https://github.com/Azure/azure-sdk-for-python/pull/36043)
 * Added option to disable write payload on writes. See [PR 37365](https://github.com/Azure/azure-sdk-for-python/pull/37365)
 * Added get feed ranges API. See [PR 37687](https://github.com/Azure/azure-sdk-for-python/pull/37687)
 * Added feed range support in `query_items_change_feed`. See [PR 37687](https://github.com/Azure/azure-sdk-for-python/pull/37687)
 
-<<<<<<< HEAD
 #### Breaking Changes
 * Item-level operations will now return `CosmosDict` and `CosmosList` response types. 
 Responses will still be able to be used directly as previously, but will now have access to their response headers without need for a response hook. See [PR 35791](https://github.com/Azure/azure-sdk-for-python/pull/35791).
 For more information on this, see our README section [here](https://github.com/Azure/azure-sdk-for-python/blob/main/sdk/cosmos/azure-cosmos/README.md#using-item-operation-response-headers).
 
-=======
->>>>>>> f8ab1184
 #### Bugs Fixed
 * Consolidated Container Properties Cache to be in the Client to cache partition key definition and container rid to avoid unnecessary container reads. See [PR 35731](https://github.com/Azure/azure-sdk-for-python/pull/35731).
 * Fixed bug with client hangs when running into WriteForbidden exceptions. See [PR 36514](https://github.com/Azure/azure-sdk-for-python/pull/36514).
