## Release History

<<<<<<< HEAD
### 4.9.1b2 (Unreleased)

#### Features Added

#### Breaking Changes

#### Bugs Fixed

#### Other Changes
=======
### 4.9.1b2 (2025-01-24)

#### Features Added
* Added new cross-regional retry logic for `ServiceRequestError` and `ServiceResponseError` exceptions. See [PR 39396](https://github.com/Azure/azure-sdk-for-python/pull/39396)

#### Bugs Fixed
* Fixed `KeyError` being returned by location cache when most preferred location is not present in cached regions. See [PR 39396](https://github.com/Azure/azure-sdk-for-python/pull/39396).
* Fixed cross-region retries on `CosmosClient` initialization. See [PR 39396](https://github.com/Azure/azure-sdk-for-python/pull/39396)

#### Other Changes
* This release requires aiohttp version 3.10.11 and above. See [PR 39396](https://github.com/Azure/azure-sdk-for-python/pull/39396)
>>>>>>> 6ad9ca12

### 4.9.1b1 (2024-12-13)

#### Features Added
* Added change feed mode support in `query_items_change_feed`. See [PR 38105](https://github.com/Azure/azure-sdk-for-python/pull/38105)
* Added a **Preview Feature** for adding Diagnostics Handler to filter what diagnostics get logged. This feature is subject to change significantly. See [PR 38105](https://github.com/Azure/azure-sdk-for-python/pull/38581)

### 4.9.0 (2024-11-18)

#### Features Added
* Added full text policy and full text indexing policy. See [PR 37891](https://github.com/Azure/azure-sdk-for-python/pull/37891).
* Added support for full text search and hybrid search queries. See [PR 38275](https://github.com/Azure/azure-sdk-for-python/pull/38275).

### 4.8.0 (2024-11-12)
This version and all future versions will support Python 3.13.

#### Features Added
* Added response headers directly to SDK item point operation responses. See [PR 35791](https://github.com/Azure/azure-sdk-for-python/pull/35791).
* SDK will now retry all ServiceRequestErrors (failing outgoing requests) before failing. Default number of retries is 3. See [PR 36514](https://github.com/Azure/azure-sdk-for-python/pull/36514).
* Added Retry Policy for Container Recreate in the Python SDK. See [PR 36043](https://github.com/Azure/azure-sdk-for-python/pull/36043).
* Added option to disable write payload on writes. See [PR 37365](https://github.com/Azure/azure-sdk-for-python/pull/37365).
* Added get feed ranges API. See [PR 37687](https://github.com/Azure/azure-sdk-for-python/pull/37687).
* Added feed range support in `query_items_change_feed`. See [PR 37687](https://github.com/Azure/azure-sdk-for-python/pull/37687).
* Added **provisional** helper APIs for managing session tokens. See [PR 36971](https://github.com/Azure/azure-sdk-for-python/pull/36971).
* Added ability to get feed range for a partition key. See [PR 36971](https://github.com/Azure/azure-sdk-for-python/pull/36971).

#### Breaking Changes
* Item-level point operations will now return `CosmosDict` and `CosmosList` response types. 
Responses will still be able to be used directly as previously, but will now have access to their response headers without need for a response hook. See [PR 35791](https://github.com/Azure/azure-sdk-for-python/pull/35791).
For more information on this, see our README section [here](https://github.com/Azure/azure-sdk-for-python/blob/main/sdk/cosmos/azure-cosmos/README.md#using-item-operation-response-headers).

#### Bugs Fixed
* Consolidated Container Properties Cache to be in the Client to cache partition key definition and container rid to avoid unnecessary container reads. See [PR 35731](https://github.com/Azure/azure-sdk-for-python/pull/35731).
* Fixed bug with client hangs when running into WriteForbidden exceptions. See [PR 36514](https://github.com/Azure/azure-sdk-for-python/pull/36514).
* Added retry handling logic for DatabaseAccountNotFound exceptions. See [PR 36514](https://github.com/Azure/azure-sdk-for-python/pull/36514).
* Fixed SDK regex validation that would not allow for item ids to be longer than 255 characters. See [PR 36569](https://github.com/Azure/azure-sdk-for-python/pull/36569).
* Fixed issue where 'NoneType' object has no attribute error was raised when a session retry happened during a query. See [PR 37578](https://github.com/Azure/azure-sdk-for-python/pull/37578).
* Fixed issue where passing subpartition partition key values as a tuple in a query would raise an error. See [PR 38136](https://github.com/Azure/azure-sdk-for-python/pull/38136).
* Batch requests will now be properly considered as Write operation. See [PR 38365](https://github.com/Azure/azure-sdk-for-python/pull/38365).

#### Other Changes
* Getting offer thoughput when it has not been defined in a container will now give a 404/10004 instead of just a 404. See [PR 36043](https://github.com/Azure/azure-sdk-for-python/pull/36043).
* Incomplete Partition Key Extractions in documents for Subpartitioning now gives 400/1001 instead of just a 400. See [PR 36043](https://github.com/Azure/azure-sdk-for-python/pull/36043).
* SDK will now make database account calls every 5 minutes to refresh location cache. See [PR 36514](https://github.com/Azure/azure-sdk-for-python/pull/36514).

### 4.7.0 (2024-05-15)

#### Features Added
* Adds vector embedding policy and vector indexing policy. See [PR 34882](https://github.com/Azure/azure-sdk-for-python/pull/34882).
* Adds support for vector search non-streaming order by queries. See [PR 35468](https://github.com/Azure/azure-sdk-for-python/pull/35468).
* Adds support for using the start time option for change feed query API. See [PR 35090](https://github.com/Azure/azure-sdk-for-python/pull/35090).

#### Bugs Fixed
* Fixed a bug where change feed query in Async client was not returning all pages due to case-sensitive response headers. See [PR 35090](https://github.com/Azure/azure-sdk-for-python/pull/35090).
* Fixed a bug when a retryable exception occurs in the first page of a query execution causing query to return 0 results. See [PR 35090](https://github.com/Azure/azure-sdk-for-python/pull/35090).

### 4.6.1 (2024-05-15)

### 4.6.0 (2024-03-14)

#### Features Added
* GA release of hierarchical partitioning, index metrics and transactional batch.

#### Bugs Fixed
* Keyword arguments were not being passed down for `create_container_if_not_exists()` methods. See [PR 34286](https://github.com/Azure/azure-sdk-for-python/pull/34286).

#### Other Changes
* Made several updates to the type hints used throughout the SDK for greater detail. See [PR 33269](https://github.com/Azure/azure-sdk-for-python/pull/33269), [PR 33341](https://github.com/Azure/azure-sdk-for-python/pull/33341), [PR 33738](https://github.com/Azure/azure-sdk-for-python/pull/33738).

### 4.5.2b5 (2024-03-02)

#### Bugs Fixed
* Fixed bug with async lock not properly releasing on async global endpoint manager. see [PR 34579](https://github.com/Azure/azure-sdk-for-python/pull/34579).

#### Other Changes
* Marked `computed_properties` keyword as provisional, un-marked `continuation_token_limit` as provisional. See [PR 34207](https://github.com/Azure/azure-sdk-for-python/pull/34207).

### 4.5.2b4 (2024-02-02)
This version and all future versions will require Python 3.8+.

#### Features Added
* Added **preview** support for Computed Properties on Python SDK (Must be enabled on the account level before it can be used). See [PR 33626](https://github.com/Azure/azure-sdk-for-python/pull/33626).

#### Bugs Fixed
* Made use of `response_hook` thread-safe in the sync client. See [PR 33790](https://github.com/Azure/azure-sdk-for-python/pull/33790).
* Fixed bug with the session container not being properly maintained. See [33738](https://github.com/Azure/azure-sdk-for-python/pull/33738).

### 4.5.2b3 (2023-11-10)

#### Features Added
* Added support for capturing Index Metrics in query operations. See [PR 33034](https://github.com/Azure/azure-sdk-for-python/pull/33034).

### 4.5.2b2 (2023-10-31)

#### Features Added
* Added support for Transactional Batch. See [PR 32508](https://github.com/Azure/azure-sdk-for-python/pull/32508).
* Added **preview** support for Priority Based Throttling/Priority Based Execution (Must be enabled at the account level before it can be used). See [PR 32441](https://github.com/Azure/azure-sdk-for-python/pull/32441/).

### 4.5.2b1 (2023-10-17)

#### Features Added
* Added support for Hierarchical Partitioning, also known as Subpartitioning. See [PR 31121](https://github.com/Azure/azure-sdk-for-python/pull/31121).

#### Bugs Fixed
* Small fix to the `offer_throughput` option in the async client's `create_database_if_not_exists` method, which was previously misspelled as `offerThroughput`.
See [PR 32076](https://github.com/Azure/azure-sdk-for-python/pull/32076).

#### Other Changes
* Marked the outdated `diagnostics.py` file for deprecation since we now recommend the use of our `CosmosHttpLoggingPolicy` for diagnostics.
For more on the `CosmosHttpLoggingPolicy` see our [README](https://github.com/Azure/azure-sdk-for-python/tree/main/sdk/cosmos/azure-cosmos#logging-diagnostics).

### 4.5.1 (2023-09-12)

#### Bugs Fixed
* Fixed bug when query with DISTINCT + OFFSET/LIMIT operators returns unexpected result. See [PR 31925](https://github.com/Azure/azure-sdk-for-python/pull/31925).

#### Other Changes
* Added additional checks for resource creation using specific characters that cause issues. See [PR 31861](https://github.com/Azure/azure-sdk-for-python/pull/31861).

### 4.5.0 (2023-08-09)

#### Features Added
* Added support for continuation tokens for streamable cross partition queries. See [PR 31189](https://github.com/Azure/azure-sdk-for-python/pull/31189).

#### Bugs Fixed
* Fixed bug with async `create_database_if_not_exists` method not working when passing `offer_throughput` as an option. See [PR 31478](https://github.com/Azure/azure-sdk-for-python/pull/31478).

#### Other Changes
* Renamed `response_continuation_token_limit_in_kb` to `continuation_token_limit` for GA. See [PR 31532](https://github.com/Azure/azure-sdk-for-python/pull/31532).

### 4.4.1b1 (2023-07-25)

#### Features Added
* Added ability to limit continuation token size when querying for items. See [PR 30731](https://github.com/Azure/azure-sdk-for-python/pull/30731)

#### Bugs Fixed
* Fixed bug with async patch_item method. See [PR 30804](https://github.com/Azure/azure-sdk-for-python/pull/30804).

### 4.4.0 (2023-06-09)

#### Features Added
- GA release of Patch API and Delete All Items By Partition Key

### 4.4.0b2 (2023-05-22)

#### Features Added
* Added conditional patching for Patch operations. See [PR 30455](https://github.com/Azure/azure-sdk-for-python/pull/30455).

#### Bugs Fixed
* Fixed bug with non english locales causing an error with the RFC 1123 Date Format. See [PR 30125](https://github.com/Azure/azure-sdk-for-python/pull/30125).

#### Other Changes
* Refactoring of our client `connection_timeout` and `request_timeout` configurations. See [PR 30171](https://github.com/Azure/azure-sdk-for-python/pull/30171).

### 4.4.0b1 (2023-04-11)

#### Features Added
 - Added **preview** delete all items by partition key functionality. See [PR 29186](https://github.com/Azure/azure-sdk-for-python/pull/29186). For more information on Partition Key Delete, please see [Azure Cosmos DB Partition Key Delete](https://learn.microsoft.com/azure/cosmos-db/nosql/how-to-delete-by-partition-key?tabs=python-example).
 - Added **preview** partial document update (Patch API) functionality and container methods for patching items with operations. See [PR 29497](https://github.com/Azure/azure-sdk-for-python/pull/29497). For more information on Patch, please see [Azure Cosmos DB Partial Document Update](https://learn.microsoft.com/azure/cosmos-db/partial-document-update).

#### Bugs Fixed
* Fixed bug in method `create_container_if_not_exists()` of async database client for unexpected kwargs being passed into `read()` method used internally. See [PR 29136](https://github.com/Azure/azure-sdk-for-python/pull/29136).
* Fixed bug with method `query_items()` of our async container class, where partition key and cross partition headers would both be set when using partition keys. See [PR 29366](https://github.com/Azure/azure-sdk-for-python/pull/29366/).
* Fixed bug with client not properly surfacing errors for invalid credentials and identities with insufficient permissions. Users running into 'NoneType has no attribute ConsistencyPolicy' errors when initializing their clients will now see proper authentication exceptions. See [PR 29256](https://github.com/Azure/azure-sdk-for-python/pull/29256).

#### Other Changes
* Removed use of `six` package within the SDK.

### 4.3.1 (2023-02-23)

#### Features Added
 - Added `correlated_activity_id` for query operations.
 - Added cross regional retries for Service Unavailable/Request Timeouts for read/Query Plan operations.
 - GA release of CosmosHttpLoggingPolicy and autoscale feature.

#### Bugs Fixed
- Bug fix to address queries with VALUE MAX (or any other aggregate) that run into an issue if the query is executed on a container with at least one "empty" partition.

### 4.3.1b1 (2022-09-19)

#### Features Added
- GA release of integrated cache functionality. For more information on integrated cache please see [Azure Cosmos DB integrated cache](https://learn.microsoft.com/azure/cosmos-db/integrated-cache).
- Added ability to replace analytical ttl on containers. For more information on analytical ttl please see [Azure Cosmos DB analytical store](https://learn.microsoft.com/azure/cosmos-db/analytical-store-introduction).
- Added `CosmosHttpLoggingPolicy` to replace `HttpLoggingPolicy` for logging HTTP sessions.
- Added the ability to create containers and databases with autoscale properties for the sync and async clients.
- Added the ability to update autoscale throughput properties.

#### Bugs Fixed
- Fixed parsing of args for overloaded `container.read()` method.
- Fixed `validate_cache_staleness_value()` method to allow max_integrated_cache_staleness to be an integer greater than or equal to 0.
- Fixed `__aiter__()` method by removing the async keyword.

### 4.3.0 (2022-05-23)
#### Features Added
- GA release of Async I/O APIs, including all changes from 4.3.0b1 to 4.3.0b4.

#### Breaking Changes
- Method signatures have been updated to use keyword arguments instead of positional arguments for most method options in the async client.
- Bugfix: Automatic Id generation for items was turned on for `upsert_items()` method when no 'id' value was present in document body.
Method call will now require an 'id' field to be present in the document body.

#### Other Changes
- Deprecated offer-named methods in favor of their new throughput-named counterparts (`read_offer` -> `get_throughput`).
- Marked the GetAuthorizationHeader method for deprecation since it will no longer be public in a future release.
- Added samples showing how to configure retry options for both the sync and async clients.
- Deprecated the `connection_retry_policy` and `retry_options` options in the sync client.
- Added user warning to non-query methods trying to use `populate_query_metrics` options.

### 4.3.0b4 (2022-04-07)

#### Features Added
- Added support for AAD authentication for the async client.
- Added support for AAD authentication for the sync client.

#### Other Changes
- Changed `_set_partition_key` return typehint in async client.

### 4.3.0b3 (2022-03-10)

>[WARNING]
>The default `Session` consistency bugfix will impact customers whose database accounts have a `Bounded Staleness` or `Strong`
> consistency level, and were previously not sending `Session` as a consistency_level parameter when initializing
> their clients.
> Default consistency level for the sync and async clients is no longer "Session" and will instead be set to the 
  consistency level of the user's cosmos account setting on initialization if not passed during client initialization. 
> Please see [Consistency Levels in Azure Cosmos DB](https://learn.microsoft.com/azure/cosmos-db/consistency-levels) 
> for more details on consistency levels, or the README section on this change [here](https://github.com/Azure/azure-sdk-for-python/tree/main/sdk/cosmos/azure-cosmos#note-on-client-consistency-levels).

#### Features Added
- Added new **provisional** `max_integrated_cache_staleness_in_ms` parameter to read item and query items APIs in order
  to make use of the **preview** CosmosDB integrated cache functionality [See PR #22946](https://github.com/Azure/azure-sdk-for-python/pull/22946).
  Please see [Azure Cosmos DB integrated cache](https://learn.microsoft.com/azure/cosmos-db/integrated-cache) for more details.
- Added support for split-proof queries for the async client.

### Bugs fixed
- Default consistency level for the sync and async clients is no longer `Session` and will instead be set to the 
  consistency level of the user's cosmos account setting on initialization if not passed during client initialization. 
  This change will impact client application in terms of RUs and latency. Users relying on default `Session` consistency
  will need to pass it explicitly if their account consistency is different than `Session`.
  Please see [Consistency Levels in Azure Cosmos DB](https://learn.microsoft.com/azure/cosmos-db/consistency-levels) for more details.  
- Fixed invalid request body being sent when passing in `serverScript` body parameter to replace operations for trigger, sproc and udf resources.
- Moved `is_system_key` logic in async client.
- Fixed TypeErrors not being thrown when passing in invalid connection retry policies to the client.

### 4.3.0b2 (2022-01-25)

This version and all future versions will require Python 3.6+. Python 2.7 is no longer supported.
We will also be removing support for Python 3.6 and will only support Python 3.7+ starting December 2022.

#### Features Added
- Added support for split-proof queries for the sync client.

#### Other Changes
- Added async user agent for async client.

### 4.3.0b1 (2021-12-14)

#### Features Added
- Added language native async i/o client.

### 4.2.0 (2020-10-08)

**Bug fixes**
- Fixed bug where continuation token is not honored when query_iterable is used to get results by page. Issue #13265.
- Fixed bug where resource tokens not being honored for document reads and deletes. Issue #13634.

**New features**
- Added support for passing partitionKey while querying changefeed. Issue #11689.

### 4.1.0 (2020-08-10)

- Added deprecation warning for "lazy" indexing mode. The backend no longer allows creating containers with this mode and will set them to consistent instead.

**New features**
- Added the ability to set the analytical storage TTL when creating a new container.

**Bug fixes**
- Fixed support for dicts as inputs for get_client APIs.
- Fixed Python 2/3 compatibility in query iterators.
- Fixed type hint error. Issue #12570 - thanks @sl-sandy.
- Fixed bug where options headers were not added to upsert_item function. Issue #11791 - thank you @aalapatirvbd.
- Fixed error raised when a non string ID is used in an item. It now raises TypeError rather than AttributeError. Issue #11793 - thank you @Rabbit994.


### 4.0.0 (2020-05-20)

- Stable release.
- Added HttpLoggingPolicy to pipeline to enable passing in a custom logger for request and response headers.


## 4.0.0b6

- Fixed bug in synchronized_request for media APIs.
- Removed MediaReadMode and MediaRequestTimeout from ConnectionPolicy as media requests are not supported.


## 4.0.0b5

- azure.cosmos.errors module deprecated and replaced by azure.cosmos.exceptions
- The access condition parameters (`access_condition`, `if_match`, `if_none_match`) have been deprecated in favor of separate `match_condition` and `etag` parameters.
- Fixed bug in routing map provider.
- Added query Distinct, Offset and Limit support.
- Default document query execution context now used for
    - ChangeFeed queries
    - single partition queries (partitionkey, partitionKeyRangeId is present in options)
    - Non document queries
- Errors out for aggregates on multiple partitions, with enable cross partition query set to true, but no "value" keyword present
- Hits query plan endpoint for other scenarios to fetch query plan
- Added `__repr__` support for Cosmos entity objects.
- Updated documentation.


## 4.0.0b4

- Added support for a `timeout` keyword argument to all operations to specify an absolute timeout in seconds
  within which the operation must be completed. If the timeout value is exceeded, a `azure.cosmos.errors.CosmosClientTimeoutError` will be raised.
- Added a new `ConnectionRetryPolicy` to manage retry behaviour during HTTP connection errors.
- Added new constructor and per-operation configuration keyword arguments:
    - `retry_total` - Maximum retry attempts.
    - `retry_backoff_max` - Maximum retry wait time in seconds.
    - `retry_fixed_interval` - Fixed retry interval in milliseconds.
    - `retry_read` - Maximum number of socket read retry attempts.
    - `retry_connect` - Maximum number of connection error retry attempts.
    - `retry_status` - Maximum number of retry attempts on error status codes.
    - `retry_on_status_codes` - A list of specific status codes to retry on.
    - `retry_backoff_factor` - Factor to calculate wait time between retry attempts.

## 4.0.0b3

- Added `create_database_if_not_exists()` and `create_container_if_not_exists` functionalities to CosmosClient and Database respectively.

## 4.0.0b2

Version 4.0.0b2 is the second iteration in our efforts to build a more Pythonic client library.

**Breaking changes**

- The client connection has been adapted to consume the HTTP pipeline defined in `azure.core.pipeline`.
- Interactive objects have now been renamed as proxies. This includes:
    - `Database` -> `DatabaseProxy`
    - `User` -> `UserProxy`
    - `Container` -> `ContainerProxy`
    - `Scripts` -> `ScriptsProxy`
- The constructor of `CosmosClient` has been updated:
    - The `auth` parameter has been renamed to `credential` and will now take an authentication type directly. This means the master key value, a dictionary of resource tokens, or a list of permissions can be passed in. However the old dictionary format is still supported.
    - The `connection_policy` parameter has been made a keyword only parameter, and while it is still supported, each of the individual attributes of the policy can now be passed in as explicit keyword arguments:
        - `request_timeout`
        - `media_request_timeout`
        - `connection_mode`
        - `media_read_mode`
        - `proxy_config`
        - `enable_endpoint_discovery`
        - `preferred_locations`
        - `multiple_write_locations`
- A new classmethod constructor has been added to `CosmosClient` to enable creation via a connection string retrieved from the Azure portal.
- Some `read_all` operations have been renamed to `list` operations:
    - `CosmosClient.read_all_databases` -> `CosmosClient.list_databases`
    - `Container.read_all_conflicts` -> `ContainerProxy.list_conflicts`
    - `Database.read_all_containers` -> `DatabaseProxy.list_containers`
    - `Database.read_all_users` -> `DatabaseProxy.list_users`
    - `User.read_all_permissions` -> `UserProxy.list_permissions`
- All operations that take `request_options` or `feed_options` parameters, these have been moved to keyword only parameters. In addition, while these options dictionaries are still supported, each of the individual options within the dictionary are now supported as explicit keyword arguments.
- The error hierarchy is now inherited from `azure.core.AzureError` instead of `CosmosError` which has been removed.
    - `HTTPFailure` has been renamed to `CosmosHttpResponseError`
    - `JSONParseFailure` has been removed and replaced by `azure.core.DecodeError`
    - Added additional errors for specific response codes:
        - `CosmosResourceNotFoundError` for status 404
        - `CosmosResourceExistsError` for status 409
        - `CosmosAccessConditionFailedError` for status 412
- `CosmosClient` can now be run in a context manager to handle closing the client connection.
- Iterable responses (e.g. query responses and list responses) are now of type `azure.core.paging.ItemPaged`. The method `fetch_next_block` has been replaced by a secondary iterator, accessed by the `by_page` method.

## 4.0.0b1

Version 4.0.0b1 is the first preview of our efforts to create a user-friendly and Pythonic client library for Azure Cosmos. For more information about this, and preview releases of other Azure SDK libraries, please visit https://aka.ms/azure-sdk-preview1-python.

**Breaking changes: New API design**

- Operations are now scoped to a particular client:
    - `CosmosClient`: This client handles account-level operations. This includes managing service properties and listing the databases within an account.
    - `Database`: This client handles database-level operations. This includes creating and deleting containers, users and stored procedures. It can be accessed from a `CosmosClient` instance by name.
    - `Container`: This client handles operations for a particular container. This includes querying and inserting items and managing properties.
    - `User`: This client handles operations for a particular user. This includes adding and deleting permissions and managing user properties.
    
    These clients can be accessed by navigating down the client hierarchy using the `get_<child>_client` method. For full details on the new API, please see the [reference documentation](https://aka.ms/azsdk-python-cosmos-ref).
- Clients are accessed by name rather than by Id. No need to concatenate strings to create links.
- No more need to import types and methods from individual modules. The public API surface area is available directly in the `azure.cosmos` package.
- Individual request properties can be provided as keyword arguments rather than constructing a separate `RequestOptions` instance.

## 3.0.2

- Added Support for MultiPolygon Datatype
- Bug Fix in Session Read Retry Policy
- Bug Fix for Incorrect padding issues while decoding base 64 strings

## 3.0.1

- Bug fix in LocationCache
- Bug fix endpoint retry logic
- Fixed documentation

## 3.0.0

- Multi-region write support added
- Naming changes
  - DocumentClient to CosmosClient
  - Collection to Container
  - Document to Item
  - Package name updated to "azure-cosmos"
  - Namespace updated to "azure.cosmos"

## 2.3.3

- Added support for proxy
- Added support for reading change feed
- Added support for collection quota headers
- Bugfix for large session tokens issue
- Bugfix for ReadMedia API
- Bugfix in partition key range cache

## 2.3.2

- Added support for default retries on connection issues.

## 2.3.1

- Updated documentation to reference Azure Cosmos DB instead of Azure DocumentDB.

## 2.3.0

- This SDK version requires the latest version of Azure Cosmos DB Emulator available for download from https://aka.ms/cosmosdb-emulator.

## 2.2.1

- bugfix for aggregate dict
- bugfix for trimming slashes in the resource link
- tests for unicode encoding

## 2.2.0

- Added support for Request Unit per Minute (RU/m) feature.
- Added support for a new consistency level called ConsistentPrefix.

## 2.1.0

- Added support for aggregation queries (COUNT, MIN, MAX, SUM, and AVG).
- Added an option for disabling SSL verification when running against DocumentDB Emulator.
- Removed the restriction of dependent requests module to be exactly 2.10.0.
- Lowered minimum throughput on partitioned collections from 10,100 RU/s to 2500 RU/s.
- Added support for enabling script logging during stored procedure execution.
- REST API version bumped to '2017-01-19' with this release.

## 2.0.1

- Made editorial changes to documentation comments.

## 2.0.0

- Added support for Python 3.5.
- Added support for connection pooling using the requests module.
- Added support for session consistency.
- Added support for TOP/ORDERBY queries for partitioned collections.

## 1.9.0

- Added retry policy support for throttled requests. (Throttled requests receive a request rate too large exception, error code 429.)
  By default, DocumentDB retries nine times for each request when error code 429 is encountered, honoring the retryAfter time in the response header.
  A fixed retry interval time can now be set as part of the RetryOptions property on the ConnectionPolicy object if you want to ignore the retryAfter time returned by server between the retries.
  DocumentDB now waits for a maximum of 30 seconds for each request that is being throttled (irrespective of retry count) and returns the response with error code 429.
  This time can also be overridden in the RetryOptions property on ConnectionPolicy object.

- DocumentDB now returns x-ms-throttle-retry-count and x-ms-throttle-retry-wait-time-ms as the response headers in every request to denote the throttle retry count
  and the cumulative time the request waited between the retries.

- Removed the RetryPolicy class and the corresponding property (retry_policy) exposed on the document_client class and instead introduced a RetryOptions class
  exposing the RetryOptions property on ConnectionPolicy class that can be used to override some of the default retry options.

## 1.8.0

- Added the support for geo-replicated database accounts.
- Test fixes to move the global host and masterKey into the individual test classes.

## 1.7.0

- Added the support for Time To Live(TTL) feature for documents.

## 1.6.1

- Bug fixes related to server side partitioning to allow special characters in partitionkey path.

## 1.6.0

- Added the support for server side partitioned collections feature.

## 1.5.0

- Added Client-side sharding framework to the SDK. Implemented HashPartionResolver and RangePartitionResolver classes.

## 1.4.2

- Implement Upsert. New UpsertXXX methods added to support Upsert feature.
- Implement ID Based Routing. No public API changes, all changes internal.

## 1.3.0

- Release skipped to bring version number in alignment with other SDKs

## 1.2.0

- Supports GeoSpatial index.
- Validates id property for all resources. Ids for resources cannot contain ?, /, #, \\, characters or end with a space.
- Adds new header "index transformation progress" to ResourceResponse.

## 1.1.0

- Implements V2 indexing policy

## 1.0.1

- Supports proxy connection
<|MERGE_RESOLUTION|>--- conflicted
+++ resolved
@@ -1,16 +1,5 @@
 ## Release History
 
-<<<<<<< HEAD
-### 4.9.1b2 (Unreleased)
-
-#### Features Added
-
-#### Breaking Changes
-
-#### Bugs Fixed
-
-#### Other Changes
-=======
 ### 4.9.1b2 (2025-01-24)
 
 #### Features Added
@@ -22,7 +11,6 @@
 
 #### Other Changes
 * This release requires aiohttp version 3.10.11 and above. See [PR 39396](https://github.com/Azure/azure-sdk-for-python/pull/39396)
->>>>>>> 6ad9ca12
 
 ### 4.9.1b1 (2024-12-13)
 
