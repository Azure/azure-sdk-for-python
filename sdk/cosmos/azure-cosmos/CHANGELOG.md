--- conflicted
+++ resolved
@@ -4,11 +4,8 @@
 This version and all future versions will require Python 3.8+.
 
 #### Features Added
-<<<<<<< HEAD
-=======
 * Added **preview** support for Computed Properties on Python SDK (Must be enabled on the account level before it can be used). See [PR 33626](https://github.com/Azure/azure-sdk-for-python/pull/33626).
 
->>>>>>> 47b9c122
 #### Breaking Changes
 
 #### Bugs Fixed
