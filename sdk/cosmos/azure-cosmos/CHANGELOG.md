## Release History

### 4.5.2b2 (Unreleased)

#### Features Added
<<<<<<< HEAD
* Added Support for Subpartitioning in Python SDK. See [PR 31121](https://github.com/Azure/azure-sdk-for-python/pull/31121)
* Added Support for Priority Based Throttling (Also known as Priority Based Execution). See [PR 32441](https://github.com/Azure/azure-sdk-for-python/pull/32441/)
=======
>>>>>>> 18216d73

#### Breaking Changes

#### Bugs Fixed

#### Other Changes

### 4.5.2b1 (2023-10-17)

#### Features Added
* Added Support for Subpartitioning in Python SDK. See [PR 31121](https://github.com/Azure/azure-sdk-for-python/pull/31121)

#### Bugs Fixed
* Small fix to the `offer_throughput` option in the async client's `create_database_if_not_exists` method, which was previously misspelled as `offerThroughput`.
See [PR 32076](https://github.com/Azure/azure-sdk-for-python/pull/32076).

#### Other Changes
* Marked the outdated `diagnostics.py` file for deprecation since we now recommend the use of our `CosmosHttpLoggingPolicy` for diagnostics.
For more on the `CosmosHttpLoggingPolicy` see our [README](https://github.com/Azure/azure-sdk-for-python/tree/main/sdk/cosmos/azure-cosmos#logging-diagnostics).

### 4.5.1 (2023-09-12)

#### Bugs Fixed
* Fixed bug when query with DISTINCT + OFFSET/LIMIT operators returns unexpected result. See [PR 31925](https://github.com/Azure/azure-sdk-for-python/pull/31925).

#### Other Changes
* Added additional checks for resource creation using specific characters that cause issues. See [PR 31861](https://github.com/Azure/azure-sdk-for-python/pull/31861).

### 4.5.0 (2023-08-09)

#### Features Added
* Added support for continuation tokens for streamable cross partition queries. See [PR 31189](https://github.com/Azure/azure-sdk-for-python/pull/31189).

#### Bugs Fixed
* Fixed bug with async `create_database_if_not_exists` method not working when passing `offer_throughput` as an option. See [PR 31478](https://github.com/Azure/azure-sdk-for-python/pull/31478).

#### Other Changes
* Renamed `response_continuation_token_limit_in_kb` to `continuation_token_limit` for GA. See [PR 31532](https://github.com/Azure/azure-sdk-for-python/pull/31532).

### 4.4.1b1 (2023-07-25)

#### Features Added
* Added ability to limit continuation token size when querying for items. See [PR 30731](https://github.com/Azure/azure-sdk-for-python/pull/30731)

#### Bugs Fixed
* Fixed bug with async patch_item method. See [PR 30804](https://github.com/Azure/azure-sdk-for-python/pull/30804).

### 4.4.0 (2023-06-09)

#### Features Added
- GA release of Patch API and Delete All Items By Partition Key

### 4.4.0b2 (2023-05-22)

#### Features Added
* Added conditional patching for Patch operations. See [PR 30455](https://github.com/Azure/azure-sdk-for-python/pull/30455).

#### Bugs Fixed
* Fixed bug with non english locales causing an error with the RFC 1123 Date Format. See [PR 30125](https://github.com/Azure/azure-sdk-for-python/pull/30125).

#### Other Changes
* Refactoring of our client `connection_timeout` and `request_timeout` configurations. See [PR 30171](https://github.com/Azure/azure-sdk-for-python/pull/30171).

### 4.4.0b1 (2023-04-11)

#### Features Added
 - Added **preview** delete all items by partition key functionality. See [PR 29186](https://github.com/Azure/azure-sdk-for-python/pull/29186). For more information on Partition Key Delete, please see [Azure Cosmos DB Partition Key Delete](https://learn.microsoft.com/azure/cosmos-db/nosql/how-to-delete-by-partition-key?tabs=python-example).
 - Added **preview** partial document update (Patch API) functionality and container methods for patching items with operations. See [PR 29497](https://github.com/Azure/azure-sdk-for-python/pull/29497). For more information on Patch, please see [Azure Cosmos DB Partial Document Update](https://learn.microsoft.com/azure/cosmos-db/partial-document-update).

#### Bugs Fixed
* Fixed bug in method `create_container_if_not_exists()` of async database client for unexpected kwargs being passed into `read()` method used internally. See [PR 29136](https://github.com/Azure/azure-sdk-for-python/pull/29136).
* Fixed bug with method `query_items()` of our async container class, where partition key and cross partition headers would both be set when using partition keys. See [PR 29366](https://github.com/Azure/azure-sdk-for-python/pull/29366/).
* Fixed bug with client not properly surfacing errors for invalid credentials and identities with insufficient permissions. Users running into 'NoneType has no attribute ConsistencyPolicy' errors when initializing their clients will now see proper authentication exceptions. See [PR 29256](https://github.com/Azure/azure-sdk-for-python/pull/29256).

#### Other Changes
* Removed use of `six` package within the SDK.

### 4.3.1 (2023-02-23)

#### Features Added
 - Added `correlated_activity_id` for query operations.
 - Added cross regional retries for Service Unavailable/Request Timeouts for read/Query Plan operations.
 - GA release of CosmosHttpLoggingPolicy and autoscale feature.

#### Bugs Fixed
- Bug fix to address queries with VALUE MAX (or any other aggregate) that run into an issue if the query is executed on a container with at least one "empty" partition.

### 4.3.1b1 (2022-09-19)

#### Features Added
- GA release of integrated cache functionality. For more information on integrated cache please see [Azure Cosmos DB integrated cache](https://docs.microsoft.com/azure/cosmos-db/integrated-cache).
- Added ability to replace analytical ttl on containers. For more information on analytical ttl please see [Azure Cosmos DB analytical store](https://docs.microsoft.com/azure/cosmos-db/analytical-store-introduction).
- Added `CosmosHttpLoggingPolicy` to replace `HttpLoggingPolicy` for logging HTTP sessions.
- Added the ability to create containers and databases with autoscale properties for the sync and async clients.
- Added the ability to update autoscale throughput properties.

#### Bugs Fixed
- Fixed parsing of args for overloaded `container.read()` method.
- Fixed `validate_cache_staleness_value()` method to allow max_integrated_cache_staleness to be an integer greater than or equal to 0.
- Fixed `__aiter__()` method by removing the async keyword.

### 4.3.0 (2022-05-23)
#### Features Added
- GA release of Async I/O APIs, including all changes from 4.3.0b1 to 4.3.0b4.

#### Breaking Changes
- Method signatures have been updated to use keyword arguments instead of positional arguments for most method options in the async client.
- Bugfix: Automatic Id generation for items was turned on for `upsert_items()` method when no 'id' value was present in document body.
Method call will now require an 'id' field to be present in the document body.

#### Other Changes
- Deprecated offer-named methods in favor of their new throughput-named counterparts (`read_offer` -> `get_throughput`).
- Marked the GetAuthorizationHeader method for deprecation since it will no longer be public in a future release.
- Added samples showing how to configure retry options for both the sync and async clients.
- Deprecated the `connection_retry_policy` and `retry_options` options in the sync client.
- Added user warning to non-query methods trying to use `populate_query_metrics` options.

### 4.3.0b4 (2022-04-07)

#### Features Added
- Added support for AAD authentication for the async client.
- Added support for AAD authentication for the sync client.

#### Other Changes
- Changed `_set_partition_key` return typehint in async client.

### 4.3.0b3 (2022-03-10)

>[WARNING]
>The default `Session` consistency bugfix will impact customers whose database accounts have a `Bounded Staleness` or `Strong`
> consistency level, and were previously not sending `Session` as a consistency_level parameter when initializing
> their clients.
> Default consistency level for the sync and async clients is no longer "Session" and will instead be set to the 
  consistency level of the user's cosmos account setting on initialization if not passed during client initialization. 
> Please see [Consistency Levels in Azure Cosmos DB](https://docs.microsoft.com/azure/cosmos-db/consistency-levels) 
> for more details on consistency levels, or the README section on this change [here](https://github.com/Azure/azure-sdk-for-python/tree/main/sdk/cosmos/azure-cosmos#note-on-client-consistency-levels).

#### Features Added
- Added new **provisional** `max_integrated_cache_staleness_in_ms` parameter to read item and query items APIs in order
  to make use of the **preview** CosmosDB integrated cache functionality [See PR #22946](https://github.com/Azure/azure-sdk-for-python/pull/22946).
  Please see [Azure Cosmos DB integrated cache](https://docs.microsoft.com/azure/cosmos-db/integrated-cache) for more details.
- Added support for split-proof queries for the async client.

### Bugs fixed
- Default consistency level for the sync and async clients is no longer `Session` and will instead be set to the 
  consistency level of the user's cosmos account setting on initialization if not passed during client initialization. 
  This change will impact client application in terms of RUs and latency. Users relying on default `Session` consistency
  will need to pass it explicitly if their account consistency is different than `Session`.
  Please see [Consistency Levels in Azure Cosmos DB](https://docs.microsoft.com/azure/cosmos-db/consistency-levels) for more details.  
- Fixed invalid request body being sent when passing in `serverScript` body parameter to replace operations for trigger, sproc and udf resources.
- Moved `is_system_key` logic in async client.
- Fixed TypeErrors not being thrown when passing in invalid connection retry policies to the client.

### 4.3.0b2 (2022-01-25)

This version and all future versions will require Python 3.6+. Python 2.7 is no longer supported.
We will also be removing support for Python 3.6 and will only support Python 3.7+ starting December 2022.

#### Features Added
- Added support for split-proof queries for the sync client.

#### Other Changes
- Added async user agent for async client.

### 4.3.0b1 (2021-12-14)

#### Features Added
- Added language native async i/o client.

### 4.2.0 (2020-10-08)

**Bug fixes**
- Fixed bug where continuation token is not honored when query_iterable is used to get results by page. Issue #13265.
- Fixed bug where resource tokens not being honored for document reads and deletes. Issue #13634.

**New features**
- Added support for passing partitionKey while querying changefeed. Issue #11689.

### 4.1.0 (2020-08-10)

- Added deprecation warning for "lazy" indexing mode. The backend no longer allows creating containers with this mode and will set them to consistent instead.

**New features**
- Added the ability to set the analytical storage TTL when creating a new container.

**Bug fixes**
- Fixed support for dicts as inputs for get_client APIs.
- Fixed Python 2/3 compatibility in query iterators.
- Fixed type hint error. Issue #12570 - thanks @sl-sandy.
- Fixed bug where options headers were not added to upsert_item function. Issue #11791 - thank you @aalapatirvbd.
- Fixed error raised when a non string ID is used in an item. It now raises TypeError rather than AttributeError. Issue #11793 - thank you @Rabbit994.


### 4.0.0 (2020-05-20)

- Stable release.
- Added HttpLoggingPolicy to pipeline to enable passing in a custom logger for request and response headers.


## 4.0.0b6

- Fixed bug in synchronized_request for media APIs.
- Removed MediaReadMode and MediaRequestTimeout from ConnectionPolicy as media requests are not supported.


## 4.0.0b5

- azure.cosmos.errors module deprecated and replaced by azure.cosmos.exceptions
- The access condition parameters (`access_condition`, `if_match`, `if_none_match`) have been deprecated in favor of separate `match_condition` and `etag` parameters.
- Fixed bug in routing map provider.
- Added query Distinct, Offset and Limit support.
- Default document query execution context now used for
    - ChangeFeed queries
    - single partition queries (partitionkey, partitionKeyRangeId is present in options)
    - Non document queries
- Errors out for aggregates on multiple partitions, with enable cross partition query set to true, but no "value" keyword present
- Hits query plan endpoint for other scenarios to fetch query plan
- Added `__repr__` support for Cosmos entity objects.
- Updated documentation.


## 4.0.0b4

- Added support for a `timeout` keyword argument to all operations to specify an absolute timeout in seconds
  within which the operation must be completed. If the timeout value is exceeded, a `azure.cosmos.errors.CosmosClientTimeoutError` will be raised.
- Added a new `ConnectionRetryPolicy` to manage retry behaviour during HTTP connection errors.
- Added new constructor and per-operation configuration keyword arguments:
    - `retry_total` - Maximum retry attempts.
    - `retry_backoff_max` - Maximum retry wait time in seconds.
    - `retry_fixed_interval` - Fixed retry interval in milliseconds.
    - `retry_read` - Maximum number of socket read retry attempts.
    - `retry_connect` - Maximum number of connection error retry attempts.
    - `retry_status` - Maximum number of retry attempts on error status codes.
    - `retry_on_status_codes` - A list of specific status codes to retry on.
    - `retry_backoff_factor` - Factor to calculate wait time between retry attempts.

## 4.0.0b3

- Added `create_database_if_not_exists()` and `create_container_if_not_exists` functionalities to CosmosClient and Database respectively.

## 4.0.0b2

Version 4.0.0b2 is the second iteration in our efforts to build a more Pythonic client library.

**Breaking changes**

- The client connection has been adapted to consume the HTTP pipeline defined in `azure.core.pipeline`.
- Interactive objects have now been renamed as proxies. This includes:
    - `Database` -> `DatabaseProxy`
    - `User` -> `UserProxy`
    - `Container` -> `ContainerProxy`
    - `Scripts` -> `ScriptsProxy`
- The constructor of `CosmosClient` has been updated:
    - The `auth` parameter has been renamed to `credential` and will now take an authentication type directly. This means the master key value, a dictionary of resource tokens, or a list of permissions can be passed in. However the old dictionary format is still supported.
    - The `connection_policy` parameter has been made a keyword only parameter, and while it is still supported, each of the individual attributes of the policy can now be passed in as explicit keyword arguments:
        - `request_timeout`
        - `media_request_timeout`
        - `connection_mode`
        - `media_read_mode`
        - `proxy_config`
        - `enable_endpoint_discovery`
        - `preferred_locations`
        - `multiple_write_locations`
- A new classmethod constructor has been added to `CosmosClient` to enable creation via a connection string retrieved from the Azure portal.
- Some `read_all` operations have been renamed to `list` operations:
    - `CosmosClient.read_all_databases` -> `CosmosClient.list_databases`
    - `Container.read_all_conflicts` -> `ContainerProxy.list_conflicts`
    - `Database.read_all_containers` -> `DatabaseProxy.list_containers`
    - `Database.read_all_users` -> `DatabaseProxy.list_users`
    - `User.read_all_permissions` -> `UserProxy.list_permissions`
- All operations that take `request_options` or `feed_options` parameters, these have been moved to keyword only parameters. In addition, while these options dictionaries are still supported, each of the individual options within the dictionary are now supported as explicit keyword arguments.
- The error hierarchy is now inherited from `azure.core.AzureError` instead of `CosmosError` which has been removed.
    - `HTTPFailure` has been renamed to `CosmosHttpResponseError`
    - `JSONParseFailure` has been removed and replaced by `azure.core.DecodeError`
    - Added additional errors for specific response codes:
        - `CosmosResourceNotFoundError` for status 404
        - `CosmosResourceExistsError` for status 409
        - `CosmosAccessConditionFailedError` for status 412
- `CosmosClient` can now be run in a context manager to handle closing the client connection.
- Iterable responses (e.g. query responses and list responses) are now of type `azure.core.paging.ItemPaged`. The method `fetch_next_block` has been replaced by a secondary iterator, accessed by the `by_page` method.

## 4.0.0b1

Version 4.0.0b1 is the first preview of our efforts to create a user-friendly and Pythonic client library for Azure Cosmos. For more information about this, and preview releases of other Azure SDK libraries, please visit https://aka.ms/azure-sdk-preview1-python.

**Breaking changes: New API design**

- Operations are now scoped to a particular client:
    - `CosmosClient`: This client handles account-level operations. This includes managing service properties and listing the databases within an account.
    - `Database`: This client handles database-level operations. This includes creating and deleting containers, users and stored procedures. It can be accessed from a `CosmosClient` instance by name.
    - `Container`: This client handles operations for a particular container. This includes querying and inserting items and managing properties.
    - `User`: This client handles operations for a particular user. This includes adding and deleting permissions and managing user properties.
    
    These clients can be accessed by navigating down the client hierarchy using the `get_<child>_client` method. For full details on the new API, please see the [reference documentation](https://aka.ms/azsdk-python-cosmos-ref).
- Clients are accessed by name rather than by Id. No need to concatenate strings to create links.
- No more need to import types and methods from individual modules. The public API surface area is available directly in the `azure.cosmos` package.
- Individual request properties can be provided as keyword arguments rather than constructing a separate `RequestOptions` instance.

## 3.0.2

- Added Support for MultiPolygon Datatype
- Bug Fix in Session Read Retry Policy
- Bug Fix for Incorrect padding issues while decoding base 64 strings

## 3.0.1

- Bug fix in LocationCache
- Bug fix endpoint retry logic
- Fixed documentation

## 3.0.0

- Multi-region write support added
- Naming changes
  - DocumentClient to CosmosClient
  - Collection to Container
  - Document to Item
  - Package name updated to "azure-cosmos"
  - Namespace updated to "azure.cosmos"

## 2.3.3

- Added support for proxy
- Added support for reading change feed
- Added support for collection quota headers
- Bugfix for large session tokens issue
- Bugfix for ReadMedia API
- Bugfix in partition key range cache

## 2.3.2

- Added support for default retries on connection issues.

## 2.3.1

- Updated documentation to reference Azure Cosmos DB instead of Azure DocumentDB.

## 2.3.0

- This SDK version requires the latest version of Azure Cosmos DB Emulator available for download from https://aka.ms/cosmosdb-emulator.

## 2.2.1

- bugfix for aggregate dict
- bugfix for trimming slashes in the resource link
- tests for unicode encoding

## 2.2.0

- Added support for Request Unit per Minute (RU/m) feature.
- Added support for a new consistency level called ConsistentPrefix.

## 2.1.0

- Added support for aggregation queries (COUNT, MIN, MAX, SUM, and AVG).
- Added an option for disabling SSL verification when running against DocumentDB Emulator.
- Removed the restriction of dependent requests module to be exactly 2.10.0.
- Lowered minimum throughput on partitioned collections from 10,100 RU/s to 2500 RU/s.
- Added support for enabling script logging during stored procedure execution.
- REST API version bumped to '2017-01-19' with this release.

## 2.0.1

- Made editorial changes to documentation comments.

## 2.0.0

- Added support for Python 3.5.
- Added support for connection pooling using the requests module.
- Added support for session consistency.
- Added support for TOP/ORDERBY queries for partitioned collections.

## 1.9.0

- Added retry policy support for throttled requests. (Throttled requests receive a request rate too large exception, error code 429.)
  By default, DocumentDB retries nine times for each request when error code 429 is encountered, honoring the retryAfter time in the response header.
  A fixed retry interval time can now be set as part of the RetryOptions property on the ConnectionPolicy object if you want to ignore the retryAfter time returned by server between the retries.
  DocumentDB now waits for a maximum of 30 seconds for each request that is being throttled (irrespective of retry count) and returns the response with error code 429.
  This time can also be overridden in the RetryOptions property on ConnectionPolicy object.

- DocumentDB now returns x-ms-throttle-retry-count and x-ms-throttle-retry-wait-time-ms as the response headers in every request to denote the throttle retry count
  and the cumulative time the request waited between the retries.

- Removed the RetryPolicy class and the corresponding property (retry_policy) exposed on the document_client class and instead introduced a RetryOptions class
  exposing the RetryOptions property on ConnectionPolicy class that can be used to override some of the default retry options.

## 1.8.0

- Added the support for geo-replicated database accounts.
- Test fixes to move the global host and masterKey into the individual test classes.

## 1.7.0

- Added the support for Time To Live(TTL) feature for documents.

## 1.6.1

- Bug fixes related to server side partitioning to allow special characters in partitionkey path.

## 1.6.0

- Added the support for server side partitioned collections feature.

## 1.5.0

- Added Client-side sharding framework to the SDK. Implemented HashPartionResolver and RangePartitionResolver classes.

## 1.4.2

- Implement Upsert. New UpsertXXX methods added to support Upsert feature.
- Implement ID Based Routing. No public API changes, all changes internal.

## 1.3.0

- Release skipped to bring version number in alignment with other SDKs

## 1.2.0

- Supports GeoSpatial index.
- Validates id property for all resources. Ids for resources cannot contain ?, /, #, \\, characters or end with a space.
- Adds new header "index transformation progress" to ResourceResponse.

## 1.1.0

- Implements V2 indexing policy

## 1.0.1

- Supports proxy connection
<|MERGE_RESOLUTION|>--- conflicted
+++ resolved
@@ -3,11 +3,7 @@
 ### 4.5.2b2 (Unreleased)
 
 #### Features Added
-<<<<<<< HEAD
-* Added Support for Subpartitioning in Python SDK. See [PR 31121](https://github.com/Azure/azure-sdk-for-python/pull/31121)
-* Added Support for Priority Based Throttling (Also known as Priority Based Execution). See [PR 32441](https://github.com/Azure/azure-sdk-for-python/pull/32441/)
-=======
->>>>>>> 18216d73
+* Added Support for Priority Based Throttling/Priority Based Execution (Must be enabled at the account level before it can be used). See [PR 32441](https://github.com/Azure/azure-sdk-for-python/pull/32441/)
 
 #### Breaking Changes
 
