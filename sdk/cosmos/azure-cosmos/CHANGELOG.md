## Release History

### 4.8.1 (Unreleased)

#### Features Added

#### Breaking Changes

#### Bugs Fixed

#### Other Changes

### 4.8.0 (2024-11-12)
This version and all future versions will support Python 3.13.

#### Features Added
<<<<<<< HEAD
* Added **provisional** full text policy and full text indexing policy. See [PR 37891](https://github.com/Azure/azure-sdk-for-python/pull/37891).
=======
* Added response headers directly to SDK item point operation responses. See [PR 35791](https://github.com/Azure/azure-sdk-for-python/pull/35791).
>>>>>>> 29d71c1e
* SDK will now retry all ServiceRequestErrors (failing outgoing requests) before failing. Default number of retries is 3. See [PR 36514](https://github.com/Azure/azure-sdk-for-python/pull/36514).
* Added Retry Policy for Container Recreate in the Python SDK. See [PR 36043](https://github.com/Azure/azure-sdk-for-python/pull/36043)
* Added option to disable write payload on writes. See [PR 37365](https://github.com/Azure/azure-sdk-for-python/pull/37365)
* Added get feed ranges API. See [PR 37687](https://github.com/Azure/azure-sdk-for-python/pull/37687)
* Added feed range support in `query_items_change_feed`. See [PR 37687](https://github.com/Azure/azure-sdk-for-python/pull/37687)
* Added **provisional** helper APIs for managing session tokens. See [PR 36971](https://github.com/Azure/azure-sdk-for-python/pull/36971)
* Added ability to get feed range for a partition key. See [PR 36971](https://github.com/Azure/azure-sdk-for-python/pull/36971)

#### Breaking Changes
* Item-level point operations will now return `CosmosDict` and `CosmosList` response types. 
Responses will still be able to be used directly as previously, but will now have access to their response headers without need for a response hook. See [PR 35791](https://github.com/Azure/azure-sdk-for-python/pull/35791).
For more information on this, see our README section [here](https://github.com/Azure/azure-sdk-for-python/blob/main/sdk/cosmos/azure-cosmos/README.md#using-item-operation-response-headers).

#### Bugs Fixed
* Consolidated Container Properties Cache to be in the Client to cache partition key definition and container rid to avoid unnecessary container reads. See [PR 35731](https://github.com/Azure/azure-sdk-for-python/pull/35731).
* Fixed bug with client hangs when running into WriteForbidden exceptions. See [PR 36514](https://github.com/Azure/azure-sdk-for-python/pull/36514).
* Added retry handling logic for DatabaseAccountNotFound exceptions. See [PR 36514](https://github.com/Azure/azure-sdk-for-python/pull/36514).
* Fixed SDK regex validation that would not allow for item ids to be longer than 255 characters. See [PR 36569](https://github.com/Azure/azure-sdk-for-python/pull/36569).
* Fixed issue where 'NoneType' object has no attribute error was raised when a session retry happened during a query. See [PR 37578](https://github.com/Azure/azure-sdk-for-python/pull/37578).
* Fixed issue where passing subpartition partition key values as a tuple in a query would raise an error. See [PR 38136](https://github.com/Azure/azure-sdk-for-python/pull/38136)
* Batch requests will now be properly considered as Write operation. See [PR 38365](https://github.com/Azure/azure-sdk-for-python/pull/38365).

#### Other Changes
* Getting offer thoughput when it has not been defined in a container will now give a 404/10004 instead of just a 404. See [PR 36043](https://github.com/Azure/azure-sdk-for-python/pull/36043)
* Incomplete Partition Key Extractions in documents for Subpartitioning now gives 400/1001 instead of just a 400. See [PR 36043](https://github.com/Azure/azure-sdk-for-python/pull/36043)
* SDK will now make database account calls every 5 minutes to refresh location cache. See [PR 36514](https://github.com/Azure/azure-sdk-for-python/pull/36514).

### 4.7.0 (2024-05-15)

#### Features Added
* Adds vector embedding policy and vector indexing policy. See [PR 34882](https://github.com/Azure/azure-sdk-for-python/pull/34882).
* Adds support for vector search non-streaming order by queries. See [PR 35468](https://github.com/Azure/azure-sdk-for-python/pull/35468).
* Adds support for using the start time option for change feed query API. See [PR 35090](https://github.com/Azure/azure-sdk-for-python/pull/35090).

#### Bugs Fixed
* Fixed a bug where change feed query in Async client was not returning all pages due to case-sensitive response headers. See [PR 35090](https://github.com/Azure/azure-sdk-for-python/pull/35090).
* Fixed a bug when a retryable exception occurs in the first page of a query execution causing query to return 0 results. See [PR 35090](https://github.com/Azure/azure-sdk-for-python/pull/35090).

### 4.6.1 (2024-05-15)

### 4.6.0 (2024-03-14)

#### Features Added
* GA release of hierarchical partitioning, index metrics and transactional batch.

#### Bugs Fixed
* Keyword arguments were not being passed down for `create_container_if_not_exists()` methods. See [PR 34286](https://github.com/Azure/azure-sdk-for-python/pull/34286).

#### Other Changes
* Made several updates to the type hints used throughout the SDK for greater detail. See [PR 33269](https://github.com/Azure/azure-sdk-for-python/pull/33269), [PR 33341](https://github.com/Azure/azure-sdk-for-python/pull/33341), [PR 33738](https://github.com/Azure/azure-sdk-for-python/pull/33738).

### 4.5.2b5 (2024-03-02)

#### Bugs Fixed
* Fixed bug with async lock not properly releasing on async global endpoint manager. see [PR 34579](https://github.com/Azure/azure-sdk-for-python/pull/34579).

#### Other Changes
* Marked `computed_properties` keyword as provisional, un-marked `continuation_token_limit` as provisional. See [PR 34207](https://github.com/Azure/azure-sdk-for-python/pull/34207).

### 4.5.2b4 (2024-02-02)
This version and all future versions will require Python 3.8+.

#### Features Added
* Added **preview** support for Computed Properties on Python SDK (Must be enabled on the account level before it can be used). See [PR 33626](https://github.com/Azure/azure-sdk-for-python/pull/33626).

#### Bugs Fixed
* Made use of `response_hook` thread-safe in the sync client. See [PR 33790](https://github.com/Azure/azure-sdk-for-python/pull/33790).
* Fixed bug with the session container not being properly maintained. See [33738](https://github.com/Azure/azure-sdk-for-python/pull/33738).

### 4.5.2b3 (2023-11-10)

#### Features Added
* Added support for capturing Index Metrics in query operations. See [PR 33034](https://github.com/Azure/azure-sdk-for-python/pull/33034).

### 4.5.2b2 (2023-10-31)

#### Features Added
* Added support for Transactional Batch. See [PR 32508](https://github.com/Azure/azure-sdk-for-python/pull/32508).
* Added **preview** support for Priority Based Throttling/Priority Based Execution (Must be enabled at the account level before it can be used). See [PR 32441](https://github.com/Azure/azure-sdk-for-python/pull/32441/).

### 4.5.2b1 (2023-10-17)

#### Features Added
* Added support for Hierarchical Partitioning, also known as Subpartitioning. See [PR 31121](https://github.com/Azure/azure-sdk-for-python/pull/31121).

#### Bugs Fixed
* Small fix to the `offer_throughput` option in the async client's `create_database_if_not_exists` method, which was previously misspelled as `offerThroughput`.
See [PR 32076](https://github.com/Azure/azure-sdk-for-python/pull/32076).

#### Other Changes
* Marked the outdated `diagnostics.py` file for deprecation since we now recommend the use of our `CosmosHttpLoggingPolicy` for diagnostics.
For more on the `CosmosHttpLoggingPolicy` see our [README](https://github.com/Azure/azure-sdk-for-python/tree/main/sdk/cosmos/azure-cosmos#logging-diagnostics).

### 4.5.1 (2023-09-12)

#### Bugs Fixed
* Fixed bug when query with DISTINCT + OFFSET/LIMIT operators returns unexpected result. See [PR 31925](https://github.com/Azure/azure-sdk-for-python/pull/31925).

#### Other Changes
* Added additional checks for resource creation using specific characters that cause issues. See [PR 31861](https://github.com/Azure/azure-sdk-for-python/pull/31861).

### 4.5.0 (2023-08-09)

#### Features Added
* Added support for continuation tokens for streamable cross partition queries. See [PR 31189](https://github.com/Azure/azure-sdk-for-python/pull/31189).

#### Bugs Fixed
* Fixed bug with async `create_database_if_not_exists` method not working when passing `offer_throughput` as an option. See [PR 31478](https://github.com/Azure/azure-sdk-for-python/pull/31478).

#### Other Changes
* Renamed `response_continuation_token_limit_in_kb` to `continuation_token_limit` for GA. See [PR 31532](https://github.com/Azure/azure-sdk-for-python/pull/31532).

### 4.4.1b1 (2023-07-25)

#### Features Added
* Added ability to limit continuation token size when querying for items. See [PR 30731](https://github.com/Azure/azure-sdk-for-python/pull/30731)

#### Bugs Fixed
* Fixed bug with async patch_item method. See [PR 30804](https://github.com/Azure/azure-sdk-for-python/pull/30804).

### 4.4.0 (2023-06-09)

#### Features Added
- GA release of Patch API and Delete All Items By Partition Key

### 4.4.0b2 (2023-05-22)

#### Features Added
* Added conditional patching for Patch operations. See [PR 30455](https://github.com/Azure/azure-sdk-for-python/pull/30455).

#### Bugs Fixed
* Fixed bug with non english locales causing an error with the RFC 1123 Date Format. See [PR 30125](https://github.com/Azure/azure-sdk-for-python/pull/30125).

#### Other Changes
* Refactoring of our client `connection_timeout` and `request_timeout` configurations. See [PR 30171](https://github.com/Azure/azure-sdk-for-python/pull/30171).

### 4.4.0b1 (2023-04-11)

#### Features Added
 - Added **preview** delete all items by partition key functionality. See [PR 29186](https://github.com/Azure/azure-sdk-for-python/pull/29186). For more information on Partition Key Delete, please see [Azure Cosmos DB Partition Key Delete](https://learn.microsoft.com/azure/cosmos-db/nosql/how-to-delete-by-partition-key?tabs=python-example).
 - Added **preview** partial document update (Patch API) functionality and container methods for patching items with operations. See [PR 29497](https://github.com/Azure/azure-sdk-for-python/pull/29497). For more information on Patch, please see [Azure Cosmos DB Partial Document Update](https://learn.microsoft.com/azure/cosmos-db/partial-document-update).

#### Bugs Fixed
* Fixed bug in method `create_container_if_not_exists()` of async database client for unexpected kwargs being passed into `read()` method used internally. See [PR 29136](https://github.com/Azure/azure-sdk-for-python/pull/29136).
* Fixed bug with method `query_items()` of our async container class, where partition key and cross partition headers would both be set when using partition keys. See [PR 29366](https://github.com/Azure/azure-sdk-for-python/pull/29366/).
* Fixed bug with client not properly surfacing errors for invalid credentials and identities with insufficient permissions. Users running into 'NoneType has no attribute ConsistencyPolicy' errors when initializing their clients will now see proper authentication exceptions. See [PR 29256](https://github.com/Azure/azure-sdk-for-python/pull/29256).

#### Other Changes
* Removed use of `six` package within the SDK.

### 4.3.1 (2023-02-23)

#### Features Added
 - Added `correlated_activity_id` for query operations.
 - Added cross regional retries for Service Unavailable/Request Timeouts for read/Query Plan operations.
 - GA release of CosmosHttpLoggingPolicy and autoscale feature.

#### Bugs Fixed
- Bug fix to address queries with VALUE MAX (or any other aggregate) that run into an issue if the query is executed on a container with at least one "empty" partition.

### 4.3.1b1 (2022-09-19)

#### Features Added
- GA release of integrated cache functionality. For more information on integrated cache please see [Azure Cosmos DB integrated cache](https://docs.microsoft.com/azure/cosmos-db/integrated-cache).
- Added ability to replace analytical ttl on containers. For more information on analytical ttl please see [Azure Cosmos DB analytical store](https://docs.microsoft.com/azure/cosmos-db/analytical-store-introduction).
- Added `CosmosHttpLoggingPolicy` to replace `HttpLoggingPolicy` for logging HTTP sessions.
- Added the ability to create containers and databases with autoscale properties for the sync and async clients.
- Added the ability to update autoscale throughput properties.

#### Bugs Fixed
- Fixed parsing of args for overloaded `container.read()` method.
- Fixed `validate_cache_staleness_value()` method to allow max_integrated_cache_staleness to be an integer greater than or equal to 0.
- Fixed `__aiter__()` method by removing the async keyword.

### 4.3.0 (2022-05-23)
#### Features Added
- GA release of Async I/O APIs, including all changes from 4.3.0b1 to 4.3.0b4.

#### Breaking Changes
- Method signatures have been updated to use keyword arguments instead of positional arguments for most method options in the async client.
- Bugfix: Automatic Id generation for items was turned on for `upsert_items()` method when no 'id' value was present in document body.
Method call will now require an 'id' field to be present in the document body.

#### Other Changes
- Deprecated offer-named methods in favor of their new throughput-named counterparts (`read_offer` -> `get_throughput`).
- Marked the GetAuthorizationHeader method for deprecation since it will no longer be public in a future release.
- Added samples showing how to configure retry options for both the sync and async clients.
- Deprecated the `connection_retry_policy` and `retry_options` options in the sync client.
- Added user warning to non-query methods trying to use `populate_query_metrics` options.

### 4.3.0b4 (2022-04-07)

#### Features Added
- Added support for AAD authentication for the async client.
- Added support for AAD authentication for the sync client.

#### Other Changes
- Changed `_set_partition_key` return typehint in async client.

### 4.3.0b3 (2022-03-10)

>[WARNING]
>The default `Session` consistency bugfix will impact customers whose database accounts have a `Bounded Staleness` or `Strong`
> consistency level, and were previously not sending `Session` as a consistency_level parameter when initializing
> their clients.
> Default consistency level for the sync and async clients is no longer "Session" and will instead be set to the 
  consistency level of the user's cosmos account setting on initialization if not passed during client initialization. 
> Please see [Consistency Levels in Azure Cosmos DB](https://docs.microsoft.com/azure/cosmos-db/consistency-levels) 
> for more details on consistency levels, or the README section on this change [here](https://github.com/Azure/azure-sdk-for-python/tree/main/sdk/cosmos/azure-cosmos#note-on-client-consistency-levels).

#### Features Added
- Added new **provisional** `max_integrated_cache_staleness_in_ms` parameter to read item and query items APIs in order
  to make use of the **preview** CosmosDB integrated cache functionality [See PR #22946](https://github.com/Azure/azure-sdk-for-python/pull/22946).
  Please see [Azure Cosmos DB integrated cache](https://docs.microsoft.com/azure/cosmos-db/integrated-cache) for more details.
- Added support for split-proof queries for the async client.

### Bugs fixed
- Default consistency level for the sync and async clients is no longer `Session` and will instead be set to the 
  consistency level of the user's cosmos account setting on initialization if not passed during client initialization. 
  This change will impact client application in terms of RUs and latency. Users relying on default `Session` consistency
  will need to pass it explicitly if their account consistency is different than `Session`.
  Please see [Consistency Levels in Azure Cosmos DB](https://docs.microsoft.com/azure/cosmos-db/consistency-levels) for more details.  
- Fixed invalid request body being sent when passing in `serverScript` body parameter to replace operations for trigger, sproc and udf resources.
- Moved `is_system_key` logic in async client.
- Fixed TypeErrors not being thrown when passing in invalid connection retry policies to the client.

### 4.3.0b2 (2022-01-25)

This version and all future versions will require Python 3.6+. Python 2.7 is no longer supported.
We will also be removing support for Python 3.6 and will only support Python 3.7+ starting December 2022.

#### Features Added
- Added support for split-proof queries for the sync client.

#### Other Changes
- Added async user agent for async client.

### 4.3.0b1 (2021-12-14)

#### Features Added
- Added language native async i/o client.

### 4.2.0 (2020-10-08)

**Bug fixes**
- Fixed bug where continuation token is not honored when query_iterable is used to get results by page. Issue #13265.
- Fixed bug where resource tokens not being honored for document reads and deletes. Issue #13634.

**New features**
- Added support for passing partitionKey while querying changefeed. Issue #11689.

### 4.1.0 (2020-08-10)

- Added deprecation warning for "lazy" indexing mode. The backend no longer allows creating containers with this mode and will set them to consistent instead.

**New features**
- Added the ability to set the analytical storage TTL when creating a new container.

**Bug fixes**
- Fixed support for dicts as inputs for get_client APIs.
- Fixed Python 2/3 compatibility in query iterators.
- Fixed type hint error. Issue #12570 - thanks @sl-sandy.
- Fixed bug where options headers were not added to upsert_item function. Issue #11791 - thank you @aalapatirvbd.
- Fixed error raised when a non string ID is used in an item. It now raises TypeError rather than AttributeError. Issue #11793 - thank you @Rabbit994.


### 4.0.0 (2020-05-20)

- Stable release.
- Added HttpLoggingPolicy to pipeline to enable passing in a custom logger for request and response headers.


## 4.0.0b6

- Fixed bug in synchronized_request for media APIs.
- Removed MediaReadMode and MediaRequestTimeout from ConnectionPolicy as media requests are not supported.


## 4.0.0b5

- azure.cosmos.errors module deprecated and replaced by azure.cosmos.exceptions
- The access condition parameters (`access_condition`, `if_match`, `if_none_match`) have been deprecated in favor of separate `match_condition` and `etag` parameters.
- Fixed bug in routing map provider.
- Added query Distinct, Offset and Limit support.
- Default document query execution context now used for
    - ChangeFeed queries
    - single partition queries (partitionkey, partitionKeyRangeId is present in options)
    - Non document queries
- Errors out for aggregates on multiple partitions, with enable cross partition query set to true, but no "value" keyword present
- Hits query plan endpoint for other scenarios to fetch query plan
- Added `__repr__` support for Cosmos entity objects.
- Updated documentation.


## 4.0.0b4

- Added support for a `timeout` keyword argument to all operations to specify an absolute timeout in seconds
  within which the operation must be completed. If the timeout value is exceeded, a `azure.cosmos.errors.CosmosClientTimeoutError` will be raised.
- Added a new `ConnectionRetryPolicy` to manage retry behaviour during HTTP connection errors.
- Added new constructor and per-operation configuration keyword arguments:
    - `retry_total` - Maximum retry attempts.
    - `retry_backoff_max` - Maximum retry wait time in seconds.
    - `retry_fixed_interval` - Fixed retry interval in milliseconds.
    - `retry_read` - Maximum number of socket read retry attempts.
    - `retry_connect` - Maximum number of connection error retry attempts.
    - `retry_status` - Maximum number of retry attempts on error status codes.
    - `retry_on_status_codes` - A list of specific status codes to retry on.
    - `retry_backoff_factor` - Factor to calculate wait time between retry attempts.

## 4.0.0b3

- Added `create_database_if_not_exists()` and `create_container_if_not_exists` functionalities to CosmosClient and Database respectively.

## 4.0.0b2

Version 4.0.0b2 is the second iteration in our efforts to build a more Pythonic client library.

**Breaking changes**

- The client connection has been adapted to consume the HTTP pipeline defined in `azure.core.pipeline`.
- Interactive objects have now been renamed as proxies. This includes:
    - `Database` -> `DatabaseProxy`
    - `User` -> `UserProxy`
    - `Container` -> `ContainerProxy`
    - `Scripts` -> `ScriptsProxy`
- The constructor of `CosmosClient` has been updated:
    - The `auth` parameter has been renamed to `credential` and will now take an authentication type directly. This means the master key value, a dictionary of resource tokens, or a list of permissions can be passed in. However the old dictionary format is still supported.
    - The `connection_policy` parameter has been made a keyword only parameter, and while it is still supported, each of the individual attributes of the policy can now be passed in as explicit keyword arguments:
        - `request_timeout`
        - `media_request_timeout`
        - `connection_mode`
        - `media_read_mode`
        - `proxy_config`
        - `enable_endpoint_discovery`
        - `preferred_locations`
        - `multiple_write_locations`
- A new classmethod constructor has been added to `CosmosClient` to enable creation via a connection string retrieved from the Azure portal.
- Some `read_all` operations have been renamed to `list` operations:
    - `CosmosClient.read_all_databases` -> `CosmosClient.list_databases`
    - `Container.read_all_conflicts` -> `ContainerProxy.list_conflicts`
    - `Database.read_all_containers` -> `DatabaseProxy.list_containers`
    - `Database.read_all_users` -> `DatabaseProxy.list_users`
    - `User.read_all_permissions` -> `UserProxy.list_permissions`
- All operations that take `request_options` or `feed_options` parameters, these have been moved to keyword only parameters. In addition, while these options dictionaries are still supported, each of the individual options within the dictionary are now supported as explicit keyword arguments.
- The error hierarchy is now inherited from `azure.core.AzureError` instead of `CosmosError` which has been removed.
    - `HTTPFailure` has been renamed to `CosmosHttpResponseError`
    - `JSONParseFailure` has been removed and replaced by `azure.core.DecodeError`
    - Added additional errors for specific response codes:
        - `CosmosResourceNotFoundError` for status 404
        - `CosmosResourceExistsError` for status 409
        - `CosmosAccessConditionFailedError` for status 412
- `CosmosClient` can now be run in a context manager to handle closing the client connection.
- Iterable responses (e.g. query responses and list responses) are now of type `azure.core.paging.ItemPaged`. The method `fetch_next_block` has been replaced by a secondary iterator, accessed by the `by_page` method.

## 4.0.0b1

Version 4.0.0b1 is the first preview of our efforts to create a user-friendly and Pythonic client library for Azure Cosmos. For more information about this, and preview releases of other Azure SDK libraries, please visit https://aka.ms/azure-sdk-preview1-python.

**Breaking changes: New API design**

- Operations are now scoped to a particular client:
    - `CosmosClient`: This client handles account-level operations. This includes managing service properties and listing the databases within an account.
    - `Database`: This client handles database-level operations. This includes creating and deleting containers, users and stored procedures. It can be accessed from a `CosmosClient` instance by name.
    - `Container`: This client handles operations for a particular container. This includes querying and inserting items and managing properties.
    - `User`: This client handles operations for a particular user. This includes adding and deleting permissions and managing user properties.
    
    These clients can be accessed by navigating down the client hierarchy using the `get_<child>_client` method. For full details on the new API, please see the [reference documentation](https://aka.ms/azsdk-python-cosmos-ref).
- Clients are accessed by name rather than by Id. No need to concatenate strings to create links.
- No more need to import types and methods from individual modules. The public API surface area is available directly in the `azure.cosmos` package.
- Individual request properties can be provided as keyword arguments rather than constructing a separate `RequestOptions` instance.

## 3.0.2

- Added Support for MultiPolygon Datatype
- Bug Fix in Session Read Retry Policy
- Bug Fix for Incorrect padding issues while decoding base 64 strings

## 3.0.1

- Bug fix in LocationCache
- Bug fix endpoint retry logic
- Fixed documentation

## 3.0.0

- Multi-region write support added
- Naming changes
  - DocumentClient to CosmosClient
  - Collection to Container
  - Document to Item
  - Package name updated to "azure-cosmos"
  - Namespace updated to "azure.cosmos"

## 2.3.3

- Added support for proxy
- Added support for reading change feed
- Added support for collection quota headers
- Bugfix for large session tokens issue
- Bugfix for ReadMedia API
- Bugfix in partition key range cache

## 2.3.2

- Added support for default retries on connection issues.

## 2.3.1

- Updated documentation to reference Azure Cosmos DB instead of Azure DocumentDB.

## 2.3.0

- This SDK version requires the latest version of Azure Cosmos DB Emulator available for download from https://aka.ms/cosmosdb-emulator.

## 2.2.1

- bugfix for aggregate dict
- bugfix for trimming slashes in the resource link
- tests for unicode encoding

## 2.2.0

- Added support for Request Unit per Minute (RU/m) feature.
- Added support for a new consistency level called ConsistentPrefix.

## 2.1.0

- Added support for aggregation queries (COUNT, MIN, MAX, SUM, and AVG).
- Added an option for disabling SSL verification when running against DocumentDB Emulator.
- Removed the restriction of dependent requests module to be exactly 2.10.0.
- Lowered minimum throughput on partitioned collections from 10,100 RU/s to 2500 RU/s.
- Added support for enabling script logging during stored procedure execution.
- REST API version bumped to '2017-01-19' with this release.

## 2.0.1

- Made editorial changes to documentation comments.

## 2.0.0

- Added support for Python 3.5.
- Added support for connection pooling using the requests module.
- Added support for session consistency.
- Added support for TOP/ORDERBY queries for partitioned collections.

## 1.9.0

- Added retry policy support for throttled requests. (Throttled requests receive a request rate too large exception, error code 429.)
  By default, DocumentDB retries nine times for each request when error code 429 is encountered, honoring the retryAfter time in the response header.
  A fixed retry interval time can now be set as part of the RetryOptions property on the ConnectionPolicy object if you want to ignore the retryAfter time returned by server between the retries.
  DocumentDB now waits for a maximum of 30 seconds for each request that is being throttled (irrespective of retry count) and returns the response with error code 429.
  This time can also be overridden in the RetryOptions property on ConnectionPolicy object.

- DocumentDB now returns x-ms-throttle-retry-count and x-ms-throttle-retry-wait-time-ms as the response headers in every request to denote the throttle retry count
  and the cumulative time the request waited between the retries.

- Removed the RetryPolicy class and the corresponding property (retry_policy) exposed on the document_client class and instead introduced a RetryOptions class
  exposing the RetryOptions property on ConnectionPolicy class that can be used to override some of the default retry options.

## 1.8.0

- Added the support for geo-replicated database accounts.
- Test fixes to move the global host and masterKey into the individual test classes.

## 1.7.0

- Added the support for Time To Live(TTL) feature for documents.

## 1.6.1

- Bug fixes related to server side partitioning to allow special characters in partitionkey path.

## 1.6.0

- Added the support for server side partitioned collections feature.

## 1.5.0

- Added Client-side sharding framework to the SDK. Implemented HashPartionResolver and RangePartitionResolver classes.

## 1.4.2

- Implement Upsert. New UpsertXXX methods added to support Upsert feature.
- Implement ID Based Routing. No public API changes, all changes internal.

## 1.3.0

- Release skipped to bring version number in alignment with other SDKs

## 1.2.0

- Supports GeoSpatial index.
- Validates id property for all resources. Ids for resources cannot contain ?, /, #, \\, characters or end with a space.
- Adds new header "index transformation progress" to ResourceResponse.

## 1.1.0

- Implements V2 indexing policy

## 1.0.1

- Supports proxy connection
<|MERGE_RESOLUTION|>--- conflicted
+++ resolved
@@ -3,6 +3,7 @@
 ### 4.8.1 (Unreleased)
 
 #### Features Added
+* Added **provisional** full text policy and full text indexing policy. See [PR 37891](https://github.com/Azure/azure-sdk-for-python/pull/37891).
 
 #### Breaking Changes
 
@@ -14,18 +15,14 @@
 This version and all future versions will support Python 3.13.
 
 #### Features Added
-<<<<<<< HEAD
-* Added **provisional** full text policy and full text indexing policy. See [PR 37891](https://github.com/Azure/azure-sdk-for-python/pull/37891).
-=======
 * Added response headers directly to SDK item point operation responses. See [PR 35791](https://github.com/Azure/azure-sdk-for-python/pull/35791).
->>>>>>> 29d71c1e
 * SDK will now retry all ServiceRequestErrors (failing outgoing requests) before failing. Default number of retries is 3. See [PR 36514](https://github.com/Azure/azure-sdk-for-python/pull/36514).
-* Added Retry Policy for Container Recreate in the Python SDK. See [PR 36043](https://github.com/Azure/azure-sdk-for-python/pull/36043)
-* Added option to disable write payload on writes. See [PR 37365](https://github.com/Azure/azure-sdk-for-python/pull/37365)
-* Added get feed ranges API. See [PR 37687](https://github.com/Azure/azure-sdk-for-python/pull/37687)
-* Added feed range support in `query_items_change_feed`. See [PR 37687](https://github.com/Azure/azure-sdk-for-python/pull/37687)
-* Added **provisional** helper APIs for managing session tokens. See [PR 36971](https://github.com/Azure/azure-sdk-for-python/pull/36971)
-* Added ability to get feed range for a partition key. See [PR 36971](https://github.com/Azure/azure-sdk-for-python/pull/36971)
+* Added Retry Policy for Container Recreate in the Python SDK. See [PR 36043](https://github.com/Azure/azure-sdk-for-python/pull/36043).
+* Added option to disable write payload on writes. See [PR 37365](https://github.com/Azure/azure-sdk-for-python/pull/37365).
+* Added get feed ranges API. See [PR 37687](https://github.com/Azure/azure-sdk-for-python/pull/37687).
+* Added feed range support in `query_items_change_feed`. See [PR 37687](https://github.com/Azure/azure-sdk-for-python/pull/37687).
+* Added **provisional** helper APIs for managing session tokens. See [PR 36971](https://github.com/Azure/azure-sdk-for-python/pull/36971).
+* Added ability to get feed range for a partition key. See [PR 36971](https://github.com/Azure/azure-sdk-for-python/pull/36971).
 
 #### Breaking Changes
 * Item-level point operations will now return `CosmosDict` and `CosmosList` response types. 
@@ -38,12 +35,12 @@
 * Added retry handling logic for DatabaseAccountNotFound exceptions. See [PR 36514](https://github.com/Azure/azure-sdk-for-python/pull/36514).
 * Fixed SDK regex validation that would not allow for item ids to be longer than 255 characters. See [PR 36569](https://github.com/Azure/azure-sdk-for-python/pull/36569).
 * Fixed issue where 'NoneType' object has no attribute error was raised when a session retry happened during a query. See [PR 37578](https://github.com/Azure/azure-sdk-for-python/pull/37578).
-* Fixed issue where passing subpartition partition key values as a tuple in a query would raise an error. See [PR 38136](https://github.com/Azure/azure-sdk-for-python/pull/38136)
+* Fixed issue where passing subpartition partition key values as a tuple in a query would raise an error. See [PR 38136](https://github.com/Azure/azure-sdk-for-python/pull/38136).
 * Batch requests will now be properly considered as Write operation. See [PR 38365](https://github.com/Azure/azure-sdk-for-python/pull/38365).
 
 #### Other Changes
-* Getting offer thoughput when it has not been defined in a container will now give a 404/10004 instead of just a 404. See [PR 36043](https://github.com/Azure/azure-sdk-for-python/pull/36043)
-* Incomplete Partition Key Extractions in documents for Subpartitioning now gives 400/1001 instead of just a 400. See [PR 36043](https://github.com/Azure/azure-sdk-for-python/pull/36043)
+* Getting offer thoughput when it has not been defined in a container will now give a 404/10004 instead of just a 404. See [PR 36043](https://github.com/Azure/azure-sdk-for-python/pull/36043).
+* Incomplete Partition Key Extractions in documents for Subpartitioning now gives 400/1001 instead of just a 400. See [PR 36043](https://github.com/Azure/azure-sdk-for-python/pull/36043).
 * SDK will now make database account calls every 5 minutes to refresh location cache. See [PR 36514](https://github.com/Azure/azure-sdk-for-python/pull/36514).
 
 ### 4.7.0 (2024-05-15)
