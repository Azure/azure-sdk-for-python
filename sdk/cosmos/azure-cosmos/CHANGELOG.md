--- conflicted
+++ resolved
@@ -7,14 +7,9 @@
 Method call will now require an 'id' field to be present in the document body.
 
 #### Other Changes
-<<<<<<< HEAD
- - Added samples showing how to configure retry options for both the sync and async clients.
- - Deprecated the `connection_retry_policy` and `retry_options` options in the sync client.
-=======
 - Marked the GetAuthorizationMethod for deprecation since it will no longer be public in a future release.
 - Added samples showing how to configure retry options for both the sync and async clients.
 - Deprecated the `connection_retry_policy` and `retry_options` options in the sync client.
->>>>>>> 40f4bab1
 
 ### 4.3.0b4 (2022-04-07)
 
