## Release History

<<<<<<< HEAD
=======
### 4.3.0b2 (Unreleased)

#### Features Added

#### Breaking Changes

#### Bugs Fixed

#### Other Changes

>>>>>>> d5e4a4c8
### 4.3.0b1 (2021-12-14)
**New features**
- Added language native async i/o client

### 4.2.0 (2020-10-08)

**Bug fixes**
- Fixed bug where continuation token is not honored when query_iterable is used to get results by page. Issue #13265.
- Fixed bug where resource tokens not being honored for document reads and deletes. Issue #13634.

**New features**
- Added support for passing partitionKey while querying changefeed. Issue #11689.

### 4.1.0 (2020-08-10)

- Added deprecation warning for "lazy" indexing mode. The backend no longer allows creating containers with this mode and will set them to consistent instead.

**New features**
- Added the ability to set the analytical storage TTL when creating a new container.

**Bug fixes**
- Fixed support for dicts as inputs for get_client APIs.
- Fixed Python 2/3 compatibility in query iterators.
- Fixed type hint error. Issue #12570 - thanks @sl-sandy.
- Fixed bug where options headers were not added to upsert_item function. Issue #11791 - thank you @aalapatirvbd.
- Fixed error raised when a non string ID is used in an item. It now raises TypeError rather than AttributeError. Issue #11793 - thank you @Rabbit994.


### 4.0.0 (2020-05-20)

- Stable release.
- Added HttpLoggingPolicy to pipeline to enable passing in a custom logger for request and response headers.


## 4.0.0b6

- Fixed bug in synchronized_request for media APIs.
- Removed MediaReadMode and MediaRequestTimeout from ConnectionPolicy as media requests are not supported.


## 4.0.0b5

- azure.cosmos.errors module deprecated and replaced by azure.cosmos.exceptions
- The access condition parameters (`access_condition`, `if_match`, `if_none_match`) have been deprecated in favor of separate `match_condition` and `etag` parameters.
- Fixed bug in routing map provider.
- Added query Distinct, Offset and Limit support.
- Default document query execution context now used for
    - ChangeFeed queries
    - single partition queries (partitionkey, partitionKeyRangeId is present in options)
    - Non document queries
- Errors out for aggregates on multiple partitions, with enable cross partition query set to true, but no "value" keyword present
- Hits query plan endpoint for other scenarios to fetch query plan
- Added `__repr__` support for Cosmos entity objects.
- Updated documentation.


## 4.0.0b4

- Added support for a `timeout` keyword argument to all operations to specify an absolute timeout in seconds
  within which the operation must be completed. If the timeout value is exceeded, a `azure.cosmos.errors.CosmosClientTimeoutError` will be raised.
- Added a new `ConnectionRetryPolicy` to manage retry behaviour during HTTP connection errors.
- Added new constructor and per-operation configuration keyword arguments:
    - `retry_total` - Maximum retry attempts.
    - `retry_backoff_max` - Maximum retry wait time in seconds.
    - `retry_fixed_interval` - Fixed retry interval in milliseconds.
    - `retry_read` - Maximum number of socket read retry attempts.
    - `retry_connect` - Maximum number of connection error retry attempts.
    - `retry_status` - Maximum number of retry attempts on error status codes.
    - `retry_on_status_codes` - A list of specific status codes to retry on.
    - `retry_backoff_factor` - Factor to calculate wait time between retry attempts.

## 4.0.0b3

- Added `create_database_if_not_exists()` and `create_container_if_not_exists` functionalities to CosmosClient and Database respectively.

## 4.0.0b2

Version 4.0.0b2 is the second iteration in our efforts to build a more Pythonic client library.

**Breaking changes**

- The client connection has been adapted to consume the HTTP pipeline defined in `azure.core.pipeline`.
- Interactive objects have now been renamed as proxies. This includes:
    - `Database` -> `DatabaseProxy`
    - `User` -> `UserProxy`
    - `Container` -> `ContainerProxy`
    - `Scripts` -> `ScriptsProxy`
- The constructor of `CosmosClient` has been updated:
    - The `auth` parameter has been renamed to `credential` and will now take an authentication type directly. This means the master key value, a dictionary of resource tokens, or a list of permissions can be passed in. However the old dictionary format is still supported.
    - The `connection_policy` parameter has been made a keyword only parameter, and while it is still supported, each of the individual attributes of the policy can now be passed in as explicit keyword arguments:
        - `request_timeout`
        - `media_request_timeout`
        - `connection_mode`
        - `media_read_mode`
        - `proxy_config`
        - `enable_endpoint_discovery`
        - `preferred_locations`
        - `multiple_write_locations`
- A new classmethod constructor has been added to `CosmosClient` to enable creation via a connection string retrieved from the Azure portal.
- Some `read_all` operations have been renamed to `list` operations:
    - `CosmosClient.read_all_databases` -> `CosmosClient.list_databases`
    - `Container.read_all_conflicts` -> `ContainerProxy.list_conflicts`
    - `Database.read_all_containers` -> `DatabaseProxy.list_containers`
    - `Database.read_all_users` -> `DatabaseProxy.list_users`
    - `User.read_all_permissions` -> `UserProxy.list_permissions`
- All operations that take `request_options` or `feed_options` parameters, these have been moved to keyword only parameters. In addition, while these options dictionaries are still supported, each of the individual options within the dictionary are now supported as explicit keyword arguments.
- The error heirarchy is now inherited from `azure.core.AzureError` instead of `CosmosError` which has been removed.
    - `HTTPFailure` has been renamed to `CosmosHttpResponseError`
    - `JSONParseFailure` has been removed and replaced by `azure.core.DecodeError`
    - Added additional errors for specific response codes:
        - `CosmosResourceNotFoundError` for status 404
        - `CosmosResourceExistsError` for status 409
        - `CosmosAccessConditionFailedError` for status 412
- `CosmosClient` can now be run in a context manager to handle closing the client connection.
- Iterable responses (e.g. query responses and list responses) are now of type `azure.core.paging.ItemPaged`. The method `fetch_next_block` has been replaced by a secondary iterator, accessed by the `by_page` method.

## 4.0.0b1

Version 4.0.0b1 is the first preview of our efforts to create a user-friendly and Pythonic client library for Azure Cosmos. For more information about this, and preview releases of other Azure SDK libraries, please visit https://aka.ms/azure-sdk-preview1-python.

**Breaking changes: New API design**

- Operations are now scoped to a particular client:
    - `CosmosClient`: This client handles account-level operations. This includes managing service properties and listing the databases within an account.
    - `Database`: This client handles database-level operations. This includes creating and deleting containers, users and stored procedurs. It can be accessed from a `CosmosClient` instance by name.
    - `Container`: This client handles operations for a particular container. This includes querying and inserting items and managing properties.
    - `User`: This client handles operations for a particular user. This includes adding and deleting permissions and managing user properties.
    
    These clients can be accessed by navigating down the client hierarchy using the `get_<child>_client` method. For full details on the new API, please see the [reference documentation](https://aka.ms/azsdk-python-cosmos-ref).
- Clients are accessed by name rather than by Id. No need to concatenate strings to create links.
- No more need to import types and methods from individual modules. The public API surface area is available directly in the `azure.cosmos` package.
- Individual request properties can be provided as keyword arguments rather than constructing a separate `RequestOptions` instance.

## 3.0.2

- Added Support for MultiPolygon Datatype
- Bug Fix in Session Read Retry Policy
- Bug Fix for Incorrect padding issues while decoding base 64 strings

## 3.0.1

- Bug fix in LocationCache
- Bug fix endpoint retry logic
- Fixed documentation

## 3.0.0

- Multi-region write support added
- Naming changes
  - DocumentClient to CosmosClient
  - Collection to Container
  - Document to Item
  - Package name updated to "azure-cosmos"
  - Namespace updated to "azure.cosmos"

## 2.3.3

- Added support for proxy
- Added support for reading change feed
- Added support for collection quota headers
- Bugfix for large session tokens issue
- Bugfix for ReadMedia API
- Bugfix in partition key range cache

## 2.3.2

- Added support for default retries on connection issues.

## 2.3.1

- Updated documentation to reference Azure Cosmos DB instead of Azure DocumentDB.

## 2.3.0

- This SDK version requires the latest version of Azure Cosmos DB Emulator available for download from https://aka.ms/cosmosdb-emulator.

## 2.2.1

- bugfix for aggregate dict
- bugfix for trimming slashes in the resource link
- tests for unicode encoding

## 2.2.0

- Added support for Request Unit per Minute (RU/m) feature.
- Added support for a new consistency level called ConsistentPrefix.

## 2.1.0

- Added support for aggregation queries (COUNT, MIN, MAX, SUM, and AVG).
- Added an option for disabling SSL verification when running against DocumentDB Emulator.
- Removed the restriction of dependent requests module to be exactly 2.10.0.
- Lowered minimum throughput on partitioned collections from 10,100 RU/s to 2500 RU/s.
- Added support for enabling script logging during stored procedure execution.
- REST API version bumped to '2017-01-19' with this release.

## 2.0.1

- Made editorial changes to documentation comments.

## 2.0.0

- Added support for Python 3.5.
- Added support for connection pooling using the requests module.
- Added support for session consistency.
- Added support for TOP/ORDERBY queries for partitioned collections.

## 1.9.0

- Added retry policy support for throttled requests. (Throttled requests receive a request rate too large exception, error code 429.)
  By default, DocumentDB retries nine times for each request when error code 429 is encountered, honoring the retryAfter time in the response header.
  A fixed retry interval time can now be set as part of the RetryOptions property on the ConnectionPolicy object if you want to ignore the retryAfter time returned by server between the retries.
  DocumentDB now waits for a maximum of 30 seconds for each request that is being throttled (irrespective of retry count) and returns the response with error code 429.
  This time can also be overriden in the RetryOptions property on ConnectionPolicy object.

- DocumentDB now returns x-ms-throttle-retry-count and x-ms-throttle-retry-wait-time-ms as the response headers in every request to denote the throttle retry count
  and the cummulative time the request waited between the retries.

- Removed the RetryPolicy class and the corresponding property (retry_policy) exposed on the document_client class and instead introduced a RetryOptions class
  exposing the RetryOptions property on ConnectionPolicy class that can be used to override some of the default retry options.

## 1.8.0

- Added the support for geo-replicated database accounts.
- Test fixes to move the global host and masterKey into the individual test classes.

## 1.7.0

- Added the support for Time To Live(TTL) feature for documents.

## 1.6.1

- Bug fixes related to server side partitioning to allow special characters in partitionkey path.

## 1.6.0

- Added the support for server side partitioned collections feature.

## 1.5.0

- Added Client-side sharding framework to the SDK. Implemented HashPartionResolver and RangePartitionResolver classes.

## 1.4.2

- Implement Upsert. New UpsertXXX methods added to support Upsert feature.
- Implement ID Based Routing. No public API changes, all changes internal.

## 1.3.0

- Release skipped to bring version number in alignment with other SDKs

## 1.2.0

- Supports GeoSpatial index.
- Validates id property for all resources. Ids for resources cannot contain ?, /, #, \\, characters or end with a space.
- Adds new header "index transformation progress" to ResourceResponse.

## 1.1.0

- Implements V2 indexing policy

## 1.0.1

- Supports proxy connection
<|MERGE_RESOLUTION|>--- conflicted
+++ resolved
@@ -1,7 +1,5 @@
 ## Release History
 
-<<<<<<< HEAD
-=======
 ### 4.3.0b2 (Unreleased)
 
 #### Features Added
@@ -12,7 +10,6 @@
 
 #### Other Changes
 
->>>>>>> d5e4a4c8
 ### 4.3.0b1 (2021-12-14)
 **New features**
 - Added language native async i/o client
