--- conflicted
+++ resolved
@@ -9,6 +9,7 @@
 #### Bugs Fixed
 
 #### Other Changes
+* Added session token false progress merge logic. See [42393](https://github.com/Azure/azure-sdk-for-python/pull/42393)
 
 ### 4.14.0b2 (2025-08-12)
 
@@ -24,11 +25,7 @@
 #### Other Changes
 * Changed to include client id in headers for all requests. See [PR 42104](https://github.com/Azure/azure-sdk-for-python/pull/42104).
 * Added an option to override AAD audience scope through environment variable. See [PR 42228](https://github.com/Azure/azure-sdk-for-python/pull/42228).
-<<<<<<< HEAD
-* Added session token false progress merge logic. See [42393](https://github.com/Azure/azure-sdk-for-python/pull/42393)
-=======
 * Diagnostics logging will now log ServiceRequestError Exceptions, ServiceResponseError Exceptions, and Cosmos exceptions with a status code of 500 or greater. See [PR 41012](https://github.com/Azure/azure-sdk-for-python/pull/41012)
->>>>>>> 78b9e628
 
 ### 4.14.0b1 (2025-07-14)
 
