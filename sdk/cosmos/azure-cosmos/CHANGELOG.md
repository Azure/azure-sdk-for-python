--- conflicted
+++ resolved
@@ -9,9 +9,7 @@
 #### Bugs Fixed
 
 #### Other Changes
-<<<<<<< HEAD
 * Further optimized health checks for sync and async clients. See [PR 43339](https://github.com/Azure/azure-sdk-for-python/pull/43339)
-=======
 
 ### 4.14.0 (2025-10-13)
 This version and all future versions will require Python 3.9+.
@@ -27,7 +25,6 @@
 * Fixed bug where exclusion list was not honored before falling back to global endpoint for multi-write region accounts. See[PR 43297](https://github.com/Azure/azure-sdk-for-python/pull/43297)
  
 #### Other Changes
->>>>>>> 182cf844
 * Removed dual endpoint tracking from the sdk. See [PR 40451](https://github.com/Azure/azure-sdk-for-python/pull/40451).
 * Reverted typehints to fix the mismatch issue. See [PR 43124](https://github.com/Azure/azure-sdk-for-python/pull/43124)
 * Corrected type hints for `ConsistencyPolicy` in `DatabaseAccount` class. See [PR 43150](https://github.com/Azure/azure-sdk-for-python/pull/43150)
