## Release History

### 4.7.1 (Unreleased)
This version and all future versions will support Python 3.13.

#### Features Added
* Added response headers directly to SDK item point operation responses. See [PR 35791](https://github.com/Azure/azure-sdk-for-python/pull/35791).
* SDK will now retry all ServiceRequestErrors (failing outgoing requests) before failing. Default number of retries is 3. See [PR 36514](https://github.com/Azure/azure-sdk-for-python/pull/36514).
* Added Retry Policy for Container Recreate in the Python SDK. See [PR 36043](https://github.com/Azure/azure-sdk-for-python/pull/36043)
* Added option to disable write payload on writes. See [PR 37365](https://github.com/Azure/azure-sdk-for-python/pull/37365)
* Added get feed ranges API. See [PR 37687](https://github.com/Azure/azure-sdk-for-python/pull/37687)
* Added feed range support in `query_items_change_feed`. See [PR 37687](https://github.com/Azure/azure-sdk-for-python/pull/37687)
* Added **provisional** helper APIs for managing session tokens. See [PR 36971](https://github.com/Azure/azure-sdk-for-python/pull/36971)
* Added ability to get feed range for a partition key. See [PR 36971](https://github.com/Azure/azure-sdk-for-python/pull/36971)

#### Breaking Changes
* Item-level point operations will now return `CosmosDict` and `CosmosList` response types. 
Responses will still be able to be used directly as previously, but will now have access to their response headers without need for a response hook. See [PR 35791](https://github.com/Azure/azure-sdk-for-python/pull/35791).
For more information on this, see our README section [here](https://github.com/Azure/azure-sdk-for-python/blob/main/sdk/cosmos/azure-cosmos/README.md#using-item-operation-response-headers).

#### Bugs Fixed
* Consolidated Container Properties Cache to be in the Client to cache partition key definition and container rid to avoid unnecessary container reads. See [PR 35731](https://github.com/Azure/azure-sdk-for-python/pull/35731).
* Fixed bug with client hangs when running into WriteForbidden exceptions. See [PR 36514](https://github.com/Azure/azure-sdk-for-python/pull/36514).
* Added retry handling logic for DatabaseAccountNotFound exceptions. See [PR 36514](https://github.com/Azure/azure-sdk-for-python/pull/36514).
* Fixed SDK regex validation that would not allow for item ids to be longer than 255 characters. See [PR 36569](https://github.com/Azure/azure-sdk-for-python/pull/36569).
* Fixed issue where 'NoneType' object has no attribute error was raised when a session retry happened during a query. See [PR 37578](https://github.com/Azure/azure-sdk-for-python/pull/37578).
<<<<<<< HEAD
* Fixed issue where passing subpartition partition key values as a tuple in a query would raise an error. See [PR 38136](https://github.com/Azure/azure-sdk-for-python/pull/38136)
=======
* Batch requests will now be properly considered as Write operation. See [PR 38365](https://github.com/Azure/azure-sdk-for-python/pull/38365).
>>>>>>> 1d004cf4

#### Other Changes
* Getting offer thoughput when it has not been defined in a container will now give a 404/10004 instead of just a 404. See [PR 36043](https://github.com/Azure/azure-sdk-for-python/pull/36043)
* Incomplete Partition Key Extractions in documents for Subpartitioning now gives 400/1001 instead of just a 400. See [PR 36043](https://github.com/Azure/azure-sdk-for-python/pull/36043)
* SDK will now make database account calls every 5 minutes to refresh location cache. See [PR 36514](https://github.com/Azure/azure-sdk-for-python/pull/36514).

### 4.7.0 (2024-05-15)

#### Features Added
* Adds vector embedding policy and vector indexing policy. See [PR 34882](https://github.com/Azure/azure-sdk-for-python/pull/34882).
* Adds support for vector search non-streaming order by queries. See [PR 35468](https://github.com/Azure/azure-sdk-for-python/pull/35468).
* Adds support for using the start time option for change feed query API. See [PR 35090](https://github.com/Azure/azure-sdk-for-python/pull/35090).

#### Bugs Fixed
* Fixed a bug where change feed query in Async client was not returning all pages due to case-sensitive response headers. See [PR 35090](https://github.com/Azure/azure-sdk-for-python/pull/35090).
* Fixed a bug when a retryable exception occurs in the first page of a query execution causing query to return 0 results. See [PR 35090](https://github.com/Azure/azure-sdk-for-python/pull/35090).

### 4.6.1 (2024-05-15)

### 4.6.0 (2024-03-14)

#### Features Added
* GA release of hierarchical partitioning, index metrics and transactional batch.

#### Bugs Fixed
* Keyword arguments were not being passed down for `create_container_if_not_exists()` methods. See [PR 34286](https://github.com/Azure/azure-sdk-for-python/pull/34286).

#### Other Changes
* Made several updates to the type hints used throughout the SDK for greater detail. See [PR 33269](https://github.com/Azure/azure-sdk-for-python/pull/33269), [PR 33341](https://github.com/Azure/azure-sdk-for-python/pull/33341), [PR 33738](https://github.com/Azure/azure-sdk-for-python/pull/33738).

### 4.5.2b5 (2024-03-02)

#### Bugs Fixed
* Fixed bug with async lock not properly releasing on async global endpoint manager. see [PR 34579](https://github.com/Azure/azure-sdk-for-python/pull/34579).

#### Other Changes
* Marked `computed_properties` keyword as provisional, un-marked `continuation_token_limit` as provisional. See [PR 34207](https://github.com/Azure/azure-sdk-for-python/pull/34207).

### 4.5.2b4 (2024-02-02)
This version and all future versions will require Python 3.8+.

#### Features Added
* Added **preview** support for Computed Properties on Python SDK (Must be enabled on the account level before it can be used). See [PR 33626](https://github.com/Azure/azure-sdk-for-python/pull/33626).

#### Bugs Fixed
* Made use of `response_hook` thread-safe in the sync client. See [PR 33790](https://github.com/Azure/azure-sdk-for-python/pull/33790).
* Fixed bug with the session container not being properly maintained. See [33738](https://github.com/Azure/azure-sdk-for-python/pull/33738).

### 4.5.2b3 (2023-11-10)

#### Features Added
* Added support for capturing Index Metrics in query operations. See [PR 33034](https://github.com/Azure/azure-sdk-for-python/pull/33034).

### 4.5.2b2 (2023-10-31)

#### Features Added
* Added support for Transactional Batch. See [PR 32508](https://github.com/Azure/azure-sdk-for-python/pull/32508).
* Added **preview** support for Priority Based Throttling/Priority Based Execution (Must be enabled at the account level before it can be used). See [PR 32441](https://github.com/Azure/azure-sdk-for-python/pull/32441/).

### 4.5.2b1 (2023-10-17)

#### Features Added
* Added support for Hierarchical Partitioning, also known as Subpartitioning. See [PR 31121](https://github.com/Azure/azure-sdk-for-python/pull/31121).

#### Bugs Fixed
* Small fix to the `offer_throughput` option in the async client's `create_database_if_not_exists` method, which was previously misspelled as `offerThroughput`.
See [PR 32076](https://github.com/Azure/azure-sdk-for-python/pull/32076).

#### Other Changes
* Marked the outdated `diagnostics.py` file for deprecation since we now recommend the use of our `CosmosHttpLoggingPolicy` for diagnostics.
For more on the `CosmosHttpLoggingPolicy` see our [README](https://github.com/Azure/azure-sdk-for-python/tree/main/sdk/cosmos/azure-cosmos#logging-diagnostics).

### 4.5.1 (2023-09-12)

#### Bugs Fixed
* Fixed bug when query with DISTINCT + OFFSET/LIMIT operators returns unexpected result. See [PR 31925](https://github.com/Azure/azure-sdk-for-python/pull/31925).

#### Other Changes
* Added additional checks for resource creation using specific characters that cause issues. See [PR 31861](https://github.com/Azure/azure-sdk-for-python/pull/31861).

### 4.5.0 (2023-08-09)

#### Features Added
* Added support for continuation tokens for streamable cross partition queries. See [PR 31189](https://github.com/Azure/azure-sdk-for-python/pull/31189).

#### Bugs Fixed
* Fixed bug with async `create_database_if_not_exists` method not working when passing `offer_throughput` as an option. See [PR 31478](https://github.com/Azure/azure-sdk-for-python/pull/31478).

#### Other Changes
* Renamed `response_continuation_token_limit_in_kb` to `continuation_token_limit` for GA. See [PR 31532](https://github.com/Azure/azure-sdk-for-python/pull/31532).

### 4.4.1b1 (2023-07-25)

#### Features Added
* Added ability to limit continuation token size when querying for items. See [PR 30731](https://github.com/Azure/azure-sdk-for-python/pull/30731)

#### Bugs Fixed
* Fixed bug with async patch_item method. See [PR 30804](https://github.com/Azure/azure-sdk-for-python/pull/30804).

### 4.4.0 (2023-06-09)

#### Features Added
- GA release of Patch API and Delete All Items By Partition Key

### 4.4.0b2 (2023-05-22)

#### Features Added
* Added conditional patching for Patch operations. See [PR 30455](https://github.com/Azure/azure-sdk-for-python/pull/30455).

#### Bugs Fixed
* Fixed bug with non english locales causing an error with the RFC 1123 Date Format. See [PR 30125](https://github.com/Azure/azure-sdk-for-python/pull/30125).

#### Other Changes
* Refactoring of our client `connection_timeout` and `request_timeout` configurations. See [PR 30171](https://github.com/Azure/azure-sdk-for-python/pull/30171).

### 4.4.0b1 (2023-04-11)

#### Features Added
 - Added **preview** delete all items by partition key functionality. See [PR 29186](https://github.com/Azure/azure-sdk-for-python/pull/29186). For more information on Partition Key Delete, please see [Azure Cosmos DB Partition Key Delete](https://learn.microsoft.com/azure/cosmos-db/nosql/how-to-delete-by-partition-key?tabs=python-example).
 - Added **preview** partial document update (Patch API) functionality and container methods for patching items with operations. See [PR 29497](https://github.com/Azure/azure-sdk-for-python/pull/29497). For more information on Patch, please see [Azure Cosmos DB Partial Document Update](https://learn.microsoft.com/azure/cosmos-db/partial-document-update).

#### Bugs Fixed
* Fixed bug in method `create_container_if_not_exists()` of async database client for unexpected kwargs being passed into `read()` method used internally. See [PR 29136](https://github.com/Azure/azure-sdk-for-python/pull/29136).
* Fixed bug with method `query_items()` of our async container class, where partition key and cross partition headers would both be set when using partition keys. See [PR 29366](https://github.com/Azure/azure-sdk-for-python/pull/29366/).
* Fixed bug with client not properly surfacing errors for invalid credentials and identities with insufficient permissions. Users running into 'NoneType has no attribute ConsistencyPolicy' errors when initializing their clients will now see proper authentication exceptions. See [PR 29256](https://github.com/Azure/azure-sdk-for-python/pull/29256).

#### Other Changes
* Removed use of `six` package within the SDK.

### 4.3.1 (2023-02-23)

#### Features Added
 - Added `correlated_activity_id` for query operations.
 - Added cross regional retries for Service Unavailable/Request Timeouts for read/Query Plan operations.
 - GA release of CosmosHttpLoggingPolicy and autoscale feature.

#### Bugs Fixed
- Bug fix to address queries with VALUE MAX (or any other aggregate) that run into an issue if the query is executed on a container with at least one "empty" partition.

### 4.3.1b1 (2022-09-19)

#### Features Added
- GA release of integrated cache functionality. For more information on integrated cache please see [Azure Cosmos DB integrated cache](https://docs.microsoft.com/azure/cosmos-db/integrated-cache).
- Added ability to replace analytical ttl on containers. For more information on analytical ttl please see [Azure Cosmos DB analytical store](https://docs.microsoft.com/azure/cosmos-db/analytical-store-introduction).
- Added `CosmosHttpLoggingPolicy` to replace `HttpLoggingPolicy` for logging HTTP sessions.
- Added the ability to create containers and databases with autoscale properties for the sync and async clients.
- Added the ability to update autoscale throughput properties.

#### Bugs Fixed
- Fixed parsing of args for overloaded `container.read()` method.
- Fixed `validate_cache_staleness_value()` method to allow max_integrated_cache_staleness to be an integer greater than or equal to 0.
- Fixed `__aiter__()` method by removing the async keyword.

### 4.3.0 (2022-05-23)
#### Features Added
- GA release of Async I/O APIs, including all changes from 4.3.0b1 to 4.3.0b4.

#### Breaking Changes
- Method signatures have been updated to use keyword arguments instead of positional arguments for most method options in the async client.
- Bugfix: Automatic Id generation for items was turned on for `upsert_items()` method when no 'id' value was present in document body.
Method call will now require an 'id' field to be present in the document body.

#### Other Changes
- Deprecated offer-named methods in favor of their new throughput-named counterparts (`read_offer` -> `get_throughput`).
- Marked the GetAuthorizationHeader method for deprecation since it will no longer be public in a future release.
- Added samples showing how to configure retry options for both the sync and async clients.
- Deprecated the `connection_retry_policy` and `retry_options` options in the sync client.
- Added user warning to non-query methods trying to use `populate_query_metrics` options.

### 4.3.0b4 (2022-04-07)

#### Features Added
- Added support for AAD authentication for the async client.
- Added support for AAD authentication for the sync client.

#### Other Changes
- Changed `_set_partition_key` return typehint in async client.

### 4.3.0b3 (2022-03-10)

>[WARNING]
>The default `Session` consistency bugfix will impact customers whose database accounts have a `Bounded Staleness` or `Strong`
> consistency level, and were previously not sending `Session` as a consistency_level parameter when initializing
> their clients.
> Default consistency level for the sync and async clients is no longer "Session" and will instead be set to the 
  consistency level of the user's cosmos account setting on initialization if not passed during client initialization. 
> Please see [Consistency Levels in Azure Cosmos DB](https://docs.microsoft.com/azure/cosmos-db/consistency-levels) 
> for more details on consistency levels, or the README section on this change [here](https://github.com/Azure/azure-sdk-for-python/tree/main/sdk/cosmos/azure-cosmos#note-on-client-consistency-levels).

#### Features Added
- Added new **provisional** `max_integrated_cache_staleness_in_ms` parameter to read item and query items APIs in order
  to make use of the **preview** CosmosDB integrated cache functionality [See PR #22946](https://github.com/Azure/azure-sdk-for-python/pull/22946).
  Please see [Azure Cosmos DB integrated cache](https://docs.microsoft.com/azure/cosmos-db/integrated-cache) for more details.
- Added support for split-proof queries for the async client.

### Bugs fixed
- Default consistency level for the sync and async clients is no longer `Session` and will instead be set to the 
  consistency level of the user's cosmos account setting on initialization if not passed during client initialization. 
  This change will impact client application in terms of RUs and latency. Users relying on default `Session` consistency
  will need to pass it explicitly if their account consistency is different than `Session`.
  Please see [Consistency Levels in Azure Cosmos DB](https://docs.microsoft.com/azure/cosmos-db/consistency-levels) for more details.  
- Fixed invalid request body being sent when passing in `serverScript` body parameter to replace operations for trigger, sproc and udf resources.
- Moved `is_system_key` logic in async client.
- Fixed TypeErrors not being thrown when passing in invalid connection retry policies to the client.

### 4.3.0b2 (2022-01-25)

This version and all future versions will require Python 3.6+. Python 2.7 is no longer supported.
We will also be removing support for Python 3.6 and will only support Python 3.7+ starting December 2022.

#### Features Added
- Added support for split-proof queries for the sync client.

#### Other Changes
- Added async user agent for async client.

### 4.3.0b1 (2021-12-14)

#### Features Added
- Added language native async i/o client.

### 4.2.0 (2020-10-08)

**Bug fixes**
- Fixed bug where continuation token is not honored when query_iterable is used to get results by page. Issue #13265.
- Fixed bug where resource tokens not being honored for document reads and deletes. Issue #13634.

**New features**
- Added support for passing partitionKey while querying changefeed. Issue #11689.

### 4.1.0 (2020-08-10)

- Added deprecation warning for "lazy" indexing mode. The backend no longer allows creating containers with this mode and will set them to consistent instead.

**New features**
- Added the ability to set the analytical storage TTL when creating a new container.

**Bug fixes**
- Fixed support for dicts as inputs for get_client APIs.
- Fixed Python 2/3 compatibility in query iterators.
- Fixed type hint error. Issue #12570 - thanks @sl-sandy.
- Fixed bug where options headers were not added to upsert_item function. Issue #11791 - thank you @aalapatirvbd.
- Fixed error raised when a non string ID is used in an item. It now raises TypeError rather than AttributeError. Issue #11793 - thank you @Rabbit994.


### 4.0.0 (2020-05-20)

- Stable release.
- Added HttpLoggingPolicy to pipeline to enable passing in a custom logger for request and response headers.


## 4.0.0b6

- Fixed bug in synchronized_request for media APIs.
- Removed MediaReadMode and MediaRequestTimeout from ConnectionPolicy as media requests are not supported.


## 4.0.0b5

- azure.cosmos.errors module deprecated and replaced by azure.cosmos.exceptions
- The access condition parameters (`access_condition`, `if_match`, `if_none_match`) have been deprecated in favor of separate `match_condition` and `etag` parameters.
- Fixed bug in routing map provider.
- Added query Distinct, Offset and Limit support.
- Default document query execution context now used for
    - ChangeFeed queries
    - single partition queries (partitionkey, partitionKeyRangeId is present in options)
    - Non document queries
- Errors out for aggregates on multiple partitions, with enable cross partition query set to true, but no "value" keyword present
- Hits query plan endpoint for other scenarios to fetch query plan
- Added `__repr__` support for Cosmos entity objects.
- Updated documentation.


## 4.0.0b4

- Added support for a `timeout` keyword argument to all operations to specify an absolute timeout in seconds
  within which the operation must be completed. If the timeout value is exceeded, a `azure.cosmos.errors.CosmosClientTimeoutError` will be raised.
- Added a new `ConnectionRetryPolicy` to manage retry behaviour during HTTP connection errors.
- Added new constructor and per-operation configuration keyword arguments:
    - `retry_total` - Maximum retry attempts.
    - `retry_backoff_max` - Maximum retry wait time in seconds.
    - `retry_fixed_interval` - Fixed retry interval in milliseconds.
    - `retry_read` - Maximum number of socket read retry attempts.
    - `retry_connect` - Maximum number of connection error retry attempts.
    - `retry_status` - Maximum number of retry attempts on error status codes.
    - `retry_on_status_codes` - A list of specific status codes to retry on.
    - `retry_backoff_factor` - Factor to calculate wait time between retry attempts.

## 4.0.0b3

- Added `create_database_if_not_exists()` and `create_container_if_not_exists` functionalities to CosmosClient and Database respectively.

## 4.0.0b2

Version 4.0.0b2 is the second iteration in our efforts to build a more Pythonic client library.

**Breaking changes**

- The client connection has been adapted to consume the HTTP pipeline defined in `azure.core.pipeline`.
- Interactive objects have now been renamed as proxies. This includes:
    - `Database` -> `DatabaseProxy`
    - `User` -> `UserProxy`
    - `Container` -> `ContainerProxy`
    - `Scripts` -> `ScriptsProxy`
- The constructor of `CosmosClient` has been updated:
    - The `auth` parameter has been renamed to `credential` and will now take an authentication type directly. This means the master key value, a dictionary of resource tokens, or a list of permissions can be passed in. However the old dictionary format is still supported.
    - The `connection_policy` parameter has been made a keyword only parameter, and while it is still supported, each of the individual attributes of the policy can now be passed in as explicit keyword arguments:
        - `request_timeout`
        - `media_request_timeout`
        - `connection_mode`
        - `media_read_mode`
        - `proxy_config`
        - `enable_endpoint_discovery`
        - `preferred_locations`
        - `multiple_write_locations`
- A new classmethod constructor has been added to `CosmosClient` to enable creation via a connection string retrieved from the Azure portal.
- Some `read_all` operations have been renamed to `list` operations:
    - `CosmosClient.read_all_databases` -> `CosmosClient.list_databases`
    - `Container.read_all_conflicts` -> `ContainerProxy.list_conflicts`
    - `Database.read_all_containers` -> `DatabaseProxy.list_containers`
    - `Database.read_all_users` -> `DatabaseProxy.list_users`
    - `User.read_all_permissions` -> `UserProxy.list_permissions`
- All operations that take `request_options` or `feed_options` parameters, these have been moved to keyword only parameters. In addition, while these options dictionaries are still supported, each of the individual options within the dictionary are now supported as explicit keyword arguments.
- The error hierarchy is now inherited from `azure.core.AzureError` instead of `CosmosError` which has been removed.
    - `HTTPFailure` has been renamed to `CosmosHttpResponseError`
    - `JSONParseFailure` has been removed and replaced by `azure.core.DecodeError`
    - Added additional errors for specific response codes:
        - `CosmosResourceNotFoundError` for status 404
        - `CosmosResourceExistsError` for status 409
        - `CosmosAccessConditionFailedError` for status 412
- `CosmosClient` can now be run in a context manager to handle closing the client connection.
- Iterable responses (e.g. query responses and list responses) are now of type `azure.core.paging.ItemPaged`. The method `fetch_next_block` has been replaced by a secondary iterator, accessed by the `by_page` method.

## 4.0.0b1

Version 4.0.0b1 is the first preview of our efforts to create a user-friendly and Pythonic client library for Azure Cosmos. For more information about this, and preview releases of other Azure SDK libraries, please visit https://aka.ms/azure-sdk-preview1-python.

**Breaking changes: New API design**

- Operations are now scoped to a particular client:
    - `CosmosClient`: This client handles account-level operations. This includes managing service properties and listing the databases within an account.
    - `Database`: This client handles database-level operations. This includes creating and deleting containers, users and stored procedures. It can be accessed from a `CosmosClient` instance by name.
    - `Container`: This client handles operations for a particular container. This includes querying and inserting items and managing properties.
    - `User`: This client handles operations for a particular user. This includes adding and deleting permissions and managing user properties.
    
    These clients can be accessed by navigating down the client hierarchy using the `get_<child>_client` method. For full details on the new API, please see the [reference documentation](https://aka.ms/azsdk-python-cosmos-ref).
- Clients are accessed by name rather than by Id. No need to concatenate strings to create links.
- No more need to import types and methods from individual modules. The public API surface area is available directly in the `azure.cosmos` package.
- Individual request properties can be provided as keyword arguments rather than constructing a separate `RequestOptions` instance.

## 3.0.2

- Added Support for MultiPolygon Datatype
- Bug Fix in Session Read Retry Policy
- Bug Fix for Incorrect padding issues while decoding base 64 strings

## 3.0.1

- Bug fix in LocationCache
- Bug fix endpoint retry logic
- Fixed documentation

## 3.0.0

- Multi-region write support added
- Naming changes
  - DocumentClient to CosmosClient
  - Collection to Container
  - Document to Item
  - Package name updated to "azure-cosmos"
  - Namespace updated to "azure.cosmos"

## 2.3.3

- Added support for proxy
- Added support for reading change feed
- Added support for collection quota headers
- Bugfix for large session tokens issue
- Bugfix for ReadMedia API
- Bugfix in partition key range cache

## 2.3.2

- Added support for default retries on connection issues.

## 2.3.1

- Updated documentation to reference Azure Cosmos DB instead of Azure DocumentDB.

## 2.3.0

- This SDK version requires the latest version of Azure Cosmos DB Emulator available for download from https://aka.ms/cosmosdb-emulator.

## 2.2.1

- bugfix for aggregate dict
- bugfix for trimming slashes in the resource link
- tests for unicode encoding

## 2.2.0

- Added support for Request Unit per Minute (RU/m) feature.
- Added support for a new consistency level called ConsistentPrefix.

## 2.1.0

- Added support for aggregation queries (COUNT, MIN, MAX, SUM, and AVG).
- Added an option for disabling SSL verification when running against DocumentDB Emulator.
- Removed the restriction of dependent requests module to be exactly 2.10.0.
- Lowered minimum throughput on partitioned collections from 10,100 RU/s to 2500 RU/s.
- Added support for enabling script logging during stored procedure execution.
- REST API version bumped to '2017-01-19' with this release.

## 2.0.1

- Made editorial changes to documentation comments.

## 2.0.0

- Added support for Python 3.5.
- Added support for connection pooling using the requests module.
- Added support for session consistency.
- Added support for TOP/ORDERBY queries for partitioned collections.

## 1.9.0

- Added retry policy support for throttled requests. (Throttled requests receive a request rate too large exception, error code 429.)
  By default, DocumentDB retries nine times for each request when error code 429 is encountered, honoring the retryAfter time in the response header.
  A fixed retry interval time can now be set as part of the RetryOptions property on the ConnectionPolicy object if you want to ignore the retryAfter time returned by server between the retries.
  DocumentDB now waits for a maximum of 30 seconds for each request that is being throttled (irrespective of retry count) and returns the response with error code 429.
  This time can also be overridden in the RetryOptions property on ConnectionPolicy object.

- DocumentDB now returns x-ms-throttle-retry-count and x-ms-throttle-retry-wait-time-ms as the response headers in every request to denote the throttle retry count
  and the cumulative time the request waited between the retries.

- Removed the RetryPolicy class and the corresponding property (retry_policy) exposed on the document_client class and instead introduced a RetryOptions class
  exposing the RetryOptions property on ConnectionPolicy class that can be used to override some of the default retry options.

## 1.8.0

- Added the support for geo-replicated database accounts.
- Test fixes to move the global host and masterKey into the individual test classes.

## 1.7.0

- Added the support for Time To Live(TTL) feature for documents.

## 1.6.1

- Bug fixes related to server side partitioning to allow special characters in partitionkey path.

## 1.6.0

- Added the support for server side partitioned collections feature.

## 1.5.0

- Added Client-side sharding framework to the SDK. Implemented HashPartionResolver and RangePartitionResolver classes.

## 1.4.2

- Implement Upsert. New UpsertXXX methods added to support Upsert feature.
- Implement ID Based Routing. No public API changes, all changes internal.

## 1.3.0

- Release skipped to bring version number in alignment with other SDKs

## 1.2.0

- Supports GeoSpatial index.
- Validates id property for all resources. Ids for resources cannot contain ?, /, #, \\, characters or end with a space.
- Adds new header "index transformation progress" to ResourceResponse.

## 1.1.0

- Implements V2 indexing policy

## 1.0.1

- Supports proxy connection
<|MERGE_RESOLUTION|>--- conflicted
+++ resolved
@@ -24,11 +24,8 @@
 * Added retry handling logic for DatabaseAccountNotFound exceptions. See [PR 36514](https://github.com/Azure/azure-sdk-for-python/pull/36514).
 * Fixed SDK regex validation that would not allow for item ids to be longer than 255 characters. See [PR 36569](https://github.com/Azure/azure-sdk-for-python/pull/36569).
 * Fixed issue where 'NoneType' object has no attribute error was raised when a session retry happened during a query. See [PR 37578](https://github.com/Azure/azure-sdk-for-python/pull/37578).
-<<<<<<< HEAD
 * Fixed issue where passing subpartition partition key values as a tuple in a query would raise an error. See [PR 38136](https://github.com/Azure/azure-sdk-for-python/pull/38136)
-=======
 * Batch requests will now be properly considered as Write operation. See [PR 38365](https://github.com/Azure/azure-sdk-for-python/pull/38365).
->>>>>>> 1d004cf4
 
 #### Other Changes
 * Getting offer thoughput when it has not been defined in a container will now give a 404/10004 instead of just a 404. See [PR 36043](https://github.com/Azure/azure-sdk-for-python/pull/36043)
