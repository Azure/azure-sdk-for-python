--- conflicted
+++ resolved
@@ -8,12 +8,9 @@
 #### Breaking Changes
 
 #### Bugs Fixed
-<<<<<<< HEAD
-* Fixed bug where `excluded_locations` was not being honored for some metadata calls. See [PR 42266](https://github.com/Azure/azure-sdk-for-python/pull/42266).
-=======
 * Improved the resilience of Database Account Read metadata operation against short-lived network issues by increasing number of retries. See [PR 42525](https://github.com/Azure/azure-sdk-for-python/pull/42525).
 * Fixed bug where during health checks read regions were marked as unavailable for write operations. See [PR 42525](https://github.com/Azure/azure-sdk-for-python/pull/42525).
->>>>>>> 1d3c41ae
+* Fixed bug where `excluded_locations` was not being honored for some metadata calls. See [PR 42266](https://github.com/Azure/azure-sdk-for-python/pull/42266).
 
 #### Other Changes
 * Added session token false progress merge logic. See [42393](https://github.com/Azure/azure-sdk-for-python/pull/42393)
