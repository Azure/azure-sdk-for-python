--- conflicted
+++ resolved
@@ -7,11 +7,8 @@
 #### Breaking Changes
 
 #### Bugs Fixed
-<<<<<<< HEAD
 * Fixed Diagnostics Error Log Formatting from not accommodating error messages from none Cosmos Http Response Exceptions. See [PR 40889](https://github.com/Azure/azure-sdk-for-python/pull/40889/files)
-=======
 * Fixed bug where `multiple_write_locations` option in client was not being honored. See [PR 40999](https://github.com/Azure/azure-sdk-for-python/pull/40999).
->>>>>>> 832d03f0
 
 #### Other Changes
 
