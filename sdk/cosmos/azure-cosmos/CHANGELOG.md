--- conflicted
+++ resolved
@@ -1,12 +1,8 @@
 ## 4.0.1 (Unreleased)
 
-<<<<<<< HEAD
-- Fixed error raised when a non string ID is used in an item. It now raises TypeError rather than AttributeError. Issue 11793 - thank you @Rabbit994.
 - Added deprecation warning for "lazy" indexing mode. The backend no longer allows creating containers with this mode and will set them to consistent instead.
-=======
 - Fix for bug where options headers were not added to upsert_item function. Issue #11791 - thank you @aalapatirvbd.
 - Fixed error raised when a non string ID is used in an item. It now raises TypeError rather than AttributeError. Issue #11793 - thank you @Rabbit994.
->>>>>>> 90a97c75
 
 
 ## 4.0.0 (2020-05-20)
