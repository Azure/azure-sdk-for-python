--- conflicted
+++ resolved
@@ -2,14 +2,12 @@
 
 ### 4.3.0b5 (Unreleased)
 
-<<<<<<< HEAD
-#### Bugfixes
-- Raise 401 errors when fetching DatabaseAccount information on client initialization.
-=======
 #### Breaking Changes
 - Bugfix: Automatic Id generation for items was turned on for `upsert_items()` method when no 'id' value was present in document body.
 Method call will now require an 'id' field to be present in the document body.
->>>>>>> a7ecbe1a
+
+#### Bugfixes
+- Raise 401 errors when fetching DatabaseAccount information on client initialization.
 
 #### Other Changes
 - Marked the GetAuthorizationMethod for deprecation since it will no longer be public in a future release.
