## Release History

### 4.3.0b5 (Unreleased)

<<<<<<< HEAD
#### Breaking Changes
- Method signatures have been updated to use keyword arguments instead of positional arguments for most options.
=======
#### Features Added

#### Breaking Changes

#### Bugs Fixed

#### Other Changes
>>>>>>> 4e2f5e83

### 4.3.0b4 (2022-04-07)

#### Features Added
- Added support for AAD authentication for the async client.
- Added support for AAD authentication for the sync client.

#### Other Changes
- Changed `_set_partition_key` return typehint in async client.

### 4.3.0b3 (2022-03-10)

>[WARNING]
>The default `Session` consistency bugfix will impact customers whose database accounts have a `Bounded Staleness` or `Strong`
> consistency level, and were previously not sending `Session` as a consistency_level parameter when initializing
> their clients.
> Default consistency level for the sync and async clients is no longer "Session" and will instead be set to the 
  consistency level of the user's cosmos account setting on initialization if not passed during client initialization. 
> Please see [Consistency Levels in Azure Cosmos DB](https://docs.microsoft.com/azure/cosmos-db/consistency-levels) 
> for more details on consistency levels, or the README section on this change [here](https://github.com/Azure/azure-sdk-for-python/tree/main/sdk/cosmos/azure-cosmos#note-on-client-consistency-levels).

#### Features Added
- Added new **provisional** `max_integrated_cache_staleness_in_ms` parameter to read item and query items APIs in order
  to make use of the **preview** CosmosDB integrated cache functionality.
  Please see [Azure Cosmos DB integrated cache](https://docs.microsoft.com/azure/cosmos-db/integrated-cache) for more details.
- Added support for split-proof queries for the async client

### Bugs fixed
- Default consistency level for the sync and async clients is no longer `Session` and will instead be set to the 
  consistency level of the user's cosmos account setting on initialization if not passed during client initialization. 
  This change will impact client application in terms of RUs and latency. Users relying on default `Session` consistency
  will need to pass it explicitly if their account consistency is different than `Session`.
  Please see [Consistency Levels in Azure Cosmos DB](https://docs.microsoft.com/azure/cosmos-db/consistency-levels) for more details.  
- Fixed invalid request body being sent when passing in `serverScript` body parameter to replace operations for trigger, sproc and udf resources.
- Moved `is_system_key` logic in async client.
- Fixed TypeErrors not being thrown when passing in invalid connection retry policies to the client.

### 4.3.0b2 (2022-01-25)

This version and all future versions will require Python 3.6+. Python 2.7 is no longer supported.
We will also be removing support for Python 3.6 and will only support Python 3.7+ starting December 2022.

#### Features Added
- Added support for split-proof queries for the sync client.

#### Other Changes
- Added async user agent for async client.

### 4.3.0b1 (2021-12-14)

#### Features Added
- Added language native async i/o client.

### 4.2.0 (2020-10-08)

**Bug fixes**
- Fixed bug where continuation token is not honored when query_iterable is used to get results by page. Issue #13265.
- Fixed bug where resource tokens not being honored for document reads and deletes. Issue #13634.

**New features**
- Added support for passing partitionKey while querying changefeed. Issue #11689.

### 4.1.0 (2020-08-10)

- Added deprecation warning for "lazy" indexing mode. The backend no longer allows creating containers with this mode and will set them to consistent instead.

**New features**
- Added the ability to set the analytical storage TTL when creating a new container.

**Bug fixes**
- Fixed support for dicts as inputs for get_client APIs.
- Fixed Python 2/3 compatibility in query iterators.
- Fixed type hint error. Issue #12570 - thanks @sl-sandy.
- Fixed bug where options headers were not added to upsert_item function. Issue #11791 - thank you @aalapatirvbd.
- Fixed error raised when a non string ID is used in an item. It now raises TypeError rather than AttributeError. Issue #11793 - thank you @Rabbit994.


### 4.0.0 (2020-05-20)

- Stable release.
- Added HttpLoggingPolicy to pipeline to enable passing in a custom logger for request and response headers.


## 4.0.0b6

- Fixed bug in synchronized_request for media APIs.
- Removed MediaReadMode and MediaRequestTimeout from ConnectionPolicy as media requests are not supported.


## 4.0.0b5

- azure.cosmos.errors module deprecated and replaced by azure.cosmos.exceptions
- The access condition parameters (`access_condition`, `if_match`, `if_none_match`) have been deprecated in favor of separate `match_condition` and `etag` parameters.
- Fixed bug in routing map provider.
- Added query Distinct, Offset and Limit support.
- Default document query execution context now used for
    - ChangeFeed queries
    - single partition queries (partitionkey, partitionKeyRangeId is present in options)
    - Non document queries
- Errors out for aggregates on multiple partitions, with enable cross partition query set to true, but no "value" keyword present
- Hits query plan endpoint for other scenarios to fetch query plan
- Added `__repr__` support for Cosmos entity objects.
- Updated documentation.


## 4.0.0b4

- Added support for a `timeout` keyword argument to all operations to specify an absolute timeout in seconds
  within which the operation must be completed. If the timeout value is exceeded, a `azure.cosmos.errors.CosmosClientTimeoutError` will be raised.
- Added a new `ConnectionRetryPolicy` to manage retry behaviour during HTTP connection errors.
- Added new constructor and per-operation configuration keyword arguments:
    - `retry_total` - Maximum retry attempts.
    - `retry_backoff_max` - Maximum retry wait time in seconds.
    - `retry_fixed_interval` - Fixed retry interval in milliseconds.
    - `retry_read` - Maximum number of socket read retry attempts.
    - `retry_connect` - Maximum number of connection error retry attempts.
    - `retry_status` - Maximum number of retry attempts on error status codes.
    - `retry_on_status_codes` - A list of specific status codes to retry on.
    - `retry_backoff_factor` - Factor to calculate wait time between retry attempts.

## 4.0.0b3

- Added `create_database_if_not_exists()` and `create_container_if_not_exists` functionalities to CosmosClient and Database respectively.

## 4.0.0b2

Version 4.0.0b2 is the second iteration in our efforts to build a more Pythonic client library.

**Breaking changes**

- The client connection has been adapted to consume the HTTP pipeline defined in `azure.core.pipeline`.
- Interactive objects have now been renamed as proxies. This includes:
    - `Database` -> `DatabaseProxy`
    - `User` -> `UserProxy`
    - `Container` -> `ContainerProxy`
    - `Scripts` -> `ScriptsProxy`
- The constructor of `CosmosClient` has been updated:
    - The `auth` parameter has been renamed to `credential` and will now take an authentication type directly. This means the master key value, a dictionary of resource tokens, or a list of permissions can be passed in. However the old dictionary format is still supported.
    - The `connection_policy` parameter has been made a keyword only parameter, and while it is still supported, each of the individual attributes of the policy can now be passed in as explicit keyword arguments:
        - `request_timeout`
        - `media_request_timeout`
        - `connection_mode`
        - `media_read_mode`
        - `proxy_config`
        - `enable_endpoint_discovery`
        - `preferred_locations`
        - `multiple_write_locations`
- A new classmethod constructor has been added to `CosmosClient` to enable creation via a connection string retrieved from the Azure portal.
- Some `read_all` operations have been renamed to `list` operations:
    - `CosmosClient.read_all_databases` -> `CosmosClient.list_databases`
    - `Container.read_all_conflicts` -> `ContainerProxy.list_conflicts`
    - `Database.read_all_containers` -> `DatabaseProxy.list_containers`
    - `Database.read_all_users` -> `DatabaseProxy.list_users`
    - `User.read_all_permissions` -> `UserProxy.list_permissions`
- All operations that take `request_options` or `feed_options` parameters, these have been moved to keyword only parameters. In addition, while these options dictionaries are still supported, each of the individual options within the dictionary are now supported as explicit keyword arguments.
- The error heirarchy is now inherited from `azure.core.AzureError` instead of `CosmosError` which has been removed.
    - `HTTPFailure` has been renamed to `CosmosHttpResponseError`
    - `JSONParseFailure` has been removed and replaced by `azure.core.DecodeError`
    - Added additional errors for specific response codes:
        - `CosmosResourceNotFoundError` for status 404
        - `CosmosResourceExistsError` for status 409
        - `CosmosAccessConditionFailedError` for status 412
- `CosmosClient` can now be run in a context manager to handle closing the client connection.
- Iterable responses (e.g. query responses and list responses) are now of type `azure.core.paging.ItemPaged`. The method `fetch_next_block` has been replaced by a secondary iterator, accessed by the `by_page` method.

## 4.0.0b1

Version 4.0.0b1 is the first preview of our efforts to create a user-friendly and Pythonic client library for Azure Cosmos. For more information about this, and preview releases of other Azure SDK libraries, please visit https://aka.ms/azure-sdk-preview1-python.

**Breaking changes: New API design**

- Operations are now scoped to a particular client:
    - `CosmosClient`: This client handles account-level operations. This includes managing service properties and listing the databases within an account.
    - `Database`: This client handles database-level operations. This includes creating and deleting containers, users and stored procedurs. It can be accessed from a `CosmosClient` instance by name.
    - `Container`: This client handles operations for a particular container. This includes querying and inserting items and managing properties.
    - `User`: This client handles operations for a particular user. This includes adding and deleting permissions and managing user properties.
    
    These clients can be accessed by navigating down the client hierarchy using the `get_<child>_client` method. For full details on the new API, please see the [reference documentation](https://aka.ms/azsdk-python-cosmos-ref).
- Clients are accessed by name rather than by Id. No need to concatenate strings to create links.
- No more need to import types and methods from individual modules. The public API surface area is available directly in the `azure.cosmos` package.
- Individual request properties can be provided as keyword arguments rather than constructing a separate `RequestOptions` instance.

## 3.0.2

- Added Support for MultiPolygon Datatype
- Bug Fix in Session Read Retry Policy
- Bug Fix for Incorrect padding issues while decoding base 64 strings

## 3.0.1

- Bug fix in LocationCache
- Bug fix endpoint retry logic
- Fixed documentation

## 3.0.0

- Multi-region write support added
- Naming changes
  - DocumentClient to CosmosClient
  - Collection to Container
  - Document to Item
  - Package name updated to "azure-cosmos"
  - Namespace updated to "azure.cosmos"

## 2.3.3

- Added support for proxy
- Added support for reading change feed
- Added support for collection quota headers
- Bugfix for large session tokens issue
- Bugfix for ReadMedia API
- Bugfix in partition key range cache

## 2.3.2

- Added support for default retries on connection issues.

## 2.3.1

- Updated documentation to reference Azure Cosmos DB instead of Azure DocumentDB.

## 2.3.0

- This SDK version requires the latest version of Azure Cosmos DB Emulator available for download from https://aka.ms/cosmosdb-emulator.

## 2.2.1

- bugfix for aggregate dict
- bugfix for trimming slashes in the resource link
- tests for unicode encoding

## 2.2.0

- Added support for Request Unit per Minute (RU/m) feature.
- Added support for a new consistency level called ConsistentPrefix.

## 2.1.0

- Added support for aggregation queries (COUNT, MIN, MAX, SUM, and AVG).
- Added an option for disabling SSL verification when running against DocumentDB Emulator.
- Removed the restriction of dependent requests module to be exactly 2.10.0.
- Lowered minimum throughput on partitioned collections from 10,100 RU/s to 2500 RU/s.
- Added support for enabling script logging during stored procedure execution.
- REST API version bumped to '2017-01-19' with this release.

## 2.0.1

- Made editorial changes to documentation comments.

## 2.0.0

- Added support for Python 3.5.
- Added support for connection pooling using the requests module.
- Added support for session consistency.
- Added support for TOP/ORDERBY queries for partitioned collections.

## 1.9.0

- Added retry policy support for throttled requests. (Throttled requests receive a request rate too large exception, error code 429.)
  By default, DocumentDB retries nine times for each request when error code 429 is encountered, honoring the retryAfter time in the response header.
  A fixed retry interval time can now be set as part of the RetryOptions property on the ConnectionPolicy object if you want to ignore the retryAfter time returned by server between the retries.
  DocumentDB now waits for a maximum of 30 seconds for each request that is being throttled (irrespective of retry count) and returns the response with error code 429.
  This time can also be overriden in the RetryOptions property on ConnectionPolicy object.

- DocumentDB now returns x-ms-throttle-retry-count and x-ms-throttle-retry-wait-time-ms as the response headers in every request to denote the throttle retry count
  and the cummulative time the request waited between the retries.

- Removed the RetryPolicy class and the corresponding property (retry_policy) exposed on the document_client class and instead introduced a RetryOptions class
  exposing the RetryOptions property on ConnectionPolicy class that can be used to override some of the default retry options.

## 1.8.0

- Added the support for geo-replicated database accounts.
- Test fixes to move the global host and masterKey into the individual test classes.

## 1.7.0

- Added the support for Time To Live(TTL) feature for documents.

## 1.6.1

- Bug fixes related to server side partitioning to allow special characters in partitionkey path.

## 1.6.0

- Added the support for server side partitioned collections feature.

## 1.5.0

- Added Client-side sharding framework to the SDK. Implemented HashPartionResolver and RangePartitionResolver classes.

## 1.4.2

- Implement Upsert. New UpsertXXX methods added to support Upsert feature.
- Implement ID Based Routing. No public API changes, all changes internal.

## 1.3.0

- Release skipped to bring version number in alignment with other SDKs

## 1.2.0

- Supports GeoSpatial index.
- Validates id property for all resources. Ids for resources cannot contain ?, /, #, \\, characters or end with a space.
- Adds new header "index transformation progress" to ResourceResponse.

## 1.1.0

- Implements V2 indexing policy

## 1.0.1

- Supports proxy connection
<|MERGE_RESOLUTION|>--- conflicted
+++ resolved
@@ -2,18 +2,8 @@
 
 ### 4.3.0b5 (Unreleased)
 
-<<<<<<< HEAD
 #### Breaking Changes
-- Method signatures have been updated to use keyword arguments instead of positional arguments for most options.
-=======
-#### Features Added
-
-#### Breaking Changes
-
-#### Bugs Fixed
-
-#### Other Changes
->>>>>>> 4e2f5e83
+- Method signatures have been updated to use keyword arguments instead of positional arguments for most method options.
 
 ### 4.3.0b4 (2022-04-07)
 
