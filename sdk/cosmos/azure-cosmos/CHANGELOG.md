--- conflicted
+++ resolved
@@ -2,22 +2,10 @@
 
 ### 4.3.0b5 (Unreleased)
 
-<<<<<<< HEAD
 #### Other Changes
  - Deprecated offer-named methods in favor of their new throughput-named counterparts (`read_offer` -> `read_throughput`).
 
-### 4.3.0b4 (Unreleased)
-=======
-#### Features Added
-
-#### Breaking Changes
-
-#### Bugs Fixed
-
-#### Other Changes
-
 ### 4.3.0b4 (2022-04-07)
->>>>>>> 827028d0
 
 #### Features Added
 - Added support for AAD authentication for the async client.
