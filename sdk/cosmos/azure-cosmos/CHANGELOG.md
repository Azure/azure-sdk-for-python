--- conflicted
+++ resolved
@@ -3,12 +3,8 @@
 ### 4.14.0b5 (Unreleased)
 
 #### Features Added
-<<<<<<< HEAD
+* Added ability to return a tuple of a DatabaseProxy/ContainerProxy with the associated database/container properties when creating or reading databases/containers through `return_properties` parameter. See [PR 41742](https://github.com/Azure/azure-sdk-for-python/pull/41742)
 * Added support for Semantic Reranking. See [PR 42991](https://github.com/Azure/azure-sdk-for-python/pull/42991)
-
-=======
-* Added ability to return a tuple of a DatabaseProxy/ContainerProxy with the associated database/container properties when creating or reading databases/containers through `return_properties` parameter. See [PR 41742](https://github.com/Azure/azure-sdk-for-python/pull/41742)
->>>>>>> 5c30d5fe
 #### Breaking Changes
 
 #### Bugs Fixed
