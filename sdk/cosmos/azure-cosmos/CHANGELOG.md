## Release History

### 4.12.0b2 (Unreleased)

#### Features Added
<<<<<<< HEAD
* Added ability to use request level `excluded_locations` on metadata calls, such as getting container properties. See [PR 40905](https://github.com/Azure/azure-sdk-for-python/pull/40905)
* Per partition circuit breaker support. It can be enabled through the environment variable `AZURE_COSMOS_ENABLE_CIRCUIT_BREAKER`. See [PR 40302](https://github.com/Azure/azure-sdk-for-python/pull/40302).
=======
* Added ability to set a user agent suffix at the client level. See [PR 40904](https://github.com/Azure/azure-sdk-for-python/pull/40904)
* Added ability to use request level `excluded_locations` on metadata calls, such as getting container properties. See [PR 40905](https://github.com/Azure/azure-sdk-for-python/pull/40905)
>>>>>>> e479c2d5

#### Bugs Fixed
* Fixed how resource tokens are parsed for metadata calls in the lifecycle of a document operation. See [PR 40302](https://github.com/Azure/azure-sdk-for-python/pull/40302).
* Fixed issue where Query Change Feed did not return items if the container uses legacy Hash V1 Partition Keys. This also fixes issues with not being able to change feed query for Specific Partition Key Values for HPK. See [PR 41270](https://github.com/Azure/azure-sdk-for-python/pull/41270/)

#### Other Changes

### 4.12.0b1 (2025-05-19)

#### Features Added
* Added ability to use weighted RRF (Reciprocal Rank Fusion) for Hybrid full text search queries. See [PR 40899](https://github.com/Azure/azure-sdk-for-python/pull/40899/files).

#### Bugs Fixed
* Fixed Diagnostics Error Log Formatting to handle error messages from non-CosmosHttpResponseExceptions. See [PR 40889](https://github.com/Azure/azure-sdk-for-python/pull/40889/files)
* Fixed bug where `multiple_write_locations` option in client was not being honored. See [PR 40999](https://github.com/Azure/azure-sdk-for-python/pull/40999).

### 4.11.0b1 (2025-04-30)

#### Features Added
* Added ability to set `throughput_bucket` header at the client level and for all requests. See [PR 40340](https://github.com/Azure/azure-sdk-for-python/pull/40340).
* Added ability to use Filters from Logging module on Diagnostics Logging based on Http request/response related attributes. See [PR 39897](https://github.com/Azure/azure-sdk-for-python/pull/39897).
* Added ability to use `excluded_locations` on client level and document API request level. See [PR 40298](https://github.com/Azure/azure-sdk-for-python/pull/40298) 

#### Bugs Fixed
* Fixed bug where change feed requests would not respect the partition key filter. See [PR 40677](https://github.com/Azure/azure-sdk-for-python/pull/40677).
* Fixed how the environment variables in the sdk are parsed. See [PR 40303](https://github.com/Azure/azure-sdk-for-python/pull/40303).
* Fixed health check to check the first write region when it is not specified in the preferred regions. See [PR 40588](https://github.com/Azure/azure-sdk-for-python/pull/40588).
* Fixed `response_hook` not getting called for aggregate queries. See [PR 40696](https://github.com/Azure/azure-sdk-for-python/pull/40696).
* Fixed bug where writes were being retried for 5xx status codes for patch and replace. See [PR 40672](https://github.com/Azure/azure-sdk-for-python/pull/40672).

#### Other Changes
* Optimized Diagnostics Logging by reducing time spent on logging. Logged Errors are more readable and formatted. See [PR 39897](https://github.com/Azure/azure-sdk-for-python/pull/39897).
* Health checks are now done concurrently and for all regions for async apis. See [PR 40588](https://github.com/Azure/azure-sdk-for-python/pull/40588).


### 4.10.0b4 (2025-04-01)

#### Bugs Fixed
* Fixed bug introduced in 4.10.0b3 with explicitly setting `etag` keyword argument as `None` causing exceptions. See [PR 40282](https://github.com/Azure/azure-sdk-for-python/pull/40282).

### 4.10.0b3 (2025-03-27)

#### Bugs Fixed
* Fixed too many health checks happening when skipping the recommended client startup. See [PR 40203](https://github.com/Azure/azure-sdk-for-python/pull/40203).

#### Other Changes
* Removed excess keyword arguments from methods that did not use them. See [PR 40008](https://github.com/Azure/azure-sdk-for-python/pull/40008).
* Removed first `response_hook` call for query methods that would utilize wrong response headers. See [PR 40008](https://github.com/Azure/azure-sdk-for-python/pull/40008).

### 4.10.0b2 (2025-03-17)

#### Bugs Fixed
* Fixed bug preventing health check in some scenarios. See [PR 39647](https://github.com/Azure/azure-sdk-for-python/pull/39647).
* Fixed `partition_key` filter for `query_items_change_feed` API. See [PR 39895](https://github.com/Azure/azure-sdk-for-python/pull/39895).

#### Other Changes
* Moved endpoint health check to the background for async APIs. See [PR 39647](https://github.com/Azure/azure-sdk-for-python/pull/39647).

### 4.10.0b1 (2025-02-13)

#### Features Added
* Added ability to replace `computed_properties` through `replace_container` method. See [PR 39543](https://github.com/Azure/azure-sdk-for-python/pull/39543).

#### Other Changes
* Un-marked `computed_properties` keyword as **provisional**. See [PR 39543](https://github.com/Azure/azure-sdk-for-python/pull/39543).

### 4.9.1b4 (2025-02-06)

#### Bugs Fixed
* Improved retry logic for read requests to failover on other regions in case of timeouts and any error codes >= 500. See [PR 39596](https://github.com/Azure/azure-sdk-for-python/pull/39596).
* Fixed a regression where read operations were not retrying on timeouts. See [PR 39596](https://github.com/Azure/azure-sdk-for-python/pull/39596)
* Updated default read timeout for `getDatabaseAccount` calls to 3 seconds. See [PR 39596](https://github.com/Azure/azure-sdk-for-python/pull/39596)

### 4.9.1b3 (2025-02-04)

#### Features Added
* Improved retry logic by retrying alternative endpoint for writes within a region before performing a cross region retry. See [PR 39390](https://github.com/Azure/azure-sdk-for-python/pull/39390).
* Added endpoint health check logic during database account calls. See [PR 39390](https://github.com/Azure/azure-sdk-for-python/pull/39390)

#### Bugs Fixed
* Fixed unnecessary retries on the wrong region for timout retry policy. See [PR 39390](https://github.com/Azure/azure-sdk-for-python/pull/39390).
* All client connection errors from aiohttp will be retried. See [PR 39390](https://github.com/Azure/azure-sdk-for-python/pull/39390).

#### Other Changes
* Changed defaults for retry delays. See [PR 39390](https://github.com/Azure/azure-sdk-for-python/pull/39390).
* Changed default connection timeout to be 5 seconds. See [PR 39390](https://github.com/Azure/azure-sdk-for-python/pull/39390).
* Changed default read timeout to be 65 seconds. See [PR 39390](https://github.com/Azure/azure-sdk-for-python/pull/39390).
* On database account calls send a client id header for load balancing. See [PR 39390](https://github.com/Azure/azure-sdk-for-python/pull/39390).
* Removed aiohttp dependency. See [PR 39390](https://github.com/Azure/azure-sdk-for-python/pull/39390).

### 4.9.1b2 (2025-01-24)

#### Features Added
* Added new cross-regional retry logic for `ServiceRequestError` and `ServiceResponseError` exceptions. See [PR 39396](https://github.com/Azure/azure-sdk-for-python/pull/39396).

#### Bugs Fixed
* Fixed `KeyError` being returned by location cache when most preferred location is not present in cached regions. See [PR 39396](https://github.com/Azure/azure-sdk-for-python/pull/39396).
* Fixed cross-region retries on `CosmosClient` initialization. See [PR 39396](https://github.com/Azure/azure-sdk-for-python/pull/39396).

#### Other Changes
* This release requires aiohttp version 3.10.11 and above. See [PR 39396](https://github.com/Azure/azure-sdk-for-python/pull/39396).

### 4.9.1b1 (2024-12-13)

#### Features Added
* Added change feed mode support in `query_items_change_feed`. See [PR 38105](https://github.com/Azure/azure-sdk-for-python/pull/38105).
* Added a **Preview Feature** for adding Diagnostics Handler to filter what diagnostics get logged. This feature is subject to change significantly. See [PR 38105](https://github.com/Azure/azure-sdk-for-python/pull/38581).

### 4.9.0 (2024-11-18)

#### Features Added
* Added full text policy and full text indexing policy. See [PR 37891](https://github.com/Azure/azure-sdk-for-python/pull/37891).
* Added support for full text search and hybrid search queries. See [PR 38275](https://github.com/Azure/azure-sdk-for-python/pull/38275).

### 4.8.0 (2024-11-12)
This version and all future versions will support Python 3.13.

#### Features Added
* Added response headers directly to SDK item point operation responses. See [PR 35791](https://github.com/Azure/azure-sdk-for-python/pull/35791).
* SDK will now retry all ServiceRequestErrors (failing outgoing requests) before failing. Default number of retries is 3. See [PR 36514](https://github.com/Azure/azure-sdk-for-python/pull/36514).
* Added Retry Policy for Container Recreate in the Python SDK. See [PR 36043](https://github.com/Azure/azure-sdk-for-python/pull/36043).
* Added option to disable write payload on writes. See [PR 37365](https://github.com/Azure/azure-sdk-for-python/pull/37365).
* Added get feed ranges API. See [PR 37687](https://github.com/Azure/azure-sdk-for-python/pull/37687).
* Added feed range support in `query_items_change_feed`. See [PR 37687](https://github.com/Azure/azure-sdk-for-python/pull/37687).
* Added **provisional** helper APIs for managing session tokens. See [PR 36971](https://github.com/Azure/azure-sdk-for-python/pull/36971).
* Added ability to get feed range for a partition key. See [PR 36971](https://github.com/Azure/azure-sdk-for-python/pull/36971).

#### Breaking Changes
* Item-level point operations will now return `CosmosDict` and `CosmosList` response types. 
Responses will still be able to be used directly as previously, but will now have access to their response headers without need for a response hook. See [PR 35791](https://github.com/Azure/azure-sdk-for-python/pull/35791).
For more information on this, see our README section [here](https://github.com/Azure/azure-sdk-for-python/blob/main/sdk/cosmos/azure-cosmos/README.md#using-item-operation-response-headers).

#### Bugs Fixed
* Consolidated Container Properties Cache to be in the Client to cache partition key definition and container rid to avoid unnecessary container reads. See [PR 35731](https://github.com/Azure/azure-sdk-for-python/pull/35731).
* Fixed bug with client hangs when running into WriteForbidden exceptions. See [PR 36514](https://github.com/Azure/azure-sdk-for-python/pull/36514).
* Added retry handling logic for DatabaseAccountNotFound exceptions. See [PR 36514](https://github.com/Azure/azure-sdk-for-python/pull/36514).
* Fixed SDK regex validation that would not allow for item ids to be longer than 255 characters. See [PR 36569](https://github.com/Azure/azure-sdk-for-python/pull/36569).
* Fixed issue where 'NoneType' object has no attribute error was raised when a session retry happened during a query. See [PR 37578](https://github.com/Azure/azure-sdk-for-python/pull/37578).
* Fixed issue where passing subpartition partition key values as a tuple in a query would raise an error. See [PR 38136](https://github.com/Azure/azure-sdk-for-python/pull/38136).
* Batch requests will now be properly considered as Write operation. See [PR 38365](https://github.com/Azure/azure-sdk-for-python/pull/38365).

#### Other Changes
* Getting offer thoughput when it has not been defined in a container will now give a 404/10004 instead of just a 404. See [PR 36043](https://github.com/Azure/azure-sdk-for-python/pull/36043).
* Incomplete Partition Key Extractions in documents for Subpartitioning now gives 400/1001 instead of just a 400. See [PR 36043](https://github.com/Azure/azure-sdk-for-python/pull/36043).
* SDK will now make database account calls every 5 minutes to refresh location cache. See [PR 36514](https://github.com/Azure/azure-sdk-for-python/pull/36514).

### 4.7.0 (2024-05-15)

#### Features Added
* Adds vector embedding policy and vector indexing policy. See [PR 34882](https://github.com/Azure/azure-sdk-for-python/pull/34882).
* Adds support for vector search non-streaming order by queries. See [PR 35468](https://github.com/Azure/azure-sdk-for-python/pull/35468).
* Adds support for using the start time option for change feed query API. See [PR 35090](https://github.com/Azure/azure-sdk-for-python/pull/35090).

#### Bugs Fixed
* Fixed a bug where change feed query in Async client was not returning all pages due to case-sensitive response headers. See [PR 35090](https://github.com/Azure/azure-sdk-for-python/pull/35090).
* Fixed a bug when a retryable exception occurs in the first page of a query execution causing query to return 0 results. See [PR 35090](https://github.com/Azure/azure-sdk-for-python/pull/35090).

### 4.6.1 (2024-05-15)

### 4.6.0 (2024-03-14)

#### Features Added
* GA release of hierarchical partitioning, index metrics and transactional batch.

#### Bugs Fixed
* Keyword arguments were not being passed down for `create_container_if_not_exists()` methods. See [PR 34286](https://github.com/Azure/azure-sdk-for-python/pull/34286).

#### Other Changes
* Made several updates to the type hints used throughout the SDK for greater detail. See [PR 33269](https://github.com/Azure/azure-sdk-for-python/pull/33269), [PR 33341](https://github.com/Azure/azure-sdk-for-python/pull/33341), [PR 33738](https://github.com/Azure/azure-sdk-for-python/pull/33738).

### 4.5.2b5 (2024-03-02)

#### Bugs Fixed
* Fixed bug with async lock not properly releasing on async global endpoint manager. see [PR 34579](https://github.com/Azure/azure-sdk-for-python/pull/34579).

#### Other Changes
* Marked `computed_properties` keyword as provisional, un-marked `continuation_token_limit` as provisional. See [PR 34207](https://github.com/Azure/azure-sdk-for-python/pull/34207).

### 4.5.2b4 (2024-02-02)
This version and all future versions will require Python 3.8+.

#### Features Added
* Added **preview** support for Computed Properties on Python SDK (Must be enabled on the account level before it can be used). See [PR 33626](https://github.com/Azure/azure-sdk-for-python/pull/33626).

#### Bugs Fixed
* Made use of `response_hook` thread-safe in the sync client. See [PR 33790](https://github.com/Azure/azure-sdk-for-python/pull/33790).
* Fixed bug with the session container not being properly maintained. See [33738](https://github.com/Azure/azure-sdk-for-python/pull/33738).

### 4.5.2b3 (2023-11-10)

#### Features Added
* Added support for capturing Index Metrics in query operations. See [PR 33034](https://github.com/Azure/azure-sdk-for-python/pull/33034).

### 4.5.2b2 (2023-10-31)

#### Features Added
* Added support for Transactional Batch. See [PR 32508](https://github.com/Azure/azure-sdk-for-python/pull/32508).
* Added **preview** support for Priority Based Throttling/Priority Based Execution (Must be enabled at the account level before it can be used). See [PR 32441](https://github.com/Azure/azure-sdk-for-python/pull/32441/).

### 4.5.2b1 (2023-10-17)

#### Features Added
* Added support for Hierarchical Partitioning, also known as Subpartitioning. See [PR 31121](https://github.com/Azure/azure-sdk-for-python/pull/31121).

#### Bugs Fixed
* Small fix to the `offer_throughput` option in the async client's `create_database_if_not_exists` method, which was previously misspelled as `offerThroughput`.
See [PR 32076](https://github.com/Azure/azure-sdk-for-python/pull/32076).

#### Other Changes
* Marked the outdated `diagnostics.py` file for deprecation since we now recommend the use of our `CosmosHttpLoggingPolicy` for diagnostics.
For more on the `CosmosHttpLoggingPolicy` see our [README](https://github.com/Azure/azure-sdk-for-python/tree/main/sdk/cosmos/azure-cosmos#logging-diagnostics).

### 4.5.1 (2023-09-12)

#### Bugs Fixed
* Fixed bug when query with DISTINCT + OFFSET/LIMIT operators returns unexpected result. See [PR 31925](https://github.com/Azure/azure-sdk-for-python/pull/31925).

#### Other Changes
* Added additional checks for resource creation using specific characters that cause issues. See [PR 31861](https://github.com/Azure/azure-sdk-for-python/pull/31861).

### 4.5.0 (2023-08-09)

#### Features Added
* Added support for continuation tokens for streamable cross partition queries. See [PR 31189](https://github.com/Azure/azure-sdk-for-python/pull/31189).

#### Bugs Fixed
* Fixed bug with async `create_database_if_not_exists` method not working when passing `offer_throughput` as an option. See [PR 31478](https://github.com/Azure/azure-sdk-for-python/pull/31478).

#### Other Changes
* Renamed `response_continuation_token_limit_in_kb` to `continuation_token_limit` for GA. See [PR 31532](https://github.com/Azure/azure-sdk-for-python/pull/31532).

### 4.4.1b1 (2023-07-25)

#### Features Added
* Added ability to limit continuation token size when querying for items. See [PR 30731](https://github.com/Azure/azure-sdk-for-python/pull/30731)

#### Bugs Fixed
* Fixed bug with async patch_item method. See [PR 30804](https://github.com/Azure/azure-sdk-for-python/pull/30804).

### 4.4.0 (2023-06-09)

#### Features Added
- GA release of Patch API and Delete All Items By Partition Key

### 4.4.0b2 (2023-05-22)

#### Features Added
* Added conditional patching for Patch operations. See [PR 30455](https://github.com/Azure/azure-sdk-for-python/pull/30455).

#### Bugs Fixed
* Fixed bug with non english locales causing an error with the RFC 1123 Date Format. See [PR 30125](https://github.com/Azure/azure-sdk-for-python/pull/30125).

#### Other Changes
* Refactoring of our client `connection_timeout` and `request_timeout` configurations. See [PR 30171](https://github.com/Azure/azure-sdk-for-python/pull/30171).

### 4.4.0b1 (2023-04-11)

#### Features Added
 - Added **preview** delete all items by partition key functionality. See [PR 29186](https://github.com/Azure/azure-sdk-for-python/pull/29186). For more information on Partition Key Delete, please see [Azure Cosmos DB Partition Key Delete](https://learn.microsoft.com/azure/cosmos-db/nosql/how-to-delete-by-partition-key?tabs=python-example).
 - Added **preview** partial document update (Patch API) functionality and container methods for patching items with operations. See [PR 29497](https://github.com/Azure/azure-sdk-for-python/pull/29497). For more information on Patch, please see [Azure Cosmos DB Partial Document Update](https://learn.microsoft.com/azure/cosmos-db/partial-document-update).

#### Bugs Fixed
* Fixed bug in method `create_container_if_not_exists()` of async database client for unexpected kwargs being passed into `read()` method used internally. See [PR 29136](https://github.com/Azure/azure-sdk-for-python/pull/29136).
* Fixed bug with method `query_items()` of our async container class, where partition key and cross partition headers would both be set when using partition keys. See [PR 29366](https://github.com/Azure/azure-sdk-for-python/pull/29366/).
* Fixed bug with client not properly surfacing errors for invalid credentials and identities with insufficient permissions. Users running into 'NoneType has no attribute ConsistencyPolicy' errors when initializing their clients will now see proper authentication exceptions. See [PR 29256](https://github.com/Azure/azure-sdk-for-python/pull/29256).

#### Other Changes
* Removed use of `six` package within the SDK.

### 4.3.1 (2023-02-23)

#### Features Added
 - Added `correlated_activity_id` for query operations.
 - Added cross regional retries for Service Unavailable/Request Timeouts for read/Query Plan operations.
 - GA release of CosmosHttpLoggingPolicy and autoscale feature.

#### Bugs Fixed
- Bug fix to address queries with VALUE MAX (or any other aggregate) that run into an issue if the query is executed on a container with at least one "empty" partition.

### 4.3.1b1 (2022-09-19)

#### Features Added
- GA release of integrated cache functionality. For more information on integrated cache please see [Azure Cosmos DB integrated cache](https://learn.microsoft.com/azure/cosmos-db/integrated-cache).
- Added ability to replace analytical ttl on containers. For more information on analytical ttl please see [Azure Cosmos DB analytical store](https://learn.microsoft.com/azure/cosmos-db/analytical-store-introduction).
- Added `CosmosHttpLoggingPolicy` to replace `HttpLoggingPolicy` for logging HTTP sessions.
- Added the ability to create containers and databases with autoscale properties for the sync and async clients.
- Added the ability to update autoscale throughput properties.

#### Bugs Fixed
- Fixed parsing of args for overloaded `container.read()` method.
- Fixed `validate_cache_staleness_value()` method to allow max_integrated_cache_staleness to be an integer greater than or equal to 0.
- Fixed `__aiter__()` method by removing the async keyword.

### 4.3.0 (2022-05-23)
#### Features Added
- GA release of Async I/O APIs, including all changes from 4.3.0b1 to 4.3.0b4.

#### Breaking Changes
- Method signatures have been updated to use keyword arguments instead of positional arguments for most method options in the async client.
- Bugfix: Automatic Id generation for items was turned on for `upsert_items()` method when no 'id' value was present in document body.
Method call will now require an 'id' field to be present in the document body.

#### Other Changes
- Deprecated offer-named methods in favor of their new throughput-named counterparts (`read_offer` -> `get_throughput`).
- Marked the GetAuthorizationHeader method for deprecation since it will no longer be public in a future release.
- Added samples showing how to configure retry options for both the sync and async clients.
- Deprecated the `connection_retry_policy` and `retry_options` options in the sync client.
- Added user warning to non-query methods trying to use `populate_query_metrics` options.

### 4.3.0b4 (2022-04-07)

#### Features Added
- Added support for AAD authentication for the async client.
- Added support for AAD authentication for the sync client.

#### Other Changes
- Changed `_set_partition_key` return typehint in async client.

### 4.3.0b3 (2022-03-10)

>[WARNING]
>The default `Session` consistency bugfix will impact customers whose database accounts have a `Bounded Staleness` or `Strong`
> consistency level, and were previously not sending `Session` as a consistency_level parameter when initializing
> their clients.
> Default consistency level for the sync and async clients is no longer "Session" and will instead be set to the 
  consistency level of the user's cosmos account setting on initialization if not passed during client initialization. 
> Please see [Consistency Levels in Azure Cosmos DB](https://learn.microsoft.com/azure/cosmos-db/consistency-levels) 
> for more details on consistency levels, or the README section on this change [here](https://github.com/Azure/azure-sdk-for-python/tree/main/sdk/cosmos/azure-cosmos#note-on-client-consistency-levels).

#### Features Added
- Added new **provisional** `max_integrated_cache_staleness_in_ms` parameter to read item and query items APIs in order
  to make use of the **preview** CosmosDB integrated cache functionality [See PR #22946](https://github.com/Azure/azure-sdk-for-python/pull/22946).
  Please see [Azure Cosmos DB integrated cache](https://learn.microsoft.com/azure/cosmos-db/integrated-cache) for more details.
- Added support for split-proof queries for the async client.

### Bugs fixed
- Default consistency level for the sync and async clients is no longer `Session` and will instead be set to the 
  consistency level of the user's cosmos account setting on initialization if not passed during client initialization. 
  This change will impact client application in terms of RUs and latency. Users relying on default `Session` consistency
  will need to pass it explicitly if their account consistency is different than `Session`.
  Please see [Consistency Levels in Azure Cosmos DB](https://learn.microsoft.com/azure/cosmos-db/consistency-levels) for more details.  
- Fixed invalid request body being sent when passing in `serverScript` body parameter to replace operations for trigger, sproc and udf resources.
- Moved `is_system_key` logic in async client.
- Fixed TypeErrors not being thrown when passing in invalid connection retry policies to the client.

### 4.3.0b2 (2022-01-25)

This version and all future versions will require Python 3.6+. Python 2.7 is no longer supported.
We will also be removing support for Python 3.6 and will only support Python 3.7+ starting December 2022.

#### Features Added
- Added support for split-proof queries for the sync client.

#### Other Changes
- Added async user agent for async client.

### 4.3.0b1 (2021-12-14)

#### Features Added
- Added language native async i/o client.

### 4.2.0 (2020-10-08)

**Bug fixes**
- Fixed bug where continuation token is not honored when query_iterable is used to get results by page. Issue #13265.
- Fixed bug where resource tokens not being honored for document reads and deletes. Issue #13634.

**New features**
- Added support for passing partitionKey while querying changefeed. Issue #11689.

### 4.1.0 (2020-08-10)

- Added deprecation warning for "lazy" indexing mode. The backend no longer allows creating containers with this mode and will set them to consistent instead.

**New features**
- Added the ability to set the analytical storage TTL when creating a new container.

**Bug fixes**
- Fixed support for dicts as inputs for get_client APIs.
- Fixed Python 2/3 compatibility in query iterators.
- Fixed type hint error. Issue #12570 - thanks @sl-sandy.
- Fixed bug where options headers were not added to upsert_item function. Issue #11791 - thank you @aalapatirvbd.
- Fixed error raised when a non string ID is used in an item. It now raises TypeError rather than AttributeError. Issue #11793 - thank you @Rabbit994.


### 4.0.0 (2020-05-20)

- Stable release.
- Added HttpLoggingPolicy to pipeline to enable passing in a custom logger for request and response headers.


## 4.0.0b6

- Fixed bug in synchronized_request for media APIs.
- Removed MediaReadMode and MediaRequestTimeout from ConnectionPolicy as media requests are not supported.


## 4.0.0b5

- azure.cosmos.errors module deprecated and replaced by azure.cosmos.exceptions
- The access condition parameters (`access_condition`, `if_match`, `if_none_match`) have been deprecated in favor of separate `match_condition` and `etag` parameters.
- Fixed bug in routing map provider.
- Added query Distinct, Offset and Limit support.
- Default document query execution context now used for
    - ChangeFeed queries
    - single partition queries (partitionkey, partitionKeyRangeId is present in options)
    - Non document queries
- Errors out for aggregates on multiple partitions, with enable cross partition query set to true, but no "value" keyword present
- Hits query plan endpoint for other scenarios to fetch query plan
- Added `__repr__` support for Cosmos entity objects.
- Updated documentation.


## 4.0.0b4

- Added support for a `timeout` keyword argument to all operations to specify an absolute timeout in seconds
  within which the operation must be completed. If the timeout value is exceeded, a `azure.cosmos.errors.CosmosClientTimeoutError` will be raised.
- Added a new `ConnectionRetryPolicy` to manage retry behaviour during HTTP connection errors.
- Added new constructor and per-operation configuration keyword arguments:
    - `retry_total` - Maximum retry attempts.
    - `retry_backoff_max` - Maximum retry wait time in seconds.
    - `retry_fixed_interval` - Fixed retry interval in milliseconds.
    - `retry_read` - Maximum number of socket read retry attempts.
    - `retry_connect` - Maximum number of connection error retry attempts.
    - `retry_status` - Maximum number of retry attempts on error status codes.
    - `retry_on_status_codes` - A list of specific status codes to retry on.
    - `retry_backoff_factor` - Factor to calculate wait time between retry attempts.

## 4.0.0b3

- Added `create_database_if_not_exists()` and `create_container_if_not_exists` functionalities to CosmosClient and Database respectively.

## 4.0.0b2

Version 4.0.0b2 is the second iteration in our efforts to build a more Pythonic client library.

**Breaking changes**

- The client connection has been adapted to consume the HTTP pipeline defined in `azure.core.pipeline`.
- Interactive objects have now been renamed as proxies. This includes:
    - `Database` -> `DatabaseProxy`
    - `User` -> `UserProxy`
    - `Container` -> `ContainerProxy`
    - `Scripts` -> `ScriptsProxy`
- The constructor of `CosmosClient` has been updated:
    - The `auth` parameter has been renamed to `credential` and will now take an authentication type directly. This means the master key value, a dictionary of resource tokens, or a list of permissions can be passed in. However the old dictionary format is still supported.
    - The `connection_policy` parameter has been made a keyword only parameter, and while it is still supported, each of the individual attributes of the policy can now be passed in as explicit keyword arguments:
        - `request_timeout`
        - `media_request_timeout`
        - `connection_mode`
        - `media_read_mode`
        - `proxy_config`
        - `enable_endpoint_discovery`
        - `preferred_locations`
        - `multiple_write_locations`
- A new classmethod constructor has been added to `CosmosClient` to enable creation via a connection string retrieved from the Azure portal.
- Some `read_all` operations have been renamed to `list` operations:
    - `CosmosClient.read_all_databases` -> `CosmosClient.list_databases`
    - `Container.read_all_conflicts` -> `ContainerProxy.list_conflicts`
    - `Database.read_all_containers` -> `DatabaseProxy.list_containers`
    - `Database.read_all_users` -> `DatabaseProxy.list_users`
    - `User.read_all_permissions` -> `UserProxy.list_permissions`
- All operations that take `request_options` or `feed_options` parameters, these have been moved to keyword only parameters. In addition, while these options dictionaries are still supported, each of the individual options within the dictionary are now supported as explicit keyword arguments.
- The error hierarchy is now inherited from `azure.core.AzureError` instead of `CosmosError` which has been removed.
    - `HTTPFailure` has been renamed to `CosmosHttpResponseError`
    - `JSONParseFailure` has been removed and replaced by `azure.core.DecodeError`
    - Added additional errors for specific response codes:
        - `CosmosResourceNotFoundError` for status 404
        - `CosmosResourceExistsError` for status 409
        - `CosmosAccessConditionFailedError` for status 412
- `CosmosClient` can now be run in a context manager to handle closing the client connection.
- Iterable responses (e.g. query responses and list responses) are now of type `azure.core.paging.ItemPaged`. The method `fetch_next_block` has been replaced by a secondary iterator, accessed by the `by_page` method.

## 4.0.0b1

Version 4.0.0b1 is the first preview of our efforts to create a user-friendly and Pythonic client library for Azure Cosmos. For more information about this, and preview releases of other Azure SDK libraries, please visit https://aka.ms/azure-sdk-preview1-python.

**Breaking changes: New API design**

- Operations are now scoped to a particular client:
    - `CosmosClient`: This client handles account-level operations. This includes managing service properties and listing the databases within an account.
    - `Database`: This client handles database-level operations. This includes creating and deleting containers, users and stored procedures. It can be accessed from a `CosmosClient` instance by name.
    - `Container`: This client handles operations for a particular container. This includes querying and inserting items and managing properties.
    - `User`: This client handles operations for a particular user. This includes adding and deleting permissions and managing user properties.
    
    These clients can be accessed by navigating down the client hierarchy using the `get_<child>_client` method. For full details on the new API, please see the [reference documentation](https://aka.ms/azsdk-python-cosmos-ref).
- Clients are accessed by name rather than by Id. No need to concatenate strings to create links.
- No more need to import types and methods from individual modules. The public API surface area is available directly in the `azure.cosmos` package.
- Individual request properties can be provided as keyword arguments rather than constructing a separate `RequestOptions` instance.

## 3.0.2

- Added Support for MultiPolygon Datatype
- Bug Fix in Session Read Retry Policy
- Bug Fix for Incorrect padding issues while decoding base 64 strings

## 3.0.1

- Bug fix in LocationCache
- Bug fix endpoint retry logic
- Fixed documentation

## 3.0.0

- Multi-region write support added
- Naming changes
  - DocumentClient to CosmosClient
  - Collection to Container
  - Document to Item
  - Package name updated to "azure-cosmos"
  - Namespace updated to "azure.cosmos"

## 2.3.3

- Added support for proxy
- Added support for reading change feed
- Added support for collection quota headers
- Bugfix for large session tokens issue
- Bugfix for ReadMedia API
- Bugfix in partition key range cache

## 2.3.2

- Added support for default retries on connection issues.

## 2.3.1

- Updated documentation to reference Azure Cosmos DB instead of Azure DocumentDB.

## 2.3.0

- This SDK version requires the latest version of Azure Cosmos DB Emulator available for download from https://aka.ms/cosmosdb-emulator.

## 2.2.1

- bugfix for aggregate dict
- bugfix for trimming slashes in the resource link
- tests for unicode encoding

## 2.2.0

- Added support for Request Unit per Minute (RU/m) feature.
- Added support for a new consistency level called ConsistentPrefix.

## 2.1.0

- Added support for aggregation queries (COUNT, MIN, MAX, SUM, and AVG).
- Added an option for disabling SSL verification when running against DocumentDB Emulator.
- Removed the restriction of dependent requests module to be exactly 2.10.0.
- Lowered minimum throughput on partitioned collections from 10,100 RU/s to 2500 RU/s.
- Added support for enabling script logging during stored procedure execution.
- REST API version bumped to '2017-01-19' with this release.

## 2.0.1

- Made editorial changes to documentation comments.

## 2.0.0

- Added support for Python 3.5.
- Added support for connection pooling using the requests module.
- Added support for session consistency.
- Added support for TOP/ORDERBY queries for partitioned collections.

## 1.9.0

- Added retry policy support for throttled requests. (Throttled requests receive a request rate too large exception, error code 429.)
  By default, DocumentDB retries nine times for each request when error code 429 is encountered, honoring the retryAfter time in the response header.
  A fixed retry interval time can now be set as part of the RetryOptions property on the ConnectionPolicy object if you want to ignore the retryAfter time returned by server between the retries.
  DocumentDB now waits for a maximum of 30 seconds for each request that is being throttled (irrespective of retry count) and returns the response with error code 429.
  This time can also be overridden in the RetryOptions property on ConnectionPolicy object.

- DocumentDB now returns x-ms-throttle-retry-count and x-ms-throttle-retry-wait-time-ms as the response headers in every request to denote the throttle retry count
  and the cumulative time the request waited between the retries.

- Removed the RetryPolicy class and the corresponding property (retry_policy) exposed on the document_client class and instead introduced a RetryOptions class
  exposing the RetryOptions property on ConnectionPolicy class that can be used to override some of the default retry options.

## 1.8.0

- Added the support for geo-replicated database accounts.
- Test fixes to move the global host and masterKey into the individual test classes.

## 1.7.0

- Added the support for Time To Live(TTL) feature for documents.

## 1.6.1

- Bug fixes related to server side partitioning to allow special characters in partitionkey path.

## 1.6.0

- Added the support for server side partitioned collections feature.

## 1.5.0

- Added Client-side sharding framework to the SDK. Implemented HashPartionResolver and RangePartitionResolver classes.

## 1.4.2

- Implement Upsert. New UpsertXXX methods added to support Upsert feature.
- Implement ID Based Routing. No public API changes, all changes internal.

## 1.3.0

- Release skipped to bring version number in alignment with other SDKs

## 1.2.0

- Supports GeoSpatial index.
- Validates id property for all resources. Ids for resources cannot contain ?, /, #, \\, characters or end with a space.
- Adds new header "index transformation progress" to ResourceResponse.

## 1.1.0

- Implements V2 indexing policy

## 1.0.1

- Supports proxy connection
<|MERGE_RESOLUTION|>--- conflicted
+++ resolved
@@ -3,13 +3,9 @@
 ### 4.12.0b2 (Unreleased)
 
 #### Features Added
-<<<<<<< HEAD
+* Added ability to set a user agent suffix at the client level. See [PR 40904](https://github.com/Azure/azure-sdk-for-python/pull/40904)
 * Added ability to use request level `excluded_locations` on metadata calls, such as getting container properties. See [PR 40905](https://github.com/Azure/azure-sdk-for-python/pull/40905)
 * Per partition circuit breaker support. It can be enabled through the environment variable `AZURE_COSMOS_ENABLE_CIRCUIT_BREAKER`. See [PR 40302](https://github.com/Azure/azure-sdk-for-python/pull/40302).
-=======
-* Added ability to set a user agent suffix at the client level. See [PR 40904](https://github.com/Azure/azure-sdk-for-python/pull/40904)
-* Added ability to use request level `excluded_locations` on metadata calls, such as getting container properties. See [PR 40905](https://github.com/Azure/azure-sdk-for-python/pull/40905)
->>>>>>> e479c2d5
 
 #### Bugs Fixed
 * Fixed how resource tokens are parsed for metadata calls in the lifecycle of a document operation. See [PR 40302](https://github.com/Azure/azure-sdk-for-python/pull/40302).
