## Release History

### 4.10.0b1 (2025-02-13)

#### Features Added
<<<<<<< HEAD

#### Breaking Changes

#### Bugs Fixed
* Fixed bug preventing health check in some scenarios. See [PR 39647](https://github.com/Azure/azure-sdk-for-python/pull/39647)

#### Other Changes
* Moved endpoint health check to the background. See [PR 39647](https://github.com/Azure/azure-sdk-for-python/pull/39647) 
=======
* Added ability to replace `computed_properties` through `replace_container` method. See [PR 39543](https://github.com/Azure/azure-sdk-for-python/pull/39543)

#### Other Changes
* Un-marked `computed_properties` keyword as **provisional**. See [PR 39543](https://github.com/Azure/azure-sdk-for-python/pull/39543)
>>>>>>> 979e7848

### 4.9.1b4 (2025-02-06)

#### Bugs Fixed
* Improved retry logic for read requests to failover on other regions in case of timeouts and any error codes >= 500. See [PR 39596](https://github.com/Azure/azure-sdk-for-python/pull/39596)
* Fixed a regression where read operations were not retrying on timeouts. See [PR 39596](https://github.com/Azure/azure-sdk-for-python/pull/39596)
* Updated default read timeout for `getDatabaseAccount` calls to 3 seconds. See [PR 39596](https://github.com/Azure/azure-sdk-for-python/pull/39596)

### 4.9.1b3 (2025-02-04)

#### Features Added
* Improved retry logic by retrying alternative endpoint for writes within a region before performing a cross region retry. See [PR 39390](https://github.com/Azure/azure-sdk-for-python/pull/39390)
* Added endpoint health check logic during database account calls. See [PR 39390](https://github.com/Azure/azure-sdk-for-python/pull/39390)

#### Bugs Fixed
* Fixed unnecessary retries on the wrong region for timout retry policy. See [PR 39390](https://github.com/Azure/azure-sdk-for-python/pull/39390)
* All client connection errors from aiohttp will be retried. See [PR 39390](https://github.com/Azure/azure-sdk-for-python/pull/39390)

#### Other Changes
* Changed defaults for retry delays. See [PR 39390](https://github.com/Azure/azure-sdk-for-python/pull/39390)
* Changed default connection timeout to be 5 seconds. See [PR 39390](https://github.com/Azure/azure-sdk-for-python/pull/39390)
* Changed default read timeout to be 65 seconds. See [PR 39390](https://github.com/Azure/azure-sdk-for-python/pull/39390)
* On database account calls send a client id header for load balancing. See [PR 39390](https://github.com/Azure/azure-sdk-for-python/pull/39390)
* Removed aiohttp dependency. See [PR 39390](https://github.com/Azure/azure-sdk-for-python/pull/39390)

### 4.9.1b2 (2025-01-24)

#### Features Added
* Added new cross-regional retry logic for `ServiceRequestError` and `ServiceResponseError` exceptions. See [PR 39396](https://github.com/Azure/azure-sdk-for-python/pull/39396)

#### Bugs Fixed
* Fixed `KeyError` being returned by location cache when most preferred location is not present in cached regions. See [PR 39396](https://github.com/Azure/azure-sdk-for-python/pull/39396).
* Fixed cross-region retries on `CosmosClient` initialization. See [PR 39396](https://github.com/Azure/azure-sdk-for-python/pull/39396)

#### Other Changes
* This release requires aiohttp version 3.10.11 and above. See [PR 39396](https://github.com/Azure/azure-sdk-for-python/pull/39396)

### 4.9.1b1 (2024-12-13)

#### Features Added
* Added change feed mode support in `query_items_change_feed`. See [PR 38105](https://github.com/Azure/azure-sdk-for-python/pull/38105)
* Added a **Preview Feature** for adding Diagnostics Handler to filter what diagnostics get logged. This feature is subject to change significantly. See [PR 38105](https://github.com/Azure/azure-sdk-for-python/pull/38581)

### 4.9.0 (2024-11-18)

#### Features Added
* Added full text policy and full text indexing policy. See [PR 37891](https://github.com/Azure/azure-sdk-for-python/pull/37891).
* Added support for full text search and hybrid search queries. See [PR 38275](https://github.com/Azure/azure-sdk-for-python/pull/38275).

### 4.8.0 (2024-11-12)
This version and all future versions will support Python 3.13.

#### Features Added
* Added response headers directly to SDK item point operation responses. See [PR 35791](https://github.com/Azure/azure-sdk-for-python/pull/35791).
* SDK will now retry all ServiceRequestErrors (failing outgoing requests) before failing. Default number of retries is 3. See [PR 36514](https://github.com/Azure/azure-sdk-for-python/pull/36514).
* Added Retry Policy for Container Recreate in the Python SDK. See [PR 36043](https://github.com/Azure/azure-sdk-for-python/pull/36043).
* Added option to disable write payload on writes. See [PR 37365](https://github.com/Azure/azure-sdk-for-python/pull/37365).
* Added get feed ranges API. See [PR 37687](https://github.com/Azure/azure-sdk-for-python/pull/37687).
* Added feed range support in `query_items_change_feed`. See [PR 37687](https://github.com/Azure/azure-sdk-for-python/pull/37687).
* Added **provisional** helper APIs for managing session tokens. See [PR 36971](https://github.com/Azure/azure-sdk-for-python/pull/36971).
* Added ability to get feed range for a partition key. See [PR 36971](https://github.com/Azure/azure-sdk-for-python/pull/36971).

#### Breaking Changes
* Item-level point operations will now return `CosmosDict` and `CosmosList` response types. 
Responses will still be able to be used directly as previously, but will now have access to their response headers without need for a response hook. See [PR 35791](https://github.com/Azure/azure-sdk-for-python/pull/35791).
For more information on this, see our README section [here](https://github.com/Azure/azure-sdk-for-python/blob/main/sdk/cosmos/azure-cosmos/README.md#using-item-operation-response-headers).

#### Bugs Fixed
* Consolidated Container Properties Cache to be in the Client to cache partition key definition and container rid to avoid unnecessary container reads. See [PR 35731](https://github.com/Azure/azure-sdk-for-python/pull/35731).
* Fixed bug with client hangs when running into WriteForbidden exceptions. See [PR 36514](https://github.com/Azure/azure-sdk-for-python/pull/36514).
* Added retry handling logic for DatabaseAccountNotFound exceptions. See [PR 36514](https://github.com/Azure/azure-sdk-for-python/pull/36514).
* Fixed SDK regex validation that would not allow for item ids to be longer than 255 characters. See [PR 36569](https://github.com/Azure/azure-sdk-for-python/pull/36569).
* Fixed issue where 'NoneType' object has no attribute error was raised when a session retry happened during a query. See [PR 37578](https://github.com/Azure/azure-sdk-for-python/pull/37578).
* Fixed issue where passing subpartition partition key values as a tuple in a query would raise an error. See [PR 38136](https://github.com/Azure/azure-sdk-for-python/pull/38136).
* Batch requests will now be properly considered as Write operation. See [PR 38365](https://github.com/Azure/azure-sdk-for-python/pull/38365).

#### Other Changes
* Getting offer thoughput when it has not been defined in a container will now give a 404/10004 instead of just a 404. See [PR 36043](https://github.com/Azure/azure-sdk-for-python/pull/36043).
* Incomplete Partition Key Extractions in documents for Subpartitioning now gives 400/1001 instead of just a 400. See [PR 36043](https://github.com/Azure/azure-sdk-for-python/pull/36043).
* SDK will now make database account calls every 5 minutes to refresh location cache. See [PR 36514](https://github.com/Azure/azure-sdk-for-python/pull/36514).

### 4.7.0 (2024-05-15)

#### Features Added
* Adds vector embedding policy and vector indexing policy. See [PR 34882](https://github.com/Azure/azure-sdk-for-python/pull/34882).
* Adds support for vector search non-streaming order by queries. See [PR 35468](https://github.com/Azure/azure-sdk-for-python/pull/35468).
* Adds support for using the start time option for change feed query API. See [PR 35090](https://github.com/Azure/azure-sdk-for-python/pull/35090).

#### Bugs Fixed
* Fixed a bug where change feed query in Async client was not returning all pages due to case-sensitive response headers. See [PR 35090](https://github.com/Azure/azure-sdk-for-python/pull/35090).
* Fixed a bug when a retryable exception occurs in the first page of a query execution causing query to return 0 results. See [PR 35090](https://github.com/Azure/azure-sdk-for-python/pull/35090).

### 4.6.1 (2024-05-15)

### 4.6.0 (2024-03-14)

#### Features Added
* GA release of hierarchical partitioning, index metrics and transactional batch.

#### Bugs Fixed
* Keyword arguments were not being passed down for `create_container_if_not_exists()` methods. See [PR 34286](https://github.com/Azure/azure-sdk-for-python/pull/34286).

#### Other Changes
* Made several updates to the type hints used throughout the SDK for greater detail. See [PR 33269](https://github.com/Azure/azure-sdk-for-python/pull/33269), [PR 33341](https://github.com/Azure/azure-sdk-for-python/pull/33341), [PR 33738](https://github.com/Azure/azure-sdk-for-python/pull/33738).

### 4.5.2b5 (2024-03-02)

#### Bugs Fixed
* Fixed bug with async lock not properly releasing on async global endpoint manager. see [PR 34579](https://github.com/Azure/azure-sdk-for-python/pull/34579).

#### Other Changes
* Marked `computed_properties` keyword as provisional, un-marked `continuation_token_limit` as provisional. See [PR 34207](https://github.com/Azure/azure-sdk-for-python/pull/34207).

### 4.5.2b4 (2024-02-02)
This version and all future versions will require Python 3.8+.

#### Features Added
* Added **preview** support for Computed Properties on Python SDK (Must be enabled on the account level before it can be used). See [PR 33626](https://github.com/Azure/azure-sdk-for-python/pull/33626).

#### Bugs Fixed
* Made use of `response_hook` thread-safe in the sync client. See [PR 33790](https://github.com/Azure/azure-sdk-for-python/pull/33790).
* Fixed bug with the session container not being properly maintained. See [33738](https://github.com/Azure/azure-sdk-for-python/pull/33738).

### 4.5.2b3 (2023-11-10)

#### Features Added
* Added support for capturing Index Metrics in query operations. See [PR 33034](https://github.com/Azure/azure-sdk-for-python/pull/33034).

### 4.5.2b2 (2023-10-31)

#### Features Added
* Added support for Transactional Batch. See [PR 32508](https://github.com/Azure/azure-sdk-for-python/pull/32508).
* Added **preview** support for Priority Based Throttling/Priority Based Execution (Must be enabled at the account level before it can be used). See [PR 32441](https://github.com/Azure/azure-sdk-for-python/pull/32441/).

### 4.5.2b1 (2023-10-17)

#### Features Added
* Added support for Hierarchical Partitioning, also known as Subpartitioning. See [PR 31121](https://github.com/Azure/azure-sdk-for-python/pull/31121).

#### Bugs Fixed
* Small fix to the `offer_throughput` option in the async client's `create_database_if_not_exists` method, which was previously misspelled as `offerThroughput`.
See [PR 32076](https://github.com/Azure/azure-sdk-for-python/pull/32076).

#### Other Changes
* Marked the outdated `diagnostics.py` file for deprecation since we now recommend the use of our `CosmosHttpLoggingPolicy` for diagnostics.
For more on the `CosmosHttpLoggingPolicy` see our [README](https://github.com/Azure/azure-sdk-for-python/tree/main/sdk/cosmos/azure-cosmos#logging-diagnostics).

### 4.5.1 (2023-09-12)

#### Bugs Fixed
* Fixed bug when query with DISTINCT + OFFSET/LIMIT operators returns unexpected result. See [PR 31925](https://github.com/Azure/azure-sdk-for-python/pull/31925).

#### Other Changes
* Added additional checks for resource creation using specific characters that cause issues. See [PR 31861](https://github.com/Azure/azure-sdk-for-python/pull/31861).

### 4.5.0 (2023-08-09)

#### Features Added
* Added support for continuation tokens for streamable cross partition queries. See [PR 31189](https://github.com/Azure/azure-sdk-for-python/pull/31189).

#### Bugs Fixed
* Fixed bug with async `create_database_if_not_exists` method not working when passing `offer_throughput` as an option. See [PR 31478](https://github.com/Azure/azure-sdk-for-python/pull/31478).

#### Other Changes
* Renamed `response_continuation_token_limit_in_kb` to `continuation_token_limit` for GA. See [PR 31532](https://github.com/Azure/azure-sdk-for-python/pull/31532).

### 4.4.1b1 (2023-07-25)

#### Features Added
* Added ability to limit continuation token size when querying for items. See [PR 30731](https://github.com/Azure/azure-sdk-for-python/pull/30731)

#### Bugs Fixed
* Fixed bug with async patch_item method. See [PR 30804](https://github.com/Azure/azure-sdk-for-python/pull/30804).

### 4.4.0 (2023-06-09)

#### Features Added
- GA release of Patch API and Delete All Items By Partition Key

### 4.4.0b2 (2023-05-22)

#### Features Added
* Added conditional patching for Patch operations. See [PR 30455](https://github.com/Azure/azure-sdk-for-python/pull/30455).

#### Bugs Fixed
* Fixed bug with non english locales causing an error with the RFC 1123 Date Format. See [PR 30125](https://github.com/Azure/azure-sdk-for-python/pull/30125).

#### Other Changes
* Refactoring of our client `connection_timeout` and `request_timeout` configurations. See [PR 30171](https://github.com/Azure/azure-sdk-for-python/pull/30171).

### 4.4.0b1 (2023-04-11)

#### Features Added
 - Added **preview** delete all items by partition key functionality. See [PR 29186](https://github.com/Azure/azure-sdk-for-python/pull/29186). For more information on Partition Key Delete, please see [Azure Cosmos DB Partition Key Delete](https://learn.microsoft.com/azure/cosmos-db/nosql/how-to-delete-by-partition-key?tabs=python-example).
 - Added **preview** partial document update (Patch API) functionality and container methods for patching items with operations. See [PR 29497](https://github.com/Azure/azure-sdk-for-python/pull/29497). For more information on Patch, please see [Azure Cosmos DB Partial Document Update](https://learn.microsoft.com/azure/cosmos-db/partial-document-update).

#### Bugs Fixed
* Fixed bug in method `create_container_if_not_exists()` of async database client for unexpected kwargs being passed into `read()` method used internally. See [PR 29136](https://github.com/Azure/azure-sdk-for-python/pull/29136).
* Fixed bug with method `query_items()` of our async container class, where partition key and cross partition headers would both be set when using partition keys. See [PR 29366](https://github.com/Azure/azure-sdk-for-python/pull/29366/).
* Fixed bug with client not properly surfacing errors for invalid credentials and identities with insufficient permissions. Users running into 'NoneType has no attribute ConsistencyPolicy' errors when initializing their clients will now see proper authentication exceptions. See [PR 29256](https://github.com/Azure/azure-sdk-for-python/pull/29256).

#### Other Changes
* Removed use of `six` package within the SDK.

### 4.3.1 (2023-02-23)

#### Features Added
 - Added `correlated_activity_id` for query operations.
 - Added cross regional retries for Service Unavailable/Request Timeouts for read/Query Plan operations.
 - GA release of CosmosHttpLoggingPolicy and autoscale feature.

#### Bugs Fixed
- Bug fix to address queries with VALUE MAX (or any other aggregate) that run into an issue if the query is executed on a container with at least one "empty" partition.

### 4.3.1b1 (2022-09-19)

#### Features Added
- GA release of integrated cache functionality. For more information on integrated cache please see [Azure Cosmos DB integrated cache](https://learn.microsoft.com/azure/cosmos-db/integrated-cache).
- Added ability to replace analytical ttl on containers. For more information on analytical ttl please see [Azure Cosmos DB analytical store](https://learn.microsoft.com/azure/cosmos-db/analytical-store-introduction).
- Added `CosmosHttpLoggingPolicy` to replace `HttpLoggingPolicy` for logging HTTP sessions.
- Added the ability to create containers and databases with autoscale properties for the sync and async clients.
- Added the ability to update autoscale throughput properties.

#### Bugs Fixed
- Fixed parsing of args for overloaded `container.read()` method.
- Fixed `validate_cache_staleness_value()` method to allow max_integrated_cache_staleness to be an integer greater than or equal to 0.
- Fixed `__aiter__()` method by removing the async keyword.

### 4.3.0 (2022-05-23)
#### Features Added
- GA release of Async I/O APIs, including all changes from 4.3.0b1 to 4.3.0b4.

#### Breaking Changes
- Method signatures have been updated to use keyword arguments instead of positional arguments for most method options in the async client.
- Bugfix: Automatic Id generation for items was turned on for `upsert_items()` method when no 'id' value was present in document body.
Method call will now require an 'id' field to be present in the document body.

#### Other Changes
- Deprecated offer-named methods in favor of their new throughput-named counterparts (`read_offer` -> `get_throughput`).
- Marked the GetAuthorizationHeader method for deprecation since it will no longer be public in a future release.
- Added samples showing how to configure retry options for both the sync and async clients.
- Deprecated the `connection_retry_policy` and `retry_options` options in the sync client.
- Added user warning to non-query methods trying to use `populate_query_metrics` options.

### 4.3.0b4 (2022-04-07)

#### Features Added
- Added support for AAD authentication for the async client.
- Added support for AAD authentication for the sync client.

#### Other Changes
- Changed `_set_partition_key` return typehint in async client.

### 4.3.0b3 (2022-03-10)

>[WARNING]
>The default `Session` consistency bugfix will impact customers whose database accounts have a `Bounded Staleness` or `Strong`
> consistency level, and were previously not sending `Session` as a consistency_level parameter when initializing
> their clients.
> Default consistency level for the sync and async clients is no longer "Session" and will instead be set to the 
  consistency level of the user's cosmos account setting on initialization if not passed during client initialization. 
> Please see [Consistency Levels in Azure Cosmos DB](https://learn.microsoft.com/azure/cosmos-db/consistency-levels) 
> for more details on consistency levels, or the README section on this change [here](https://github.com/Azure/azure-sdk-for-python/tree/main/sdk/cosmos/azure-cosmos#note-on-client-consistency-levels).

#### Features Added
- Added new **provisional** `max_integrated_cache_staleness_in_ms` parameter to read item and query items APIs in order
  to make use of the **preview** CosmosDB integrated cache functionality [See PR #22946](https://github.com/Azure/azure-sdk-for-python/pull/22946).
  Please see [Azure Cosmos DB integrated cache](https://learn.microsoft.com/azure/cosmos-db/integrated-cache) for more details.
- Added support for split-proof queries for the async client.

### Bugs fixed
- Default consistency level for the sync and async clients is no longer `Session` and will instead be set to the 
  consistency level of the user's cosmos account setting on initialization if not passed during client initialization. 
  This change will impact client application in terms of RUs and latency. Users relying on default `Session` consistency
  will need to pass it explicitly if their account consistency is different than `Session`.
  Please see [Consistency Levels in Azure Cosmos DB](https://learn.microsoft.com/azure/cosmos-db/consistency-levels) for more details.  
- Fixed invalid request body being sent when passing in `serverScript` body parameter to replace operations for trigger, sproc and udf resources.
- Moved `is_system_key` logic in async client.
- Fixed TypeErrors not being thrown when passing in invalid connection retry policies to the client.

### 4.3.0b2 (2022-01-25)

This version and all future versions will require Python 3.6+. Python 2.7 is no longer supported.
We will also be removing support for Python 3.6 and will only support Python 3.7+ starting December 2022.

#### Features Added
- Added support for split-proof queries for the sync client.

#### Other Changes
- Added async user agent for async client.

### 4.3.0b1 (2021-12-14)

#### Features Added
- Added language native async i/o client.

### 4.2.0 (2020-10-08)

**Bug fixes**
- Fixed bug where continuation token is not honored when query_iterable is used to get results by page. Issue #13265.
- Fixed bug where resource tokens not being honored for document reads and deletes. Issue #13634.

**New features**
- Added support for passing partitionKey while querying changefeed. Issue #11689.

### 4.1.0 (2020-08-10)

- Added deprecation warning for "lazy" indexing mode. The backend no longer allows creating containers with this mode and will set them to consistent instead.

**New features**
- Added the ability to set the analytical storage TTL when creating a new container.

**Bug fixes**
- Fixed support for dicts as inputs for get_client APIs.
- Fixed Python 2/3 compatibility in query iterators.
- Fixed type hint error. Issue #12570 - thanks @sl-sandy.
- Fixed bug where options headers were not added to upsert_item function. Issue #11791 - thank you @aalapatirvbd.
- Fixed error raised when a non string ID is used in an item. It now raises TypeError rather than AttributeError. Issue #11793 - thank you @Rabbit994.


### 4.0.0 (2020-05-20)

- Stable release.
- Added HttpLoggingPolicy to pipeline to enable passing in a custom logger for request and response headers.


## 4.0.0b6

- Fixed bug in synchronized_request for media APIs.
- Removed MediaReadMode and MediaRequestTimeout from ConnectionPolicy as media requests are not supported.


## 4.0.0b5

- azure.cosmos.errors module deprecated and replaced by azure.cosmos.exceptions
- The access condition parameters (`access_condition`, `if_match`, `if_none_match`) have been deprecated in favor of separate `match_condition` and `etag` parameters.
- Fixed bug in routing map provider.
- Added query Distinct, Offset and Limit support.
- Default document query execution context now used for
    - ChangeFeed queries
    - single partition queries (partitionkey, partitionKeyRangeId is present in options)
    - Non document queries
- Errors out for aggregates on multiple partitions, with enable cross partition query set to true, but no "value" keyword present
- Hits query plan endpoint for other scenarios to fetch query plan
- Added `__repr__` support for Cosmos entity objects.
- Updated documentation.


## 4.0.0b4

- Added support for a `timeout` keyword argument to all operations to specify an absolute timeout in seconds
  within which the operation must be completed. If the timeout value is exceeded, a `azure.cosmos.errors.CosmosClientTimeoutError` will be raised.
- Added a new `ConnectionRetryPolicy` to manage retry behaviour during HTTP connection errors.
- Added new constructor and per-operation configuration keyword arguments:
    - `retry_total` - Maximum retry attempts.
    - `retry_backoff_max` - Maximum retry wait time in seconds.
    - `retry_fixed_interval` - Fixed retry interval in milliseconds.
    - `retry_read` - Maximum number of socket read retry attempts.
    - `retry_connect` - Maximum number of connection error retry attempts.
    - `retry_status` - Maximum number of retry attempts on error status codes.
    - `retry_on_status_codes` - A list of specific status codes to retry on.
    - `retry_backoff_factor` - Factor to calculate wait time between retry attempts.

## 4.0.0b3

- Added `create_database_if_not_exists()` and `create_container_if_not_exists` functionalities to CosmosClient and Database respectively.

## 4.0.0b2

Version 4.0.0b2 is the second iteration in our efforts to build a more Pythonic client library.

**Breaking changes**

- The client connection has been adapted to consume the HTTP pipeline defined in `azure.core.pipeline`.
- Interactive objects have now been renamed as proxies. This includes:
    - `Database` -> `DatabaseProxy`
    - `User` -> `UserProxy`
    - `Container` -> `ContainerProxy`
    - `Scripts` -> `ScriptsProxy`
- The constructor of `CosmosClient` has been updated:
    - The `auth` parameter has been renamed to `credential` and will now take an authentication type directly. This means the master key value, a dictionary of resource tokens, or a list of permissions can be passed in. However the old dictionary format is still supported.
    - The `connection_policy` parameter has been made a keyword only parameter, and while it is still supported, each of the individual attributes of the policy can now be passed in as explicit keyword arguments:
        - `request_timeout`
        - `media_request_timeout`
        - `connection_mode`
        - `media_read_mode`
        - `proxy_config`
        - `enable_endpoint_discovery`
        - `preferred_locations`
        - `multiple_write_locations`
- A new classmethod constructor has been added to `CosmosClient` to enable creation via a connection string retrieved from the Azure portal.
- Some `read_all` operations have been renamed to `list` operations:
    - `CosmosClient.read_all_databases` -> `CosmosClient.list_databases`
    - `Container.read_all_conflicts` -> `ContainerProxy.list_conflicts`
    - `Database.read_all_containers` -> `DatabaseProxy.list_containers`
    - `Database.read_all_users` -> `DatabaseProxy.list_users`
    - `User.read_all_permissions` -> `UserProxy.list_permissions`
- All operations that take `request_options` or `feed_options` parameters, these have been moved to keyword only parameters. In addition, while these options dictionaries are still supported, each of the individual options within the dictionary are now supported as explicit keyword arguments.
- The error hierarchy is now inherited from `azure.core.AzureError` instead of `CosmosError` which has been removed.
    - `HTTPFailure` has been renamed to `CosmosHttpResponseError`
    - `JSONParseFailure` has been removed and replaced by `azure.core.DecodeError`
    - Added additional errors for specific response codes:
        - `CosmosResourceNotFoundError` for status 404
        - `CosmosResourceExistsError` for status 409
        - `CosmosAccessConditionFailedError` for status 412
- `CosmosClient` can now be run in a context manager to handle closing the client connection.
- Iterable responses (e.g. query responses and list responses) are now of type `azure.core.paging.ItemPaged`. The method `fetch_next_block` has been replaced by a secondary iterator, accessed by the `by_page` method.

## 4.0.0b1

Version 4.0.0b1 is the first preview of our efforts to create a user-friendly and Pythonic client library for Azure Cosmos. For more information about this, and preview releases of other Azure SDK libraries, please visit https://aka.ms/azure-sdk-preview1-python.

**Breaking changes: New API design**

- Operations are now scoped to a particular client:
    - `CosmosClient`: This client handles account-level operations. This includes managing service properties and listing the databases within an account.
    - `Database`: This client handles database-level operations. This includes creating and deleting containers, users and stored procedures. It can be accessed from a `CosmosClient` instance by name.
    - `Container`: This client handles operations for a particular container. This includes querying and inserting items and managing properties.
    - `User`: This client handles operations for a particular user. This includes adding and deleting permissions and managing user properties.
    
    These clients can be accessed by navigating down the client hierarchy using the `get_<child>_client` method. For full details on the new API, please see the [reference documentation](https://aka.ms/azsdk-python-cosmos-ref).
- Clients are accessed by name rather than by Id. No need to concatenate strings to create links.
- No more need to import types and methods from individual modules. The public API surface area is available directly in the `azure.cosmos` package.
- Individual request properties can be provided as keyword arguments rather than constructing a separate `RequestOptions` instance.

## 3.0.2

- Added Support for MultiPolygon Datatype
- Bug Fix in Session Read Retry Policy
- Bug Fix for Incorrect padding issues while decoding base 64 strings

## 3.0.1

- Bug fix in LocationCache
- Bug fix endpoint retry logic
- Fixed documentation

## 3.0.0

- Multi-region write support added
- Naming changes
  - DocumentClient to CosmosClient
  - Collection to Container
  - Document to Item
  - Package name updated to "azure-cosmos"
  - Namespace updated to "azure.cosmos"

## 2.3.3

- Added support for proxy
- Added support for reading change feed
- Added support for collection quota headers
- Bugfix for large session tokens issue
- Bugfix for ReadMedia API
- Bugfix in partition key range cache

## 2.3.2

- Added support for default retries on connection issues.

## 2.3.1

- Updated documentation to reference Azure Cosmos DB instead of Azure DocumentDB.

## 2.3.0

- This SDK version requires the latest version of Azure Cosmos DB Emulator available for download from https://aka.ms/cosmosdb-emulator.

## 2.2.1

- bugfix for aggregate dict
- bugfix for trimming slashes in the resource link
- tests for unicode encoding

## 2.2.0

- Added support for Request Unit per Minute (RU/m) feature.
- Added support for a new consistency level called ConsistentPrefix.

## 2.1.0

- Added support for aggregation queries (COUNT, MIN, MAX, SUM, and AVG).
- Added an option for disabling SSL verification when running against DocumentDB Emulator.
- Removed the restriction of dependent requests module to be exactly 2.10.0.
- Lowered minimum throughput on partitioned collections from 10,100 RU/s to 2500 RU/s.
- Added support for enabling script logging during stored procedure execution.
- REST API version bumped to '2017-01-19' with this release.

## 2.0.1

- Made editorial changes to documentation comments.

## 2.0.0

- Added support for Python 3.5.
- Added support for connection pooling using the requests module.
- Added support for session consistency.
- Added support for TOP/ORDERBY queries for partitioned collections.

## 1.9.0

- Added retry policy support for throttled requests. (Throttled requests receive a request rate too large exception, error code 429.)
  By default, DocumentDB retries nine times for each request when error code 429 is encountered, honoring the retryAfter time in the response header.
  A fixed retry interval time can now be set as part of the RetryOptions property on the ConnectionPolicy object if you want to ignore the retryAfter time returned by server between the retries.
  DocumentDB now waits for a maximum of 30 seconds for each request that is being throttled (irrespective of retry count) and returns the response with error code 429.
  This time can also be overridden in the RetryOptions property on ConnectionPolicy object.

- DocumentDB now returns x-ms-throttle-retry-count and x-ms-throttle-retry-wait-time-ms as the response headers in every request to denote the throttle retry count
  and the cumulative time the request waited between the retries.

- Removed the RetryPolicy class and the corresponding property (retry_policy) exposed on the document_client class and instead introduced a RetryOptions class
  exposing the RetryOptions property on ConnectionPolicy class that can be used to override some of the default retry options.

## 1.8.0

- Added the support for geo-replicated database accounts.
- Test fixes to move the global host and masterKey into the individual test classes.

## 1.7.0

- Added the support for Time To Live(TTL) feature for documents.

## 1.6.1

- Bug fixes related to server side partitioning to allow special characters in partitionkey path.

## 1.6.0

- Added the support for server side partitioned collections feature.

## 1.5.0

- Added Client-side sharding framework to the SDK. Implemented HashPartionResolver and RangePartitionResolver classes.

## 1.4.2

- Implement Upsert. New UpsertXXX methods added to support Upsert feature.
- Implement ID Based Routing. No public API changes, all changes internal.

## 1.3.0

- Release skipped to bring version number in alignment with other SDKs

## 1.2.0

- Supports GeoSpatial index.
- Validates id property for all resources. Ids for resources cannot contain ?, /, #, \\, characters or end with a space.
- Adds new header "index transformation progress" to ResourceResponse.

## 1.1.0

- Implements V2 indexing policy

## 1.0.1

- Supports proxy connection
<|MERGE_RESOLUTION|>--- conflicted
+++ resolved
@@ -1,23 +1,25 @@
 ## Release History
 
+### 4.10.0b2 (Unreleased)
+
+#### Features Added
+
+#### Breaking Changes
+
+#### Bugs Fixed
+* Fixed bug preventing health check in some scenarios. See [PR 39647](https://github.com/Azure/azure-sdk-for-python/pull/39647)
+
+#### Other Changes
+* Moved endpoint health check to the background. See [PR 39647](https://github.com/Azure/azure-sdk-for-python/pull/39647)
+* Regions will now be marked unavailable for consecutive errors on 408 or >= 500 status codes. See [PR 39647](https://github.com/Azure/azure-sdk-for-python/pull/39647) 
+
 ### 4.10.0b1 (2025-02-13)
 
 #### Features Added
-<<<<<<< HEAD
-
-#### Breaking Changes
-
-#### Bugs Fixed
-* Fixed bug preventing health check in some scenarios. See [PR 39647](https://github.com/Azure/azure-sdk-for-python/pull/39647)
-
-#### Other Changes
-* Moved endpoint health check to the background. See [PR 39647](https://github.com/Azure/azure-sdk-for-python/pull/39647) 
-=======
 * Added ability to replace `computed_properties` through `replace_container` method. See [PR 39543](https://github.com/Azure/azure-sdk-for-python/pull/39543)
 
 #### Other Changes
 * Un-marked `computed_properties` keyword as **provisional**. See [PR 39543](https://github.com/Azure/azure-sdk-for-python/pull/39543)
->>>>>>> 979e7848
 
 ### 4.9.1b4 (2025-02-06)
 
