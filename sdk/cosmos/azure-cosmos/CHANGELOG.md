--- conflicted
+++ resolved
@@ -9,10 +9,8 @@
 #### Bugs Fixed
 
 #### Other Changes
-<<<<<<< HEAD
 * Added tests for multi-language support for full text search. See [PR 44254](https://github.com/Azure/azure-sdk-for-python/pull/44254)
-=======
->>>>>>> 05b029a5
+
 
 ### 4.15.0b2 (2025-12-16)
 
