## Release History

### 4.14.3 (Unreleased)

#### Features Added
* Added support for Per Partition Automatic Failover. To enable this feature, you must follow the guide [here](https://learn.microsoft.com/azure/cosmos-db/how-to-configure-per-partition-automatic-failover). See [PR 41588](https://github.com/Azure/azure-sdk-for-python/pull/41588).

#### Breaking Changes

#### Bugs Fixed
<<<<<<< HEAD
* Fixed bug where client timeout/read_timeout values were not properly enforced[PR 42652](https://github.com/Azure/azure-sdk-for-python/pull/42652).
=======
* Fixed bug when passing in None for some option in `query_items` would cause unexpected errors. See [PR 44098](https://github.com/Azure/azure-sdk-for-python/pull/44098)
>>>>>>> 967ca1db

#### Other Changes
* Added cross-regional retries for 503 (Service Unavailable) errors. See [PR 41588](https://github.com/Azure/azure-sdk-for-python/pull/41588).

### 4.14.2 (2025-11-14)

#### Features Added
* Added merge support. See [PR 42924](https://github.com/Azure/azure-sdk-for-python/pull/42924).
* Added support for priority-based throttling at the client level for sync and async clients. See [PR 43917](https://github.com/Azure/azure-sdk-for-python/pull/43917)

#### Bugs Fixed
* Fixed bug where customer provided excluded region was not always being honored during certain transient failures. See [PR 43602](https://github.com/Azure/azure-sdk-for-python/pull/43602)
* Fixed TypeError bug when `parameters=None` in `query_items`. See [PR 43681](https://github.com/Azure/azure-sdk-for-python/pull/43681)

#### Other Changes
* Further optimized health checks for sync and async clients. See [PR 43339](https://github.com/Azure/azure-sdk-for-python/pull/43339)
* Enhanced logging to ensure when a region is marked unavailable we have the proper context. See [PR 43602](https://github.com/Azure/azure-sdk-for-python/pull/43602)

### 4.14.1 (2025-11-04)

#### Bugs Fixed
* Fixed bug where queries using `feed_range` and `continuation` options would not work as expected. See [PR 43700](https://github.com/Azure/azure-sdk-for-python/pull/43700).

### 4.14.0 (2025-10-13)
This version and all future versions will require Python 3.9+.

#### Features Added
* Added ability to return a tuple of a DatabaseProxy/ContainerProxy with the associated database/container properties when creating or reading databases/containers through `return_properties` parameter. See [PR 41742](https://github.com/Azure/azure-sdk-for-python/pull/41742)
* Added a new **preview feature** API for Semantic Reranking. See [PR 42991](https://github.com/Azure/azure-sdk-for-python/pull/42991)

#### Breaking Changes
* Changed `retry_write` from `bool` to `int` to match other retryable options. See [PR 43341](https://github.com/Azure/azure-sdk-for-python/pull/43341).

#### Bugs Fixed
* Fixed bug where exclusion list was not honored before falling back to global endpoint for multi-write region accounts. See[PR 43297](https://github.com/Azure/azure-sdk-for-python/pull/43297)
 
#### Other Changes
* Removed dual endpoint tracking from the sdk. See [PR 40451](https://github.com/Azure/azure-sdk-for-python/pull/40451).
* Reverted typehints to fix the mismatch issue. See [PR 43124](https://github.com/Azure/azure-sdk-for-python/pull/43124)
* Corrected type hints for `ConsistencyPolicy` in `DatabaseAccount` class. See [PR 43150](https://github.com/Azure/azure-sdk-for-python/pull/43150)

### 4.14.0b4 (2025-09-11)

#### Bugs Fixed
* Fixed bug where client provided session token was not respected when client-side session management was disabled. See [PR 42965](https://github.com/Azure/azure-sdk-for-python/pull/42965)
 
### 4.14.0b3 (2025-09-09)

#### Features Added
* Added read_items API to provide an efficient method for retrieving multiple items in a single request. See [PR 42167](https://github.com/Azure/azure-sdk-for-python/pull/42167).
* Added ability to replace a container's indexing policy if a vector embedding policy was present. See [PR 42810](https://github.com/Azure/azure-sdk-for-python/pull/42810).

#### Bugs Fixed
* Improved the resilience of Database Account Read metadata operation against short-lived network issues by increasing number of retries. See [PR 42525](https://github.com/Azure/azure-sdk-for-python/pull/42525).
* Fixed bug where during health checks read regions were marked as unavailable for write operations. See [PR 42525](https://github.com/Azure/azure-sdk-for-python/pull/42525).
* Fixed bug where containers named with spaces or special characters using session consistency would fall back to eventual consistency. See [PR 42608](https://github.com/Azure/azure-sdk-for-python/pull/42608)
* Fixed bug where `excluded_locations` was not being honored for some metadata calls. See [PR 42266](https://github.com/Azure/azure-sdk-for-python/pull/42266).
* Fixed bug where Hybrid Search queries using parameters were not working. See [PR 42787](https://github.com/Azure/azure-sdk-for-python/pull/42787)
* Fixed partition scoping for per partition circuit breaker. See [PR 42751](https://github.com/Azure/azure-sdk-for-python/pull/42751)
* Fixed bug where `partition_key` set to None was not properly handled for some operations. See [PR 42747](https://github.com/Azure/azure-sdk-for-python/pull/42747)

#### Other Changes
* Added session token false progress merge logic. See [42393](https://github.com/Azure/azure-sdk-for-python/pull/42393)
* Added a fallback mechanism to AAD scope override. See [PR 42731](https://github.com/Azure/azure-sdk-for-python/pull/42731).

### 4.14.0b2 (2025-08-12)

#### Features Added
* Added feed range support in `query_items`. See [PR 41722](https://github.com/Azure/azure-sdk-for-python/pull/41722).

#### Bugs Fixed
* Fixed session container session token logic. The SDK will now only send the relevant partition-local session tokens for read document requests and write requests when multi-region writes are enabled, as opposed to the entire compound session token for the container for every document request. See [PR 41678](https://github.com/Azure/azure-sdk-for-python/pull/41678).
* Write requests for single-write region accounts will no longer send session tokens when using session consistency. See [PR 41678](https://github.com/Azure/azure-sdk-for-python/pull/41678).
* Fixed bug where container cache was not being properly updated resulting in unnecessary extra requests. See [PR 42143](https://github.com/Azure/azure-sdk-for-python/pull/42143).
* Fixed bug where the Filters on Parent loggers or handlers of Cosmos Diagnostics loggers were not being applied. See [PR 41012](https://github.com/Azure/azure-sdk-for-python/pull/41012)

#### Other Changes
* Changed to include client id in headers for all requests. See [PR 42104](https://github.com/Azure/azure-sdk-for-python/pull/42104).
* Added an option to override AAD audience scope through environment variable. See [PR 42228](https://github.com/Azure/azure-sdk-for-python/pull/42228).
* Diagnostics logging will now log ServiceRequestError Exceptions, ServiceResponseError Exceptions, and Cosmos exceptions with a status code of 500 or greater. See [PR 41012](https://github.com/Azure/azure-sdk-for-python/pull/41012)

### 4.14.0b1 (2025-07-14)

#### Features Added
* Added option to enable automatic retries for write document operations. See [PR 41272](https://github.com/Azure/azure-sdk-for-python/pull/41272).

#### Breaking Changes
* Adds cross region retries when no preferred locations are set. This is only a breaking change for customers using bounded staleness consistency. See [PR 39714](https://github.com/Azure/azure-sdk-for-python/pull/39714)

#### Bugs Fixed
* Fixed bug where replacing manual throughput using `ThroughputProperties` would not work. See [PR 41564](https://github.com/Azure/azure-sdk-for-python/pull/41564)
* Fixed bug where constantly raising Service Request Error Exceptions would cause the Service Request Retry Policy to indefinitely retry the request during a query or when a request was sent without a request object. See [PR 41804](https://github.com/Azure/azure-sdk-for-python/pull/41804)

### 4.13.0b2 (2025-06-18)

#### Bugs Fixed
- Fixed issue where key error would occur when getting properties from a container using legacy hash v1 as they may not always contain version property in the partition key definition. See [PR 41639](https://github.com/Azure/azure-sdk-for-python/pull/41639)

### 4.13.0b1 (2025-06-05)

#### Features Added
* Added ability to set a user agent suffix at the client level. See [PR 40904](https://github.com/Azure/azure-sdk-for-python/pull/40904)
* Added ability to use request level `excluded_locations` on metadata calls, such as getting container properties. See [PR 40905](https://github.com/Azure/azure-sdk-for-python/pull/40905)
* Per partition circuit breaker support. It can be enabled through the environment variable `AZURE_COSMOS_ENABLE_CIRCUIT_BREAKER`. See [PR 40302](https://github.com/Azure/azure-sdk-for-python/pull/40302).

#### Bugs Fixed
* Fixed how resource tokens are parsed for metadata calls in the lifecycle of a document operation. See [PR 40302](https://github.com/Azure/azure-sdk-for-python/pull/40302).
* Fixed issue where Query Change Feed did not return items if the container uses legacy Hash V1 Partition Keys. This also fixes issues with not being able to change feed query for Specific Partition Key Values for HPK. See [PR 41270](https://github.com/Azure/azure-sdk-for-python/pull/41270/)

#### Other Changes
* Added Client Generated Activity IDs to all Requests. Cosmos Diagnostics Logs will more clearly show the Activity ID for each request and response. [PR 41013](https://github.com/Azure/azure-sdk-for-python/pull/41013)

### 4.12.0b1 (2025-05-19)

#### Features Added
* Added ability to use weighted RRF (Reciprocal Rank Fusion) for Hybrid full text search queries. See [PR 40899](https://github.com/Azure/azure-sdk-for-python/pull/40899/files).

#### Bugs Fixed
* Fixed Diagnostics Error Log Formatting to handle error messages from non-CosmosHttpResponseExceptions. See [PR 40889](https://github.com/Azure/azure-sdk-for-python/pull/40889/files)
* Fixed bug where `multiple_write_locations` option in client was not being honored. See [PR 40999](https://github.com/Azure/azure-sdk-for-python/pull/40999).

### 4.11.0b1 (2025-04-30)

#### Features Added
* Added ability to set `throughput_bucket` header at the client level and for all requests. See [PR 40340](https://github.com/Azure/azure-sdk-for-python/pull/40340).
* Added ability to use Filters from Logging module on Diagnostics Logging based on Http request/response related attributes. See [PR 39897](https://github.com/Azure/azure-sdk-for-python/pull/39897).
* Added ability to use `excluded_locations` on client level and document API request level. See [PR 40298](https://github.com/Azure/azure-sdk-for-python/pull/40298) 

#### Bugs Fixed
* Fixed bug where change feed requests would not respect the partition key filter. See [PR 40677](https://github.com/Azure/azure-sdk-for-python/pull/40677).
* Fixed how the environment variables in the sdk are parsed. See [PR 40303](https://github.com/Azure/azure-sdk-for-python/pull/40303).
* Fixed health check to check the first write region when it is not specified in the preferred regions. See [PR 40588](https://github.com/Azure/azure-sdk-for-python/pull/40588).
* Fixed `response_hook` not getting called for aggregate queries. See [PR 40696](https://github.com/Azure/azure-sdk-for-python/pull/40696).
* Fixed bug where writes were being retried for 5xx status codes for patch and replace. See [PR 40672](https://github.com/Azure/azure-sdk-for-python/pull/40672).

#### Other Changes
* Optimized Diagnostics Logging by reducing time spent on logging. Logged Errors are more readable and formatted. See [PR 39897](https://github.com/Azure/azure-sdk-for-python/pull/39897).
* Health checks are now done concurrently and for all regions for async apis. See [PR 40588](https://github.com/Azure/azure-sdk-for-python/pull/40588).


### 4.10.0b4 (2025-04-01)

#### Bugs Fixed
* Fixed bug introduced in 4.10.0b3 with explicitly setting `etag` keyword argument as `None` causing exceptions. See [PR 40282](https://github.com/Azure/azure-sdk-for-python/pull/40282).

### 4.10.0b3 (2025-03-27)

#### Bugs Fixed
* Fixed too many health checks happening when skipping the recommended client startup. See [PR 40203](https://github.com/Azure/azure-sdk-for-python/pull/40203).

#### Other Changes
* Removed excess keyword arguments from methods that did not use them. See [PR 40008](https://github.com/Azure/azure-sdk-for-python/pull/40008).
* Removed first `response_hook` call for query methods that would utilize wrong response headers. See [PR 40008](https://github.com/Azure/azure-sdk-for-python/pull/40008).

### 4.10.0b2 (2025-03-17)

#### Bugs Fixed
* Fixed bug preventing health check in some scenarios. See [PR 39647](https://github.com/Azure/azure-sdk-for-python/pull/39647).
* Fixed `partition_key` filter for `query_items_change_feed` API. See [PR 39895](https://github.com/Azure/azure-sdk-for-python/pull/39895).

#### Other Changes
* Moved endpoint health check to the background for async APIs. See [PR 39647](https://github.com/Azure/azure-sdk-for-python/pull/39647).

### 4.10.0b1 (2025-02-13)

#### Features Added
* Added ability to replace `computed_properties` through `replace_container` method. See [PR 39543](https://github.com/Azure/azure-sdk-for-python/pull/39543).

#### Other Changes
* Un-marked `computed_properties` keyword as **provisional**. See [PR 39543](https://github.com/Azure/azure-sdk-for-python/pull/39543).

### 4.9.1b4 (2025-02-06)

#### Bugs Fixed
* Improved retry logic for read requests to failover on other regions in case of timeouts and any error codes >= 500. See [PR 39596](https://github.com/Azure/azure-sdk-for-python/pull/39596).
* Fixed a regression where read operations were not retrying on timeouts. See [PR 39596](https://github.com/Azure/azure-sdk-for-python/pull/39596)
* Updated default read timeout for `getDatabaseAccount` calls to 3 seconds. See [PR 39596](https://github.com/Azure/azure-sdk-for-python/pull/39596)

### 4.9.1b3 (2025-02-04)

#### Features Added
* Improved retry logic by retrying alternative endpoint for writes within a region before performing a cross region retry. See [PR 39390](https://github.com/Azure/azure-sdk-for-python/pull/39390).
* Added endpoint health check logic during database account calls. See [PR 39390](https://github.com/Azure/azure-sdk-for-python/pull/39390)

#### Bugs Fixed
* Fixed unnecessary retries on the wrong region for timout retry policy. See [PR 39390](https://github.com/Azure/azure-sdk-for-python/pull/39390).
* All client connection errors from aiohttp will be retried. See [PR 39390](https://github.com/Azure/azure-sdk-for-python/pull/39390).

#### Other Changes
* Changed defaults for retry delays. See [PR 39390](https://github.com/Azure/azure-sdk-for-python/pull/39390).
* Changed default connection timeout to be 5 seconds. See [PR 39390](https://github.com/Azure/azure-sdk-for-python/pull/39390).
* Changed default read timeout to be 65 seconds. See [PR 39390](https://github.com/Azure/azure-sdk-for-python/pull/39390).
* On database account calls send a client id header for load balancing. See [PR 39390](https://github.com/Azure/azure-sdk-for-python/pull/39390).
* Removed aiohttp dependency. See [PR 39390](https://github.com/Azure/azure-sdk-for-python/pull/39390).

### 4.9.1b2 (2025-01-24)

#### Features Added
* Added new cross-regional retry logic for `ServiceRequestError` and `ServiceResponseError` exceptions. See [PR 39396](https://github.com/Azure/azure-sdk-for-python/pull/39396).

#### Bugs Fixed
* Fixed `KeyError` being returned by location cache when most preferred location is not present in cached regions. See [PR 39396](https://github.com/Azure/azure-sdk-for-python/pull/39396).
* Fixed cross-region retries on `CosmosClient` initialization. See [PR 39396](https://github.com/Azure/azure-sdk-for-python/pull/39396).

#### Other Changes
* This release requires aiohttp version 3.10.11 and above. See [PR 39396](https://github.com/Azure/azure-sdk-for-python/pull/39396).

### 4.9.1b1 (2024-12-13)

#### Features Added
* Added change feed mode support in `query_items_change_feed`. See [PR 38105](https://github.com/Azure/azure-sdk-for-python/pull/38105).
* Added a **Preview Feature** for adding Diagnostics Handler to filter what diagnostics get logged. This feature is subject to change significantly. See [PR 38105](https://github.com/Azure/azure-sdk-for-python/pull/38581).

### 4.9.0 (2024-11-18)

#### Features Added
* Added full text policy and full text indexing policy. See [PR 37891](https://github.com/Azure/azure-sdk-for-python/pull/37891).
* Added support for full text search and hybrid search queries. See [PR 38275](https://github.com/Azure/azure-sdk-for-python/pull/38275).

### 4.8.0 (2024-11-12)
This version and all future versions will support Python 3.13.

#### Features Added
* Added response headers directly to SDK item point operation responses. See [PR 35791](https://github.com/Azure/azure-sdk-for-python/pull/35791).
* SDK will now retry all ServiceRequestErrors (failing outgoing requests) before failing. Default number of retries is 3. See [PR 36514](https://github.com/Azure/azure-sdk-for-python/pull/36514).
* Added Retry Policy for Container Recreate in the Python SDK. See [PR 36043](https://github.com/Azure/azure-sdk-for-python/pull/36043).
* Added option to disable write payload on writes. See [PR 37365](https://github.com/Azure/azure-sdk-for-python/pull/37365).
* Added get feed ranges API. See [PR 37687](https://github.com/Azure/azure-sdk-for-python/pull/37687).
* Added feed range support in `query_items_change_feed`. See [PR 37687](https://github.com/Azure/azure-sdk-for-python/pull/37687).
* Added **provisional** helper APIs for managing session tokens. See [PR 36971](https://github.com/Azure/azure-sdk-for-python/pull/36971).
* Added ability to get feed range for a partition key. See [PR 36971](https://github.com/Azure/azure-sdk-for-python/pull/36971).

#### Breaking Changes
* Item-level point operations will now return `CosmosDict` and `CosmosList` response types. 
Responses will still be able to be used directly as previously, but will now have access to their response headers without need for a response hook. See [PR 35791](https://github.com/Azure/azure-sdk-for-python/pull/35791).
For more information on this, see our README section [here](https://github.com/Azure/azure-sdk-for-python/blob/main/sdk/cosmos/azure-cosmos/README.md#using-item-operation-response-headers).

#### Bugs Fixed
* Consolidated Container Properties Cache to be in the Client to cache partition key definition and container rid to avoid unnecessary container reads. See [PR 35731](https://github.com/Azure/azure-sdk-for-python/pull/35731).
* Fixed bug with client hangs when running into WriteForbidden exceptions. See [PR 36514](https://github.com/Azure/azure-sdk-for-python/pull/36514).
* Added retry handling logic for DatabaseAccountNotFound exceptions. See [PR 36514](https://github.com/Azure/azure-sdk-for-python/pull/36514).
* Fixed SDK regex validation that would not allow for item ids to be longer than 255 characters. See [PR 36569](https://github.com/Azure/azure-sdk-for-python/pull/36569).
* Fixed issue where 'NoneType' object has no attribute error was raised when a session retry happened during a query. See [PR 37578](https://github.com/Azure/azure-sdk-for-python/pull/37578).
* Fixed issue where passing subpartition partition key values as a tuple in a query would raise an error. See [PR 38136](https://github.com/Azure/azure-sdk-for-python/pull/38136).
* Batch requests will now be properly considered as Write operation. See [PR 38365](https://github.com/Azure/azure-sdk-for-python/pull/38365).

#### Other Changes
* Getting offer thoughput when it has not been defined in a container will now give a 404/10004 instead of just a 404. See [PR 36043](https://github.com/Azure/azure-sdk-for-python/pull/36043).
* Incomplete Partition Key Extractions in documents for Subpartitioning now gives 400/1001 instead of just a 400. See [PR 36043](https://github.com/Azure/azure-sdk-for-python/pull/36043).
* SDK will now make database account calls every 5 minutes to refresh location cache. See [PR 36514](https://github.com/Azure/azure-sdk-for-python/pull/36514).

### 4.7.0 (2024-05-15)

#### Features Added
* Adds vector embedding policy and vector indexing policy. See [PR 34882](https://github.com/Azure/azure-sdk-for-python/pull/34882).
* Adds support for vector search non-streaming order by queries. See [PR 35468](https://github.com/Azure/azure-sdk-for-python/pull/35468).
* Adds support for using the start time option for change feed query API. See [PR 35090](https://github.com/Azure/azure-sdk-for-python/pull/35090).

#### Bugs Fixed
* Fixed a bug where change feed query in Async client was not returning all pages due to case-sensitive response headers. See [PR 35090](https://github.com/Azure/azure-sdk-for-python/pull/35090).
* Fixed a bug when a retryable exception occurs in the first page of a query execution causing query to return 0 results. See [PR 35090](https://github.com/Azure/azure-sdk-for-python/pull/35090).

### 4.6.1 (2024-05-15)

### 4.6.0 (2024-03-14)

#### Features Added
* GA release of hierarchical partitioning, index metrics and transactional batch.

#### Bugs Fixed
* Keyword arguments were not being passed down for `create_container_if_not_exists()` methods. See [PR 34286](https://github.com/Azure/azure-sdk-for-python/pull/34286).

#### Other Changes
* Made several updates to the type hints used throughout the SDK for greater detail. See [PR 33269](https://github.com/Azure/azure-sdk-for-python/pull/33269), [PR 33341](https://github.com/Azure/azure-sdk-for-python/pull/33341), [PR 33738](https://github.com/Azure/azure-sdk-for-python/pull/33738).

### 4.5.2b5 (2024-03-02)

#### Bugs Fixed
* Fixed bug with async lock not properly releasing on async global endpoint manager. see [PR 34579](https://github.com/Azure/azure-sdk-for-python/pull/34579).

#### Other Changes
* Marked `computed_properties` keyword as provisional, un-marked `continuation_token_limit` as provisional. See [PR 34207](https://github.com/Azure/azure-sdk-for-python/pull/34207).

### 4.5.2b4 (2024-02-02)
This version and all future versions will require Python 3.8+.

#### Features Added
* Added **preview** support for Computed Properties on Python SDK (Must be enabled on the account level before it can be used). See [PR 33626](https://github.com/Azure/azure-sdk-for-python/pull/33626).

#### Bugs Fixed
* Made use of `response_hook` thread-safe in the sync client. See [PR 33790](https://github.com/Azure/azure-sdk-for-python/pull/33790).
* Fixed bug with the session container not being properly maintained. See [33738](https://github.com/Azure/azure-sdk-for-python/pull/33738).

### 4.5.2b3 (2023-11-10)

#### Features Added
* Added support for capturing Index Metrics in query operations. See [PR 33034](https://github.com/Azure/azure-sdk-for-python/pull/33034).

### 4.5.2b2 (2023-10-31)

#### Features Added
* Added support for Transactional Batch. See [PR 32508](https://github.com/Azure/azure-sdk-for-python/pull/32508).
* Added **preview** support for Priority Based Throttling/Priority Based Execution (Must be enabled at the account level before it can be used). See [PR 32441](https://github.com/Azure/azure-sdk-for-python/pull/32441/).

### 4.5.2b1 (2023-10-17)

#### Features Added
* Added support for Hierarchical Partitioning, also known as Subpartitioning. See [PR 31121](https://github.com/Azure/azure-sdk-for-python/pull/31121).

#### Bugs Fixed
* Small fix to the `offer_throughput` option in the async client's `create_database_if_not_exists` method, which was previously misspelled as `offerThroughput`.
See [PR 32076](https://github.com/Azure/azure-sdk-for-python/pull/32076).

#### Other Changes
* Marked the outdated `diagnostics.py` file for deprecation since we now recommend the use of our `CosmosHttpLoggingPolicy` for diagnostics.
For more on the `CosmosHttpLoggingPolicy` see our [README](https://github.com/Azure/azure-sdk-for-python/tree/main/sdk/cosmos/azure-cosmos#logging-diagnostics).

### 4.5.1 (2023-09-12)

#### Bugs Fixed
* Fixed bug when query with DISTINCT + OFFSET/LIMIT operators returns unexpected result. See [PR 31925](https://github.com/Azure/azure-sdk-for-python/pull/31925).

#### Other Changes
* Added additional checks for resource creation using specific characters that cause issues. See [PR 31861](https://github.com/Azure/azure-sdk-for-python/pull/31861).

### 4.5.0 (2023-08-09)

#### Features Added
* Added support for continuation tokens for streamable cross partition queries. See [PR 31189](https://github.com/Azure/azure-sdk-for-python/pull/31189).

#### Bugs Fixed
* Fixed bug with async `create_database_if_not_exists` method not working when passing `offer_throughput` as an option. See [PR 31478](https://github.com/Azure/azure-sdk-for-python/pull/31478).

#### Other Changes
* Renamed `response_continuation_token_limit_in_kb` to `continuation_token_limit` for GA. See [PR 31532](https://github.com/Azure/azure-sdk-for-python/pull/31532).

### 4.4.1b1 (2023-07-25)

#### Features Added
* Added ability to limit continuation token size when querying for items. See [PR 30731](https://github.com/Azure/azure-sdk-for-python/pull/30731)

#### Bugs Fixed
* Fixed bug with async patch_item method. See [PR 30804](https://github.com/Azure/azure-sdk-for-python/pull/30804).

### 4.4.0 (2023-06-09)

#### Features Added
- GA release of Patch API and Delete All Items By Partition Key

### 4.4.0b2 (2023-05-22)

#### Features Added
* Added conditional patching for Patch operations. See [PR 30455](https://github.com/Azure/azure-sdk-for-python/pull/30455).

#### Bugs Fixed
* Fixed bug with non english locales causing an error with the RFC 1123 Date Format. See [PR 30125](https://github.com/Azure/azure-sdk-for-python/pull/30125).

#### Other Changes
* Refactoring of our client `connection_timeout` and `request_timeout` configurations. See [PR 30171](https://github.com/Azure/azure-sdk-for-python/pull/30171).

### 4.4.0b1 (2023-04-11)

#### Features Added
 - Added **preview** delete all items by partition key functionality. See [PR 29186](https://github.com/Azure/azure-sdk-for-python/pull/29186). For more information on Partition Key Delete, please see [Azure Cosmos DB Partition Key Delete](https://learn.microsoft.com/azure/cosmos-db/nosql/how-to-delete-by-partition-key?tabs=python-example).
 - Added **preview** partial document update (Patch API) functionality and container methods for patching items with operations. See [PR 29497](https://github.com/Azure/azure-sdk-for-python/pull/29497). For more information on Patch, please see [Azure Cosmos DB Partial Document Update](https://learn.microsoft.com/azure/cosmos-db/partial-document-update).

#### Bugs Fixed
* Fixed bug in method `create_container_if_not_exists()` of async database client for unexpected kwargs being passed into `read()` method used internally. See [PR 29136](https://github.com/Azure/azure-sdk-for-python/pull/29136).
* Fixed bug with method `query_items()` of our async container class, where partition key and cross partition headers would both be set when using partition keys. See [PR 29366](https://github.com/Azure/azure-sdk-for-python/pull/29366/).
* Fixed bug with client not properly surfacing errors for invalid credentials and identities with insufficient permissions. Users running into 'NoneType has no attribute ConsistencyPolicy' errors when initializing their clients will now see proper authentication exceptions. See [PR 29256](https://github.com/Azure/azure-sdk-for-python/pull/29256).

#### Other Changes
* Removed use of `six` package within the SDK.

### 4.3.1 (2023-02-23)

#### Features Added
 - Added `correlated_activity_id` for query operations.
 - Added cross regional retries for Service Unavailable/Request Timeouts for read/Query Plan operations.
 - GA release of CosmosHttpLoggingPolicy and autoscale feature.

#### Bugs Fixed
- Bug fix to address queries with VALUE MAX (or any other aggregate) that run into an issue if the query is executed on a container with at least one "empty" partition.

### 4.3.1b1 (2022-09-19)

#### Features Added
- GA release of integrated cache functionality. For more information on integrated cache please see [Azure Cosmos DB integrated cache](https://learn.microsoft.com/azure/cosmos-db/integrated-cache).
- Added ability to replace analytical ttl on containers. For more information on analytical ttl please see [Azure Cosmos DB analytical store](https://learn.microsoft.com/azure/cosmos-db/analytical-store-introduction).
- Added `CosmosHttpLoggingPolicy` to replace `HttpLoggingPolicy` for logging HTTP sessions.
- Added the ability to create containers and databases with autoscale properties for the sync and async clients.
- Added the ability to update autoscale throughput properties.

#### Bugs Fixed
- Fixed parsing of args for overloaded `container.read()` method.
- Fixed `validate_cache_staleness_value()` method to allow max_integrated_cache_staleness to be an integer greater than or equal to 0.
- Fixed `__aiter__()` method by removing the async keyword.

### 4.3.0 (2022-05-23)
#### Features Added
- GA release of Async I/O APIs, including all changes from 4.3.0b1 to 4.3.0b4.

#### Breaking Changes
- Method signatures have been updated to use keyword arguments instead of positional arguments for most method options in the async client.
- Bugfix: Automatic Id generation for items was turned on for `upsert_items()` method when no 'id' value was present in document body.
Method call will now require an 'id' field to be present in the document body.

#### Other Changes
- Deprecated offer-named methods in favor of their new throughput-named counterparts (`read_offer` -> `get_throughput`).
- Marked the GetAuthorizationHeader method for deprecation since it will no longer be public in a future release.
- Added samples showing how to configure retry options for both the sync and async clients.
- Deprecated the `connection_retry_policy` and `retry_options` options in the sync client.
- Added user warning to non-query methods trying to use `populate_query_metrics` options.

### 4.3.0b4 (2022-04-07)

#### Features Added
- Added support for AAD authentication for the async client.
- Added support for AAD authentication for the sync client.

#### Other Changes
- Changed `_set_partition_key` return typehint in async client.

### 4.3.0b3 (2022-03-10)

>[WARNING]
>The default `Session` consistency bugfix will impact customers whose database accounts have a `Bounded Staleness` or `Strong`
> consistency level, and were previously not sending `Session` as a consistency_level parameter when initializing
> their clients.
> Default consistency level for the sync and async clients is no longer "Session" and will instead be set to the 
  consistency level of the user's cosmos account setting on initialization if not passed during client initialization. 
> Please see [Consistency Levels in Azure Cosmos DB](https://learn.microsoft.com/azure/cosmos-db/consistency-levels) 
> for more details on consistency levels, or the README section on this change [here](https://github.com/Azure/azure-sdk-for-python/tree/main/sdk/cosmos/azure-cosmos#note-on-client-consistency-levels).

#### Features Added
- Added new **provisional** `max_integrated_cache_staleness_in_ms` parameter to read item and query items APIs in order
  to make use of the **preview** CosmosDB integrated cache functionality [See PR #22946](https://github.com/Azure/azure-sdk-for-python/pull/22946).
  Please see [Azure Cosmos DB integrated cache](https://learn.microsoft.com/azure/cosmos-db/integrated-cache) for more details.
- Added support for split-proof queries for the async client.

### Bugs fixed
- Default consistency level for the sync and async clients is no longer `Session` and will instead be set to the 
  consistency level of the user's cosmos account setting on initialization if not passed during client initialization. 
  This change will impact client application in terms of RUs and latency. Users relying on default `Session` consistency
  will need to pass it explicitly if their account consistency is different than `Session`.
  Please see [Consistency Levels in Azure Cosmos DB](https://learn.microsoft.com/azure/cosmos-db/consistency-levels) for more details.  
- Fixed invalid request body being sent when passing in `serverScript` body parameter to replace operations for trigger, sproc and udf resources.
- Moved `is_system_key` logic in async client.
- Fixed TypeErrors not being thrown when passing in invalid connection retry policies to the client.

### 4.3.0b2 (2022-01-25)

This version and all future versions will require Python 3.6+. Python 2.7 is no longer supported.
We will also be removing support for Python 3.6 and will only support Python 3.7+ starting December 2022.

#### Features Added
- Added support for split-proof queries for the sync client.

#### Other Changes
- Added async user agent for async client.

### 4.3.0b1 (2021-12-14)

#### Features Added
- Added language native async i/o client.

### 4.2.0 (2020-10-08)

**Bug fixes**
- Fixed bug where continuation token is not honored when query_iterable is used to get results by page. Issue #13265.
- Fixed bug where resource tokens not being honored for document reads and deletes. Issue #13634.

**New features**
- Added support for passing partitionKey while querying changefeed. Issue #11689.

### 4.1.0 (2020-08-10)

- Added deprecation warning for "lazy" indexing mode. The backend no longer allows creating containers with this mode and will set them to consistent instead.

**New features**
- Added the ability to set the analytical storage TTL when creating a new container.

**Bug fixes**
- Fixed support for dicts as inputs for get_client APIs.
- Fixed Python 2/3 compatibility in query iterators.
- Fixed type hint error. Issue #12570 - thanks @sl-sandy.
- Fixed bug where options headers were not added to upsert_item function. Issue #11791 - thank you @aalapatirvbd.
- Fixed error raised when a non string ID is used in an item. It now raises TypeError rather than AttributeError. Issue #11793 - thank you @Rabbit994.


### 4.0.0 (2020-05-20)

- Stable release.
- Added HttpLoggingPolicy to pipeline to enable passing in a custom logger for request and response headers.


## 4.0.0b6

- Fixed bug in synchronized_request for media APIs.
- Removed MediaReadMode and MediaRequestTimeout from ConnectionPolicy as media requests are not supported.


## 4.0.0b5

- azure.cosmos.errors module deprecated and replaced by azure.cosmos.exceptions
- The access condition parameters (`access_condition`, `if_match`, `if_none_match`) have been deprecated in favor of separate `match_condition` and `etag` parameters.
- Fixed bug in routing map provider.
- Added query Distinct, Offset and Limit support.
- Default document query execution context now used for
    - ChangeFeed queries
    - single partition queries (partitionkey, partitionKeyRangeId is present in options)
    - Non document queries
- Errors out for aggregates on multiple partitions, with enable cross partition query set to true, but no "value" keyword present
- Hits query plan endpoint for other scenarios to fetch query plan
- Added `__repr__` support for Cosmos entity objects.
- Updated documentation.


## 4.0.0b4

- Added support for a `timeout` keyword argument to all operations to specify an absolute timeout in seconds
  within which the operation must be completed. If the timeout value is exceeded, a `azure.cosmos.errors.CosmosClientTimeoutError` will be raised.
- Added a new `ConnectionRetryPolicy` to manage retry behaviour during HTTP connection errors.
- Added new constructor and per-operation configuration keyword arguments:
    - `retry_total` - Maximum retry attempts.
    - `retry_backoff_max` - Maximum retry wait time in seconds.
    - `retry_fixed_interval` - Fixed retry interval in milliseconds.
    - `retry_read` - Maximum number of socket read retry attempts.
    - `retry_connect` - Maximum number of connection error retry attempts.
    - `retry_status` - Maximum number of retry attempts on error status codes.
    - `retry_on_status_codes` - A list of specific status codes to retry on.
    - `retry_backoff_factor` - Factor to calculate wait time between retry attempts.

## 4.0.0b3

- Added `create_database_if_not_exists()` and `create_container_if_not_exists` functionalities to CosmosClient and Database respectively.

## 4.0.0b2

Version 4.0.0b2 is the second iteration in our efforts to build a more Pythonic client library.

**Breaking changes**

- The client connection has been adapted to consume the HTTP pipeline defined in `azure.core.pipeline`.
- Interactive objects have now been renamed as proxies. This includes:
    - `Database` -> `DatabaseProxy`
    - `User` -> `UserProxy`
    - `Container` -> `ContainerProxy`
    - `Scripts` -> `ScriptsProxy`
- The constructor of `CosmosClient` has been updated:
    - The `auth` parameter has been renamed to `credential` and will now take an authentication type directly. This means the master key value, a dictionary of resource tokens, or a list of permissions can be passed in. However the old dictionary format is still supported.
    - The `connection_policy` parameter has been made a keyword only parameter, and while it is still supported, each of the individual attributes of the policy can now be passed in as explicit keyword arguments:
        - `request_timeout`
        - `media_request_timeout`
        - `connection_mode`
        - `media_read_mode`
        - `proxy_config`
        - `enable_endpoint_discovery`
        - `preferred_locations`
        - `multiple_write_locations`
- A new classmethod constructor has been added to `CosmosClient` to enable creation via a connection string retrieved from the Azure portal.
- Some `read_all` operations have been renamed to `list` operations:
    - `CosmosClient.read_all_databases` -> `CosmosClient.list_databases`
    - `Container.read_all_conflicts` -> `ContainerProxy.list_conflicts`
    - `Database.read_all_containers` -> `DatabaseProxy.list_containers`
    - `Database.read_all_users` -> `DatabaseProxy.list_users`
    - `User.read_all_permissions` -> `UserProxy.list_permissions`
- All operations that take `request_options` or `feed_options` parameters, these have been moved to keyword only parameters. In addition, while these options dictionaries are still supported, each of the individual options within the dictionary are now supported as explicit keyword arguments.
- The error hierarchy is now inherited from `azure.core.AzureError` instead of `CosmosError` which has been removed.
    - `HTTPFailure` has been renamed to `CosmosHttpResponseError`
    - `JSONParseFailure` has been removed and replaced by `azure.core.DecodeError`
    - Added additional errors for specific response codes:
        - `CosmosResourceNotFoundError` for status 404
        - `CosmosResourceExistsError` for status 409
        - `CosmosAccessConditionFailedError` for status 412
- `CosmosClient` can now be run in a context manager to handle closing the client connection.
- Iterable responses (e.g. query responses and list responses) are now of type `azure.core.paging.ItemPaged`. The method `fetch_next_block` has been replaced by a secondary iterator, accessed by the `by_page` method.

## 4.0.0b1

Version 4.0.0b1 is the first preview of our efforts to create a user-friendly and Pythonic client library for Azure Cosmos. For more information about this, and preview releases of other Azure SDK libraries, please visit https://aka.ms/azure-sdk-preview1-python.

**Breaking changes: New API design**

- Operations are now scoped to a particular client:
    - `CosmosClient`: This client handles account-level operations. This includes managing service properties and listing the databases within an account.
    - `Database`: This client handles database-level operations. This includes creating and deleting containers, users and stored procedures. It can be accessed from a `CosmosClient` instance by name.
    - `Container`: This client handles operations for a particular container. This includes querying and inserting items and managing properties.
    - `User`: This client handles operations for a particular user. This includes adding and deleting permissions and managing user properties.
    
    These clients can be accessed by navigating down the client hierarchy using the `get_<child>_client` method. For full details on the new API, please see the [reference documentation](https://aka.ms/azsdk-python-cosmos-ref).
- Clients are accessed by name rather than by Id. No need to concatenate strings to create links.
- No more need to import types and methods from individual modules. The public API surface area is available directly in the `azure.cosmos` package.
- Individual request properties can be provided as keyword arguments rather than constructing a separate `RequestOptions` instance.

## 3.0.2

- Added Support for MultiPolygon Datatype
- Bug Fix in Session Read Retry Policy
- Bug Fix for Incorrect padding issues while decoding base 64 strings

## 3.0.1

- Bug fix in LocationCache
- Bug fix endpoint retry logic
- Fixed documentation

## 3.0.0

- Multi-region write support added
- Naming changes
  - DocumentClient to CosmosClient
  - Collection to Container
  - Document to Item
  - Package name updated to "azure-cosmos"
  - Namespace updated to "azure.cosmos"

## 2.3.3

- Added support for proxy
- Added support for reading change feed
- Added support for collection quota headers
- Bugfix for large session tokens issue
- Bugfix for ReadMedia API
- Bugfix in partition key range cache

## 2.3.2

- Added support for default retries on connection issues.

## 2.3.1

- Updated documentation to reference Azure Cosmos DB instead of Azure DocumentDB.

## 2.3.0

- This SDK version requires the latest version of Azure Cosmos DB Emulator available for download from https://aka.ms/cosmosdb-emulator.

## 2.2.1

- bugfix for aggregate dict
- bugfix for trimming slashes in the resource link
- tests for unicode encoding

## 2.2.0

- Added support for Request Unit per Minute (RU/m) feature.
- Added support for a new consistency level called ConsistentPrefix.

## 2.1.0

- Added support for aggregation queries (COUNT, MIN, MAX, SUM, and AVG).
- Added an option for disabling SSL verification when running against DocumentDB Emulator.
- Removed the restriction of dependent requests module to be exactly 2.10.0.
- Lowered minimum throughput on partitioned collections from 10,100 RU/s to 2500 RU/s.
- Added support for enabling script logging during stored procedure execution.
- REST API version bumped to '2017-01-19' with this release.

## 2.0.1

- Made editorial changes to documentation comments.

## 2.0.0

- Added support for Python 3.5.
- Added support for connection pooling using the requests module.
- Added support for session consistency.
- Added support for TOP/ORDERBY queries for partitioned collections.

## 1.9.0

- Added retry policy support for throttled requests. (Throttled requests receive a request rate too large exception, error code 429.)
  By default, DocumentDB retries nine times for each request when error code 429 is encountered, honoring the retryAfter time in the response header.
  A fixed retry interval time can now be set as part of the RetryOptions property on the ConnectionPolicy object if you want to ignore the retryAfter time returned by server between the retries.
  DocumentDB now waits for a maximum of 30 seconds for each request that is being throttled (irrespective of retry count) and returns the response with error code 429.
  This time can also be overridden in the RetryOptions property on ConnectionPolicy object.

- DocumentDB now returns x-ms-throttle-retry-count and x-ms-throttle-retry-wait-time-ms as the response headers in every request to denote the throttle retry count
  and the cumulative time the request waited between the retries.

- Removed the RetryPolicy class and the corresponding property (retry_policy) exposed on the document_client class and instead introduced a RetryOptions class
  exposing the RetryOptions property on ConnectionPolicy class that can be used to override some of the default retry options.

## 1.8.0

- Added the support for geo-replicated database accounts.
- Test fixes to move the global host and masterKey into the individual test classes.

## 1.7.0

- Added the support for Time To Live(TTL) feature for documents.

## 1.6.1

- Bug fixes related to server side partitioning to allow special characters in partitionkey path.

## 1.6.0

- Added the support for server side partitioned collections feature.

## 1.5.0

- Added Client-side sharding framework to the SDK. Implemented HashPartionResolver and RangePartitionResolver classes.

## 1.4.2

- Implement Upsert. New UpsertXXX methods added to support Upsert feature.
- Implement ID Based Routing. No public API changes, all changes internal.

## 1.3.0

- Release skipped to bring version number in alignment with other SDKs

## 1.2.0

- Supports GeoSpatial index.
- Validates id property for all resources. Ids for resources cannot contain ?, /, #, \\, characters or end with a space.
- Adds new header "index transformation progress" to ResourceResponse.

## 1.1.0

- Implements V2 indexing policy

## 1.0.1

- Supports proxy connection
<|MERGE_RESOLUTION|>--- conflicted
+++ resolved
@@ -8,11 +8,8 @@
 #### Breaking Changes
 
 #### Bugs Fixed
-<<<<<<< HEAD
 * Fixed bug where client timeout/read_timeout values were not properly enforced[PR 42652](https://github.com/Azure/azure-sdk-for-python/pull/42652).
-=======
 * Fixed bug when passing in None for some option in `query_items` would cause unexpected errors. See [PR 44098](https://github.com/Azure/azure-sdk-for-python/pull/44098)
->>>>>>> 967ca1db
 
 #### Other Changes
 * Added cross-regional retries for 503 (Service Unavailable) errors. See [PR 41588](https://github.com/Azure/azure-sdk-for-python/pull/41588).
