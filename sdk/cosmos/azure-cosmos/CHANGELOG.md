--- conflicted
+++ resolved
@@ -7,6 +7,7 @@
 #### Breaking Changes
 
 #### Bugs Fixed
+* Fixed bug when passing in None for some option in `query_items` would cause unexpected errors. See [PR 44098](https://github.com/Azure/azure-sdk-for-python/pull/44098)
 
 #### Other Changes
 
@@ -18,11 +19,7 @@
 
 #### Bugs Fixed
 * Fixed bug where customer provided excluded region was not always being honored during certain transient failures. See [PR 43602](https://github.com/Azure/azure-sdk-for-python/pull/43602)
-<<<<<<< HEAD
-* Fixed bug when passing in None for some option in `query_items` would cause unexpected errors. See [PR 44098](https://github.com/Azure/azure-sdk-for-python/pull/44098)
-=======
 * Fixed TypeError bug when `parameters=None` in `query_items`. See [PR 43681](https://github.com/Azure/azure-sdk-for-python/pull/43681)
->>>>>>> 843b66f7
 
 #### Other Changes
 * Further optimized health checks for sync and async clients. See [PR 43339](https://github.com/Azure/azure-sdk-for-python/pull/43339)
