--- conflicted
+++ resolved
@@ -21,13 +21,10 @@
 * Fixed bug where during health checks read regions were marked as unavailable for write operations. See [PR 42525](https://github.com/Azure/azure-sdk-for-python/pull/42525).
 * Fixed bug where containers named with spaces or special characters using session consistency would fall back to eventual consistency. See [PR 42608](https://github.com/Azure/azure-sdk-for-python/pull/42608)
 * Fixed bug where `excluded_locations` was not being honored for some metadata calls. See [PR 42266](https://github.com/Azure/azure-sdk-for-python/pull/42266).
-<<<<<<< HEAD
-* Fixed bug where client provided absolute timeout was not properly enforced[PR 42652](https://github.com/Azure/azure-sdk-for-python/pull/42652).
-=======
 * Fixed bug where Hybrid Search queries using parameters were not working. See [PR 42787](https://github.com/Azure/azure-sdk-for-python/pull/42787)
 * Fixed partition scoping for per partition circuit breaker. See [PR 42751](https://github.com/Azure/azure-sdk-for-python/pull/42751)
 * Fixed bug where `partition_key` set to None was not properly handled for some operations. See [PR 42747](https://github.com/Azure/azure-sdk-for-python/pull/42747)
->>>>>>> 4b71cbeb
+
 
 #### Other Changes
 * Added session token false progress merge logic. See [42393](https://github.com/Azure/azure-sdk-for-python/pull/42393)
