--- conflicted
+++ resolved
@@ -3,13 +3,8 @@
 ### 4.7.1 (Unreleased)
 
 #### Features Added
-<<<<<<< HEAD
 * SDK will now retry all ServiceRequestErrors (failing outgoing requests) three times before failing. See [PR 36514](https://github.com/Azure/azure-sdk-for-python/pull/36514).
-=======
 * Added Retry Policy for Container Recreate in the Python SDK. See [PR 36043](https://github.com/Azure/azure-sdk-for-python/pull/36043)
->>>>>>> 95ecb64b
-
-#### Breaking Changes
 
 #### Bugs Fixed
 * Consolidated Container Properties Cache to be in the Client to cache partition key definition and container rid to avoid unnecessary container reads. See [PR 35731](https://github.com/Azure/azure-sdk-for-python/pull/35731).
@@ -20,8 +15,6 @@
 #### Other Changes
 * Getting offer thoughput when it has not been defined in a container will now give a 404/10004 instead of just a 404. See [PR 36043](https://github.com/Azure/azure-sdk-for-python/pull/36043)
 * Incomplete Partition Key Extractions in documents for Subpartitioning now gives 400/1001 instead of just a 400. See [PR 36043](https://github.com/Azure/azure-sdk-for-python/pull/36043)
-
-
 
 ### 4.7.0 (2024-05-15)
 
