#!/usr/bin/env python

# ------------------------------------
# Copyright (c) Microsoft Corporation.
# Licensed under the MIT License.
# ------------------------------------
# pylint:disable=missing-docstring

import re
import os
from io import open
from setuptools import find_packages, setup

# Change the PACKAGE_NAME only to change folder and different name
PACKAGE_NAME = "azure-cosmos"
PACKAGE_PPRINT_NAME = "Cosmos"

# a-b-c => a/b/c
PACKAGE_FOLDER_PATH = PACKAGE_NAME.replace("-", "/")
# a-b-c => a.b.c
NAMESPACE_NAME = PACKAGE_NAME.replace("-", ".")

# Version extraction inspired from 'requests'
with open(os.path.join(PACKAGE_FOLDER_PATH, '_version.py'), 'r') as fd:
    version = re.search(r'^VERSION\s*=\s*[\'"]([^\'"]*)[\'"]',
                        fd.read(), re.MULTILINE).group(1)

if not version:
    raise RuntimeError("Cannot find version information")

with open("README.md", encoding="utf-8") as f:
    readme = f.read()
with open("CHANGELOG.md", encoding="utf-8") as f:
    changelog = f.read()

exclude_packages = [
    "test",
    "samples",
    # Exclude packages that will be covered by PEP420 or nspkg
    "azure",
]

setup(
    name=PACKAGE_NAME,
    version=version,
    include_package_data=True,
    description="Microsoft Azure {} Client Library for Python".format(PACKAGE_PPRINT_NAME),
    long_description=readme + "\n\n" + changelog,
    long_description_content_type="text/markdown",
    license="MIT License",
    author="Microsoft Corporation",
    author_email="askdocdb@microsoft.com",
    maintainer="Microsoft",
    maintainer_email="askdocdb@microsoft.com",
    url="https://github.com/Azure/azure-sdk-for-python",
    keywords="azure, azure sdk",
    classifiers=[
        "Development Status :: 4 - Beta",
        "Intended Audience :: Developers",
        "Natural Language :: English",
        "Operating System :: OS Independent",
        "Programming Language :: Python",
        "Programming Language :: Python :: 3 :: Only",
        "Programming Language :: Python :: 3",
        "Programming Language :: Python :: 3.8",
        "Programming Language :: Python :: 3.9",
        "Programming Language :: Python :: 3.10",
        "Programming Language :: Python :: 3.11",
        "Programming Language :: Python :: 3.12",
        "License :: OSI Approved :: MIT License",
    ],
    zip_safe=False,
    packages=find_packages(exclude=exclude_packages),
<<<<<<< HEAD
    python_requires=">=3.8",
=======
    python_requires=">=3.7",
>>>>>>> f3ecd2f6
    install_requires=[
        "azure-core<2.0.0,>=1.25.0",
        "typing-extensions>=4.6.0",
    ],
)<|MERGE_RESOLUTION|>--- conflicted
+++ resolved
@@ -71,11 +71,7 @@
     ],
     zip_safe=False,
     packages=find_packages(exclude=exclude_packages),
-<<<<<<< HEAD
     python_requires=">=3.8",
-=======
-    python_requires=">=3.7",
->>>>>>> f3ecd2f6
     install_requires=[
         "azure-core<2.0.0,>=1.25.0",
         "typing-extensions>=4.6.0",
