--- conflicted
+++ resolved
@@ -1,4 +1,4 @@
-﻿# The MIT License (MIT)
+# The MIT License (MIT)
 # Copyright (c) 2014 Microsoft Corporation
 
 # Permission is hereby granted, free of charge, to any person obtaining a copy
@@ -675,7 +675,6 @@
     int(max_integrated_cache_staleness)  # Will throw error if data type cant be converted to int
     if max_integrated_cache_staleness < 0:
         raise ValueError("Parameter 'max_integrated_cache_staleness_in_ms' can only be an "
-<<<<<<< HEAD
                          "integer greater than or equal to zero")
 
 
@@ -726,7 +725,4 @@
                                     ['offerAutopilotSettings']['maxThroughput'])
     else:
         return ThroughputProperties(offer_throughput=throughput_properties[0]["content"]["offerThroughput"],
-                                    properties=throughput_properties[0])
-=======
-                         "integer greater than or equal to zero")
->>>>>>> d7223acd
+                                    properties=throughput_properties[0])