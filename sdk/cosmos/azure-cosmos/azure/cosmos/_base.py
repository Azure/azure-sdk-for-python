--- conflicted
+++ resolved
@@ -229,12 +229,8 @@
         headers[http_constants.HttpHeaders.PopulateQueryMetrics] = options["populateQueryMetrics"]
 
     if options.get("responseContinuationTokenLimitInKb"):
-<<<<<<< HEAD
         headers[http_constants.HttpHeaders.ResponseContinuationTokenLimitInKb] = options[
             "responseContinuationTokenLimitInKb"]
-=======
-        headers[http_constants.HttpHeaders.ResponseContinuationTokenLimitInKb] = options["responseContinuationTokenLimitInKb"]  # pylint: disable=line-too-long
->>>>>>> 3f4be95f
 
     if cosmos_client_connection.master_key:
         # formatedate guarantees RFC 1123 date format regardless of current locale
