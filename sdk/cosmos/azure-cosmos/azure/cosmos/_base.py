﻿# The MIT License (MIT)
# Copyright (c) 2014 Microsoft Corporation

# Permission is hereby granted, free of charge, to any person obtaining a copy
# of this software and associated documentation files (the "Software"), to deal
# in the Software without restriction, including without limitation the rights
# to use, copy, modify, merge, publish, distribute, sublicense, and/or sell
# copies of the Software, and to permit persons to whom the Software is
# furnished to do so, subject to the following conditions:

# The above copyright notice and this permission notice shall be included in all
# copies or substantial portions of the Software.

# THE SOFTWARE IS PROVIDED "AS IS", WITHOUT WARRANTY OF ANY KIND, EXPRESS OR
# IMPLIED, INCLUDING BUT NOT LIMITED TO THE WARRANTIES OF MERCHANTABILITY,
# FITNESS FOR A PARTICULAR PURPOSE AND NONINFRINGEMENT. IN NO EVENT SHALL THE
# AUTHORS OR COPYRIGHT HOLDERS BE LIABLE FOR ANY CLAIM, DAMAGES OR OTHER
# LIABILITY, WHETHER IN AN ACTION OF CONTRACT, TORT OR OTHERWISE, ARISING FROM,
# OUT OF OR IN CONNECTION WITH THE SOFTWARE OR THE USE OR OTHER DEALINGS IN THE
# SOFTWARE.

"""Base functions in the Azure Cosmos database service.
"""

import base64
import datetime
import json
import uuid
import binascii
from typing import Dict, Any

from urllib.parse import quote as urllib_quote

from azure.core import MatchConditions

from . import auth
from . import documents
from . import partition_key
from . import http_constants
from . import _runtime_constants

# pylint: disable=protected-access

_COMMON_OPTIONS = {
    'initial_headers': 'initialHeaders',
    'pre_trigger_include': 'preTriggerInclude',
    'post_trigger_include': 'postTriggerInclude',
    'max_item_count': 'maxItemCount',
    'access_condition': 'accessCondition',
    'indexing_directive': 'indexingDirective',
    'consistency_level': 'consistencyLevel',
    'session_token': 'sessionToken',
    'enable_scan_in_query': 'enableScanInQuery',
    'resource_token_expiry_seconds': 'resourceTokenExpirySeconds',
    'offer_type': 'offerType',
    'offer_throughput': 'offerThroughput',
    'partition_key': 'partitionKey',
    'enable_cross_partition_query': 'enableCrossPartitionQuery',
    'populate_query_metrics': 'populateQueryMetrics',
    'enable_script_logging': 'enableScriptLogging',
    'offer_enable_ru_per_minute_throughput': 'offerEnableRUPerMinuteThroughput',
    'disable_ru_per_minute_usage': 'disableRUPerMinuteUsage',
    'change_feed': 'changeFeed',
    'continuation': 'continuation',
    'is_start_from_beginning': 'isStartFromBeginning',
    'populate_partition_key_range_statistics': 'populatePartitionKeyRangeStatistics',
    'populate_quota_info': 'populateQuotaInfo',
    'content_type': 'contentType',
    'is_query_plan_request': 'isQueryPlanRequest',
    'supported_query_features': 'supportedQueryFeatures',
    'query_version': 'queryVersion'
}


def _get_match_headers(kwargs):
    # type: (Dict[str, Any]) -> Tuple(Optional[str], Optional[str])
    if_match = kwargs.pop('if_match', None)
    if_none_match = kwargs.pop('if_none_match', None)
    match_condition = kwargs.pop('match_condition', None)
    if match_condition == MatchConditions.IfNotModified:
        if_match = kwargs.pop('etag', None)
        if not if_match:
            raise ValueError("'match_condition' specified without 'etag'.")
    elif match_condition == MatchConditions.IfPresent:
        if_match = '*'
    elif match_condition == MatchConditions.IfModified:
        if_none_match = kwargs.pop('etag', None)
        if not if_none_match:
            raise ValueError("'match_condition' specified without 'etag'.")
    elif match_condition == MatchConditions.IfMissing:
        if_none_match = '*'
    elif match_condition is None:
        if 'etag' in kwargs:
            raise ValueError("'etag' specified without 'match_condition'.")
    else:
        raise TypeError("Invalid match condition: {}".format(match_condition))
    return if_match, if_none_match


def build_options(kwargs):
    # type: (Dict[str, Any]) -> Dict[str, Any]
    options = kwargs.pop('request_options', kwargs.pop('feed_options', {}))
    for key, value in _COMMON_OPTIONS.items():
        if key in kwargs:
            options[value] = kwargs.pop(key)

    if_match, if_none_match = _get_match_headers(kwargs)
    if if_match:
        options['accessCondition'] = {'type': 'IfMatch', 'condition': if_match}
    if if_none_match:
        options['accessCondition'] = {'type': 'IfNoneMatch', 'condition': if_none_match}
    return options


def GetHeaders(  # pylint: disable=too-many-statements,too-many-branches
        cosmos_client_connection,
        default_headers,
        verb,
        path,
        resource_id,
        resource_type,
        options,
        partition_key_range_id=None,
):
    """Gets HTTP request headers.

    :param cosmos_client_connection.CosmosClient cosmos_client:
    :param dict default_headers:
    :param str verb:
    :param str path:
    :param str resource_id:
    :param str resource_type:
    :param dict options:
    :param str partition_key_range_id:
    :return: The HTTP request headers.
    :rtype: dict
    """
    headers = dict(default_headers)
    options = options or {}

    if cosmos_client_connection._useMultipleWriteLocations:
        headers[http_constants.HttpHeaders.AllowTentativeWrites] = "true"

    pre_trigger_include = options.get("preTriggerInclude")
    if pre_trigger_include:
        headers[http_constants.HttpHeaders.PreTriggerInclude] = (
            pre_trigger_include if isinstance(pre_trigger_include, str) else (",").join(pre_trigger_include)
        )

    post_trigger_include = options.get("postTriggerInclude")
    if post_trigger_include:
        headers[http_constants.HttpHeaders.PostTriggerInclude] = (
            post_trigger_include if isinstance(post_trigger_include, str) else (",").join(post_trigger_include)
        )

    if options.get("maxItemCount"):
        headers[http_constants.HttpHeaders.PageSize] = options["maxItemCount"]

    access_condition = options.get("accessCondition")
    if access_condition:
        if access_condition["type"] == "IfMatch":
            headers[http_constants.HttpHeaders.IfMatch] = access_condition["condition"]
        else:
            headers[http_constants.HttpHeaders.IfNoneMatch] = access_condition["condition"]

    if options.get("indexingDirective"):
        headers[http_constants.HttpHeaders.IndexingDirective] = options["indexingDirective"]

    consistency_level = None

    # get default client consistency level
    default_client_consistency_level = headers.get(http_constants.HttpHeaders.ConsistencyLevel)

    # set consistency level. check if set via options, this will override the default
    if options.get("consistencyLevel"):
        consistency_level = options["consistencyLevel"]
        headers[http_constants.HttpHeaders.ConsistencyLevel] = consistency_level
    elif default_client_consistency_level is not None:
        consistency_level = default_client_consistency_level
        headers[http_constants.HttpHeaders.ConsistencyLevel] = consistency_level

    # figure out if consistency level for this request is session
    is_session_consistency = consistency_level == documents.ConsistencyLevel.Session

    # set session token if required
    if is_session_consistency is True and not IsMasterResource(resource_type):
        # if there is a token set via option, then use it to override default
        if options.get("sessionToken"):
            headers[http_constants.HttpHeaders.SessionToken] = options["sessionToken"]
        else:
            # check if the client's default consistency is session (and request consistency level is same),
            # then update from session container
            if default_client_consistency_level == documents.ConsistencyLevel.Session:
                # populate session token from the client's session container
                headers[http_constants.HttpHeaders.SessionToken] = cosmos_client_connection.session.get_session_token(
                    path
                )

    if options.get("enableScanInQuery"):
        headers[http_constants.HttpHeaders.EnableScanInQuery] = options["enableScanInQuery"]

    if options.get("resourceTokenExpirySeconds"):
        headers[http_constants.HttpHeaders.ResourceTokenExpiry] = options["resourceTokenExpirySeconds"]

    if options.get("offerType"):
        headers[http_constants.HttpHeaders.OfferType] = options["offerType"]

    if options.get("offerThroughput"):
        headers[http_constants.HttpHeaders.OfferThroughput] = options["offerThroughput"]

    if options.get("contentType"):
        headers[http_constants.HttpHeaders.ContentType] = options['contentType']

    if options.get("isQueryPlanRequest"):
        headers[http_constants.HttpHeaders.IsQueryPlanRequest] = options['isQueryPlanRequest']

    if options.get("supportedQueryFeatures"):
        headers[http_constants.HttpHeaders.SupportedQueryFeatures] = options['supportedQueryFeatures']

    if options.get("queryVersion"):
        headers[http_constants.HttpHeaders.QueryVersion] = options['queryVersion']

    if "partitionKey" in options:
        # if partitionKey value is Undefined, serialize it as [{}] to be consistent with other SDKs.
        if options.get("partitionKey") is partition_key._Undefined:
            headers[http_constants.HttpHeaders.PartitionKey] = [{}]
        # If partitionKey value is Empty, serialize it as [], which is the equivalent sent for migrated collections
        elif options.get("partitionKey") is partition_key._Empty:
            headers[http_constants.HttpHeaders.PartitionKey] = []
        # else serialize using json dumps method which apart from regular values will serialize None into null
        else:
            headers[http_constants.HttpHeaders.PartitionKey] = json.dumps([options["partitionKey"]])

    if options.get("enableCrossPartitionQuery"):
        headers[http_constants.HttpHeaders.EnableCrossPartitionQuery] = options["enableCrossPartitionQuery"]

    if options.get("populateQueryMetrics"):
        headers[http_constants.HttpHeaders.PopulateQueryMetrics] = options["populateQueryMetrics"]

    if cosmos_client_connection.master_key:
        headers[http_constants.HttpHeaders.XDate] = datetime.datetime.utcnow().strftime("%a, %d %b %Y %H:%M:%S GMT")

    if cosmos_client_connection.master_key or cosmos_client_connection.resource_tokens:
        authorization = auth.GetAuthorizationHeader(
            cosmos_client_connection, verb, path, resource_id, IsNameBased(resource_id), resource_type, headers
        )
        # urllib.quote throws when the input parameter is None
        if authorization:
            # -_.!~*'() are valid characters in url, and shouldn't be quoted.
            authorization = urllib_quote(authorization, "-_.!~*'()")
        headers[http_constants.HttpHeaders.Authorization] = authorization

    if verb in ("post", "put"):
        if not headers.get(http_constants.HttpHeaders.ContentType):
            headers[http_constants.HttpHeaders.ContentType] = _runtime_constants.MediaTypes.Json

    if not headers.get(http_constants.HttpHeaders.Accept):
        headers[http_constants.HttpHeaders.Accept] = _runtime_constants.MediaTypes.Json

    if partition_key_range_id is not None:
        headers[http_constants.HttpHeaders.PartitionKeyRangeID] = partition_key_range_id

    if options.get("enableScriptLogging"):
        headers[http_constants.HttpHeaders.EnableScriptLogging] = options["enableScriptLogging"]

    if options.get("offerEnableRUPerMinuteThroughput"):
        headers[http_constants.HttpHeaders.OfferIsRUPerMinuteThroughputEnabled] = options[
            "offerEnableRUPerMinuteThroughput"
        ]

    if options.get("disableRUPerMinuteUsage"):
        headers[http_constants.HttpHeaders.DisableRUPerMinuteUsage] = options["disableRUPerMinuteUsage"]

    if options.get("changeFeed") is True:
        # On REST level, change feed is using IfNoneMatch/ETag instead of continuation.
        if_none_match_value = None
        if options.get("continuation"):
            if_none_match_value = options["continuation"]
        elif options.get("isStartFromBeginning") and not options["isStartFromBeginning"]:
            if_none_match_value = "*"
        if if_none_match_value:
            headers[http_constants.HttpHeaders.IfNoneMatch] = if_none_match_value
        headers[http_constants.HttpHeaders.AIM] = http_constants.HttpHeaders.IncrementalFeedHeaderValue
    else:
        if options.get("continuation"):
            headers[http_constants.HttpHeaders.Continuation] = options["continuation"]

    if options.get("populatePartitionKeyRangeStatistics"):
        headers[http_constants.HttpHeaders.PopulatePartitionKeyRangeStatistics] = options[
            "populatePartitionKeyRangeStatistics"
        ]

    if options.get("populateQuotaInfo"):
        headers[http_constants.HttpHeaders.PopulateQuotaInfo] = options["populateQuotaInfo"]

    if options.get("maxIntegratedCacheStaleness"):
        headers[http_constants.HttpHeaders.DedicatedGatewayCacheStaleness] = options["maxIntegratedCacheStaleness"]

    return headers


def GetResourceIdOrFullNameFromLink(resource_link):
    """Gets resource id or full name from resource link.

    :param str resource_link:
    :return: The resource id or full name from the resource link.
    :rtype: str
    """
    # For named based, the resource link is the full name
    if IsNameBased(resource_link):
        return TrimBeginningAndEndingSlashes(resource_link)

    # Padding the resource link with leading and trailing slashes if not already
    if resource_link[-1] != "/":
        resource_link = resource_link + "/"

    if resource_link[0] != "/":
        resource_link = "/" + resource_link

    # The path will be in the form of
    # /[resourceType]/[resourceId]/ .... /[resourceType]/[resourceId]/ or
    # /[resourceType]/[resourceId]/ .... /[resourceType]/
    # The result of split will be in the form of
    # ["", [resourceType], [resourceId] ... ,[resourceType], [resourceId], ""]
    # In the first case, to extract the resourceId it will the element
    # before last ( at length -2 ) and the the type will before it
    # ( at length -3 )
    # In the second case, to extract the resource type it will the element
    # before last ( at length -2 )
    path_parts = resource_link.split("/")
    if len(path_parts) % 2 == 0:
        # request in form
        # /[resourceType]/[resourceId]/ .... /[resourceType]/[resourceId]/.
        return str(path_parts[-2])
    return None


def GenerateGuidId():
    """Gets a random GUID.

    Note that here we use python's UUID generation library. Basically UUID
    is the same as GUID when represented as a string.

    :return:
        The generated random GUID.
    :rtype: str
    """
    return str(uuid.uuid4())


def GetPathFromLink(resource_link, resource_type=""):
    """Gets path from resource link with optional resource type

    :param str resource_link:
    :param str resource_type:
    :return: Path from resource link with resource type appended (if provided).
    :rtype: str
    """
    resource_link = TrimBeginningAndEndingSlashes(resource_link)

    if IsNameBased(resource_link):
        # Replace special characters in string using the %xx escape. For example,
        # space(' ') would be replaced by %20 This function is intended for quoting
        # the path section of the URL and excludes '/' to be quoted as that's the
        # default safe char
        resource_link = urllib_quote(resource_link)

    # Padding leading and trailing slashes to the path returned both for name based and resource id based links
    if resource_type:
        return "/" + resource_link + "/" + resource_type + "/"
    return "/" + resource_link + "/"


def IsNameBased(link):
    """Finds whether the link is name based or not

    :param str link:

    :return:
        True if link is name-based; otherwise, False.
    :rtype: boolean
    """
    if not link:
        return False

    # trimming the leading "/"
    if link.startswith("/") and len(link) > 1:
        link = link[1:]

    # Splitting the link(separated by "/") into parts
    parts = link.split("/")

    # First part should be "dbs"
    if not (parts and parts[0].lower() == "dbs"):
        return False

    # The second part is the database id(ResourceID or Name) and cannot be empty
    if len(parts) < 2 or not parts[1]:
        return False

    # Either ResourceID or database name
    databaseID = parts[1]

    # Length of databaseID(in case of ResourceID) is always 8
    if len(databaseID) != 8:
        return True

    return not IsValidBase64String(str(databaseID))


def IsMasterResource(resourceType):
    return resourceType in (
        http_constants.ResourceType.Offer,
        http_constants.ResourceType.Database,
        http_constants.ResourceType.User,
        http_constants.ResourceType.Permission,
        http_constants.ResourceType.Topology,
        http_constants.ResourceType.DatabaseAccount,
        http_constants.ResourceType.PartitionKeyRange,
        http_constants.ResourceType.Collection,
    )


def IsDatabaseLink(link):
    """Finds whether the link is a database Self Link or a database ID based link

    :param str link: Link to analyze
    :return: True or False.
    :rtype: boolean
    """
    if not link:
        return False

    # trimming the leading and trailing "/" from the input string
    link = TrimBeginningAndEndingSlashes(link)

    # Splitting the link(separated by "/") into parts
    parts = link.split("/")

    if len(parts) != 2:
        return False

    # First part should be "dbs"
    if not parts[0] or not parts[0].lower() == "dbs":
        return False

    # The second part is the database id(ResourceID or Name) and cannot be empty
    if not parts[1]:
        return False

    return True


def IsItemContainerLink(link):  # pylint: disable=too-many-return-statements
    """Finds whether the link is a document colllection Self Link or a document colllection ID based link

    :param str link: Link to analyze
    :return: True or False.
    :rtype: boolean
    """
    if not link:
        return False

    # trimming the leading and trailing "/" from the input string
    link = TrimBeginningAndEndingSlashes(link)

    # Splitting the link(separated by "/") into parts
    parts = link.split("/")

    if len(parts) != 4:
        return False

    # First part should be "dbs"
    if not parts[0] or not parts[0].lower() == "dbs":
        return False

    # Third part should be "colls"
    if not parts[2] or not parts[2].lower() == "colls":
        return False

    # The second part is the database id(ResourceID or Name) and cannot be empty
    if not parts[1]:
        return False

    # The fourth part is the document collection id(ResourceID or Name) and cannot be empty
    if not parts[3]:
        return False

    return True


def GetItemContainerInfo(self_link, alt_content_path, id_from_response):
    """Given the self link and alt_content_path from the reponse header and
    result extract the collection name and collection id.

    Every response header has an alt-content-path that is the owner's path in
    ASCII. For document create / update requests, this can be used to get the
    collection name, but for collection create response, we can't use it.

    :param str self_link:
        Self link of the resource, as obtained from response result.
    :param str alt_content_path:
        Owner path of the resource, as obtained from response header.
    :param str resource_id:
        'id' as returned from the response result. This is only used if it is
        deduced that the request was to create a collection.
    :return: tuple of (collection rid, collection name)
    :rtype: tuple
    """

    self_link = TrimBeginningAndEndingSlashes(self_link) + "/"

    index = IndexOfNth(self_link, "/", 4)

    if index != -1:
        collection_id = self_link[0:index]

        if "colls" in self_link:
            # this is a collection request
            index_second_slash = IndexOfNth(alt_content_path, "/", 2)
            if index_second_slash == -1:
                collection_name = alt_content_path + "/colls/" + urllib_quote(id_from_response)
                return collection_id, collection_name
            collection_name = alt_content_path
            return collection_id, collection_name
        raise ValueError(
            "Response Not from Server Partition, self_link: {0}, alt_content_path: {1}, id: {2}".format(
                self_link, alt_content_path, id_from_response
            )
        )

    raise ValueError("Unable to parse document collection link from " + self_link)


def GetItemContainerLink(link):
    """Gets the document collection link.

    :param str link: Resource link
    :return: Document collection link.
    :rtype: str
    """
    link = TrimBeginningAndEndingSlashes(link) + "/"

    index = IndexOfNth(link, "/", 4)

    if index != -1:
        return link[0:index]
    raise ValueError("Unable to parse document collection link from " + link)


def IndexOfNth(s, value, n):
    """Gets the index of Nth occurance of a given character in a string.

    :param str s: Input string
    :param char value: Input char to be searched.
    :param int n: Nth occurrence of char to be searched.
    :return: Index of the Nth occurrence in the string.
    :rtype: int
    """
    remaining = n
    for i, elt in enumerate(s):
        if elt == value:
            remaining -= 1
            if remaining == 0:
                return i
    return -1


def IsValidBase64String(string_to_validate):
    """Verifies if a string is a valid Base64 encoded string, after
    replacing '-' with '/'

    :param string string_to_validate: String to validate.
    :return: Whether given string is a valid base64 string or not.
    :rtype: str
    """
    # '-' is not supported char for decoding in Python(same as C# and Java) which has
    # similar logic while parsing ResourceID generated by backend
    try:
        buffer = base64.standard_b64decode(string_to_validate.replace("-", "/"))
        if len(buffer) != 4:
            return False
    except Exception as e:  # pylint: disable=broad-except
        if isinstance(e, binascii.Error):
            return False
        raise e
    return True


def TrimBeginningAndEndingSlashes(path):
    """Trims beginning and ending slashes

    :param str path:

    :return:
        Path with beginning and ending slashes trimmed.
    :rtype: str
    """
    if path.startswith("/"):
        # Returns substring starting from index 1 to end of the string
        path = path[1:]

    if path.endswith("/"):
        # Returns substring starting from beginning to last but one char in the string
        path = path[:-1]

    return path


# Parses the paths into a list of token each representing a property
def ParsePaths(paths):
    if len(paths) != 1:
        raise ValueError("Unsupported paths count.")

    segmentSeparator = "/"
    path = paths[0]
    tokens = []
    currentIndex = 0

    while currentIndex < len(path):
        if path[currentIndex] != segmentSeparator:
            raise ValueError("Invalid path character at index " + currentIndex)

        currentIndex += 1
        if currentIndex == len(path):
            break

        # " and ' are treated specially in the sense that they can have the / (segment separator)
        # between them which is considered part of the token
        if path[currentIndex] == '"' or path[currentIndex] == "'":
            quote = path[currentIndex]
            newIndex = currentIndex + 1

            while True:
                newIndex = path.find(quote, newIndex)
                if newIndex == -1:
                    raise ValueError("Invalid path character at index " + currentIndex)

                # check if the quote itself is escaped by a preceding \ in which case it's part of the token
                if path[newIndex - 1] != "\\":
                    break
                newIndex += 1

            # This will extract the token excluding the quote chars
            token = path[currentIndex + 1: newIndex]
            tokens.append(token)
            currentIndex = newIndex + 1
        else:
            newIndex = path.find(segmentSeparator, currentIndex)
            token = None
            if newIndex == -1:
                # This will extract the token from currentIndex to end of the string
                token = path[currentIndex:]
                currentIndex = len(path)
            else:
                # This will extract the token from currentIndex to the char before the segmentSeparator
                token = path[currentIndex:newIndex]
                currentIndex = newIndex

            token = token.strip()
            tokens.append(token)

    return tokens


<<<<<<< HEAD
def create_scope_from_url(url):
    return url.replace(":443", "") + ".default"
=======
def validate_cache_staleness_value(max_integrated_cache_staleness):
    int(max_integrated_cache_staleness)  # Will throw error if data type cant be converted to int
    if max_integrated_cache_staleness <= 0:
        raise ValueError("Parameter 'max_integrated_cache_staleness_in_ms' can only be a positive integer.")
>>>>>>> 005b707a
<|MERGE_RESOLUTION|>--- conflicted
+++ resolved
@@ -663,12 +663,11 @@
     return tokens
 
 
-<<<<<<< HEAD
 def create_scope_from_url(url):
     return url.replace(":443", "") + ".default"
-=======
+
+
 def validate_cache_staleness_value(max_integrated_cache_staleness):
     int(max_integrated_cache_staleness)  # Will throw error if data type cant be converted to int
     if max_integrated_cache_staleness <= 0:
-        raise ValueError("Parameter 'max_integrated_cache_staleness_in_ms' can only be a positive integer.")
->>>>>>> 005b707a
+        raise ValueError("Parameter 'max_integrated_cache_staleness_in_ms' can only be a positive integer.")