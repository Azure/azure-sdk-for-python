﻿# The MIT License (MIT)
# Copyright (c) 2014 Microsoft Corporation

# Permission is hereby granted, free of charge, to any person obtaining a copy
# of this software and associated documentation files (the "Software"), to deal
# in the Software without restriction, including without limitation the rights
# to use, copy, modify, merge, publish, distribute, sublicense, and/or sell
# copies of the Software, and to permit persons to whom the Software is
# furnished to do so, subject to the following conditions:

# The above copyright notice and this permission notice shall be included in all
# copies or substantial portions of the Software.

# THE SOFTWARE IS PROVIDED "AS IS", WITHOUT WARRANTY OF ANY KIND, EXPRESS OR
# IMPLIED, INCLUDING BUT NOT LIMITED TO THE WARRANTIES OF MERCHANTABILITY,
# FITNESS FOR A PARTICULAR PURPOSE AND NONINFRINGEMENT. IN NO EVENT SHALL THE
# AUTHORS OR COPYRIGHT HOLDERS BE LIABLE FOR ANY CLAIM, DAMAGES OR OTHER
# LIABILITY, WHETHER IN AN ACTION OF CONTRACT, TORT OR OTHERWISE, ARISING FROM,
# OUT OF OR IN CONNECTION WITH THE SOFTWARE OR THE USE OR OTHER DEALINGS IN THE
# SOFTWARE.

"""Base functions in the Azure Cosmos database service.
"""

import base64
from email.utils import formatdate
import json
import uuid
import re
import binascii
from typing import Dict, Any, List, Mapping, Optional, Sequence, Union, Tuple, TYPE_CHECKING

from urllib.parse import quote as urllib_quote
from urllib.parse import urlsplit
from azure.core import MatchConditions

from . import documents
from . import http_constants
from . import _runtime_constants
from .auth import _get_authorization_header
from .offer import ThroughputProperties
from .partition_key import _Empty, _Undefined

if TYPE_CHECKING:
    from ._cosmos_client_connection import CosmosClientConnection
    from .aio._cosmos_client_connection_async import CosmosClientConnection as AsyncClientConnection


_COMMON_OPTIONS = {
    'initial_headers': 'initialHeaders',
    'pre_trigger_include': 'preTriggerInclude',
    'post_trigger_include': 'postTriggerInclude',
    'access_condition': 'accessCondition',
    'session_token': 'sessionToken',
    'resource_token_expiry_seconds': 'resourceTokenExpirySeconds',
    'offer_enable_ru_per_minute_throughput': 'offerEnableRUPerMinuteThroughput',
    'disable_ru_per_minute_usage': 'disableRUPerMinuteUsage',
    'continuation': 'continuation',
    'content_type': 'contentType',
    'is_query_plan_request': 'isQueryPlanRequest',
    'supported_query_features': 'supportedQueryFeatures',
    'query_version': 'queryVersion',
    'priority': 'priorityLevel',
    'no_response': 'responsePayloadOnWriteDisabled',
    'max_item_count': 'maxItemCount',
}

# Cosmos resource ID validation regex breakdown:
# ^ Match start of string.
# [^/\#?] Match any character that is not /\#?\n\r\t.
# $ End of string
_VALID_COSMOS_RESOURCE = re.compile(r"^[^/\\#?\t\r\n]*$")


def _get_match_headers(kwargs: Dict[str, Any]) -> Tuple[Optional[str], Optional[str]]:
    if_match = kwargs.pop('if_match', None)
    if_none_match = kwargs.pop('if_none_match', None)
    match_condition = kwargs.pop('match_condition', None)
    if match_condition == MatchConditions.IfNotModified:
        if_match = kwargs.pop('etag', None)
        if not if_match:
            raise ValueError("'match_condition' specified without 'etag'.")
    elif match_condition == MatchConditions.IfPresent:
        if_match = '*'
    elif match_condition == MatchConditions.IfModified:
        if_none_match = kwargs.pop('etag', None)
        if not if_none_match:
            raise ValueError("'match_condition' specified without 'etag'.")
    elif match_condition == MatchConditions.IfMissing:
        if_none_match = '*'
    elif match_condition is None:
        if 'etag' in kwargs:
            raise ValueError("'etag' specified without 'match_condition'.")
    else:
        raise TypeError("Invalid match condition: {}".format(match_condition))
    return if_match, if_none_match


def build_options(kwargs: Dict[str, Any]) -> Dict[str, Any]:
    options = kwargs.pop('request_options', kwargs.pop('feed_options', {}))
    for key, value in _COMMON_OPTIONS.items():
        if key in kwargs:
            options[value] = kwargs.pop(key)
    if_match, if_none_match = _get_match_headers(kwargs)
    if if_match:
        options['accessCondition'] = {'type': 'IfMatch', 'condition': if_match}
    if if_none_match:
        options['accessCondition'] = {'type': 'IfNoneMatch', 'condition': if_none_match}
    return options


def GetHeaders(  # pylint: disable=too-many-statements,too-many-branches
        cosmos_client_connection: Union["CosmosClientConnection", "AsyncClientConnection"],
        default_headers: Mapping[str, Any],
        verb: str,
        path: str,
        resource_id: Optional[str],
        resource_type: str,
        operation_type: str,
        options: Mapping[str, Any],
        partition_key_range_id: Optional[str] = None,
) -> Dict[str, Any]:
    """Gets HTTP request headers.

    :param _cosmos_client_connection.CosmosClientConnection cosmos_client_connection:
    :param dict default_headers:
    :param str verb:
    :param str path:
    :param str resource_id:
    :param str resource_type:
    :param str operation_type:
    :param dict options:
    :param str partition_key_range_id:
    :return: The HTTP request headers.
    :rtype: dict
    """
    headers = dict(default_headers)
    options = options or {}

    if cosmos_client_connection.UseMultipleWriteLocations:
        headers[http_constants.HttpHeaders.AllowTentativeWrites] = "true"

    pre_trigger_include = options.get("preTriggerInclude")
    if pre_trigger_include:
        headers[http_constants.HttpHeaders.PreTriggerInclude] = (
            pre_trigger_include if isinstance(pre_trigger_include, str) else (",").join(pre_trigger_include)
        )

    post_trigger_include = options.get("postTriggerInclude")
    if post_trigger_include:
        headers[http_constants.HttpHeaders.PostTriggerInclude] = (
            post_trigger_include if isinstance(post_trigger_include, str) else (",").join(post_trigger_include)
        )

    if options.get("maxItemCount"):
        headers[http_constants.HttpHeaders.PageSize] = options["maxItemCount"]

    access_condition = options.get("accessCondition")
    if access_condition:
        if access_condition["type"] == "IfMatch":
            headers[http_constants.HttpHeaders.IfMatch] = access_condition["condition"]
        else:
            headers[http_constants.HttpHeaders.IfNoneMatch] = access_condition["condition"]

    if options.get("indexingDirective"):
        headers[http_constants.HttpHeaders.IndexingDirective] = options["indexingDirective"]

    consistency_level = None

    # get default client consistency level
    default_client_consistency_level = headers.get(http_constants.HttpHeaders.ConsistencyLevel)

    # set consistency level. check if set via options, this will override the default
    if options.get("consistencyLevel"):
        consistency_level = options["consistencyLevel"]
        # TODO: move this line outside of if-else cause to remove the code duplication
        headers[http_constants.HttpHeaders.ConsistencyLevel] = consistency_level
    elif default_client_consistency_level is not None:
        consistency_level = default_client_consistency_level
        headers[http_constants.HttpHeaders.ConsistencyLevel] = consistency_level

    # figure out if consistency level for this request is session
    is_session_consistency = consistency_level == documents.ConsistencyLevel.Session

    # set session token if required
    if is_session_consistency is True and not IsMasterResource(resource_type):
        # if there is a token set via option, then use it to override default
        if options.get("sessionToken"):
            headers[http_constants.HttpHeaders.SessionToken] = options["sessionToken"]
        else:
            # check if the client's default consistency is session (and request consistency level is same),
            # then update from session container
            if default_client_consistency_level == documents.ConsistencyLevel.Session and \
                    cosmos_client_connection.session:
                # populate session token from the client's session container
                headers[http_constants.HttpHeaders.SessionToken] = cosmos_client_connection.session.get_session_token(
                    path
                )

    if options.get("enableScanInQuery"):
        headers[http_constants.HttpHeaders.EnableScanInQuery] = options["enableScanInQuery"]

    if options.get("resourceTokenExpirySeconds"):
        headers[http_constants.HttpHeaders.ResourceTokenExpiry] = options["resourceTokenExpirySeconds"]

    if options.get("offerType"):
        headers[http_constants.HttpHeaders.OfferType] = options["offerType"]

    if options.get("offerThroughput"):
        headers[http_constants.HttpHeaders.OfferThroughput] = options["offerThroughput"]

    if options.get("contentType"):
        headers[http_constants.HttpHeaders.ContentType] = options['contentType']

    if options.get("isQueryPlanRequest"):
        headers[http_constants.HttpHeaders.IsQueryPlanRequest] = options['isQueryPlanRequest']

    if options.get("supportedQueryFeatures"):
        headers[http_constants.HttpHeaders.SupportedQueryFeatures] = options['supportedQueryFeatures']

    if options.get("queryVersion"):
        headers[http_constants.HttpHeaders.QueryVersion] = options['queryVersion']

    if "partitionKey" in options:
        # if partitionKey value is Undefined, serialize it as [{}] to be consistent with other SDKs.
        if isinstance(options["partitionKey"], _Undefined):
            headers[http_constants.HttpHeaders.PartitionKey] = [{}]
        # If partitionKey value is Empty, serialize it as [], which is the equivalent sent for migrated collections
        elif isinstance(options["partitionKey"], _Empty):
            headers[http_constants.HttpHeaders.PartitionKey] = []
        # else serialize using json dumps method which apart from regular values will serialize None into null
        else:
            # single partitioning uses a string and needs to be turned into a list
            is_sequence_not_string = (isinstance(options["partitionKey"], Sequence) and
                                      not isinstance(options["partitionKey"], str))

            if is_sequence_not_string and options["partitionKey"]:
                pk_val = json.dumps(list(options["partitionKey"]), separators=(',', ':'))
            else:
                pk_val = json.dumps([options["partitionKey"]])
            headers[http_constants.HttpHeaders.PartitionKey] = pk_val

    if options.get("enableCrossPartitionQuery"):
        headers[http_constants.HttpHeaders.EnableCrossPartitionQuery] = options["enableCrossPartitionQuery"]

    if options.get("populateQueryMetrics"):
        headers[http_constants.HttpHeaders.PopulateQueryMetrics] = options["populateQueryMetrics"]

    if options.get("populateIndexMetrics"):
        headers[http_constants.HttpHeaders.PopulateIndexMetrics] = options["populateIndexMetrics"]

    if options.get("responseContinuationTokenLimitInKb"):
        headers[http_constants.HttpHeaders.ResponseContinuationTokenLimitInKb] = options[
            "responseContinuationTokenLimitInKb"]

    if options.get("priorityLevel"):
        headers[http_constants.HttpHeaders.PriorityLevel] = options["priorityLevel"]

    # formatdate guarantees RFC 1123 date format regardless of current locale
    headers[http_constants.HttpHeaders.XDate] = formatdate(timeval=None, localtime=False, usegmt=True)

    if cosmos_client_connection.master_key or cosmos_client_connection.resource_tokens:
        resource_type = _internal_resourcetype(resource_type)
        authorization = _get_authorization_header(
            cosmos_client_connection, verb, path, resource_id, IsNameBased(resource_id), resource_type, headers
        )
        # urllib.quote throws when the input parameter is None
        if authorization:
            # -_.!~*'() are valid characters in url, and shouldn't be quoted.
            authorization = urllib_quote(authorization, "-_.!~*'()")
        headers[http_constants.HttpHeaders.Authorization] = authorization

    if verb in ("post", "put"):
        if not headers.get(http_constants.HttpHeaders.ContentType):
            headers[http_constants.HttpHeaders.ContentType] = _runtime_constants.MediaTypes.Json

    if not headers.get(http_constants.HttpHeaders.Accept):
        headers[http_constants.HttpHeaders.Accept] = _runtime_constants.MediaTypes.Json

    if partition_key_range_id is not None:
        headers[http_constants.HttpHeaders.PartitionKeyRangeID] = partition_key_range_id

    if options.get("enableScriptLogging"):
        headers[http_constants.HttpHeaders.EnableScriptLogging] = options["enableScriptLogging"]

    if options.get("offerEnableRUPerMinuteThroughput"):
        headers[http_constants.HttpHeaders.OfferIsRUPerMinuteThroughputEnabled] = options[
            "offerEnableRUPerMinuteThroughput"
        ]

    if options.get("disableRUPerMinuteUsage"):
        headers[http_constants.HttpHeaders.DisableRUPerMinuteUsage] = options["disableRUPerMinuteUsage"]

    if options.get("continuation"):
        headers[http_constants.HttpHeaders.Continuation] = options["continuation"]

    if options.get("populatePartitionKeyRangeStatistics"):
        headers[http_constants.HttpHeaders.PopulatePartitionKeyRangeStatistics] = options[
            "populatePartitionKeyRangeStatistics"
        ]

    if options.get("populateQuotaInfo"):
        headers[http_constants.HttpHeaders.PopulateQuotaInfo] = options["populateQuotaInfo"]

    if options.get("maxIntegratedCacheStaleness"):
        headers[http_constants.HttpHeaders.DedicatedGatewayCacheStaleness] = options["maxIntegratedCacheStaleness"]

    if options.get("autoUpgradePolicy"):
        headers[http_constants.HttpHeaders.AutoscaleSettings] = options["autoUpgradePolicy"]

    if options.get("correlatedActivityId"):
        headers[http_constants.HttpHeaders.CorrelatedActivityId] = options["correlatedActivityId"]

    if resource_type == "docs" and verb != "get":
        if "responsePayloadOnWriteDisabled" in options:
            responsePayloadOnWriteDisabled = options["responsePayloadOnWriteDisabled"]
        else:
            responsePayloadOnWriteDisabled = cosmos_client_connection.connection_policy.ResponsePayloadOnWriteDisabled

        if responsePayloadOnWriteDisabled:
            headers[http_constants.HttpHeaders.Prefer] = "return=minimal"

    # If it is an operation at the container level, verify the rid of the container to see if the cache needs to be
    # refreshed.
    if resource_type != 'dbs' and options.get("containerRID"):
        headers[http_constants.HttpHeaders.IntendedCollectionRID] = options["containerRID"]

    if resource_type == "":
<<<<<<< HEAD
        resource_type = "databaseaccount"
=======
        resource_type = http_constants.ResourceType.DatabaseAccount
>>>>>>> 6ad9ca12
    headers[http_constants.HttpHeaders.ThinClientProxyResourceType] = resource_type
    headers[http_constants.HttpHeaders.ThinClientProxyOperationType] = operation_type

    return headers


def GetResourceIdOrFullNameFromLink(resource_link: str) -> Optional[str]:
    """Gets resource id or full name from resource link.

    :param str resource_link:
    :return: The resource id or full name from the resource link.
    :rtype: str
    """
    # For named based, the resource link is the full name
    if IsNameBased(resource_link):
        return TrimBeginningAndEndingSlashes(resource_link)

    # Padding the resource link with leading and trailing slashes if not already
    if resource_link[-1] != "/":
        resource_link = resource_link + "/"

    if resource_link[0] != "/":
        resource_link = "/" + resource_link

    # The path will be in the form of
    # /[resourceType]/[resourceId]/ .... /[resourceType]/[resourceId]/ or
    # /[resourceType]/[resourceId]/ .... /[resourceType]/
    # The result of split will be in the form of
    # ["", [resourceType], [resourceId] ... ,[resourceType], [resourceId], ""]
    # In the first case, to extract the resourceId it will the element
    # before last ( at length -2 ) and the the type will before it
    # ( at length -3 )
    # In the second case, to extract the resource type it will the element
    # before last ( at length -2 )
    path_parts = resource_link.split("/")
    if len(path_parts) % 2 == 0:
        # request in form
        # /[resourceType]/[resourceId]/ .... /[resourceType]/[resourceId]/.
        return str(path_parts[-2])
    return None


def GenerateGuidId() -> str:
    """Gets a random GUID.

    Note that here we use python's UUID generation library. Basically UUID
    is the same as GUID when represented as a string.

    :return:
        The generated random GUID.
    :rtype: str
    """
    return str(uuid.uuid4())


def GetPathFromLink(resource_link: str, resource_type: str = "") -> str:
    """Gets path from resource link with optional resource type

    :param str resource_link:
    :param str resource_type:
    :return: Path from resource link with resource type appended (if provided).
    :rtype: str
    """
    resource_link = TrimBeginningAndEndingSlashes(resource_link)

    if IsNameBased(resource_link):
        # Replace special characters in string using the %xx escape. For example,
        # space(' ') would be replaced by %20 This function is intended for quoting
        # the path section of the URL and excludes '/' to be quoted as that's the
        # default safe char
        resource_link = urllib_quote(resource_link)

    # Padding leading and trailing slashes to the path returned both for name based and resource id based links
    if resource_type:
        return "/" + resource_link + "/" + resource_type + "/"
    return "/" + resource_link + "/"


def IsNameBased(link: Optional[str]) -> bool:
    """Finds whether the link is name based or not

    :param str link:

    :return:
        True if link is name-based; otherwise, False.
    :rtype: boolean
    """
    if not link:
        return False

    # trimming the leading "/"
    if link.startswith("/") and len(link) > 1:
        link = link[1:]

    # Splitting the link(separated by "/") into parts
    parts = link.split("/")

    # First part should be "dbs"
    if not (parts and parts[0].lower() == "dbs"):
        return False

    # The second part is the database id(ResourceID or Name) and cannot be empty
    if len(parts) < 2 or not parts[1]:
        return False

    # Either ResourceID or database name
    databaseID = parts[1]

    # Length of databaseID(in case of ResourceID) is always 8
    if len(databaseID) != 8:
        return True

    return not IsValidBase64String(str(databaseID))


def IsMasterResource(resourceType: str) -> bool:
    return resourceType in (
        http_constants.ResourceType.Offer,
        http_constants.ResourceType.Database,
        http_constants.ResourceType.User,
        http_constants.ResourceType.Permission,
        http_constants.ResourceType.Topology,
        http_constants.ResourceType.DatabaseAccount,
        http_constants.ResourceType.PartitionKeyRange,
        http_constants.ResourceType.Collection,
    )


def IsDatabaseLink(link: str) -> bool:
    """Finds whether the link is a database Self Link or a database ID based link

    :param str link: Link to analyze
    :return: True or False.
    :rtype: boolean
    """
    if not link:
        return False

    # trimming the leading and trailing "/" from the input string
    link = TrimBeginningAndEndingSlashes(link)

    # Splitting the link(separated by "/") into parts
    parts = link.split("/")

    if len(parts) != 2:
        return False

    # First part should be "dbs"
    if not parts[0] or not parts[0].lower() == "dbs":
        return False

    # The second part is the database id(ResourceID or Name) and cannot be empty
    if not parts[1]:
        return False

    return True


def IsItemContainerLink(link: str) -> bool:  # pylint: disable=too-many-return-statements
    """Finds whether the link is a document colllection Self Link or a document colllection ID based link

    :param str link: Link to analyze
    :return: True or False.
    :rtype: boolean
    """
    if not link:
        return False

    # trimming the leading and trailing "/" from the input string
    link = TrimBeginningAndEndingSlashes(link)

    # Splitting the link(separated by "/") into parts
    parts = link.split("/")

    if len(parts) != 4:
        return False

    # First part should be "dbs"
    if not parts[0] or not parts[0].lower() == "dbs":
        return False

    # Third part should be "colls"
    if not parts[2] or not parts[2].lower() == "colls":
        return False

    # The second part is the database id(ResourceID or Name) and cannot be empty
    if not parts[1]:
        return False

    # The fourth part is the document collection id(ResourceID or Name) and cannot be empty
    if not parts[3]:
        return False

    return True


def GetItemContainerInfo(self_link: str, alt_content_path: str, resource_id: str) -> Tuple[str, str]:
    """Given the self link and alt_content_path from the response header and
    result extract the collection name and collection id.

    Every response header has an alt-content-path that is the owner's path in
    ASCII. For document create / update requests, this can be used to get the
    collection name, but for collection create response, we can't use it.

    :param str self_link:
        Self link of the resource, as obtained from response result.
    :param str alt_content_path:
        Owner path of the resource, as obtained from response header.
    :param str resource_id:
        'id' as returned from the response result. This is only used if it is
        deduced that the request was to create a collection.
    :return: tuple of (collection rid, collection name)
    :rtype: tuple
    """

    self_link = TrimBeginningAndEndingSlashes(self_link) + "/"

    index = IndexOfNth(self_link, "/", 4)

    if index != -1:
        collection_id = self_link[0:index]

        if "colls" in self_link:
            # this is a collection request
            index_second_slash = IndexOfNth(alt_content_path, "/", 2)
            if index_second_slash == -1:
                collection_name = alt_content_path + "/colls/" + urllib_quote(resource_id)
                return collection_id, collection_name
            collection_name = alt_content_path
            return collection_id, collection_name
        raise ValueError(
            "Response Not from Server Partition, self_link: {0}, alt_content_path: {1}, id: {2}".format(
                self_link, alt_content_path, resource_id
            )
        )

    raise ValueError("Unable to parse document collection link from " + self_link)


def GetItemContainerLink(link: str) -> str:
    """Gets the document collection link.

    :param str link: Resource link
    :return: Document collection link.
    :rtype: str
    """
    link = TrimBeginningAndEndingSlashes(link) + "/"

    index = IndexOfNth(link, "/", 4)

    if index != -1:
        return link[0:index]
    raise ValueError("Unable to parse document collection link from " + link)


def IndexOfNth(s: str, value: str, n: int) -> int:
    """Gets the index of Nth occurrence of a given character in a string.

    :param str s: Input string
    :param str value: Input char to be searched.
    :param int n: Nth occurrence of char to be searched.
    :return: Index of the Nth occurrence in the string.
    :rtype: int
    """
    remaining = n
    for i, elt in enumerate(s):
        if elt == value:
            remaining -= 1
            if remaining == 0:
                return i
    return -1


def IsValidBase64String(string_to_validate: str) -> bool:
    """Verifies if a string is a valid Base64 encoded string, after
    replacing '-' with '/'

    :param string string_to_validate: String to validate.
    :return: Whether given string is a valid base64 string or not.
    :rtype: str
    """
    # '-' is not supported char for decoding in Python(same as C# and Java) which has
    # similar logic while parsing ResourceID generated by backend
    try:
        buffer = base64.standard_b64decode(string_to_validate.replace("-", "/"))
        if len(buffer) != 4:
            return False
    except Exception as e:  # pylint: disable=broad-except
        if isinstance(e, binascii.Error):
            return False
        raise e
    return True


def TrimBeginningAndEndingSlashes(path: str) -> str:
    """Trims beginning and ending slashes

    :param str path:

    :return:
        Path with beginning and ending slashes trimmed.
    :rtype: str
    """
    if path.startswith("/"):
        # Returns substring starting from index 1 to end of the string
        path = path[1:]

    if path.endswith("/"):
        # Returns substring starting from beginning to last but one char in the string
        path = path[:-1]

    return path


# Parses the paths into a list of token each representing a property
def ParsePaths(paths: List[str]) -> List[str]:
    segmentSeparator = "/"
    tokens = []
    for path in paths:
        currentIndex = 0

        while currentIndex < len(path):
            if path[currentIndex] != segmentSeparator:
                raise ValueError(f"Invalid path character at index {currentIndex}")

            currentIndex += 1
            if currentIndex == len(path):
                break

            # " and ' are treated specially in the sense that they can have the / (segment separator)
            # between them which is considered part of the token
            if path[currentIndex] == '"' or path[currentIndex] == "'":
                quote = path[currentIndex]
                newIndex = currentIndex + 1

                while True:
                    newIndex = path.find(quote, newIndex)
                    if newIndex == -1:
                        raise ValueError(f"Invalid path character at index {currentIndex}")

                    # check if the quote itself is escaped by a preceding \ in which case it's part of the token
                    if path[newIndex - 1] != "\\":
                        break
                    newIndex += 1

                # This will extract the token excluding the quote chars
                token = path[currentIndex + 1: newIndex]
                tokens.append(token)
                currentIndex = newIndex + 1
            else:
                newIndex = path.find(segmentSeparator, currentIndex)
                token = None
                if newIndex == -1:
                    # This will extract the token from currentIndex to end of the string
                    token = path[currentIndex:]
                    currentIndex = len(path)
                else:
                    # This will extract the token from currentIndex to the char before the segmentSeparator
                    token = path[currentIndex:newIndex]
                    currentIndex = newIndex

                token = token.strip()
                tokens.append(token)

    return tokens


def create_scope_from_url(url: str) -> str:
    parsed_url = urlsplit(url)
    if not parsed_url.scheme or not parsed_url.hostname:
        raise ValueError(f"Invalid URL scheme or hostname: {parsed_url!r}")
    return parsed_url.scheme + "://" + parsed_url.hostname + "/.default"


def validate_cache_staleness_value(max_integrated_cache_staleness: Any) -> None:
    int(max_integrated_cache_staleness)  # Will throw error if data type cant be converted to int
    if max_integrated_cache_staleness < 0:
        raise ValueError("Parameter 'max_integrated_cache_staleness_in_ms' can only be an "
                         "integer greater than or equal to zero")


def _validate_resource(resource: Mapping[str, Any]) -> None:
    id_: Optional[str] = resource.get("id")
    if id_:
        try:
            if _VALID_COSMOS_RESOURCE.match(id_) is None:
                raise ValueError("Id contains illegal chars.")
            if id_[-1] in [" ", "\n"]:
                raise ValueError("Id ends with a space or newline.")
        except TypeError as e:
            raise TypeError("Id type must be a string.") from e


def _stringify_auto_scale(offer: ThroughputProperties) -> str:
    auto_scale_params: Optional[Dict[str, Union[None, int, Dict[str, Any]]]] = None
    max_throughput = offer.auto_scale_max_throughput
    increment_percent = offer.auto_scale_increment_percent
    auto_scale_params = {"maxThroughput": max_throughput}
    if increment_percent is not None:
        auto_scale_params["autoUpgradePolicy"] = {"throughputPolicy": {"incrementPercent": increment_percent}}
    auto_scale_settings = json.dumps(auto_scale_params)
    return auto_scale_settings


def _set_throughput_options(offer: Optional[Union[int, ThroughputProperties]], request_options: Dict[str, Any]) -> None:
    if isinstance(offer, int):
        request_options["offerThroughput"] = offer
    elif offer is not None:
        try:
            max_throughput = offer.auto_scale_max_throughput
            increment_percent = offer.auto_scale_increment_percent

            if max_throughput is not None:
                request_options['autoUpgradePolicy'] = _stringify_auto_scale(offer=offer)
            elif increment_percent:
                raise ValueError("auto_scale_max_throughput must be supplied in "
                                 "conjunction with auto_scale_increment_percent")
            if offer.offer_throughput:
                request_options["offerThroughput"] = offer.offer_throughput
        except AttributeError as e:
            raise TypeError("offer_throughput must be int or an instance of ThroughputProperties") from e


def _deserialize_throughput(throughput: List[Dict[str, Dict[str, Any]]]) -> ThroughputProperties:
    properties = throughput[0]
    offer_autopilot: Optional[Dict[str, Any]] = properties['content'].get('offerAutopilotSettings')
    if offer_autopilot and 'autoUpgradePolicy' in offer_autopilot:
        return ThroughputProperties(
            properties=properties,
            auto_scale_max_throughput=offer_autopilot['maxThroughput'],
            auto_scale_increment_percent=offer_autopilot['autoUpgradePolicy']['throughputPolicy']['incrementPercent']
        )
    if offer_autopilot:
        return ThroughputProperties(
            properties=properties,
            auto_scale_max_throughput=offer_autopilot['maxThroughput']
        )
    return ThroughputProperties(
        offer_throughput=properties["content"]["offerThroughput"],
        properties=properties
    )


def _replace_throughput(
    throughput: Union[int, ThroughputProperties],
    new_throughput_properties: Dict[str, Any]
) -> None:
    if isinstance(throughput, int):
        new_throughput_properties["content"]["offerThroughput"] = throughput
    else:
        try:
            max_throughput = throughput.auto_scale_max_throughput
            increment_percent = throughput.auto_scale_increment_percent
            if max_throughput is not None:
                new_throughput_properties['content']['offerAutopilotSettings']['maxThroughput'] = max_throughput
                if increment_percent:
                    new_throughput_properties['content']['offerAutopilotSettings']['autoUpgradePolicy']['throughputPolicy']['incrementPercent'] = increment_percent  # pylint: disable=line-too-long
                if throughput.offer_throughput:
                    new_throughput_properties["content"]["offerThroughput"] = throughput.offer_throughput
        except AttributeError as e:
            raise TypeError("offer_throughput must be int or an instance of ThroughputProperties") from e


def _internal_resourcetype(resource_type: str) -> str:
    """Partition key is used as the resource type for deleting all items by partition key in other SDKs,
    but the colls (collection) resource type needs to be sent for the feature to work. In order to keep it consistent
    with other SDKs, we switch it here.
    :param str resource_type: the resource type
    :return: the resource type after checking if we're doing partition key delete.
    :rtype: str
    """
    if resource_type.lower() == "partitionkey":
        return "colls"
    return resource_type


def _populate_batch_headers(current_headers: Dict[str, Any]) -> None:
    current_headers[http_constants.HttpHeaders.IsBatchRequest] = True
    current_headers[http_constants.HttpHeaders.IsBatchAtomic] = True
    current_headers[http_constants.HttpHeaders.ShouldBatchContinueOnError] = False


def _format_batch_operations(
    operations: Sequence[Union[Tuple[str, Tuple[Any, ...]], Tuple[str, Tuple[Any, ...], Dict[str, Any]]]]
) -> List[Dict[str, Any]]:
    final_operations = []
    for index, batch_operation in enumerate(operations):
        try:
            operation_type = batch_operation[0]
            args = batch_operation[1]
        except IndexError as e:
            raise IndexError(f"Operation {index} in batch is missing a field.") from e
        try:
            kwargs = batch_operation[2]  # type: ignore[misc]
        except IndexError:
            kwargs = {}

        if len(args) == 1:
            if operation_type.lower() == "create":
                operation = {"operationType": "Create",
                             "resourceBody": args[0]}
            elif operation_type.lower() == "upsert":
                operation = {"operationType": "Upsert",
                             "resourceBody": args[0]}
            elif operation_type.lower() == "read":
                operation = {"operationType": "Read",
                             "id": args[0]}
            elif operation_type.lower() == "delete":
                operation = {"operationType": "Delete",
                             "id": args[0]}
        elif len(args) == 2:
            if operation_type.lower() == "replace":
                operation = {"operationType": "Replace",
                             "id": args[0],
                             "resourceBody": args[1]}
            elif operation_type.lower() == "patch":
                operation = {"operationType": "Patch",
                             "id": args[0],
                             "resourceBody": {"operations": args[1]}}
                filter_predicate = kwargs.pop("filter_predicate", None)
                if filter_predicate is not None:
                    operation["resourceBody"]["condition"] = filter_predicate
        else:
            raise AttributeError(
                f"Operation type or args passed in not recognized for operation with index {index}."
            )

        if_match_etag = kwargs.pop("if_match_etag", None)
        if_none_match_etag = kwargs.pop("if_none_match_etag", None)
        if if_match_etag is not None:
            operation["ifMatch"] = if_match_etag
        elif if_none_match_etag is not None:
            operation["ifNoneMatch"] = if_none_match_etag

        final_operations.append(operation)

    return final_operations


def _set_properties_cache(properties: Dict[str, Any]) -> Dict[str, Any]:
    return {
        "_self": properties.get("_self", None), "_rid": properties.get("_rid", None),
        "partitionKey": properties.get("partitionKey", None)
    }<|MERGE_RESOLUTION|>--- conflicted
+++ resolved
@@ -326,11 +326,7 @@
         headers[http_constants.HttpHeaders.IntendedCollectionRID] = options["containerRID"]
 
     if resource_type == "":
-<<<<<<< HEAD
-        resource_type = "databaseaccount"
-=======
         resource_type = http_constants.ResourceType.DatabaseAccount
->>>>>>> 6ad9ca12
     headers[http_constants.HttpHeaders.ThinClientProxyResourceType] = resource_type
     headers[http_constants.HttpHeaders.ThinClientProxyOperationType] = operation_type
 
