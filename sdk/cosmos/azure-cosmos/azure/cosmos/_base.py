--- conflicted
+++ resolved
@@ -664,15 +664,11 @@
 
 
 def create_scope_from_url(url):
-<<<<<<< HEAD
     # Need a better way to do this, regex?
-    return url.replace(":443", "") + ".default"
-=======
     return url.replace(":443", "") + ".default"
 
 
 def validate_cache_staleness_value(max_integrated_cache_staleness):
     int(max_integrated_cache_staleness)  # Will throw error if data type cant be converted to int
     if max_integrated_cache_staleness <= 0:
-        raise ValueError("Parameter 'max_integrated_cache_staleness_in_ms' can only be a positive integer.")
->>>>>>> a5e0d095
+        raise ValueError("Parameter 'max_integrated_cache_staleness_in_ms' can only be a positive integer.")