--- conflicted
+++ resolved
@@ -63,11 +63,8 @@
     'priority': 'priorityLevel',
     'no_response': 'responsePayloadOnWriteDisabled',
     'max_item_count': 'maxItemCount',
-<<<<<<< HEAD
     'throughput_bucket': 'throughputBucket'
-=======
     'excluded_locations': 'excludedLocations',
->>>>>>> d5c31d97
 }
 
 # Cosmos resource ID validation regex breakdown:
