# The MIT License (MIT)
# Copyright (c) 2014 Microsoft Corporation

# Permission is hereby granted, free of charge, to any person obtaining a copy
# of this software and associated documentation files (the "Software"), to deal
# in the Software without restriction, including without limitation the rights
# to use, copy, modify, merge, publish, distribute, sublicense, and/or sell
# copies of the Software, and to permit persons to whom the Software is
# furnished to do so, subject to the following conditions:

# The above copyright notice and this permission notice shall be included in all
# copies or substantial portions of the Software.

# THE SOFTWARE IS PROVIDED "AS IS", WITHOUT WARRANTY OF ANY KIND, EXPRESS OR
# IMPLIED, INCLUDING BUT NOT LIMITED TO THE WARRANTIES OF MERCHANTABILITY,
# FITNESS FOR A PARTICULAR PURPOSE AND NONINFRINGEMENT. IN NO EVENT SHALL THE
# AUTHORS OR COPYRIGHT HOLDERS BE LIABLE FOR ANY CLAIM, DAMAGES OR OTHER
# LIABILITY, WHETHER IN AN ACTION OF CONTRACT, TORT OR OTHERWISE, ARISING FROM,
# OUT OF OR IN CONNECTION WITH THE SOFTWARE OR THE USE OR OTHER DEALINGS IN THE
# SOFTWARE.

"""Base functions in the Azure Cosmos database service.
"""

import base64
from email.utils import formatdate
import json
import uuid
import re
import binascii
from typing import Dict, Any, List, Mapping, Optional, Sequence, Union, Tuple, TYPE_CHECKING

from urllib.parse import quote as urllib_quote
from urllib.parse import unquote as urllib_unquote
from urllib.parse import urlsplit
from azure.core import MatchConditions

from . import documents
from . import http_constants
from . import _runtime_constants
from ._constants import _Constants as Constants
from .auth import _get_authorization_header
from .offer import ThroughputProperties
from .partition_key import _Empty, _Undefined

if TYPE_CHECKING:
    from ._cosmos_client_connection import CosmosClientConnection
    from .aio._cosmos_client_connection_async import CosmosClientConnection as AsyncClientConnection
    from ._request_object import RequestObject

# InternalOptions alias for cleaner access to internal option constants
InternalOptions = Constants.InternalOptions

# pylint: disable=protected-access

_COMMON_OPTIONS = {
    Constants.Kwargs.INITIAL_HEADERS: InternalOptions.INITIAL_HEADERS,
    Constants.Kwargs.PRE_TRIGGER_INCLUDE: InternalOptions.PRE_TRIGGER_INCLUDE,
    Constants.Kwargs.POST_TRIGGER_INCLUDE: InternalOptions.POST_TRIGGER_INCLUDE,
    Constants.Kwargs.ACCESS_CONDITION: InternalOptions.ACCESS_CONDITION,
    Constants.Kwargs.SESSION_TOKEN: InternalOptions.SESSION_TOKEN,
    Constants.Kwargs.RESOURCE_TOKEN_EXPIRY_SECONDS: (
        InternalOptions.RESOURCE_TOKEN_EXPIRY_SECONDS
    ),
    Constants.Kwargs.OFFER_ENABLE_RU_PER_MINUTE_THROUGHPUT: (
        InternalOptions.OFFER_ENABLE_RU_PER_MINUTE_THROUGHPUT
    ),
    Constants.Kwargs.DISABLE_RU_PER_MINUTE_USAGE: (
        InternalOptions.DISABLE_RU_PER_MINUTE_USAGE
    ),
    Constants.Kwargs.CONTINUATION: InternalOptions.CONTINUATION,
    Constants.Kwargs.CONTENT_TYPE: InternalOptions.CONTENT_TYPE,
    Constants.Kwargs.IS_QUERY_PLAN_REQUEST: InternalOptions.IS_QUERY_PLAN_REQUEST,
    Constants.Kwargs.SUPPORTED_QUERY_FEATURES: (
        InternalOptions.SUPPORTED_QUERY_FEATURES
    ),
    Constants.Kwargs.QUERY_VERSION: InternalOptions.QUERY_VERSION,
    Constants.Kwargs.PRIORITY: InternalOptions.PRIORITY_LEVEL,
    Constants.Kwargs.NO_RESPONSE: (
        InternalOptions.RESPONSE_PAYLOAD_ON_WRITE_DISABLED
    ),
    Constants.Kwargs.RETRY_WRITE: InternalOptions.RETRY_WRITE,
    Constants.Kwargs.MAX_ITEM_COUNT: InternalOptions.MAX_ITEM_COUNT,
    Constants.Kwargs.THROUGHPUT_BUCKET: InternalOptions.THROUGHPUT_BUCKET,
    Constants.Kwargs.EXCLUDED_LOCATIONS: InternalOptions.EXCLUDED_LOCATIONS,
}

# Cosmos resource ID validation regex breakdown:
# ^ Match start of string.
# [^/\#?] Match any character that is not /\#?\n\r\t.
# $ End of string
_VALID_COSMOS_RESOURCE = re.compile(r"^[^/\\#?\t\r\n]*$")


def _get_match_headers(kwargs: Dict[str, Any]) -> Tuple[Optional[str], Optional[str]]:
    if_match = kwargs.pop('if_match', None)
    if_none_match = kwargs.pop('if_none_match', None)
    match_condition = kwargs.pop('match_condition', None)
    if match_condition == MatchConditions.IfNotModified:
        if_match = kwargs.pop('etag', None)
        if not if_match:
            raise ValueError("'match_condition' specified without 'etag'.")
    elif match_condition == MatchConditions.IfPresent:
        if_match = '*'
    elif match_condition == MatchConditions.IfModified:
        if_none_match = kwargs.pop('etag', None)
        if not if_none_match:
            raise ValueError("'match_condition' specified without 'etag'.")
    elif match_condition == MatchConditions.IfMissing:
        if_none_match = '*'
    elif match_condition is None:
        etag = kwargs.pop('etag', None)
        if etag is not None:
            raise ValueError("'etag' specified without 'match_condition'.")
    else:
        raise TypeError("Invalid match condition: {}".format(match_condition))
    return if_match, if_none_match


def build_options(kwargs: Dict[str, Any]) -> Dict[str, Any]:
    options = kwargs.pop('request_options', kwargs.pop('feed_options', {}))
    for key, value in _COMMON_OPTIONS.items():
        if key in kwargs:
            options[value] = kwargs.pop(key)
    if_match, if_none_match = _get_match_headers(kwargs)
    if if_match:
        options['accessCondition'] = {'type': 'IfMatch', 'condition': if_match}
    if if_none_match:
        options['accessCondition'] = {'type': 'IfNoneMatch', 'condition': if_none_match}
    return options


def GetHeaders(  # pylint: disable=too-many-statements,too-many-branches
        cosmos_client_connection: Union["CosmosClientConnection", "AsyncClientConnection"],
        default_headers: Mapping[str, Any],
        verb: str,
        path: str,
        resource_id: Optional[str],
        resource_type: str,
        operation_type: str,
        options: Mapping[str, Any],
        partition_key_range_id: Optional[str] = None,
        client_id: Optional[str] = None,
) -> Dict[str, Any]:
    """Gets HTTP request headers.

    :param _cosmos_client_connection.CosmosClientConnection cosmos_client_connection:
    :param dict default_headers:
    :param str verb:
    :param str path:
    :param str resource_id:
    :param str resource_type:
    :param str operation_type:
    :param dict options:
    :param str partition_key_range_id:
    :param str client_id:
    :return: The HTTP request headers.
    :rtype: dict
    """
    headers = dict(default_headers)
    options = options or {}

    # Generate a new activity ID for each request client side.
    headers[http_constants.HttpHeaders.ActivityId] = GenerateGuidId()
    if cosmos_client_connection.UseMultipleWriteLocations:
        headers[http_constants.HttpHeaders.AllowTentativeWrites] = "true"

    pre_trigger_include = options.get(InternalOptions.PRE_TRIGGER_INCLUDE)
    if pre_trigger_include:
        headers[http_constants.HttpHeaders.PreTriggerInclude] = (
            pre_trigger_include if isinstance(pre_trigger_include, str) else (",").join(pre_trigger_include)
        )

    post_trigger_include = options.get(InternalOptions.POST_TRIGGER_INCLUDE)
    if post_trigger_include:
        headers[http_constants.HttpHeaders.PostTriggerInclude] = (
            post_trigger_include if isinstance(post_trigger_include, str) else (",").join(post_trigger_include)
        )

    if options.get(InternalOptions.MAX_ITEM_COUNT):
        headers[http_constants.HttpHeaders.PageSize] = options[Constants.InternalOptions.MAX_ITEM_COUNT]

    access_condition = options.get(InternalOptions.ACCESS_CONDITION)
    if access_condition:
        if access_condition["type"] == "IfMatch":
            headers[http_constants.HttpHeaders.IfMatch] = access_condition["condition"]
        else:
            headers[http_constants.HttpHeaders.IfNoneMatch] = access_condition["condition"]

    if options.get(InternalOptions.INDEXING_DIRECTIVE):
        headers[http_constants.HttpHeaders.IndexingDirective] = options[
            InternalOptions.INDEXING_DIRECTIVE
        ]

    # set request consistency level - if session consistency, the client should be setting this on its own
    if options.get(InternalOptions.CONSISTENCY_LEVEL):
        headers[http_constants.HttpHeaders.ConsistencyLevel] = options[
            InternalOptions.CONSISTENCY_LEVEL
        ]

    if options.get(InternalOptions.ENABLE_SCAN_IN_QUERY):
        headers[http_constants.HttpHeaders.EnableScanInQuery] = options[
            InternalOptions.ENABLE_SCAN_IN_QUERY
        ]

    if options.get(InternalOptions.RESOURCE_TOKEN_EXPIRY_SECONDS):
        headers[http_constants.HttpHeaders.ResourceTokenExpiry] = options[
            InternalOptions.RESOURCE_TOKEN_EXPIRY_SECONDS
        ]

    if options.get(InternalOptions.OFFER_TYPE):
        headers[http_constants.HttpHeaders.OfferType] = options[Constants.InternalOptions.OFFER_TYPE]

    if options.get(InternalOptions.OFFER_THROUGHPUT):
        headers[http_constants.HttpHeaders.OfferThroughput] = options[
            InternalOptions.OFFER_THROUGHPUT
        ]

    if options.get(InternalOptions.CONTENT_TYPE):
        headers[http_constants.HttpHeaders.ContentType] = options[Constants.InternalOptions.CONTENT_TYPE]

    if options.get(InternalOptions.IS_QUERY_PLAN_REQUEST):
        headers[http_constants.HttpHeaders.IsQueryPlanRequest] = options[
            InternalOptions.IS_QUERY_PLAN_REQUEST
        ]

    if options.get(InternalOptions.SUPPORTED_QUERY_FEATURES):
        headers[http_constants.HttpHeaders.SupportedQueryFeatures] = options[
            InternalOptions.SUPPORTED_QUERY_FEATURES
        ]

    if options.get(InternalOptions.QUERY_VERSION):
        headers[http_constants.HttpHeaders.QueryVersion] = options[Constants.InternalOptions.QUERY_VERSION]

    if InternalOptions.PARTITION_KEY in options:
        # if partitionKey value is Undefined, serialize it as [{}] to be consistent with other SDKs.
        if isinstance(options[Constants.InternalOptions.PARTITION_KEY], _Undefined):
            headers[http_constants.HttpHeaders.PartitionKey] = [{}]
        # If partitionKey value is Empty, serialize it as [], which is the equivalent sent for migrated collections
        elif isinstance(options[Constants.InternalOptions.PARTITION_KEY], _Empty):
            headers[http_constants.HttpHeaders.PartitionKey] = []
        # else serialize using json dumps method which apart from regular values will serialize None into null
        else:
            # single partitioning uses a string and needs to be turned into a list
            is_sequence_not_string = (
                isinstance(options[Constants.InternalOptions.PARTITION_KEY], Sequence) and
                not isinstance(options[Constants.InternalOptions.PARTITION_KEY], str)
            )

            if is_sequence_not_string and options[Constants.InternalOptions.PARTITION_KEY]:
                pk_val = json.dumps(
                    list(options[Constants.InternalOptions.PARTITION_KEY]), separators=(',', ':')
                )
            else:
                pk_val = json.dumps([options[Constants.InternalOptions.PARTITION_KEY]])
            headers[http_constants.HttpHeaders.PartitionKey] = pk_val

    if options.get(InternalOptions.ENABLE_CROSS_PARTITION_QUERY):
        headers[http_constants.HttpHeaders.EnableCrossPartitionQuery] = options[
            InternalOptions.ENABLE_CROSS_PARTITION_QUERY
        ]

    if options.get(InternalOptions.POPULATE_QUERY_METRICS):
        headers[http_constants.HttpHeaders.PopulateQueryMetrics] = options[
            InternalOptions.POPULATE_QUERY_METRICS
        ]

    if options.get(InternalOptions.POPULATE_INDEX_METRICS):
        headers[http_constants.HttpHeaders.PopulateIndexMetrics] = options[
            InternalOptions.POPULATE_INDEX_METRICS
        ]

    if options.get(InternalOptions.RESPONSE_CONTINUATION_TOKEN_LIMIT_IN_KB):
        headers[http_constants.HttpHeaders.ResponseContinuationTokenLimitInKb] = options[
            InternalOptions.RESPONSE_CONTINUATION_TOKEN_LIMIT_IN_KB
        ]

    if options.get(InternalOptions.PRIORITY_LEVEL):
        headers[http_constants.HttpHeaders.PriorityLevel] = options[Constants.InternalOptions.PRIORITY_LEVEL]

    # formatdate guarantees RFC 1123 date format regardless of current locale
    headers[http_constants.HttpHeaders.XDate] = formatdate(timeval=None, localtime=False, usegmt=True)

    if cosmos_client_connection.master_key or cosmos_client_connection.resource_tokens:
        resource_type = _internal_resourcetype(resource_type)
        authorization = _get_authorization_header(
            cosmos_client_connection, verb, path, resource_id,
            IsNameBased(resource_id), resource_type, headers
        )
        # urllib.quote throws when the input parameter is None
        if authorization:
            # -_.!~*'() are valid characters in url, and shouldn't be quoted.
            authorization = urllib_quote(authorization, "-_.!~*'()")
        headers[http_constants.HttpHeaders.Authorization] = authorization

    if verb in ("post", "put"):
        if not headers.get(http_constants.HttpHeaders.ContentType):
            headers[http_constants.HttpHeaders.ContentType] = _runtime_constants.MediaTypes.Json

    if not headers.get(http_constants.HttpHeaders.Accept):
        headers[http_constants.HttpHeaders.Accept] = _runtime_constants.MediaTypes.Json

    if partition_key_range_id is not None:
        headers[http_constants.HttpHeaders.PartitionKeyRangeID] = partition_key_range_id

    if client_id is not None:
        headers[http_constants.HttpHeaders.ClientId] = client_id
    elif cosmos_client_connection and cosmos_client_connection.client_id:
        headers[http_constants.HttpHeaders.ClientId] = cosmos_client_connection.client_id

    if options.get(InternalOptions.ENABLE_SCRIPT_LOGGING):
        headers[http_constants.HttpHeaders.EnableScriptLogging] = options[
            InternalOptions.ENABLE_SCRIPT_LOGGING
        ]

    if options.get(InternalOptions.OFFER_ENABLE_RU_PER_MINUTE_THROUGHPUT):
        headers[http_constants.HttpHeaders.OfferIsRUPerMinuteThroughputEnabled] = options[
            InternalOptions.OFFER_ENABLE_RU_PER_MINUTE_THROUGHPUT
        ]

    if options.get(InternalOptions.DISABLE_RU_PER_MINUTE_USAGE):
        headers[http_constants.HttpHeaders.DisableRUPerMinuteUsage] = options[
            InternalOptions.DISABLE_RU_PER_MINUTE_USAGE
        ]

    if options.get(InternalOptions.CONTINUATION):
        headers[http_constants.HttpHeaders.Continuation] = options[Constants.InternalOptions.CONTINUATION]

    if options.get(InternalOptions.POPULATE_PARTITION_KEY_RANGE_STATISTICS):
        headers[http_constants.HttpHeaders.PopulatePartitionKeyRangeStatistics] = options[
            InternalOptions.POPULATE_PARTITION_KEY_RANGE_STATISTICS
        ]

    if options.get(InternalOptions.POPULATE_QUOTA_INFO):
        headers[http_constants.HttpHeaders.PopulateQuotaInfo] = options[
            InternalOptions.POPULATE_QUOTA_INFO
        ]

    if options.get(InternalOptions.MAX_INTEGRATED_CACHE_STALENESS):
        headers[http_constants.HttpHeaders.DedicatedGatewayCacheStaleness] = options[
            InternalOptions.MAX_INTEGRATED_CACHE_STALENESS
        ]

    if options.get(InternalOptions.AUTO_UPGRADE_POLICY):
        headers[http_constants.HttpHeaders.AutoscaleSettings] = options[
            InternalOptions.AUTO_UPGRADE_POLICY
        ]

    if options.get(InternalOptions.CORRELATED_ACTIVITY_ID):
        headers[http_constants.HttpHeaders.CorrelatedActivityId] = options[
            InternalOptions.CORRELATED_ACTIVITY_ID
        ]

    if options.get(InternalOptions.THROUGHPUT_BUCKET):
        headers[http_constants.HttpHeaders.ThroughputBucket] = options[Constants.InternalOptions.THROUGHPUT_BUCKET]

    if resource_type == "docs" and verb != "get":
        if InternalOptions.RESPONSE_PAYLOAD_ON_WRITE_DISABLED in options:
            responsePayloadOnWriteDisabled = options[
                InternalOptions.RESPONSE_PAYLOAD_ON_WRITE_DISABLED
            ]
        else:
            responsePayloadOnWriteDisabled = (
                cosmos_client_connection.connection_policy.ResponsePayloadOnWriteDisabled
            )

        if responsePayloadOnWriteDisabled:
            headers[http_constants.HttpHeaders.Prefer] = "return=minimal"

    # If it is an operation at the container level, verify the rid of the container to see if the cache needs to be
    # refreshed.
    if resource_type != 'dbs' and options.get(InternalOptions.CONTAINER_RID):
        headers[http_constants.HttpHeaders.IntendedCollectionRID] = options[
            InternalOptions.CONTAINER_RID
        ]

    if resource_type == "":
        resource_type = http_constants.ResourceType.DatabaseAccount
    headers[http_constants.HttpHeaders.ThinClientProxyResourceType] = resource_type
    headers[http_constants.HttpHeaders.ThinClientProxyOperationType] = operation_type

    return headers

def _is_session_token_request(
        cosmos_client_connection: Union["CosmosClientConnection", "AsyncClientConnection"],
        headers: dict,
        request_object: "RequestObject") -> bool:
    consistency_level = headers.get(http_constants.HttpHeaders.ConsistencyLevel)
    # Figure out if consistency level for this request is session
    is_session_consistency = consistency_level == documents.ConsistencyLevel.Session

    # Verify that it is not a metadata request, and that it is either a read request, batch request, or an account
    # configured to use multiple write regions. Batch requests are special-cased because they can contain both read and
    # write operations, and we want to use session consistency for the read operations.
    return (is_session_consistency is True and cosmos_client_connection.session is not None
            and not IsMasterResource(request_object.resource_type)
            and (documents._OperationType.IsReadOnlyOperation(request_object.operation_type)
                 or request_object.operation_type == "Batch"
                 or cosmos_client_connection._global_endpoint_manager.can_use_multiple_write_locations(request_object)))


def set_session_token_header(
        cosmos_client_connection: Union["CosmosClientConnection", "AsyncClientConnection"],
        headers: dict,
        path: str,
        request_object: "RequestObject",
        options: Mapping[str, Any],
        partition_key_range_id: Optional[str] = None) -> None:
    # set session token if required
    if _is_session_token_request(cosmos_client_connection, headers, request_object):
        # if there is a token set via option, then use it to override default
        if options.get(InternalOptions.SESSION_TOKEN):
            headers[http_constants.HttpHeaders.SessionToken] = options[
                InternalOptions.SESSION_TOKEN
            ]
        else:
            # check if the client's default consistency is session (and request consistency level is same),
            # then update from session container
            if headers[http_constants.HttpHeaders.ConsistencyLevel] == documents.ConsistencyLevel.Session and \
                    cosmos_client_connection.session:
                # urllib_unquote is used to decode the path, as it may contain encoded characters
                path = urllib_unquote(path)
                # populate session token from the client's session container
                session_token = cosmos_client_connection.session.get_session_token(
                    path,
                    options.get(InternalOptions.PARTITION_KEY),
                    cosmos_client_connection._container_properties_cache,
                    cosmos_client_connection._routing_map_provider,
                    partition_key_range_id,
                    options
                )

                if session_token != "":
                    headers[http_constants.HttpHeaders.SessionToken] = session_token

async def set_session_token_header_async(
        cosmos_client_connection: Union["CosmosClientConnection", "AsyncClientConnection"],
        headers: dict,
        path: str,
        request_object: "RequestObject",
        options: Mapping[str, Any],
        partition_key_range_id: Optional[str] = None) -> None:
    # set session token if required
    if _is_session_token_request(cosmos_client_connection, headers, request_object):
        # if there is a token set via option, then use it to override default
        if options.get(InternalOptions.SESSION_TOKEN):
            headers[http_constants.HttpHeaders.SessionToken] = options[
                InternalOptions.SESSION_TOKEN
            ]
        else:
            # check if the client's default consistency is session (and request consistency level is same),
            # then update from session container
            if headers[http_constants.HttpHeaders.ConsistencyLevel] == documents.ConsistencyLevel.Session and \
                    cosmos_client_connection.session:
                # populate session token from the client's session container
<<<<<<< HEAD
                session_token = await cosmos_client_connection.session.get_session_token_async(
                    path,
                    options.get(InternalOptions.PARTITION_KEY),
                    cosmos_client_connection._container_properties_cache,
                    cosmos_client_connection._routing_map_provider,
                    partition_key_range_id,
                    options
                )

=======
                # urllib_unquote is used to decode the path, as it may contain encoded characters
                path = urllib_unquote(path)
                session_token = \
                    await cosmos_client_connection.session.get_session_token_async(path,
                                                                options.get('partitionKey'),
                                                                cosmos_client_connection._container_properties_cache,
                                                                cosmos_client_connection._routing_map_provider,
                                                                partition_key_range_id,
                                                                options)
>>>>>>> c334c854
                if session_token != "":
                    headers[http_constants.HttpHeaders.SessionToken] = session_token

def GetResourceIdOrFullNameFromLink(resource_link: str) -> str:
    """Gets resource id or full name from resource link.

    :param str resource_link:
    :return: The resource id or full name from the resource link.
    :rtype: str
    """
    # For named based, the resource link is the full name
    if IsNameBased(resource_link):
        return TrimBeginningAndEndingSlashes(resource_link)

    # Padding the resource link with leading and trailing slashes if not already
    if resource_link[-1] != "/":
        resource_link = resource_link + "/"

    if resource_link[0] != "/":
        resource_link = "/" + resource_link

    # The path will be in the form of
    # /[resourceType]/[resourceId]/ .... /[resourceType]/[resourceId]/ or
    # /[resourceType]/[resourceId]/ .... /[resourceType]/
    # The result of split will be in the form of
    # ["", [resourceType], [resourceId] ... ,[resourceType], [resourceId], ""]
    # In the first case, to extract the resourceId it will the element
    # before last ( at length -2 ) and the the type will before it
    # ( at length -3 )
    # In the second case, to extract the resource type it will the element
    # before last ( at length -2 )
    path_parts = resource_link.split("/")
    if len(path_parts) % 2 == 0:
        # request in form
        # /[resourceType]/[resourceId]/ .... /[resourceType]/[resourceId]/.
        return str(path_parts[-2])
    raise ValueError("Failed Parsing ResourceID from link: {0}".format(resource_link))


def GenerateGuidId() -> str:
    """Gets a random GUID.

    Note that here we use python's UUID generation library. Basically UUID
    is the same as GUID when represented as a string.

    :return:
        The generated random GUID.
    :rtype: str
    """
    return str(uuid.uuid4())


def GetPathFromLink(resource_link: str, resource_type: str = "") -> str:
    """Gets path from resource link with optional resource type

    :param str resource_link:
    :param str resource_type:
    :return: Path from resource link with resource type appended (if provided).
    :rtype: str
    """
    resource_link = TrimBeginningAndEndingSlashes(resource_link)

    if IsNameBased(resource_link):
        # Replace special characters in string using the %xx escape. For example,
        # space(' ') would be replaced by %20 This function is intended for quoting
        # the path section of the URL and excludes '/' to be quoted as that's the
        # default safe char
        resource_link = urllib_quote(resource_link)

    # Padding leading and trailing slashes to the path returned both for name based and resource id based links
    if resource_type:
        return "/" + resource_link + "/" + resource_type + "/"
    return "/" + resource_link + "/"


def IsNameBased(link: Optional[str]) -> bool:
    """Finds whether the link is name based or not

    :param str link:

    :return:
        True if link is name-based; otherwise, False.
    :rtype: boolean
    """
    if not link:
        return False

    # trimming the leading "/"
    if link.startswith("/") and len(link) > 1:
        link = link[1:]

    # Splitting the link(separated by "/") into parts
    parts = link.split("/")

    # First part should be "dbs"
    if not (parts and parts[0].lower() == "dbs"):
        return False

    # The second part is the database id(ResourceID or Name) and cannot be empty
    if len(parts) < 2 or not parts[1]:
        return False

    # Either ResourceID or database name
    databaseID = parts[1]

    # Length of databaseID(in case of ResourceID) is always 8
    if len(databaseID) != 8:
        return True

    return not IsValidBase64String(str(databaseID))


def IsMasterResource(resourceType: str) -> bool:
    return resourceType in (
        http_constants.ResourceType.Offer,
        http_constants.ResourceType.Database,
        http_constants.ResourceType.User,
        http_constants.ResourceType.Permission,
        http_constants.ResourceType.Topology,
        http_constants.ResourceType.DatabaseAccount,
        http_constants.ResourceType.PartitionKeyRange,
        http_constants.ResourceType.Collection,
    )


def IsDatabaseLink(link: str) -> bool:
    """Finds whether the link is a database Self Link or a database ID based link

    :param str link: Link to analyze
    :return: True or False.
    :rtype: boolean
    """
    if not link:
        return False

    # trimming the leading and trailing "/" from the input string
    link = TrimBeginningAndEndingSlashes(link)

    # Splitting the link(separated by "/") into parts
    parts = link.split("/")

    if len(parts) != 2:
        return False

    # First part should be "dbs"
    if not parts[0] or not parts[0].lower() == "dbs":
        return False

    # The second part is the database id(ResourceID or Name) and cannot be empty
    if not parts[1]:
        return False

    return True


def IsItemContainerLink(link: str) -> bool:  # pylint: disable=too-many-return-statements
    """Finds whether the link is a document colllection Self Link or a document colllection ID based link

    :param str link: Link to analyze
    :return: True or False.
    :rtype: boolean
    """
    if not link:
        return False

    # trimming the leading and trailing "/" from the input string
    link = TrimBeginningAndEndingSlashes(link)

    # Splitting the link(separated by "/") into parts
    parts = link.split("/")

    if len(parts) != 4:
        return False

    # First part should be "dbs"
    if not parts[0] or not parts[0].lower() == "dbs":
        return False

    # Third part should be "colls"
    if not parts[2] or not parts[2].lower() == "colls":
        return False

    # The second part is the database id(ResourceID or Name) and cannot be empty
    if not parts[1]:
        return False

    # The fourth part is the document collection id(ResourceID or Name) and cannot be empty
    if not parts[3]:
        return False

    return True


def GetItemContainerInfo(self_link: str, alt_content_path: str, resource_id: str) -> Tuple[str, str]:
    """Given the self link and alt_content_path from the response header and
    result extract the collection name and collection id.

    Every response header has an alt-content-path that is the owner's path in
    ASCII. For document create / update requests, this can be used to get the
    collection name, but for collection create response, we can't use it.

    :param str self_link:
        Self link of the resource, as obtained from response result.
    :param str alt_content_path:
        Owner path of the resource, as obtained from response header.
    :param str resource_id:
        'id' as returned from the response result. This is only used if it is
        deduced that the request was to create a collection.
    :return: tuple of (collection rid, collection name)
    :rtype: tuple
    """

    self_link = TrimBeginningAndEndingSlashes(self_link) + "/"

    end_index = IndexOfNth(self_link, "/", 4)
    start_index = IndexOfNth(self_link, "/", 3)

    if start_index != -1 and end_index != -1:
        # parse only the collection rid from the path as it's unique across databases
        collection_rid = self_link[start_index + 1:end_index]

        if "colls" in self_link:
            # this is a collection request
            index_second_slash = IndexOfNth(alt_content_path, "/", 2)
            if index_second_slash == -1:
                collection_name = alt_content_path + "/colls/" + urllib_quote(resource_id)
                return collection_rid, collection_name
            collection_name = alt_content_path
            return collection_rid, collection_name
        raise ValueError(
            "Response Not from Server Partition, self_link: {0}, alt_content_path: {1}, id: {2}".format(
                self_link, alt_content_path, resource_id
            )
        )

    raise ValueError("Unable to parse document collection link from " + self_link)


def GetItemContainerLink(link: str) -> str:
    """Gets the document collection link.

    :param str link: Resource link
    :return: Document collection link.
    :rtype: str
    """
    link = TrimBeginningAndEndingSlashes(link) + "/"

    index = IndexOfNth(link, "/", 4)

    if index != -1:
        return link[0:index]
    raise ValueError("Unable to parse document collection link from " + link)


def IndexOfNth(s: str, value: str, n: int) -> int:
    """Gets the index of Nth occurrence of a given character in a string.

    :param str s: Input string
    :param str value: Input char to be searched.
    :param int n: Nth occurrence of char to be searched.
    :return: Index of the Nth occurrence in the string.
    :rtype: int
    """
    remaining = n
    for i, elt in enumerate(s):
        if elt == value:
            remaining -= 1
            if remaining == 0:
                return i
    return -1


def IsValidBase64String(string_to_validate: str) -> bool:
    """Verifies if a string is a valid Base64 encoded string, after
    replacing '-' with '/'

    :param string string_to_validate: String to validate.
    :return: Whether given string is a valid base64 string or not.
    :rtype: str
    """
    # '-' is not supported char for decoding in Python(same as C# and Java) which has
    # similar logic while parsing ResourceID generated by backend
    try:
        buffer = base64.standard_b64decode(string_to_validate.replace("-", "/"))
        if len(buffer) != 4:
            return False
    except Exception as e:  # pylint: disable=broad-except
        if isinstance(e, binascii.Error):
            return False
        raise e
    return True


def TrimBeginningAndEndingSlashes(path: str) -> str:
    """Trims beginning and ending slashes

    :param str path:

    :return:
        Path with beginning and ending slashes trimmed.
    :rtype: str
    """
    if path.startswith("/"):
        # Returns substring starting from index 1 to end of the string
        path = path[1:]

    if path.endswith("/"):
        # Returns substring starting from beginning to last but one char in the string
        path = path[:-1]

    return path


# Parses the paths into a list of token each representing a property
def ParsePaths(paths: List[str]) -> List[str]:
    segmentSeparator = "/"
    tokens = []
    for path in paths:
        currentIndex = 0

        while currentIndex < len(path):
            if path[currentIndex] != segmentSeparator:
                raise ValueError(f"Invalid path character at index {currentIndex}")

            currentIndex += 1
            if currentIndex == len(path):
                break

            # " and ' are treated specially in the sense that they can have the / (segment separator)
            # between them which is considered part of the token
            if path[currentIndex] == '"' or path[currentIndex] == "'":
                quote = path[currentIndex]
                newIndex = currentIndex + 1

                while True:
                    newIndex = path.find(quote, newIndex)
                    if newIndex == -1:
                        raise ValueError(f"Invalid path character at index {currentIndex}")

                    # check if the quote itself is escaped by a preceding \ in which case it's part of the token
                    if path[newIndex - 1] != "\\":
                        break
                    newIndex += 1

                # This will extract the token excluding the quote chars
                token = path[currentIndex + 1: newIndex]
                tokens.append(token)
                currentIndex = newIndex + 1
            else:
                newIndex = path.find(segmentSeparator, currentIndex)
                token = None
                if newIndex == -1:
                    # This will extract the token from currentIndex to end of the string
                    token = path[currentIndex:]
                    currentIndex = len(path)
                else:
                    # This will extract the token from currentIndex to the char before the segmentSeparator
                    token = path[currentIndex:newIndex]
                    currentIndex = newIndex

                token = token.strip()
                tokens.append(token)

    return tokens


def create_scope_from_url(url: str) -> str:
    parsed_url = urlsplit(url)
    if not parsed_url.scheme or not parsed_url.hostname:
        raise ValueError(f"Invalid URL scheme or hostname: {parsed_url!r}")
    return parsed_url.scheme + "://" + parsed_url.hostname + "/.default"


def validate_cache_staleness_value(max_integrated_cache_staleness: Any) -> None:
    int(max_integrated_cache_staleness)  # Will throw error if data type cant be converted to int
    if max_integrated_cache_staleness < 0:
        raise ValueError("Parameter 'max_integrated_cache_staleness_in_ms' can only be an "
                         "integer greater than or equal to zero")


def _validate_resource(resource: Mapping[str, Any]) -> None:
    id_: Optional[str] = resource.get("id")
    if id_:
        try:
            if _VALID_COSMOS_RESOURCE.match(id_) is None:
                raise ValueError("Id contains illegal chars.")
            if id_[-1] in [" ", "\n"]:
                raise ValueError("Id ends with a space or newline.")
        except TypeError as e:
            raise TypeError("Id type must be a string.") from e


def _stringify_auto_scale(offer: ThroughputProperties) -> str:
    auto_scale_params: Optional[Dict[str, Union[None, int, Dict[str, Any]]]] = None
    max_throughput = offer.auto_scale_max_throughput
    increment_percent = offer.auto_scale_increment_percent
    auto_scale_params = {"maxThroughput": max_throughput}
    if increment_percent is not None:
        auto_scale_params["autoUpgradePolicy"] = {"throughputPolicy": {"incrementPercent": increment_percent}}
    auto_scale_settings = json.dumps(auto_scale_params)
    return auto_scale_settings


def _set_throughput_options(offer: Optional[Union[int, ThroughputProperties]], request_options: Dict[str, Any]) -> None:
    if isinstance(offer, int):
        request_options[Constants.InternalOptions.OFFER_THROUGHPUT] = offer
    elif offer is not None:
        try:
            max_throughput = offer.auto_scale_max_throughput
            increment_percent = offer.auto_scale_increment_percent

            if max_throughput is not None:
                request_options[Constants.InternalOptions.AUTO_UPGRADE_POLICY] = _stringify_auto_scale(offer=offer)
            elif increment_percent:
                raise ValueError("auto_scale_max_throughput must be supplied in "
                                 "conjunction with auto_scale_increment_percent")
            if offer.offer_throughput:
                request_options[Constants.InternalOptions.OFFER_THROUGHPUT] = offer.offer_throughput
        except AttributeError as e:
            raise TypeError("offer_throughput must be int or an instance of ThroughputProperties") from e


def _deserialize_throughput(throughput: List[Dict[str, Dict[str, Any]]]) -> ThroughputProperties:
    properties = throughput[0]
    offer_autopilot: Optional[Dict[str, Any]] = properties['content'].get('offerAutopilotSettings')
    if offer_autopilot and 'autoUpgradePolicy' in offer_autopilot:
        return ThroughputProperties(
            properties=properties,
            auto_scale_max_throughput=offer_autopilot['maxThroughput'],
            auto_scale_increment_percent=offer_autopilot['autoUpgradePolicy']['throughputPolicy']['incrementPercent']
        )
    if offer_autopilot:
        return ThroughputProperties(
            properties=properties,
            auto_scale_max_throughput=offer_autopilot['maxThroughput']
        )
    return ThroughputProperties(
        offer_throughput=properties["content"]["offerThroughput"],
        properties=properties
    )


def _replace_throughput(
    throughput: Union[int, ThroughputProperties],
    new_throughput_properties: Dict[str, Any]
) -> None:
    if isinstance(throughput, int):
        new_throughput_properties["content"]["offerThroughput"] = throughput
    else:
        try:
            max_throughput = throughput.auto_scale_max_throughput
            increment_percent = throughput.auto_scale_increment_percent
            if max_throughput is not None:
                new_throughput_properties['content']['offerAutopilotSettings']['maxThroughput'] = max_throughput
                if increment_percent:
                    new_throughput_properties['content']['offerAutopilotSettings']['autoUpgradePolicy']['throughputPolicy']['incrementPercent'] = increment_percent  # pylint: disable=line-too-long
            if throughput.offer_throughput:
                new_throughput_properties["content"]["offerThroughput"] = throughput.offer_throughput
        except AttributeError as e:
            raise TypeError("offer_throughput must be int or an instance of ThroughputProperties") from e


def _internal_resourcetype(resource_type: str) -> str:
    """Partition key is used as the resource type for deleting all items by partition key in other SDKs,
    but the colls (collection) resource type needs to be sent for the feature to work. In order to keep it consistent
    with other SDKs, we switch it here.
    :param str resource_type: the resource type
    :return: the resource type after checking if we're doing partition key delete.
    :rtype: str
    """
    if resource_type.lower() == "partitionkey":
        return "colls"
    return resource_type


def _populate_batch_headers(current_headers: Dict[str, Any]) -> None:
    current_headers[http_constants.HttpHeaders.IsBatchRequest] = True
    current_headers[http_constants.HttpHeaders.IsBatchAtomic] = True
    current_headers[http_constants.HttpHeaders.ShouldBatchContinueOnError] = False


def _format_batch_operations(
    operations: Sequence[Union[Tuple[str, Tuple[Any, ...]], Tuple[str, Tuple[Any, ...], Dict[str, Any]]]]
) -> List[Dict[str, Any]]:
    final_operations = []
    for index, batch_operation in enumerate(operations):
        try:
            operation_type = batch_operation[0]
            args = batch_operation[1]
        except IndexError as e:
            raise IndexError(f"Operation {index} in batch is missing a field.") from e
        try:
            kwargs = batch_operation[2]  # type: ignore[misc]
        except IndexError:
            kwargs = {}

        if len(args) == 1:
            if operation_type.lower() == "create":
                operation = {"operationType": "Create",
                             "resourceBody": args[0]}
            elif operation_type.lower() == "upsert":
                operation = {"operationType": "Upsert",
                             "resourceBody": args[0]}
            elif operation_type.lower() == "read":
                operation = {"operationType": "Read",
                             "id": args[0]}
            elif operation_type.lower() == "delete":
                operation = {"operationType": "Delete",
                             "id": args[0]}
        elif len(args) == 2:
            if operation_type.lower() == "replace":
                operation = {"operationType": "Replace",
                             "id": args[0],
                             "resourceBody": args[1]}
            elif operation_type.lower() == "patch":
                operation = {"operationType": "Patch",
                             "id": args[0],
                             "resourceBody": {"operations": args[1]}}
                filter_predicate = kwargs.pop("filter_predicate", None)
                if filter_predicate is not None:
                    operation["resourceBody"]["condition"] = filter_predicate
        else:
            raise AttributeError(
                f"Operation type or args passed in not recognized for operation with index {index}."
            )

        if_match_etag = kwargs.pop("if_match_etag", None)
        if_none_match_etag = kwargs.pop("if_none_match_etag", None)
        if if_match_etag is not None:
            operation["ifMatch"] = if_match_etag
        elif if_none_match_etag is not None:
            operation["ifNoneMatch"] = if_none_match_etag

        final_operations.append(operation)

    return final_operations


def _build_properties_cache(properties: Dict[str, Any], container_link: str) -> Dict[str, Any]:
    return {
        "_self": properties.get("_self", None), "_rid": properties.get("_rid", None),
        "partitionKey": properties.get("partitionKey", None), "container_link": container_link
    }<|MERGE_RESOLUTION|>--- conflicted
+++ resolved
@@ -453,7 +453,9 @@
             if headers[http_constants.HttpHeaders.ConsistencyLevel] == documents.ConsistencyLevel.Session and \
                     cosmos_client_connection.session:
                 # populate session token from the client's session container
-<<<<<<< HEAD
+
+                # urllib_unquote is used to decode the path, as it may contain encoded characters
+                path = urllib_unquote(path)
                 session_token = await cosmos_client_connection.session.get_session_token_async(
                     path,
                     options.get(InternalOptions.PARTITION_KEY),
@@ -462,18 +464,6 @@
                     partition_key_range_id,
                     options
                 )
-
-=======
-                # urllib_unquote is used to decode the path, as it may contain encoded characters
-                path = urllib_unquote(path)
-                session_token = \
-                    await cosmos_client_connection.session.get_session_token_async(path,
-                                                                options.get('partitionKey'),
-                                                                cosmos_client_connection._container_properties_cache,
-                                                                cosmos_client_connection._routing_map_provider,
-                                                                partition_key_range_id,
-                                                                options)
->>>>>>> c334c854
                 if session_token != "":
                     headers[http_constants.HttpHeaders.SessionToken] = session_token
 
