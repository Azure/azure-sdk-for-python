# The MIT License (MIT)
# Copyright (c) 2014 Microsoft Corporation

# Permission is hereby granted, free of charge, to any person obtaining a copy
# of this software and associated documentation files (the "Software"), to deal
# in the Software without restriction, including without limitation the rights
# to use, copy, modify, merge, publish, distribute, sublicense, and/or sell
# copies of the Software, and to permit persons to whom the Software is
# furnished to do so, subject to the following conditions:

# The above copyright notice and this permission notice shall be included in all
# copies or substantial portions of the Software.

# THE SOFTWARE IS PROVIDED "AS IS", WITHOUT WARRANTY OF ANY KIND, EXPRESS OR
# IMPLIED, INCLUDING BUT NOT LIMITED TO THE WARRANTIES OF MERCHANTABILITY,
# FITNESS FOR A PARTICULAR PURPOSE AND NONINFRINGEMENT. IN NO EVENT SHALL THE
# AUTHORS OR COPYRIGHT HOLDERS BE LIABLE FOR ANY CLAIM, DAMAGES OR OTHER
# LIABILITY, WHETHER IN AN ACTION OF CONTRACT, TORT OR OTHERWISE, ARISING FROM,
# OUT OF OR IN CONNECTION WITH THE SOFTWARE OR THE USE OR OTHER DEALINGS IN THE
# SOFTWARE.

"""Internal class for global endpoint manager implementation in the Azure Cosmos
database service.
"""
import logging
import os
import threading
<<<<<<< HEAD
from typing import Tuple, Optional
=======
from concurrent.futures import ThreadPoolExecutor, as_completed
from typing import Callable, Any
>>>>>>> bc745f01

from azure.core.exceptions import AzureError

from . import _constants as constants
from . import exceptions
from ._request_object import RequestObject
from .documents import DatabaseAccount
from ._location_cache import LocationCache, RegionalRoutingContext
from ._utils import current_time_millis


# pylint: disable=protected-access
logger = logging.getLogger("azure.cosmos._GlobalEndpointManager")

class _GlobalEndpointManager(object): # pylint: disable=too-many-instance-attributes
    """
    This internal class implements the logic for endpoint management for
    geo-replicated database accounts.
    """

    def __init__(self, client):
        self.client = client
        self.PreferredLocations = client.connection_policy.PreferredLocations
        self.DefaultEndpoint = client.url_connection
        self.refresh_time_interval_in_ms = self.get_refresh_time_interval_in_ms_stub()
        self.location_cache = LocationCache(
            self.DefaultEndpoint,
            client.connection_policy
        )
        self.refresh_needed = False
        self.refresh_lock = threading.RLock()
        self.last_refresh_time = 0
        self._database_account_cache = None
        self.startup = True
        self._refresh_thread = None
        self.executor = ThreadPoolExecutor(max_workers=os.cpu_count())

    def get_refresh_time_interval_in_ms_stub(self):
        return constants._Constants.DefaultEndpointsRefreshTime

    def get_write_endpoint(self):
        return self.location_cache.get_write_regional_routing_context()

    def get_read_endpoint(self):
        return self.location_cache.get_read_regional_routing_context()

    def _resolve_service_endpoint(
            self,
            request: RequestObject
    ) -> str:
        return self.location_cache.resolve_service_endpoint(request)

    def mark_endpoint_unavailable_for_read(self, endpoint, refresh_cache, context: str):
        self.location_cache.mark_endpoint_unavailable_for_read(endpoint, refresh_cache, context)

    def mark_endpoint_unavailable_for_write(self, endpoint, refresh_cache, context: str):
        self.location_cache.mark_endpoint_unavailable_for_write(endpoint, refresh_cache, context)

    def get_ordered_write_locations(self):
        return self.location_cache.get_ordered_write_locations()

    def get_ordered_read_locations(self):
        return self.location_cache.get_ordered_read_locations()

    def get_applicable_read_regional_routing_contexts(self, request: RequestObject) -> list[RegionalRoutingContext]: # pylint: disable=name-too-long
        """Get the list of applicable read endpoints based on request parameters and excluded locations.

        :param request: Request object containing operation parameters and exclusion lists
        :type request: RequestObject
        :returns: List of regional routing contexts available for read operations
        :rtype: List[RegionalRoutingContext]
        """
        return self.location_cache._get_applicable_read_regional_routing_contexts(request)

    def get_applicable_write_regional_routing_contexts(self, request: RequestObject) -> list[RegionalRoutingContext]: # pylint: disable=name-too-long
        """Get the list of applicable write endpoints based on request parameters and excluded locations.

        :param request: Request object containing operation parameters and exclusion lists
        :type request: RequestObject
        :returns: List of regional routing contexts available for write operations
        :rtype: List[RegionalRoutingContext]
        """
        return self.location_cache._get_applicable_write_regional_routing_contexts(request)

    def get_region_name(self, endpoint: str, is_write_operation: bool) -> Optional[str]:
        """Get the region name associated with an endpoint.

        :param endpoint: The endpoint URL to get the region name for
        :type endpoint: str
        :param is_write_operation: Whether the endpoint is being used for write operations
        :type is_write_operation: bool
        :returns: The region name associated with the endpoint, or None if not found
        :rtype: Optional[str]
        """
        return self.location_cache.get_region_name(endpoint, is_write_operation)

    def can_use_multiple_write_locations(self, request):
        return self.location_cache.can_use_multiple_write_locations_for_request(request)

    def force_refresh_on_startup(self, database_account):
        self.refresh_needed = True
        self.refresh_endpoint_list(database_account)

    def update_location_cache(self):
        self.location_cache.update_location_cache()

    def _mark_endpoint_unavailable(self, endpoint: str, context: str):
        """Marks an endpoint as unavailable for the appropriate operations.
        :param str endpoint: The endpoint to mark as unavailable.
        :param str context: The context for marking the endpoint as unavailable.
        """
        write_endpoints = self.location_cache.get_all_write_endpoints()
        self.mark_endpoint_unavailable_for_read(endpoint, False, context)
        if endpoint in write_endpoints:
            self.mark_endpoint_unavailable_for_write(endpoint, False, context)

    def refresh_endpoint_list(self, database_account, **kwargs):
        if current_time_millis() - self.last_refresh_time > self.refresh_time_interval_in_ms:
            self.refresh_needed = True
        if self.refresh_needed:
            with self.refresh_lock:
                # if refresh is not needed or refresh is already taking place, return
                if not self.refresh_needed:
                    return
                try:
                    self._refresh_endpoint_list_private(database_account, **kwargs)
                except Exception as e:
                    raise e

    def _refresh_endpoint_list_private(self, database_account=None, **kwargs):
        # 1. If explicit database_account provided and not during startup, just update cache (no health check now)
        # 2. Else if refresh criteria met:
        #    a. If not startup -> spawn background thread to do full database account + health checks
        #    b. If startup -> get database account synchronously, then spawn background health checks,
        #    then mark startup False
        if database_account and not self.startup:
            self.location_cache.perform_on_database_account_read(database_account)
            self.refresh_needed = False
            self.last_refresh_time = current_time_millis()
        else:
            if self.location_cache.should_refresh_endpoints() or self.refresh_needed:
                self.refresh_needed = False
                self.last_refresh_time = current_time_millis()
                if not self.startup:
                    # background full refresh (database account + health checks)
                    self._start_background_refresh(self._refresh_database_account_and_health, kwargs)
                else:
                    self.location_cache.perform_on_database_account_read(database_account)
                    self._start_background_refresh(self._endpoints_health_check, kwargs)
                    self.startup = False

    def _start_background_refresh(self, target: Callable[..., None], kwargs: dict[str, Any]):
        """Starts a daemon thread to run the given target if one is not already active.
        :param Callable target: The function to run in the background thread.
        :param dict kwargs: The keyword arguments to pass to the target function.
        """
        if not (self._refresh_thread and self._refresh_thread.is_alive()):
            def runner():
                try:
                    target(**kwargs)
                except Exception as exception: #pylint: disable=broad-exception-caught
                    # background failures should not crash main thread
                    # Intentionally swallow to avoid affecting foreground; logging could be added.
                    logger.error("Health check task failed: %s", exception, exc_info=True)
            t = threading.Thread(target=runner, name="cosmos-endpoint-refresh", daemon=True)
            self._refresh_thread = t
            t.start()

    def _GetDatabaseAccount(self, **kwargs) -> DatabaseAccount:
        """Gets the database account.

        First tries by using the default endpoint, and if that doesn't work,
        use the endpoints for the preferred locations in the order they are
        specified, to get the database account.
        :returns: A `DatabaseAccount` instance representing the Cosmos DB Database Account
        and the endpoint that was used for the request.
        :rtype: ~azure.cosmos.DatabaseAccount
        """
        try:
            database_account = self._GetDatabaseAccountStub(self.DefaultEndpoint, **kwargs)
            self._database_account_cache = database_account
            return database_account
        # If for any reason(non-globaldb related), we are not able to get the database
        # account from the above call to GetDatabaseAccount, we would try to get this
        # information from any of the preferred locations that the user might have
        # specified (by creating a locational endpoint) and keeping eating the exception
        # until we get the database account and return None at the end, if we are not able
        # to get that info from any endpoints
        except (exceptions.CosmosHttpResponseError, AzureError):
            for location_name in self.PreferredLocations:
                locational_endpoint = LocationCache.GetLocationalEndpoint(self.DefaultEndpoint, location_name)
                try:
                    database_account = self._GetDatabaseAccountStub(locational_endpoint, **kwargs)
                    self._database_account_cache = database_account
                    return database_account
                except (exceptions.CosmosHttpResponseError, AzureError):
                    self._mark_endpoint_unavailable(locational_endpoint, "_GetDatabaseAccount")
            raise

    def _endpoints_health_check(self, **kwargs):
        """Performs concurrent health checks for each endpoint (background-safe)."""
        endpoints = self.location_cache.endpoints_to_health_check()

        def _health_check(endpoint: str):
            try:
                self.client.health_check(endpoint, **kwargs)
                self.location_cache.mark_endpoint_available(endpoint)
            except (exceptions.CosmosHttpResponseError, AzureError):
                self._mark_endpoint_unavailable(endpoint, "_endpoints_health_check")

        futures = [self.executor.submit(_health_check, ep) for ep in endpoints]
        for f in as_completed(futures):
            # propagate unexpected exceptions (should be none besides those swallowed in health check)
            _ = f.result()
        # After all probes, update cache once
        self.location_cache.update_location_cache()

    def _refresh_database_account_and_health(self, **kwargs):
        database_account = self._GetDatabaseAccount(**kwargs)
        self.location_cache.perform_on_database_account_read(database_account)
        self._endpoints_health_check(**kwargs)

    def _GetDatabaseAccountStub(self, endpoint, **kwargs):
        """Stub for getting database account from the client.
        This can be used for mocking purposes as well.

        :param str endpoint: the endpoint being used to get the database account
        :returns: A `DatabaseAccount` instance representing the Cosmos DB Database Account.
        :rtype: ~azure.cosmos.DatabaseAccount
        """
        return self.client.GetDatabaseAccount(endpoint, **kwargs)<|MERGE_RESOLUTION|>--- conflicted
+++ resolved
@@ -25,12 +25,8 @@
 import logging
 import os
 import threading
-<<<<<<< HEAD
-from typing import Tuple, Optional
-=======
 from concurrent.futures import ThreadPoolExecutor, as_completed
-from typing import Callable, Any
->>>>>>> bc745f01
+from typing import Callable, Any, Optional
 
 from azure.core.exceptions import AzureError
 
