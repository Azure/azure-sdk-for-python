# The MIT License (MIT)
# Copyright (c) 2014 Microsoft Corporation

# Permission is hereby granted, free of charge, to any person obtaining a copy
# of this software and associated documentation files (the "Software"), to deal
# in the Software without restriction, including without limitation the rights
# to use, copy, modify, merge, publish, distribute, sublicense, and/or sell
# copies of the Software, and to permit persons to whom the Software is
# furnished to do so, subject to the following conditions:

# The above copyright notice and this permission notice shall be included in all
# copies or substantial portions of the Software.

# THE SOFTWARE IS PROVIDED "AS IS", WITHOUT WARRANTY OF ANY KIND, EXPRESS OR
# IMPLIED, INCLUDING BUT NOT LIMITED TO THE WARRANTIES OF MERCHANTABILITY,
# FITNESS FOR A PARTICULAR PURPOSE AND NONINFRINGEMENT. IN NO EVENT SHALL THE
# AUTHORS OR COPYRIGHT HOLDERS BE LIABLE FOR ANY CLAIM, DAMAGES OR OTHER
# LIABILITY, WHETHER IN AN ACTION OF CONTRACT, TORT OR OTHERWISE, ARISING FROM,
# OUT OF OR IN CONNECTION WITH THE SOFTWARE OR THE USE OR OTHER DEALINGS IN THE
# SOFTWARE.

"""Internal class for global endpoint manager implementation in the Azure Cosmos
database service.
"""

import threading
from typing import Tuple

from azure.core.exceptions import AzureError

from . import _constants as constants
from . import exceptions
from ._request_object import RequestObject
from .documents import DatabaseAccount
from ._location_cache import LocationCache
from ._utils import current_time_millis


# pylint: disable=protected-access


class _GlobalEndpointManager(object): # pylint: disable=too-many-instance-attributes
    """
    This internal class implements the logic for endpoint management for
    geo-replicated database accounts.
    """

    def __init__(self, client):
        self.client = client
        self.PreferredLocations = client.connection_policy.PreferredLocations
        self.DefaultEndpoint = client.url_connection
        self.refresh_time_interval_in_ms = self.get_refresh_time_interval_in_ms_stub()
        self.location_cache = LocationCache(
            self.DefaultEndpoint,
            client.connection_policy
        )
        self.refresh_needed = False
        self.refresh_lock = threading.RLock()
        self.last_refresh_time = 0
        self._database_account_cache = None

    def get_refresh_time_interval_in_ms_stub(self):
        return constants._Constants.DefaultEndpointsRefreshTime

    def get_write_endpoint(self):
        return self.location_cache.get_write_regional_routing_context()

    def get_read_endpoint(self):
        return self.location_cache.get_read_regional_routing_context()

    def _resolve_service_endpoint(
            self,
            request: RequestObject
    ) -> str:
        return self.location_cache.resolve_service_endpoint(request)

    def mark_endpoint_unavailable_for_read(self, endpoint, refresh_cache):
        self.location_cache.mark_endpoint_unavailable_for_read(endpoint, refresh_cache)

    def mark_endpoint_unavailable_for_write(self, endpoint, refresh_cache):
        self.location_cache.mark_endpoint_unavailable_for_write(endpoint, refresh_cache)

    def get_ordered_write_locations(self):
        return self.location_cache.get_ordered_write_locations()

    def get_ordered_read_locations(self):
        return self.location_cache.get_ordered_read_locations()

    def can_use_multiple_write_locations(self, request):
        return self.location_cache.can_use_multiple_write_locations_for_request(request)

    def force_refresh_on_startup(self, database_account):
        self.refresh_needed = True
        self.refresh_endpoint_list(database_account)

    def update_location_cache(self):
        self.location_cache.update_location_cache()

    def _mark_endpoint_unavailable(self, endpoint: str):
        """Marks an endpoint as unavailable for the appropriate operations.
        :param str endpoint: The endpoint to mark as unavailable.
        """
        write_endpoints = self.location_cache.get_all_write_endpoints()
        self.mark_endpoint_unavailable_for_read(endpoint, False)
        if endpoint in write_endpoints:
            self.mark_endpoint_unavailable_for_write(endpoint, False)

    def refresh_endpoint_list(self, database_account, **kwargs):
        if current_time_millis() - self.last_refresh_time > self.refresh_time_interval_in_ms:
            self.refresh_needed = True
        if self.refresh_needed:
            with self.refresh_lock:
                # if refresh is not needed or refresh is already taking place, return
                if not self.refresh_needed:
                    return
                try:
                    self._refresh_endpoint_list_private(database_account, **kwargs)
                except Exception as e:
                    raise e

    def _refresh_endpoint_list_private(self, database_account=None, **kwargs):
        if database_account:
            self.location_cache.perform_on_database_account_read(database_account)
            self.refresh_needed = False
            self.last_refresh_time = current_time_millis()
        else:
            if self.location_cache.should_refresh_endpoints() or self.refresh_needed:
                self.refresh_needed = False
                self.last_refresh_time = current_time_millis()
                # this will perform getDatabaseAccount calls to check endpoint health
                self._endpoints_health_check(**kwargs)

    def _GetDatabaseAccount(self, **kwargs) -> Tuple[DatabaseAccount, str]:
        """Gets the database account.

        First tries by using the default endpoint, and if that doesn't work,
        use the endpoints for the preferred locations in the order they are
        specified, to get the database account.
        :returns: A `DatabaseAccount` instance representing the Cosmos DB Database Account
        and the endpoint that was used for the request.
        :rtype: tuple of (~azure.cosmos.DatabaseAccount, str)
        """
        try:
            database_account = self._GetDatabaseAccountStub(self.DefaultEndpoint, **kwargs)
            self._database_account_cache = database_account
            return database_account, self.DefaultEndpoint
        # If for any reason(non-globaldb related), we are not able to get the database
        # account from the above call to GetDatabaseAccount, we would try to get this
        # information from any of the preferred locations that the user might have
        # specified (by creating a locational endpoint) and keeping eating the exception
        # until we get the database account and return None at the end, if we are not able
        # to get that info from any endpoints
        except (exceptions.CosmosHttpResponseError, AzureError):
<<<<<<< HEAD
=======
            # when atm is available, L: 145, 146 should be removed as the global endpoint shouldn't be used
            # for dataplane operations anymore
            self._mark_endpoint_unavailable(self.DefaultEndpoint)
>>>>>>> d70e7d89
            for location_name in self.PreferredLocations:
                locational_endpoint = LocationCache.GetLocationalEndpoint(self.DefaultEndpoint, location_name)
                try:
                    database_account = self._GetDatabaseAccountStub(locational_endpoint, **kwargs)
                    self._database_account_cache = database_account
                    self.location_cache.mark_endpoint_available(locational_endpoint)
                    return database_account, locational_endpoint
                except (exceptions.CosmosHttpResponseError, AzureError):
                    self._mark_endpoint_unavailable(locational_endpoint)
            raise

    def _endpoints_health_check(self, **kwargs):
        """Gets the database account for each endpoint.

        Validating if the endpoint is healthy else marking it as unavailable.
        """
        database_account, attempted_endpoint = self._GetDatabaseAccount(**kwargs)
        self.location_cache.perform_on_database_account_read(database_account)
        # get all the regional routing contexts to check
        endpoints = self.location_cache.endpoints_to_health_check()
        success_count = 0
        for endpoint in endpoints:
            if endpoint != attempted_endpoint:
                if success_count >= 4:
                    break
                # save current dba timeouts
                previous_dba_read_timeout = self.client.connection_policy.DBAReadTimeout
                previous_dba_connection_timeout = self.client.connection_policy.DBAConnectionTimeout
                try:
                    if (endpoint in
                            self.location_cache.location_unavailability_info_by_endpoint):
                        # if the endpoint is unavailable, we need to lower the timeouts to be more aggressive in the
                        # health check. This helps reduce the time the health check is blocking all requests.
                        self.client.connection_policy.override_dba_timeouts(constants._Constants
                                                                            .UnavailableEndpointDBATimeouts,
                                                                            constants._Constants
                                                                            .UnavailableEndpointDBATimeouts)
                        self.client._GetDatabaseAccountCheck(endpoint, **kwargs)
                    else:
                        self.client._GetDatabaseAccountCheck(endpoint, **kwargs)
                    success_count += 1
                    self.location_cache.mark_endpoint_available(endpoint)
                except (exceptions.CosmosHttpResponseError, AzureError):
                    self._mark_endpoint_unavailable(endpoint)

                finally:
                    # after the health check for that endpoint setting the timeouts back to their original values
                    self.client.connection_policy.override_dba_timeouts(previous_dba_read_timeout,
                                                                        previous_dba_connection_timeout)
        self.location_cache.update_location_cache()

    def _GetDatabaseAccountStub(self, endpoint, **kwargs):
        """Stub for getting database account from the client.
        This can be used for mocking purposes as well.

        :param str endpoint: the endpoint being used to get the database account
        :returns: A `DatabaseAccount` instance representing the Cosmos DB Database Account.
        :rtype: ~azure.cosmos.DatabaseAccount
        """
        if endpoint in self.location_cache.location_unavailability_info_by_endpoint:
            previous_dba_read_timeout = self.client.connection_policy.DBAReadTimeout
            previous_dba_connection_timeout = self.client.connection_policy.DBAConnectionTimeout
            try:
                # if the endpoint is unavailable, we need to lower the timeouts to be more aggressive in the
                # health check. This helps reduce the time the health check is blocking all requests.
                self.client.connection_policy.override_dba_timeouts(constants._Constants
                                                                    .UnavailableEndpointDBATimeouts,
                                                                    constants._Constants
                                                                    .UnavailableEndpointDBATimeouts)
                database_account = self.client.GetDatabaseAccount(endpoint, **kwargs)
            finally:
                # after the health check for that endpoint setting the timeouts back to their original values
                self.client.connection_policy.override_dba_timeouts(previous_dba_read_timeout,
                                                                    previous_dba_connection_timeout)
        else:
            database_account = self.client.GetDatabaseAccount(endpoint, **kwargs)
        return database_account<|MERGE_RESOLUTION|>--- conflicted
+++ resolved
@@ -151,12 +151,6 @@
         # until we get the database account and return None at the end, if we are not able
         # to get that info from any endpoints
         except (exceptions.CosmosHttpResponseError, AzureError):
-<<<<<<< HEAD
-=======
-            # when atm is available, L: 145, 146 should be removed as the global endpoint shouldn't be used
-            # for dataplane operations anymore
-            self._mark_endpoint_unavailable(self.DefaultEndpoint)
->>>>>>> d70e7d89
             for location_name in self.PreferredLocations:
                 locational_endpoint = LocationCache.GetLocationalEndpoint(self.DefaultEndpoint, location_name)
                 try:
