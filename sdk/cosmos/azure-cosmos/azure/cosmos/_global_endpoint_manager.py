# The MIT License (MIT)
# Copyright (c) 2014 Microsoft Corporation

# Permission is hereby granted, free of charge, to any person obtaining a copy
# of this software and associated documentation files (the "Software"), to deal
# in the Software without restriction, including without limitation the rights
# to use, copy, modify, merge, publish, distribute, sublicense, and/or sell
# copies of the Software, and to permit persons to whom the Software is
# furnished to do so, subject to the following conditions:

# The above copyright notice and this permission notice shall be included in all
# copies or substantial portions of the Software.

# THE SOFTWARE IS PROVIDED "AS IS", WITHOUT WARRANTY OF ANY KIND, EXPRESS OR
# IMPLIED, INCLUDING BUT NOT LIMITED TO THE WARRANTIES OF MERCHANTABILITY,
# FITNESS FOR A PARTICULAR PURPOSE AND NONINFRINGEMENT. IN NO EVENT SHALL THE
# AUTHORS OR COPYRIGHT HOLDERS BE LIABLE FOR ANY CLAIM, DAMAGES OR OTHER
# LIABILITY, WHETHER IN AN ACTION OF CONTRACT, TORT OR OTHERWISE, ARISING FROM,
# OUT OF OR IN CONNECTION WITH THE SOFTWARE OR THE USE OR OTHER DEALINGS IN THE
# SOFTWARE.

"""Internal class for global endpoint manager implementation in the Azure Cosmos
database service.
"""

import threading
from typing import Tuple

from azure.core.exceptions import AzureError

from . import _constants as constants
from . import exceptions
from ._request_object import RequestObject
from .documents import DatabaseAccount
from ._location_cache import LocationCache, current_time_millis


# pylint: disable=protected-access


class _GlobalEndpointManager(object): # pylint: disable=too-many-instance-attributes
    """
    This internal class implements the logic for endpoint management for
    geo-replicated database accounts.
    """

    def __init__(self, client):
<<<<<<< HEAD
        self.Client = client
=======
        self.client = client
        self.EnableEndpointDiscovery = client.connection_policy.EnableEndpointDiscovery
>>>>>>> 8d6ed76e
        self.PreferredLocations = client.connection_policy.PreferredLocations
        self.DefaultEndpoint = client.url_connection
        self.refresh_time_interval_in_ms = self.get_refresh_time_interval_in_ms_stub()
        self.location_cache = LocationCache(
            self.DefaultEndpoint,
            client.connection_policy
        )
        self.refresh_needed = False
        self.refresh_lock = threading.RLock()
        self.last_refresh_time = 0
        self._database_account_cache = None

    def get_refresh_time_interval_in_ms_stub(self):
        return constants._Constants.DefaultEndpointsRefreshTime

    def get_write_endpoint(self):
        return self.location_cache.get_write_regional_routing_context()

    def get_read_endpoint(self):
        return self.location_cache.get_read_regional_routing_context()

    def _resolve_service_endpoint(
            self,
            request: RequestObject
    ) -> str:
        return self.location_cache.resolve_service_endpoint(request)

    def mark_endpoint_unavailable_for_read(self, endpoint, refresh_cache):
        self.location_cache.mark_endpoint_unavailable_for_read(endpoint, refresh_cache)

    def mark_endpoint_unavailable_for_write(self, endpoint, refresh_cache):
        self.location_cache.mark_endpoint_unavailable_for_write(endpoint, refresh_cache)

    def get_ordered_write_locations(self):
        return self.location_cache.get_ordered_write_locations()

    def get_ordered_read_locations(self):
        return self.location_cache.get_ordered_read_locations()

    def can_use_multiple_write_locations(self, request):
        return self.location_cache.can_use_multiple_write_locations_for_request(request)

    def force_refresh_on_startup(self, database_account):
        self.refresh_needed = True
        self.refresh_endpoint_list(database_account)

    def update_location_cache(self):
        self.location_cache.update_location_cache()

    def refresh_endpoint_list(self, database_account, **kwargs):
        if current_time_millis() - self.last_refresh_time > self.refresh_time_interval_in_ms:
            self.refresh_needed = True
        if self.refresh_needed:
            with self.refresh_lock:
                # if refresh is not needed or refresh is already taking place, return
                if not self.refresh_needed:
                    return
                try:
                    self._refresh_endpoint_list_private(database_account, **kwargs)
                except Exception as e:
                    raise e

    def _refresh_endpoint_list_private(self, database_account=None, **kwargs):
        if database_account:
            self.location_cache.perform_on_database_account_read(database_account)
            self.refresh_needed = False
            self.last_refresh_time = current_time_millis()
        else:
            if self.location_cache.should_refresh_endpoints() or self.refresh_needed:
                self.refresh_needed = False
                self.last_refresh_time = current_time_millis()
                # this will perform getDatabaseAccount calls to check endpoint health
                self._endpoints_health_check(**kwargs)

    def _GetDatabaseAccount(self, **kwargs) -> Tuple[DatabaseAccount, str]:
        """Gets the database account.

        First tries by using the default endpoint, and if that doesn't work,
        use the endpoints for the preferred locations in the order they are
        specified, to get the database account.
        :returns: A `DatabaseAccount` instance representing the Cosmos DB Database Account
        and the endpoint that was used for the request.
        :rtype: tuple of (~azure.cosmos.DatabaseAccount, str)
        """
        try:
            database_account = self._GetDatabaseAccountStub(self.DefaultEndpoint, **kwargs)
            self._database_account_cache = database_account
            self.location_cache.mark_endpoint_available(self.DefaultEndpoint)
            return database_account, self.DefaultEndpoint
        # If for any reason(non-globaldb related), we are not able to get the database
        # account from the above call to GetDatabaseAccount, we would try to get this
        # information from any of the preferred locations that the user might have
        # specified (by creating a locational endpoint) and keeping eating the exception
        # until we get the database account and return None at the end, if we are not able
        # to get that info from any endpoints
        except (exceptions.CosmosHttpResponseError, AzureError):
            # when atm is available, L: 145, 146 should be removed as the global endpoint shouldn't be used
            # for dataplane operations anymore
            self.mark_endpoint_unavailable_for_read(self.DefaultEndpoint, False)
            self.mark_endpoint_unavailable_for_write(self.DefaultEndpoint, False)
            for location_name in self.PreferredLocations:
                locational_endpoint = LocationCache.GetLocationalEndpoint(self.DefaultEndpoint, location_name)
                try:
                    database_account = self._GetDatabaseAccountStub(locational_endpoint, **kwargs)
                    self._database_account_cache = database_account
                    self.location_cache.mark_endpoint_available(locational_endpoint)
                    return database_account, locational_endpoint
                except (exceptions.CosmosHttpResponseError, AzureError):
                    self.mark_endpoint_unavailable_for_read(locational_endpoint, False)
                    self.mark_endpoint_unavailable_for_write(locational_endpoint, False)
            raise

    def _endpoints_health_check(self, **kwargs):
        """Gets the database account for each endpoint.

        Validating if the endpoint is healthy else marking it as unavailable.
        """
        database_account, attempted_endpoint = self._GetDatabaseAccount(**kwargs)
        self.location_cache.perform_on_database_account_read(database_account)
        # get all the regional routing contexts to check
        endpoints = self.location_cache.endpoints_to_health_check()
        success_count = 0
        for endpoint in endpoints:
            if endpoint != attempted_endpoint:
                if success_count >= 4:
                    break
                # save current dba timeouts
                previous_dba_read_timeout = self.client.connection_policy.DBAReadTimeout
                previous_dba_connection_timeout = self.client.connection_policy.DBAConnectionTimeout
                try:
                    if (endpoint in
                            self.location_cache.location_unavailability_info_by_endpoint):
                        # if the endpoint is unavailable, we need to lower the timeouts to be more aggressive in the
                        # health check. This helps reduce the time the health check is blocking all requests.
                        self.client.connection_policy.override_dba_timeouts(constants._Constants
                                                                            .UnavailableEndpointDBATimeouts,
                                                                            constants._Constants
                                                                            .UnavailableEndpointDBATimeouts)
                        self.client._GetDatabaseAccountCheck(endpoint, **kwargs)
                    else:
                        self.client._GetDatabaseAccountCheck(endpoint, **kwargs)
                    success_count += 1
                    self.location_cache.mark_endpoint_available(endpoint)
                except (exceptions.CosmosHttpResponseError, AzureError):
                    self.mark_endpoint_unavailable_for_read(endpoint, False)
                    self.mark_endpoint_unavailable_for_write(endpoint, False)
                finally:
                    # after the health check for that endpoint setting the timeouts back to their original values
                    self.client.connection_policy.override_dba_timeouts(previous_dba_read_timeout,
                                                                        previous_dba_connection_timeout)
        self.location_cache.update_location_cache()

    def _GetDatabaseAccountStub(self, endpoint, **kwargs):
        """Stub for getting database account from the client.
        This can be used for mocking purposes as well.

        :param str endpoint: the endpoint being used to get the database account
        :returns: A `DatabaseAccount` instance representing the Cosmos DB Database Account.
        :rtype: ~azure.cosmos.DatabaseAccount
        """
        if endpoint in self.location_cache.location_unavailability_info_by_endpoint:
            previous_dba_read_timeout = self.client.connection_policy.DBAReadTimeout
            previous_dba_connection_timeout = self.client.connection_policy.DBAConnectionTimeout
            try:
                # if the endpoint is unavailable, we need to lower the timeouts to be more aggressive in the
                # health check. This helps reduce the time the health check is blocking all requests.
                self.client.connection_policy.override_dba_timeouts(constants._Constants
                                                                    .UnavailableEndpointDBATimeouts,
                                                                    constants._Constants
                                                                    .UnavailableEndpointDBATimeouts)
                database_account = self.client.GetDatabaseAccount(endpoint, **kwargs)
            finally:
                # after the health check for that endpoint setting the timeouts back to their original values
                self.client.connection_policy.override_dba_timeouts(previous_dba_read_timeout,
                                                                    previous_dba_connection_timeout)
        else:
            database_account = self.client.GetDatabaseAccount(endpoint, **kwargs)
        return database_account<|MERGE_RESOLUTION|>--- conflicted
+++ resolved
@@ -45,12 +45,7 @@
     """
 
     def __init__(self, client):
-<<<<<<< HEAD
-        self.Client = client
-=======
         self.client = client
-        self.EnableEndpointDiscovery = client.connection_policy.EnableEndpointDiscovery
->>>>>>> 8d6ed76e
         self.PreferredLocations = client.connection_policy.PreferredLocations
         self.DefaultEndpoint = client.url_connection
         self.refresh_time_interval_in_ms = self.get_refresh_time_interval_in_ms_stub()
