# The MIT License (MIT)
# Copyright (c) 2014 Microsoft Corporation

# Permission is hereby granted, free of charge, to any person obtaining a copy
# of this software and associated documentation files (the "Software"), to deal
# in the Software without restriction, including without limitation the rights
# to use, copy, modify, merge, publish, distribute, sublicense, and/or sell
# copies of the Software, and to permit persons to whom the Software is
# furnished to do so, subject to the following conditions:

# The above copyright notice and this permission notice shall be included in all
# copies or substantial portions of the Software.

# THE SOFTWARE IS PROVIDED "AS IS", WITHOUT WARRANTY OF ANY KIND, EXPRESS OR
# IMPLIED, INCLUDING BUT NOT LIMITED TO THE WARRANTIES OF MERCHANTABILITY,
# FITNESS FOR A PARTICULAR PURPOSE AND NONINFRINGEMENT. IN NO EVENT SHALL THE
# AUTHORS OR COPYRIGHT HOLDERS BE LIABLE FOR ANY CLAIM, DAMAGES OR OTHER
# LIABILITY, WHETHER IN AN ACTION OF CONTRACT, TORT OR OTHERWISE, ARISING FROM,
# OUT OF OR IN CONNECTION WITH THE SOFTWARE OR THE USE OR OTHER DEALINGS IN THE
# SOFTWARE.

"""Internal class for global endpoint manager implementation in the Azure Cosmos
database service.
"""
import logging
import os
import threading
from concurrent.futures import ThreadPoolExecutor, as_completed
from typing import Callable, Any

from azure.core.exceptions import AzureError

from . import _constants as constants
from . import exceptions
from ._request_object import RequestObject
from .documents import DatabaseAccount
from ._location_cache import LocationCache
from ._utils import current_time_millis


# pylint: disable=protected-access
logger = logging.getLogger("azure.cosmos._GlobalEndpointManager")

class _GlobalEndpointManager(object): # pylint: disable=too-many-instance-attributes
    """
    This internal class implements the logic for endpoint management for
    geo-replicated database accounts.
    """

    def __init__(self, client):
        self.client = client
        self.PreferredLocations = client.connection_policy.PreferredLocations
        self.DefaultEndpoint = client.url_connection
        self.refresh_time_interval_in_ms = self.get_refresh_time_interval_in_ms_stub()
        self.location_cache = LocationCache(
            self.DefaultEndpoint,
            client.connection_policy
        )
        self.refresh_needed = False
        self.refresh_lock = threading.RLock()
        self.last_refresh_time = 0
        self._database_account_cache = None
        self.startup = True
        self._refresh_thread = None
        self.executor = ThreadPoolExecutor(max_workers=os.cpu_count())

    def get_refresh_time_interval_in_ms_stub(self):
        return constants._Constants.DefaultEndpointsRefreshTime

    def get_write_endpoint(self):
        return self.location_cache.get_write_regional_routing_context()

    def get_read_endpoint(self):
        return self.location_cache.get_read_regional_routing_context()

    def _resolve_service_endpoint(
            self,
            request: RequestObject
    ) -> str:
        return self.location_cache.resolve_service_endpoint(request)

    def mark_endpoint_unavailable_for_read(self, endpoint, refresh_cache, context: str):
        self.location_cache.mark_endpoint_unavailable_for_read(endpoint, refresh_cache, context)

    def mark_endpoint_unavailable_for_write(self, endpoint, refresh_cache, context: str):
        self.location_cache.mark_endpoint_unavailable_for_write(endpoint, refresh_cache, context)

    def get_ordered_write_locations(self):
        return self.location_cache.get_ordered_write_locations()

    def get_ordered_read_locations(self):
        return self.location_cache.get_ordered_read_locations()

    def can_use_multiple_write_locations(self, request):
        return self.location_cache.can_use_multiple_write_locations_for_request(request)

    def force_refresh_on_startup(self, database_account):
        self.refresh_needed = True
        self.refresh_endpoint_list(database_account)

    def update_location_cache(self):
        self.location_cache.update_location_cache()

    def _mark_endpoint_unavailable(self, endpoint: str, context: str):
        """Marks an endpoint as unavailable for the appropriate operations.
        :param str endpoint: The endpoint to mark as unavailable.
        :param str context: The context for marking the endpoint as unavailable.
        """
        write_endpoints = self.location_cache.get_all_write_endpoints()
        self.mark_endpoint_unavailable_for_read(endpoint, False, context)
        if endpoint in write_endpoints:
            self.mark_endpoint_unavailable_for_write(endpoint, False, context)

    def refresh_endpoint_list(self, database_account, **kwargs):
        if current_time_millis() - self.last_refresh_time > self.refresh_time_interval_in_ms:
            self.refresh_needed = True
        if self.refresh_needed:
            with self.refresh_lock:
                # if refresh is not needed or refresh is already taking place, return
                if not self.refresh_needed:
                    return
                try:
                    self._refresh_endpoint_list_private(database_account, **kwargs)
                except Exception as e:
                    raise e

    def _refresh_endpoint_list_private(self, database_account=None, **kwargs):
        # 1. If explicit database_account provided and not during startup, just update cache (no health check now)
        # 2. Else if refresh criteria met:
        #    a. If not startup -> spawn background thread to do full database account + health checks
        #    b. If startup -> get database account synchronously, then spawn background health checks,
        #    then mark startup False
        if database_account and not self.startup:
            self.location_cache.perform_on_database_account_read(database_account)
            self.refresh_needed = False
            self.last_refresh_time = current_time_millis()
        else:
            if self.location_cache.should_refresh_endpoints() or self.refresh_needed:
                self.refresh_needed = False
                self.last_refresh_time = current_time_millis()
                if not self.startup:
                    # background full refresh (database account + health checks)
                    self._start_background_refresh(self._refresh_database_account_and_health, kwargs)
                else:
                    self.location_cache.perform_on_database_account_read(database_account)
                    self._start_background_refresh(self._endpoints_health_check, kwargs)
                    self.startup = False

    def _start_background_refresh(self, target: Callable[..., None], kwargs: dict[str, Any]):
        """Starts a daemon thread to run the given target if one is not already active.
        :param Callable target: The function to run in the background thread.
        :param dict kwargs: The keyword arguments to pass to the target function.
        """
        if not (self._refresh_thread and self._refresh_thread.is_alive()):
            def runner():
                try:
                    target(**kwargs)
                except Exception as exception: #pylint: disable=broad-exception-caught
                    # background failures should not crash main thread
                    # Intentionally swallow to avoid affecting foreground; logging could be added.
                    logger.error("Health check task failed: %s", exception, exc_info=True)
            t = threading.Thread(target=runner, name="cosmos-endpoint-refresh", daemon=True)
            self._refresh_thread = t
            t.start()

    def _GetDatabaseAccount(self, **kwargs) -> DatabaseAccount:
        """Gets the database account.

        First tries by using the default endpoint, and if that doesn't work,
        use the endpoints for the preferred locations in the order they are
        specified, to get the database account.
        :returns: A `DatabaseAccount` instance representing the Cosmos DB Database Account
        and the endpoint that was used for the request.
        :rtype: ~azure.cosmos.DatabaseAccount
        """
        try:
            database_account = self._GetDatabaseAccountStub(self.DefaultEndpoint, **kwargs)
            self._database_account_cache = database_account
            return database_account
        # If for any reason(non-globaldb related), we are not able to get the database
        # account from the above call to GetDatabaseAccount, we would try to get this
        # information from any of the preferred locations that the user might have
        # specified (by creating a locational endpoint) and keeping eating the exception
        # until we get the database account and return None at the end, if we are not able
        # to get that info from any endpoints
        except (exceptions.CosmosHttpResponseError, AzureError):
            for location_name in self.PreferredLocations:
                locational_endpoint = LocationCache.GetLocationalEndpoint(self.DefaultEndpoint, location_name)
                try:
                    database_account = self._GetDatabaseAccountStub(locational_endpoint, **kwargs)
                    self._database_account_cache = database_account
                    return database_account
                except (exceptions.CosmosHttpResponseError, AzureError):
                    self._mark_endpoint_unavailable(locational_endpoint, "_GetDatabaseAccount")
            raise

    def _endpoints_health_check(self, **kwargs):
        """Performs concurrent health checks for each endpoint (background-safe)."""
        endpoints = self.location_cache.endpoints_to_health_check()
<<<<<<< HEAD
=======
        success_count = 0
        for endpoint in endpoints:
            if endpoint != attempted_endpoint:
                if success_count >= 4:
                    break
                # save current dba timeouts
                previous_dba_read_timeout = self.client.connection_policy.DBAReadTimeout
                previous_dba_connection_timeout = self.client.connection_policy.DBAConnectionTimeout
                try:
                    if (endpoint in
                            self.location_cache.location_unavailability_info_by_endpoint):
                        # if the endpoint is unavailable, we need to lower the timeouts to be more aggressive in the
                        # health check. This helps reduce the time the health check is blocking all requests.
                        self.client.connection_policy._override_dba_timeouts(constants._Constants
                                                                             .UnavailableEndpointDBATimeouts,
                                                                             constants._Constants
                                                                             .UnavailableEndpointDBATimeouts)
                        self.client._GetDatabaseAccountCheck(endpoint, **kwargs)
                    else:
                        self.client._GetDatabaseAccountCheck(endpoint, **kwargs)
                    success_count += 1
                    self.location_cache.mark_endpoint_available(endpoint)
                except (exceptions.CosmosHttpResponseError, AzureError):
                    self._mark_endpoint_unavailable(endpoint, "_endpoints_health_check")
>>>>>>> 190d4f19

        def _health_check(endpoint: str):
            try:
                self.client.health_check(endpoint, **kwargs)
                self.location_cache.mark_endpoint_available(endpoint)
            except (exceptions.CosmosHttpResponseError, AzureError):
                self._mark_endpoint_unavailable(endpoint)

        futures = [self.executor.submit(_health_check, ep) for ep in endpoints]
        for f in as_completed(futures):
            # propagate unexpected exceptions (should be none besides those swallowed in health check)
            _ = f.result()
        # After all probes, update cache once
        self.location_cache.update_location_cache()

    def _refresh_database_account_and_health(self, **kwargs):
        database_account = self._GetDatabaseAccount(**kwargs)
        self.location_cache.perform_on_database_account_read(database_account)
        self._endpoints_health_check(**kwargs)

    def _GetDatabaseAccountStub(self, endpoint, **kwargs):
        """Stub for getting database account from the client.
        This can be used for mocking purposes as well.

        :param str endpoint: the endpoint being used to get the database account
        :returns: A `DatabaseAccount` instance representing the Cosmos DB Database Account.
        :rtype: ~azure.cosmos.DatabaseAccount
        """
        return self.client.GetDatabaseAccount(endpoint, **kwargs)<|MERGE_RESOLUTION|>--- conflicted
+++ resolved
@@ -197,40 +197,13 @@
     def _endpoints_health_check(self, **kwargs):
         """Performs concurrent health checks for each endpoint (background-safe)."""
         endpoints = self.location_cache.endpoints_to_health_check()
-<<<<<<< HEAD
-=======
-        success_count = 0
-        for endpoint in endpoints:
-            if endpoint != attempted_endpoint:
-                if success_count >= 4:
-                    break
-                # save current dba timeouts
-                previous_dba_read_timeout = self.client.connection_policy.DBAReadTimeout
-                previous_dba_connection_timeout = self.client.connection_policy.DBAConnectionTimeout
-                try:
-                    if (endpoint in
-                            self.location_cache.location_unavailability_info_by_endpoint):
-                        # if the endpoint is unavailable, we need to lower the timeouts to be more aggressive in the
-                        # health check. This helps reduce the time the health check is blocking all requests.
-                        self.client.connection_policy._override_dba_timeouts(constants._Constants
-                                                                             .UnavailableEndpointDBATimeouts,
-                                                                             constants._Constants
-                                                                             .UnavailableEndpointDBATimeouts)
-                        self.client._GetDatabaseAccountCheck(endpoint, **kwargs)
-                    else:
-                        self.client._GetDatabaseAccountCheck(endpoint, **kwargs)
-                    success_count += 1
-                    self.location_cache.mark_endpoint_available(endpoint)
-                except (exceptions.CosmosHttpResponseError, AzureError):
-                    self._mark_endpoint_unavailable(endpoint, "_endpoints_health_check")
->>>>>>> 190d4f19
 
         def _health_check(endpoint: str):
             try:
                 self.client.health_check(endpoint, **kwargs)
                 self.location_cache.mark_endpoint_available(endpoint)
             except (exceptions.CosmosHttpResponseError, AzureError):
-                self._mark_endpoint_unavailable(endpoint)
+                self._mark_endpoint_unavailable(endpoint, "_endpoints_health_check")
 
         futures = [self.executor.submit(_health_check, ep) for ep in endpoints]
         for f in as_completed(futures):
