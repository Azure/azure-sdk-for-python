--- conflicted
+++ resolved
@@ -51,11 +51,6 @@
         self.refresh_time_interval_in_ms = self.get_refresh_time_interval_in_ms_stub()
         self.location_cache = LocationCache(
             self.DefaultEndpoint,
-<<<<<<< HEAD
-            self.EnableEndpointDiscovery,
-            client.connection_policy.UseMultipleWriteLocations,
-=======
->>>>>>> f03f51f3
             client.connection_policy
         )
         self.refresh_needed = False
