# The MIT License (MIT)
# Copyright (c) 2014 Microsoft Corporation

# Permission is hereby granted, free of charge, to any person obtaining a copy
# of this software and associated documentation files (the "Software"), to deal
# in the Software without restriction, including without limitation the rights
# to use, copy, modify, merge, publish, distribute, sublicense, and/or sell
# copies of the Software, and to permit persons to whom the Software is
# furnished to do so, subject to the following conditions:

# The above copyright notice and this permission notice shall be included in all
# copies or substantial portions of the Software.

# THE SOFTWARE IS PROVIDED "AS IS", WITHOUT WARRANTY OF ANY KIND, EXPRESS OR
# IMPLIED, INCLUDING BUT NOT LIMITED TO THE WARRANTIES OF MERCHANTABILITY,
# FITNESS FOR A PARTICULAR PURPOSE AND NONINFRINGEMENT. IN NO EVENT SHALL THE
# AUTHORS OR COPYRIGHT HOLDERS BE LIABLE FOR ANY CLAIM, DAMAGES OR OTHER
# LIABILITY, WHETHER IN AN ACTION OF CONTRACT, TORT OR OTHERWISE, ARISING FROM,
# OUT OF OR IN CONNECTION WITH THE SOFTWARE OR THE USE OR OTHER DEALINGS IN THE
# SOFTWARE.

"""Internal class for multi execution context aggregator implementation in the Azure Cosmos database service.
"""

import heapq
from azure.cosmos._execution_context.base_execution_context import _QueryExecutionContextBase
from azure.cosmos._execution_context import document_producer
from azure.cosmos._routing import routing_range
from azure.cosmos import exceptions

# pylint: disable=protected-access


class _MultiExecutionContextAggregator(_QueryExecutionContextBase):
    """This class is capable of queries which requires rewriting based on
    backend's returned query execution info.

    This class maintains the execution context for each partition key range
    and aggregates the corresponding results from each execution context.

    When handling an orderby query, _MultiExecutionContextAggregator
    instantiates one instance of DocumentProducer per target partition key range
    and aggregates the result of each.
    """

    # TODO improvement: this class needs to be parallelized

    class PriorityQueue:
        """Provides a Priority Queue abstraction data structure"""

        def __init__(self):
            self._heap = []

        def pop(self):
            return heapq.heappop(self._heap)

        def push(self, item):
            heapq.heappush(self._heap, item)

        def peek(self):
            return self._heap[0]

        def size(self):
            return len(self._heap)

    def __init__(self, client, resource_link, query, options, partitioned_query_ex_info,
                 response_hook, raw_response_hook):
        super(_MultiExecutionContextAggregator, self).__init__(client, options)

        # use the routing provider in the client
        self._routing_provider = client._routing_map_provider
        self._client = client
        self._resource_link = resource_link
        self._query = query
        self._partitioned_query_ex_info = partitioned_query_ex_info
        self._sort_orders = partitioned_query_ex_info.get_order_by()
        self._response_hook = response_hook
        self._raw_response_hook = raw_response_hook

        if self._sort_orders:
            self._document_producer_comparator = document_producer._OrderByDocumentProducerComparator(
                self._sort_orders)
        else:
            self._document_producer_comparator = document_producer._PartitionKeyRangeDocumentProducerComparator()

<<<<<<< HEAD
        # will be a list of (partition_min, partition_max) tuples
        targetPartitionRanges = self._get_target_partition_key_range()

        targetPartitionQueryExecutionContextList = []
        for partitionTargetRange in targetPartitionRanges:
            # create and add the child execution context for the target range
            targetPartitionQueryExecutionContextList.append(
                self._createTargetPartitionQueryExecutionContext(
                    partitionTargetRange)
            )

=======
>>>>>>> 5eba99f1
        self._orderByPQ = _MultiExecutionContextAggregator.PriorityQueue()

    def __next__(self):
        """Returns the next result

        :return: The next result.
        :rtype: dict
        :raises StopIteration: If no more result is left.
        """
        if self._orderByPQ.size() > 0:

            targetRangeExContext = self._orderByPQ.pop()
            res = next(targetRangeExContext)

            try:
                # TODO: we can also use more_itertools.peekable to be more python friendly
                targetRangeExContext.peek()
                self._orderByPQ.push(targetRangeExContext)

            except StopIteration:
                pass

            return res
        raise StopIteration

    def fetch_next_block(self):

        raise NotImplementedError(
            "You should use pipeline's fetch_next_block.")

    def _configure_partition_ranges(self):
        # will be a list of (partition_min, partition_max) tuples
        targetPartitionRanges = self._get_target_partition_key_range()

        targetPartitionQueryExecutionContextList = []
        for partitionTargetRange in targetPartitionRanges:
            # create and add the child execution context for the target range
            targetPartitionQueryExecutionContextList.append(
                self._createTargetPartitionQueryExecutionContext(partitionTargetRange)
            )

        for targetQueryExContext in targetPartitionQueryExecutionContextList:
            try:
                # TODO: we can also use more_itertools.peekable to be more python friendly
                targetQueryExContext.peek()
                # if there are matching results in the target ex range add it to the priority queue

                self._orderByPQ.push(targetQueryExContext)

            except exceptions.CosmosHttpResponseError as e:
                if exceptions._partition_range_is_gone(e):
                    # repairing document producer context on partition split
                    self._repair_document_producer()
                else:
                    raise

            except StopIteration:
                continue

    def _repair_document_producer(self):
        """Repairs the document producer context by using the re-initialized routing map provider in the client,
        which loads in a refreshed partition key range cache to re-create the partition key ranges.
        After loading this new cache, the document producers get re-created with the new valid ranges.
        """
        # refresh the routing provider to get the newly initialized one post-refresh
        self._routing_provider = self._client._routing_map_provider
        # will be a list of (partition_min, partition_max) tuples
        targetPartitionRanges = self._get_target_partition_key_range()

        targetPartitionQueryExecutionContextList = []
        for partitionTargetRange in targetPartitionRanges:
            # create and add the child execution context for the target range
            targetPartitionQueryExecutionContextList.append(
                self._createTargetPartitionQueryExecutionContext(
                    partitionTargetRange)
            )

        self._orderByPQ = _MultiExecutionContextAggregator.PriorityQueue()

        for targetQueryExContext in targetPartitionQueryExecutionContextList:
            try:
                # TODO: we can also use more_itertools.peekable to be more python friendly
                targetQueryExContext.peek()
                # if there are matching results in the target ex range add it to the priority queue

                self._orderByPQ.push(targetQueryExContext)

            except StopIteration:
                continue

    def _createTargetPartitionQueryExecutionContext(self, partition_key_target_range):

        rewritten_query = self._partitioned_query_ex_info.get_rewritten_query()
        if rewritten_query:
            if isinstance(self._query, dict):
                # this is a parameterized query, collect all the parameters
                query = dict(self._query)
                query["query"] = rewritten_query
            else:
                query = rewritten_query
        else:
            query = self._query

        return document_producer._DocumentProducer(
            partition_key_target_range,
            self._client,
            self._resource_link,
            query,
            self._document_producer_comparator,
            self._options,
            self._response_hook,
            self._raw_response_hook
        )

    def _get_target_partition_key_range(self):

        query_ranges = self._partitioned_query_ex_info.get_query_ranges()
        return self._routing_provider.get_overlapping_ranges(
<<<<<<< HEAD
            self._resource_link, [routing_range.Range.ParseFromDict(
                range_as_dict) for range_as_dict in query_ranges]
=======
            self._resource_link,
            [routing_range.Range.ParseFromDict(range_as_dict) for range_as_dict in query_ranges],
            self._options
>>>>>>> 5eba99f1
        )

    next = __next__  # Python 2 compatibility.<|MERGE_RESOLUTION|>--- conflicted
+++ resolved
@@ -83,7 +83,36 @@
         else:
             self._document_producer_comparator = document_producer._PartitionKeyRangeDocumentProducerComparator()
 
-<<<<<<< HEAD
+        self._orderByPQ = _MultiExecutionContextAggregator.PriorityQueue()
+
+    def __next__(self):
+        """Returns the next result
+
+        :return: The next result.
+        :rtype: dict
+        :raises StopIteration: If no more result is left.
+        """
+        if self._orderByPQ.size() > 0:
+
+            targetRangeExContext = self._orderByPQ.pop()
+            res = next(targetRangeExContext)
+
+            try:
+                # TODO: we can also use more_itertools.peekable to be more python friendly
+                targetRangeExContext.peek()
+                self._orderByPQ.push(targetRangeExContext)
+
+            except StopIteration:
+                pass
+
+            return res
+        raise StopIteration
+
+    def fetch_next_block(self):
+
+        raise NotImplementedError("You should use pipeline's fetch_next_block.")
+
+    def _configure_partition_ranges(self):
         # will be a list of (partition_min, partition_max) tuples
         targetPartitionRanges = self._get_target_partition_key_range()
 
@@ -93,49 +122,6 @@
             targetPartitionQueryExecutionContextList.append(
                 self._createTargetPartitionQueryExecutionContext(
                     partitionTargetRange)
-            )
-
-=======
->>>>>>> 5eba99f1
-        self._orderByPQ = _MultiExecutionContextAggregator.PriorityQueue()
-
-    def __next__(self):
-        """Returns the next result
-
-        :return: The next result.
-        :rtype: dict
-        :raises StopIteration: If no more result is left.
-        """
-        if self._orderByPQ.size() > 0:
-
-            targetRangeExContext = self._orderByPQ.pop()
-            res = next(targetRangeExContext)
-
-            try:
-                # TODO: we can also use more_itertools.peekable to be more python friendly
-                targetRangeExContext.peek()
-                self._orderByPQ.push(targetRangeExContext)
-
-            except StopIteration:
-                pass
-
-            return res
-        raise StopIteration
-
-    def fetch_next_block(self):
-
-        raise NotImplementedError(
-            "You should use pipeline's fetch_next_block.")
-
-    def _configure_partition_ranges(self):
-        # will be a list of (partition_min, partition_max) tuples
-        targetPartitionRanges = self._get_target_partition_key_range()
-
-        targetPartitionQueryExecutionContextList = []
-        for partitionTargetRange in targetPartitionRanges:
-            # create and add the child execution context for the target range
-            targetPartitionQueryExecutionContextList.append(
-                self._createTargetPartitionQueryExecutionContext(partitionTargetRange)
             )
 
         for targetQueryExContext in targetPartitionQueryExecutionContextList:
@@ -215,14 +201,10 @@
 
         query_ranges = self._partitioned_query_ex_info.get_query_ranges()
         return self._routing_provider.get_overlapping_ranges(
-<<<<<<< HEAD
-            self._resource_link, [routing_range.Range.ParseFromDict(
-                range_as_dict) for range_as_dict in query_ranges]
-=======
             self._resource_link,
-            [routing_range.Range.ParseFromDict(range_as_dict) for range_as_dict in query_ranges],
+            [routing_range.Range.ParseFromDict(
+                range_as_dict) for range_as_dict in query_ranges],
             self._options
->>>>>>> 5eba99f1
         )
 
     next = __next__  # Python 2 compatibility.