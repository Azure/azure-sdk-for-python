# The MIT License (MIT)
# Copyright (c) 2021 Microsoft Corporation

# Permission is hereby granted, free of charge, to any person obtaining a copy
# of this software and associated documentation files (the "Software"), to deal
# in the Software without restriction, including without limitation the rights
# to use, copy, modify, merge, publish, distribute, sublicense, and/or sell
# copies of the Software, and to permit persons to whom the Software is
# furnished to do so, subject to the following conditions:

# The above copyright notice and this permission notice shall be included in all
# copies or substantial portions of the Software.

# THE SOFTWARE IS PROVIDED "AS IS", WITHOUT WARRANTY OF ANY KIND, EXPRESS OR
# IMPLIED, INCLUDING BUT NOT LIMITED TO THE WARRANTIES OF MERCHANTABILITY,
# FITNESS FOR A PARTICULAR PURPOSE AND NONINFRINGEMENT. IN NO EVENT SHALL THE
# AUTHORS OR COPYRIGHT HOLDERS BE LIABLE FOR ANY CLAIM, DAMAGES OR OTHER
# LIABILITY, WHETHER IN AN ACTION OF CONTRACT, TORT OR OTHERWISE, ARISING FROM,
# OUT OF OR IN CONNECTION WITH THE SOFTWARE OR THE USE OR OTHER DEALINGS IN THE
# SOFTWARE.

"""Internal class for query execution context implementation in the Azure Cosmos
database service.
"""

from collections import deque
import copy

from ...aio import _retry_utility_async
from ... import http_constants

# pylint: disable=protected-access


class _QueryExecutionContextBase(object):
    """
    This is the abstract base execution context class.
    """

    def __init__(self, client, options):
        """
        :param CosmosClient client:
        :param dict options: The request options for the request.
        """
        self._client = client
        self._options = options
        self._is_change_feed = "changeFeed" in options and options["changeFeed"] is True
        self._continuation = self._get_initial_continuation()
        self._has_finished = False
        self._buffer = deque()

    def _get_initial_continuation(self):
        if "continuation" in self._options:
            return self._options["continuation"]
        return None

    def _has_more_pages(self):
        return not self._has_finished

    async def _ensure(self):
        if not self._has_more_pages():
            return

        if not self._buffer:
            results = await self._fetch_next_block()
            self._buffer.extend(results)

        if not self._buffer:
             self._has_finished = True

    async def fetch_next_block(self):
        """Returns a block of results with respecting retry policy.

        This method only exists for backward compatibility reasons. (Because
        QueryIterable has exposed fetch_next_block api).

        :return: List of results.
        :rtype: list
        """
        await self._ensure()
        res = list(self._buffer)
        self._buffer.clear()
        return res

    async def _fetch_next_block(self):
        raise NotImplementedError

    def __aiter__(self):
        """Returns itself as an iterator
        :returns: Query as an iterator.
        :rtype: Iterator
        """
        return self

    async def __anext__(self):
        """Return the next query result.

        :return: The next query result.
        :rtype: dict
        :raises StopAsyncIteration: If no more result is left.
        """
        await self._ensure()

        if not self._buffer:
            raise StopAsyncIteration

        return self._buffer.popleft()

    async def _fetch_items_helper_no_retries(self, fetch_function):
        """Fetches more items and doesn't retry on failure

        :param Callable fetch_function: The function that fetches the items.
        :return: List of fetched items.
        :rtype: list
        """ 
        fetched_items = []
        # Continues pages till finds a non-empty page or all results are exhausted
<<<<<<< HEAD
        while self._continuation or not self._has_started:
            # For start time option, First fetch will always return empty
            # before we get a continuation token
            first_fetch = not self._has_started
            if not self._has_started:
                self._has_started = True
=======
        while True:
>>>>>>> 995189e4
            new_options = copy.deepcopy(self._options)
            new_options["continuation"] = self._continuation

            (fetched_items, response_headers) = await fetch_function(new_options)
            continuation_key = http_constants.HttpHeaders.Continuation
            # Use Etag as continuation token for change feed queries.
            if self._is_change_feed:
                continuation_key = http_constants.HttpHeaders.ETagAsync
            # In change feed queries, the continuation token is always populated. The hasNext() test is whether
            # there is any items in the response or not.
            # For start time however we get no initial results, so we need to pass continuation token
            if not self._is_change_feed or fetched_items:
                self._continuation = response_headers.get(continuation_key)
            elif self._is_change_feed and self._options.get("startTime") and first_fetch:
                self._continuation = response_headers.get(continuation_key)
            else:
                self._continuation = None
            if fetched_items or self._continuation is None:
                break
        return fetched_items

    async def _fetch_items_helper_with_retries(self, fetch_function):
        async def callback():
            return await self._fetch_items_helper_no_retries(fetch_function)

        return await _retry_utility_async.ExecuteAsync(self._client, self._client._global_endpoint_manager, callback)


class _DefaultQueryExecutionContext(_QueryExecutionContextBase):
    """
    This is the default execution context.
    """

    def __init__(self, client, options, fetch_function):
        """
        :param CosmosClient client:
        :param dict options: The request options for the request.
        :param method fetch_function:
            Will be invoked for retrieving each page

            Example of `fetch_function`:

            >>> def result_fn(result):
            >>>     return result['Databases']

        """
        super(_DefaultQueryExecutionContext, self).__init__(client, options)
        self._fetch_function = fetch_function

    async def _fetch_next_block(self):
        while super(_DefaultQueryExecutionContext, self)._has_more_pages() and not self._buffer:
            return await self._fetch_items_helper_with_retries(self._fetch_function)<|MERGE_RESOLUTION|>--- conflicted
+++ resolved
@@ -46,6 +46,7 @@
         self._options = options
         self._is_change_feed = "changeFeed" in options and options["changeFeed"] is True
         self._continuation = self._get_initial_continuation()
+        self._has_started = False
         self._has_finished = False
         self._buffer = deque()
 
@@ -115,16 +116,18 @@
         """ 
         fetched_items = []
         # Continues pages till finds a non-empty page or all results are exhausted
-<<<<<<< HEAD
-        while self._continuation or not self._has_started:
-            # For start time option, First fetch will always return empty
-            # before we get a continuation token
-            first_fetch = not self._has_started
+#         while self._continuation or not self._has_started:
+#             # For start time option, First fetch will always return empty
+#             # before we get a continuation token
+#             first_fetch = not self._has_started
+#             if not self._has_started:
+#                 self._has_started = True
+        while True:
+            # Check if this is first fetch for read from specific time change feed.
+            # For read specific time the first fetch will return empty even if we have more pages.
+            is_s_time_first_fetch = self._is_change_feed and self._options.get("startTime") and not self._has_started
             if not self._has_started:
                 self._has_started = True
-=======
-        while True:
->>>>>>> 995189e4
             new_options = copy.deepcopy(self._options)
             new_options["continuation"] = self._continuation
 
@@ -136,9 +139,7 @@
             # In change feed queries, the continuation token is always populated. The hasNext() test is whether
             # there is any items in the response or not.
             # For start time however we get no initial results, so we need to pass continuation token
-            if not self._is_change_feed or fetched_items:
-                self._continuation = response_headers.get(continuation_key)
-            elif self._is_change_feed and self._options.get("startTime") and first_fetch:
+            if not self._is_change_feed or fetched_items or is_s_time_first_fetch:
                 self._continuation = response_headers.get(continuation_key)
             else:
                 self._continuation = None
