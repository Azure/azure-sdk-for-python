# The MIT License (MIT)
# Copyright (c) 2014 Microsoft Corporation

# Permission is hereby granted, free of charge, to any person obtaining a copy
# of this software and associated documentation files (the "Software"), to deal
# in the Software without restriction, including without limitation the rights
# to use, copy, modify, merge, publish, distribute, sublicense, and/or sell
# copies of the Software, and to permit persons to whom the Software is
# furnished to do so, subject to the following conditions:

# The above copyright notice and this permission notice shall be included in all
# copies or substantial portions of the Software.

# THE SOFTWARE IS PROVIDED "AS IS", WITHOUT WARRANTY OF ANY KIND, EXPRESS OR
# IMPLIED, INCLUDING BUT NOT LIMITED TO THE WARRANTIES OF MERCHANTABILITY,
# FITNESS FOR A PARTICULAR PURPOSE AND NONINFRINGEMENT. IN NO EVENT SHALL THE
# AUTHORS OR COPYRIGHT HOLDERS BE LIABLE FOR ANY CLAIM, DAMAGES OR OTHER
# LIABILITY, WHETHER IN AN ACTION OF CONTRACT, TORT OR OTHERWISE, ARISING FROM,
# OUT OF OR IN CONNECTION WITH THE SOFTWARE OR THE USE OR OTHER DEALINGS IN THE
# SOFTWARE.

"""Internal class for proxy query execution context implementation in the Azure
Cosmos database service.
"""

import json
import os
from azure.cosmos.exceptions import CosmosHttpResponseError
from azure.cosmos._execution_context import endpoint_component, multi_execution_aggregator
from azure.cosmos._execution_context import non_streaming_order_by_aggregator, hybrid_search_aggregator
from azure.cosmos._execution_context.base_execution_context import _QueryExecutionContextBase
from azure.cosmos._execution_context.base_execution_context import _DefaultQueryExecutionContext
from azure.cosmos._execution_context.query_execution_info import _PartitionedQueryExecutionInfo
from azure.cosmos.documents import _DistinctType
from azure.cosmos.http_constants import StatusCodes, SubStatusCodes
from .._constants import _Constants as Constants

# pylint: disable=protected-access


def _is_partitioned_execution_info(e):
    return (
        e.status_code == StatusCodes.BAD_REQUEST and e.sub_status == SubStatusCodes.CROSS_PARTITION_QUERY_NOT_SERVABLE
    )


def _is_hybrid_search_query(query, e):
    # had to add this logic since error returned from service is different, will need to ask Neil
    if e.status_code == StatusCodes.INTERNAL_SERVER_ERROR:
        if "RRF" in query or "FullTextContains" in query or "FullTextScore" in query:
            return True
    return False


def _verify_valid_hybrid_search_query(hybrid_search_query_info):
    if not hybrid_search_query_info['take']:
        raise ValueError("Executing a hybrid search query without TOP or LIMIT can consume many" +
                         " RUs very fast and have long runtimes. Please ensure you are using one" +
                         " of the two filters with your hybrid search query.")
    if hybrid_search_query_info['take'] > int(os.environ.get(Constants.HS_MAX_ITEMS_CONFIG,
                                                             Constants.HS_MAX_ITEMS_CONFIG_DEFAULT)):
        raise ValueError("Executing a hybrid search query with more items than the max is not allowed. " +
                         "Please ensure you are using a limit smaller than the max, or change the max.")


def _get_partitioned_execution_info(e):
    error_msg = json.loads(e.http_error_message)
    return _PartitionedQueryExecutionInfo(json.loads(error_msg["additionalErrorInfo"]))


class _ProxyQueryExecutionContext(_QueryExecutionContextBase):  # pylint: disable=abstract-method
    """Represents a proxy execution context wrapper.

    By default, uses _DefaultQueryExecutionContext.

    If backend responds a 400 error code with a Query Execution Info, switches
    to _MultiExecutionContextAggregator
    """

    def __init__(self, client, resource_link, query, options, fetch_function, response_hook, raw_response_hook):
        """
        Constructor
        """
        super(_ProxyQueryExecutionContext, self).__init__(client, options)

        self._execution_context = _DefaultQueryExecutionContext(client, options, fetch_function)
        self._resource_link = resource_link
        self._query = query
        self._fetch_function = fetch_function
        self._response_hook = response_hook
        self._raw_response_hook = raw_response_hook
        self._fetched_query_plan = False

    def _create_execution_context_with_query_plan(self):
        self._fetched_query_plan = True
        query_to_use = self._query if self._query is not None else "Select * from root r"
        query_execution_info = _PartitionedQueryExecutionInfo(self._client._GetQueryPlanThroughGateway
        (query_to_use, self._resource_link))
        self._execution_context = self._create_pipelined_execution_context(query_execution_info)

    def __next__(self):
        """Returns the next query result.

        :return: The next query result.
        :rtype: dict
        :raises StopIteration: If no more result is left.

        """
        try:
            return next(self._execution_context)
        except CosmosHttpResponseError as e:
            if _is_partitioned_execution_info(e):
                query_to_use = self._query if self._query is not None else "Select * from root r"
                query_plan_dict = self._client._GetQueryPlanThroughGateway(
                    query_to_use, self._resource_link, self._options.get('excludedLocations'))
                query_execution_info = _PartitionedQueryExecutionInfo(query_plan_dict)
                self._execution_context = self._create_pipelined_execution_context(query_execution_info)
            else:
                raise e

        return next(self._execution_context)

    def fetch_next_block(self):
        """Returns a block of results.

        This method only exists for backward compatibility reasons. (Because
        QueryIterable has exposed fetch_next_block api).

        :return: List of results.
        :rtype: list
        """
<<<<<<< HEAD

        if self._fetched_query_plan or "enableCrossPartitionQuery" not in self._options:
            try:
                return self._execution_context.fetch_next_block()
            except CosmosHttpResponseError as e:
                if _is_partitioned_execution_info(e) or _is_hybrid_search_query(self._query, e):
                    self._create_execution_context_with_query_plan()
        else:
            self._create_execution_context_with_query_plan()
=======
        # TODO: NEED to change this - make every query retrieve a query plan
        # also, we can't have this logic being returned to so often - there should be no need for this
        # need to split up query plan logic and actual query iterating logic
        try:
            return self._execution_context.fetch_next_block()
        except CosmosHttpResponseError as e:
            if _is_partitioned_execution_info(e) or _is_hybrid_search_query(self._query, e):
                query_to_use = self._query if self._query is not None else "Select * from root r"
                query_plan_dict = self._client._GetQueryPlanThroughGateway(
                    query_to_use, self._resource_link, self._options.get('excludedLocations'))
                query_execution_info = _PartitionedQueryExecutionInfo(query_plan_dict)
                self._execution_context = self._create_pipelined_execution_context(query_execution_info)
            else:
                raise e
>>>>>>> a1946d47

        return self._execution_context.fetch_next_block()

    def _create_pipelined_execution_context(self, query_execution_info):
        assert self._resource_link, "code bug, resource_link is required."
        if query_execution_info.has_aggregates() and not query_execution_info.has_select_value():
            if self._options and ("enableCrossPartitionQuery" in self._options
                                  and self._options["enableCrossPartitionQuery"]):
                raise CosmosHttpResponseError(
                    StatusCodes.BAD_REQUEST,
                    "Cross partition query only supports 'VALUE <AggregateFunc>' for aggregates")

        # throw exception here for vector search query without limit filter or limit > max_limit
        if query_execution_info.get_non_streaming_order_by():
            total_item_buffer = (query_execution_info.get_top() or 0) or \
                                ((query_execution_info.get_limit() or 0) + (query_execution_info.get_offset() or 0))
            if total_item_buffer == 0:
                raise ValueError("Executing a vector search query without TOP or LIMIT can consume many" +
                                 " RUs very fast and have long runtimes. Please ensure you are using one" +
                                 " of the two filters with your vector search query.")
            if total_item_buffer > int(os.environ.get(Constants.MAX_ITEM_BUFFER_VS_CONFIG,
                                                      Constants.MAX_ITEM_BUFFER_VS_CONFIG_DEFAULT)):
                raise ValueError("Executing a vector search query with more items than the max is not allowed. " +
                                 "Please ensure you are using a limit smaller than the max, or change the max.")
            execution_context_aggregator = \
                non_streaming_order_by_aggregator._NonStreamingOrderByContextAggregator(self._client,
                                                                                        self._resource_link,
                                                                                        self._query,
                                                                                        self._options,
                                                                                        query_execution_info,
                                                                                        self._response_hook,
                                                                                        self._raw_response_hook)
        elif query_execution_info.has_hybrid_search_query_info():
            hybrid_search_query_info = query_execution_info._query_execution_info['hybridSearchQueryInfo']
            _verify_valid_hybrid_search_query(hybrid_search_query_info)
            execution_context_aggregator = \
                hybrid_search_aggregator._HybridSearchContextAggregator(self._client,
                                                                        self._resource_link,
                                                                        self._options,
                                                                        query_execution_info,
                                                                        hybrid_search_query_info,
                                                                        self._response_hook,
                                                                        self._raw_response_hook)
            execution_context_aggregator._run_hybrid_search()
        else:
            execution_context_aggregator = \
                multi_execution_aggregator._MultiExecutionContextAggregator(self._client,
                                                                            self._resource_link,
                                                                            self._query,
                                                                            self._options,
                                                                            query_execution_info,
                                                                            self._response_hook,
                                                                            self._raw_response_hook)
        return _PipelineExecutionContext(self._client, self._options, execution_context_aggregator,
                                         query_execution_info)

    next = __next__  # Python 2 compatibility.


class _PipelineExecutionContext(_QueryExecutionContextBase):  # pylint: disable=abstract-method

    DEFAULT_PAGE_SIZE = 1000

    def __init__(self, client, options, execution_context, query_execution_info):
        super(_PipelineExecutionContext, self).__init__(client, options)

        if options.get("maxItemCount"):
            self._page_size = options["maxItemCount"]
        else:
            self._page_size = _PipelineExecutionContext.DEFAULT_PAGE_SIZE

        self._execution_context = execution_context

        self._endpoint = endpoint_component._QueryExecutionEndpointComponent(execution_context)

        order_by = query_execution_info.get_order_by()
        if query_execution_info.get_non_streaming_order_by():
            self._endpoint = endpoint_component._QueryExecutionNonStreamingEndpointComponent(self._endpoint)
        elif order_by:
            self._endpoint = endpoint_component._QueryExecutionOrderByEndpointComponent(self._endpoint)

        aggregates = query_execution_info.get_aggregates()
        if aggregates:
            self._endpoint = endpoint_component._QueryExecutionAggregateEndpointComponent(self._endpoint, aggregates)

        distinct_type = query_execution_info.get_distinct_type()
        if distinct_type != _DistinctType.NoneType:
            if distinct_type == _DistinctType.Ordered:
                self._endpoint = endpoint_component._QueryExecutionDistinctOrderedEndpointComponent(self._endpoint)
            else:
                self._endpoint = endpoint_component._QueryExecutionDistinctUnorderedEndpointComponent(self._endpoint)

        offset = query_execution_info.get_offset()
        if offset is not None:
            self._endpoint = endpoint_component._QueryExecutionOffsetEndpointComponent(self._endpoint, offset)

        top = query_execution_info.get_top()
        if top is not None:
            self._endpoint = endpoint_component._QueryExecutionTopEndpointComponent(self._endpoint, top)

        limit = query_execution_info.get_limit()
        if limit is not None:
            self._endpoint = endpoint_component._QueryExecutionTopEndpointComponent(self._endpoint, limit)

    def __next__(self):
        """Returns the next query result.

        :return: The next query result.
        :rtype: dict
        :raises StopIteration: If no more result is left.
        """
        return next(self._endpoint)

    def fetch_next_block(self):
        """Returns a block of results.

        This method only exists for backward compatibility reasons. (Because
        QueryIterable has exposed fetch_next_block api).

        This method internally invokes next() as many times required to collect
        the requested fetch size.

        :return: List of results.
        :rtype: list
        """

        results = []
        for _ in range(self._page_size):
            try:
                results.append(next(self))
            except StopIteration:
                # no more results
                break
        return results

    next = __next__  # Python 2 compatibility.<|MERGE_RESOLUTION|>--- conflicted
+++ resolved
@@ -95,7 +95,7 @@
         self._fetched_query_plan = True
         query_to_use = self._query if self._query is not None else "Select * from root r"
         query_execution_info = _PartitionedQueryExecutionInfo(self._client._GetQueryPlanThroughGateway
-        (query_to_use, self._resource_link))
+        (query_to_use, self._resource_link, self._options.get('excludedLocations')))
         self._execution_context = self._create_pipelined_execution_context(query_execution_info)
 
     def __next__(self):
@@ -106,17 +106,16 @@
         :raises StopIteration: If no more result is left.
 
         """
-        try:
-            return next(self._execution_context)
-        except CosmosHttpResponseError as e:
-            if _is_partitioned_execution_info(e):
-                query_to_use = self._query if self._query is not None else "Select * from root r"
-                query_plan_dict = self._client._GetQueryPlanThroughGateway(
-                    query_to_use, self._resource_link, self._options.get('excludedLocations'))
-                query_execution_info = _PartitionedQueryExecutionInfo(query_plan_dict)
-                self._execution_context = self._create_pipelined_execution_context(query_execution_info)
-            else:
-                raise e
+        if self._fetched_query_plan or "enableCrossPartitionQuery" not in self._options:
+            try:
+                return next(self._execution_context)
+            except CosmosHttpResponseError as e:
+                if _is_partitioned_execution_info(e) or _is_hybrid_search_query(self._query, e):
+                    self._create_execution_context_with_query_plan()
+                else:
+                    raise e
+        else:
+            self._create_execution_context_with_query_plan()
 
         return next(self._execution_context)
 
@@ -129,32 +128,16 @@
         :return: List of results.
         :rtype: list
         """
-<<<<<<< HEAD
-
         if self._fetched_query_plan or "enableCrossPartitionQuery" not in self._options:
             try:
                 return self._execution_context.fetch_next_block()
             except CosmosHttpResponseError as e:
                 if _is_partitioned_execution_info(e) or _is_hybrid_search_query(self._query, e):
                     self._create_execution_context_with_query_plan()
+                else:
+                    raise e
         else:
             self._create_execution_context_with_query_plan()
-=======
-        # TODO: NEED to change this - make every query retrieve a query plan
-        # also, we can't have this logic being returned to so often - there should be no need for this
-        # need to split up query plan logic and actual query iterating logic
-        try:
-            return self._execution_context.fetch_next_block()
-        except CosmosHttpResponseError as e:
-            if _is_partitioned_execution_info(e) or _is_hybrid_search_query(self._query, e):
-                query_to_use = self._query if self._query is not None else "Select * from root r"
-                query_plan_dict = self._client._GetQueryPlanThroughGateway(
-                    query_to_use, self._resource_link, self._options.get('excludedLocations'))
-                query_execution_info = _PartitionedQueryExecutionInfo(query_plan_dict)
-                self._execution_context = self._create_pipelined_execution_context(query_execution_info)
-            else:
-                raise e
->>>>>>> a1946d47
 
         return self._execution_context.fetch_next_block()
 
