--- conflicted
+++ resolved
@@ -36,15 +36,12 @@
 from azure.cosmos._execution_context.query_execution_info import _PartitionedQueryExecutionInfo
 from azure.cosmos.documents import _DistinctType
 from azure.cosmos.http_constants import StatusCodes, SubStatusCodes
-<<<<<<< HEAD
+from .._constants import _Constants as Constants
 from azure.cosmos.query_engine import QueryEngine
 
 if TYPE_CHECKING:
     # We can't import this at runtime because it's circular, so only import it for type checking
     from azure.cosmos._cosmos_client_connection import CosmosClientConnection
-=======
-from .._constants import _Constants as Constants
->>>>>>> 5eba99f1
 
 # pylint: disable=protected-access
 
@@ -88,20 +85,17 @@
     to _MultiExecutionContextAggregator
     """
 
-<<<<<<< HEAD
     def __init__(self,
                  # We have to use a string for this annotation because of the circular import problem above
                  client: 'CosmosClientConnection',
                  resource_link: str,
                  query: Optional[Union[str, Dict[str, Any]]],
                  options: Optional[Mapping[str, Any]] = {},
-                 fetch_function: Callable[[
-                     Mapping[str, Any]], Tuple[List[Dict[str, Any]], CaseInsensitiveDict]] = None,
+                 fetch_function: Callable[[Mapping[str, Any]], Tuple[List[Dict[str, Any]], CaseInsensitiveDict]] = None,
+                 response_hook,
+                 raw_response_hook,
+                 resource_typ,
                  query_engine: Optional[QueryEngine] = None):
-=======
-    def __init__(self, client, resource_link, query, options, fetch_function, response_hook,
-                 raw_response_hook, resource_type):
->>>>>>> 5eba99f1
         """
         Constructor
         """
@@ -112,13 +106,11 @@
         self._resource_link = resource_link
         self._query = query
         self._fetch_function = fetch_function
-<<<<<<< HEAD
-        self._query_engine = query_engine
-=======
         self._resource_type = resource_type
         self._response_hook = response_hook
         self._raw_response_hook = raw_response_hook
         self._fetched_query_plan = False
+        self._query_engine = query_engine
 
     def _create_execution_context_with_query_plan(self):
         self._fetched_query_plan = True
@@ -126,7 +118,7 @@
         query_execution_info = _PartitionedQueryExecutionInfo(self._client._GetQueryPlanThroughGateway
         (query_to_use, self._resource_link, self._options.get('excludedLocations')))
         self._execution_context = self._create_pipelined_execution_context(query_execution_info)
->>>>>>> 5eba99f1
+        # self._create_execution_context(query_to_use)
 
     def __next__(self):
         """Returns the next query result.
@@ -139,14 +131,8 @@
         try:
             return next(self._execution_context)
         except CosmosHttpResponseError as e:
-<<<<<<< HEAD
-            if _is_partitioned_execution_info(e):
-                query_to_use = self._query if self._query is not None else "Select * from root r"
-                self._create_execution_context(query_to_use)
-=======
             if _is_partitioned_execution_info(e) or _is_hybrid_search_query(self._query, e):
                 self._create_execution_context_with_query_plan()
->>>>>>> 5eba99f1
             else:
                 raise e
 
@@ -165,12 +151,7 @@
             return self._execution_context.fetch_next_block()
         except CosmosHttpResponseError as e:
             if _is_partitioned_execution_info(e) or _is_hybrid_search_query(self._query, e):
-<<<<<<< HEAD
-                query_to_use = self._query if self._query is not None else "Select * from root r"
-                self._create_execution_context(query_to_use)
-=======
                 self._create_execution_context_with_query_plan()
->>>>>>> 5eba99f1
             else:
                 raise e
 
