--- conflicted
+++ resolved
@@ -190,13 +190,8 @@
             self,
             request: RequestObject,
             pk_range_wrapper: PartitionKeyRangeWrapper
-<<<<<<< HEAD
         ) -> list[str]:
-        excluded_locations = []
-=======
-        ) -> List[str]:
         unhealthy_locations = []
->>>>>>> 13be40c3
         if pk_range_wrapper in self.pk_range_wrapper_to_health_info:
             for location, partition_health_info in self.pk_range_wrapper_to_health_info[pk_range_wrapper].items():
                 if (partition_health_info.unavailability_info and
