# The MIT License (MIT)
# Copyright (c) 2014 Microsoft Corporation

# Permission is hereby granted, free of charge, to any person obtaining a copy
# of this software and associated documentation files (the "Software"), to deal
# in the Software without restriction, including without limitation the rights
# to use, copy, modify, merge, publish, distribute, sublicense, and/or sell
# copies of the Software, and to permit persons to whom the Software is
# furnished to do so, subject to the following conditions:

# The above copyright notice and this permission notice shall be included in all
# copies or substantial portions of the Software.

# THE SOFTWARE IS PROVIDED "AS IS", WITHOUT WARRANTY OF ANY KIND, EXPRESS OR
# IMPLIED, INCLUDING BUT NOT LIMITED TO THE WARRANTIES OF MERCHANTABILITY,
# FITNESS FOR A PARTICULAR PURPOSE AND NONINFRINGEMENT. IN NO EVENT SHALL THE
# AUTHORS OR COPYRIGHT HOLDERS BE LIABLE FOR ANY CLAIM, DAMAGES OR OTHER
# LIABILITY, WHETHER IN AN ACTION OF CONTRACT, TORT OR OTHERWISE, ARISING FROM,
# OUT OF OR IN CONNECTION WITH THE SOFTWARE OR THE USE OR OTHER DEALINGS IN THE
# SOFTWARE.

"""Create, read, update and delete items in the Azure Cosmos DB SQL API service.
"""

from typing import Any, Callable, Dict, List, Optional, Union

import six
<<<<<<< HEAD

=======
>>>>>>> fd663451
from ._cosmos_client_connection import CosmosClientConnection
from .errors import HTTPFailure
from .http_constants import StatusCodes
from .offer import Offer
from .scripts import Scripts
from ._query_iterable import QueryIterable
from .partition_key import NonePartitionKeyValue

__all__ = ("Container",)


class Container:
    """ An Azure Cosmos DB container.

    A container in an Azure Cosmos DB SQL API database is a collection of documents, each of which represented as an Item.

    :ivar str id: ID (name) of the container
    :ivar str session_token: The session token for the container.

    .. note::

        To create a new container in an existing database, use :func:`Database.create_container`.

    """

    def __init__(self, client_connection, database_link, id, properties=None):
        # type: (CosmosClientConnection, str, str, Dict[str, Any]) -> None
        self.client_connection = client_connection
        self.id = id
        self._properties = properties
        self.container_link = u"{}/colls/{}".format(database_link, self.id)
        self._is_system_key = None
        self._scripts = None

    def _get_properties(self):
        # type: () -> Dict[str, Any]
        if self._properties is None:
            self.read()
        return self._properties

    @property
    def is_system_key(self):
        if self._is_system_key is None:
            properties = self._get_properties()
            self._is_system_key = (
                properties["partitionKey"]["systemKey"] if "systemKey" in properties["partitionKey"] else False
            )
        return self._is_system_key

    @property
    def scripts(self):
        if self._scripts is None:
            self._scripts = Scripts(self.client_connection, self.container_link, self.is_system_key)
        return self._scripts

    def _get_document_link(self, item_or_link):
        # type: (Union[Dict[str, Any], str]) -> str
        if isinstance(item_or_link, six.string_types):
            return u"{}/docs/{}".format(self.container_link, item_or_link)
        return item_or_link["_self"]

    def _get_conflict_link(self, conflict_or_link):
        # type: (Union[Dict[str, Any], str]) -> str
        if isinstance(conflict_or_link, six.string_types):
            return u"{}/conflicts/{}".format(self.container_link, conflict_or_link)
        return conflict_or_link["_self"]

    def read(
        self,
        session_token=None,
        initial_headers=None,
        populate_query_metrics=None,
        populate_partition_key_range_statistics=None,
        populate_quota_info=None,
        request_options=None,
        response_hook=None,
    ):
        # type: (str, Dict[str, str], bool, bool, bool, Dict[str, Any], Optional[Callable]) -> Container
        """ Read the container properties

        :param session_token: Token for use with Session consistency.
        :param initial_headers: Initial headers to be sent as part of the request.
        :param populate_query_metrics: Enable returning query metrics in response headers.
        :param populate_partition_key_range_statistics: Enable returning partition key range statistics in response headers.
        :param populate_quota_info: Enable returning collection storage quota information in response headers.
        :param request_options: Dictionary of additional properties to be used for the request.
        :param response_hook: a callable invoked with the response metadata
        :raise `HTTPFailure`: Raised if the container couldn't be retrieved. This includes if the container does not exist.
        :returns: :class:`Container` instance representing the retrieved container.

        """
        if not request_options:
            request_options = {}  # type: Dict[str, Any]
        if session_token:
            request_options["sessionToken"] = session_token
        if initial_headers:
            request_options["initialHeaders"] = initial_headers
        if populate_query_metrics is not None:
            request_options["populateQueryMetrics"] = populate_query_metrics
        if populate_partition_key_range_statistics is not None:
            request_options["populatePartitionKeyRangeStatistics"] = populate_partition_key_range_statistics
        if populate_quota_info is not None:
            request_options["populateQuotaInfo"] = populate_quota_info

        collection_link = self.container_link
        self._properties = self.client_connection.ReadContainer(collection_link, options=request_options)

        if response_hook:
            response_hook(self.client_connection.last_response_headers, self._properties)

        return self._properties

    def read_item(
        self,
        item,
        partition_key,
        session_token=None,
        initial_headers=None,
        populate_query_metrics=None,
        post_trigger_include=None,
        request_options=None,
        response_hook=None,
    ):
        # type: (Union[str, Dict[str, Any]], Any, str, Dict[str, str], bool, str, Dict[str, Any], Optional[Callable]) -> Dict[str, str]
        """
        Get the item identified by `id`.

        :param item: The ID (name) or dict representing item to retrieve.
        :param partition_key: Partition key for the item to retrieve.
        :param session_token: Token for use with Session consistency.
        :param initial_headers: Initial headers to be sent as part of the request.
        :param populate_query_metrics: Enable returning query metrics in response headers.
        :param post_trigger_include: trigger id to be used as post operation trigger.
        :param request_options: Dictionary of additional properties to be used for the request.
        :param response_hook: a callable invoked with the response metadata
        :returns: Dict representing the item to be retrieved.
        :raise `HTTPFailure`: If the given item couldn't be retrieved.

        .. literalinclude:: ../../examples/examples.py
            :start-after: [START update_item]
            :end-before: [END update_item]
            :language: python
            :dedent: 0
            :caption: Get an item from the database and update one of its properties:
            :name: update_item

        """
        doc_link = self._get_document_link(item)

        if not request_options:
            request_options = {}  # type: Dict[str, Any]
        if partition_key:
            request_options["partitionKey"] = self._set_partition_key(partition_key)
        if session_token:
            request_options["sessionToken"] = session_token
        if initial_headers:
            request_options["initialHeaders"] = initial_headers
        if populate_query_metrics is not None:
            request_options["populateQueryMetrics"] = populate_query_metrics
        if post_trigger_include:
            request_options["postTriggerInclude"] = post_trigger_include

        result = self.client_connection.ReadItem(document_link=doc_link, options=request_options)
        if response_hook:
            response_hook(self.client_connection.last_response_headers, result)
        return result

    def read_all_items(
        self,
        max_item_count=None,
        session_token=None,
        initial_headers=None,
        populate_query_metrics=None,
        feed_options=None,
        response_hook=None,
    ):
        # type: (int, str, Dict[str, str], bool, Dict[str, Any], Optional[Callable]) -> QueryIterable
        """ List all items in the container.

        :param max_item_count: Max number of items to be returned in the enumeration operation.
        :param session_token: Token for use with Session consistency.
        :param initial_headers: Initial headers to be sent as part of the request.
        :param populate_query_metrics: Enable returning query metrics in response headers.
        :param feed_options: Dictionary of additional properties to be used for the request.
        :param response_hook: a callable invoked with the response metadata
        :returns: An Iterable of items (dicts).
        """
        if not feed_options:
            feed_options = {}  # type: Dict[str, Any]
        if max_item_count is not None:
            feed_options["maxItemCount"] = max_item_count
        if session_token:
            feed_options["sessionToken"] = session_token
        if initial_headers:
            feed_options["initialHeaders"] = initial_headers
        if populate_query_metrics is not None:
            feed_options["populateQueryMetrics"] = populate_query_metrics

        if hasattr(response_hook, "clear"):
            response_hook.clear()

        items = self.client_connection.ReadItems(
            collection_link=self.container_link, feed_options=feed_options, response_hook=response_hook
        )
        if response_hook:
            response_hook(self.client_connection.last_response_headers, items)
        return items

    def query_items_change_feed(
        self,
        partition_key_range_id=None,
        is_start_from_beginning=False,
        continuation=None,
        max_item_count=None,
        feed_options=None,
        response_hook=None,
    ):
        """ Get a sorted list of items that were changed, in the order in which they were modified.

        :param partition_key_range_id: ChangeFeed requests can be executed against specific partition key ranges.
        This is used to process the change feed in parallel across multiple consumers.
        :param is_start_from_beginning: Get whether change feed should start from beginning (true) or from current (false).
        By default it's start from current (false).
        :param continuation: e_tag value to be used as continuation for reading change feed.
        :param max_item_count: Max number of items to be returned in the enumeration operation.
        :param feed_options: Dictionary of additional properties to be used for the request.
        :param response_hook: a callable invoked with the response metadata
        :returns: An Iterable of items (dicts).

        """
        if not feed_options:
            feed_options = {}  # type: Dict[str, Any]
        if partition_key_range_id is not None:
            feed_options["partitionKeyRangeId"] = partition_key_range_id
        if is_start_from_beginning is not None:
            feed_options["isStartFromBeginning"] = is_start_from_beginning
        if max_item_count is not None:
            feed_options["maxItemCount"] = max_item_count
        if continuation is not None:
            feed_options["continuation"] = continuation

        if hasattr(response_hook, "clear"):
            response_hook.clear()

        result = self.client_connection.QueryItemsChangeFeed(
            self.container_link, options=feed_options, response_hook=response_hook
        )
        if response_hook:
            response_hook(self.client_connection.last_response_headers, result)
        return result

    def query_items(
        self,
        query,
        parameters=None,
        partition_key=None,
        enable_cross_partition_query=None,
        max_item_count=None,
        session_token=None,
        initial_headers=None,
        enable_scan_in_query=None,
        populate_query_metrics=None,
        feed_options=None,
        response_hook=None,
    ):
        # type: (str, List, Any, bool, int, str, Dict[str, str], bool, bool, Dict[str, Any, Optional[Callable]) -> QueryIterable
        """Return all results matching the given `query`.

        :param query: The Azure Cosmos DB SQL query to execute.
        :param parameters: Optional array of parameters to the query. Ignored if no query is provided.
        :param partition_key: Specifies the partition key value for the item.
        :param enable_cross_partition_query: Allows sending of more than one request to execute the query in the Azure Cosmos DB service.
        More than one request is necessary if the query is not scoped to single partition key value.
        :param max_item_count: Max number of items to be returned in the enumeration operation.
        :param session_token: Token for use with Session consistency.
        :param initial_headers: Initial headers to be sent as part of the request.
        :param enable_scan_in_query: Allow scan on the queries which couldn't be served as indexing was opted out on the requested paths.
        :param populate_query_metrics: Enable returning query metrics in response headers.
        :param feed_options: Dictionary of additional properties to be used for the request.
        :param response_hook: a callable invoked with the response metadata
        :returns: An Iterable of items (dicts).

        You can use any value for the container name in the FROM clause, but typically the container name is used.
        In the examples below, the container name is "products," and is aliased as "p" for easier referencing
        in the WHERE clause.

        .. literalinclude:: ../../examples/examples.py
            :start-after: [START query_items]
            :end-before: [END query_items]
            :language: python
            :dedent: 0
            :caption: Get all products that have not been discontinued:
            :name: query_items

        .. literalinclude:: ../../examples/examples.py
            :start-after: [START query_items_param]
            :end-before: [END query_items_param]
            :language: python
            :dedent: 0
            :caption: Parameterized query to get all products that have been discontinued:
            :name: query_items_param

        """
        if not feed_options:
            feed_options = {}  # type: Dict[str, Any]
        if enable_cross_partition_query is not None:
            feed_options["enableCrossPartitionQuery"] = enable_cross_partition_query
        if max_item_count is not None:
            feed_options["maxItemCount"] = max_item_count
        if session_token:
            feed_options["sessionToken"] = session_token
        if initial_headers:
            feed_options["initialHeaders"] = initial_headers
        if populate_query_metrics is not None:
            feed_options["populateQueryMetrics"] = populate_query_metrics
        if partition_key is not None:
            feed_options["partitionKey"] = self._set_partition_key(partition_key)
        if enable_scan_in_query is not None:
            feed_options["enableScanInQuery"] = enable_scan_in_query

        if hasattr(response_hook, "clear"):
            response_hook.clear()

        items = self.client_connection.QueryItems(
            database_or_Container_link=self.container_link,
            query=query if parameters is None else dict(query=query, parameters=parameters),
            options=feed_options,
            partition_key=partition_key,
            response_hook=response_hook,
        )
        if response_hook:
            response_hook(self.client_connection.last_response_headers, items)
        return items

    def replace_item(
        self,
        item,
        body,
        session_token=None,
        initial_headers=None,
        access_condition=None,
        populate_query_metrics=None,
        pre_trigger_include=None,
        post_trigger_include=None,
        request_options=None,
        response_hook=None,
    ):
        # type: (Union[str, Dict[str, Any]], Dict[str, Any], str, Dict[str, str], Dict[str, str], bool, str, str, Dict[str, Any], Optional[Callable]) -> Dict[str, str]
        """ Replaces the specified item if it exists in the container.

        :param item: The ID (name) or dict representing item to be replaced.
        :param body: A dict-like object representing the item to replace.
        :param session_token: Token for use with Session consistency.
        :param initial_headers: Initial headers to be sent as part of the request.
        :param access_condition: Conditions Associated with the request.
        :param populate_query_metrics: Enable returning query metrics in response headers.
        :param pre_trigger_include: trigger id to be used as pre operation trigger.
        :param post_trigger_include: trigger id to be used as post operation trigger.
        :param request_options: Dictionary of additional properties to be used for the request.
        :param response_hook: a callable invoked with the response metadata
        :returns: A dict representing the item after replace went through.
        :raise `HTTPFailure`: If the replace failed or the item with given id does not exist.

        """
        item_link = self._get_document_link(item)
        if not request_options:
            request_options = {}  # type: Dict[str, Any]
        request_options["disableIdGeneration"] = True
        if session_token:
            request_options["sessionToken"] = session_token
        if initial_headers:
            request_options["initialHeaders"] = initial_headers
        if access_condition:
            request_options["accessCondition"] = access_condition
        if populate_query_metrics is not None:
            request_options["populateQueryMetrics"] = populate_query_metrics
        if pre_trigger_include:
            request_options["preTriggerInclude"] = pre_trigger_include
        if post_trigger_include:
            request_options["postTriggerInclude"] = post_trigger_include

        result = self.client_connection.ReplaceItem(document_link=item_link, new_document=body, options=request_options)
        if response_hook:
            response_hook(self.client_connection.last_response_headers, result)
        return result

    def upsert_item(
        self,
        body,
        session_token=None,
        initial_headers=None,
        access_condition=None,
        populate_query_metrics=None,
        pre_trigger_include=None,
        post_trigger_include=None,
        request_options=None,
        response_hook=None,
    ):
        # type: (Dict[str, Any], str, Dict[str, str], Dict[str, str], bool, str, str, Dict[str, Any], Optional[Callable]) -> Dict[str, str]
        """ Insert or update the specified item.

        :param body: A dict-like object representing the item to update or insert.
        :param session_token: Token for use with Session consistency.
        :param initial_headers: Initial headers to be sent as part of the request.
        :param access_condition: Conditions Associated with the request.
        :param populate_query_metrics: Enable returning query metrics in response headers.
        :param pre_trigger_include: trigger id to be used as pre operation trigger.
        :param post_trigger_include: trigger id to be used as post operation trigger.
        :param request_options: Dictionary of additional properties to be used for the request.
        :param response_hook: a callable invoked with the response metadata
        :returns: A dict representing the upserted item.
        :raise `HTTPFailure`: If the given item could not be upserted.

        If the item already exists in the container, it is replaced. If it does not, it is inserted.

        """
        if not request_options:
            request_options = {}  # type: Dict[str, Any]
        request_options["disableIdGeneration"] = True
        if session_token:
            request_options["sessionToken"] = session_token
        if initial_headers:
            request_options["initialHeaders"] = initial_headers
        if access_condition:
            request_options["accessCondition"] = access_condition
        if populate_query_metrics is not None:
            request_options["populateQueryMetrics"] = populate_query_metrics
        if pre_trigger_include:
            request_options["preTriggerInclude"] = pre_trigger_include
        if post_trigger_include:
            request_options["postTriggerInclude"] = post_trigger_include

        result = self.client_connection.UpsertItem(database_or_Container_link=self.container_link, document=body)
        if response_hook:
            response_hook(self.client_connection.last_response_headers, result)
        return result

    def create_item(
        self,
        body,
        session_token=None,
        initial_headers=None,
        access_condition=None,
        populate_query_metrics=None,
        pre_trigger_include=None,
        post_trigger_include=None,
        indexing_directive=None,
        request_options=None,
        response_hook=None,
    ):
        # type: (Dict[str, Any], str, Dict[str, str], Dict[str, str], bool, str, str, Any, Dict[str, Any], Optional[Callable]) -> Dict[str, str]
        """ Create an item in the container.

        :param body: A dict-like object representing the item to create.
        :param session_token: Token for use with Session consistency.
        :param initial_headers: Initial headers to be sent as part of the request.
        :param access_condition: Conditions Associated with the request.
        :param populate_query_metrics: Enable returning query metrics in response headers.
        :param pre_trigger_include: trigger id to be used as pre operation trigger.
        :param post_trigger_include: trigger id to be used as post operation trigger.
        :param indexing_directive: Indicate whether the document should be omitted from indexing.
        :param request_options: Dictionary of additional properties to be used for the request.
        :param response_hook: a callable invoked with the response metadata
        :returns: A dict representing the new item.
        :raises `HTTPFailure`: If item with the given ID already exists.

        To update or replace an existing item, use the :func:`Container.upsert_item` method.

        """
        if not request_options:
            request_options = {}  # type: Dict[str, Any]

        request_options["disableAutomaticIdGeneration"] = True
        if session_token:
            request_options["sessionToken"] = session_token
        if initial_headers:
            request_options["initialHeaders"] = initial_headers
        if access_condition:
            request_options["accessCondition"] = access_condition
        if populate_query_metrics:
            request_options["populateQueryMetrics"] = populate_query_metrics
        if pre_trigger_include:
            request_options["preTriggerInclude"] = pre_trigger_include
        if post_trigger_include:
            request_options["postTriggerInclude"] = post_trigger_include
        if indexing_directive:
            request_options["indexingDirective"] = indexing_directive

        result = self.client_connection.CreateItem(
            database_or_Container_link=self.container_link, document=body, options=request_options
        )
        if response_hook:
            response_hook(self.client_connection.last_response_headers, result)
        return result

    def delete_item(
        self,
        item,
        partition_key,
        session_token=None,
        initial_headers=None,
        access_condition=None,
        populate_query_metrics=None,
        pre_trigger_include=None,
        post_trigger_include=None,
        request_options=None,
        response_hook=None,
    ):
        # type: (Union[Dict[str, Any], str], Any, str, Dict[str, str], Dict[str, str], bool, str, str, Dict[str, Any], Optional[Callable]) -> None
        """ Delete the specified item from the container.

        :param item: The ID (name) or dict representing item to be deleted.
        :param partition_key: Specifies the partition key value for the item.
        :param session_token: Token for use with Session consistency.
        :param initial_headers: Initial headers to be sent as part of the request.
        :param access_condition: Conditions Associated with the request.
        :param populate_query_metrics: Enable returning query metrics in response headers.
        :param pre_trigger_include: trigger id to be used as pre operation trigger.
        :param post_trigger_include: trigger id to be used as post operation trigger.
        :param request_options: Dictionary of additional properties to be used for the request.
        :param response_hook: a callable invoked with the response metadata
        :raises `HTTPFailure`: The item wasn't deleted successfully. If the item does not exist in the container, a `404` error is returned.

        """
        if not request_options:
            request_options = {}  # type: Dict[str, Any]
        if partition_key:
            request_options["partitionKey"] = self._set_partition_key(partition_key)
        if session_token:
            request_options["sessionToken"] = session_token
        if initial_headers:
            request_options["initialHeaders"] = initial_headers
        if access_condition:
            request_options["accessCondition"] = access_condition
        if populate_query_metrics is not None:
            request_options["populateQueryMetrics"] = populate_query_metrics
        if pre_trigger_include:
            request_options["preTriggerInclude"] = pre_trigger_include
        if post_trigger_include:
            request_options["postTriggerInclude"] = post_trigger_include

        document_link = self._get_document_link(item)
        result = self.client_connection.DeleteItem(document_link=document_link, options=request_options)
        if response_hook:
            response_hook(self.client_connection.last_response_headers, result)

    def read_offer(self, response_hook=None):
        # type: (Optional[Callable]) -> Offer
        """ Read the Offer object for this container.

        :param response_hook: a callable invoked with the response metadata
        :returns: Offer for the container.
        :raise HTTPFailure: If no offer exists for the container or if the offer could not be retrieved.

        """
        properties = self._get_properties()
        link = properties["_self"]
        query_spec = {
            "query": "SELECT * FROM root r WHERE r.resource=@link",
            "parameters": [{"name": "@link", "value": link}],
        }
        offers = list(self.client_connection.QueryOffers(query_spec))
        if len(offers) <= 0:
            raise HTTPFailure(StatusCodes.NOT_FOUND, "Could not find Offer for container " + self.container_link)

        if response_hook:
            response_hook(self.client_connection.last_response_headers, offers)

        return Offer(offer_throughput=offers[0]["content"]["offerThroughput"], properties=offers[0])

    def replace_throughput(self, throughput, response_hook=None):
        # type: (in, Optional[Callable]) -> Offer
        """ Replace the container's throughput

        :param throughput: The throughput to be set (an integer).
        :param response_hook: a callable invoked with the response metadata
        :returns: Offer for the container, updated with new throughput.
        :raise HTTPFailure: If no offer exists for the container or if the offer could not be updated.

        """
        properties = self._get_properties()
        link = properties["_self"]
        query_spec = {
            "query": "SELECT * FROM root r WHERE r.resource=@link",
            "parameters": [{"name": "@link", "value": link}],
        }
        offers = list(self.client_connection.QueryOffers(query_spec))
        if len(offers) <= 0:
            raise HTTPFailure(StatusCodes.NOT_FOUND, "Could not find Offer for container " + self.container_link)
        new_offer = offers[0].copy()
        new_offer["content"]["offerThroughput"] = throughput
        data = self.client_connection.ReplaceOffer(offer_link=offers[0]["_self"], offer=offers[0])

        if response_hook:
            response_hook(self.client_connection.last_response_headers, data)

        return Offer(offer_throughput=data["content"]["offerThroughput"], properties=data)

    def read_all_conflicts(self, max_item_count=None, feed_options=None, response_hook=None):
        # type: (int, Dict[str, Any], Optional[Callable]) -> QueryIterable
        """ List all conflicts in the container.

        :param max_item_count: Max number of items to be returned in the enumeration operation.
        :param feed_options: Dictionary of additional properties to be used for the request.
        :param response_hook: a callable invoked with the response metadata
        :returns: An Iterable of conflicts (dicts).

        """
        if not feed_options:
            feed_options = {}  # type: Dict[str, Any]
        if max_item_count is not None:
            feed_options["maxItemCount"] = max_item_count

        result = self.client_connection.ReadConflicts(collection_link=self.container_link, feed_options=feed_options)
        if response_hook:
            response_hook(self.client_connection.last_response_headers, result)
        return result

    def query_conflicts(
        self,
        query,
        parameters=None,
        enable_cross_partition_query=None,
        partition_key=None,
        max_item_count=None,
        feed_options=None,
        response_hook=None,
    ):
        # type: (str, List, bool, Any, int, Dict[str, Any], Optional[Callable]) -> QueryIterable
        """Return all conflicts matching the given `query`.

        :param query: The Azure Cosmos DB SQL query to execute.
        :param parameters: Optional array of parameters to the query. Ignored if no query is provided.
        :param partition_key: Specifies the partition key value for the item.
        :param enable_cross_partition_query: Allows sending of more than one request to execute the query in the Azure Cosmos DB service.
        More than one request is necessary if the query is not scoped to single partition key value.
        :param max_item_count: Max number of items to be returned in the enumeration operation.
        :param feed_options: Dictionary of additional properties to be used for the request.
        :param response_hook: a callable invoked with the response metadata
        :returns: An Iterable of conflicts (dicts).

        """
        if not feed_options:
            feed_options = {}  # type: Dict[str, Any]
        if max_item_count is not None:
            feed_options["maxItemCount"] = max_item_count
        if enable_cross_partition_query is not None:
            feed_options["enableCrossPartitionQuery"] = enable_cross_partition_query
        if partition_key is not None:
            feed_options["partitionKey"] = self._set_partition_key(partition_key)

        result = self.client_connection.QueryConflicts(
            collection_link=self.container_link,
            query=query if parameters is None else dict(query=query, parameters=parameters),
            options=feed_options,
        )
        if response_hook:
            response_hook(self.client_connection.last_response_headers, result)
        return result

    def get_conflict(self, conflict, partition_key, request_options=None, response_hook=None):
        # type: (Union[str, Dict[str, Any]], Any, Dict[str, Any], Optional[Callable]) -> Dict[str, str]
        """ Get the conflict identified by `id`.

        :param conflict: The ID (name) or dict representing the conflict to retrieve.
        :param partition_key: Partition key for the conflict to retrieve.
        :param request_options: Dictionary of additional properties to be used for the request.
        :param response_hook: a callable invoked with the response metadata
        :returns: A dict representing the retrieved conflict.
        :raise `HTTPFailure`: If the given conflict couldn't be retrieved.

        """
        if not request_options:
            request_options = {}  # type: Dict[str, Any]
        if partition_key:
            request_options["partitionKey"] = self._set_partition_key(partition_key)

        result = self.client_connection.ReadConflict(
            conflict_link=self._get_conflict_link(conflict), options=request_options
        )
        if response_hook:
            response_hook(self.client_connection.last_response_headers, result)
        return result

    def delete_conflict(self, conflict, partition_key, request_options=None, response_hook=None):
        # type: (Union[str, Dict[str, Any]], Any, Dict[str, Any], Optional[Callable]) -> None
        """ Delete the specified conflict from the container.

        :param conflict: The ID (name) or dict representing the conflict to be deleted.
        :param partition_key: Partition key for the conflict to delete.
        :param request_options: Dictionary of additional properties to be used for the request.
        :param response_hook: a callable invoked with the response metadata
        :raises `HTTPFailure`: The conflict wasn't deleted successfully. If the conflict does not exist in the container, a `404` error is returned.

        """
        if not request_options:
            request_options = {}  # type: Dict[str, Any]
        if partition_key:
            request_options["partitionKey"] = self._set_partition_key(partition_key)

        result = self.client_connection.DeleteConflict(
            conflict_link=self._get_conflict_link(conflict), options=request_options
        )
        if response_hook:
            response_hook(self.client_connection.last_response_headers, result)

    def _set_partition_key(self, partition_key):
        if partition_key == NonePartitionKeyValue:
            return CosmosClientConnection._return_undefined_or_empty_partition_key(self.is_system_key)
        else:
            return partition_key<|MERGE_RESOLUTION|>--- conflicted
+++ resolved
@@ -25,10 +25,6 @@
 from typing import Any, Callable, Dict, List, Optional, Union
 
 import six
-<<<<<<< HEAD
-
-=======
->>>>>>> fd663451
 from ._cosmos_client_connection import CosmosClientConnection
 from .errors import HTTPFailure
 from .http_constants import StatusCodes
