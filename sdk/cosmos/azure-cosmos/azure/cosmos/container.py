# The MIT License (MIT)
# Copyright (c) 2014 Microsoft Corporation

# Permission is hereby granted, free of charge, to any person obtaining a copy
# of this software and associated documentation files (the "Software"), to deal
# in the Software without restriction, including without limitation the rights
# to use, copy, modify, merge, publish, distribute, sublicense, and/or sell
# copies of the Software, and to permit persons to whom the Software is
# furnished to do so, subject to the following conditions:

# The above copyright notice and this permission notice shall be included in all
# copies or substantial portions of the Software.

# THE SOFTWARE IS PROVIDED "AS IS", WITHOUT WARRANTY OF ANY KIND, EXPRESS OR
# IMPLIED, INCLUDING BUT NOT LIMITED TO THE WARRANTIES OF MERCHANTABILITY,
# FITNESS FOR A PARTICULAR PURPOSE AND NONINFRINGEMENT. IN NO EVENT SHALL THE
# AUTHORS OR COPYRIGHT HOLDERS BE LIABLE FOR ANY CLAIM, DAMAGES OR OTHER
# LIABILITY, WHETHER IN AN ACTION OF CONTRACT, TORT OR OTHERWISE, ARISING FROM,
# OUT OF OR IN CONNECTION WITH THE SOFTWARE OR THE USE OR OTHER DEALINGS IN THE
# SOFTWARE.

"""Create, read, update and delete items in the Azure Cosmos DB SQL API service.
"""
import warnings
from datetime import datetime
from typing import Any, Dict, List, Optional, Sequence, Union, Tuple, Mapping, Type, cast, overload, Iterable, Callable
from typing_extensions import Literal

from azure.core import MatchConditions
from azure.core.paging import ItemPaged
from azure.core.tracing.decorator import distributed_trace
from azure.cosmos._change_feed.change_feed_utils import add_args_to_kwargs, validate_kwargs

from ._base import (
    build_options,
    validate_cache_staleness_value,
    _deserialize_throughput,
    _replace_throughput,
    GenerateGuidId,
    _set_properties_cache
)
from ._change_feed.feed_range_internal import FeedRangeInternalEpk
from ._cosmos_client_connection import CosmosClientConnection
from ._cosmos_responses import CosmosDict, CosmosList
from ._routing.routing_range import Range
from ._session_token_helpers import get_latest_session_token
from .offer import Offer, ThroughputProperties
from .partition_key import (
    NonePartitionKeyValue,
    PartitionKey,
    _Empty,
    _Undefined,
    _return_undefined_or_empty_partition_key
)
from .scripts import ScriptsProxy

__all__ = ("ContainerProxy",)

# pylint: disable=too-many-lines,disable=protected-access
# pylint: disable=missing-client-constructor-parameter-credential,missing-client-constructor-parameter-kwargs
# pylint: disable=docstring-keyword-should-match-keyword-only

PartitionKeyType = Union[str, int, float, bool, Sequence[Union[str, int, float, bool, None]], Type[NonePartitionKeyValue]]  # pylint: disable=line-too-long


class ContainerProxy:  # pylint: disable=too-many-public-methods
    """An interface to interact with a specific DB Container.

    This class should not be instantiated directly. Instead, use the
    :func:`~azure.cosmos.database.DatabaseProxy.get_container_client` method to get an existing
    container, or the :func:`~azure.cosmos.database.DatabaseProxy.create_container` method to create a
    new container.

    A container in an Azure Cosmos DB SQL API database is a collection of
    documents, each of which is represented as an Item.

    :ivar str id: ID (name) of the container.
    :ivar str container_link: The URL path of the container.
    """

    def __init__(
        self,
        client_connection: CosmosClientConnection,
        database_link: str,
        id: str,
        properties: Optional[Dict[str, Any]] = None
    ) -> None:
        self.id = id
        self.container_link = "{}/colls/{}".format(database_link, self.id)
        self.client_connection = client_connection
        self._is_system_key: Optional[bool] = None
        self._scripts: Optional[ScriptsProxy] = None
        if properties:
            self.client_connection._set_container_properties_cache(self.container_link,
                                                                   _set_properties_cache(properties))

    def __repr__(self) -> str:
        return "<ContainerProxy [{}]>".format(self.container_link)[:1024]

    def _get_properties(self) -> Dict[str, Any]:
        if self.container_link not in self.__get_client_container_caches():
            self.read()
        return self.__get_client_container_caches()[self.container_link]

    @property
    def is_system_key(self) -> bool:
        if self._is_system_key is None:
            properties = self._get_properties()
            self._is_system_key = (
                properties["partitionKey"]["systemKey"] if "systemKey" in properties["partitionKey"] else False
            )
        return self._is_system_key

    @property
    def scripts(self) -> ScriptsProxy:
        if self._scripts is None:
            self._scripts = ScriptsProxy(self.client_connection, self.container_link, self.is_system_key)
        return self._scripts

    def _get_document_link(self, item_or_link: Union[str, Mapping[str, Any]]) -> str:
        if isinstance(item_or_link, str):
            return "{}/docs/{}".format(self.container_link, item_or_link)
        return item_or_link["_self"]

    def _get_conflict_link(self, conflict_or_link: Union[str, Mapping[str, Any]]) -> str:
        if isinstance(conflict_or_link, str):
            return "{}/conflicts/{}".format(self.container_link, conflict_or_link)
        return conflict_or_link["_self"]

    def _set_partition_key(
        self,
        partition_key: PartitionKeyType
    ) -> Union[str, int, float, bool, List[Union[str, int, float, bool]], _Empty, _Undefined]:
        if partition_key == NonePartitionKeyValue:
            return _return_undefined_or_empty_partition_key(self.is_system_key)
        return cast(Union[str, int, float, bool, List[Union[str, int, float, bool]]], partition_key)

    def _get_epk_range_for_partition_key( self, partition_key_value: PartitionKeyType) -> Range:
        container_properties = self._get_properties()
        partition_key_definition = container_properties["partitionKey"]
        partition_key = PartitionKey(path=partition_key_definition["paths"], kind=partition_key_definition["kind"])

        return partition_key._get_epk_range_for_partition_key(partition_key_value)

    def __get_client_container_caches(self) -> Dict[str, Dict[str, Any]]:
        return self.client_connection._container_properties_cache

    @distributed_trace
    def read(  # pylint:disable=docstring-missing-param
        self,
        populate_query_metrics: Optional[bool] = None,
        populate_partition_key_range_statistics: Optional[bool] = None,
        populate_quota_info: Optional[bool] = None,
        *,
        priority: Optional[Literal["High", "Low"]] = None,
        initial_headers: Optional[Dict[str, str]] = None,
<<<<<<< HEAD
        throughput_bucket: Optional[int] = None,
=======
        response_hook: Optional[Callable[[Mapping[str, str], Dict[str, Any]], None]] = None,
>>>>>>> b328d88e
        **kwargs: Any
    ) -> Dict[str, Any]:
        """Read the container properties.

        :param bool populate_partition_key_range_statistics: Enable returning partition key
            range statistics in response headers.
        :param bool populate_quota_info: Enable returning collection storage quota information in response headers.
        :keyword dict[str, str] initial_headers: Initial headers to be sent as part of the request.
        :keyword Literal["High", "Low"] priority: Priority based execution allows users to set a priority for each
            request. Once the user has reached their provisioned throughput, low priority requests are throttled
            before high priority requests start getting throttled. Feature must first be enabled at the account level.
        :keyword dict[str, str] initial_headers: Initial headers to be sent as part of the request.
<<<<<<< HEAD
        :keyword Callable response_hook: A callable invoked with the response metadata.
        :keyword int throughput_bucket: The desired throughput bucket for the client
=======
        :keyword response_hook: A callable invoked with the response metadata.
        :paramtype response_hook: Callable[[Mapping[str, str], Dict[str, Any]], None]
>>>>>>> b328d88e
        :raises ~azure.cosmos.exceptions.CosmosHttpResponseError: Raised if the container couldn't be retrieved.
            This includes if the container does not exist.
        :returns: Dict representing the retrieved container.
        :rtype: dict[str, Any]
        """
        session_token = kwargs.get('session_token')
        if session_token is not None:
            warnings.warn(
                "The 'session_token' flag does not apply to this method and is always ignored even if passed."
                " It will now be removed in the future.",
                DeprecationWarning)
        if priority is not None:
            kwargs['priority'] = priority
        if initial_headers is not None:
            kwargs['initial_headers'] = initial_headers
<<<<<<< HEAD
        if throughput_bucket is not None:
            kwargs["throughput_bucket"] = throughput_bucket
=======
        if response_hook is not None:
            kwargs['response_hook'] = response_hook
>>>>>>> b328d88e
        request_options = build_options(kwargs)
        if populate_query_metrics:
            warnings.warn(
                "the populate_query_metrics flag does not apply to this method and will be removed in the future",
                DeprecationWarning,
            )
        if populate_partition_key_range_statistics is not None:
            request_options["populatePartitionKeyRangeStatistics"] = populate_partition_key_range_statistics
        if populate_quota_info is not None:
            request_options["populateQuotaInfo"] = populate_quota_info
        container = self.client_connection.ReadContainer(self.container_link, options=request_options, **kwargs)
        # Only cache Container Properties that will not change in the lifetime of the container
        self.client_connection._set_container_properties_cache(self.container_link, _set_properties_cache(container))  # pylint: disable=protected-access, line-too-long
        return container

    @distributed_trace
    def read_item(  # pylint:disable=docstring-missing-param
        self,
        item: Union[str, Mapping[str, Any]],
        partition_key: PartitionKeyType,
        populate_query_metrics: Optional[bool] = None,
        post_trigger_include: Optional[str] = None,
        *,
        session_token: Optional[str] = None,
        initial_headers: Optional[Dict[str, str]] = None,
        max_integrated_cache_staleness_in_ms: Optional[int] = None,
        priority: Optional[Literal["High", "Low"]] = None,
<<<<<<< HEAD
        throughput_bucket: Optional[int] = None,
=======
        response_hook: Optional[Callable[[Mapping[str, str], Dict[str, Any]], None]] = None,
>>>>>>> b328d88e
        **kwargs: Any
    ) -> CosmosDict:
        """Get the item identified by `item`.

        :param item: The ID (name) or dict representing item to retrieve.
        :type item: Union[str, Dict[str, Any]]
        :param partition_key: Partition key for the item to retrieve.
        :type partition_key: Union[str, int, float, bool, Sequence[Union[str, int, float, bool, None]]]
        :param str post_trigger_include: trigger id to be used as post operation trigger.
        :keyword str session_token: Token for use with Session consistency.
        :keyword Dict[str, str] initial_headers: Initial headers to be sent as part of the request.
        :keyword response_hook: A callable invoked with the response metadata.
        :paramtype response_hook: Callable[[Dict[str, str], Dict[str, Any]], None]
        :keyword int max_integrated_cache_staleness_in_ms: The max cache staleness for the integrated cache in
            milliseconds. For accounts configured to use the integrated cache, using Session or Eventual consistency,
            responses are guaranteed to be no staler than this value.
        :keyword Literal["High", "Low"] priority: Priority based execution allows users to set a priority for each
            request. Once the user has reached their provisioned throughput, low priority requests are throttled
            before high priority requests start getting throttled. Feature must first be enabled at the account level.
        :keyword int throughput_bucket: The desired throughput bucket for the client
        :returns: A CosmosDict representing the item to be retrieved.
        :raises ~azure.cosmos.exceptions.CosmosHttpResponseError: The given item couldn't be retrieved.
        :rtype: ~azure.cosmos.CosmosDict[str, Any]

        .. admonition:: Example:

            .. literalinclude:: ../samples/examples.py
                :start-after: [START update_item]
                :end-before: [END update_item]
                :language: python
                :dedent: 0
                :caption: Get an item from the database and update one of its properties:
        """
        doc_link = self._get_document_link(item)
        if session_token is not None:
            kwargs['session_token'] = session_token
        if initial_headers is not None:
            kwargs['initial_headers'] = initial_headers
        if priority is not None:
            kwargs['priority'] = priority
<<<<<<< HEAD
        if throughput_bucket is not None:
            kwargs["throughput_bucket"] = throughput_bucket
=======
        if response_hook is not None:
            kwargs['response_hook'] = response_hook
>>>>>>> b328d88e
        request_options = build_options(kwargs)
        request_options["partitionKey"] = self._set_partition_key(partition_key)
        if populate_query_metrics is not None:
            warnings.warn(
                "the populate_query_metrics flag does not apply to this method and will be removed in the future",
                DeprecationWarning,
            )
            request_options["populateQueryMetrics"] = populate_query_metrics
        if post_trigger_include is not None:
            request_options["postTriggerInclude"] = post_trigger_include
        if max_integrated_cache_staleness_in_ms is not None:
            validate_cache_staleness_value(max_integrated_cache_staleness_in_ms)
            request_options["maxIntegratedCacheStaleness"] = max_integrated_cache_staleness_in_ms
        if self.container_link in self.__get_client_container_caches():
            request_options["containerRID"] = self.__get_client_container_caches()[self.container_link]["_rid"]
        return self.client_connection.ReadItem(document_link=doc_link, options=request_options, **kwargs)

    @distributed_trace
    def read_all_items(  # pylint:disable=docstring-missing-param
        self,
        max_item_count: Optional[int] = None,
        populate_query_metrics: Optional[bool] = None,
        *,
        session_token: Optional[str] = None,
        initial_headers: Optional[Dict[str, str]] = None,
        max_integrated_cache_staleness_in_ms: Optional[int] = None,
        priority: Optional[Literal["High", "Low"]] = None,
<<<<<<< HEAD
        response_hook: Optional[Callable[[Mapping[str, Any],
                                          Union[Dict[str, Any], ItemPaged[Dict[str, Any]]]], None]] = None,
        throughput_bucket: Optional[int] = None,
=======
        response_hook: Optional[Callable[[Mapping[str, str], Dict[str, Any]], None]] = None,
>>>>>>> b328d88e
        **kwargs: Any
    ) -> ItemPaged[Dict[str, Any]]:
        """List all the items in the container.

        :param int max_item_count: Max number of items to be returned in the enumeration operation.
        :keyword str session_token: Token for use with Session consistency.
        :keyword Dict[str, str] initial_headers: Initial headers to be sent as part of the request.
        :keyword response_hook: A callable invoked with the response metadata.
        :paramtype response_hook: Callable[[Mapping[str, str], Dict[str, Any]], None]
        :keyword int max_integrated_cache_staleness_in_ms: The max cache staleness for the integrated cache in
            milliseconds. For accounts configured to use the integrated cache, using Session or Eventual consistency,
            responses are guaranteed to be no staler than this value.
        :keyword Literal["High", "Low"] priority: Priority based execution allows users to set a priority for each
            request. Once the user has reached their provisioned throughput, low priority requests are throttled
            before high priority requests start getting throttled. Feature must first be enabled at the account level.
        :keyword int throughput_bucket: The desired throughput bucket for the client
        :returns: An Iterable of items (dicts).
        :rtype: Iterable[Dict[str, Any]]
        """
        if session_token is not None:
            kwargs['session_token'] = session_token
        if initial_headers is not None:
            kwargs['initial_headers'] = initial_headers
        if priority is not None:
            kwargs['priority'] = priority
<<<<<<< HEAD
        if throughput_bucket is not None:
            kwargs["throughput_bucket"] = throughput_bucket
=======
        if response_hook is not None:
            kwargs['response_hook'] = response_hook
>>>>>>> b328d88e
        feed_options = build_options(kwargs)
        if max_item_count is not None:
            feed_options["maxItemCount"] = max_item_count
        if populate_query_metrics is not None:
            warnings.warn(
                "the populate_query_metrics flag does not apply to this method and will be removed in the future",
                DeprecationWarning,
            )
            feed_options["populateQueryMetrics"] = populate_query_metrics
        if max_integrated_cache_staleness_in_ms:
            validate_cache_staleness_value(max_integrated_cache_staleness_in_ms)
            feed_options["maxIntegratedCacheStaleness"] = max_integrated_cache_staleness_in_ms
        if response_hook and hasattr(response_hook, "clear"):
            response_hook.clear()

        if self.container_link in self.__get_client_container_caches():
            feed_options["containerRID"] = self.__get_client_container_caches()[self.container_link]["_rid"]

        items = self.client_connection.ReadItems(
            collection_link=self.container_link, feed_options=feed_options, response_hook=response_hook, **kwargs)
        return items

    @overload
    def query_items_change_feed(
            self,
            *,
            max_item_count: Optional[int] = None,
            start_time: Optional[Union[datetime, Literal["Now", "Beginning"]]] = None,
            partition_key: PartitionKeyType,
            priority: Optional[Literal["High", "Low"]] = None,
            mode: Optional[Literal["LatestVersion", "AllVersionsAndDeletes"]] = None,
            response_hook: Optional[Callable[[Mapping[str, str], Dict[str, Any]], None]] = None,
            **kwargs: Any
    ) -> ItemPaged[Dict[str, Any]]:
        """Get a sorted list of items that were changed, in the order in which they were modified.

        :keyword int max_item_count: Max number of items to be returned in the enumeration operation.
        :keyword start_time:The start time to start processing chang feed items.
            Beginning: Processing the change feed items from the beginning of the change feed.
            Now: Processing change feed from the current time, so only events for all future changes will be retrieved.
            ~datetime.datetime: processing change feed from a point of time. Provided value will be converted to UTC.
            By default, it is start from current ("Now")
        :paramtype start_time: Union[~datetime.datetime, Literal["Now", "Beginning"]]
        :keyword partition_key: The partition key that is used to define the scope
            (logical partition or a subset of a container)
        :paramtype partition_key: Union[str, int, float, bool, Sequence[Union[str, int, float, bool, None]]]
        :keyword Literal["High", "Low"] priority: Priority based execution allows users to set a priority for each
            request. Once the user has reached their provisioned throughput, low priority requests are throttled
            before high priority requests start getting throttled. Feature must first be enabled at the account level.
        :paramtype priority: Literal["High", "Low"]
        :keyword mode: The modes to query change feed. If `continuation` was passed, 'mode' argument will be ignored.
            LATEST_VERSION: Query latest items from 'start_time' or 'continuation' token.
            ALL_VERSIONS_AND_DELETES: Query all versions and deleted items from either `start_time='Now'`
            or 'continuation' token.
        :paramtype mode: Literal["LatestVersion", "AllVersionsAndDeletes"]
        :keyword response_hook: A callable invoked with the response metadata.
        :paramtype response_hook: Callable[[Mapping[str, str], Dict[str, Any]], None]
        :returns: An Iterable of items (dicts).
        :rtype: Iterable[Dict[str, Any]]
        """
        ...

    @overload
    def query_items_change_feed(
            self,
            *,
            feed_range: Dict[str, Any],
            max_item_count: Optional[int] = None,
            start_time: Optional[Union[datetime, Literal["Now", "Beginning"]]] = None,
            priority: Optional[Literal["High", "Low"]] = None,
            mode: Optional[Literal["LatestVersion", "AllVersionsAndDeletes"]] = None,
            response_hook: Optional[Callable[[Mapping[str, str], Dict[str, Any]], None]] = None,
            **kwargs: Any
    ) -> ItemPaged[Dict[str, Any]]:

        """Get a sorted list of items that were changed, in the order in which they were modified.

        :keyword Dict[str, Any] feed_range: The feed range that is used to define the scope.
        :keyword int max_item_count: Max number of items to be returned in the enumeration operation.
        :keyword start_time: The start time to start processing chang feed items.
            Beginning: Processing the change feed items from the beginning of the change feed.
            Now: Processing change feed from the current time, so only events for all future changes will be retrieved.
            ~datetime.datetime: processing change feed from a point of time. Provided value will be converted to UTC.
            By default, it is start from current ("Now")
        :paramtype start_time: Union[~datetime.datetime, Literal["Now", "Beginning"]]
        :keyword Literal["High", "Low"] priority: Priority based execution allows users to set a priority for each
            request. Once the user has reached their provisioned throughput, low priority requests are throttled
            before high priority requests start getting throttled. Feature must first be enabled at the account level.
        :paramtype priority: Literal["High", "Low"]
        :keyword mode: The modes to query change feed. If `continuation` was passed, 'mode' argument will be ignored.
            LATEST_VERSION: Query latest items from 'start_time' or 'continuation' token.
            ALL_VERSIONS_AND_DELETES: Query all versions and deleted items from either `start_time='Now'`
            or 'continuation' token.
        :paramtype mode: Literal["LatestVersion", "AllVersionsAndDeletes"]
        :keyword response_hook: A callable invoked with the response metadata.
        :paramtype response_hook: Callable[[Mapping[str, str], Dict[str, Any]], None]
        :returns: An Iterable of items (dicts).
        :rtype: Iterable[Dict[str, Any]]
        """
        ...

    @overload
    def query_items_change_feed(
            self,
            *,
            continuation: str,
            max_item_count: Optional[int] = None,
            priority: Optional[Literal["High", "Low"]] = None,
            response_hook: Optional[Callable[[Mapping[str, str], Dict[str, Any]], None]] = None,
            **kwargs: Any
    ) -> ItemPaged[Dict[str, Any]]:
        """Get a sorted list of items that were changed, in the order in which they were modified.

        :keyword str continuation: The continuation token retrieved from previous response. It contains chang feed mode.
        :paramtype continuation: str
        :keyword int max_item_count: Max number of items to be returned in the enumeration operation.
        :keyword Literal["High", "Low"] priority: Priority based execution allows users to set a priority for each
            request. Once the user has reached their provisioned throughput, low priority requests are throttled
            before high priority requests start getting throttled. Feature must first be enabled at the account level.
        :paramtype priority: Literal["High", "Low"]
        :keyword response_hook: A callable invoked with the response metadata.
        :paramtype response_hook: Callable[[Mapping[str, str], Dict[str, Any]], None]
        :returns: An Iterable of items (dicts).
        :rtype: Iterable[Dict[str, Any]]
        """
        ...

    @overload
    def query_items_change_feed(
            self,
            *,
            max_item_count: Optional[int] = None,
            start_time: Optional[Union[datetime, Literal["Now", "Beginning"]]] = None,
            priority: Optional[Literal["High", "Low"]] = None,
            mode: Optional[Literal["LatestVersion", "AllVersionsAndDeletes"]] = None,
            response_hook: Optional[Callable[[Mapping[str, str], Dict[str, Any]], None]] = None,
            **kwargs: Any
    ) -> ItemPaged[Dict[str, Any]]:
        """Get a sorted list of items that were changed in the entire container,
         in the order in which they were modified,

        :keyword int max_item_count: Max number of items to be returned in the enumeration operation.
        :keyword start_time:The start time to start processing chang feed items.
            Beginning: Processing the change feed items from the beginning of the change feed.
            Now: Processing change feed from the current time, so only events for all future changes will be retrieved.
            ~datetime.datetime: processing change feed from a point of time. Provided value will be converted to UTC.
            By default, it is start from current ("Now")
        :paramtype start_time: Union[~datetime.datetime, Literal["Now", "Beginning"]]
        :keyword Literal["High", "Low"] priority: Priority based execution allows users to set a priority for each
            request. Once the user has reached their provisioned throughput, low priority requests are throttled
            before high priority requests start getting throttled. Feature must first be enabled at the account level.
        :paramtype priority: Literal["High", "Low"]
        :keyword mode: The modes to query change feed. If `continuation` was passed, 'mode' argument will be ignored.
            LATEST_VERSION: Query latest items from 'start_time' or 'continuation' token.
            ALL_VERSIONS_AND_DELETES: Query all versions and deleted items from either `start_time='Now'`
            or 'continuation' token.
        :paramtype mode: Literal["LatestVersion", "AllVersionsAndDeletes"]
        :keyword response_hook: A callable invoked with the response metadata.
        :paramtype response_hook: Callable[[Mapping[str, str], Dict[str, Any]], None]
        :returns: An Iterable of items (dicts).
        :rtype: Iterable[Dict[str, Any]]
        """
        ...

    @distributed_trace
    def query_items_change_feed(
            self,
            *args: Any,
            **kwargs: Any
    ) -> ItemPaged[Dict[str, Any]]:
        """Get a sorted list of items that were changed, in the order in which they were modified.

        :keyword str continuation: The continuation token retrieved from previous response. It contains chang feed mode.
        :keyword Dict[str, Any] feed_range: The feed range that is used to define the scope.
        :keyword partition_key: The partition key that is used to define the scope
            (logical partition or a subset of a container)
        :paramtype partition_key: Union[str, int, float, bool, Sequence[Union[str, int, float, bool, None]]]
        :keyword int max_item_count: Max number of items to be returned in the enumeration operation.
        :keyword start_time: The start time to start processing chang feed items.
            Beginning: Processing the change feed items from the beginning of the change feed.
            Now: Processing change feed from the current time, so only events for all future changes will be retrieved.
            ~datetime.datetime: processing change feed from a point of time. Provided value will be converted to UTC.
            By default, it is start from current ("Now")
        :paramtype start_time: Union[~datetime.datetime, Literal["Now", "Beginning"]]
        :keyword Literal["High", "Low"] priority: Priority based execution allows users to set a priority for each
            request. Once the user has reached their provisioned throughput, low priority requests are throttled
            before high priority requests start getting throttled. Feature must first be enabled at the account level.
        :keyword mode: The modes to query change feed. If `continuation` was passed, 'mode' argument will be ignored.
            LATEST_VERSION: Query latest items from 'start_time' or 'continuation' token.
            ALL_VERSIONS_AND_DELETES: Query all versions and deleted items from either `start_time='Now'`
            or 'continuation' token.
        :paramtype mode: Literal["LatestVersion", "AllVersionsAndDeletes"]
        :keyword response_hook: A callable invoked with the response metadata.
        :paramtype response_hook: Callable[[Mapping[str, str], Dict[str, Any]], None]
        :param Any args: args
        :returns: An Iterable of items (dicts).
        :rtype: Iterable[Dict[str, Any]]
        """

        # pylint: disable=too-many-statements
        add_args_to_kwargs(args, kwargs)
        validate_kwargs(kwargs)
        feed_options = build_options(kwargs)

        change_feed_state_context = {}
        if "mode" in kwargs:
            change_feed_state_context["mode"] = kwargs.pop("mode")
        if "partition_key_range_id" in kwargs:
            change_feed_state_context["partitionKeyRangeId"] = kwargs.pop("partition_key_range_id")
        if "is_start_from_beginning" in kwargs and kwargs.pop('is_start_from_beginning') is True:
            change_feed_state_context["startTime"] = "Beginning"
        elif "start_time" in kwargs:
            change_feed_state_context["startTime"] = kwargs.pop("start_time")
        if "partition_key" in kwargs:
            partition_key = kwargs.pop("partition_key")
            change_feed_state_context["partitionKey"] = self._set_partition_key(cast(PartitionKeyType, partition_key))
            change_feed_state_context["partitionKeyFeedRange"] = self._get_epk_range_for_partition_key(partition_key)
        if "feed_range" in kwargs:
            change_feed_state_context["feedRange"] = kwargs.pop('feed_range')
        if "continuation" in feed_options:
            change_feed_state_context["continuation"] = feed_options.pop("continuation")

        container_properties = self._get_properties()
        feed_options["changeFeedStateContext"] = change_feed_state_context
        feed_options["containerRID"] = container_properties["_rid"]

        response_hook = kwargs.pop("response_hook", None)
        if hasattr(response_hook, "clear"):
            response_hook.clear()

        result = self.client_connection.QueryItemsChangeFeed(
            self.container_link, options=feed_options, response_hook=response_hook, **kwargs
        )
        return result

    @distributed_trace
    def query_items(  # pylint:disable=docstring-missing-param
        self,
        query: str,
        parameters: Optional[List[Dict[str, object]]] = None,
        partition_key: Optional[PartitionKeyType] = None,
        enable_cross_partition_query: Optional[bool] = None,
        max_item_count: Optional[int] = None,
        enable_scan_in_query: Optional[bool] = None,
        populate_query_metrics: Optional[bool] = None,
        *,
        populate_index_metrics: Optional[bool] = None,
        session_token: Optional[str] = None,
        initial_headers: Optional[Dict[str, str]] = None,
        max_integrated_cache_staleness_in_ms: Optional[int] = None,
        priority: Optional[Literal["High", "Low"]] = None,
        continuation_token_limit: Optional[int] = None,
<<<<<<< HEAD
        throughput_bucket: Optional[int] = None,
=======
        response_hook: Optional[Callable[[Mapping[str, str], Dict[str, Any]], None]] = None,
>>>>>>> b328d88e
        **kwargs: Any
    ) -> ItemPaged[Dict[str, Any]]:
        """Return all results matching the given `query`.

        You can use any value for the container name in the FROM clause, but
        often the container name is used. In the examples below, the container
        name is "products," and is aliased as "p" for easier referencing in
        the WHERE clause.

        :param str query: The Azure Cosmos DB SQL query to execute.
        :param parameters: Optional array of parameters to the query.
            Each parameter is a dict() with 'name' and 'value' keys.
            Ignored if no query is provided.
        :type parameters: [List[Dict[str, object]]]
        :param partition_key: partition key at which the query request is targeted.
        :type partition_key: Union[str, int, float, bool, Sequence[Union[str, int, float, bool, None]]]
        :param bool enable_cross_partition_query: Allows sending of more than one request to
            execute the query in the Azure Cosmos DB service.
            More than one request is necessary if the query is not scoped to single partition key value.
        :param int max_item_count: Max number of items to be returned in the enumeration operation.
        :param bool enable_scan_in_query: Allow scan on the queries which couldn't be served as
            indexing was opted out on the requested paths.
        :param bool populate_query_metrics: Enable returning query metrics in response headers.
        :keyword str session_token: Token for use with Session consistency.
        :keyword Dict[str, str] initial_headers: Initial headers to be sent as part of the request.
        :keyword response_hook: A callable invoked with the response metadata.
        :paramtype response_hook: Callable[[Mapping[str, str], Dict[str, Any]], None]
        :keyword int continuation_token_limit: The size limit in kb of the response continuation token in the query
            response. Valid values are positive integers.
            A value of 0 is the same as not passing a value (default no limit).
        :keyword int max_integrated_cache_staleness_in_ms: The max cache staleness for the integrated cache in
            milliseconds. For accounts configured to use the integrated cache, using Session or Eventual consistency,
            responses are guaranteed to be no staler than this value.
        :keyword Literal["High", "Low"] priority: Priority based execution allows users to set a priority for each
            request. Once the user has reached their provisioned throughput, low priority requests are throttled
            before high priority requests start getting throttled. Feature must first be enabled at the account level.
        :keyword bool populate_index_metrics: Used to obtain the index metrics to understand how the query engine used
            existing indexes and how it could use potential new indexes. Please note that this options will incur
            overhead, so it should be enabled only when debugging slow queries.
        :keyword int throughput_bucket: The desired throughput bucket for the client
        :returns: An Iterable of items (dicts).
        :rtype: ItemPaged[Dict[str, Any]]

        .. admonition:: Example:

            .. literalinclude:: ../samples/examples.py
                :start-after: [START query_items]
                :end-before: [END query_items]
                :language: python
                :dedent: 0
                :caption: Get all products that have not been discontinued:

            .. literalinclude:: ../samples/examples.py
                :start-after: [START query_items_param]
                :end-before: [END query_items_param]
                :language: python
                :dedent: 0
                :caption: Parameterized query to get all products that have been discontinued:
        """
        if session_token is not None:
            kwargs['session_token'] = session_token
        if initial_headers is not None:
            kwargs['initial_headers'] = initial_headers
        if priority is not None:
            kwargs['priority'] = priority
        if throughput_bucket is not None:
            kwargs["throughputBucket"] = throughput_bucket
        feed_options = build_options(kwargs)
        if enable_cross_partition_query is not None:
            feed_options["enableCrossPartitionQuery"] = enable_cross_partition_query
        if max_item_count is not None:
            feed_options["maxItemCount"] = max_item_count
        if populate_query_metrics is not None:
            feed_options["populateQueryMetrics"] = populate_query_metrics
        if populate_index_metrics is not None:
            feed_options["populateIndexMetrics"] = populate_index_metrics
        if partition_key is not None:
            partition_key_value = self._set_partition_key(partition_key)
            if self.__is_prefix_partitionkey(partition_key):
                kwargs["isPrefixPartitionQuery"] = True
                properties = self._get_properties()
                kwargs["partitionKeyDefinition"] = properties["partitionKey"]
                kwargs["partitionKeyDefinition"]["partition_key"] = partition_key_value
            else:
                feed_options["partitionKey"] = partition_key_value
        if enable_scan_in_query is not None:
            feed_options["enableScanInQuery"] = enable_scan_in_query
        if max_integrated_cache_staleness_in_ms:
            validate_cache_staleness_value(max_integrated_cache_staleness_in_ms)
            feed_options["maxIntegratedCacheStaleness"] = max_integrated_cache_staleness_in_ms
        correlated_activity_id = GenerateGuidId()
        feed_options["correlatedActivityId"] = correlated_activity_id
        if continuation_token_limit is not None:
            feed_options["responseContinuationTokenLimitInKb"] = continuation_token_limit
        if response_hook and hasattr(response_hook, "clear"):
            response_hook.clear()
        if self.container_link in self.__get_client_container_caches():
            feed_options["containerRID"] = self.__get_client_container_caches()[self.container_link]["_rid"]
        items = self.client_connection.QueryItems(
            database_or_container_link=self.container_link,
            query=query if parameters is None else {"query": query, "parameters": parameters},
            options=feed_options,
            partition_key=partition_key,
            response_hook=response_hook,
            **kwargs
        )
        return items

    def __is_prefix_partitionkey(
        self, partition_key: PartitionKeyType) -> bool:
        properties = self._get_properties()
        pk_properties = properties["partitionKey"]
        partition_key_definition = PartitionKey(path=pk_properties["paths"], kind=pk_properties["kind"])
        return partition_key_definition._is_prefix_partition_key(partition_key)


    @distributed_trace
    def replace_item(  # pylint:disable=docstring-missing-param
        self,
        item: Union[str, Mapping[str, Any]],
        body: Dict[str, Any],
        populate_query_metrics: Optional[bool] = None,
        pre_trigger_include: Optional[str] = None,
        post_trigger_include: Optional[str] = None,
        *,
        session_token: Optional[str] = None,
        initial_headers: Optional[Dict[str, str]] = None,
        etag: Optional[str] = None,
        match_condition: Optional[MatchConditions] = None,
        priority: Optional[Literal["High", "Low"]] = None,
        no_response: Optional[bool] = None,
<<<<<<< HEAD
        throughput_bucket: Optional[int] = None,
=======
        response_hook: Optional[Callable[[Mapping[str, str], Dict[str, Any]], None]] = None,
>>>>>>> b328d88e
        **kwargs: Any
    ) -> CosmosDict:
        """Replaces the specified item if it exists in the container.

        If the item does not already exist in the container, an exception is raised.

        :param item: The ID (name) or dict representing item to be replaced.
        :type item: Union[str, Dict[str, Any]]
        :param body: A dict representing the item to replace.
        :type body: Dict[str, Any]
        :param str pre_trigger_include: trigger id to be used as pre operation trigger.
        :param str post_trigger_include: trigger id to be used as post operation trigger.
        :keyword str session_token: Token for use with Session consistency.
        :keyword Dict[str, str] initial_headers: Initial headers to be sent as part of the request.
        :keyword str etag: An ETag value, or the wildcard character (*). Used to check if the resource
            has changed, and act according to the condition specified by the `match_condition` parameter.
        :keyword ~azure.core.MatchConditions match_condition: The match condition to use upon the etag.
        :keyword response_hook: A callable invoked with the response metadata.
        :paramtype response_hook: Callable[[Mapping[str, str], Dict[str, Any]], None]
        :keyword Literal["High", "Low"] priority: Priority based execution allows users to set a priority for each
            request. Once the user has reached their provisioned throughput, low priority requests are throttled
            before high priority requests start getting throttled. Feature must first be enabled at the account level.
        :keyword bool no_response: Indicates whether service should be instructed to skip
            sending response payloads. When not specified explicitly here, the default value will be determined from
            kwargs or when also not specified there from client-level kwargs.
        :keyword int throughput_bucket: The desired throughput bucket for the client
        :raises ~azure.cosmos.exceptions.CosmosHttpResponseError: The replace operation failed or the item with
            given id does not exist.
        :returns: A CosmosDict representing the item after replace went through. The dict will be empty if `no_response`
            is specified.
        :rtype: ~azure.cosmos.CosmosDict[str, Any]
        """
        item_link = self._get_document_link(item)
        if pre_trigger_include is not None:
            kwargs['pre_trigger_include'] = pre_trigger_include
        if post_trigger_include is not None:
            kwargs['post_trigger_include'] = post_trigger_include
        if session_token is not None:
            kwargs['session_token'] = session_token
        if initial_headers is not None:
            kwargs['initial_headers'] = initial_headers
        if priority is not None:
            kwargs['priority'] = priority
        if etag is not None:
            kwargs['etag'] = etag
        if match_condition is not None:
            kwargs['match_condition'] = match_condition
        if no_response is not None:
            kwargs['no_response'] = no_response
<<<<<<< HEAD
        if throughput_bucket is not None:
            kwargs["throughput_bucket"] = throughput_bucket
=======
        if response_hook is not None:
            kwargs['response_hook'] = response_hook
>>>>>>> b328d88e
        request_options = build_options(kwargs)
        request_options["disableAutomaticIdGeneration"] = True
        if populate_query_metrics is not None:
            warnings.warn(
                "the populate_query_metrics flag does not apply to this method and will be removed in the future",
                DeprecationWarning,
            )
            request_options["populateQueryMetrics"] = populate_query_metrics

        if self.container_link in self.__get_client_container_caches():
            request_options["containerRID"] = self.__get_client_container_caches()[self.container_link]["_rid"]
        result = self.client_connection.ReplaceItem(
                document_link=item_link, new_document=body, options=request_options, **kwargs)
        return result

    @distributed_trace
    def upsert_item(  # pylint:disable=docstring-missing-param
        self,
        body: Dict[str, Any],
        populate_query_metrics: Optional[bool]=None,
        pre_trigger_include: Optional[str] = None,
        post_trigger_include: Optional[str] = None,
        *,
        session_token: Optional[str] = None,
        initial_headers: Optional[Dict[str, str]] = None,
        etag: Optional[str] = None,
        match_condition: Optional[MatchConditions] = None,
        priority: Optional[Literal["High", "Low"]] = None,
        no_response: Optional[bool] = None,
<<<<<<< HEAD
        throughput_bucket: Optional[int] = None,
=======
        response_hook: Optional[Callable[[Mapping[str, str], Dict[str, Any]], None]] = None,
>>>>>>> b328d88e
        **kwargs: Any
    ) -> CosmosDict:
        """Insert or update the specified item.

        If the item already exists in the container, it is replaced. If the item
        does not already exist, it is inserted.

        :param body: A dict-like object representing the item to update or insert.
        :type body: Dict[str, Any]
        :param str pre_trigger_include: trigger id to be used as pre operation trigger.
        :param str post_trigger_include: trigger id to be used as post operation trigger.
        :keyword str session_token: Token for use with Session consistency.
        :keyword Dict[str, str] initial_headers: Initial headers to be sent as part of the request.
        :keyword str etag: An ETag value, or the wildcard character (*). Used to check if the resource
            has changed, and act according to the condition specified by the `match_condition` parameter.
        :keyword ~azure.core.MatchConditions match_condition: The match condition to use upon the etag.
        :keyword response_hook: A callable invoked with the response metadata.
        :paramtype response_hook: Callable[[Mapping[str, str], Dict[str, Any]], None]
        :keyword Literal["High", "Low"] priority: Priority based execution allows users to set a priority for each
            request. Once the user has reached their provisioned throughput, low priority requests are throttled
            before high priority requests start getting throttled. Feature must first be enabled at the account level.
        :keyword bool no_response: Indicates whether service should be instructed to skip sending
            response payloads. When not specified explicitly here, the default value will be determined from kwargs or
            when also not specified there from client-level kwargs.
        :keyword int throughput_bucket: The desired throughput bucket for the client
        :raises ~azure.cosmos.exceptions.CosmosHttpResponseError: The given item could not be upserted.
        :returns: A CosmosDict representing the upserted item. The dict will be empty if `no_response` is specified.
        :rtype: ~azure.cosmos.CosmosDict[str, Any]
        """
        if pre_trigger_include is not None:
            kwargs['pre_trigger_include'] = pre_trigger_include
        if post_trigger_include is not None:
            kwargs['post_trigger_include'] = post_trigger_include
        if session_token is not None:
            kwargs['session_token'] = session_token
        if initial_headers is not None:
            kwargs['initial_headers'] = initial_headers
        if priority is not None:
            kwargs['priority'] = priority
        if etag is not None:
            kwargs['etag'] = etag
        if match_condition is not None:
            kwargs['match_condition'] = match_condition
        if no_response is not None:
            kwargs['no_response'] = no_response
<<<<<<< HEAD
        if throughput_bucket is not None:
            kwargs["throughput_bucket"] = throughput_bucket
=======
        if response_hook is not None:
            kwargs['response_hook'] = response_hook
>>>>>>> b328d88e
        request_options = build_options(kwargs)
        request_options["disableAutomaticIdGeneration"] = True
        if populate_query_metrics is not None:
            warnings.warn(
                "the populate_query_metrics flag does not apply to this method and will be removed in the future",
                DeprecationWarning,
            )
            request_options["populateQueryMetrics"] = populate_query_metrics
        if self.container_link in self.__get_client_container_caches():
            request_options["containerRID"] = self.__get_client_container_caches()[self.container_link]["_rid"]

        result = self.client_connection.UpsertItem(
                database_or_container_link=self.container_link,
                document=body,
                options=request_options,
                **kwargs
            )
        return result

    @distributed_trace
    def create_item(  # pylint:disable=docstring-missing-param
        self,
        body: Dict[str, Any],
        populate_query_metrics: Optional[bool] = None,
        pre_trigger_include: Optional[str] = None,
        post_trigger_include: Optional[str] = None,
        indexing_directive: Optional[int] = None,
        *,
        enable_automatic_id_generation: bool = False,
        session_token: Optional[str] = None,
        initial_headers: Optional[Dict[str, str]] = None,
        priority: Optional[Literal["High", "Low"]] = None,
        no_response: Optional[bool] = None,
<<<<<<< HEAD
        throughput_bucket: Optional[int] = None,
=======
        response_hook: Optional[Callable[[Mapping[str, str], Dict[str, Any]], None]] = None,
>>>>>>> b328d88e
        **kwargs: Any
    ) -> CosmosDict:
        """Create an item in the container.

        To update or replace an existing item, use the
        :func:`ContainerProxy.upsert_item` method.

        :param body: A dict-like object representing the item to create.
        :type body: Dict[str, Any]
        :param str pre_trigger_include: trigger id to be used as pre operation trigger.
        :param str post_trigger_include: trigger id to be used as post operation trigger.
        :param indexing_directive: Enumerates the possible values to indicate whether the document should
            be omitted from indexing. Possible values include: 0 for Default, 1 for Exclude, or 2 for Include.
        :type indexing_directive: Union[int, ~azure.cosmos.documents.IndexingDirective]
        :keyword bool enable_automatic_id_generation: Enable automatic id generation if no id present.
        :keyword str session_token: Token for use with Session consistency.
        :keyword Dict[str, str] initial_headers: Initial headers to be sent as part of the request.
        :keyword response_hook: A callable invoked with the response metadata.
        :paramtype response_hook: Callable[[Mapping[str, str], Dict[str, Any]], None]
        :keyword Literal["High", "Low"] priority: Priority based execution allows users to set a priority for each
            request. Once the user has reached their provisioned throughput, low priority requests are throttled
            before high priority requests start getting throttled. Feature must first be enabled at the account level.
        :keyword bool no_response: Indicates whether service should be instructed to skip sending
            response payloads. When not specified explicitly here, the default value will be determined from kwargs or
            when also not specified there from client-level kwargs.
        :keyword int throughput_bucket: The desired throughput bucket for the client
        :raises ~azure.cosmos.exceptions.CosmosHttpResponseError: Item with the given ID already exists.
        :returns: A CosmosDict representing the new item. The dict will be empty if `no_response` is specified.
        :rtype: ~azure.cosmos.CosmosDict[str, Any]
        """
        etag = kwargs.get('etag')
        if etag is not None:
            warnings.warn(
                "The 'etag' flag does not apply to this method and is always ignored even if passed."
                " It will now be removed in the future.",
                DeprecationWarning)
        match_condition = kwargs.get('match_condition')
        if match_condition is not None:
            warnings.warn(
                "The 'match_condition' flag does not apply to this method and is always ignored even if passed."
                " It will now be removed in the future.",
                DeprecationWarning)

        if pre_trigger_include is not None:
            kwargs['pre_trigger_include'] = pre_trigger_include
        if post_trigger_include is not None:
            kwargs['post_trigger_include'] = post_trigger_include
        if session_token is not None:
            kwargs['session_token'] = session_token
        if initial_headers is not None:
            kwargs['initial_headers'] = initial_headers
        if priority is not None:
            kwargs['priority'] = priority
        if no_response is not None:
            kwargs['no_response'] = no_response
<<<<<<< HEAD
        if throughput_bucket is not None:
            kwargs["throughput_bucket"] = throughput_bucket
=======
        if response_hook is not None:
            kwargs['response_hook'] = response_hook
>>>>>>> b328d88e
        request_options = build_options(kwargs)
        request_options["disableAutomaticIdGeneration"] = not enable_automatic_id_generation
        if populate_query_metrics:
            warnings.warn(
                "the populate_query_metrics flag does not apply to this method and will be removed in the future",
                DeprecationWarning,
            )
            request_options["populateQueryMetrics"] = populate_query_metrics
        if indexing_directive is not None:
            request_options["indexingDirective"] = indexing_directive
        if self.container_link in self.__get_client_container_caches():
            request_options["containerRID"] = self.__get_client_container_caches()[self.container_link]["_rid"]
        result = self.client_connection.CreateItem(
                database_or_container_link=self.container_link, document=body, options=request_options, **kwargs)
        return result

    @distributed_trace
    def patch_item(
        self,
        item: Union[str, Dict[str, Any]],
        partition_key: PartitionKeyType,
        patch_operations: List[Dict[str, Any]],
        *,
        filter_predicate: Optional[str] = None,
        pre_trigger_include: Optional[str] = None,
        post_trigger_include: Optional[str] = None,
        session_token: Optional[str] = None,
        etag: Optional[str] = None,
        match_condition: Optional[MatchConditions] = None,
        priority: Optional[Literal["High", "Low"]] = None,
        no_response: Optional[bool] = None,
<<<<<<< HEAD
        throughput_bucket: Optional[int] = None,
=======
        response_hook: Optional[Callable[[Mapping[str, str], Dict[str, Any]], None]] = None,
>>>>>>> b328d88e
        **kwargs: Any
    ) -> CosmosDict:
        """ Patches the specified item with the provided operations if it
         exists in the container.

        If the item does not already exist in the container, an exception is raised.

        :param item: The ID (name) or dict representing item to be patched.
        :type item: Union[str, Dict[str, Any]]
        :param partition_key: The partition key of the object to patch.
        :type partition_key: Union[str, int, float, bool, Sequence[Union[str, int, float, bool, None]]]
        :param patch_operations: The list of patch operations to apply to the item.
        :type patch_operations: List[Dict[str, Any]]
        :keyword str filter_predicate: conditional filter to apply to Patch operations.
        :keyword str pre_trigger_include: trigger id to be used as pre operation trigger.
        :keyword str post_trigger_include: trigger id to be used as post operation trigger.
        :keyword str session_token: Token for use with Session consistency.
        :keyword str etag: An ETag value, or the wildcard character (*). Used to check if the resource
            has changed, and act according to the condition specified by the `match_condition` parameter.
        :keyword ~azure.core.MatchConditions match_condition: The match condition to use upon the etag.
        :keyword response_hook: A callable invoked with the response metadata.
        :paramtype response_hook: Callable[[Mapping[str, str], Dict[str, Any]], None]
        :keyword Literal["High", "Low"] priority: Priority based execution allows users to set a priority for each
            request. Once the user has reached their provisioned throughput, low priority requests are throttled
            before high priority requests start getting throttled. Feature must first be enabled at the account level.
        :keyword bool no_response: Indicates whether service should be instructed to skip sending
            response payloads. When not specified explicitly here, the default value will be determined from kwargs or
            when also not specified there from client-level kwargs.
        :keyword int throughput_bucket: The desired throughput bucket for the client
        :raises ~azure.cosmos.exceptions.CosmosHttpResponseError: The patch operations failed or the item with
            given id does not exist.
        :returns: A CosmosDict representing the item after the patch operations went through. The dict will be empty
            if `no_response` is specified.
        :rtype: ~azure.cosmos.CosmosDict[str, Any]
        """
        if pre_trigger_include is not None:
            kwargs['pre_trigger_include'] = pre_trigger_include
        if post_trigger_include is not None:
            kwargs['post_trigger_include'] = post_trigger_include
        if session_token is not None:
            kwargs['session_token'] = session_token
        if priority is not None:
            kwargs['priority'] = priority
        if etag is not None:
            kwargs['etag'] = etag
        if match_condition is not None:
            kwargs['match_condition'] = match_condition
        if no_response is not None:
            kwargs['no_response'] = no_response
<<<<<<< HEAD
        if throughput_bucket is not None:
            kwargs["throughput_bucket"] = throughput_bucket
=======
        if response_hook is not None:
            kwargs['response_hook'] = response_hook
>>>>>>> b328d88e
        request_options = build_options(kwargs)
        request_options["disableAutomaticIdGeneration"] = True
        request_options["partitionKey"] = self._set_partition_key(partition_key)
        if filter_predicate is not None:
            request_options["filterPredicate"] = filter_predicate

        if self.container_link in self.__get_client_container_caches():
            request_options["containerRID"] = self.__get_client_container_caches()[self.container_link]["_rid"]
        item_link = self._get_document_link(item)
        result = self.client_connection.PatchItem(
                document_link=item_link, operations=patch_operations, options=request_options, **kwargs)
        return result

    @distributed_trace
    def execute_item_batch(
        self,
        batch_operations: Sequence[Union[Tuple[str, Tuple[Any, ...]], Tuple[str, Tuple[Any, ...], Dict[str, Any]]]],
        partition_key: PartitionKeyType,
        *,
        pre_trigger_include: Optional[str] = None,
        post_trigger_include: Optional[str] = None,
        session_token: Optional[str] = None,
        priority: Optional[Literal["High", "Low"]] = None,
<<<<<<< HEAD
        throughput_bucket: Optional[int] = None,
=======
        response_hook: Optional[Callable[[Mapping[str, str], List[Dict[str, Any]]], None]] = None,
>>>>>>> b328d88e
        **kwargs: Any
    ) -> CosmosList:
        """ Executes the transactional batch for the specified partition key.

        :param batch_operations: The batch of operations to be executed.
        :type batch_operations: List[Tuple[Any]]
        :param partition_key: The partition key value of the batch operations.
        :type partition_key: Union[str, int, float, bool, Sequence[Union[str, int, float, bool, None]]]
        :keyword str pre_trigger_include: trigger id to be used as pre operation trigger.
        :keyword str post_trigger_include: trigger id to be used as post operation trigger.
        :keyword str session_token: Token for use with Session consistency.
        :keyword Literal["High", "Low"] priority: Priority based execution allows users to set a priority for each
            request. Once the user has reached their provisioned throughput, low priority requests are throttled
            before high priority requests start getting throttled. Feature must first be enabled at the account level.
<<<<<<< HEAD
        :keyword Callable response_hook: A callable invoked with the response metadata.
        :keyword int throughput_bucket: The desired throughput bucket for the client
=======
        :keyword response_hook: A callable invoked with the response metadata.
        :paramtype response_hook: [Callable[[Mapping[str, str], List[Dict[str, Any]]], None]
>>>>>>> b328d88e
        :returns: A CosmosList representing the items after the batch operations went through.
        :raises ~azure.cosmos.exceptions.CosmosHttpResponseError: The batch failed to execute.
        :raises ~azure.cosmos.exceptions.CosmosBatchOperationError: A transactional batch operation failed in the batch.
        :rtype: ~azure.cosmos.CosmosList[Dict[str, Any]]
        """
        etag = kwargs.get('etag')
        if etag is not None:
            warnings.warn(
                "The 'etag' flag does not apply to this method and is always ignored even if passed."
                " It will now be removed in the future.",
                DeprecationWarning)
        match_condition = kwargs.get('match_condition')
        if match_condition is not None:
            warnings.warn(
                "The 'match_condition' flag does not apply to this method and is always ignored even if passed."
                " It will now be removed in the future.",
                DeprecationWarning)

        if pre_trigger_include is not None:
            kwargs['pre_trigger_include'] = pre_trigger_include
        if post_trigger_include is not None:
            kwargs['post_trigger_include'] = post_trigger_include
        if session_token is not None:
            kwargs['session_token'] = session_token
        if priority is not None:
            kwargs['priority'] = priority
<<<<<<< HEAD
        if throughput_bucket is not None:
            kwargs["throughput_bucket"] = throughput_bucket
=======
        if response_hook is not None:
            kwargs['response_hook'] = response_hook
>>>>>>> b328d88e
        request_options = build_options(kwargs)
        request_options["partitionKey"] = self._set_partition_key(partition_key)
        request_options["disableAutomaticIdGeneration"] = True

        return self.client_connection.Batch(
            collection_link=self.container_link, batch_operations=batch_operations, options=request_options, **kwargs)

    @distributed_trace
    def delete_item(  # pylint:disable=docstring-missing-param
        self,
        item: Union[Mapping[str, Any], str],
        partition_key: PartitionKeyType,
        populate_query_metrics: Optional[bool] = None,
        pre_trigger_include: Optional[str] = None,
        post_trigger_include: Optional[str] = None,
        *,
        session_token: Optional[str] = None,
        initial_headers: Optional[Dict[str, str]] = None,
        etag: Optional[str] = None,
        match_condition: Optional[MatchConditions] = None,
        priority: Optional[Literal["High", "Low"]] = None,
<<<<<<< HEAD
        throughput_bucket: Optional[int] = None,
=======
        response_hook: Optional[Callable[[Mapping[str, str], None], None]] = None,
>>>>>>> b328d88e
        **kwargs: Any
    ) -> None:
        """Delete the specified item from the container.

        If the item does not already exist in the container, an exception is raised.

        :param item: The ID (name) or dict representing item to be deleted.
        :type item: Union[str, Dict[str, Any]]
        :param partition_key: Specifies the partition key value for the item.
        :type partition_key: Union[str, int, float, bool, Sequence[Union[str, int, float, bool, None]]]
        :param str pre_trigger_include: trigger id to be used as pre operation trigger.
        :param str post_trigger_include: trigger id to be used as post operation trigger.
        :keyword str session_token: Token for use with Session consistency.
        :keyword Dict[str, str] initial_headers: Initial headers to be sent as part of the request.
        :keyword str etag: An ETag value, or the wildcard character (*). Used to check if the resource
            has changed, and act according to the condition specified by the `match_condition` parameter.
        :keyword ~azure.core.MatchConditions match_condition: The match condition to use upon the etag.
        :keyword Literal["High", "Low"] priority: Priority based execution allows users to set a priority for each
            request. Once the user has reached their provisioned throughput, low priority requests are throttled
            before high priority requests start getting throttled. Feature must first be enabled at the account level.
<<<<<<< HEAD
        :keyword Callable response_hook: A callable invoked with the response metadata.
        :keyword int throughput_bucket: The desired throughput bucket for the client
=======
        :keyword response_hook: A callable invoked with the response metadata.
        :paramtype response_hook: Callable[[Mapping[str, str], None], None]
>>>>>>> b328d88e
        :raises ~azure.cosmos.exceptions.CosmosHttpResponseError: The item wasn't deleted successfully.
        :raises ~azure.cosmos.exceptions.CosmosResourceNotFoundError: The item does not exist in the container.
        :rtype: None
        """
        if session_token is not None:
            kwargs['session_token'] = session_token
        if initial_headers is not None:
            kwargs['initial_headers'] = initial_headers
        if etag is not None:
            kwargs['etag'] = etag
        if match_condition is not None:
            kwargs['match_condition'] = match_condition
        if priority is not None:
            kwargs['priority'] = priority
<<<<<<< HEAD
        if throughput_bucket is not None:
            kwargs["throughput_bucket"] = throughput_bucket
=======
        if response_hook is not None:
            kwargs['response_hook'] = response_hook
>>>>>>> b328d88e
        request_options = build_options(kwargs)
        if partition_key is not None:
            request_options["partitionKey"] = self._set_partition_key(partition_key)
        if populate_query_metrics is not None:
            warnings.warn(
                "the populate_query_metrics flag does not apply to this method and will be removed in the future",
                DeprecationWarning,
            )
            request_options["populateQueryMetrics"] = populate_query_metrics
        if pre_trigger_include is not None:
            request_options["preTriggerInclude"] = pre_trigger_include
        if post_trigger_include is not None:
            request_options["postTriggerInclude"] = post_trigger_include
        if self.container_link in self.__get_client_container_caches():
            request_options["containerRID"] = self.__get_client_container_caches()[self.container_link]["_rid"]
        document_link = self._get_document_link(item)
        self.client_connection.DeleteItem(document_link=document_link, options=request_options, **kwargs)

    @distributed_trace
    def read_offer(self, **kwargs: Any) -> Offer:
        """Get the ThroughputProperties object for this container.
        If no ThroughputProperties already exist for the container, an exception is raised.

        :keyword Callable response_hook: A callable invoked with the response metadata.
        :returns: Throughput for the container.
        :raises ~azure.cosmos.exceptions.CosmosHttpResponseError: No throughput properties exists for the container or
            the throughput properties could not be retrieved.
        :rtype: ~azure.cosmos.ThroughputProperties
        """
        warnings.warn(
            "read_offer is a deprecated method name, use get_throughput instead",
            DeprecationWarning
        )
        return self.get_throughput(**kwargs)

    @distributed_trace
    def get_throughput(
            self,
            *,
            response_hook: Optional[Callable[[Mapping[str, Any], List[Dict[str, Any]]], None]] = None,
            **kwargs: Any) -> ThroughputProperties:
        """Get the ThroughputProperties object for this container.

        If no ThroughputProperties already exist for the container, an exception is raised.

        :keyword response_hook: A callable invoked with the response metadata.
        :paramtype response_hook: Callable[[Mapping[str, Any], List[Dict[str, Any]]], None]
        :returns: Throughput for the container.
        :raises ~azure.cosmos.exceptions.CosmosHttpResponseError: No throughput properties exists for the container or
            the throughput properties could not be retrieved.
        :rtype: ~azure.cosmos.ThroughputProperties
        """
        throughput_properties: List[Dict[str, Any]]
        properties = self._get_properties()
        link = properties["_self"]
        query_spec = {
            "query": "SELECT * FROM root r WHERE r.resource=@link",
            "parameters": [{"name": "@link", "value": link}],
        }
        options = {"containerRID": properties["_rid"]}
        throughput_properties = list(self.client_connection.QueryOffers(query_spec, options, **kwargs))

        if response_hook:
            response_hook(self.client_connection.last_response_headers, throughput_properties)

        return _deserialize_throughput(throughput=throughput_properties)

    @distributed_trace
    def replace_throughput(
        self,
        throughput: Union[int, ThroughputProperties],
        **kwargs: Any
    ) -> ThroughputProperties:
        """Replace the container's throughput.

        If no ThroughputProperties already exist for the container, an exception is raised.

        :param throughput: The throughput to be set.
        :type throughput: Union[int, ~azure.cosmos.ThroughputProperties]
        :returns: ThroughputProperties for the container, updated with new throughput.
        :raises ~azure.cosmos.exceptions.CosmosHttpResponseError: No throughput properties exist for the container
            or the throughput properties could not be updated.
        :rtype: ~azure.cosmos.ThroughputProperties
        """
        throughput_properties: List[Dict[str, Any]]
        properties = self._get_properties()
        link = properties["_self"]
        query_spec = {
            "query": "SELECT * FROM root r WHERE r.resource=@link",
            "parameters": [{"name": "@link", "value": link}],
        }
        options = {"containerRID": properties["_rid"]}
        throughput_properties = list(self.client_connection.QueryOffers(query_spec, options, **kwargs))
        new_throughput_properties = throughput_properties[0].copy()
        _replace_throughput(throughput=throughput, new_throughput_properties=new_throughput_properties)
        data = self.client_connection.ReplaceOffer(
            offer_link=throughput_properties[0]["_self"], offer=throughput_properties[0], **kwargs)

        return ThroughputProperties(offer_throughput=data["content"]["offerThroughput"], properties=data)

    @distributed_trace
    def list_conflicts(
        self,
        max_item_count: Optional[int] = None,
        *,
        response_hook: Optional[Callable[[Mapping[str, Any], ItemPaged[Dict[str, Any]]], None]] = None,
        **kwargs: Any
    ) -> ItemPaged[Dict[str, Any]]:
        """List all the conflicts in the container.

        :param int max_item_count: Max number of items to be returned in the enumeration operation.
        :keyword response_hook: A callable invoked with the response metadata.
        :paramtype response_hook: Callable[[Mapping[str, Any], ItemPaged[Dict[str, Any]]], None]
        :returns: An Iterable of conflicts (dicts).
        :rtype: Iterable[dict[str, Any]]
        """
        feed_options = build_options(kwargs)
        if max_item_count is not None:
            feed_options["maxItemCount"] = max_item_count
        if self.container_link in self.__get_client_container_caches():
            feed_options["containerRID"] = self.__get_client_container_caches()[self.container_link]["_rid"]

        result = self.client_connection.ReadConflicts(
            collection_link=self.container_link, feed_options=feed_options, **kwargs
        )
        if response_hook:
            response_hook(self.client_connection.last_response_headers, result)
        return result

    @distributed_trace
    def query_conflicts(
        self,
        query: str,
        parameters: Optional[List[Dict[str, object]]] = None,
        enable_cross_partition_query: Optional[bool] = None,
        partition_key: Optional[PartitionKeyType] = None,
        max_item_count: Optional[int] = None,
        *,
        response_hook: Optional[Callable[[Mapping[str, Any], ItemPaged[Dict[str, Any]]], None]] = None,
        **kwargs: Any
    ) -> ItemPaged[Dict[str, Any]]:
        """Return all conflicts matching a given `query`.

        :param str query: The Azure Cosmos DB SQL query to execute.
        :param parameters: Optional array of parameters to the query. Ignored if no query is provided.
        :type parameters: List[Dict[str, object]]
        :param bool enable_cross_partition_query: Allows sending of more than one request to execute
            the query in the Azure Cosmos DB service.
            More than one request is necessary if the query is not scoped to single partition key value.
        :param partition_key: Specifies the partition key value for the item.
        :type partition_key: Union[str, int, float, bool, Sequence[Union[str, int, float, bool, None]]]
        :param int max_item_count: Max number of items to be returned in the enumeration operation.
        :keyword response_hook: A callable invoked with the response metadata.
        :paramtype response_hook: Optional[Callable[[Mapping[str, Any], ItemPaged[Dict[str, Any]]], None]] = None,
        :returns: An Iterable of conflicts (dicts).
        :rtype: Iterable[Dict[str, Any]]
        """
        feed_options = build_options(kwargs)
        if max_item_count is not None:
            feed_options["maxItemCount"] = max_item_count
        if enable_cross_partition_query is not None:
            feed_options["enableCrossPartitionQuery"] = enable_cross_partition_query
        if partition_key is not None:
            feed_options["partitionKey"] = self._set_partition_key(partition_key)
        if self.container_link in self.__get_client_container_caches():
            feed_options["containerRID"] = self.__get_client_container_caches()[self.container_link]["_rid"]

        result = self.client_connection.QueryConflicts(
            collection_link=self.container_link,
            query=query if parameters is None else {"query": query, "parameters": parameters},
            options=feed_options,
            **kwargs
        )
        if response_hook:
            response_hook(self.client_connection.last_response_headers, result)
        return result

    @distributed_trace
    def get_conflict(
        self,
        conflict: Union[str, Mapping[str, Any]],
        partition_key: PartitionKeyType,
        **kwargs: Any
    ) -> Dict[str, Any]:
        """Get the conflict identified by `conflict`.

        :param conflict: The ID (name) or dict representing the conflict to retrieve.
        :type conflict: Union[str, Dict[str, Any]]
        :param partition_key: Partition key for the conflict to retrieve.
        :type partition_key: Union[str, int, float, bool, Sequence[Union[str, int, float, bool, None]]]
        :keyword Callable response_hook: A callable invoked with the response metadata.
        :returns: A dict representing the retrieved conflict.
        :raises ~azure.cosmos.exceptions.CosmosHttpResponseError: The given conflict couldn't be retrieved.
        :rtype: Dict[str, Any]
        """
        request_options = build_options(kwargs)
        if partition_key is not None:
            request_options["partitionKey"] = self._set_partition_key(partition_key)
        if self.container_link in self.__get_client_container_caches():
            request_options["containerRID"] = self.__get_client_container_caches()[self.container_link]["_rid"]

        return self.client_connection.ReadConflict(
            conflict_link=self._get_conflict_link(conflict), options=request_options, **kwargs
        )

    @distributed_trace
    def delete_conflict(
        self,
        conflict: Union[str, Mapping[str, Any]],
        partition_key: PartitionKeyType,
        **kwargs: Any
    ) -> None:
        """Delete a specified conflict from the container.

        If the conflict does not already exist in the container, an exception is raised.

        :param conflict: The ID (name) or dict representing the conflict to be deleted.
        :type conflict: Union[str, Dict[str, Any]]
        :param partition_key: Partition key for the conflict to delete.
        :type partition_key: Union[str, int, float, bool, Sequence[Union[str, int, float, bool, None]]]
        :keyword Callable response_hook: A callable invoked with the response metadata.
        :raises ~azure.cosmos.exceptions.CosmosHttpResponseError: The conflict wasn't deleted successfully.
        :raises ~azure.cosmos.exceptions.CosmosResourceNotFoundError: The conflict does not exist in the container.
        :rtype: None
        """
        request_options = build_options(kwargs)
        if partition_key is not None:
            request_options["partitionKey"] = self._set_partition_key(partition_key)
        if self.container_link in self.__get_client_container_caches():
            request_options["containerRID"] = self.__get_client_container_caches()[self.container_link]["_rid"]

        self.client_connection.DeleteConflict(
            conflict_link=self._get_conflict_link(conflict), options=request_options, **kwargs
        )

    @distributed_trace
    def delete_all_items_by_partition_key(
        self,
        partition_key: PartitionKeyType,
        *,
        pre_trigger_include: Optional[str] = None,
        post_trigger_include: Optional[str] = None,
        session_token: Optional[str] = None,
<<<<<<< HEAD
        etag: Optional[str] = None,
        match_condition: Optional[MatchConditions] = None,
        throughput_bucket: Optional[int] = None,
=======
        response_hook: Optional[Callable[[Mapping[str, str], None], None]] = None,
>>>>>>> b328d88e
        **kwargs: Any
    ) -> None:
        """The delete by partition key feature is an asynchronous, background operation that allows you to delete all
        documents with the same logical partition key value, using the Cosmos SDK. The delete by partition key
        operation is constrained to consume at most 10% of the total
        available RU/s on the container each second. This helps in limiting the resources used by
        this background task.

        :param partition_key: Partition key for the items to be deleted.
        :type partition_key: Union[str, int, float, bool, Sequence[Union[str, int, float, bool, None]]]
        :keyword str pre_trigger_include: trigger id to be used as pre operation trigger.
        :keyword str post_trigger_include: trigger id to be used as post operation trigger.
        :keyword str session_token: Token for use with Session consistency.
<<<<<<< HEAD
        :keyword str etag: An ETag value, or the wildcard character (*). Used to check if the resource
            has changed, and act according to the condition specified by the `match_condition` parameter.
        :keyword ~azure.core.MatchConditions match_condition: The match condition to use upon the etag.
        :keyword Callable response_hook: A callable invoked with the response metadata.
        :keyword int throughput_bucket: The desired throughput bucket for the client
=======
        :keyword response_hook: A callable invoked with the response metadata.
        :paramtype response_hook: Callable[[Mapping[str, str], None], None] = None,
>>>>>>> b328d88e
        :rtype: None
        """
        etag = kwargs.get('etag')
        if etag is not None:
            warnings.warn(
                "The 'etag' flag does not apply to this method and is always ignored even if passed."
                " It will now be removed in the future.",
                DeprecationWarning)
        match_condition = kwargs.get('match_condition')
        if match_condition is not None:
            warnings.warn(
                "The 'match_condition' flag does not apply to this method and is always ignored even if passed."
                " It will now be removed in the future.",
                DeprecationWarning)

        if pre_trigger_include is not None:
            kwargs['pre_trigger_include'] = pre_trigger_include
        if post_trigger_include is not None:
            kwargs['post_trigger_include'] = post_trigger_include
        if session_token is not None:
            kwargs['session_token'] = session_token
<<<<<<< HEAD
        if etag is not None:
            kwargs['etag'] = etag
        if match_condition is not None:
            kwargs['match_condition'] = match_condition
        if throughput_bucket is not None:
            kwargs["throughput_bucket"] = throughput_bucket
=======
        if response_hook is not None:
            kwargs['response_hook'] = response_hook
>>>>>>> b328d88e
        request_options = build_options(kwargs)
        # regardless if partition key is valid we set it as invalid partition keys are set to a default empty value
        request_options["partitionKey"] = self._set_partition_key(partition_key)
        if self.container_link in self.__get_client_container_caches():
            request_options["containerRID"] = self.__get_client_container_caches()[self.container_link]["_rid"]

        self.client_connection.DeleteAllItemsByPartitionKey(
            collection_link=self.container_link, options=request_options, **kwargs)

    @distributed_trace
    def read_feed_ranges(
            self,
            *,
            force_refresh: bool = False,
            **kwargs: Any) -> Iterable[Dict[str, Any]]:

        """ Obtains a list of feed ranges that can be used to parallelize feed operations.

        :keyword bool force_refresh:
            Flag to indicate whether obtain the list of feed ranges directly from cache or refresh the cache.
        :returns: A list representing the feed ranges in base64 encoded string
        :rtype: Iterable[Dict[str, Any]]

        .. warning::
          The structure of the dict representation of a feed range may vary, including which keys
          are present. It therefore should only be treated as an opaque value.

        """
        if force_refresh is True:
            self.client_connection.refresh_routing_map_provider()

        def get_next(continuation_token:str) -> List[Dict[str, Any]]: # pylint: disable=unused-argument
            partition_key_ranges = \
                self.client_connection._routing_map_provider.get_overlapping_ranges( # pylint: disable=protected-access
                    self.container_link,
                    [Range("", "FF", True, False)],  # default to full range
                    **kwargs)

            feed_ranges = [FeedRangeInternalEpk(Range.PartitionKeyRangeToRange(partitionKeyRange)).to_dict()
                    for partitionKeyRange in partition_key_ranges]

            return feed_ranges

        def extract_data(feed_ranges_response: List[Dict[str, Any]]):
            return None, iter(feed_ranges_response)

        return ItemPaged(get_next, extract_data)

    def get_latest_session_token(
            self,
            feed_ranges_to_session_tokens: List[Tuple[Dict[str, Any], str]],
            target_feed_range: Dict[str, Any]
    ) -> str:
        """ **provisional** This method is still in preview and may be subject to breaking changes.

        Gets the the most up to date session token from the list of session token and feed
        range tuples for a specific target feed range. The feed range can be obtained from a partition key
        or by reading the container feed ranges. This should only be used if maintaining own session token or else
        the CosmosClient instance will keep track of session token. Session tokens and feed ranges are
        scoped to a container. Only input session tokens and feed ranges obtained from the same container.
        :param feed_ranges_to_session_tokens: List of feed range and session token tuples.
        :type feed_ranges_to_session_tokens: List[Tuple[Dict[str, Any], str]]
        :param target_feed_range: feed range to get most up to date session token.
        :type target_feed_range: Dict[str, Any]
        :returns: a session token
        :rtype: str
        """
        return get_latest_session_token(feed_ranges_to_session_tokens, target_feed_range)

    def feed_range_from_partition_key(self, partition_key: PartitionKeyType) -> Dict[str, Any]:
        """ Gets the feed range for a given partition key.
        :param partition_key: partition key to get feed range.
        :type partition_key: PartitionKeyType
        :returns: a feed range
        :rtype: Dict[str, Any]

        .. warning::
          The structure of the dict representation of a feed range may vary, including which keys
          are present. It therefore should only be treated as an opaque value.

        """
        return FeedRangeInternalEpk(self._get_epk_range_for_partition_key(partition_key)).to_dict()

    def is_feed_range_subset(self, parent_feed_range: Dict[str, Any], child_feed_range: Dict[str, Any]) -> bool:
        """ Checks if child feed range is a subset of parent feed range.
        :param parent_feed_range: left feed range
        :type parent_feed_range: Dict[str, Any]
        :param child_feed_range: right feed range
        :type child_feed_range: Dict[str, Any]
        :returns: a boolean indicating if child feed range is a subset of parent feed range
        :rtype: bool

        .. warning::
          The structure of the dict representation of a feed range may vary, including which keys
          are present. It therefore should only be treated as an opaque value.

        """
        parent_feed_range_epk = FeedRangeInternalEpk.from_json(parent_feed_range)
        child_feed_range_epk = FeedRangeInternalEpk.from_json(child_feed_range)
        return child_feed_range_epk.get_normalized_range().is_subset(
            parent_feed_range_epk.get_normalized_range())<|MERGE_RESOLUTION|>--- conflicted
+++ resolved
@@ -154,11 +154,8 @@
         *,
         priority: Optional[Literal["High", "Low"]] = None,
         initial_headers: Optional[Dict[str, str]] = None,
-<<<<<<< HEAD
         throughput_bucket: Optional[int] = None,
-=======
         response_hook: Optional[Callable[[Mapping[str, str], Dict[str, Any]], None]] = None,
->>>>>>> b328d88e
         **kwargs: Any
     ) -> Dict[str, Any]:
         """Read the container properties.
@@ -171,13 +168,9 @@
             request. Once the user has reached their provisioned throughput, low priority requests are throttled
             before high priority requests start getting throttled. Feature must first be enabled at the account level.
         :keyword dict[str, str] initial_headers: Initial headers to be sent as part of the request.
-<<<<<<< HEAD
-        :keyword Callable response_hook: A callable invoked with the response metadata.
+        :keyword response_hook: A callable invoked with the response metadata.
+        :paramtype response_hook: Callable[[Mapping[str, str], Dict[str, Any]], None]
         :keyword int throughput_bucket: The desired throughput bucket for the client
-=======
-        :keyword response_hook: A callable invoked with the response metadata.
-        :paramtype response_hook: Callable[[Mapping[str, str], Dict[str, Any]], None]
->>>>>>> b328d88e
         :raises ~azure.cosmos.exceptions.CosmosHttpResponseError: Raised if the container couldn't be retrieved.
             This includes if the container does not exist.
         :returns: Dict representing the retrieved container.
@@ -193,13 +186,10 @@
             kwargs['priority'] = priority
         if initial_headers is not None:
             kwargs['initial_headers'] = initial_headers
-<<<<<<< HEAD
         if throughput_bucket is not None:
             kwargs["throughput_bucket"] = throughput_bucket
-=======
         if response_hook is not None:
             kwargs['response_hook'] = response_hook
->>>>>>> b328d88e
         request_options = build_options(kwargs)
         if populate_query_metrics:
             warnings.warn(
@@ -227,11 +217,8 @@
         initial_headers: Optional[Dict[str, str]] = None,
         max_integrated_cache_staleness_in_ms: Optional[int] = None,
         priority: Optional[Literal["High", "Low"]] = None,
-<<<<<<< HEAD
         throughput_bucket: Optional[int] = None,
-=======
         response_hook: Optional[Callable[[Mapping[str, str], Dict[str, Any]], None]] = None,
->>>>>>> b328d88e
         **kwargs: Any
     ) -> CosmosDict:
         """Get the item identified by `item`.
@@ -272,13 +259,10 @@
             kwargs['initial_headers'] = initial_headers
         if priority is not None:
             kwargs['priority'] = priority
-<<<<<<< HEAD
         if throughput_bucket is not None:
             kwargs["throughput_bucket"] = throughput_bucket
-=======
         if response_hook is not None:
             kwargs['response_hook'] = response_hook
->>>>>>> b328d88e
         request_options = build_options(kwargs)
         request_options["partitionKey"] = self._set_partition_key(partition_key)
         if populate_query_metrics is not None:
@@ -306,13 +290,8 @@
         initial_headers: Optional[Dict[str, str]] = None,
         max_integrated_cache_staleness_in_ms: Optional[int] = None,
         priority: Optional[Literal["High", "Low"]] = None,
-<<<<<<< HEAD
-        response_hook: Optional[Callable[[Mapping[str, Any],
-                                          Union[Dict[str, Any], ItemPaged[Dict[str, Any]]]], None]] = None,
         throughput_bucket: Optional[int] = None,
-=======
         response_hook: Optional[Callable[[Mapping[str, str], Dict[str, Any]], None]] = None,
->>>>>>> b328d88e
         **kwargs: Any
     ) -> ItemPaged[Dict[str, Any]]:
         """List all the items in the container.
@@ -338,13 +317,10 @@
             kwargs['initial_headers'] = initial_headers
         if priority is not None:
             kwargs['priority'] = priority
-<<<<<<< HEAD
         if throughput_bucket is not None:
             kwargs["throughput_bucket"] = throughput_bucket
-=======
         if response_hook is not None:
             kwargs['response_hook'] = response_hook
->>>>>>> b328d88e
         feed_options = build_options(kwargs)
         if max_item_count is not None:
             feed_options["maxItemCount"] = max_item_count
@@ -597,11 +573,8 @@
         max_integrated_cache_staleness_in_ms: Optional[int] = None,
         priority: Optional[Literal["High", "Low"]] = None,
         continuation_token_limit: Optional[int] = None,
-<<<<<<< HEAD
         throughput_bucket: Optional[int] = None,
-=======
         response_hook: Optional[Callable[[Mapping[str, str], Dict[str, Any]], None]] = None,
->>>>>>> b328d88e
         **kwargs: Any
     ) -> ItemPaged[Dict[str, Any]]:
         """Return all results matching the given `query`.
@@ -733,11 +706,8 @@
         match_condition: Optional[MatchConditions] = None,
         priority: Optional[Literal["High", "Low"]] = None,
         no_response: Optional[bool] = None,
-<<<<<<< HEAD
         throughput_bucket: Optional[int] = None,
-=======
         response_hook: Optional[Callable[[Mapping[str, str], Dict[str, Any]], None]] = None,
->>>>>>> b328d88e
         **kwargs: Any
     ) -> CosmosDict:
         """Replaces the specified item if it exists in the container.
@@ -787,13 +757,10 @@
             kwargs['match_condition'] = match_condition
         if no_response is not None:
             kwargs['no_response'] = no_response
-<<<<<<< HEAD
         if throughput_bucket is not None:
             kwargs["throughput_bucket"] = throughput_bucket
-=======
         if response_hook is not None:
             kwargs['response_hook'] = response_hook
->>>>>>> b328d88e
         request_options = build_options(kwargs)
         request_options["disableAutomaticIdGeneration"] = True
         if populate_query_metrics is not None:
@@ -823,11 +790,8 @@
         match_condition: Optional[MatchConditions] = None,
         priority: Optional[Literal["High", "Low"]] = None,
         no_response: Optional[bool] = None,
-<<<<<<< HEAD
         throughput_bucket: Optional[int] = None,
-=======
         response_hook: Optional[Callable[[Mapping[str, str], Dict[str, Any]], None]] = None,
->>>>>>> b328d88e
         **kwargs: Any
     ) -> CosmosDict:
         """Insert or update the specified item.
@@ -873,13 +837,10 @@
             kwargs['match_condition'] = match_condition
         if no_response is not None:
             kwargs['no_response'] = no_response
-<<<<<<< HEAD
         if throughput_bucket is not None:
             kwargs["throughput_bucket"] = throughput_bucket
-=======
         if response_hook is not None:
             kwargs['response_hook'] = response_hook
->>>>>>> b328d88e
         request_options = build_options(kwargs)
         request_options["disableAutomaticIdGeneration"] = True
         if populate_query_metrics is not None:
@@ -913,11 +874,8 @@
         initial_headers: Optional[Dict[str, str]] = None,
         priority: Optional[Literal["High", "Low"]] = None,
         no_response: Optional[bool] = None,
-<<<<<<< HEAD
         throughput_bucket: Optional[int] = None,
-=======
         response_hook: Optional[Callable[[Mapping[str, str], Dict[str, Any]], None]] = None,
->>>>>>> b328d88e
         **kwargs: Any
     ) -> CosmosDict:
         """Create an item in the container.
@@ -973,13 +931,10 @@
             kwargs['priority'] = priority
         if no_response is not None:
             kwargs['no_response'] = no_response
-<<<<<<< HEAD
         if throughput_bucket is not None:
             kwargs["throughput_bucket"] = throughput_bucket
-=======
         if response_hook is not None:
             kwargs['response_hook'] = response_hook
->>>>>>> b328d88e
         request_options = build_options(kwargs)
         request_options["disableAutomaticIdGeneration"] = not enable_automatic_id_generation
         if populate_query_metrics:
@@ -1011,11 +966,8 @@
         match_condition: Optional[MatchConditions] = None,
         priority: Optional[Literal["High", "Low"]] = None,
         no_response: Optional[bool] = None,
-<<<<<<< HEAD
         throughput_bucket: Optional[int] = None,
-=======
         response_hook: Optional[Callable[[Mapping[str, str], Dict[str, Any]], None]] = None,
->>>>>>> b328d88e
         **kwargs: Any
     ) -> CosmosDict:
         """ Patches the specified item with the provided operations if it
@@ -1065,13 +1017,10 @@
             kwargs['match_condition'] = match_condition
         if no_response is not None:
             kwargs['no_response'] = no_response
-<<<<<<< HEAD
         if throughput_bucket is not None:
             kwargs["throughput_bucket"] = throughput_bucket
-=======
         if response_hook is not None:
             kwargs['response_hook'] = response_hook
->>>>>>> b328d88e
         request_options = build_options(kwargs)
         request_options["disableAutomaticIdGeneration"] = True
         request_options["partitionKey"] = self._set_partition_key(partition_key)
@@ -1095,11 +1044,8 @@
         post_trigger_include: Optional[str] = None,
         session_token: Optional[str] = None,
         priority: Optional[Literal["High", "Low"]] = None,
-<<<<<<< HEAD
         throughput_bucket: Optional[int] = None,
-=======
         response_hook: Optional[Callable[[Mapping[str, str], List[Dict[str, Any]]], None]] = None,
->>>>>>> b328d88e
         **kwargs: Any
     ) -> CosmosList:
         """ Executes the transactional batch for the specified partition key.
@@ -1114,13 +1060,9 @@
         :keyword Literal["High", "Low"] priority: Priority based execution allows users to set a priority for each
             request. Once the user has reached their provisioned throughput, low priority requests are throttled
             before high priority requests start getting throttled. Feature must first be enabled at the account level.
-<<<<<<< HEAD
-        :keyword Callable response_hook: A callable invoked with the response metadata.
         :keyword int throughput_bucket: The desired throughput bucket for the client
-=======
         :keyword response_hook: A callable invoked with the response metadata.
         :paramtype response_hook: [Callable[[Mapping[str, str], List[Dict[str, Any]]], None]
->>>>>>> b328d88e
         :returns: A CosmosList representing the items after the batch operations went through.
         :raises ~azure.cosmos.exceptions.CosmosHttpResponseError: The batch failed to execute.
         :raises ~azure.cosmos.exceptions.CosmosBatchOperationError: A transactional batch operation failed in the batch.
@@ -1147,13 +1089,10 @@
             kwargs['session_token'] = session_token
         if priority is not None:
             kwargs['priority'] = priority
-<<<<<<< HEAD
         if throughput_bucket is not None:
             kwargs["throughput_bucket"] = throughput_bucket
-=======
         if response_hook is not None:
             kwargs['response_hook'] = response_hook
->>>>>>> b328d88e
         request_options = build_options(kwargs)
         request_options["partitionKey"] = self._set_partition_key(partition_key)
         request_options["disableAutomaticIdGeneration"] = True
@@ -1175,11 +1114,8 @@
         etag: Optional[str] = None,
         match_condition: Optional[MatchConditions] = None,
         priority: Optional[Literal["High", "Low"]] = None,
-<<<<<<< HEAD
         throughput_bucket: Optional[int] = None,
-=======
         response_hook: Optional[Callable[[Mapping[str, str], None], None]] = None,
->>>>>>> b328d88e
         **kwargs: Any
     ) -> None:
         """Delete the specified item from the container.
@@ -1200,13 +1136,9 @@
         :keyword Literal["High", "Low"] priority: Priority based execution allows users to set a priority for each
             request. Once the user has reached their provisioned throughput, low priority requests are throttled
             before high priority requests start getting throttled. Feature must first be enabled at the account level.
-<<<<<<< HEAD
-        :keyword Callable response_hook: A callable invoked with the response metadata.
         :keyword int throughput_bucket: The desired throughput bucket for the client
-=======
         :keyword response_hook: A callable invoked with the response metadata.
         :paramtype response_hook: Callable[[Mapping[str, str], None], None]
->>>>>>> b328d88e
         :raises ~azure.cosmos.exceptions.CosmosHttpResponseError: The item wasn't deleted successfully.
         :raises ~azure.cosmos.exceptions.CosmosResourceNotFoundError: The item does not exist in the container.
         :rtype: None
@@ -1221,13 +1153,10 @@
             kwargs['match_condition'] = match_condition
         if priority is not None:
             kwargs['priority'] = priority
-<<<<<<< HEAD
         if throughput_bucket is not None:
             kwargs["throughput_bucket"] = throughput_bucket
-=======
         if response_hook is not None:
             kwargs['response_hook'] = response_hook
->>>>>>> b328d88e
         request_options = build_options(kwargs)
         if partition_key is not None:
             request_options["partitionKey"] = self._set_partition_key(partition_key)
@@ -1471,13 +1400,8 @@
         pre_trigger_include: Optional[str] = None,
         post_trigger_include: Optional[str] = None,
         session_token: Optional[str] = None,
-<<<<<<< HEAD
-        etag: Optional[str] = None,
-        match_condition: Optional[MatchConditions] = None,
         throughput_bucket: Optional[int] = None,
-=======
         response_hook: Optional[Callable[[Mapping[str, str], None], None]] = None,
->>>>>>> b328d88e
         **kwargs: Any
     ) -> None:
         """The delete by partition key feature is an asynchronous, background operation that allows you to delete all
@@ -1491,16 +1415,9 @@
         :keyword str pre_trigger_include: trigger id to be used as pre operation trigger.
         :keyword str post_trigger_include: trigger id to be used as post operation trigger.
         :keyword str session_token: Token for use with Session consistency.
-<<<<<<< HEAD
-        :keyword str etag: An ETag value, or the wildcard character (*). Used to check if the resource
-            has changed, and act according to the condition specified by the `match_condition` parameter.
-        :keyword ~azure.core.MatchConditions match_condition: The match condition to use upon the etag.
-        :keyword Callable response_hook: A callable invoked with the response metadata.
         :keyword int throughput_bucket: The desired throughput bucket for the client
-=======
         :keyword response_hook: A callable invoked with the response metadata.
         :paramtype response_hook: Callable[[Mapping[str, str], None], None] = None,
->>>>>>> b328d88e
         :rtype: None
         """
         etag = kwargs.get('etag')
@@ -1522,17 +1439,10 @@
             kwargs['post_trigger_include'] = post_trigger_include
         if session_token is not None:
             kwargs['session_token'] = session_token
-<<<<<<< HEAD
-        if etag is not None:
-            kwargs['etag'] = etag
-        if match_condition is not None:
-            kwargs['match_condition'] = match_condition
         if throughput_bucket is not None:
             kwargs["throughput_bucket"] = throughput_bucket
-=======
         if response_hook is not None:
             kwargs['response_hook'] = response_hook
->>>>>>> b328d88e
         request_options = build_options(kwargs)
         # regardless if partition key is valid we set it as invalid partition keys are set to a default empty value
         request_options["partitionKey"] = self._set_partition_key(partition_key)
