--- conflicted
+++ resolved
@@ -30,11 +30,6 @@
 from azure.core.paging import ItemPaged
 from azure.core.tracing.decorator import distributed_trace
 
-<<<<<<< HEAD
-from ._cosmos_client_connection import CosmosClientConnection
-from ._cosmos_responses import CosmosDict, CosmosList
-=======
->>>>>>> 4a136a4b
 from ._base import (
     build_options,
     validate_cache_staleness_value,
@@ -44,6 +39,7 @@
     _set_properties_cache
 )
 from ._cosmos_client_connection import CosmosClientConnection
+from ._cosmos_responses import CosmosDict, CosmosList
 from ._feed_range import FeedRange, FeedRangeEpk
 from ._routing.routing_range import Range
 from .offer import Offer, ThroughputProperties
@@ -718,17 +714,13 @@
         :keyword Literal["High", "Low"] priority: Priority based execution allows users to set a priority for each
             request. Once the user has reached their provisioned throughput, low priority requests are throttled
             before high priority requests start getting throttled. Feature must first be enabled at the account level.
-<<<<<<< HEAD
-        :returns: A CosmosDict representing the item after replace went through.
-=======
         :keyword bool no_response: Indicates whether service should be instructed to skip
-            sending response payloads. When not specified explicitly here, the default value will be determined from 
-            kwargs or when also not specified there from client-level kwargs.  
-        :returns: A dict representing the item after replace went through. The dict will be empty if `no_response` 
-            is specified.
->>>>>>> 4a136a4b
+            sending response payloads. When not specified explicitly here, the default value will be determined from
+            kwargs or when also not specified there from client-level kwargs.
         :raises ~azure.cosmos.exceptions.CosmosHttpResponseError: The replace operation failed or the item with
             given id does not exist.
+        :returns: A CosmosDict representing the item after replace went through. The dict will be empty if `no_response`
+            is specified.
         :rtype: CosmosDict
         """
         item_link = self._get_document_link(item)
@@ -759,10 +751,9 @@
 
         if self.container_link in self.__get_client_container_caches():
             request_options["containerRID"] = self.__get_client_container_caches()[self.container_link]["_rid"]
-
         result = self.client_connection.ReplaceItem(
                 document_link=item_link, new_document=body, options=request_options, **kwargs)
-        return result or {}
+        return result
 
     @distributed_trace
     def upsert_item(  # pylint:disable=docstring-missing-param
@@ -798,15 +789,11 @@
         :keyword Literal["High", "Low"] priority: Priority based execution allows users to set a priority for each
             request. Once the user has reached their provisioned throughput, low priority requests are throttled
             before high priority requests start getting throttled. Feature must first be enabled at the account level.
-<<<<<<< HEAD
-        :returns: A CosmosDict representing the upserted item.
-=======
-        :keyword bool no_response: Indicates whether service should be instructed to skip sending 
-            response payloads. When not specified explicitly here, the default value will be determined from kwargs or 
-            when also not specified there from client-level kwargs.   
-        :returns: A dict representing the upserted item. The dict will be empty if `no_response` is specified.
->>>>>>> 4a136a4b
+        :keyword bool no_response: Indicates whether service should be instructed to skip sending
+            response payloads. When not specified explicitly here, the default value will be determined from kwargs or
+            when also not specified there from client-level kwargs.
         :raises ~azure.cosmos.exceptions.CosmosHttpResponseError: The given item could not be upserted.
+        :returns: A CosmosDict representing the upserted item. The dict will be empty if `no_response` is specified.
         :rtype: CosmosDict
         """
         if pre_trigger_include is not None:
@@ -884,15 +871,11 @@
         :keyword Literal["High", "Low"] priority: Priority based execution allows users to set a priority for each
             request. Once the user has reached their provisioned throughput, low priority requests are throttled
             before high priority requests start getting throttled. Feature must first be enabled at the account level.
-<<<<<<< HEAD
-        :returns: A CosmosDict representing the new item.
-=======
-        :keyword bool no_response: Indicates whether service should be instructed to skip sending 
-            response payloads. When not specified explicitly here, the default value will be determined from kwargs or 
+        :keyword bool no_response: Indicates whether service should be instructed to skip sending
+            response payloads. When not specified explicitly here, the default value will be determined from kwargs or
             when also not specified there from client-level kwargs.
-        :returns: A dict representing the new item. The dict will be empty if `no_response` is specified.
->>>>>>> 4a136a4b
         :raises ~azure.cosmos.exceptions.CosmosHttpResponseError: Item with the given ID already exists.
+        :returns: A CosmosDict representing the new item. The dict will be empty if `no_response` is specified.
         :rtype: CosmosDict
         """
         if pre_trigger_include is not None:
@@ -925,7 +908,7 @@
             request_options["containerRID"] = self.__get_client_container_caches()[self.container_link]["_rid"]
         result = self.client_connection.CreateItem(
                 database_or_container_link=self.container_link, document=body, options=request_options, **kwargs)
-        return result or {}
+        return result
 
     @distributed_trace
     def patch_item(
@@ -966,21 +949,14 @@
         :keyword Literal["High", "Low"] priority: Priority based execution allows users to set a priority for each
             request. Once the user has reached their provisioned throughput, low priority requests are throttled
             before high priority requests start getting throttled. Feature must first be enabled at the account level.
-<<<<<<< HEAD
-        :returns: A CosmosDict representing the item after the patch operations went through.
+        :keyword bool no_response: Indicates whether service should be instructed to skip sending
+            response payloads. When not specified explicitly here, the default value will be determined from kwargs or
+            when also not specified there from client-level kwargs.
         :raises ~azure.cosmos.exceptions.CosmosHttpResponseError: The patch operations failed or the item with
             given id does not exist.
+        :returns: A CosmosDict representing the item after the patch operations went through. The dict will be empty
+            if `no_response` is specified.
         :rtype: ~azure.cosmos.CosmosDict
-=======
-        :keyword bool no_response: Indicates whether service should be instructed to skip sending 
-            response payloads. When not specified explicitly here, the default value will be determined from kwargs or 
-            when also not specified there from client-level kwargs.
-        :returns: A dict representing the item after the patch operations went through. The dict will be empty 
-            if `no_response` is specified.
-        :raises ~azure.cosmos.exceptions.CosmosHttpResponseError: The patch operations failed or the item with
-            given id does not exist.
-        :rtype: Dict[str, Any]
->>>>>>> 4a136a4b
         """
         if pre_trigger_include is not None:
             kwargs['pre_trigger_include'] = pre_trigger_include
@@ -1007,7 +983,7 @@
         item_link = self._get_document_link(item)
         result = self.client_connection.PatchItem(
                 document_link=item_link, operations=patch_operations, options=request_options, **kwargs)
-        return result or {}
+        return result
 
     @distributed_trace
     def execute_item_batch(
