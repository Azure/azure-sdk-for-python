--- conflicted
+++ resolved
@@ -1828,11 +1828,7 @@
         conflict: Union[str, Mapping[str, Any]],
         partition_key: _PartitionKeyType,
         **kwargs: Any
-<<<<<<< HEAD
-    ) -> dict[str, Any]:
-=======
     ) -> CosmosDict:
->>>>>>> 19e06dca
         """Get the conflict identified by `conflict`.
 
         :param conflict: The ID (name) or dict representing the conflict to retrieve.
@@ -1845,12 +1841,8 @@
             None, Sequence[Union[str, int, float, bool, None]]]
         :keyword Callable response_hook: A callable invoked with the response metadata.
         :raises ~azure.cosmos.exceptions.CosmosHttpResponseError: The given conflict couldn't be retrieved.
-<<<<<<< HEAD
-        :rtype: dict[str, Any]
-=======
         :returns: A CosmosDict representing the retrieved conflict.
         :rtype: ~azure.cosmos.CosmosDict[str, Any]
->>>>>>> 19e06dca
         """
         request_options = build_options(kwargs)
         request_options["partitionKey"] = self._set_partition_key(partition_key)
