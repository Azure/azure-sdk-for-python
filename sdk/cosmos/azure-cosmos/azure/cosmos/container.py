--- conflicted
+++ resolved
@@ -167,14 +167,10 @@
             request. Once the user has reached their provisioned throughput, low priority requests are throttled
             before high priority requests start getting throttled. Feature must first be enabled at the account level.
         :keyword dict[str, str] initial_headers: Initial headers to be sent as part of the request.
-<<<<<<< HEAD
         :keyword list[str] excluded_locations: Excluded locations to be skipped from preferred locations. The locations
             in this list are specified as the names of the azure Cosmos locations like, 'West US', 'East US' and so on.
-        :keyword Callable response_hook: A callable invoked with the response metadata.
-=======
         :keyword response_hook: A callable invoked with the response metadata.
         :paramtype response_hook: Callable[[Mapping[str, str], Dict[str, Any]], None]
->>>>>>> 19241b26
         :raises ~azure.cosmos.exceptions.CosmosHttpResponseError: Raised if the container couldn't be retrieved.
             This includes if the container does not exist.
         :returns: Dict representing the retrieved container.
@@ -374,17 +370,10 @@
             ALL_VERSIONS_AND_DELETES: Query all versions and deleted items from either `start_time='Now'`
             or 'continuation' token.
         :paramtype mode: Literal["LatestVersion", "AllVersionsAndDeletes"]
-<<<<<<< HEAD
         :keyword list[str] excluded_locations: Excluded locations to be skipped from preferred locations. The locations
             in this list are specified as the names of the azure Cosmos locations like, 'West US', 'East US' and so on.
-        :keyword response_hook: A callable invoked with the response metadata. Note that due to the nature of combining
-            calls to build the results, this function may be called with a either single dict or iterable of dicts
-        :type response_hook:
-            Callable[[Mapping[str, Any], Union[Dict[str, Any], ItemPaged[Dict[str, Any]]]], None]
-=======
         :keyword response_hook: A callable invoked with the response metadata.
         :paramtype response_hook: Callable[[Mapping[str, str], Dict[str, Any]], None]
->>>>>>> 19241b26
         :returns: An Iterable of items (dicts).
         :rtype: Iterable[Dict[str, Any]]
         """
@@ -1064,14 +1053,10 @@
         :keyword Literal["High", "Low"] priority: Priority based execution allows users to set a priority for each
             request. Once the user has reached their provisioned throughput, low priority requests are throttled
             before high priority requests start getting throttled. Feature must first be enabled at the account level.
-<<<<<<< HEAD
         :keyword list[str] excluded_locations: Excluded locations to be skipped from preferred locations. The locations
             in this list are specified as the names of the azure Cosmos locations like, 'West US', 'East US' and so on.
-        :keyword Callable response_hook: A callable invoked with the response metadata.
-=======
         :keyword response_hook: A callable invoked with the response metadata.
         :paramtype response_hook: [Callable[[Mapping[str, str], List[Dict[str, Any]]], None]
->>>>>>> 19241b26
         :returns: A CosmosList representing the items after the batch operations went through.
         :raises ~azure.cosmos.exceptions.CosmosHttpResponseError: The batch failed to execute.
         :raises ~azure.cosmos.exceptions.CosmosBatchOperationError: A transactional batch operation failed in the batch.
@@ -1142,14 +1127,10 @@
         :keyword Literal["High", "Low"] priority: Priority based execution allows users to set a priority for each
             request. Once the user has reached their provisioned throughput, low priority requests are throttled
             before high priority requests start getting throttled. Feature must first be enabled at the account level.
-<<<<<<< HEAD
         :keyword list[str] excluded_locations: Excluded locations to be skipped from preferred locations. The locations
             in this list are specified as the names of the azure Cosmos locations like, 'West US', 'East US' and so on.
-        :keyword Callable response_hook: A callable invoked with the response metadata.
-=======
         :keyword response_hook: A callable invoked with the response metadata.
         :paramtype response_hook: Callable[[Mapping[str, str], None], None]
->>>>>>> 19241b26
         :raises ~azure.cosmos.exceptions.CosmosHttpResponseError: The item wasn't deleted successfully.
         :raises ~azure.cosmos.exceptions.CosmosResourceNotFoundError: The item does not exist in the container.
         :rtype: None
@@ -1423,17 +1404,10 @@
         :keyword str pre_trigger_include: trigger id to be used as pre operation trigger.
         :keyword str post_trigger_include: trigger id to be used as post operation trigger.
         :keyword str session_token: Token for use with Session consistency.
-<<<<<<< HEAD
-        :keyword str etag: An ETag value, or the wildcard character (*). Used to check if the resource
-            has changed, and act according to the condition specified by the `match_condition` parameter.
-        :keyword ~azure.core.MatchConditions match_condition: The match condition to use upon the etag.
         :keyword list[str] excluded_locations: Excluded locations to be skipped from preferred locations. The locations
             in this list are specified as the names of the azure Cosmos locations like, 'West US', 'East US' and so on.
-        :keyword Callable response_hook: A callable invoked with the response metadata.
-=======
         :keyword response_hook: A callable invoked with the response metadata.
         :paramtype response_hook: Callable[[Mapping[str, str], None], None] = None,
->>>>>>> 19241b26
         :rtype: None
         """
         etag = kwargs.get('etag')
