# The MIT License (MIT)
# Copyright (c) 2014 Microsoft Corporation

# Permission is hereby granted, free of charge, to any person obtaining a copy
# of this software and associated documentation files (the "Software"), to deal
# in the Software without restriction, including without limitation the rights
# to use, copy, modify, merge, publish, distribute, sublicense, and/or sell
# copies of the Software, and to permit persons to whom the Software is
# furnished to do so, subject to the following conditions:

# The above copyright notice and this permission notice shall be included in all
# copies or substantial portions of the Software.

# THE SOFTWARE IS PROVIDED "AS IS", WITHOUT WARRANTY OF ANY KIND, EXPRESS OR
# IMPLIED, INCLUDING BUT NOT LIMITED TO THE WARRANTIES OF MERCHANTABILITY,
# FITNESS FOR A PARTICULAR PURPOSE AND NONINFRINGEMENT. IN NO EVENT SHALL THE
# AUTHORS OR COPYRIGHT HOLDERS BE LIABLE FOR ANY CLAIM, DAMAGES OR OTHER
# LIABILITY, WHETHER IN AN ACTION OF CONTRACT, TORT OR OTHERWISE, ARISING FROM,
# OUT OF OR IN CONNECTION WITH THE SOFTWARE OR THE USE OR OTHER DEALINGS IN THE
# SOFTWARE.
"""Create, read, update and delete items in the Azure Cosmos DB SQL API service.
"""
import threading
import warnings
from concurrent.futures.thread import ThreadPoolExecutor
from datetime import datetime
from typing import Any, Callable, cast, Iterable, Mapping, Optional, overload, Sequence, Tuple, Union
from typing_extensions import Literal

from azure.core import MatchConditions
from azure.core.paging import ItemPaged
from azure.core.tracing.decorator import distributed_trace
from azure.cosmos._change_feed.change_feed_utils import add_args_to_kwargs, validate_kwargs

from . import _utils as utils
from ._base import (_build_properties_cache, _deserialize_throughput, _replace_throughput, build_options,
                    GenerateGuidId, validate_cache_staleness_value)
from ._change_feed.feed_range_internal import FeedRangeInternalEpk
from ._constants import _Constants as Constants
from ._cosmos_client_connection import CosmosClientConnection
from ._cosmos_responses import CosmosDict, CosmosList
from ._routing.routing_range import Range
from ._session_token_helpers import get_latest_session_token
from .exceptions import CosmosHttpResponseError
from .offer import Offer, ThroughputProperties
from .partition_key import (_build_partition_key_from_properties, _PartitionKeyType,
                            _return_undefined_or_empty_partition_key, _SequentialPartitionKeyType,
                            NonePartitionKeyValue, NullPartitionKeyValue, PartitionKey)
from .scripts import ScriptsProxy

__all__ = ("ContainerProxy",)

# pylint: disable=too-many-lines,disable=protected-access,line-too-long
# pylint: disable=missing-client-constructor-parameter-credential,missing-client-constructor-parameter-kwargs
# pylint: disable=docstring-keyword-should-match-keyword-only
# cspell:ignore rerank reranker reranking

def _get_epk_range_for_partition_key(
        container_properties: dict[str, Any],
        partition_key_value: _PartitionKeyType) -> Range:
    partition_key_obj: PartitionKey = _build_partition_key_from_properties(container_properties)
    return partition_key_obj._get_epk_range_for_partition_key(partition_key_value)

class ContainerProxy:  # pylint: disable=too-many-public-methods
    """An interface to interact with a specific DB Container.

    This class should not be instantiated directly. Instead, use the
    :func:`~azure.cosmos.database.DatabaseProxy.get_container_client` method to get an existing
    container, or the :func:`~azure.cosmos.database.DatabaseProxy.create_container` method to create a
    new container.

    A container in an Azure Cosmos DB SQL API database is a collection of
    documents, each of which is represented as an Item.

    :ivar str id: ID (name) of the container.
    :ivar str container_link: The URL path of the container.
    """

    def __init__(
        self,
        client_connection: CosmosClientConnection,
        database_link: str,
        id: str,
        properties: Optional[dict[str, Any]] = None
    ) -> None:
        self.id = id
        self.container_link = "{}/colls/{}".format(database_link, self.id)
        self.client_connection = client_connection
        self.container_cache_lock = threading.Lock()
        self._is_system_key: Optional[bool] = None
        self._scripts: Optional[ScriptsProxy] = None
        if properties:
            self.client_connection._set_container_properties_cache(self.container_link,
                                                                   _build_properties_cache(properties,
                                                                                           self.container_link))

    def __repr__(self) -> str:
        return "<ContainerProxy [{}]>".format(self.container_link)[:1024]

    def _get_properties_with_options(self, options: Optional[dict[str, Any]] = None) -> dict[str, Any]:
        kwargs = {}
        if options and "excludedLocations" in options:
            kwargs['excluded_locations'] = options['excludedLocations']
        return self._get_properties(**kwargs)

    def _get_properties(self, **kwargs: Any) -> dict[str, Any]:
        if self.container_link not in self.__get_client_container_caches():
            with self.container_cache_lock:
                if self.container_link not in self.__get_client_container_caches():
                    self.read(**kwargs)
        return self.__get_client_container_caches()[self.container_link]

    @property
    def is_system_key(self) -> bool:
        if self._is_system_key is None:
            properties = self._get_properties()
            self._is_system_key = (
                properties["partitionKey"]["systemKey"] if "systemKey" in properties["partitionKey"] else False
            )
        return self._is_system_key

    @property
    def scripts(self) -> ScriptsProxy:
        if self._scripts is None:
            self._scripts = ScriptsProxy(self.client_connection, self.container_link, self.is_system_key)
        return self._scripts

    def _get_document_link(self, item_or_link: Union[str, Mapping[str, Any]]) -> str:
        if isinstance(item_or_link, str):
            return "{}/docs/{}".format(self.container_link, item_or_link)
        return item_or_link["_self"]

    def _get_conflict_link(self, conflict_or_link: Union[str, Mapping[str, Any]]) -> str:
        if isinstance(conflict_or_link, str):
            return "{}/conflicts/{}".format(self.container_link, conflict_or_link)
        return conflict_or_link["_self"]

    def _set_partition_key(
        self,
        partition_key: _PartitionKeyType
    ) -> _PartitionKeyType:
        if partition_key == NonePartitionKeyValue:
            return _return_undefined_or_empty_partition_key(self.is_system_key)
        if partition_key == NullPartitionKeyValue:
            return None
        return cast(Union[str, int, float, bool, list[Union[str, int, float, bool]]], partition_key)

    def __get_client_container_caches(self) -> dict[str, dict[str, Any]]:
        return self.client_connection._container_properties_cache

    @distributed_trace
    def read(  # pylint:disable=docstring-missing-param
        self,
        populate_query_metrics: Optional[bool] = None,
        populate_partition_key_range_statistics: Optional[bool] = None,
        populate_quota_info: Optional[bool] = None,
        *,
        priority: Optional[Literal["High", "Low"]] = None,
        initial_headers: Optional[dict[str, str]] = None,
        response_hook: Optional[Callable[[Mapping[str, str], dict[str, Any]], None]] = None,
        **kwargs: Any
    ) -> CosmosDict:
        """Read the container properties.

        :param bool populate_partition_key_range_statistics: Enable returning partition key
            range statistics in response headers.
        :param bool populate_quota_info: Enable returning collection storage quota information in response headers.
        :keyword dict[str, str] initial_headers: Initial headers to be sent as part of the request.
        :keyword Literal["High", "Low"] priority: Priority based execution allows users to set a priority for each
            request. Once the user has reached their provisioned throughput, low priority requests are throttled
            before high priority requests start getting throttled. Feature must first be enabled at the account level.
        :keyword dict[str, str] initial_headers: Initial headers to be sent as part of the request.
        :keyword response_hook: A callable invoked with the response metadata.
        :paramtype response_hook: Callable[[Mapping[str, str], dict[str, Any]], None]
        :raises ~azure.cosmos.exceptions.CosmosHttpResponseError: Raised if the container couldn't be retrieved.
            This includes if the container does not exist.
        :returns: Dict representing the retrieved container.
        :rtype: dict[str, Any]
        """
        session_token = kwargs.get('session_token')
        if session_token is not None:
            warnings.warn(
                "The 'session_token' flag does not apply to this method and is always ignored even if passed."
                " It will now be removed in the future.",
                DeprecationWarning)
        if priority is not None:
            kwargs['priority'] = priority
        if initial_headers is not None:
            kwargs['initial_headers'] = initial_headers
        if response_hook is not None:
            kwargs['response_hook'] = response_hook
        request_options = build_options(kwargs)
        if populate_query_metrics:
            warnings.warn(
                "the populate_query_metrics flag does not apply to this method and will be removed in the future",
                DeprecationWarning,
            )
        if populate_partition_key_range_statistics is not None:
            request_options["populatePartitionKeyRangeStatistics"] = populate_partition_key_range_statistics
        if populate_quota_info is not None:
            request_options["populateQuotaInfo"] = populate_quota_info
        container = self.client_connection.ReadContainer(self.container_link, options=request_options, **kwargs)
        # Only cache Container Properties that will not change in the lifetime of the container
        self.client_connection._set_container_properties_cache(self.container_link,  # pylint: disable=protected-access
                                                               _build_properties_cache(container, self.container_link))
        return container

    @distributed_trace
    def read_item(  # pylint:disable=docstring-missing-param
        self,
        item: Union[str, Mapping[str, Any]],
        partition_key: _PartitionKeyType,
        populate_query_metrics: Optional[bool] = None,
        post_trigger_include: Optional[str] = None,
        *,
        session_token: Optional[str] = None,
        initial_headers: Optional[dict[str, str]] = None,
        max_integrated_cache_staleness_in_ms: Optional[int] = None,
        priority: Optional[Literal["High", "Low"]] = None,
        throughput_bucket: Optional[int] = None,
        response_hook: Optional[Callable[[Mapping[str, str], dict[str, Any]], None]] = None,
        **kwargs: Any
    ) -> CosmosDict:
        """Get the item identified by `item`.

        :param item: The ID (name) or dict representing item to retrieve.
        :type item: Union[str, dict[str, Any]]
        :param partition_key: Partition key for the item to retrieve. If the partition key is set to None, it will try
            to fetch an item with a partition key of null. To learn more about using partition keys, see `here
            <https://github.com/Azure/azure-sdk-for-python/blob/main/sdk/cosmos/azure-cosmos/docs/PartitionKeys.md>`_.
        :type partition_key: Union[str, int, float, bool, Type[NonePartitionKeyValue], Type[NullPartitionKeyValue],
            None, Sequence[Union[str, int, float, bool, None]]]
        :param str post_trigger_include: trigger id to be used as post operation trigger.
        :keyword str session_token: Token for use with Session consistency.
        :keyword dict[str, str] initial_headers: Initial headers to be sent as part of the request.
        :keyword response_hook: A callable invoked with the response metadata.
        :paramtype response_hook: Callable[[dict[str, str], dict[str, Any]], None]
        :keyword int max_integrated_cache_staleness_in_ms: The max cache staleness for the integrated cache in
            milliseconds. For accounts configured to use the integrated cache, using Session or Eventual consistency,
            responses are guaranteed to be no staler than this value.
        :keyword Literal["High", "Low"] priority: Priority based execution allows users to set a priority for each
            request. Once the user has reached their provisioned throughput, low priority requests are throttled
            before high priority requests start getting throttled. Feature must first be enabled at the account level.
        :keyword int throughput_bucket: The desired throughput bucket for the client
        :keyword list[str] excluded_locations: Excluded locations to be skipped from preferred locations. The locations
            in this list are specified as the names of the azure Cosmos locations like, 'West US', 'East US' and so on.
            If all preferred locations were excluded, primary/hub location will be used.
            This excluded_location will override existing excluded_locations in client level.
        :returns: A CosmosDict representing the item to be retrieved.
        :raises ~azure.cosmos.exceptions.CosmosHttpResponseError: The given item couldn't be retrieved.
        :rtype: ~azure.cosmos.CosmosDict[str, Any]

        .. admonition:: Example:

            .. literalinclude:: ../samples/examples.py
                :start-after: [START update_item]
                :end-before: [END update_item]
                :language: python
                :dedent: 0
                :caption: Get an item from the database and update one of its properties:
        """
        doc_link = self._get_document_link(item)
        if session_token is not None:
            kwargs['session_token'] = session_token
        if initial_headers is not None:
            kwargs['initial_headers'] = initial_headers
        if priority is not None:
            kwargs['priority'] = priority
        if throughput_bucket is not None:
            kwargs["throughput_bucket"] = throughput_bucket
        if response_hook is not None:
            kwargs['response_hook'] = response_hook
        request_options = build_options(kwargs)
        request_options["partitionKey"] = self._set_partition_key(partition_key)
        if populate_query_metrics is not None:
            warnings.warn(
                "the populate_query_metrics flag does not apply to this method and will be removed in the future",
                DeprecationWarning,
            )
            request_options["populateQueryMetrics"] = populate_query_metrics
        if post_trigger_include is not None:
            request_options["postTriggerInclude"] = post_trigger_include
        if max_integrated_cache_staleness_in_ms is not None:
            validate_cache_staleness_value(max_integrated_cache_staleness_in_ms)
            request_options["maxIntegratedCacheStaleness"] = max_integrated_cache_staleness_in_ms
        self._get_properties_with_options(request_options)
        request_options["containerRID"] = self.__get_client_container_caches()[self.container_link]["_rid"]
        return self.client_connection.ReadItem(document_link=doc_link, options=request_options, **kwargs)

    @distributed_trace
    def read_items(
            self,
            items: Sequence[Tuple[str, _PartitionKeyType]],
            *,
            executor: Optional[ThreadPoolExecutor] = None,
            max_concurrency: int = 10,
            consistency_level: Optional[str] = None,
            session_token: Optional[str] = None,
            initial_headers: Optional[dict[str, str]] = None,
            excluded_locations: Optional[list[str]] = None,
            priority: Optional[Literal["High", "Low"]] = None,
            throughput_bucket: Optional[int] = None,
            **kwargs: Any
    ) -> CosmosList:
        """Reads multiple items from the container.

        This method is a batched point-read operation. It is more efficient than
        issuing multiple individual point reads.

        :param items: A list of tuples, where each tuple contains an item's ID and partition key.
        :type items: list[Tuple[str, PartitionKeyType]]
        :keyword executor: Optional ThreadPoolExecutor for handling concurrent operations.
                      If not provided, a new executor will be created as needed.
        :keyword int max_concurrency: The maximum number of concurrent operations for the
                      items request. This value is ignored if an executor is provided. Defaults to 10.
        :keyword str consistency_level: The consistency level to use for the request.
        :keyword str session_token: Token for use with Session consistency.
        :keyword dict[str, str] initial_headers: Initial headers to be sent as part of the request.
        :keyword list[str] excluded_locations: Excluded locations to be skipped from preferred locations.
        :keyword Literal["High", "Low"] priority: Priority based execution allows users to set a priority for each
            request. Once the user has reached their provisioned throughput, low priority requests are throttled
            before high priority requests start getting throttled. Feature must first be enabled at the account level.
        :keyword int throughput_bucket: The desired throughput bucket for the client
        :raises ~azure.cosmos.exceptions.CosmosHttpResponseError: The read-many operation failed.
        :returns: A CosmosList containing the retrieved items. Items that were not found are omitted from the list.
        :rtype: ~azure.cosmos.CosmosList
        """

        if session_token is not None:
            kwargs['session_token'] = session_token
        if initial_headers is not None:
            kwargs['initial_headers'] = initial_headers
        if consistency_level is not None:
            kwargs['consistencyLevel'] = consistency_level
        if excluded_locations is not None:
            kwargs['excludedLocations'] = excluded_locations
        if priority is not None:
            kwargs['priority'] = priority
        if throughput_bucket is not None:
            kwargs["throughput_bucket"] = throughput_bucket

        kwargs['max_concurrency'] = max_concurrency
        query_options = build_options(kwargs)
        self._get_properties_with_options(query_options)
        query_options["enableCrossPartitionQuery"] = True

        item_tuples = [(item_id, self._set_partition_key(pk)) for item_id, pk in items]

        return self.client_connection.read_items(
            collection_link=self.container_link,
            items=item_tuples,
            options=query_options,
            executor=executor,
            **kwargs)



    @distributed_trace
    def read_all_items(  # pylint:disable=docstring-missing-param
        self,
        max_item_count: Optional[int] = None,
        populate_query_metrics: Optional[bool] = None,
        *,
        session_token: Optional[str] = None,
        initial_headers: Optional[dict[str, str]] = None,
        max_integrated_cache_staleness_in_ms: Optional[int] = None,
        priority: Optional[Literal["High", "Low"]] = None,
        throughput_bucket: Optional[int] = None,
        response_hook: Optional[Callable[[Mapping[str, str], dict[str, Any]], None]] = None,
        **kwargs: Any
    ) -> ItemPaged[dict[str, Any]]:
        """List all the items in the container.

        :param int max_item_count: Max number of items to be returned in the enumeration operation.
        :keyword str session_token: Token for use with Session consistency.
        :keyword dict[str, str] initial_headers: Initial headers to be sent as part of the request.
        :keyword response_hook: A callable invoked with the response metadata.
        :paramtype response_hook: Callable[[Mapping[str, str], dict[str, Any]], None]
        :keyword int max_integrated_cache_staleness_in_ms: The max cache staleness for the integrated cache in
            milliseconds. For accounts configured to use the integrated cache, using Session or Eventual consistency,
            responses are guaranteed to be no staler than this value.
        :keyword Literal["High", "Low"] priority: Priority based execution allows users to set a priority for each
            request. Once the user has reached their provisioned throughput, low priority requests are throttled
            before high priority requests start getting throttled. Feature must first be enabled at the account level.
        :keyword int throughput_bucket: The desired throughput bucket for the client
        :keyword list[str] excluded_locations: Excluded locations to be skipped from preferred locations. The locations
            in this list are specified as the names of the azure Cosmos locations like, 'West US', 'East US' and so on.
            If all preferred locations were excluded, primary/hub location will be used.
            This excluded_location will override existing excluded_locations in client level.
        :returns: An Iterable of items (dicts).
        :rtype: Iterable[dict[str, Any]]
        """
        if session_token is not None:
            kwargs['session_token'] = session_token
        if initial_headers is not None:
            kwargs['initial_headers'] = initial_headers
        if priority is not None:
            kwargs['priority'] = priority
        if throughput_bucket is not None:
            kwargs["throughput_bucket"] = throughput_bucket
        if response_hook is not None:
            kwargs['response_hook'] = response_hook
        feed_options = build_options(kwargs)
        if max_item_count is not None:
            feed_options["maxItemCount"] = max_item_count
        if populate_query_metrics is not None:
            warnings.warn(
                "the populate_query_metrics flag does not apply to this method and will be removed in the future",
                DeprecationWarning,
            )
            feed_options["populateQueryMetrics"] = populate_query_metrics
        if max_integrated_cache_staleness_in_ms:
            validate_cache_staleness_value(max_integrated_cache_staleness_in_ms)
            feed_options["maxIntegratedCacheStaleness"] = max_integrated_cache_staleness_in_ms
        if response_hook and hasattr(response_hook, "clear"):
            response_hook.clear()

        self._get_properties_with_options(feed_options)
        feed_options["containerRID"] = self.__get_client_container_caches()[self.container_link]["_rid"]

        items = self.client_connection.ReadItems(
            collection_link=self.container_link, feed_options=feed_options, response_hook=response_hook, **kwargs)
        return items

    @overload
    def query_items_change_feed(
            self,
            *,
            max_item_count: Optional[int] = None,
            start_time: Optional[Union[datetime, Literal["Now", "Beginning"]]] = None,
            partition_key: _PartitionKeyType,
            priority: Optional[Literal["High", "Low"]] = None,
            mode: Optional[Literal["LatestVersion", "AllVersionsAndDeletes"]] = None,
            response_hook: Optional[Callable[[Mapping[str, str], dict[str, Any]], None]] = None,
            **kwargs: Any
    ) -> ItemPaged[dict[str, Any]]:
        """Get a sorted list of items that were changed, in the order in which they were modified.

        :keyword int max_item_count: Max number of items to be returned in the enumeration operation.
        :keyword start_time:The start time to start processing chang feed items.
            Beginning: Processing the change feed items from the beginning of the change feed.
            Now: Processing change feed from the current time, so only events for all future changes will be retrieved.
            ~datetime.datetime: processing change feed from a point of time. Provided value will be converted to UTC.
            By default, it is start from current ("Now")
        :paramtype start_time: Union[~datetime.datetime, Literal["Now", "Beginning"]]
       :keyword partition_key: The partition key that is used to define the scope
            (logical partition or a subset of a container). If the partition key is set to None, it will try to
            fetch the changes for an item with a partition key value of null. To learn more about using partition keys,
            see `here
            <https://github.com/Azure/azure-sdk-for-python/blob/main/sdk/cosmos/azure-cosmos/docs/PartitionKeys.md>`_.
        :paramtype partition_key: Union[str, int, float, bool, Type[NonePartitionKeyValue], Type[NullPartitionKeyValue],
            None, Sequence[Union[str, int, float, bool, None]]]
        :keyword Literal["High", "Low"] priority: Priority based execution allows users to set a priority for each
            request. Once the user has reached their provisioned throughput, low priority requests are throttled
            before high priority requests start getting throttled. Feature must first be enabled at the account level.
        :paramtype priority: Literal["High", "Low"]
        :keyword mode: The modes to query change feed. If `continuation` was passed, 'mode' argument will be ignored.
            LATEST_VERSION: Query latest items from 'start_time' or 'continuation' token.
            ALL_VERSIONS_AND_DELETES: Query all versions and deleted items from either `start_time='Now'`
            or 'continuation' token.
        :paramtype mode: Literal["LatestVersion", "AllVersionsAndDeletes"]
        :keyword list[str] excluded_locations: Excluded locations to be skipped from preferred locations. The locations
            in this list are specified as the names of the azure Cosmos locations like, 'West US', 'East US' and so on.
            If all preferred locations were excluded, primary/hub location will be used.
            This excluded_location will override existing excluded_locations in client level.
        :keyword response_hook: A callable invoked with the response metadata.
        :paramtype response_hook: Callable[[Mapping[str, str], dict[str, Any]], None]
        :returns: An Iterable of items (dicts).
        :rtype: Iterable[dict[str, Any]]
        """
        ...

    @overload
    def query_items_change_feed(
            self,
            *,
            feed_range: dict[str, Any],
            max_item_count: Optional[int] = None,
            start_time: Optional[Union[datetime, Literal["Now", "Beginning"]]] = None,
            priority: Optional[Literal["High", "Low"]] = None,
            mode: Optional[Literal["LatestVersion", "AllVersionsAndDeletes"]] = None,
            response_hook: Optional[Callable[[Mapping[str, str], dict[str, Any]], None]] = None,
            **kwargs: Any
    ) -> ItemPaged[dict[str, Any]]:

        """Get a sorted list of items that were changed, in the order in which they were modified.

        :keyword dict[str, Any] feed_range: The feed range that is used to define the scope.
        :keyword int max_item_count: Max number of items to be returned in the enumeration operation.
        :keyword start_time: The start time to start processing chang feed items.
            Beginning: Processing the change feed items from the beginning of the change feed.
            Now: Processing change feed from the current time, so only events for all future changes will be retrieved.
            ~datetime.datetime: processing change feed from a point of time. Provided value will be converted to UTC.
            By default, it is start from current ("Now")
        :paramtype start_time: Union[~datetime.datetime, Literal["Now", "Beginning"]]
        :keyword Literal["High", "Low"] priority: Priority based execution allows users to set a priority for each
            request. Once the user has reached their provisioned throughput, low priority requests are throttled
            before high priority requests start getting throttled. Feature must first be enabled at the account level.
        :paramtype priority: Literal["High", "Low"]
        :keyword mode: The modes to query change feed. If `continuation` was passed, 'mode' argument will be ignored.
            LATEST_VERSION: Query latest items from 'start_time' or 'continuation' token.
            ALL_VERSIONS_AND_DELETES: Query all versions and deleted items from either `start_time='Now'`
            or 'continuation' token.
        :paramtype mode: Literal["LatestVersion", "AllVersionsAndDeletes"]
        :keyword list[str] excluded_locations: Excluded locations to be skipped from preferred locations. The locations
            in this list are specified as the names of the azure Cosmos locations like, 'West US', 'East US' and so on.
            If all preferred locations were excluded, primary/hub location will be used.
            This excluded_location will override existing excluded_locations in client level.
        :keyword response_hook: A callable invoked with the response metadata.
        :paramtype response_hook: Callable[[Mapping[str, str], dict[str, Any]], None]
        :returns: An Iterable of items (dicts).
        :rtype: Iterable[dict[str, Any]]
        """
        ...

    @overload
    def query_items_change_feed(
            self,
            *,
            continuation: str,
            max_item_count: Optional[int] = None,
            priority: Optional[Literal["High", "Low"]] = None,
            response_hook: Optional[Callable[[Mapping[str, str], dict[str, Any]], None]] = None,
            **kwargs: Any
    ) -> ItemPaged[dict[str, Any]]:
        """Get a sorted list of items that were changed, in the order in which they were modified.

        :keyword str continuation: The continuation token retrieved from previous response. It contains chang feed mode.
        :paramtype continuation: str
        :keyword int max_item_count: Max number of items to be returned in the enumeration operation.
        :keyword Literal["High", "Low"] priority: Priority based execution allows users to set a priority for each
            request. Once the user has reached their provisioned throughput, low priority requests are throttled
            before high priority requests start getting throttled. Feature must first be enabled at the account level.
        :paramtype priority: Literal["High", "Low"]
        :keyword list[str] excluded_locations: Excluded locations to be skipped from preferred locations. The locations
            in this list are specified as the names of the azure Cosmos locations like, 'West US', 'East US' and so on.
            If all preferred locations were excluded, primary/hub location will be used.
            This excluded_location will override existing excluded_locations in client level.
        :keyword response_hook: A callable invoked with the response metadata.
        :paramtype response_hook: Callable[[Mapping[str, str], dict[str, Any]], None]
        :returns: An Iterable of items (dicts).
        :rtype: Iterable[dict[str, Any]]
        """
        ...

    @overload
    def query_items_change_feed(
            self,
            *,
            max_item_count: Optional[int] = None,
            start_time: Optional[Union[datetime, Literal["Now", "Beginning"]]] = None,
            priority: Optional[Literal["High", "Low"]] = None,
            mode: Optional[Literal["LatestVersion", "AllVersionsAndDeletes"]] = None,
            response_hook: Optional[Callable[[Mapping[str, str], dict[str, Any]], None]] = None,
            **kwargs: Any
    ) -> ItemPaged[dict[str, Any]]:
        """Get a sorted list of items that were changed in the entire container,
         in the order in which they were modified,

        :keyword int max_item_count: Max number of items to be returned in the enumeration operation.
        :keyword start_time:The start time to start processing chang feed items.
            Beginning: Processing the change feed items from the beginning of the change feed.
            Now: Processing change feed from the current time, so only events for all future changes will be retrieved.
            ~datetime.datetime: processing change feed from a point of time. Provided value will be converted to UTC.
            By default, it is start from current ("Now")
        :paramtype start_time: Union[~datetime.datetime, Literal["Now", "Beginning"]]
        :keyword Literal["High", "Low"] priority: Priority based execution allows users to set a priority for each
            request. Once the user has reached their provisioned throughput, low priority requests are throttled
            before high priority requests start getting throttled. Feature must first be enabled at the account level.
        :paramtype priority: Literal["High", "Low"]
        :keyword mode: The modes to query change feed. If `continuation` was passed, 'mode' argument will be ignored.
            LATEST_VERSION: Query latest items from 'start_time' or 'continuation' token.
            ALL_VERSIONS_AND_DELETES: Query all versions and deleted items from either `start_time='Now'`
            or 'continuation' token.
        :paramtype mode: Literal["LatestVersion", "AllVersionsAndDeletes"]
        :keyword list[str] excluded_locations: Excluded locations to be skipped from preferred locations. The locations
            in this list are specified as the names of the azure Cosmos locations like, 'West US', 'East US' and so on.
            If all preferred locations were excluded, primary/hub location will be used.
            This excluded_location will override existing excluded_locations in client level.
        :keyword response_hook: A callable invoked with the response metadata.
        :paramtype response_hook: Callable[[Mapping[str, str], dict[str, Any]], None]
        :returns: An Iterable of items (dicts).
        :rtype: Iterable[dict[str, Any]]
        """
        ...

    @distributed_trace
    def query_items_change_feed(
            self,
            *args: Any,
            **kwargs: Any
    ) -> ItemPaged[dict[str, Any]]:
        """Get a sorted list of items that were changed, in the order in which they were modified.

        :keyword str continuation: The continuation token retrieved from previous response. It contains chang feed mode.
        :keyword dict[str, Any] feed_range: The feed range that is used to define the scope.
        :keyword partition_key: The partition key that is used to define the scope
            (logical partition or a subset of a container). If the partition key is set to None, it will try to
            fetch the changes for an item with a partition key value of null. To learn more about using partition keys,
            see `here
            <https://github.com/Azure/azure-sdk-for-python/blob/main/sdk/cosmos/azure-cosmos/docs/PartitionKeys.md>`_.
        :paramtype partition_key: Union[str, int, float, bool, Type[NonePartitionKeyValue], Type[NullPartitionKeyValue],
            None, Sequence[Union[str, int, float, bool, None]]]
        :keyword int max_item_count: Max number of items to be returned in the enumeration operation.
        :keyword start_time: The start time to start processing chang feed items.
            Beginning: Processing the change feed items from the beginning of the change feed.
            Now: Processing change feed from the current time, so only events for all future changes will be retrieved.
            ~datetime.datetime: processing change feed from a point of time. Provided value will be converted to UTC.
            By default, it is start from current ("Now")
        :paramtype start_time: Union[~datetime.datetime, Literal["Now", "Beginning"]]
        :keyword Literal["High", "Low"] priority: Priority based execution allows users to set a priority for each
            request. Once the user has reached their provisioned throughput, low priority requests are throttled
            before high priority requests start getting throttled. Feature must first be enabled at the account level.
        :keyword mode: The modes to query change feed. If `continuation` was passed, 'mode' argument will be ignored.
            LATEST_VERSION: Query latest items from 'start_time' or 'continuation' token.
            ALL_VERSIONS_AND_DELETES: Query all versions and deleted items from either `start_time='Now'`
            or 'continuation' token.
        :paramtype mode: Literal["LatestVersion", "AllVersionsAndDeletes"]
        :keyword list[str] excluded_locations: Excluded locations to be skipped from preferred locations. The locations
            in this list are specified as the names of the azure Cosmos locations like, 'West US', 'East US' and so on.
            If all preferred locations were excluded, primary/hub location will be used.
            This excluded_location will override existing excluded_locations in client level.
        :keyword response_hook: A callable invoked with the response metadata.
        :paramtype response_hook: Callable[[Mapping[str, str], dict[str, Any]], None]
        :param Any args: args
        :returns: An Iterable of items (dicts).
        :rtype: Iterable[dict[str, Any]]
        """

        # pylint: disable=too-many-statements
        add_args_to_kwargs(args, kwargs)
        validate_kwargs(kwargs)
        feed_options = build_options(kwargs)

        change_feed_state_context = {}
        if "mode" in kwargs:
            change_feed_state_context["mode"] = kwargs.pop("mode")
        if "partition_key_range_id" in kwargs:
            change_feed_state_context["partitionKeyRangeId"] = kwargs.pop("partition_key_range_id")
        if "is_start_from_beginning" in kwargs and kwargs.pop('is_start_from_beginning') is True:
            change_feed_state_context["startTime"] = "Beginning"
        elif "start_time" in kwargs:
            change_feed_state_context["startTime"] = kwargs.pop("start_time")

        container_properties = self._get_properties_with_options(feed_options)
        if "partition_key" in kwargs:
            partition_key = kwargs.pop("partition_key")
            change_feed_state_context["partitionKey"] = self._set_partition_key(cast(_PartitionKeyType, partition_key))
            change_feed_state_context["partitionKeyFeedRange"] = \
                _get_epk_range_for_partition_key(container_properties, partition_key)
        if "feed_range" in kwargs:
            change_feed_state_context["feedRange"] = kwargs.pop('feed_range')
        if "continuation" in feed_options:
            change_feed_state_context["continuation"] = feed_options.pop("continuation")

        feed_options["changeFeedStateContext"] = change_feed_state_context
        feed_options["containerRID"] = container_properties["_rid"]

        response_hook = kwargs.pop("response_hook", None)
        if hasattr(response_hook, "clear"):
            response_hook.clear()

        result = self.client_connection.QueryItemsChangeFeed(
            self.container_link, options=feed_options, response_hook=response_hook, **kwargs
        )
        return result

    @overload
    def query_items(
            self,
            query: str,
            *,
            continuation_token_limit: Optional[int] = None,
            enable_cross_partition_query: Optional[bool] = None,
            enable_scan_in_query: Optional[bool] = None,
            initial_headers: Optional[dict[str, str]] = None,
            max_integrated_cache_staleness_in_ms: Optional[int] = None,
            max_item_count: Optional[int] = None,
<<<<<<< HEAD
            parameters: Optional[list[dict[str, object]]] = None,
            partition_key: Optional[_PartitionKeyType] = None,
=======
            parameters: Optional[List[Dict[str, object]]] = None,
            partition_key: _PartitionKeyType,
>>>>>>> b4d65d38
            populate_index_metrics: Optional[bool] = None,
            populate_query_metrics: Optional[bool] = None,
            priority: Optional[Literal["High", "Low"]] = None,
            response_hook: Optional[Callable[[Mapping[str, str], dict[str, Any]], None]] = None,
            session_token: Optional[str] = None,
            throughput_bucket: Optional[int] = None,
            **kwargs: Any
    ) -> ItemPaged[Dict[str, Any]]:
        """Return all results matching the given `query`.

        You can use any value for the container name in the FROM clause, but
        often the container name is used. In the examples below, the container
        name is "products," and is aliased as "p" for easier referencing in
        the WHERE clause.

        :param str query: The Azure Cosmos DB SQL query to execute.
        :keyword int continuation_token_limit: The size limit in kb of the response continuation token in the query
            response. Valid values are positive integers.
            A value of 0 is the same as not passing a value (default no limit).
        :keyword bool enable_cross_partition_query: Allows sending of more than one request to
            execute the query in the Azure Cosmos DB service.
            More than one request is necessary if the query is not scoped to single partition key value.
        :keyword bool enable_scan_in_query: Allow scan on the queries which couldn't be served as
            indexing was opted out on the requested paths.
        :keyword list[str] excluded_locations: Excluded locations to be skipped from preferred locations. The locations
            in this list are specified as the names of the Azure Cosmos locations like, 'West US', 'East US' and so on.
            If all preferred locations were excluded, primary/hub location will be used.
            This excluded_location will override existing excluded_locations in client level.
        :keyword dict[str, str] initial_headers: Initial headers to be sent as part of the request.
        :keyword int max_integrated_cache_staleness_in_ms: The max cache staleness for the integrated cache in
            milliseconds. For accounts configured to use the integrated cache, using Session or Eventual consistency,
            responses are guaranteed to be no staler than this value.
        :keyword int max_item_count: Max number of items to be returned in the enumeration operation.
        :keyword parameters: Optional array of parameters to the query.
            Each parameter is a dict() with 'name' and 'value' keys.
            Ignored if no query is provided.
        :paramtype parameters: [list[dict[str, object]]]
        :keyword partition_key: Partition key at which the query request is targeted. If the partition key is set to
            None, it will perform a cross partition query. To learn more about using partition keys, see `here
            <https://github.com/Azure/azure-sdk-for-python/blob/main/sdk/cosmos/azure-cosmos/docs/PartitionKeys.md>`_.
        :paramtype partition_key: Union[str, int, float, bool, Type[NonePartitionKeyValue], Type[NullPartitionKeyValue],
            None, Sequence[Union[str, int, float, bool, None]]]
        :keyword bool populate_index_metrics: Used to obtain the index metrics to understand how the query engine used
            existing indexes and how it could use potential new indexes. Please note that this option will incur
            overhead, so it should be enabled only when debugging slow queries.
        :keyword bool populate_query_metrics: Enable returning query metrics in response headers.
        :keyword Literal["High", "Low"] priority: Priority based execution allows users to set a priority for each
            request. Once the user has reached their provisioned throughput, low priority requests are throttled
            before high priority requests start getting throttled. Feature must first be enabled at the account level.
        :keyword response_hook: A callable invoked with the response metadata.
        :paramtype response_hook: Callable[[Mapping[str, str], dict[str, Any]], None]
        :keyword str session_token: Token for use with Session consistency.
        :keyword int throughput_bucket: The desired throughput bucket for the client.
        :returns: An Iterable of items (dicts).
        :rtype: ItemPaged[dict[str, Any]]

        .. admonition:: Example:

            .. literalinclude:: ../samples/examples.py
                :start-after: [START query_items]
                :end-before: [END query_items]
                :language: python
                :dedent: 0
                :caption: Get all products that have not been discontinued:

            .. literalinclude:: ../samples/examples.py
                :start-after: [START query_items_param]
                :end-before: [END query_items_param]
                :language: python
                :dedent: 0
                :caption: Parameterized query to get all products that have been discontinued:
        """
        ...

    @overload
    def query_items(
            self,
            query: str,
            *,
            continuation_token_limit: Optional[int] = None,
            enable_cross_partition_query: Optional[bool] = None,
            enable_scan_in_query: Optional[bool] = None,
<<<<<<< HEAD
            feed_range: Optional[dict[str, Any]] = None,
            initial_headers: Optional[dict[str, str]] = None,
=======
            feed_range: Dict[str, Any],
            initial_headers: Optional[Dict[str, str]] = None,
>>>>>>> b4d65d38
            max_integrated_cache_staleness_in_ms: Optional[int] = None,
            max_item_count: Optional[int] = None,
            parameters: Optional[list[dict[str, object]]] = None,
            populate_index_metrics: Optional[bool] = None,
            populate_query_metrics: Optional[bool] = None,
            priority: Optional[Literal["High", "Low"]] = None,
            response_hook: Optional[Callable[[Mapping[str, str], dict[str, Any]], None]] = None,
            session_token: Optional[str] = None,
            throughput_bucket: Optional[int] = None,
            **kwargs: Any
    ) -> ItemPaged[Dict[str, Any]]:
        """Return all results matching the given `query`.

        You can use any value for the container name in the FROM clause, but
        often the container name is used. In the examples below, the container
        name is "products," and is aliased as "p" for easier referencing in
        the WHERE clause.

        :param str query: The Azure Cosmos DB SQL query to execute.
        :keyword int continuation_token_limit: The size limit in kb of the response continuation token in the query
            response. Valid values are positive integers.
            A value of 0 is the same as not passing a value (default no limit).
        :keyword bool enable_cross_partition_query: Allows sending of more than one request to
            execute the query in the Azure Cosmos DB service.
            More than one request is necessary if the query is not scoped to single partition key value.
        :keyword bool enable_scan_in_query: Allow scan on the queries which couldn't be served as
            indexing was opted out on the requested paths.
        :keyword list[str] excluded_locations: Excluded locations to be skipped from preferred locations. The locations
            in this list are specified as the names of the Azure Cosmos locations like, 'West US', 'East US' and so on.
            If all preferred locations were excluded, primary/hub location will be used.
            This excluded_location will override existing excluded_locations in client level.
        :keyword dict[str, Any] feed_range: The feed range that is used to define the scope.
        :keyword dict[str, str] initial_headers: Initial headers to be sent as part of the request.
        :keyword int max_integrated_cache_staleness_in_ms: The max cache staleness for the integrated cache in
            milliseconds. For accounts configured to use the integrated cache, using Session or Eventual consistency,
            responses are guaranteed to be no staler than this value.
        :keyword int max_item_count: Max number of items to be returned in the enumeration operation.
        :keyword parameters: Optional array of parameters to the query.
            Each parameter is a dict() with 'name' and 'value' keys.
            Ignored if no query is provided.
        :paramtype parameters: [list[dict[str, object]]]
        :keyword bool populate_index_metrics: Used to obtain the index metrics to understand how the query engine used
            existing indexes and how it could use potential new indexes. Please note that this option will incur
            overhead, so it should be enabled only when debugging slow queries.
        :keyword bool populate_query_metrics: Enable returning query metrics in response headers.
        :keyword Literal["High", "Low"] priority: Priority based execution allows users to set a priority for each
            request. Once the user has reached their provisioned throughput, low priority requests are throttled
            before high priority requests start getting throttled. Feature must first be enabled at the account level.
        :keyword response_hook: A callable invoked with the response metadata.
        :paramtype response_hook: Callable[[Mapping[str, str], dict[str, Any]], None]
        :keyword str session_token: Token for use with Session consistency.
        :keyword int throughput_bucket: The desired throughput bucket for the client.
        :returns: An Iterable of items (dicts).
        :rtype: ItemPaged[dict[str, Any]]

        .. admonition:: Example:

            .. literalinclude:: ../samples/examples.py
                :start-after: [START query_items]
                :end-before: [END query_items]
                :language: python
                :dedent: 0
                :caption: Get all products that have not been discontinued:

            .. literalinclude:: ../samples/examples.py
                :start-after: [START query_items_param]
                :end-before: [END query_items_param]
                :language: python
                :dedent: 0
                :caption: Parameterized query to get all products that have been discontinued:
        """
        ...

    @overload
    def query_items(
            self,
            query: str,
            *,
            continuation_token_limit: Optional[int] = None,
            enable_cross_partition_query: Optional[bool] = None,
            enable_scan_in_query: Optional[bool] = None,
            initial_headers: Optional[Dict[str, str]] = None,
            max_integrated_cache_staleness_in_ms: Optional[int] = None,
            max_item_count: Optional[int] = None,
            parameters: Optional[List[Dict[str, object]]] = None,
            populate_index_metrics: Optional[bool] = None,
            populate_query_metrics: Optional[bool] = None,
            priority: Optional[Literal["High", "Low"]] = None,
            response_hook: Optional[Callable[[Mapping[str, str], Dict[str, Any]], None]] = None,
            session_token: Optional[str] = None,
            throughput_bucket: Optional[int] = None,
            **kwargs: Any
    ) -> ItemPaged[Dict[str, Any]]:
        """Return all results matching the given `query`.

        You can use any value for the container name in the FROM clause, but
        often the container name is used. In the examples below, the container
        name is "products," and is aliased as "p" for easier referencing in
        the WHERE clause.

        :param str query: The Azure Cosmos DB SQL query to execute.
        :keyword int continuation_token_limit: The size limit in kb of the response continuation token in the query
            response. Valid values are positive integers.
            A value of 0 is the same as not passing a value (default no limit).
        :keyword bool enable_cross_partition_query: Allows sending of more than one request to
            execute the query in the Azure Cosmos DB service.
            More than one request is necessary if the query is not scoped to single partition key value.
        :keyword bool enable_scan_in_query: Allow scan on the queries which couldn't be served as
            indexing was opted out on the requested paths.
        :keyword list[str] excluded_locations: Excluded locations to be skipped from preferred locations. The locations
            in this list are specified as the names of the Azure Cosmos locations like, 'West US', 'East US' and so on.
            If all preferred locations were excluded, primary/hub location will be used.
            This excluded_location will override existing excluded_locations in client level.
        :keyword Dict[str, str] initial_headers: Initial headers to be sent as part of the request.
        :keyword int max_integrated_cache_staleness_in_ms: The max cache staleness for the integrated cache in
            milliseconds. For accounts configured to use the integrated cache, using Session or Eventual consistency,
            responses are guaranteed to be no staler than this value.
        :keyword int max_item_count: Max number of items to be returned in the enumeration operation.
        :keyword parameters: Optional array of parameters to the query.
            Each parameter is a dict() with 'name' and 'value' keys.
            Ignored if no query is provided.
        :paramtype parameters: [List[Dict[str, object]]]
        :keyword bool populate_index_metrics: Used to obtain the index metrics to understand how the query engine used
            existing indexes and how it could use potential new indexes. Please note that this option will incur
            overhead, so it should be enabled only when debugging slow queries.
        :keyword bool populate_query_metrics: Enable returning query metrics in response headers.
        :keyword Literal["High", "Low"] priority: Priority based execution allows users to set a priority for each
            request. Once the user has reached their provisioned throughput, low priority requests are throttled
            before high priority requests start getting throttled. Feature must first be enabled at the account level.
        :keyword response_hook: A callable invoked with the response metadata.
        :paramtype response_hook: Callable[[Mapping[str, str], Dict[str, Any]], None]
        :keyword str session_token: Token for use with Session consistency.
        :keyword int throughput_bucket: The desired throughput bucket for the client.
        :returns: An Iterable of items (dicts).
        :rtype: ItemPaged[Dict[str, Any]]

        .. admonition:: Example:

            .. literalinclude:: ../samples/examples.py
                :start-after: [START query_items]
                :end-before: [END query_items]
                :language: python
                :dedent: 0
                :caption: Get all products that have not been discontinued:

            .. literalinclude:: ../samples/examples.py
                :start-after: [START query_items_param]
                :end-before: [END query_items_param]
                :language: python
                :dedent: 0
                :caption: Parameterized query to get all products that have been discontinued:
        """
        ...

    @distributed_trace
    def query_items(  # pylint:disable=docstring-missing-param
        self,
        *args: Any,
        **kwargs: Any
    ) -> ItemPaged[dict[str, Any]]:
        """Return all results matching the given `query`.

        You can use any value for the container name in the FROM clause, but
        often the container name is used. In the examples below, the container
        name is "products," and is aliased as "p" for easier referencing in
        the WHERE clause.

        :param Any args: args
        :keyword int continuation_token_limit: The size limit in kb of the response continuation token in the query
            response. Valid values are positive integers.
            A value of 0 is the same as not passing a value (default no limit).
        :keyword bool enable_cross_partition_query: Allows sending of more than one request to
            execute the query in the Azure Cosmos DB service.
            More than one request is necessary if the query is not scoped to single partition key value.
        :keyword bool enable_scan_in_query: Allow scan on the queries which couldn't be served as
            indexing was opted out on the requested paths.
        :keyword list[str] excluded_locations: Excluded locations to be skipped from preferred locations. The locations
            in this list are specified as the names of the Azure Cosmos locations like, 'West US', 'East US' and so on.
            If all preferred locations were excluded, primary/hub location will be used.
            This excluded_location will override existing excluded_locations in client level.
        :keyword dict[str, Any] feed_range: The feed range that is used to define the scope.
        :keyword dict[str, str] initial_headers: Initial headers to be sent as part of the request.
        :keyword int max_integrated_cache_staleness_in_ms: The max cache staleness for the integrated cache in
            milliseconds. For accounts configured to use the integrated cache, using Session or Eventual consistency,
            responses are guaranteed to be no staler than this value.
        :keyword int max_item_count: Max number of items to be returned in the enumeration operation.
        :keyword parameters: Optional array of parameters to the query.
            Each parameter is a dict() with 'name' and 'value' keys.
            Ignored if no query is provided.
        :paramtype parameters: [list[dict[str, object]]]
        :keyword partition_key: Partition key at which the query request is targeted. If the partition key is set to
            None, it will perform a cross partition query. To learn more about using partition keys, see `here
            <https://github.com/Azure/azure-sdk-for-python/blob/main/sdk/cosmos/azure-cosmos/docs/PartitionKeys.md>`_.
        :paramtype partition_key: Union[str, int, float, bool, Type[NonePartitionKeyValue], Type[NullPartitionKeyValue],
            None, Sequence[Union[str, int, float, bool, None]]]
        :keyword bool populate_index_metrics: Used to obtain the index metrics to understand how the query engine used
            existing indexes and how it could use potential new indexes. Please note that this option will incur
            overhead, so it should be enabled only when debugging slow queries.
        :keyword bool populate_query_metrics: Enable returning query metrics in response headers.
        :keyword Literal["High", "Low"] priority: Priority based execution allows users to set a priority for each
            request. Once the user has reached their provisioned throughput, low priority requests are throttled
            before high priority requests start getting throttled. Feature must first be enabled at the account level.
        :keyword str query: The Azure Cosmos DB SQL query to execute.
        :keyword response_hook: A callable invoked with the response metadata.
        :paramtype response_hook: Callable[[Mapping[str, str], dict[str, Any]], None]
        :keyword str session_token: Token for use with Session consistency.
        :keyword int throughput_bucket: The desired throughput bucket for the client.
        :returns: An Iterable of items (dicts).
        :rtype: ItemPaged[dict[str, Any]]

        .. admonition:: Example:

            .. literalinclude:: ../samples/examples.py
                :start-after: [START query_items]
                :end-before: [END query_items]
                :language: python
                :dedent: 0
                :caption: Get all products that have not been discontinued:

            .. literalinclude:: ../samples/examples.py
                :start-after: [START query_items_param]
                :end-before: [END query_items_param]
                :language: python
                :dedent: 0
                :caption: Parameterized query to get all products that have been discontinued:
        """
        # Add positional arguments to keyword argument to support backward compatibility.
        original_positional_arg_names = ["query", "parameters", "partition_key", "enable_cross_partition_query",
                                         "max_item_count", "enable_scan_in_query", "populate_query_metrics"]
        utils.add_args_to_kwargs(original_positional_arg_names, args, kwargs)
        feed_options = build_options(kwargs)

        # Get container property and init client container caches
        container_properties = self._get_properties_with_options(feed_options)

        # Update 'feed_options' from 'kwargs'
        if utils.valid_key_value_exist(kwargs, "enable_cross_partition_query"):
            feed_options["enableCrossPartitionQuery"] = kwargs.pop("enable_cross_partition_query")
        if utils.valid_key_value_exist(kwargs, "max_item_count"):
            feed_options["maxItemCount"] = kwargs.pop("max_item_count")
        if utils.valid_key_value_exist(kwargs, "populate_query_metrics"):
            feed_options["populateQueryMetrics"] = kwargs.pop("populate_query_metrics")
        if utils.valid_key_value_exist(kwargs, "populate_index_metrics"):
            feed_options["populateIndexMetrics"] = kwargs.pop("populate_index_metrics")
        if utils.valid_key_value_exist(kwargs, "enable_scan_in_query"):
            feed_options["enableScanInQuery"] = kwargs.pop("enable_scan_in_query")
        if utils.valid_key_value_exist(kwargs, "max_integrated_cache_staleness_in_ms"):
            max_integrated_cache_staleness_in_ms = kwargs.pop("max_integrated_cache_staleness_in_ms")
            validate_cache_staleness_value(max_integrated_cache_staleness_in_ms)
            feed_options["maxIntegratedCacheStaleness"] = max_integrated_cache_staleness_in_ms
        if utils.valid_key_value_exist(kwargs, "continuation_token_limit"):
            feed_options["responseContinuationTokenLimitInKb"] = kwargs.pop("continuation_token_limit")
        feed_options["correlatedActivityId"] = GenerateGuidId()
        feed_options["containerRID"] = self.__get_client_container_caches()[self.container_link]["_rid"]

        # Set query with 'query' and 'parameters' from kwargs
        if utils.valid_key_value_exist(kwargs, "parameters"):
            query = {"query": kwargs.pop("query", None), "parameters": kwargs.pop("parameters", None)}
        else:
            query = kwargs.pop("query", None)

        # Set range filters for a query. Options are either 'feed_range' or 'partition_key'
        utils.verify_exclusive_arguments(["feed_range", "partition_key"], **kwargs)
        if utils.valid_key_value_exist(kwargs, "partition_key"):
            partition_key_value = self._set_partition_key(kwargs["partition_key"])
            partition_key_obj = _build_partition_key_from_properties(container_properties)
            if partition_key_obj._is_prefix_partition_key(partition_key_value):
                kwargs["prefix_partition_key_object"] = partition_key_obj
                kwargs["prefix_partition_key_value"] = cast(_SequentialPartitionKeyType, partition_key_value)
            else:
                # Add to feed_options, only when feed_range not given and partition_key was not prefixed partition_key
                feed_options["partitionKey"] = partition_key_value
        kwargs.pop("partition_key", None)

        # Set 'partition_key' for QueryItems method. This can be 'None' if feed range or prefix partition key was set
        partition_key = feed_options.get("partitionKey")

        # Set 'response_hook'
        response_hook = kwargs.pop("response_hook", None)
        if response_hook and hasattr(response_hook, "clear"):
            response_hook.clear()

        items = self.client_connection.QueryItems(
            database_or_container_link=self.container_link,
            query=query,
            options=feed_options,
            partition_key=partition_key,
            response_hook=response_hook,
            **kwargs
        )
        return items

    @distributed_trace
    def semantic_rerank(
        self,
        reranking_context: str,
        documents: list[str],
        semantic_reranking_options: Optional[dict[str, Any]] = None
    ) -> CosmosDict:
        """Rerank a list of documents using semantic reranking.

        This method uses a semantic reranker to score and reorder the provided documents
        based on their relevance to the given reranking context.

        :param str reranking_context: The context or query string to use for reranking the documents.
        :param list[str] documents: A list of documents (as strings) to be reranked.
        :param semantic_reranking_options: Optional dictionary of additional options to customize the semantic reranking process.

         Supported options:

         * **return_documents** (bool): Whether to return the document text in the response. If False, only scores and indices are returned. Default is True.
         * **top_k** (int): Maximum number of documents to return in the reranked results. If not specified, all documents are returned.
         * **batch_size** (int): Number of documents to process in each batch. Used for optimizing performance with large document sets.
         * **sort** (bool): Whether to sort the results by relevance score in descending order. Default is True.
         * **document_type** (str): Type of documents being reranked. Supported values are "string" and "json".
         * **target_paths** (list[str]): If document_type is "json", the list of JSON paths to extract text from for reranking.

        :type semantic_reranking_options: Optional[dict[str, Any]]
        :returns: A CosmosDict containing the reranking results. The structure typically includes results list with reranked documents and their relevance scores. Each result contains index, relevance_score, and optionally document.
        :rtype: ~azure.cosmos.CosmosDict[str, Any]
        :raises ~azure.cosmos.exceptions.CosmosHttpResponseError: If the semantic reranking operation fails.
        """

        inference_service = self.client_connection._get_inference_service()
        if inference_service is None:
            raise CosmosHttpResponseError(
                message="Semantic reranking requires AAD credentials (inference service not initialized).",
                response=None
            )

        result = inference_service.rerank(
            reranking_context=reranking_context,
            documents=documents,
            semantic_reranking_options=semantic_reranking_options
        )

        return result

    @distributed_trace
    def replace_item(  # pylint:disable=docstring-missing-param
        self,
        item: Union[str, Mapping[str, Any]],
        body: dict[str, Any],
        populate_query_metrics: Optional[bool] = None,
        pre_trigger_include: Optional[str] = None,
        post_trigger_include: Optional[str] = None,
        *,
        session_token: Optional[str] = None,
        initial_headers: Optional[dict[str, str]] = None,
        etag: Optional[str] = None,
        match_condition: Optional[MatchConditions] = None,
        priority: Optional[Literal["High", "Low"]] = None,
        no_response: Optional[bool] = None,
        retry_write: Optional[bool] = None,
        throughput_bucket: Optional[int] = None,
        response_hook: Optional[Callable[[Mapping[str, str], dict[str, Any]], None]] = None,
        **kwargs: Any
    ) -> CosmosDict:
        """Replaces the specified item if it exists in the container.

        If the item does not already exist in the container, an exception is raised.

        :param item: The ID (name) or dict representing item to be replaced.
        :type item: Union[str, dict[str, Any]]
        :param body: A dict representing the item to replace.
        :type body: dict[str, Any]
        :param str pre_trigger_include: trigger id to be used as pre operation trigger.
        :param str post_trigger_include: trigger id to be used as post operation trigger.
        :keyword str session_token: Token for use with Session consistency.
        :keyword dict[str, str] initial_headers: Initial headers to be sent as part of the request.
        :keyword str etag: An ETag value, or the wildcard character (*). Used to check if the resource
            has changed, and act according to the condition specified by the `match_condition` parameter.
        :keyword ~azure.core.MatchConditions match_condition: The match condition to use upon the etag.
        :keyword response_hook: A callable invoked with the response metadata.
        :paramtype response_hook: Callable[[Mapping[str, str], dict[str, Any]], None]
        :keyword Literal["High", "Low"] priority: Priority based execution allows users to set a priority for each
            request. Once the user has reached their provisioned throughput, low priority requests are throttled
            before high priority requests start getting throttled. Feature must first be enabled at the account level.
        :keyword bool no_response: Indicates whether service should be instructed to skip
            sending response payloads. When not specified explicitly here, the default value will be determined from
            kwargs or when also not specified there from client-level kwargs.
        :keyword bool retry_write: Indicates whether the SDK should automatically retry this write operation, even if
            the operation is not guaranteed to be idempotent. This should only be enabled if the application can
            tolerate such risks or has logic to safely detect and handle duplicate operations.
        :keyword int throughput_bucket: The desired throughput bucket for the client
        :keyword list[str] excluded_locations: Excluded locations to be skipped from preferred locations. The locations
            in this list are specified as the names of the azure Cosmos locations like, 'West US', 'East US' and so on.
            If all preferred locations were excluded, primary/hub location will be used.
            This excluded_location will override existing excluded_locations in client level.
        :raises ~azure.cosmos.exceptions.CosmosHttpResponseError: The replace operation failed or the item with
            given id does not exist.
        :returns: A CosmosDict representing the item after replace went through. The dict will be empty if `no_response`
            is specified.
        :rtype: ~azure.cosmos.CosmosDict[str, Any]
        """
        item_link = self._get_document_link(item)
        if pre_trigger_include is not None:
            kwargs['pre_trigger_include'] = pre_trigger_include
        if post_trigger_include is not None:
            kwargs['post_trigger_include'] = post_trigger_include
        if session_token is not None:
            kwargs['session_token'] = session_token
        if initial_headers is not None:
            kwargs['initial_headers'] = initial_headers
        if priority is not None:
            kwargs['priority'] = priority
        if etag is not None:
            kwargs['etag'] = etag
        if match_condition is not None:
            kwargs['match_condition'] = match_condition
        if no_response is not None:
            kwargs['no_response'] = no_response
        if retry_write is not None:
            kwargs[Constants.Kwargs.RETRY_WRITE] = retry_write
        if throughput_bucket is not None:
            kwargs["throughput_bucket"] = throughput_bucket
        if response_hook is not None:
            kwargs['response_hook'] = response_hook
        request_options = build_options(kwargs)
        request_options["disableAutomaticIdGeneration"] = True
        if populate_query_metrics is not None:
            warnings.warn(
                "the populate_query_metrics flag does not apply to this method and will be removed in the future",
                DeprecationWarning,
            )
            request_options["populateQueryMetrics"] = populate_query_metrics

        self._get_properties_with_options(request_options)
        request_options["containerRID"] = self.__get_client_container_caches()[self.container_link]["_rid"]
        result = self.client_connection.ReplaceItem(
            document_link=item_link,
            new_document=body,
            options=request_options,
            **kwargs)
        return result

    @distributed_trace
    def upsert_item(  # pylint:disable=docstring-missing-param
        self,
        body: dict[str, Any],
        populate_query_metrics: Optional[bool]=None,
        pre_trigger_include: Optional[str] = None,
        post_trigger_include: Optional[str] = None,
        *,
        session_token: Optional[str] = None,
        initial_headers: Optional[dict[str, str]] = None,
        etag: Optional[str] = None,
        match_condition: Optional[MatchConditions] = None,
        priority: Optional[Literal["High", "Low"]] = None,
        no_response: Optional[bool] = None,
        retry_write: Optional[bool] = None,
        throughput_bucket: Optional[int] = None,
        response_hook: Optional[Callable[[Mapping[str, str], dict[str, Any]], None]] = None,
        **kwargs: Any
    ) -> CosmosDict:
        """Insert or update the specified item.

        If the item already exists in the container, it is replaced. If the item
        does not already exist, it is inserted.

        :param body: A dict-like object representing the item to update or insert.
        :type body: dict[str, Any]
        :param str pre_trigger_include: trigger id to be used as pre operation trigger.
        :param str post_trigger_include: trigger id to be used as post operation trigger.
        :keyword str session_token: Token for use with Session consistency.
        :keyword dict[str, str] initial_headers: Initial headers to be sent as part of the request.
        :keyword str etag: An ETag value, or the wildcard character (*). Used to check if the resource
            has changed, and act according to the condition specified by the `match_condition` parameter.
        :keyword ~azure.core.MatchConditions match_condition: The match condition to use upon the etag.
        :keyword response_hook: A callable invoked with the response metadata.
        :paramtype response_hook: Callable[[Mapping[str, str], dict[str, Any]], None]
        :keyword Literal["High", "Low"] priority: Priority based execution allows users to set a priority for each
            request. Once the user has reached their provisioned throughput, low priority requests are throttled
            before high priority requests start getting throttled. Feature must first be enabled at the account level.
        :keyword bool no_response: Indicates whether service should be instructed to skip sending
            response payloads. When not specified explicitly here, the default value will be determined from kwargs or
            when also not specified there from client-level kwargs.
        :keyword bool retry_write: Indicates whether the SDK should automatically retry this write operation, even if
            the operation is not guaranteed to be idempotent. This should only be enabled if the application can
            tolerate such risks or has logic to safely detect and handle duplicate operations.
        :keyword int throughput_bucket: The desired throughput bucket for the client
        :keyword list[str] excluded_locations: Excluded locations to be skipped from preferred locations. The locations
            in this list are specified as the names of the azure Cosmos locations like, 'West US', 'East US' and so on.
            If all preferred locations were excluded, primary/hub location will be used.
            This excluded_location will override existing excluded_locations in client level.
        :raises ~azure.cosmos.exceptions.CosmosHttpResponseError: The given item could not be upserted.
        :returns: A CosmosDict representing the upserted item. The dict will be empty if `no_response` is specified.
        :rtype: ~azure.cosmos.CosmosDict[str, Any]
        """
        if pre_trigger_include is not None:
            kwargs['pre_trigger_include'] = pre_trigger_include
        if post_trigger_include is not None:
            kwargs['post_trigger_include'] = post_trigger_include
        if session_token is not None:
            kwargs['session_token'] = session_token
        if initial_headers is not None:
            kwargs['initial_headers'] = initial_headers
        if priority is not None:
            kwargs['priority'] = priority
        if etag is not None:
            kwargs['etag'] = etag
        if match_condition is not None:
            kwargs['match_condition'] = match_condition
        if no_response is not None:
            kwargs['no_response'] = no_response
        if throughput_bucket is not None:
            kwargs["throughput_bucket"] = throughput_bucket
        if response_hook is not None:
            kwargs['response_hook'] = response_hook
        if retry_write is not None:
            kwargs[Constants.Kwargs.RETRY_WRITE] = retry_write
        request_options = build_options(kwargs)
        request_options["disableAutomaticIdGeneration"] = True
        if populate_query_metrics is not None:
            warnings.warn(
                "the populate_query_metrics flag does not apply to this method and will be removed in the future",
                DeprecationWarning,
            )
            request_options["populateQueryMetrics"] = populate_query_metrics
        self._get_properties_with_options(request_options)
        request_options["containerRID"] = self.__get_client_container_caches()[self.container_link]["_rid"]

        result = self.client_connection.UpsertItem(
                database_or_container_link=self.container_link,
                document=body,
                options=request_options,
                **kwargs
            )
        return result

    @distributed_trace
    def create_item(  # pylint:disable=docstring-missing-param
        self,
        body: dict[str, Any],
        populate_query_metrics: Optional[bool] = None,
        pre_trigger_include: Optional[str] = None,
        post_trigger_include: Optional[str] = None,
        indexing_directive: Optional[int] = None,
        *,
        enable_automatic_id_generation: bool = False,
        session_token: Optional[str] = None,
        initial_headers: Optional[dict[str, str]] = None,
        priority: Optional[Literal["High", "Low"]] = None,
        no_response: Optional[bool] = None,
        retry_write: Optional[bool] = None,
        throughput_bucket: Optional[int] = None,
        response_hook: Optional[Callable[[Mapping[str, str], dict[str, Any]], None]] = None,
        **kwargs: Any
    ) -> CosmosDict:
        """Create an item in the container.

        To update or replace an existing item, use the
        :func:`ContainerProxy.upsert_item` method.

        :param body: A dict-like object representing the item to create.
        :type body: dict[str, Any]
        :param str pre_trigger_include: trigger id to be used as pre operation trigger.
        :param str post_trigger_include: trigger id to be used as post operation trigger.
        :param indexing_directive: Enumerates the possible values to indicate whether the document should
            be omitted from indexing. Possible values include: 0 for Default, 1 for Exclude, or 2 for Include.
        :type indexing_directive: Union[int, ~azure.cosmos.documents.IndexingDirective]
        :keyword bool enable_automatic_id_generation: Enable automatic id generation if no id present.
        :keyword str session_token: Token for use with Session consistency.
        :keyword dict[str, str] initial_headers: Initial headers to be sent as part of the request.
        :keyword response_hook: A callable invoked with the response metadata.
        :paramtype response_hook: Callable[[Mapping[str, str], dict[str, Any]], None]
        :keyword Literal["High", "Low"] priority: Priority based execution allows users to set a priority for each
            request. Once the user has reached their provisioned throughput, low priority requests are throttled
            before high priority requests start getting throttled. Feature must first be enabled at the account level.
        :keyword bool no_response: Indicates whether service should be instructed to skip sending
            response payloads. When not specified explicitly here, the default value will be determined from kwargs or
            when also not specified there from client-level kwargs.
        :keyword bool retry_write: Indicates whether the SDK should automatically retry this write operation, even if
            the operation is not guaranteed to be idempotent. This should only be enabled if the application can
            tolerate such risks or has logic to safely detect and handle duplicate operations.
        :keyword int throughput_bucket: The desired throughput bucket for the client
        :keyword list[str] excluded_locations: Excluded locations to be skipped from preferred locations. The locations
            in this list are specified as the names of the azure Cosmos locations like, 'West US', 'East US' and so on.
            If all preferred locations were excluded, primary/hub location will be used.
            This excluded_location will override existing excluded_locations in client level.
        :raises ~azure.cosmos.exceptions.CosmosHttpResponseError: Item with the given ID already exists.
        :returns: A CosmosDict representing the new item. The dict will be empty if `no_response` is specified.
        :rtype: ~azure.cosmos.CosmosDict[str, Any]
        """
        etag = kwargs.get('etag')
        if etag is not None:
            warnings.warn(
                "The 'etag' flag does not apply to this method and is always ignored even if passed."
                " It will now be removed in the future.",
                DeprecationWarning)
        match_condition = kwargs.get('match_condition')
        if match_condition is not None:
            warnings.warn(
                "The 'match_condition' flag does not apply to this method and is always ignored even if passed."
                " It will now be removed in the future.",
                DeprecationWarning)

        if pre_trigger_include is not None:
            kwargs['pre_trigger_include'] = pre_trigger_include
        if post_trigger_include is not None:
            kwargs['post_trigger_include'] = post_trigger_include
        if session_token is not None:
            kwargs['session_token'] = session_token
        if initial_headers is not None:
            kwargs['initial_headers'] = initial_headers
        if priority is not None:
            kwargs['priority'] = priority
        if no_response is not None:
            kwargs['no_response'] = no_response
        if retry_write is not None:
            kwargs[Constants.Kwargs.RETRY_WRITE] = retry_write
        if throughput_bucket is not None:
            kwargs["throughput_bucket"] = throughput_bucket
        if response_hook is not None:
            kwargs['response_hook'] = response_hook
        request_options = build_options(kwargs)
        request_options["disableAutomaticIdGeneration"] = not enable_automatic_id_generation
        if populate_query_metrics:
            warnings.warn(
                "the populate_query_metrics flag does not apply to this method and will be removed in the future",
                DeprecationWarning,
            )
            request_options["populateQueryMetrics"] = populate_query_metrics
        if indexing_directive is not None:
            request_options["indexingDirective"] = indexing_directive
        self._get_properties_with_options(request_options)
        request_options["containerRID"] = self.__get_client_container_caches()[self.container_link]["_rid"]
        result = self.client_connection.CreateItem(
                database_or_container_link=self.container_link, document=body, options=request_options, **kwargs)
        return result

    @distributed_trace
    def patch_item(
        self,
        item: Union[str, dict[str, Any]],
        partition_key: _PartitionKeyType,
        patch_operations: list[dict[str, Any]],
        *,
        filter_predicate: Optional[str] = None,
        pre_trigger_include: Optional[str] = None,
        post_trigger_include: Optional[str] = None,
        session_token: Optional[str] = None,
        etag: Optional[str] = None,
        match_condition: Optional[MatchConditions] = None,
        priority: Optional[Literal["High", "Low"]] = None,
        no_response: Optional[bool] = None,
        retry_write: Optional[bool] = None,
        throughput_bucket: Optional[int] = None,
        response_hook: Optional[Callable[[Mapping[str, str], dict[str, Any]], None]] = None,
        **kwargs: Any
    ) -> CosmosDict:
        """ Patches the specified item with the provided operations if it
         exists in the container.

        If the item does not already exist in the container, an exception is raised.

        :param item: The ID (name) or dict representing item to be patched.
        :type item: Union[str, dict[str, Any]]
        :param partition_key: The partition key of the object to patch. If the partition key is set to None,
            it will try to patch an item with a partition key value of null. To learn more about using partition keys,
            see `here
            <https://github.com/Azure/azure-sdk-for-python/blob/main/sdk/cosmos/azure-cosmos/docs/PartitionKeys.md>`_.
        :type partition_key: Union[str, int, float, bool, Type[NonePartitionKeyValue], Type[NullPartitionKeyValue],
            None, Sequence[Union[str, int, float, bool, None]]]
        :param patch_operations: The list of patch operations to apply to the item.
        :type patch_operations: list[dict[str, Any]]
        :keyword str filter_predicate: conditional filter to apply to Patch operations.
        :keyword str pre_trigger_include: trigger id to be used as pre operation trigger.
        :keyword str post_trigger_include: trigger id to be used as post operation trigger.
        :keyword str session_token: Token for use with Session consistency.
        :keyword str etag: An ETag value, or the wildcard character (*). Used to check if the resource
            has changed, and act according to the condition specified by the `match_condition` parameter.
        :keyword ~azure.core.MatchConditions match_condition: The match condition to use upon the etag.
        :keyword response_hook: A callable invoked with the response metadata.
        :paramtype response_hook: Callable[[Mapping[str, str], dict[str, Any]], None]
        :keyword Literal["High", "Low"] priority: Priority based execution allows users to set a priority for each
            request. Once the user has reached their provisioned throughput, low priority requests are throttled
            before high priority requests start getting throttled. Feature must first be enabled at the account level.
        :keyword bool no_response: Indicates whether service should be instructed to skip sending
            response payloads. When not specified explicitly here, the default value will be determined from kwargs or
            when also not specified there from client-level kwargs.
        :keyword bool retry_write: Indicates whether the SDK should automatically retry this write operation, even if
            the operation is not guaranteed to be idempotent. This should only be enabled if the application can
            tolerate such risks or has logic to safely detect and handle duplicate operations.
        :keyword int throughput_bucket: The desired throughput bucket for the client
        :keyword list[str] excluded_locations: Excluded locations to be skipped from preferred locations. The locations
            in this list are specified as the names of the azure Cosmos locations like, 'West US', 'East US' and so on.
            If all preferred locations were excluded, primary/hub location will be used.
            This excluded_location will override existing excluded_locations in client level.
        :raises ~azure.cosmos.exceptions.CosmosHttpResponseError: The patch operations failed or the item with
            given id does not exist.
        :returns: A CosmosDict representing the item after the patch operations went through. The dict will be empty
            if `no_response` is specified.
        :rtype: ~azure.cosmos.CosmosDict[str, Any]
        """
        if pre_trigger_include is not None:
            kwargs['pre_trigger_include'] = pre_trigger_include
        if post_trigger_include is not None:
            kwargs['post_trigger_include'] = post_trigger_include
        if session_token is not None:
            kwargs['session_token'] = session_token
        if priority is not None:
            kwargs['priority'] = priority
        if etag is not None:
            kwargs['etag'] = etag
        if match_condition is not None:
            kwargs['match_condition'] = match_condition
        if no_response is not None:
            kwargs['no_response'] = no_response
        if retry_write is not None:
            kwargs[Constants.Kwargs.RETRY_WRITE] = retry_write
        if throughput_bucket is not None:
            kwargs["throughput_bucket"] = throughput_bucket
        if response_hook is not None:
            kwargs['response_hook'] = response_hook
        request_options = build_options(kwargs)
        request_options["disableAutomaticIdGeneration"] = True
        request_options["partitionKey"] = self._set_partition_key(partition_key)
        if filter_predicate is not None:
            request_options["filterPredicate"] = filter_predicate

        self._get_properties_with_options(request_options)
        request_options["containerRID"] = self.__get_client_container_caches()[self.container_link]["_rid"]
        item_link = self._get_document_link(item)
        result = self.client_connection.PatchItem(
            document_link=item_link,
            operations=patch_operations,
            options=request_options, **kwargs)
        return result

    @distributed_trace
    def execute_item_batch(
        self,
        batch_operations: Sequence[Union[Tuple[str, Tuple[Any, ...]], Tuple[str, Tuple[Any, ...], dict[str, Any]]]],
        partition_key: _PartitionKeyType,
        *,
        pre_trigger_include: Optional[str] = None,
        post_trigger_include: Optional[str] = None,
        session_token: Optional[str] = None,
        priority: Optional[Literal["High", "Low"]] = None,
        throughput_bucket: Optional[int] = None,
        response_hook: Optional[Callable[[Mapping[str, str], list[dict[str, Any]]], None]] = None,
        **kwargs: Any
    ) -> CosmosList:
        """ Executes the transactional batch for the specified partition key.

        :param batch_operations: The batch of operations to be executed.
        :type batch_operations: list[Tuple[Any]]
        :param partition_key: The partition key value of the batch operations. If the partition key is set to None, it
            will try to execute batch on an item with a partition key value of null. To learn more about using partition
            keys, see `here
            <https://github.com/Azure/azure-sdk-for-python/blob/main/sdk/cosmos/azure-cosmos/docs/PartitionKeys.md>`_.
        :type partition_key: Union[str, int, float, bool, Type[NonePartitionKeyValue], Type[NullPartitionKeyValue],
            None, Sequence[Union[str, int, float, bool, None]]]
        :keyword str pre_trigger_include: trigger id to be used as pre operation trigger.
        :keyword str post_trigger_include: trigger id to be used as post operation trigger.
        :keyword str session_token: Token for use with Session consistency.
        :keyword Literal["High", "Low"] priority: Priority based execution allows users to set a priority for each
            request. Once the user has reached their provisioned throughput, low priority requests are throttled
            before high priority requests start getting throttled. Feature must first be enabled at the account level.
        :keyword int throughput_bucket: The desired throughput bucket for the client
        :keyword list[str] excluded_locations: Excluded locations to be skipped from preferred locations. The locations
            in this list are specified as the names of the azure Cosmos locations like, 'West US', 'East US' and so on.
            If all preferred locations were excluded, primary/hub location will be used.
            This excluded_location will override existing excluded_locations in client level.
        :keyword response_hook: A callable invoked with the response metadata.
        :paramtype response_hook: [Callable[[Mapping[str, str], list[dict[str, Any]]], None]
        :returns: A CosmosList representing the items after the batch operations went through.
        :raises ~azure.cosmos.exceptions.CosmosHttpResponseError: The batch failed to execute.
        :raises ~azure.cosmos.exceptions.CosmosBatchOperationError: A transactional batch operation failed in the batch.
        :rtype: ~azure.cosmos.CosmosList[dict[str, Any]]
        """
        etag = kwargs.get('etag')
        if etag is not None:
            warnings.warn(
                "The 'etag' flag does not apply to this method and is always ignored even if passed."
                " It will now be removed in the future.",
                DeprecationWarning)
        match_condition = kwargs.get('match_condition')
        if match_condition is not None:
            warnings.warn(
                "The 'match_condition' flag does not apply to this method and is always ignored even if passed."
                " It will now be removed in the future.",
                DeprecationWarning)

        if pre_trigger_include is not None:
            kwargs['pre_trigger_include'] = pre_trigger_include
        if post_trigger_include is not None:
            kwargs['post_trigger_include'] = post_trigger_include
        if session_token is not None:
            kwargs['session_token'] = session_token
        if priority is not None:
            kwargs['priority'] = priority
        if throughput_bucket is not None:
            kwargs["throughput_bucket"] = throughput_bucket
        if response_hook is not None:
            kwargs['response_hook'] = response_hook
        request_options = build_options(kwargs)
        request_options["partitionKey"] = self._set_partition_key(partition_key)
        request_options["disableAutomaticIdGeneration"] = True
        container_properties = self._get_properties_with_options(request_options)
        request_options["containerRID"] = container_properties["_rid"]

        return self.client_connection.Batch(
            collection_link=self.container_link, batch_operations=batch_operations, options=request_options, **kwargs)

    @distributed_trace
    def delete_item(  # pylint:disable=docstring-missing-param
        self,
        item: Union[Mapping[str, Any], str],
        partition_key: _PartitionKeyType,
        populate_query_metrics: Optional[bool] = None,
        pre_trigger_include: Optional[str] = None,
        post_trigger_include: Optional[str] = None,
        *,
        session_token: Optional[str] = None,
        initial_headers: Optional[dict[str, str]] = None,
        etag: Optional[str] = None,
        match_condition: Optional[MatchConditions] = None,
        priority: Optional[Literal["High", "Low"]] = None,
        retry_write: Optional[bool] = None,
        throughput_bucket: Optional[int] = None,
        response_hook: Optional[Callable[[Mapping[str, str], None], None]] = None,
        **kwargs: Any
    ) -> None:
        """Delete the specified item from the container.

        If the item does not already exist in the container, an exception is raised.

        :param item: The ID (name) or dict representing item to be deleted.
        :type item: Union[str, dict[str, Any]]
        :param partition_key: Specifies the partition key value for the item. If the partition key is set to None,
            it will try to delete an item with a partition key value of null. To learn more about using partition keys,
            see `here
            <https://github.com/Azure/azure-sdk-for-python/blob/main/sdk/cosmos/azure-cosmos/docs/PartitionKeys.md>`_.
        :type partition_key: Union[str, int, float, bool, Type[NonePartitionKeyValue], Type[NullPartitionKeyValue],
            None, Sequence[Union[str, int, float, bool, None]]]
        :param str pre_trigger_include: trigger id to be used as pre operation trigger.
        :param str post_trigger_include: trigger id to be used as post operation trigger.
        :keyword str session_token: Token for use with Session consistency.
        :keyword dict[str, str] initial_headers: Initial headers to be sent as part of the request.
        :keyword str etag: An ETag value, or the wildcard character (*). Used to check if the resource
            has changed, and act according to the condition specified by the `match_condition` parameter.
        :keyword ~azure.core.MatchConditions match_condition: The match condition to use upon the etag.
        :keyword Literal["High", "Low"] priority: Priority based execution allows users to set a priority for each
            request. Once the user has reached their provisioned throughput, low priority requests are throttled
            before high priority requests start getting throttled. Feature must first be enabled at the account level.
        :keyword bool retry_write: Indicates whether the SDK should automatically retry this write operation, even if
            the operation is not guaranteed to be idempotent. This should only be enabled if the application can
            tolerate such risks or has logic to safely detect and handle duplicate operations.
        :keyword int throughput_bucket: The desired throughput bucket for the client
        :keyword list[str] excluded_locations: Excluded locations to be skipped from preferred locations. The locations
            in this list are specified as the names of the azure Cosmos locations like, 'West US', 'East US' and so on.
            If all preferred locations were excluded, primary/hub location will be used.
            This excluded_location will override existing excluded_locations in client level.
        :keyword response_hook: A callable invoked with the response metadata.
        :paramtype response_hook: Callable[[Mapping[str, str], None], None]
        :raises ~azure.cosmos.exceptions.CosmosHttpResponseError: The item wasn't deleted successfully.
        :raises ~azure.cosmos.exceptions.CosmosResourceNotFoundError: The item does not exist in the container.
        :rtype: None
        """
        if session_token is not None:
            kwargs['session_token'] = session_token
        if initial_headers is not None:
            kwargs['initial_headers'] = initial_headers
        if etag is not None:
            kwargs['etag'] = etag
        if match_condition is not None:
            kwargs['match_condition'] = match_condition
        if priority is not None:
            kwargs['priority'] = priority
        if retry_write is not None:
            kwargs[Constants.Kwargs.RETRY_WRITE] = retry_write
        if throughput_bucket is not None:
            kwargs["throughput_bucket"] = throughput_bucket
        if response_hook is not None:
            kwargs['response_hook'] = response_hook
        request_options = build_options(kwargs)
        request_options["partitionKey"] = self._set_partition_key(partition_key)
        if populate_query_metrics is not None:
            warnings.warn(
                "the populate_query_metrics flag does not apply to this method and will be removed in the future",
                DeprecationWarning,
            )
            request_options["populateQueryMetrics"] = populate_query_metrics
        if pre_trigger_include is not None:
            request_options["preTriggerInclude"] = pre_trigger_include
        if post_trigger_include is not None:
            request_options["postTriggerInclude"] = post_trigger_include
        self._get_properties_with_options(request_options)
        request_options["containerRID"] = self.__get_client_container_caches()[self.container_link]["_rid"]
        document_link = self._get_document_link(item)
        self.client_connection.DeleteItem(document_link=document_link, options=request_options, **kwargs)

    @distributed_trace
    def read_offer(self, **kwargs: Any) -> Offer:
        """Get the ThroughputProperties object for this container.
        If no ThroughputProperties already exist for the container, an exception is raised.

        :keyword Callable response_hook: A callable invoked with the response metadata.
        :returns: Throughput for the container.
        :raises ~azure.cosmos.exceptions.CosmosHttpResponseError: No throughput properties exists for the container or
            the throughput properties could not be retrieved.
        :rtype: ~azure.cosmos.ThroughputProperties
        """
        warnings.warn(
            "read_offer is a deprecated method name, use get_throughput instead",
            DeprecationWarning
        )
        return self.get_throughput(**kwargs)

    @distributed_trace
    def get_throughput(
            self,
            *,
            response_hook: Optional[Callable[[Mapping[str, Any], list[dict[str, Any]]], None]] = None,
            **kwargs: Any) -> ThroughputProperties:
        """Get the ThroughputProperties object for this container.

        If no ThroughputProperties already exist for the container, an exception is raised.

        :keyword response_hook: A callable invoked with the response metadata.
        :paramtype response_hook: Callable[[Mapping[str, Any], list[dict[str, Any]]], None]
        :returns: Throughput for the container.
        :raises ~azure.cosmos.exceptions.CosmosHttpResponseError: No throughput properties exists for the container or
            the throughput properties could not be retrieved.
        :rtype: ~azure.cosmos.ThroughputProperties
        """
        throughput_properties: list[dict[str, Any]]
        properties = self._get_properties()
        link = properties["_self"]
        query_spec = {
            "query": "SELECT * FROM root r WHERE r.resource=@link",
            "parameters": [{"name": "@link", "value": link}],
        }
        options = {"containerRID": properties["_rid"]}
        throughput_properties = list(self.client_connection.QueryOffers(query_spec, options, **kwargs))

        if response_hook:
            response_hook(self.client_connection.last_response_headers, throughput_properties)

        return _deserialize_throughput(throughput=throughput_properties)

    @distributed_trace
    def replace_throughput( # pylint: disable=unused-argument
        self,
        throughput: Union[int, ThroughputProperties],
        *,
        response_hook: Optional[Callable[[Mapping[str, Any], CosmosDict], None]] = None,
        **kwargs: Any
    ) -> ThroughputProperties:
        """Replace the container's throughput.

        If no ThroughputProperties already exist for the container, an exception is raised.

        :param throughput: The throughput to be set.
        :type throughput: Union[int, ~azure.cosmos.ThroughputProperties]
        :keyword response_hook: A callable invoked with the response metadata.
        :paramtype response_hook: Callable[[Mapping[str, Any], CosmosDict], None]
        :returns: ThroughputProperties for the container, updated with new throughput.
        :raises ~azure.cosmos.exceptions.CosmosHttpResponseError: No throughput properties exist for the container
            or the throughput properties could not be updated.
        :rtype: ~azure.cosmos.ThroughputProperties
        """
        throughput_properties: list[dict[str, Any]]
        properties = self._get_properties()
        link = properties["_self"]
        query_spec = {
            "query": "SELECT * FROM root r WHERE r.resource=@link",
            "parameters": [{"name": "@link", "value": link}],
        }
        options = {"containerRID": properties["_rid"]}
        throughput_properties = list(self.client_connection.QueryOffers(query_spec, options, **kwargs))
        new_throughput_properties = throughput_properties[0].copy()
        _replace_throughput(throughput=throughput, new_throughput_properties=new_throughput_properties)
        data = self.client_connection.ReplaceOffer(
            offer_link=throughput_properties[0]["_self"], offer=throughput_properties[0], **kwargs)

        return ThroughputProperties(offer_throughput=data["content"]["offerThroughput"], properties=data)

    @distributed_trace
    def list_conflicts(
        self,
        max_item_count: Optional[int] = None,
        *,
        response_hook: Optional[Callable[[Mapping[str, Any], ItemPaged[dict[str, Any]]], None]] = None,
        **kwargs: Any
    ) -> ItemPaged[dict[str, Any]]:
        """List all the conflicts in the container.

        :param int max_item_count: Max number of items to be returned in the enumeration operation.
        :keyword response_hook: A callable invoked with the response metadata.
        :paramtype response_hook: Callable[[Mapping[str, Any], ItemPaged[dict[str, Any]]], None]
        :returns: An Iterable of conflicts (dicts).
        :rtype: Iterable[dict[str, Any]]
        """
        feed_options = build_options(kwargs)
        if max_item_count is not None:
            feed_options["maxItemCount"] = max_item_count
        if self.container_link in self.__get_client_container_caches():
            feed_options["containerRID"] = self.__get_client_container_caches()[self.container_link]["_rid"]

        result = self.client_connection.ReadConflicts(
            collection_link=self.container_link, feed_options=feed_options, **kwargs
        )
        if response_hook:
            response_hook(self.client_connection.last_response_headers, result)
        return result

    @distributed_trace
    def query_conflicts(
        self,
        query: str,
        parameters: Optional[list[dict[str, object]]] = None,
        enable_cross_partition_query: Optional[bool] = None,
        partition_key: Optional[_PartitionKeyType] = None,
        max_item_count: Optional[int] = None,
        *,
        response_hook: Optional[Callable[[Mapping[str, Any], ItemPaged[dict[str, Any]]], None]] = None,
        **kwargs: Any
    ) -> ItemPaged[dict[str, Any]]:
        """Return all conflicts matching a given `query`.

        :param str query: The Azure Cosmos DB SQL query to execute.
        :param parameters: Optional array of parameters to the query. Ignored if no query is provided.
        :type parameters: list[dict[str, object]]
        :param bool enable_cross_partition_query: Allows sending of more than one request to execute
            the query in the Azure Cosmos DB service.
            More than one request is necessary if the query is not scoped to single partition key value.
        :param partition_key: Specifies the partition key value for the item. If the partition key is set to None,
            it will perform a cross partition query. To learn more about using partition keys, see `here
            <https://github.com/Azure/azure-sdk-for-python/blob/main/sdk/cosmos/azure-cosmos/docs/PartitionKeys.md>`_.
        :type partition_key: Union[str, int, float, bool, Type[NonePartitionKeyValue], Type[NullPartitionKeyValue],
            None, Sequence[Union[str, int, float, bool, None]]]
        :param int max_item_count: Max number of items to be returned in the enumeration operation.
        :keyword response_hook: A callable invoked with the response metadata.
        :paramtype response_hook: Optional[Callable[[Mapping[str, Any], ItemPaged[dict[str, Any]]], None]] = None,
        :returns: An Iterable of conflicts (dicts).
        :rtype: Iterable[dict[str, Any]]
        """
        feed_options = build_options(kwargs)
        if max_item_count is not None:
            feed_options["maxItemCount"] = max_item_count
        if enable_cross_partition_query is not None:
            feed_options["enableCrossPartitionQuery"] = enable_cross_partition_query
        if partition_key is not None:
            feed_options["partitionKey"] = self._set_partition_key(partition_key)
        if self.container_link in self.__get_client_container_caches():
            feed_options["containerRID"] = self.__get_client_container_caches()[self.container_link]["_rid"]

        result = self.client_connection.QueryConflicts(
            collection_link=self.container_link,
            query=query if parameters is None else {"query": query, "parameters": parameters},
            options=feed_options,
            **kwargs
        )
        if response_hook:
            response_hook(self.client_connection.last_response_headers, result)
        return result

    @distributed_trace
    def get_conflict(
        self,
        conflict: Union[str, Mapping[str, Any]],
        partition_key: _PartitionKeyType,
        **kwargs: Any
    ) -> dict[str, Any]:
        """Get the conflict identified by `conflict`.

        :param conflict: The ID (name) or dict representing the conflict to retrieve.
        :type conflict: Union[str, dict[str, Any]]
        :param partition_key: Partition key for the conflict to retrieve. If the partition key is set to None,
            it will try to fetch a conflict with a partition key of null. To learn more about using partition keys, see
            `here
            <https://github.com/Azure/azure-sdk-for-python/blob/main/sdk/cosmos/azure-cosmos/docs/PartitionKeys.md>`_.
        :type partition_key: Union[str, int, float, bool, Type[NonePartitionKeyValue], Type[NullPartitionKeyValue],
            None, Sequence[Union[str, int, float, bool, None]]]
        :keyword Callable response_hook: A callable invoked with the response metadata.
        :returns: A dict representing the retrieved conflict.
        :raises ~azure.cosmos.exceptions.CosmosHttpResponseError: The given conflict couldn't be retrieved.
        :rtype: dict[str, Any]
        """
        request_options = build_options(kwargs)
        request_options["partitionKey"] = self._set_partition_key(partition_key)
        if self.container_link in self.__get_client_container_caches():
            request_options["containerRID"] = self.__get_client_container_caches()[self.container_link]["_rid"]

        return self.client_connection.ReadConflict(
            conflict_link=self._get_conflict_link(conflict), options=request_options, **kwargs
        )

    @distributed_trace
    def delete_conflict(
        self,
        conflict: Union[str, Mapping[str, Any]],
        partition_key: _PartitionKeyType,
        **kwargs: Any
    ) -> None:
        """Delete a specified conflict from the container.

        If the conflict does not already exist in the container, an exception is raised.

        :param conflict: The ID (name) or dict representing the conflict to be deleted.
        :type conflict: Union[str, dict[str, Any]]
        :param partition_key: Partition key for the conflict to delete. If the partition key is set to None, it will
            try to delete a conflict with a partition key value of null. To learn more about using partition keys, see
            `here
            <https://github.com/Azure/azure-sdk-for-python/blob/main/sdk/cosmos/azure-cosmos/docs/PartitionKeys.md>`_.
        :type partition_key: Union[str, int, float, bool, Type[NonePartitionKeyValue], Type[NullPartitionKeyValue],
            None, Sequence[Union[str, int, float, bool, None]]]
        :keyword Callable response_hook: A callable invoked with the response metadata.
        :raises ~azure.cosmos.exceptions.CosmosHttpResponseError: The conflict wasn't deleted successfully.
        :raises ~azure.cosmos.exceptions.CosmosResourceNotFoundError: The conflict does not exist in the container.
        :rtype: None
        """
        request_options = build_options(kwargs)
        request_options["partitionKey"] = self._set_partition_key(partition_key)
        if self.container_link in self.__get_client_container_caches():
            request_options["containerRID"] = self.__get_client_container_caches()[self.container_link]["_rid"]

        self.client_connection.DeleteConflict(
            conflict_link=self._get_conflict_link(conflict), options=request_options, **kwargs
        )

    @distributed_trace
    def delete_all_items_by_partition_key(
        self,
        partition_key: _PartitionKeyType,
        *,
        pre_trigger_include: Optional[str] = None,
        post_trigger_include: Optional[str] = None,
        session_token: Optional[str] = None,
        throughput_bucket: Optional[int] = None,
        response_hook: Optional[Callable[[Mapping[str, str], None], None]] = None,
        **kwargs: Any
    ) -> None:
        """The delete by partition key feature is an asynchronous, background operation that allows you to delete all
        documents with the same logical partition key value, using the Cosmos SDK. The delete by partition key
        operation is constrained to consume at most 10% of the total
        available RU/s on the container each second. This helps in limiting the resources used by
        this background task.

        :param partition_key: Partition key for the items to be deleted. If the partition key is set to None, it will
            try to delete the items with a partition key of null. To learn more about using partition keys, see `here
            <https://github.com/Azure/azure-sdk-for-python/blob/main/sdk/cosmos/azure-cosmos/docs/PartitionKeys.md>`_.
        :type partition_key: Union[str, int, float, bool, Type[NonePartitionKeyValue], Type[NullPartitionKeyValue],
            None, Sequence[Union[str, int, float, bool, None]]]
        :keyword str pre_trigger_include: trigger id to be used as pre operation trigger.
        :keyword str post_trigger_include: trigger id to be used as post operation trigger.
        :keyword str session_token: Token for use with Session consistency.
        :keyword int throughput_bucket: The desired throughput bucket for the client
        :keyword list[str] excluded_locations: Excluded locations to be skipped from preferred locations. The locations
            in this list are specified as the names of the azure Cosmos locations like, 'West US', 'East US' and so on.
            If all preferred locations were excluded, primary/hub location will be used.
            This excluded_location will override existing excluded_locations in client level.
        :keyword response_hook: A callable invoked with the response metadata.
        :paramtype response_hook: Callable[[Mapping[str, str], None], None] = None,
        :rtype: None
        """
        etag = kwargs.get('etag')
        if etag is not None:
            warnings.warn(
                "The 'etag' flag does not apply to this method and is always ignored even if passed."
                " It will now be removed in the future.",
                DeprecationWarning)
        match_condition = kwargs.get('match_condition')
        if match_condition is not None:
            warnings.warn(
                "The 'match_condition' flag does not apply to this method and is always ignored even if passed."
                " It will now be removed in the future.",
                DeprecationWarning)

        if pre_trigger_include is not None:
            kwargs['pre_trigger_include'] = pre_trigger_include
        if post_trigger_include is not None:
            kwargs['post_trigger_include'] = post_trigger_include
        if session_token is not None:
            kwargs['session_token'] = session_token
        if throughput_bucket is not None:
            kwargs["throughput_bucket"] = throughput_bucket
        if response_hook is not None:
            kwargs['response_hook'] = response_hook
        request_options = build_options(kwargs)
        # regardless if partition key is valid we set it as invalid partition keys are set to a default empty value
        request_options["partitionKey"] = self._set_partition_key(partition_key)
        self._get_properties_with_options(request_options)
        request_options["containerRID"] = self.__get_client_container_caches()[self.container_link]["_rid"]

        self.client_connection.DeleteAllItemsByPartitionKey(
            collection_link=self.container_link, options=request_options, **kwargs)

    @distributed_trace
    def read_feed_ranges(
            self,
            *,
            force_refresh: bool = False,
            **kwargs: Any) -> Iterable[dict[str, Any]]:

        """ Obtains a list of feed ranges that can be used to parallelize feed operations.

        :keyword bool force_refresh:
            Flag to indicate whether obtain the list of feed ranges directly from cache or refresh the cache.
        :returns: A list representing the feed ranges in base64 encoded string
        :rtype: Iterable[dict[str, Any]]

        .. warning::
          The structure of the dict representation of a feed range may vary, including which keys
          are present. It therefore should only be treated as an opaque value.

        """
        if force_refresh is True:
            self.client_connection.refresh_routing_map_provider()

        def get_next(continuation_token:str) -> list[dict[str, Any]]: # pylint: disable=unused-argument
            partition_key_ranges = \
                self.client_connection._routing_map_provider.get_overlapping_ranges( # pylint: disable=protected-access
                    self.container_link,
                    [Range("", "FF", True, False)],  # default to full range
                    **kwargs)

            feed_ranges = [FeedRangeInternalEpk(Range.PartitionKeyRangeToRange(partitionKeyRange)).to_dict()
                    for partitionKeyRange in partition_key_ranges]

            return feed_ranges

        def extract_data(feed_ranges_response: list[dict[str, Any]]):
            return None, iter(feed_ranges_response)

        return ItemPaged(get_next, extract_data)

    def get_latest_session_token(
            self,
            feed_ranges_to_session_tokens: list[Tuple[dict[str, Any], str]],
            target_feed_range: dict[str, Any]
    ) -> str:
        """ **provisional** This method is still in preview and may be subject to breaking changes.

        Gets the the most up to date session token from the list of session token and feed
        range tuples for a specific target feed range. The feed range can be obtained from a partition key
        or by reading the container feed ranges. This should only be used if maintaining own session token or else
        the CosmosClient instance will keep track of session token. Session tokens and feed ranges are
        scoped to a container. Only input session tokens and feed ranges obtained from the same container.
        :param feed_ranges_to_session_tokens: List of feed range and session token tuples.
        :type feed_ranges_to_session_tokens: list[Tuple[dict[str, Any], str]]
        :param target_feed_range: feed range to get most up to date session token.
        :type target_feed_range: dict[str, Any]
        :returns: a session token
        :rtype: str
        """
        return get_latest_session_token(feed_ranges_to_session_tokens, target_feed_range)

    def feed_range_from_partition_key(self, partition_key: _PartitionKeyType) -> dict[str, Any]:
        """Gets the feed range for a given partition key.

        :param partition_key: Partition key value used to derive the feed range. If set to ``None`` a feed range
            representing the logical partition whose partition key value is JSON null will be created. To learn more
            about using partition keys, see `Partition Keys
            <https://github.com/Azure/azure-sdk-for-python/blob/main/sdk/cosmos/azure-cosmos/docs/PartitionKeys.md>`_.
        :type partition_key: PartitionKeyType
        :returns: A feed range corresponding to the supplied partition key value.
        :rtype: dict[str, Any]

        .. warning::
          The structure of the dict representation of a feed range may vary, including which keys
          are present. It therefore should only be treated as an opaque value.

        """
        container_properties = self._get_properties()
        partition_key_value = self._set_partition_key(partition_key)
        epk_range_for_partition_key = _get_epk_range_for_partition_key(container_properties, partition_key_value)
        return FeedRangeInternalEpk(epk_range_for_partition_key).to_dict()

    def is_feed_range_subset(self, parent_feed_range: dict[str, Any], child_feed_range: dict[str, Any]) -> bool:
        """ Checks if child feed range is a subset of parent feed range.
        :param parent_feed_range: left feed range
        :type parent_feed_range: dict[str, Any]
        :param child_feed_range: right feed range
        :type child_feed_range: dict[str, Any]
        :returns: a boolean indicating if child feed range is a subset of parent feed range
        :rtype: bool

        .. warning::
          The structure of the dict representation of a feed range may vary, including which keys
          are present. It therefore should only be treated as an opaque value.

        """
        parent_feed_range_epk = FeedRangeInternalEpk.from_json(parent_feed_range)
        child_feed_range_epk = FeedRangeInternalEpk.from_json(child_feed_range)
        return child_feed_range_epk.get_normalized_range().is_subset(
            parent_feed_range_epk.get_normalized_range())<|MERGE_RESOLUTION|>--- conflicted
+++ resolved
@@ -676,13 +676,8 @@
             initial_headers: Optional[dict[str, str]] = None,
             max_integrated_cache_staleness_in_ms: Optional[int] = None,
             max_item_count: Optional[int] = None,
-<<<<<<< HEAD
             parameters: Optional[list[dict[str, object]]] = None,
-            partition_key: Optional[_PartitionKeyType] = None,
-=======
-            parameters: Optional[List[Dict[str, object]]] = None,
             partition_key: _PartitionKeyType,
->>>>>>> b4d65d38
             populate_index_metrics: Optional[bool] = None,
             populate_query_metrics: Optional[bool] = None,
             priority: Optional[Literal["High", "Low"]] = None,
@@ -765,13 +760,8 @@
             continuation_token_limit: Optional[int] = None,
             enable_cross_partition_query: Optional[bool] = None,
             enable_scan_in_query: Optional[bool] = None,
-<<<<<<< HEAD
-            feed_range: Optional[dict[str, Any]] = None,
+            feed_range: dict[str, Any],
             initial_headers: Optional[dict[str, str]] = None,
-=======
-            feed_range: Dict[str, Any],
-            initial_headers: Optional[Dict[str, str]] = None,
->>>>>>> b4d65d38
             max_integrated_cache_staleness_in_ms: Optional[int] = None,
             max_item_count: Optional[int] = None,
             parameters: Optional[list[dict[str, object]]] = None,
