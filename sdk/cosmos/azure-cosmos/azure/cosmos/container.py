--- conflicted
+++ resolved
@@ -56,13 +56,8 @@
 # cspell:ignore rerank reranker reranking
 
 def _get_epk_range_for_partition_key(
-<<<<<<< HEAD
         container_properties: dict[str, Any],
-        partition_key_value: _PartitionKeyType) -> Range:
-=======
-        container_properties: Dict[str, Any],
         partition_key_value: PartitionKeyType) -> Range:
->>>>>>> 13be40c3
     partition_key_obj: PartitionKey = _build_partition_key_from_properties(container_properties)
     return partition_key_obj._get_epk_range_for_partition_key(partition_key_value)
 
@@ -301,13 +296,8 @@
             max_concurrency: int = 10,
             consistency_level: Optional[str] = None,
             session_token: Optional[str] = None,
-<<<<<<< HEAD
             initial_headers: Optional[dict[str, str]] = None,
             excluded_locations: Optional[list[str]] = None,
-=======
-            initial_headers: Optional[Dict[str, str]] = None,
-            excluded_locations: Optional[Sequence[str]] = None,
->>>>>>> 13be40c3
             priority: Optional[Literal["High", "Low"]] = None,
             throughput_bucket: Optional[int] = None,
             **kwargs: Any
@@ -686,13 +676,8 @@
             initial_headers: Optional[dict[str, str]] = None,
             max_integrated_cache_staleness_in_ms: Optional[int] = None,
             max_item_count: Optional[int] = None,
-<<<<<<< HEAD
             parameters: Optional[list[dict[str, object]]] = None,
-            partition_key: _PartitionKeyType,
-=======
-            parameters: Optional[List[Dict[str, object]]] = None,
-            partition_key: Optional[PartitionKeyType] = None,
->>>>>>> 13be40c3
+            partition_key: PartitionKeyType,
             populate_index_metrics: Optional[bool] = None,
             populate_query_metrics: Optional[bool] = None,
             priority: Optional[Literal["High", "Low"]] = None,
@@ -1411,15 +1396,9 @@
     @distributed_trace
     def patch_item(
         self,
-<<<<<<< HEAD
         item: Union[str, dict[str, Any]],
-        partition_key: _PartitionKeyType,
+        partition_key: PartitionKeyType,
         patch_operations: list[dict[str, Any]],
-=======
-        item: Union[str, Dict[str, Any]],
-        partition_key: PartitionKeyType,
-        patch_operations: List[Dict[str, Any]],
->>>>>>> 13be40c3
         *,
         filter_predicate: Optional[str] = None,
         pre_trigger_include: Optional[str] = None,
@@ -1516,13 +1495,8 @@
     @distributed_trace
     def execute_item_batch(
         self,
-<<<<<<< HEAD
         batch_operations: Sequence[Union[Tuple[str, Tuple[Any, ...]], Tuple[str, Tuple[Any, ...], dict[str, Any]]]],
-        partition_key: _PartitionKeyType,
-=======
-        batch_operations: Sequence[Union[Tuple[str, Tuple[Any, ...]], Tuple[str, Tuple[Any, ...], Dict[str, Any]]]],
         partition_key: PartitionKeyType,
->>>>>>> 13be40c3
         *,
         pre_trigger_include: Optional[str] = None,
         post_trigger_include: Optional[str] = None,
@@ -2039,11 +2013,7 @@
         """
         return get_latest_session_token(feed_ranges_to_session_tokens, target_feed_range)
 
-<<<<<<< HEAD
-    def feed_range_from_partition_key(self, partition_key: _PartitionKeyType) -> dict[str, Any]:
-=======
-    def feed_range_from_partition_key(self, partition_key: PartitionKeyType) -> Dict[str, Any]:
->>>>>>> 13be40c3
+    def feed_range_from_partition_key(self, partition_key: PartitionKeyType) -> dict[str, Any]:
         """Gets the feed range for a given partition key.
 
         :param partition_key: Partition key value used to derive the feed range. If set to ``None`` a feed range
