--- conflicted
+++ resolved
@@ -1285,24 +1285,6 @@
         self.client_connection.DeleteAllItemsByPartitionKey(
             collection_link=self.container_link, options=request_options, **kwargs)
 
-<<<<<<< HEAD
-    def merge_session_tokens(self,
-                             pks_to_session_tokens: List,
-                             target_pk: PartitionKey
-                             ) -> str:
-        """Merge session tokens from different clients to figure out which is the most up to date for a specific
-        partition key. This should only be used if maintaining own session token or else the sdk will keep track of
-        session token.
-
-        :param pks_to_session_tokens: list of partition key and session token tuples.
-        :type pks_to_session_tokens: List[Tuple(str, PartitionKey)]
-        :param target_pk: partition key to get most up to date session token.
-        :type target_pk: PartitionKey
-        :returns: a session token
-        :rtype: str
-        """
-        return self.client_connection.MergeSessionTokens(pks_to_session_tokens, target_pk)
-=======
     def read_feed_ranges(  # pylint: disable=unused-argument
             self,
             **kwargs: Any
@@ -1314,4 +1296,20 @@
 
         return [routing_range.Range.PartitionKeyRangeToRange(partitionKeyRange).to_base64_encoded_string()
                 for partitionKeyRange in partition_key_ranges]
->>>>>>> 8c0aa460
+
+    def merge_session_tokens(self,
+                             feed_ranges_to_session_tokens: List,
+                             target_feed_range: Range
+                             ) -> "Session Token":
+        """Merge session tokens from different clients to figure out which is the most up to date for a specific
+        feed range. The feed range can be obtained from the response from crud operations.
+        This should only be used if maintaining own session token or else the sdk will keep track of
+        session token.
+        :param feed_ranges_to_session_tokens: list of partition key and session token tuples.
+        :type feed_ranges_to_session_tokens: List[Tuple(str, Range)]
+        :param target_feed_range: feed range to get most up to date session token.
+        :type target_feed_range: Range
+        :returns: a session token
+        :rtype: str
+        """
+        self.client_connection.MergeSessionTokens(feed_ranges_to_session_tokens, target_feed_range)