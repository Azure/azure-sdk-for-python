# The MIT License (MIT)
# Copyright (c) 2014 Microsoft Corporation

# Permission is hereby granted, free of charge, to any person obtaining a copy
# of this software and associated documentation files (the "Software"), to deal
# in the Software without restriction, including without limitation the rights
# to use, copy, modify, merge, publish, distribute, sublicense, and/or sell
# copies of the Software, and to permit persons to whom the Software is
# furnished to do so, subject to the following conditions:

# The above copyright notice and this permission notice shall be included in all
# copies or substantial portions of the Software.

# THE SOFTWARE IS PROVIDED "AS IS", WITHOUT WARRANTY OF ANY KIND, EXPRESS OR
# IMPLIED, INCLUDING BUT NOT LIMITED TO THE WARRANTIES OF MERCHANTABILITY,
# FITNESS FOR A PARTICULAR PURPOSE AND NONINFRINGEMENT. IN NO EVENT SHALL THE
# AUTHORS OR COPYRIGHT HOLDERS BE LIABLE FOR ANY CLAIM, DAMAGES OR OTHER
# LIABILITY, WHETHER IN AN ACTION OF CONTRACT, TORT OR OTHERWISE, ARISING FROM,
# OUT OF OR IN CONNECTION WITH THE SOFTWARE OR THE USE OR OTHER DEALINGS IN THE
# SOFTWARE.

"""Create, read, update and delete items in the Azure Cosmos DB SQL API service.
"""


<<<<<<< HEAD
from typing import Any, Dict, List, Optional, Union, Iterable, cast, overload, Tuple  # pylint: disable=unused-import
=======
from typing import Any, Dict, List, Optional, Union, Iterable, cast, overload  # pylint: disable=unused-import
try:
    from typing import Literal
except ImportError:
    from typing_extensions import Literal
>>>>>>> a59c54fd

import warnings
from azure.core.tracing.decorator import distributed_trace  # type: ignore

from ._cosmos_client_connection import CosmosClientConnection
from ._base import build_options, validate_cache_staleness_value, _deserialize_throughput, _replace_throughput, \
    GenerateGuidId
from .exceptions import CosmosResourceNotFoundError
from .http_constants import StatusCodes
from .offer import ThroughputProperties
from .scripts import ScriptsProxy
from .partition_key import NonePartitionKeyValue, PartitionKey

__all__ = ("ContainerProxy",)

# pylint: disable=protected-access
# pylint: disable=missing-client-constructor-parameter-credential,missing-client-constructor-parameter-kwargs


class ContainerProxy(object):
    """An interface to interact with a specific DB Container.

    This class should not be instantiated directly. Instead, use the
    :func:`~azure.cosmos.database.DatabaseProxy.get_container_client` method to get an existing
    container, or the :func:`~azure.cosmos.database.DatabaseProxy.create_container` method to create a
    new container.

    A container in an Azure Cosmos DB SQL API database is a collection of
    documents, each of which is represented as an Item.

    :ivar str id: ID (name) of the container
    :ivar str session_token: The session token for the container.
    """

    def __init__(self, client_connection, database_link, id, properties=None):  # pylint: disable=redefined-builtin
        # type: (CosmosClientConnection, str, str, Dict[str, Any]) -> None
        self.client_connection = client_connection
        self.id = id
        self._properties = properties
        self.container_link = u"{}/colls/{}".format(database_link, self.id)
        self._is_system_key = None
        self._scripts = None  # type: Optional[ScriptsProxy]

    def __repr__(self):
        # type () -> str
        return "<ContainerProxy [{}]>".format(self.container_link)[:1024]

    def _get_properties(self):
        # type: () -> Dict[str, Any]
        if self._properties is None:
            self._properties = self.read()
        return self._properties

    @property
    def is_system_key(self):
        # type: () -> bool
        if self._is_system_key is None:
            properties = self._get_properties()
            self._is_system_key = (
                properties["partitionKey"]["systemKey"] if "systemKey" in properties["partitionKey"] else False
            )
        return cast('bool', self._is_system_key)

    @property
    def scripts(self):
        # type: () -> ScriptsProxy
        if self._scripts is None:
            self._scripts = ScriptsProxy(self.client_connection, self.container_link, self.is_system_key)
        return cast('ScriptsProxy', self._scripts)

    def _get_document_link(self, item_or_link):
        # type: (Union[Dict[str, Any], str]) -> str
        if isinstance(item_or_link, str):
            return u"{}/docs/{}".format(self.container_link, item_or_link)
        return item_or_link["_self"]

    def _get_conflict_link(self, conflict_or_link):
        # type: (Union[Dict[str, Any], str]) -> str
        if isinstance(conflict_or_link, str):
            return u"{}/conflicts/{}".format(self.container_link, conflict_or_link)
        return conflict_or_link["_self"]

    def _set_partition_key(self, partition_key):
        if partition_key == NonePartitionKeyValue:
            return CosmosClientConnection._return_undefined_or_empty_partition_key(self.is_system_key)
        return partition_key

    @overload
    def read(
        self,
        *,
        populate_partition_key_range_statistics: Optional[bool] = None,
        populate_quota_info: Optional[bool] = None,
        **kwargs
    ):
        ...


    @distributed_trace
    def read(
        self,
        *args,
        **kwargs  # type: Any
    ):
        # type: (...) -> Dict[str, Any]
        """Read the container properties.

        :keyword bool populate_partition_key_range_statistics: Enable returning partition key
            range statistics in response headers.
        :keyword bool populate_quota_info: Enable returning collection storage quota information in response headers.
        :keyword str session_token: Token for use with Session consistency.
        :keyword dict[str,str] initial_headers: Initial headers to be sent as part of the request.
        :keyword Literal["High", "Low"] priority_level: Priority based execution allows users to set a priority for each
            request. Once the user has reached their provisioned throughput, low priority requests are throttled
            before high priority requests start getting throttled. Feature must first be enabled at the account level.
        :keyword dict[str, str] initial_headers: Initial headers to be sent as part of the request.
        :keyword Callable response_hook: A callable invoked with the response metadata.
        :raises ~azure.cosmos.exceptions.CosmosHttpResponseError: Raised if the container couldn't be retrieved.
            This includes if the container does not exist.
        :returns: Dict representing the retrieved container.
        :rtype: dict[str, Any]
        """
        request_options = build_options(kwargs)
        response_hook = kwargs.pop('response_hook', None)
        populate_query_metrics = args[0] if args else kwargs.pop('populate_query_metrics', None)
        if populate_query_metrics:
            warnings.warn(
                "the populate_query_metrics flag does not apply to this method and will be removed in the future",
                UserWarning,
            )
        populate_partition_key_range_statistics = args[1] if args and len(args) > 1 else kwargs.pop(
            "populate_partition_key_range_statistics", None)
        populate_quota_info = args[2] if args and len(args) > 2 else kwargs.pop("populate_quota_info", None)
        if populate_partition_key_range_statistics is not None:
            request_options["populatePartitionKeyRangeStatistics"] = populate_partition_key_range_statistics
        if populate_quota_info is not None:
            request_options["populateQuotaInfo"] = populate_quota_info
        collection_link = self.container_link
        self._properties = self.client_connection.ReadContainer(
            collection_link, options=request_options, **kwargs
        )
        if response_hook:
            response_hook(self.client_connection.last_response_headers, self._properties)
        return cast('Dict[str, Any]', self._properties)

    @distributed_trace
    def read_item(
        self,
        item,  # type: Union[str, Dict[str, Any]]
        partition_key,  # type: Any
        populate_query_metrics=None,  # type: Optional[bool] # pylint:disable=docstring-missing-param
        post_trigger_include=None,  # type: Optional[str]
        **kwargs  # type: Any
    ):
        # type: (...) -> Dict[str, Any]
        """Get the item identified by `item`.

        :param item: The ID (name) or dict representing item to retrieve.
        :type item: Union[str, Dict[str, Any]]
        :param partition_key: Partition key for the item to retrieve.
        :type partition_key: Union[str, int, float, bool]
        :param str post_trigger_include: trigger id to be used as post operation trigger.
        :keyword str session_token: Token for use with Session consistency.
        :keyword Dict[str, str] initial_headers: Initial headers to be sent as part of the request.
        :keyword Callable response_hook: A callable invoked with the response metadata.
        :keyword int max_integrated_cache_staleness_in_ms: The max cache staleness for the integrated cache in
            milliseconds. For accounts configured to use the integrated cache, using Session or Eventual consistency,
            responses are guaranteed to be no staler than this value.
        :keyword Literal["High", "Low"] priority_level: Priority based execution allows users to set a priority for each
            request. Once the user has reached their provisioned throughput, low priority requests are throttled
            before high priority requests start getting throttled. Feature must first be enabled at the account level.
        :returns: Dict representing the item to be retrieved.
        :raises ~azure.cosmos.exceptions.CosmosHttpResponseError: The given item couldn't be retrieved.
        :rtype: dict[str, Any]
        .. admonition:: Example:
            .. literalinclude:: ../samples/examples.py
                :start-after: [START update_item]
                :end-before: [END update_item]
                :language: python
                :dedent: 0
                :caption: Get an item from the database and update one of its properties:
                :name: update_item
        """
        doc_link = self._get_document_link(item)
        request_options = build_options(kwargs)
        response_hook = kwargs.pop('response_hook', None)

        if partition_key is not None:
            request_options["partitionKey"] = self._set_partition_key(partition_key)
        if populate_query_metrics is not None:
            warnings.warn(
                "the populate_query_metrics flag does not apply to this method and will be removed in the future",
                UserWarning,
            )
            request_options["populateQueryMetrics"] = populate_query_metrics

        if post_trigger_include is not None:
            request_options["postTriggerInclude"] = post_trigger_include
        max_integrated_cache_staleness_in_ms = kwargs.pop('max_integrated_cache_staleness_in_ms', None)
        if max_integrated_cache_staleness_in_ms is not None:
            validate_cache_staleness_value(max_integrated_cache_staleness_in_ms)
            request_options["maxIntegratedCacheStaleness"] = max_integrated_cache_staleness_in_ms

        result = self.client_connection.ReadItem(document_link=doc_link, options=request_options, **kwargs)
        if response_hook:
            response_hook(self.client_connection.last_response_headers, result)
        return result

    @distributed_trace
    def read_all_items(
        self,
        max_item_count=None,  # type: Optional[int]
        populate_query_metrics=None,  # type: Optional[bool] # pylint:disable=docstring-missing-param
        **kwargs  # type: Any
    ):
        # type: (...) -> Iterable[Dict[str, Any]]
        """List all the items in the container.

        :param int max_item_count: Max number of items to be returned in the enumeration operation.
        :keyword str session_token: Token for use with Session consistency.
        :keyword Dict[str, str] initial_headers: Initial headers to be sent as part of the request.
        :keyword Callable response_hook: A callable invoked with the response metadata.
        :keyword int max_integrated_cache_staleness_in_ms: The max cache staleness for the integrated cache in
            milliseconds. For accounts configured to use the integrated cache, using Session or Eventual consistency,
            responses are guaranteed to be no staler than this value.
        :keyword Literal["High", "Low"] priority_level: Priority based execution allows users to set a priority for each
            request. Once the user has reached their provisioned throughput, low priority requests are throttled
            before high priority requests start getting throttled. Feature must first be enabled at the account level.
        :returns: An Iterable of items (dicts).
        :rtype: Iterable[Dict[str, Any]]
        """
        feed_options = build_options(kwargs)
        response_hook = kwargs.pop('response_hook', None)
        if max_item_count is not None:
            feed_options["maxItemCount"] = max_item_count
        if populate_query_metrics is not None:
            warnings.warn(
                "the populate_query_metrics flag does not apply to this method and will be removed in the future",
                UserWarning,
            )
            feed_options["populateQueryMetrics"] = populate_query_metrics
        max_integrated_cache_staleness_in_ms = kwargs.pop('max_integrated_cache_staleness_in_ms', None)
        if max_integrated_cache_staleness_in_ms:
            validate_cache_staleness_value(max_integrated_cache_staleness_in_ms)
            feed_options["maxIntegratedCacheStaleness"] = max_integrated_cache_staleness_in_ms

        if hasattr(response_hook, "clear"):
            response_hook.clear()

        items = self.client_connection.ReadItems(
            collection_link=self.container_link, feed_options=feed_options, response_hook=response_hook, **kwargs
        )
        if response_hook:
            response_hook(self.client_connection.last_response_headers, items)
        return items

    @distributed_trace
    def query_items_change_feed(
        self,
        partition_key_range_id=None,  # type: Optional[str]
        is_start_from_beginning=False,  # type: bool
        continuation=None,  # type: Optional[str]
        max_item_count=None,  # type: Optional[int]
        **kwargs  # type: Any
    ):
        # type: (...) -> Iterable[Dict[str, Any]]
        """Get a sorted list of items that were changed, in the order in which they were modified.

        :param str partition_key_range_id: ChangeFeed requests can be executed against specific partition key ranges.
            This is used to process the change feed in parallel across multiple consumers.
        :param bool is_start_from_beginning: Get whether change feed should start from
            beginning (true) or from current (false). By default, it's start from current (false).
        :param continuation: e_tag value to be used as continuation for reading change feed.
        :param max_item_count: Max number of items to be returned in the enumeration operation.
        :param str continuation: e_tag value to be used as continuation for reading change feed.
        :param int max_item_count: Max number of items to be returned in the enumeration operation.
        :keyword partition_key: partition key at which ChangeFeed requests are targeted.
        :paramtype partition_key: Union[str, int, float, bool]
        :keyword Callable response_hook: A callable invoked with the response metadata.
        :keyword Literal["High", "Low"] priority_level: Priority based execution allows users to set a priority for each
            request. Once the user has reached their provisioned throughput, low priority requests are throttled
            before high priority requests start getting throttled. Feature must first be enabled at the account level.
        :returns: An Iterable of items (dicts).
        :rtype: Iterable[dict[str, Any]]
        """
        feed_options = build_options(kwargs)
        response_hook = kwargs.pop('response_hook', None)
        if partition_key_range_id is not None:
            feed_options["partitionKeyRangeId"] = partition_key_range_id
        partition_key = kwargs.pop("partitionKey", kwargs.pop("partition_key", None))
        if partition_key is not None:
            feed_options["partitionKey"] = partition_key
        if is_start_from_beginning is not None:
            feed_options["isStartFromBeginning"] = is_start_from_beginning
        if max_item_count is not None:
            feed_options["maxItemCount"] = max_item_count
        if continuation is not None:
            feed_options["continuation"] = continuation

        if hasattr(response_hook, "clear"):
            response_hook.clear()

        result = self.client_connection.QueryItemsChangeFeed(
            self.container_link, options=feed_options, response_hook=response_hook, **kwargs
        )
        if response_hook:
            response_hook(self.client_connection.last_response_headers, result)
        return result

    @distributed_trace
    def query_items(
        self,
        query,  # type: str
        parameters=None,  # type: Optional[List[Dict[str, object]]]
        partition_key=None,  # type: Optional[Any]
        enable_cross_partition_query=None,  # type: Optional[bool]
        max_item_count=None,  # type: Optional[int]
        enable_scan_in_query=None,  # type: Optional[bool]
        populate_query_metrics=None,  # type: Optional[bool] # pylint:disable=docstring-missing-param
        **kwargs  # type: Any
    ):
        # type: (...) -> Iterable[Dict[str, Any]]
        """Return all results matching the given `query`.

        You can use any value for the container name in the FROM clause, but
        often the container name is used. In the examples below, the container
        name is "products," and is aliased as "p" for easier referencing in
        the WHERE clause.

        :param str query: The Azure Cosmos DB SQL query to execute.
        :param parameters: Optional array of parameters to the query.
            Each parameter is a dict() with 'name' and 'value' keys.
            Ignored if no query is provided.
        :type parameters: [List[Dict[str, object]]]
        :param partition_key: partition key at which the query request is targeted.
        :type partition_key: Union[str, int, float, bool]
        :param bool enable_cross_partition_query: Allows sending of more than one request to
            execute the query in the Azure Cosmos DB service.
            More than one request is necessary if the query is not scoped to single partition key value.
        :param int max_item_count: Max number of items to be returned in the enumeration operation.
        :param bool enable_scan_in_query: Allow scan on the queries which couldn't be served as
            indexing was opted out on the requested paths.
        :param bool populate_query_metrics: Enable returning query metrics in response headers.
        :keyword str session_token: Token for use with Session consistency.
        :keyword Dict[str, str] initial_headers: Initial headers to be sent as part of the request.
        :keyword Callable response_hook: A callable invoked with the response metadata.
        :keyword int continuation_token_limit: **provisional keyword** The size limit in kb of the
        response continuation token in the query response. Valid values are positive integers.
        A value of 0 is the same as not passing a value (default no limit).
        :keyword int max_integrated_cache_staleness_in_ms: The max cache staleness for the integrated cache in
            milliseconds. For accounts configured to use the integrated cache, using Session or Eventual consistency,
            responses are guaranteed to be no staler than this value.
        :keyword Literal["High", "Low"] priority_level: Priority based execution allows users to set a priority for each
            request. Once the user has reached their provisioned throughput, low priority requests are throttled
            before high priority requests start getting throttled. Feature must first be enabled at the account level.
        :returns: An Iterable of items (dicts).
        :rtype: ItemPaged[Dict[str, Any]]

        .. admonition:: Example:

            .. literalinclude:: ../samples/examples.py
                :start-after: [START query_items]
                :end-before: [END query_items]
                :language: python
                :dedent: 0
                :caption: Get all products that have not been discontinued:
                :name: query_items

            .. literalinclude:: ../samples/examples.py
                :start-after: [START query_items_param]
                :end-before: [END query_items_param]
                :language: python
                :dedent: 0
                :caption: Parameterized query to get all products that have been discontinued:
                :name: query_items_param
        """
        feed_options = build_options(kwargs)
        response_hook = kwargs.pop('response_hook', None)
        if enable_cross_partition_query is not None:
            feed_options["enableCrossPartitionQuery"] = enable_cross_partition_query
        if max_item_count is not None:
            feed_options["maxItemCount"] = max_item_count
        if populate_query_metrics is not None:
            feed_options["populateQueryMetrics"] = populate_query_metrics
        if partition_key is not None:
            if self.__is_prefix_partitionkey(partition_key):
                kwargs["isPrefixPartitionQuery"] = True
                properties = self._get_properties()
                kwargs["partitionKeyDefinition"] = properties["partitionKey"]
                kwargs["partitionKeyDefinition"]["partition_key"] = partition_key
            else:
                feed_options["partitionKey"] = self._set_partition_key(partition_key)
        if enable_scan_in_query is not None:
            feed_options["enableScanInQuery"] = enable_scan_in_query
        max_integrated_cache_staleness_in_ms = kwargs.pop('max_integrated_cache_staleness_in_ms', None)
        if max_integrated_cache_staleness_in_ms:
            validate_cache_staleness_value(max_integrated_cache_staleness_in_ms)
            feed_options["maxIntegratedCacheStaleness"] = max_integrated_cache_staleness_in_ms
        correlated_activity_id = GenerateGuidId()
        feed_options["correlatedActivityId"] = correlated_activity_id
        continuation_token_limit = kwargs.pop("continuation_token_limit", None)
        if continuation_token_limit is not None:
            feed_options["responseContinuationTokenLimitInKb"] = continuation_token_limit
        if hasattr(response_hook, "clear"):
            response_hook.clear()

        items = self.client_connection.QueryItems(
            database_or_container_link=self.container_link,
            query=query if parameters is None else dict(query=query, parameters=parameters),
            options=feed_options,
            partition_key=partition_key,
            response_hook=response_hook,
            **kwargs
        )
        if response_hook:
            response_hook(self.client_connection.last_response_headers, items)
        return items

    def __is_prefix_partitionkey(self, partition_key: Union[str, list]):
        properties = self._get_properties()
        pk_properties = properties["partitionKey"]
        partition_key_definition = PartitionKey(path=pk_properties["paths"], kind=pk_properties["kind"])
        if partition_key_definition.kind != "MultiHash":
            return False
        if type(partition_key) == list and len(partition_key_definition['paths']) == len(partition_key):
            return False
        return True

    @distributed_trace
    def replace_item(
        self,
        item,  # type: Union[str, Dict[str, Any]]
        body,  # type: Dict[str, Any]
        populate_query_metrics=None,  # type: Optional[bool] # pylint:disable=docstring-missing-param
        pre_trigger_include=None,  # type: Optional[str]
        post_trigger_include=None,  # type: Optional[str]
        **kwargs  # type: Any
    ):
        # type: (...) -> Dict[str, Any]
        """Replaces the specified item if it exists in the container.

        If the item does not already exist in the container, an exception is raised.

        :param item: The ID (name) or dict representing item to be replaced.
        :type item: Union[str, Dict[str, Any]]
        :param body: A dict-like object representing the item to replace.
        :type body: Dict[str, Any]
        :param str pre_trigger_include: trigger id to be used as pre operation trigger.
        :param str post_trigger_include: trigger id to be used as post operation trigger.
        :keyword str session_token: Token for use with Session consistency.
        :keyword Dict[str, str] initial_headers: Initial headers to be sent as part of the request.
        :keyword str etag: An ETag value, or the wildcard character (*). Used to check if the resource
            has changed, and act according to the condition specified by the `match_condition` parameter.
        :keyword ~azure.core.MatchConditions match_condition: The match condition to use upon the etag.
        :keyword Callable response_hook: A callable invoked with the response metadata.
        :keyword Literal["High", "Low"] priority_level: Priority based execution allows users to set a priority for each
            request. Once the user has reached their provisioned throughput, low priority requests are throttled
            before high priority requests start getting throttled. Feature must first be enabled at the account level.
        :returns: A dict representing the item after replace went through.
        :raises ~azure.cosmos.exceptions.CosmosHttpResponseError: The replace operation failed or the item with
            given id does not exist.
        :rtype: Dict[str, Any]
        """
        item_link = self._get_document_link(item)
        request_options = build_options(kwargs)
        response_hook = kwargs.pop('response_hook', None)
        request_options["disableAutomaticIdGeneration"] = True
        if populate_query_metrics is not None:
            warnings.warn(
                "the populate_query_metrics flag does not apply to this method and will be removed in the future",
                UserWarning,
            )
            request_options["populateQueryMetrics"] = populate_query_metrics
        if pre_trigger_include is not None:
            request_options["preTriggerInclude"] = pre_trigger_include
        if post_trigger_include is not None:
            request_options["postTriggerInclude"] = post_trigger_include

        result = self.client_connection.ReplaceItem(
            document_link=item_link, new_document=body, options=request_options, **kwargs
        )
        if response_hook:
            response_hook(self.client_connection.last_response_headers, result)
        return result

    @distributed_trace
    def upsert_item(
        self,
        body,  # type: Dict[str, Any]
        populate_query_metrics=None,  # type: Optional[bool] # pylint:disable=docstring-missing-param
        pre_trigger_include=None,  # type: Optional[str]
        post_trigger_include=None,  # type: Optional[str]
        **kwargs  # type: Any
    ):
        # type: (...) -> Dict[str, Any]
        """Insert or update the specified item.

        If the item already exists in the container, it is replaced. If the item
        does not already exist, it is inserted.

        :param body: A dict-like object representing the item to update or insert.
        :type body: Dict[str, Any]
        :param str pre_trigger_include: trigger id to be used as pre operation trigger.
        :param str post_trigger_include: trigger id to be used as post operation trigger.
        :keyword str session_token: Token for use with Session consistency.
        :keyword Dict[str, str] initial_headers: Initial headers to be sent as part of the request.
        :keyword str etag: An ETag value, or the wildcard character (*). Used to check if the resource
            has changed, and act according to the condition specified by the `match_condition` parameter.
        :keyword ~azure.core.MatchConditions match_condition: The match condition to use upon the etag.
        :keyword Callable response_hook: A callable invoked with the response metadata.
        :keyword Literal["High", "Low"] priority_level: Priority based execution allows users to set a priority for each
            request. Once the user has reached their provisioned throughput, low priority requests are throttled
            before high priority requests start getting throttled. Feature must first be enabled at the account level.
        :returns: A dict representing the upserted item.
        :raises ~azure.cosmos.exceptions.CosmosHttpResponseError: The given item could not be upserted.
        :rtype: Dict[str, Any]
        """
        request_options = build_options(kwargs)
        response_hook = kwargs.pop('response_hook', None)
        request_options["disableAutomaticIdGeneration"] = True
        if populate_query_metrics is not None:
            warnings.warn(
                "the populate_query_metrics flag does not apply to this method and will be removed in the future",
                UserWarning,
            )
            request_options["populateQueryMetrics"] = populate_query_metrics
        if pre_trigger_include is not None:
            request_options["preTriggerInclude"] = pre_trigger_include
        if post_trigger_include is not None:
            request_options["postTriggerInclude"] = post_trigger_include

        result = self.client_connection.UpsertItem(
            database_or_container_link=self.container_link,
            document=body,
            options=request_options,
            **kwargs
        )
        if response_hook:
            response_hook(self.client_connection.last_response_headers, result)
        return result

    @distributed_trace
    def create_item(
        self,
        body,  # type: Dict[str, Any]
        populate_query_metrics=None,  # type: Optional[bool] # pylint:disable=docstring-missing-param
        pre_trigger_include=None,  # type: Optional[str]
        post_trigger_include=None,  # type: Optional[str]
        indexing_directive=None,  # type: Optional[Union[int, ~azure.cosmos.documents.IndexingDirective]]
        **kwargs  # type: Any
    ):
        # type: (...) -> Dict[str, Any]
        """Create an item in the container.

        To update or replace an existing item, use the
        :func:`ContainerProxy.upsert_item` method.

        :param body: A dict-like object representing the item to create.
        :type body: Dict[str, Any]
        :param str pre_trigger_include: trigger id to be used as pre operation trigger.
        :param str post_trigger_include: trigger id to be used as post operation trigger.
        :param indexing_directive: Enumerates the possible values to indicate whether the document should
            be omitted from indexing. Possible values include: 0 for Default, 1 for Exclude, or 2 for Include.
        :type indexing_directive: Union[int, ~azure.cosmos.documents.IndexingDirective]
        :keyword bool enable_automatic_id_generation: Enable automatic id generation if no id present.
        :keyword str session_token: Token for use with Session consistency.
        :keyword Dict[str, str] initial_headers: Initial headers to be sent as part of the request.
        :keyword str etag: An ETag value, or the wildcard character (*). Used to check if the resource
            has changed, and act according to the condition specified by the `match_condition` parameter.
        :keyword ~azure.core.MatchConditions match_condition: The match condition to use upon the etag.
        :keyword Callable response_hook: A callable invoked with the response metadata.
        :keyword Literal["High", "Low"] priority_level: Priority based execution allows users to set a priority for each
            request. Once the user has reached their provisioned throughput, low priority requests are throttled
            before high priority requests start getting throttled. Feature must first be enabled at the account level.
        :returns: A dict representing the new item.
        :raises ~azure.cosmos.exceptions.CosmosHttpResponseError: Item with the given ID already exists.
        :rtype: Dict[str, Any]
        """
        request_options = build_options(kwargs)
        response_hook = kwargs.pop('response_hook', None)

        request_options["disableAutomaticIdGeneration"] = not kwargs.pop('enable_automatic_id_generation', False)
        if populate_query_metrics:
            warnings.warn(
                "the populate_query_metrics flag does not apply to this method and will be removed in the future",
                UserWarning,
            )
            request_options["populateQueryMetrics"] = populate_query_metrics
        if pre_trigger_include is not None:
            request_options["preTriggerInclude"] = pre_trigger_include
        if post_trigger_include is not None:
            request_options["postTriggerInclude"] = post_trigger_include
        if indexing_directive is not None:
            request_options["indexingDirective"] = indexing_directive

        result = self.client_connection.CreateItem(
            database_or_container_link=self.container_link, document=body, options=request_options, **kwargs
        )
        if response_hook:
            response_hook(self.client_connection.last_response_headers, result)
        return result

    @distributed_trace
    def patch_item(
        self,
        item: Union[str, Dict[str, Any]],
        partition_key: Union[str, int, float, bool],
        patch_operations: List[Dict[str, Any]],
        **kwargs: Any
    ) -> Dict[str, Any]:
        """ Patches the specified item with the provided operations if it
         exists in the container.

        If the item does not already exist in the container, an exception is raised.

        :param item: The ID (name) or dict representing item to be patched.
        :type item: Union[str, Dict[str, Any]]
        :param partition_key: The partition key of the object to patch.
        :type partition_key: Union[str, int, float, bool]
        :param patch_operations: The list of patch operations to apply to the item.
        :type patch_operations: List[Dict[str, Any]]
        :keyword str filter_predicate: conditional filter to apply to Patch operations.
        :keyword str pre_trigger_include: trigger id to be used as pre operation trigger.
        :keyword str post_trigger_include: trigger id to be used as post operation trigger.
        :keyword str session_token: Token for use with Session consistency.
        :keyword str etag: An ETag value, or the wildcard character (*). Used to check if the resource
            has changed, and act according to the condition specified by the `match_condition` parameter.
        :keyword ~azure.core.MatchConditions match_condition: The match condition to use upon the etag.
        :keyword Callable response_hook: A callable invoked with the response metadata.
        :returns: A dict representing the item after the patch operations went through.
        :raises ~azure.cosmos.exceptions.CosmosHttpResponseError: The patch operations failed or the item with
            given id does not exist.
        :rtype: dict[str, Any]
        """
        request_options = build_options(kwargs)
        response_hook = kwargs.pop('response_hook', None)
        request_options["disableAutomaticIdGeneration"] = True
        request_options["partitionKey"] = partition_key
        filter_predicate = kwargs.pop("filter_predicate", None)
        if filter_predicate is not None:
            request_options["filterPredicate"] = filter_predicate

        item_link = self._get_document_link(item)
        result = self.client_connection.PatchItem(
            document_link=item_link, operations=patch_operations, options=request_options, **kwargs)
        if response_hook:
            response_hook(self.client_connection.last_response_headers, result)
        return result

    @distributed_trace
    def execute_item_batch(
            self,
            batch_operations: List[Tuple[Any]],
            partition_key: Union[str, int, float, bool],
            **kwargs) -> Dict[str, Any]:
        """ Executes the transactional batch for the specified partition key.

        :param batch_operations: The batch of operations to be executed.
        :type batch_operations: List[Dict[str, Any]]
        :param partition_key: The partition key value of the batch operations.
        :type partition_key: Union[str, int, float, bool]
        :keyword str pre_trigger_include: trigger id to be used as pre operation trigger.
        :keyword str post_trigger_include: trigger id to be used as post operation trigger.
        :keyword str session_token: Token for use with Session consistency.
        :keyword str etag: An ETag value, or the wildcard character (*). Used to check if the resource
            has changed, and act according to the condition specified by the `match_condition` parameter.
        :keyword ~azure.core.MatchConditions match_condition: The match condition to use upon the etag.
        :keyword Callable response_hook: A callable invoked with the response metadata.
        :returns: A dict representing the item after the batch operations went through.
        :raises ~azure.cosmos.exceptions.CosmosHttpResponseError: The batch did not execute successfully.
        :rtype: Dict[str, Any]
        """
        request_options = build_options(kwargs)
        request_options["partitionKey"] = self._set_partition_key(partition_key)
        response_hook = kwargs.pop('response_hook', None)
        request_options["disableAutomaticIdGeneration"] = True

        result = self.client_connection.Batch(
            collection_link=self.container_link, batch_operations=batch_operations, options=request_options, **kwargs)
        if response_hook:
            response_hook(self.client_connection.last_response_headers, result)
        return result

    @distributed_trace
    def delete_item(
        self,
        item,  # type: Union[Dict[str, Any], str]
        partition_key,  # type: Union[str, int, float, bool]
        populate_query_metrics=None,  # type: Optional[bool] # pylint:disable=docstring-missing-param
        pre_trigger_include=None,  # type: Optional[str]
        post_trigger_include=None,  # type: Optional[str]
        **kwargs  # type: Any
    ):
        # type: (...) -> None
        """Delete the specified item from the container.

        If the item does not already exist in the container, an exception is raised.

        :param item: The ID (name) or dict representing item to be deleted.
        :type item: Union[str, Dict[str, Any]]
        :param partition_key: Specifies the partition key value for the item.
        :type partition_key: Union[str, int, float, bool]
        :param str pre_trigger_include: trigger id to be used as pre operation trigger.
        :param str post_trigger_include: trigger id to be used as post operation trigger.
        :keyword str session_token: Token for use with Session consistency.
        :keyword Dict[str, str] initial_headers: Initial headers to be sent as part of the request.
        :keyword str etag: An ETag value, or the wildcard character (*). Used to check if the resource
            has changed, and act according to the condition specified by the `match_condition` parameter.
        :keyword ~azure.core.MatchConditions match_condition: The match condition to use upon the etag.
        :keyword Callable response_hook: A callable invoked with the response metadata.
        :raises ~azure.cosmos.exceptions.CosmosHttpResponseError: The item wasn't deleted successfully.
        :raises ~azure.cosmos.exceptions.CosmosResourceNotFoundError: The item does not exist in the container.
        :rtype: None
        """
        request_options = build_options(kwargs)
        response_hook = kwargs.pop('response_hook', None)
        if partition_key is not None:
            request_options["partitionKey"] = self._set_partition_key(partition_key)
        if populate_query_metrics is not None:
            warnings.warn(
                "the populate_query_metrics flag does not apply to this method and will be removed in the future",
                UserWarning,
            )
            request_options["populateQueryMetrics"] = populate_query_metrics
        if pre_trigger_include is not None:
            request_options["preTriggerInclude"] = pre_trigger_include
        if post_trigger_include is not None:
            request_options["postTriggerInclude"] = post_trigger_include

        document_link = self._get_document_link(item)
        result = self.client_connection.DeleteItem(document_link=document_link, options=request_options, **kwargs)
        if response_hook:
            response_hook(self.client_connection.last_response_headers, result)

    @distributed_trace
    def read_offer(self, **kwargs):
        # type: (Any) -> Offer
        """Get the ThroughputProperties object for this container.
        If no ThroughputProperties already exist for the container, an exception is raised.

        :keyword Callable response_hook: A callable invoked with the response metadata.
        :returns: Throughput for the container.
        :raises ~azure.cosmos.exceptions.CosmosHttpResponseError: No throughput properties exists for the container or
            the throughput properties could not be retrieved.
        :rtype: ~azure.cosmos.ThroughputProperties
        """
        warnings.warn(
            "read_offer is a deprecated method name, use get_throughput instead",
            DeprecationWarning
        )
        return self.get_throughput(**kwargs)

    @distributed_trace
    def get_throughput(self, **kwargs):
        # type: (Any) -> ThroughputProperties
        """Get the ThroughputProperties object for this container.

        If no ThroughputProperties already exist for the container, an exception is raised.

        :keyword Callable response_hook: A callable invoked with the response metadata.
        :returns: Throughput for the container.
        :raises ~azure.cosmos.exceptions.CosmosHttpResponseError: No throughput properties exists for the container or
            the throughput properties could not be retrieved.
        :rtype: ~azure.cosmos.ThroughputProperties
        """
        response_hook = kwargs.pop('response_hook', None)
        properties = self._get_properties()
        link = properties["_self"]
        query_spec = {
            "query": "SELECT * FROM root r WHERE r.resource=@link",
            "parameters": [{"name": "@link", "value": link}],
        }
        throughput_properties = list(self.client_connection.QueryOffers(query_spec, **kwargs))
        if not throughput_properties:
            raise CosmosResourceNotFoundError(
                status_code=StatusCodes.NOT_FOUND,
                message="Could not find ThroughputProperties for container " + self.container_link)

        if response_hook:
            response_hook(self.client_connection.last_response_headers, throughput_properties)

        return _deserialize_throughput(throughput=throughput_properties)

    @distributed_trace
    def replace_throughput(self, throughput, **kwargs):
        # type: (Optional[Union[int, ThroughputProperties]], Any) -> ThroughputProperties
        """Replace the container's throughput.

        If no ThroughputProperties already exist for the container, an exception is raised.

        :param throughput: The throughput to be set.
        :type throughput: Union[int, ThroughputProperties]
        :keyword Callable response_hook: A callable invoked with the response metadata.
        :returns: ThroughputProperties for the container, updated with new throughput.
        :raises ~azure.cosmos.exceptions.CosmosHttpResponseError: No throughput properties exist for the container
            or the throughput properties could not be updated.
        :rtype: ~azure.cosmos.ThroughputProperties
        """
        response_hook = kwargs.pop('response_hook', None)
        properties = self._get_properties()
        link = properties["_self"]
        query_spec = {
            "query": "SELECT * FROM root r WHERE r.resource=@link",
            "parameters": [{"name": "@link", "value": link}],
        }
        throughput_properties = list(self.client_connection.QueryOffers(query_spec, **kwargs))
        if not throughput_properties:
            raise CosmosResourceNotFoundError(
                status_code=StatusCodes.NOT_FOUND,
                message="Could not find Offer for container " + self.container_link)
        new_throughput_properties = throughput_properties[0].copy()
        _replace_throughput(throughput=throughput, new_throughput_properties=new_throughput_properties)
        data = self.client_connection.ReplaceOffer(
            offer_link=throughput_properties[0]["_self"], offer=throughput_properties[0], **kwargs)

        if response_hook:
            response_hook(self.client_connection.last_response_headers, data)

        return ThroughputProperties(offer_throughput=data["content"]["offerThroughput"], properties=data)

    @distributed_trace
    def list_conflicts(self, max_item_count=None, **kwargs):
        # type: (Optional[int], Any) -> Iterable[Dict[str, Any]]
        """List all the conflicts in the container.

        :param int max_item_count: Max number of items to be returned in the enumeration operation.
        :keyword Callable response_hook: A callable invoked with the response metadata.
        :returns: An Iterable of conflicts (dicts).
        :rtype: Iterable[dict[str, Any]]
        """
        feed_options = build_options(kwargs)
        response_hook = kwargs.pop('response_hook', None)
        if max_item_count is not None:
            feed_options["maxItemCount"] = max_item_count

        result = self.client_connection.ReadConflicts(
            collection_link=self.container_link, feed_options=feed_options, **kwargs
        )
        if response_hook:
            response_hook(self.client_connection.last_response_headers, result)
        return result

    @distributed_trace
    def query_conflicts(
        self,
        query,  # type: str
        parameters=None,  # type: Optional[List[Dict[str, object]]]
        enable_cross_partition_query=None,  # type: Optional[bool]
        partition_key=None,  # type: Optional[Union[str, int, float, bool]]
        max_item_count=None,  # type: Optional[int]
        **kwargs  # type: Any
    ):
        # type: (...) -> Iterable[Dict[str, Any]]
        """Return all conflicts matching a given `query`.

        :param str query: The Azure Cosmos DB SQL query to execute.
        :param parameters: Optional array of parameters to the query. Ignored if no query is provided.
        :type parameters: List[Dict[str, object]]
        :param bool enable_cross_partition_query: Allows sending of more than one request to execute
            the query in the Azure Cosmos DB service.
            More than one request is necessary if the query is not scoped to single partition key value.
        :param partition_key: Specifies the partition key value for the item.
        :type partition_key: Union[str, int, float, bool]
        :param int max_item_count: Max number of items to be returned in the enumeration operation.
        :keyword Callable response_hook: A callable invoked with the response metadata.
        :returns: An Iterable of conflicts (dicts).
        :rtype: Iterable[Dict[str, Any]]
        """
        feed_options = build_options(kwargs)
        response_hook = kwargs.pop('response_hook', None)
        if max_item_count is not None:
            feed_options["maxItemCount"] = max_item_count
        if enable_cross_partition_query is not None:
            feed_options["enableCrossPartitionQuery"] = enable_cross_partition_query
        if partition_key is not None:
            feed_options["partitionKey"] = self._set_partition_key(partition_key)

        result = self.client_connection.QueryConflicts(
            collection_link=self.container_link,
            query=query if parameters is None else dict(query=query, parameters=parameters),
            options=feed_options,
            **kwargs
        )
        if response_hook:
            response_hook(self.client_connection.last_response_headers, result)
        return result

    @distributed_trace
    def get_conflict(self, conflict, partition_key, **kwargs):
        # type: (Union[str, Dict[str, Any]], Union[str, int, float, bool], Any) -> Dict[str, Any]
        """Get the conflict identified by `conflict`.

        :param conflict: The ID (name) or dict representing the conflict to retrieve.
        :type conflict: Union[str, Dict[str, Any]]
        :param partition_key: Partition key for the conflict to retrieve.
        :type partition_key: Union[str, int, float, bool]
        :keyword Callable response_hook: A callable invoked with the response metadata.
        :returns: A dict representing the retrieved conflict.
        :raises ~azure.cosmos.exceptions.CosmosHttpResponseError: The given conflict couldn't be retrieved.
        :rtype: Dict[str, Any]
        """
        request_options = build_options(kwargs)
        response_hook = kwargs.pop('response_hook', None)
        if partition_key is not None:
            request_options["partitionKey"] = self._set_partition_key(partition_key)

        result = self.client_connection.ReadConflict(
            conflict_link=self._get_conflict_link(conflict), options=request_options, **kwargs
        )
        if response_hook:
            response_hook(self.client_connection.last_response_headers, result)
        return result

    @distributed_trace
    def delete_conflict(self, conflict, partition_key, **kwargs):
        # type: (Union[str, Dict[str, Any]], Union[str, int, float, bool], Any) -> None
        """Delete a specified conflict from the container.

        If the conflict does not already exist in the container, an exception is raised.

        :param conflict: The ID (name) or dict representing the conflict to be deleted.
        :type conflict: Union[str, Dict[str, Any]]
        :param partition_key: Partition key for the conflict to delete.
        :type partition_key: Union[str, int, float, bool]
        :keyword Callable response_hook: A callable invoked with the response metadata.
        :raises ~azure.cosmos.exceptions.CosmosHttpResponseError: The conflict wasn't deleted successfully.
        :raises ~azure.cosmos.exceptions.CosmosResourceNotFoundError: The conflict does not exist in the container.
        :rtype: None
        """
        request_options = build_options(kwargs)
        response_hook = kwargs.pop('response_hook', None)
        if partition_key is not None:
            request_options["partitionKey"] = self._set_partition_key(partition_key)

        result = self.client_connection.DeleteConflict(
            conflict_link=self._get_conflict_link(conflict), options=request_options, **kwargs
        )
        if response_hook:
            response_hook(self.client_connection.last_response_headers, result)

    @distributed_trace
    def delete_all_items_by_partition_key(
        self,
        partition_key: Union[str, int, float, bool],
        **kwargs: Any
    ) -> None:
        """The delete by partition key feature is an asynchronous, background operation that allows you to delete all
        documents with the same logical partition key value, using the Cosmos SDK. The delete by partition key
        operation is constrained to consume at most 10% of the total
        available RU/s on the container each second. This helps in limiting the resources used by
        this background task.

        :param partition_key: Partition key for the items to be deleted.
        :type partition_key: Union[str, int, float, bool]
        :keyword str pre_trigger_include: trigger id to be used as pre operation trigger.
        :keyword str post_trigger_include: trigger id to be used as post operation trigger.
        :keyword str session_token: Token for use with Session consistency.
        :keyword str etag: An ETag value, or the wildcard character (*). Used to check if the resource
            has changed, and act according to the condition specified by the `match_condition` parameter.
        :keyword ~azure.core.MatchConditions match_condition: The match condition to use upon the etag.
        :keyword Callable response_hook: A callable invoked with the response metadata.
        :rtype: None
        """
        request_options = build_options(kwargs)
        response_hook = kwargs.pop('response_hook', None)
        # regardless if partition key is valid we set it as invalid partition keys are set to a default empty value
        request_options["partitionKey"] = self._set_partition_key(partition_key)

        result = self.client_connection.DeleteAllItemsByPartitionKey(collection_link=self.container_link,
                                                            options=request_options, **kwargs)
        if response_hook:
            response_hook(self.client_connection.last_response_headers, result)<|MERGE_RESOLUTION|>--- conflicted
+++ resolved
@@ -23,15 +23,11 @@
 """
 
 
-<<<<<<< HEAD
 from typing import Any, Dict, List, Optional, Union, Iterable, cast, overload, Tuple  # pylint: disable=unused-import
-=======
-from typing import Any, Dict, List, Optional, Union, Iterable, cast, overload  # pylint: disable=unused-import
 try:
     from typing import Literal
 except ImportError:
     from typing_extensions import Literal
->>>>>>> a59c54fd
 
 import warnings
 from azure.core.tracing.decorator import distributed_trace  # type: ignore
