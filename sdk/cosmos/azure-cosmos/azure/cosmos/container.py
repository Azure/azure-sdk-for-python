# The MIT License (MIT)
# Copyright (c) 2014 Microsoft Corporation

# Permission is hereby granted, free of charge, to any person obtaining a copy
# of this software and associated documentation files (the "Software"), to deal
# in the Software without restriction, including without limitation the rights
# to use, copy, modify, merge, publish, distribute, sublicense, and/or sell
# copies of the Software, and to permit persons to whom the Software is
# furnished to do so, subject to the following conditions:

# The above copyright notice and this permission notice shall be included in all
# copies or substantial portions of the Software.

# THE SOFTWARE IS PROVIDED "AS IS", WITHOUT WARRANTY OF ANY KIND, EXPRESS OR
# IMPLIED, INCLUDING BUT NOT LIMITED TO THE WARRANTIES OF MERCHANTABILITY,
# FITNESS FOR A PARTICULAR PURPOSE AND NONINFRINGEMENT. IN NO EVENT SHALL THE
# AUTHORS OR COPYRIGHT HOLDERS BE LIABLE FOR ANY CLAIM, DAMAGES OR OTHER
# LIABILITY, WHETHER IN AN ACTION OF CONTRACT, TORT OR OTHERWISE, ARISING FROM,
# OUT OF OR IN CONNECTION WITH THE SOFTWARE OR THE USE OR OTHER DEALINGS IN THE
# SOFTWARE.

"""Create, read, update and delete items in the Azure Cosmos DB SQL API service.
"""

from typing import Any, Dict, List, Optional, Union, Iterable, cast  # pylint: disable=unused-import

<<<<<<< HEAD
import six
import warnings
=======
>>>>>>> 833e7661
from azure.core.tracing.decorator import distributed_trace  # type: ignore

from ._cosmos_client_connection import CosmosClientConnection
from ._base import build_options, validate_cache_staleness_value
from .exceptions import CosmosResourceNotFoundError
from .http_constants import StatusCodes
from .offer import Offer
from .scripts import ScriptsProxy
from .partition_key import NonePartitionKeyValue

__all__ = ("ContainerProxy",)

# pylint: disable=protected-access
# pylint: disable=missing-client-constructor-parameter-credential,missing-client-constructor-parameter-kwargs


class ContainerProxy(object):
    """An interface to interact with a specific DB Container.

    This class should not be instantiated directly. Instead, use the
    :func:`~azure.cosmos.database.DatabaseProxy.get_container_client` method to get an existing
    container, or the :func:`~azure.cosmos.database.DatabaseProxy.create_container` method to create a
    new container.

    A container in an Azure Cosmos DB SQL API database is a collection of
    documents, each of which is represented as an Item.

    :ivar str id: ID (name) of the container
    :ivar str session_token: The session token for the container.
    """

    def __init__(self, client_connection, database_link, id, properties=None):  # pylint: disable=redefined-builtin
        # type: (CosmosClientConnection, str, str, Dict[str, Any]) -> None
        self.client_connection = client_connection
        self.id = id
        self._properties = properties
        self.container_link = u"{}/colls/{}".format(database_link, self.id)
        self._is_system_key = None
        self._scripts = None  # type: Optional[ScriptsProxy]

    def __repr__(self):
        # type () -> str
        return "<ContainerProxy [{}]>".format(self.container_link)[:1024]

    def _get_properties(self):
        # type: () -> Dict[str, Any]
        if self._properties is None:
            self._properties = self.read()
        return self._properties

    @property
    def is_system_key(self):
        # type: () -> bool
        if self._is_system_key is None:
            properties = self._get_properties()
            self._is_system_key = (
                properties["partitionKey"]["systemKey"] if "systemKey" in properties["partitionKey"] else False
            )
        return cast('bool', self._is_system_key)

    @property
    def scripts(self):
        # type: () -> ScriptsProxy
        if self._scripts is None:
            self._scripts = ScriptsProxy(self.client_connection, self.container_link, self.is_system_key)
        return cast('ScriptsProxy', self._scripts)

    def _get_document_link(self, item_or_link):
        # type: (Union[Dict[str, Any], str]) -> str
        if isinstance(item_or_link, str):
            return u"{}/docs/{}".format(self.container_link, item_or_link)
        return item_or_link["_self"]

    def _get_conflict_link(self, conflict_or_link):
        # type: (Union[Dict[str, Any], str]) -> str
        if isinstance(conflict_or_link, str):
            return u"{}/conflicts/{}".format(self.container_link, conflict_or_link)
        return conflict_or_link["_self"]

    def _set_partition_key(self, partition_key):
        if partition_key == NonePartitionKeyValue:
            return CosmosClientConnection._return_undefined_or_empty_partition_key(self.is_system_key)
        return partition_key

    @distributed_trace
    def read(
        self,
        populate_query_metrics=None,  # type: Optional[bool]
        populate_partition_key_range_statistics=None,  # type: Optional[bool]
        populate_quota_info=None,  # type: Optional[bool]
        **kwargs  # type: Any
    ):
        # type: (...) -> Dict[str, Any]
        """Read the container properties.

        :param populate_partition_key_range_statistics: Enable returning partition key
            range statistics in response headers.
        :param populate_quota_info: Enable returning collection storage quota information in response headers.
        :keyword str session_token: Token for use with Session consistency.
        :keyword dict[str,str] initial_headers: Initial headers to be sent as part of the request.
        :keyword Callable response_hook: A callable invoked with the response metadata.
        :raises ~azure.cosmos.exceptions.CosmosHttpResponseError: Raised if the container couldn't be retrieved.
            This includes if the container does not exist.
        :returns: Dict representing the retrieved container.
        :rtype: dict[str, Any]
        """
        request_options = build_options(kwargs)
        response_hook = kwargs.pop('response_hook', None)
        if populate_query_metrics is not None:
            warnings.warn(
                "the populate_query_metrics flag does not apply to this method and will be removed in the future",
                UserWarning,
            )
            request_options["populateQueryMetrics"] = populate_query_metrics
        if populate_partition_key_range_statistics is not None:
            request_options["populatePartitionKeyRangeStatistics"] = populate_partition_key_range_statistics
        if populate_quota_info is not None:
            request_options["populateQuotaInfo"] = populate_quota_info

        collection_link = self.container_link
        self._properties = self.client_connection.ReadContainer(
            collection_link, options=request_options, **kwargs
        )

        if response_hook:
            response_hook(self.client_connection.last_response_headers, self._properties)

        return cast('Dict[str, Any]', self._properties)

    @distributed_trace
    def read_item(
        self,
        item,  # type: Union[str, Dict[str, Any]]
        partition_key,  # type: Any
        populate_query_metrics=None,  # type: Optional[bool]
        post_trigger_include=None,  # type: Optional[str]
        **kwargs  # type: Any
    ):
        # type: (...) -> Dict[str, Any]
        """Get the item identified by `item`.

        :param item: The ID (name) or dict representing item to retrieve.
        :param partition_key: Partition key for the item to retrieve.
        :param post_trigger_include: trigger id to be used as post operation trigger.
        :keyword str session_token: Token for use with Session consistency.
        :keyword dict[str,str] initial_headers: Initial headers to be sent as part of the request.
        :keyword Callable response_hook: A callable invoked with the response metadata.
        **Provisional** keyword argument max_integrated_cache_staleness_in_ms
        :keyword int max_integrated_cache_staleness_in_ms:
        The max cache staleness for the integrated cache in milliseconds.
            For accounts configured to use the integrated cache, using Session or Eventual consistency,
            responses are guaranteed to be no staler than this value.
        :returns: Dict representing the item to be retrieved.
        :raises ~azure.cosmos.exceptions.CosmosHttpResponseError: The given item couldn't be retrieved.
        :rtype: dict[str, Any]

        .. admonition:: Example:

            .. literalinclude:: ../samples/examples.py
                :start-after: [START update_item]
                :end-before: [END update_item]
                :language: python
                :dedent: 0
                :caption: Get an item from the database and update one of its properties:
                :name: update_item
        """
        doc_link = self._get_document_link(item)
        request_options = build_options(kwargs)
        response_hook = kwargs.pop('response_hook', None)

        if partition_key is not None:
            request_options["partitionKey"] = self._set_partition_key(partition_key)
        if populate_query_metrics is not None:
            warnings.warn(
                "the populate_query_metrics flag does not apply to this method and will be removed in the future",
                UserWarning,
            )
            request_options["populateQueryMetrics"] = populate_query_metrics
        if post_trigger_include is not None:
            request_options["postTriggerInclude"] = post_trigger_include
        max_integrated_cache_staleness_in_ms = kwargs.pop('max_integrated_cache_staleness_in_ms', None)
        if max_integrated_cache_staleness_in_ms is not None:
            validate_cache_staleness_value(max_integrated_cache_staleness_in_ms)
            request_options["maxIntegratedCacheStaleness"] = max_integrated_cache_staleness_in_ms

        result = self.client_connection.ReadItem(document_link=doc_link, options=request_options, **kwargs)
        if response_hook:
            response_hook(self.client_connection.last_response_headers, result)
        return result

    @distributed_trace
    def read_all_items(
        self,
        max_item_count=None,  # type: Optional[int]
        populate_query_metrics=None,  # type: Optional[bool]
        **kwargs  # type: Any
    ):
        # type: (...) -> Iterable[Dict[str, Any]]
        """List all the items in the container.

        :param max_item_count: Max number of items to be returned in the enumeration operation.
        :keyword str session_token: Token for use with Session consistency.
        :keyword dict[str,str] initial_headers: Initial headers to be sent as part of the request.
        :keyword Callable response_hook: A callable invoked with the response metadata.
        **Provisional** keyword argument max_integrated_cache_staleness_in_ms
        :keyword int max_integrated_cache_staleness_in_ms:
        The max cache staleness for the integrated cache in milliseconds.
            For accounts configured to use the integrated cache, using Session or Eventual consistency,
            responses are guaranteed to be no staler than this value.
        :returns: An Iterable of items (dicts).
        :rtype: Iterable[dict[str, Any]]
        """
        feed_options = build_options(kwargs)
        response_hook = kwargs.pop('response_hook', None)
        if max_item_count is not None:
            feed_options["maxItemCount"] = max_item_count
        if populate_query_metrics is not None:
            warnings.warn(
                "the populate_query_metrics flag does not apply to this method and will be removed in the future",
                UserWarning,
            )
            feed_options["populateQueryMetrics"] = populate_query_metrics
        max_integrated_cache_staleness_in_ms = kwargs.pop('max_integrated_cache_staleness_in_ms', None)
        if max_integrated_cache_staleness_in_ms:
            validate_cache_staleness_value(max_integrated_cache_staleness_in_ms)
            feed_options["maxIntegratedCacheStaleness"] = max_integrated_cache_staleness_in_ms

        if hasattr(response_hook, "clear"):
            response_hook.clear()

        items = self.client_connection.ReadItems(
            collection_link=self.container_link, feed_options=feed_options, response_hook=response_hook, **kwargs
        )
        if response_hook:
            response_hook(self.client_connection.last_response_headers, items)
        return items

    @distributed_trace
    def query_items_change_feed(
        self,
        partition_key_range_id=None,  # type: Optional[str]
        is_start_from_beginning=False,  # type: bool
        continuation=None,  # type: Optional[str]
        max_item_count=None,  # type: Optional[int]
        **kwargs  # type: Any
    ):
        # type: (...) -> Iterable[Dict[str, Any]]
        """Get a sorted list of items that were changed, in the order in which they were modified.

        :param partition_key_range_id: ChangeFeed requests can be executed against specific partition key ranges.
            This is used to process the change feed in parallel across multiple consumers.
        :param partition_key: partition key at which ChangeFeed requests are targetted.
        :param is_start_from_beginning: Get whether change feed should start from
            beginning (true) or from current (false). By default it's start from current (false).
        :param continuation: e_tag value to be used as continuation for reading change feed.
        :param max_item_count: Max number of items to be returned in the enumeration operation.
        :keyword Callable response_hook: A callable invoked with the response metadata.
        :returns: An Iterable of items (dicts).
        :rtype: Iterable[dict[str, Any]]
        """
        feed_options = build_options(kwargs)
        response_hook = kwargs.pop('response_hook', None)
        if partition_key_range_id is not None:
            feed_options["partitionKeyRangeId"] = partition_key_range_id
        partition_key = kwargs.pop("partitionKey", None)
        if partition_key is not None:
            feed_options["partitionKey"] = partition_key
        if is_start_from_beginning is not None:
            feed_options["isStartFromBeginning"] = is_start_from_beginning
        if max_item_count is not None:
            feed_options["maxItemCount"] = max_item_count
        if continuation is not None:
            feed_options["continuation"] = continuation

        if hasattr(response_hook, "clear"):
            response_hook.clear()

        result = self.client_connection.QueryItemsChangeFeed(
            self.container_link, options=feed_options, response_hook=response_hook, **kwargs
        )
        if response_hook:
            response_hook(self.client_connection.last_response_headers, result)
        return result

    @distributed_trace
    def query_items(
        self,
        query,  # type: str
        parameters=None,  # type: Optional[List[Dict[str, object]]]
        partition_key=None,  # type: Optional[Any]
        enable_cross_partition_query=None,  # type: Optional[bool]
        max_item_count=None,  # type: Optional[int]
        enable_scan_in_query=None,  # type: Optional[bool]
        populate_query_metrics=None,  # type: Optional[bool]
        **kwargs  # type: Any
    ):
        # type: (...) -> Iterable[Dict[str, Any]]
        """Return all results matching the given `query`.

        You can use any value for the container name in the FROM clause, but
        often the container name is used. In the examples below, the container
        name is "products," and is aliased as "p" for easier referencing in
        the WHERE clause.

        :param query: The Azure Cosmos DB SQL query to execute.
        :param parameters: Optional array of parameters to the query.
            Each parameter is a dict() with 'name' and 'value' keys.
            Ignored if no query is provided.
        :param partition_key: Specifies the partition key value for the item.
        :param enable_cross_partition_query: Allows sending of more than one request to
            execute the query in the Azure Cosmos DB service.
            More than one request is necessary if the query is not scoped to single partition key value.
        :param max_item_count: Max number of items to be returned in the enumeration operation.
        :param enable_scan_in_query: Allow scan on the queries which couldn't be served as
            indexing was opted out on the requested paths.
        :param populate_query_metrics: Enable returning query metrics in response headers.
        :keyword str session_token: Token for use with Session consistency.
        :keyword dict[str,str] initial_headers: Initial headers to be sent as part of the request.
        :keyword Callable response_hook: A callable invoked with the response metadata.
        **Provisional** keyword argument max_integrated_cache_staleness_in_ms
        :keyword int max_integrated_cache_staleness_in_ms:
        The max cache staleness for the integrated cache in milliseconds.
            For accounts configured to use the integrated cache, using Session or Eventual consistency,
            responses are guaranteed to be no staler than this value.
        :returns: An Iterable of items (dicts).
        :rtype: Iterable[dict[str, Any]]

        .. admonition:: Example:

            .. literalinclude:: ../samples/examples.py
                :start-after: [START query_items]
                :end-before: [END query_items]
                :language: python
                :dedent: 0
                :caption: Get all products that have not been discontinued:
                :name: query_items

            .. literalinclude:: ../samples/examples.py
                :start-after: [START query_items_param]
                :end-before: [END query_items_param]
                :language: python
                :dedent: 0
                :caption: Parameterized query to get all products that have been discontinued:
                :name: query_items_param
        """
        feed_options = build_options(kwargs)
        response_hook = kwargs.pop('response_hook', None)
        if enable_cross_partition_query is not None:
            feed_options["enableCrossPartitionQuery"] = enable_cross_partition_query
        if max_item_count is not None:
            feed_options["maxItemCount"] = max_item_count
        if populate_query_metrics is not None:
            feed_options["populateQueryMetrics"] = populate_query_metrics
        if partition_key is not None:
            feed_options["partitionKey"] = self._set_partition_key(partition_key)
        if enable_scan_in_query is not None:
            feed_options["enableScanInQuery"] = enable_scan_in_query
        max_integrated_cache_staleness_in_ms = kwargs.pop('max_integrated_cache_staleness_in_ms', None)
        if max_integrated_cache_staleness_in_ms:
            validate_cache_staleness_value(max_integrated_cache_staleness_in_ms)
            feed_options["maxIntegratedCacheStaleness"] = max_integrated_cache_staleness_in_ms

        if hasattr(response_hook, "clear"):
            response_hook.clear()

        items = self.client_connection.QueryItems(
            database_or_container_link=self.container_link,
            query=query if parameters is None else dict(query=query, parameters=parameters),
            options=feed_options,
            partition_key=partition_key,
            response_hook=response_hook,
            **kwargs
        )
        if response_hook:
            response_hook(self.client_connection.last_response_headers, items)
        return items

    @distributed_trace
    def replace_item(
        self,
        item,  # type: Union[str, Dict[str, Any]]
        body,  # type: Dict[str, Any]
        populate_query_metrics=None,  # type: Optional[bool]
        pre_trigger_include=None,  # type: Optional[str]
        post_trigger_include=None,  # type: Optional[str]
        **kwargs  # type: Any
    ):
        # type: (...) -> Dict[str, Any]
        """Replaces the specified item if it exists in the container.

        If the item does not already exist in the container, an exception is raised.

        :param item: The ID (name) or dict representing item to be replaced.
        :param body: A dict-like object representing the item to replace.
        :param pre_trigger_include: trigger id to be used as pre operation trigger.
        :param post_trigger_include: trigger id to be used as post operation trigger.
        :keyword str session_token: Token for use with Session consistency.
        :keyword dict[str,str] initial_headers: Initial headers to be sent as part of the request.
        :keyword str etag: An ETag value, or the wildcard character (*). Used to check if the resource
            has changed, and act according to the condition specified by the `match_condition` parameter.
        :keyword ~azure.core.MatchConditions match_condition: The match condition to use upon the etag.
        :keyword Callable response_hook: A callable invoked with the response metadata.
        :returns: A dict representing the item after replace went through.
        :raises ~azure.cosmos.exceptions.CosmosHttpResponseError: The replace failed or the item with
            given id does not exist.
        :rtype: dict[str, Any]
        """
        item_link = self._get_document_link(item)
        request_options = build_options(kwargs)
        response_hook = kwargs.pop('response_hook', None)
        request_options["disableIdGeneration"] = True
        if populate_query_metrics is not None:
            warnings.warn(
                "the populate_query_metrics flag does not apply to this method and will be removed in the future",
                UserWarning,
            )
            request_options["populateQueryMetrics"] = populate_query_metrics
        if pre_trigger_include is not None:
            request_options["preTriggerInclude"] = pre_trigger_include
        if post_trigger_include is not None:
            request_options["postTriggerInclude"] = post_trigger_include

        result = self.client_connection.ReplaceItem(
            document_link=item_link, new_document=body, options=request_options, **kwargs
        )
        if response_hook:
            response_hook(self.client_connection.last_response_headers, result)
        return result

    @distributed_trace
    def upsert_item(
        self,
        body,  # type: Dict[str, Any]
        populate_query_metrics=None,  # type: Optional[bool]
        pre_trigger_include=None,  # type: Optional[str]
        post_trigger_include=None,  # type: Optional[str]
        **kwargs  # type: Any
    ):
        # type: (...) -> Dict[str, Any]
        """Insert or update the specified item.

        If the item already exists in the container, it is replaced. If the item
        does not already exist, it is inserted.

        :param body: A dict-like object representing the item to update or insert.
        :param pre_trigger_include: trigger id to be used as pre operation trigger.
        :param post_trigger_include: trigger id to be used as post operation trigger.
        :keyword str session_token: Token for use with Session consistency.
        :keyword dict[str,str] initial_headers: Initial headers to be sent as part of the request.
        :keyword str etag: An ETag value, or the wildcard character (*). Used to check if the resource
            has changed, and act according to the condition specified by the `match_condition` parameter.
        :keyword ~azure.core.MatchConditions match_condition: The match condition to use upon the etag.
        :keyword Callable response_hook: A callable invoked with the response metadata.
        :returns: A dict representing the upserted item.
        :raises ~azure.cosmos.exceptions.CosmosHttpResponseError: The given item could not be upserted.
        :rtype: dict[str, Any]
        """
        request_options = build_options(kwargs)
        response_hook = kwargs.pop('response_hook', None)
        request_options["disableIdGeneration"] = True
        if populate_query_metrics is not None:
            warnings.warn(
                "the populate_query_metrics flag does not apply to this method and will be removed in the future",
                UserWarning,
            )
            request_options["populateQueryMetrics"] = populate_query_metrics
        if pre_trigger_include is not None:
            request_options["preTriggerInclude"] = pre_trigger_include
        if post_trigger_include is not None:
            request_options["postTriggerInclude"] = post_trigger_include

        result = self.client_connection.UpsertItem(
            database_or_container_link=self.container_link,
            document=body,
            options=request_options,
            **kwargs
        )
        if response_hook:
            response_hook(self.client_connection.last_response_headers, result)
        return result

    @distributed_trace
    def create_item(
        self,
        body,  # type: Dict[str, Any]
        populate_query_metrics=None,  # type: Optional[bool]
        pre_trigger_include=None,  # type: Optional[str]
        post_trigger_include=None,  # type: Optional[str]
        indexing_directive=None,  # type: Optional[Any]
        **kwargs  # type: Any
    ):
        # type: (...) -> Dict[str, Any]
        """Create an item in the container.

        To update or replace an existing item, use the
        :func:`ContainerProxy.upsert_item` method.

        :param body: A dict-like object representing the item to create.
        :param pre_trigger_include: trigger id to be used as pre operation trigger.
        :param post_trigger_include: trigger id to be used as post operation trigger.
        :param indexing_directive: Indicate whether the document should be omitted from indexing.
        :keyword bool enable_automatic_id_generation: Enable automatic id generation if no id present.
        :keyword str session_token: Token for use with Session consistency.
        :keyword dict[str,str] initial_headers: Initial headers to be sent as part of the request.
        :keyword str etag: An ETag value, or the wildcard character (*). Used to check if the resource
            has changed, and act according to the condition specified by the `match_condition` parameter.
        :keyword ~azure.core.MatchConditions match_condition: The match condition to use upon the etag.
        :keyword Callable response_hook: A callable invoked with the response metadata.
        :returns: A dict representing the new item.
        :raises ~azure.cosmos.exceptions.CosmosHttpResponseError: Item with the given ID already exists.
        :rtype: dict[str, Any]
        """
        request_options = build_options(kwargs)
        response_hook = kwargs.pop('response_hook', None)

        request_options["disableAutomaticIdGeneration"] = not kwargs.pop('enable_automatic_id_generation', False)
        if populate_query_metrics:
            warnings.warn(
                "the populate_query_metrics flag does not apply to this method and will be removed in the future",
                UserWarning,
            )
            request_options["populateQueryMetrics"] = populate_query_metrics
        if pre_trigger_include is not None:
            request_options["preTriggerInclude"] = pre_trigger_include
        if post_trigger_include is not None:
            request_options["postTriggerInclude"] = post_trigger_include
        if indexing_directive is not None:
            request_options["indexingDirective"] = indexing_directive

        result = self.client_connection.CreateItem(
            database_or_container_link=self.container_link, document=body, options=request_options, **kwargs
        )
        if response_hook:
            response_hook(self.client_connection.last_response_headers, result)
        return result

    @distributed_trace
    def delete_item(
        self,
        item,  # type: Union[Dict[str, Any], str]
        partition_key,  # type: Any
        populate_query_metrics=None,  # type: Optional[bool]
        pre_trigger_include=None,  # type: Optional[str]
        post_trigger_include=None,  # type: Optional[str]
        **kwargs  # type: Any
    ):
        # type: (...) -> None
        """Delete the specified item from the container.

        If the item does not already exist in the container, an exception is raised.

        :param item: The ID (name) or dict representing item to be deleted.
        :param partition_key: Specifies the partition key value for the item.
        :param pre_trigger_include: trigger id to be used as pre operation trigger.
        :param post_trigger_include: trigger id to be used as post operation trigger.
        :keyword str session_token: Token for use with Session consistency.
        :keyword dict[str,str] initial_headers: Initial headers to be sent as part of the request.
        :keyword str etag: An ETag value, or the wildcard character (*). Used to check if the resource
            has changed, and act according to the condition specified by the `match_condition` parameter.
        :keyword ~azure.core.MatchConditions match_condition: The match condition to use upon the etag.
        :keyword Callable response_hook: A callable invoked with the response metadata.
        :raises ~azure.cosmos.exceptions.CosmosHttpResponseError: The item wasn't deleted successfully.
        :raises ~azure.cosmos.exceptions.CosmosResourceNotFoundError: The item does not exist in the container.
        :rtype: None
        """
        request_options = build_options(kwargs)
        response_hook = kwargs.pop('response_hook', None)
        if partition_key is not None:
            request_options["partitionKey"] = self._set_partition_key(partition_key)
        if populate_query_metrics is not None:
            warnings.warn(
                "the populate_query_metrics flag does not apply to this method and will be removed in the future",
                UserWarning,
            )
            request_options["populateQueryMetrics"] = populate_query_metrics
        if pre_trigger_include is not None:
            request_options["preTriggerInclude"] = pre_trigger_include
        if post_trigger_include is not None:
            request_options["postTriggerInclude"] = post_trigger_include

        document_link = self._get_document_link(item)
        result = self.client_connection.DeleteItem(document_link=document_link, options=request_options, **kwargs)
        if response_hook:
            response_hook(self.client_connection.last_response_headers, result)

    @distributed_trace
    def read_offer(self, **kwargs):
        # type: (Any) -> Offer
        """Read the Offer object for this container.

        If no Offer already exists for the container, an exception is raised.

        :keyword Callable response_hook: A callable invoked with the response metadata.
        :returns: Offer for the container.
        :raises ~azure.cosmos.exceptions.CosmosHttpResponseError: No offer exists for the container or
            the offer could not be retrieved.
        :rtype: ~azure.cosmos.Offer
        """
        response_hook = kwargs.pop('response_hook', None)
        properties = self._get_properties()
        link = properties["_self"]
        query_spec = {
            "query": "SELECT * FROM root r WHERE r.resource=@link",
            "parameters": [{"name": "@link", "value": link}],
        }
        offers = list(self.client_connection.QueryOffers(query_spec, **kwargs))
        if not offers:
            raise CosmosResourceNotFoundError(
                status_code=StatusCodes.NOT_FOUND,
                message="Could not find Offer for container " + self.container_link)

        if response_hook:
            response_hook(self.client_connection.last_response_headers, offers)

        return Offer(offer_throughput=offers[0]["content"]["offerThroughput"], properties=offers[0])

    @distributed_trace
    def replace_throughput(self, throughput, **kwargs):
        # type: (int, Any) -> Offer
        """Replace the container's throughput.

        If no Offer already exists for the container, an exception is raised.

        :param throughput: The throughput to be set (an integer).
        :keyword Callable response_hook: A callable invoked with the response metadata.
        :returns: Offer for the container, updated with new throughput.
        :raises ~azure.cosmos.exceptions.CosmosHttpResponseError: No offer exists for the container
            or the offer could not be updated.
        :rtype: ~azure.cosmos.Offer
        """
        response_hook = kwargs.pop('response_hook', None)
        properties = self._get_properties()
        link = properties["_self"]
        query_spec = {
            "query": "SELECT * FROM root r WHERE r.resource=@link",
            "parameters": [{"name": "@link", "value": link}],
        }
        offers = list(self.client_connection.QueryOffers(query_spec, **kwargs))
        if not offers:
            raise CosmosResourceNotFoundError(
                status_code=StatusCodes.NOT_FOUND,
                message="Could not find Offer for container " + self.container_link)
        new_offer = offers[0].copy()
        new_offer["content"]["offerThroughput"] = throughput
        data = self.client_connection.ReplaceOffer(offer_link=offers[0]["_self"], offer=offers[0], **kwargs)

        if response_hook:
            response_hook(self.client_connection.last_response_headers, data)

        return Offer(offer_throughput=data["content"]["offerThroughput"], properties=data)

    @distributed_trace
    def list_conflicts(self, max_item_count=None, **kwargs):
        # type: (Optional[int], Any) -> Iterable[Dict[str, Any]]
        """List all the conflicts in the container.

        :param max_item_count: Max number of items to be returned in the enumeration operation.
        :keyword Callable response_hook: A callable invoked with the response metadata.
        :returns: An Iterable of conflicts (dicts).
        :rtype: Iterable[dict[str, Any]]
        """
        feed_options = build_options(kwargs)
        response_hook = kwargs.pop('response_hook', None)
        if max_item_count is not None:
            feed_options["maxItemCount"] = max_item_count

        result = self.client_connection.ReadConflicts(
            collection_link=self.container_link, feed_options=feed_options, **kwargs
        )
        if response_hook:
            response_hook(self.client_connection.last_response_headers, result)
        return result

    @distributed_trace
    def query_conflicts(
        self,
        query,  # type: str
        parameters=None,  # type: Optional[List[str]]
        enable_cross_partition_query=None,  # type: Optional[bool]
        partition_key=None,  # type: Optional[Any]
        max_item_count=None,  # type: Optional[int]
        **kwargs  # type: Any
    ):
        # type: (...) -> Iterable[Dict[str, Any]]
        """Return all conflicts matching a given `query`.

        :param query: The Azure Cosmos DB SQL query to execute.
        :param parameters: Optional array of parameters to the query. Ignored if no query is provided.
        :param enable_cross_partition_query: Allows sending of more than one request to execute
            the query in the Azure Cosmos DB service.
            More than one request is necessary if the query is not scoped to single partition key value.
        :param partition_key: Specifies the partition key value for the item.
        :param max_item_count: Max number of items to be returned in the enumeration operation.
        :keyword Callable response_hook: A callable invoked with the response metadata.
        :returns: An Iterable of conflicts (dicts).
        :rtype: Iterable[dict[str, Any]]
        """
        feed_options = build_options(kwargs)
        response_hook = kwargs.pop('response_hook', None)
        if max_item_count is not None:
            feed_options["maxItemCount"] = max_item_count
        if enable_cross_partition_query is not None:
            feed_options["enableCrossPartitionQuery"] = enable_cross_partition_query
        if partition_key is not None:
            feed_options["partitionKey"] = self._set_partition_key(partition_key)

        result = self.client_connection.QueryConflicts(
            collection_link=self.container_link,
            query=query if parameters is None else dict(query=query, parameters=parameters),
            options=feed_options,
            **kwargs
        )
        if response_hook:
            response_hook(self.client_connection.last_response_headers, result)
        return result

    @distributed_trace
    def get_conflict(self, conflict, partition_key, **kwargs):
        # type: (Union[str, Dict[str, Any]], Any, Any) -> Dict[str, Any]
        """Get the conflict identified by `conflict`.

        :param conflict: The ID (name) or dict representing the conflict to retrieve.
        :param partition_key: Partition key for the conflict to retrieve.
        :keyword Callable response_hook: A callable invoked with the response metadata.
        :returns: A dict representing the retrieved conflict.
        :raises ~azure.cosmos.exceptions.CosmosHttpResponseError: The given conflict couldn't be retrieved.
        :rtype: dict[str, Any]
        """
        request_options = build_options(kwargs)
        response_hook = kwargs.pop('response_hook', None)
        if partition_key is not None:
            request_options["partitionKey"] = self._set_partition_key(partition_key)

        result = self.client_connection.ReadConflict(
            conflict_link=self._get_conflict_link(conflict), options=request_options, **kwargs
        )
        if response_hook:
            response_hook(self.client_connection.last_response_headers, result)
        return result

    @distributed_trace
    def delete_conflict(self, conflict, partition_key, **kwargs):
        # type: (Union[str, Dict[str, Any]], Any, Any) -> None
        """Delete a specified conflict from the container.

        If the conflict does not already exist in the container, an exception is raised.

        :param conflict: The ID (name) or dict representing the conflict to be deleted.
        :param partition_key: Partition key for the conflict to delete.
        :keyword Callable response_hook: A callable invoked with the response metadata.
        :raises ~azure.cosmos.exceptions.CosmosHttpResponseError: The conflict wasn't deleted successfully.
        :raises ~azure.cosmos.exceptions.CosmosResourceNotFoundError: The conflict does not exist in the container.
        :rtype: None
        """
        request_options = build_options(kwargs)
        response_hook = kwargs.pop('response_hook', None)
        if partition_key is not None:
            request_options["partitionKey"] = self._set_partition_key(partition_key)

        result = self.client_connection.DeleteConflict(
            conflict_link=self._get_conflict_link(conflict), options=request_options, **kwargs
        )
        if response_hook:
            response_hook(self.client_connection.last_response_headers, result)<|MERGE_RESOLUTION|>--- conflicted
+++ resolved
@@ -24,11 +24,8 @@
 
 from typing import Any, Dict, List, Optional, Union, Iterable, cast  # pylint: disable=unused-import
 
-<<<<<<< HEAD
-import six
+
 import warnings
-=======
->>>>>>> 833e7661
 from azure.core.tracing.decorator import distributed_trace  # type: ignore
 
 from ._cosmos_client_connection import CosmosClientConnection
