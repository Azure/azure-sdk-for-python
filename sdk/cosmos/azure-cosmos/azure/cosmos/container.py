# The MIT License (MIT)
# Copyright (c) 2014 Microsoft Corporation

# Permission is hereby granted, free of charge, to any person obtaining a copy
# of this software and associated documentation files (the "Software"), to deal
# in the Software without restriction, including without limitation the rights
# to use, copy, modify, merge, publish, distribute, sublicense, and/or sell
# copies of the Software, and to permit persons to whom the Software is
# furnished to do so, subject to the following conditions:

# The above copyright notice and this permission notice shall be included in all
# copies or substantial portions of the Software.

# THE SOFTWARE IS PROVIDED "AS IS", WITHOUT WARRANTY OF ANY KIND, EXPRESS OR
# IMPLIED, INCLUDING BUT NOT LIMITED TO THE WARRANTIES OF MERCHANTABILITY,
# FITNESS FOR A PARTICULAR PURPOSE AND NONINFRINGEMENT. IN NO EVENT SHALL THE
# AUTHORS OR COPYRIGHT HOLDERS BE LIABLE FOR ANY CLAIM, DAMAGES OR OTHER
# LIABILITY, WHETHER IN AN ACTION OF CONTRACT, TORT OR OTHERWISE, ARISING FROM,
# OUT OF OR IN CONNECTION WITH THE SOFTWARE OR THE USE OR OTHER DEALINGS IN THE
# SOFTWARE.

"""Create, read, update and delete items in the Azure Cosmos DB SQL API service.
"""
import warnings
from datetime import datetime
from typing import Any, Dict, List, Optional, Sequence, Union, Tuple, Mapping, Type, cast, overload, Iterable, Callable
from typing_extensions import Literal

from azure.core import MatchConditions
from azure.core.paging import ItemPaged
from azure.core.tracing.decorator import distributed_trace
from azure.cosmos._change_feed.change_feed_utils import add_args_to_kwargs, validate_kwargs

from ._base import (
    build_options,
    validate_cache_staleness_value,
    _deserialize_throughput,
    _replace_throughput,
    GenerateGuidId,
    _set_properties_cache
)
from ._change_feed.feed_range_internal import FeedRangeInternalEpk
from ._cosmos_client_connection import CosmosClientConnection
from ._cosmos_responses import CosmosDict, CosmosList
from ._routing.routing_range import Range
from ._session_token_helpers import get_latest_session_token
from .offer import Offer, ThroughputProperties
from .partition_key import (
    NonePartitionKeyValue,
    PartitionKey,
    _Empty,
    _Undefined,
    _return_undefined_or_empty_partition_key
)
from .scripts import ScriptsProxy

__all__ = ("ContainerProxy",)

# pylint: disable=too-many-lines,disable=protected-access
# pylint: disable=missing-client-constructor-parameter-credential,missing-client-constructor-parameter-kwargs
# pylint: disable=docstring-keyword-should-match-keyword-only

PartitionKeyType = Union[str, int, float, bool, Sequence[Union[str, int, float, bool, None]], Type[NonePartitionKeyValue]]  # pylint: disable=line-too-long


class ContainerProxy:  # pylint: disable=too-many-public-methods
    """An interface to interact with a specific DB Container.

    This class should not be instantiated directly. Instead, use the
    :func:`~azure.cosmos.database.DatabaseProxy.get_container_client` method to get an existing
    container, or the :func:`~azure.cosmos.database.DatabaseProxy.create_container` method to create a
    new container.

    A container in an Azure Cosmos DB SQL API database is a collection of
    documents, each of which is represented as an Item.

    :ivar str id: ID (name) of the container.
    :ivar str container_link: The URL path of the container.
    """

    def __init__(
        self,
        client_connection: CosmosClientConnection,
        database_link: str,
        id: str,
        properties: Optional[Dict[str, Any]] = None
    ) -> None:
        self.id = id
        self.container_link = "{}/colls/{}".format(database_link, self.id)
        self.client_connection = client_connection
        self._is_system_key: Optional[bool] = None
        self._scripts: Optional[ScriptsProxy] = None
        if properties:
            self.client_connection._set_container_properties_cache(self.container_link,
                                                                   _set_properties_cache(properties))

    def __repr__(self) -> str:
        return "<ContainerProxy [{}]>".format(self.container_link)[:1024]

    def _get_properties(self) -> Dict[str, Any]:
        if self.container_link not in self.__get_client_container_caches():
            self.read()
        return self.__get_client_container_caches()[self.container_link]

    @property
    def is_system_key(self) -> bool:
        if self._is_system_key is None:
            properties = self._get_properties()
            self._is_system_key = (
                properties["partitionKey"]["systemKey"] if "systemKey" in properties["partitionKey"] else False
            )
        return self._is_system_key

    @property
    def scripts(self) -> ScriptsProxy:
        if self._scripts is None:
            self._scripts = ScriptsProxy(self.client_connection, self.container_link, self.is_system_key)
        return self._scripts

    def _get_document_link(self, item_or_link: Union[str, Mapping[str, Any]]) -> str:
        if isinstance(item_or_link, str):
            return "{}/docs/{}".format(self.container_link, item_or_link)
        return item_or_link["_self"]

    def _get_conflict_link(self, conflict_or_link: Union[str, Mapping[str, Any]]) -> str:
        if isinstance(conflict_or_link, str):
            return "{}/conflicts/{}".format(self.container_link, conflict_or_link)
        return conflict_or_link["_self"]

    def _set_partition_key(
        self,
        partition_key: PartitionKeyType
    ) -> Union[str, int, float, bool, List[Union[str, int, float, bool]], _Empty, _Undefined]:
        if partition_key == NonePartitionKeyValue:
            return _return_undefined_or_empty_partition_key(self.is_system_key)
        return cast(Union[str, int, float, bool, List[Union[str, int, float, bool]]], partition_key)

    def _get_epk_range_for_partition_key( self, partition_key_value: PartitionKeyType) -> Range:
        container_properties = self._get_properties()
        partition_key_definition = container_properties["partitionKey"]
        partition_key = PartitionKey(path=partition_key_definition["paths"], kind=partition_key_definition["kind"])

        return partition_key._get_epk_range_for_partition_key(partition_key_value)

    def __get_client_container_caches(self) -> Dict[str, Dict[str, Any]]:
        return self.client_connection._container_properties_cache

    @distributed_trace
    def read(  # pylint:disable=docstring-missing-param
        self,
        populate_query_metrics: Optional[bool] = None,
        populate_partition_key_range_statistics: Optional[bool] = None,
        populate_quota_info: Optional[bool] = None,
        *,
        priority: Optional[Literal["High", "Low"]] = None,
        initial_headers: Optional[Dict[str, str]] = None,
        response_hook: Optional[Callable[[Mapping[str, str], Dict[str, Any]], None]] = None,
        **kwargs: Any
    ) -> Dict[str, Any]:
        """Read the container properties.

        :param bool populate_partition_key_range_statistics: Enable returning partition key
            range statistics in response headers.
        :param bool populate_quota_info: Enable returning collection storage quota information in response headers.
        :keyword dict[str, str] initial_headers: Initial headers to be sent as part of the request.
        :keyword Literal["High", "Low"] priority: Priority based execution allows users to set a priority for each
            request. Once the user has reached their provisioned throughput, low priority requests are throttled
            before high priority requests start getting throttled. Feature must first be enabled at the account level.
        :keyword dict[str, str] initial_headers: Initial headers to be sent as part of the request.
        :keyword list[str] excluded_locations: Excluded locations to be skipped from preferred locations. The locations
            in this list are specified as the names of the azure Cosmos locations like, 'West US', 'East US' and so on.
        :keyword response_hook: A callable invoked with the response metadata.
        :paramtype response_hook: Callable[[Mapping[str, str], Dict[str, Any]], None]
        :raises ~azure.cosmos.exceptions.CosmosHttpResponseError: Raised if the container couldn't be retrieved.
            This includes if the container does not exist.
        :returns: Dict representing the retrieved container.
        :rtype: dict[str, Any]
        """
        session_token = kwargs.get('session_token')
        if session_token is not None:
            warnings.warn(
                "The 'session_token' flag does not apply to this method and is always ignored even if passed."
                " It will now be removed in the future.",
                DeprecationWarning)
        if priority is not None:
            kwargs['priority'] = priority
        if initial_headers is not None:
            kwargs['initial_headers'] = initial_headers
        if response_hook is not None:
            kwargs['response_hook'] = response_hook
        request_options = build_options(kwargs)
        if populate_query_metrics:
            warnings.warn(
                "the populate_query_metrics flag does not apply to this method and will be removed in the future",
                DeprecationWarning,
            )
        if populate_partition_key_range_statistics is not None:
            request_options["populatePartitionKeyRangeStatistics"] = populate_partition_key_range_statistics
        if populate_quota_info is not None:
            request_options["populateQuotaInfo"] = populate_quota_info
        container = self.client_connection.ReadContainer(self.container_link, options=request_options, **kwargs)
        # Only cache Container Properties that will not change in the lifetime of the container
        self.client_connection._set_container_properties_cache(self.container_link, _set_properties_cache(container))  # pylint: disable=protected-access, line-too-long
        return container

    @distributed_trace
    def read_item(  # pylint:disable=docstring-missing-param
        self,
        item: Union[str, Mapping[str, Any]],
        partition_key: PartitionKeyType,
        populate_query_metrics: Optional[bool] = None,
        post_trigger_include: Optional[str] = None,
        *,
        session_token: Optional[str] = None,
        initial_headers: Optional[Dict[str, str]] = None,
        max_integrated_cache_staleness_in_ms: Optional[int] = None,
        priority: Optional[Literal["High", "Low"]] = None,
        response_hook: Optional[Callable[[Mapping[str, str], Dict[str, Any]], None]] = None,
        **kwargs: Any
    ) -> CosmosDict:
        """Get the item identified by `item`.

        :param item: The ID (name) or dict representing item to retrieve.
        :type item: Union[str, Dict[str, Any]]
        :param partition_key: Partition key for the item to retrieve.
        :type partition_key: Union[str, int, float, bool, Sequence[Union[str, int, float, bool, None]]]
        :param str post_trigger_include: trigger id to be used as post operation trigger.
        :keyword str session_token: Token for use with Session consistency.
        :keyword Dict[str, str] initial_headers: Initial headers to be sent as part of the request.
        :keyword response_hook: A callable invoked with the response metadata.
        :paramtype response_hook: Callable[[Dict[str, str], Dict[str, Any]], None]
        :keyword int max_integrated_cache_staleness_in_ms: The max cache staleness for the integrated cache in
            milliseconds. For accounts configured to use the integrated cache, using Session or Eventual consistency,
            responses are guaranteed to be no staler than this value.
        :keyword Literal["High", "Low"] priority: Priority based execution allows users to set a priority for each
            request. Once the user has reached their provisioned throughput, low priority requests are throttled
            before high priority requests start getting throttled. Feature must first be enabled at the account level.
        :keyword list[str] excluded_locations: Excluded locations to be skipped from preferred locations. The locations
            in this list are specified as the names of the azure Cosmos locations like, 'West US', 'East US' and so on.
<<<<<<< HEAD
=======
            If all preferred locations were excluded, primary/hub location will be used.
            This excluded_location will override existing excluded_locations in client level.
>>>>>>> d11ffc68
        :returns: A CosmosDict representing the item to be retrieved.
        :raises ~azure.cosmos.exceptions.CosmosHttpResponseError: The given item couldn't be retrieved.
        :rtype: ~azure.cosmos.CosmosDict[str, Any]

        .. admonition:: Example:

            .. literalinclude:: ../samples/examples.py
                :start-after: [START update_item]
                :end-before: [END update_item]
                :language: python
                :dedent: 0
                :caption: Get an item from the database and update one of its properties:
        """
        doc_link = self._get_document_link(item)
        if session_token is not None:
            kwargs['session_token'] = session_token
        if initial_headers is not None:
            kwargs['initial_headers'] = initial_headers
        if priority is not None:
            kwargs['priority'] = priority
        if response_hook is not None:
            kwargs['response_hook'] = response_hook
        request_options = build_options(kwargs)
        request_options["partitionKey"] = self._set_partition_key(partition_key)
        if populate_query_metrics is not None:
            warnings.warn(
                "the populate_query_metrics flag does not apply to this method and will be removed in the future",
                DeprecationWarning,
            )
            request_options["populateQueryMetrics"] = populate_query_metrics
        if post_trigger_include is not None:
            request_options["postTriggerInclude"] = post_trigger_include
        if max_integrated_cache_staleness_in_ms is not None:
            validate_cache_staleness_value(max_integrated_cache_staleness_in_ms)
            request_options["maxIntegratedCacheStaleness"] = max_integrated_cache_staleness_in_ms
        if self.container_link in self.__get_client_container_caches():
            request_options["containerRID"] = self.__get_client_container_caches()[self.container_link]["_rid"]
        return self.client_connection.ReadItem(document_link=doc_link, options=request_options, **kwargs)

    @distributed_trace
    def read_all_items(  # pylint:disable=docstring-missing-param
        self,
        max_item_count: Optional[int] = None,
        populate_query_metrics: Optional[bool] = None,
        *,
        session_token: Optional[str] = None,
        initial_headers: Optional[Dict[str, str]] = None,
        max_integrated_cache_staleness_in_ms: Optional[int] = None,
        priority: Optional[Literal["High", "Low"]] = None,
        response_hook: Optional[Callable[[Mapping[str, str], Dict[str, Any]], None]] = None,
        **kwargs: Any
    ) -> ItemPaged[Dict[str, Any]]:
        """List all the items in the container.

        :param int max_item_count: Max number of items to be returned in the enumeration operation.
        :keyword str session_token: Token for use with Session consistency.
        :keyword Dict[str, str] initial_headers: Initial headers to be sent as part of the request.
        :keyword response_hook: A callable invoked with the response metadata.
        :paramtype response_hook: Callable[[Mapping[str, str], Dict[str, Any]], None]
        :keyword int max_integrated_cache_staleness_in_ms: The max cache staleness for the integrated cache in
            milliseconds. For accounts configured to use the integrated cache, using Session or Eventual consistency,
            responses are guaranteed to be no staler than this value.
        :keyword Literal["High", "Low"] priority: Priority based execution allows users to set a priority for each
            request. Once the user has reached their provisioned throughput, low priority requests are throttled
            before high priority requests start getting throttled. Feature must first be enabled at the account level.
        :keyword list[str] excluded_locations: Excluded locations to be skipped from preferred locations. The locations
            in this list are specified as the names of the azure Cosmos locations like, 'West US', 'East US' and so on.
<<<<<<< HEAD
=======
            If all preferred locations were excluded, primary/hub location will be used.
            This excluded_location will override existing excluded_locations in client level.
>>>>>>> d11ffc68
        :returns: An Iterable of items (dicts).
        :rtype: Iterable[Dict[str, Any]]
        """
        if session_token is not None:
            kwargs['session_token'] = session_token
        if initial_headers is not None:
            kwargs['initial_headers'] = initial_headers
        if priority is not None:
            kwargs['priority'] = priority
        if response_hook is not None:
            kwargs['response_hook'] = response_hook
        feed_options = build_options(kwargs)
        if max_item_count is not None:
            feed_options["maxItemCount"] = max_item_count
        if populate_query_metrics is not None:
            warnings.warn(
                "the populate_query_metrics flag does not apply to this method and will be removed in the future",
                DeprecationWarning,
            )
            feed_options["populateQueryMetrics"] = populate_query_metrics
        if max_integrated_cache_staleness_in_ms:
            validate_cache_staleness_value(max_integrated_cache_staleness_in_ms)
            feed_options["maxIntegratedCacheStaleness"] = max_integrated_cache_staleness_in_ms
        if response_hook and hasattr(response_hook, "clear"):
            response_hook.clear()

        if self.container_link in self.__get_client_container_caches():
            feed_options["containerRID"] = self.__get_client_container_caches()[self.container_link]["_rid"]

        items = self.client_connection.ReadItems(
            collection_link=self.container_link, feed_options=feed_options, response_hook=response_hook, **kwargs)
        return items

    @overload
    def query_items_change_feed(
            self,
            *,
            max_item_count: Optional[int] = None,
            start_time: Optional[Union[datetime, Literal["Now", "Beginning"]]] = None,
            partition_key: PartitionKeyType,
            priority: Optional[Literal["High", "Low"]] = None,
            mode: Optional[Literal["LatestVersion", "AllVersionsAndDeletes"]] = None,
            response_hook: Optional[Callable[[Mapping[str, str], Dict[str, Any]], None]] = None,
            **kwargs: Any
    ) -> ItemPaged[Dict[str, Any]]:
        """Get a sorted list of items that were changed, in the order in which they were modified.

        :keyword int max_item_count: Max number of items to be returned in the enumeration operation.
        :keyword start_time:The start time to start processing chang feed items.
            Beginning: Processing the change feed items from the beginning of the change feed.
            Now: Processing change feed from the current time, so only events for all future changes will be retrieved.
            ~datetime.datetime: processing change feed from a point of time. Provided value will be converted to UTC.
            By default, it is start from current ("Now")
        :paramtype start_time: Union[~datetime.datetime, Literal["Now", "Beginning"]]
        :keyword partition_key: The partition key that is used to define the scope
            (logical partition or a subset of a container)
        :paramtype partition_key: Union[str, int, float, bool, Sequence[Union[str, int, float, bool, None]]]
        :keyword Literal["High", "Low"] priority: Priority based execution allows users to set a priority for each
            request. Once the user has reached their provisioned throughput, low priority requests are throttled
            before high priority requests start getting throttled. Feature must first be enabled at the account level.
        :paramtype priority: Literal["High", "Low"]
        :keyword mode: The modes to query change feed. If `continuation` was passed, 'mode' argument will be ignored.
            LATEST_VERSION: Query latest items from 'start_time' or 'continuation' token.
            ALL_VERSIONS_AND_DELETES: Query all versions and deleted items from either `start_time='Now'`
            or 'continuation' token.
        :paramtype mode: Literal["LatestVersion", "AllVersionsAndDeletes"]
        :keyword list[str] excluded_locations: Excluded locations to be skipped from preferred locations. The locations
            in this list are specified as the names of the azure Cosmos locations like, 'West US', 'East US' and so on.
<<<<<<< HEAD
=======
            If all preferred locations were excluded, primary/hub location will be used.
            This excluded_location will override existing excluded_locations in client level.
>>>>>>> d11ffc68
        :keyword response_hook: A callable invoked with the response metadata.
        :paramtype response_hook: Callable[[Mapping[str, str], Dict[str, Any]], None]
        :returns: An Iterable of items (dicts).
        :rtype: Iterable[Dict[str, Any]]
        """
        ...

    @overload
    def query_items_change_feed(
            self,
            *,
            feed_range: Dict[str, Any],
            max_item_count: Optional[int] = None,
            start_time: Optional[Union[datetime, Literal["Now", "Beginning"]]] = None,
            priority: Optional[Literal["High", "Low"]] = None,
            mode: Optional[Literal["LatestVersion", "AllVersionsAndDeletes"]] = None,
            response_hook: Optional[Callable[[Mapping[str, str], Dict[str, Any]], None]] = None,
            **kwargs: Any
    ) -> ItemPaged[Dict[str, Any]]:

        """Get a sorted list of items that were changed, in the order in which they were modified.

        :keyword Dict[str, Any] feed_range: The feed range that is used to define the scope.
        :keyword int max_item_count: Max number of items to be returned in the enumeration operation.
        :keyword start_time: The start time to start processing chang feed items.
            Beginning: Processing the change feed items from the beginning of the change feed.
            Now: Processing change feed from the current time, so only events for all future changes will be retrieved.
            ~datetime.datetime: processing change feed from a point of time. Provided value will be converted to UTC.
            By default, it is start from current ("Now")
        :paramtype start_time: Union[~datetime.datetime, Literal["Now", "Beginning"]]
        :keyword Literal["High", "Low"] priority: Priority based execution allows users to set a priority for each
            request. Once the user has reached their provisioned throughput, low priority requests are throttled
            before high priority requests start getting throttled. Feature must first be enabled at the account level.
        :paramtype priority: Literal["High", "Low"]
        :keyword mode: The modes to query change feed. If `continuation` was passed, 'mode' argument will be ignored.
            LATEST_VERSION: Query latest items from 'start_time' or 'continuation' token.
            ALL_VERSIONS_AND_DELETES: Query all versions and deleted items from either `start_time='Now'`
            or 'continuation' token.
        :paramtype mode: Literal["LatestVersion", "AllVersionsAndDeletes"]
        :keyword list[str] excluded_locations: Excluded locations to be skipped from preferred locations. The locations
            in this list are specified as the names of the azure Cosmos locations like, 'West US', 'East US' and so on.
<<<<<<< HEAD
=======
            If all preferred locations were excluded, primary/hub location will be used.
            This excluded_location will override existing excluded_locations in client level.
>>>>>>> d11ffc68
        :keyword response_hook: A callable invoked with the response metadata.
        :paramtype response_hook: Callable[[Mapping[str, str], Dict[str, Any]], None]
        :returns: An Iterable of items (dicts).
        :rtype: Iterable[Dict[str, Any]]
        """
        ...

    @overload
    def query_items_change_feed(
            self,
            *,
            continuation: str,
            max_item_count: Optional[int] = None,
            priority: Optional[Literal["High", "Low"]] = None,
            response_hook: Optional[Callable[[Mapping[str, str], Dict[str, Any]], None]] = None,
            **kwargs: Any
    ) -> ItemPaged[Dict[str, Any]]:
        """Get a sorted list of items that were changed, in the order in which they were modified.

        :keyword str continuation: The continuation token retrieved from previous response. It contains chang feed mode.
        :paramtype continuation: str
        :keyword int max_item_count: Max number of items to be returned in the enumeration operation.
        :keyword Literal["High", "Low"] priority: Priority based execution allows users to set a priority for each
            request. Once the user has reached their provisioned throughput, low priority requests are throttled
            before high priority requests start getting throttled. Feature must first be enabled at the account level.
        :paramtype priority: Literal["High", "Low"]
        :keyword list[str] excluded_locations: Excluded locations to be skipped from preferred locations. The locations
            in this list are specified as the names of the azure Cosmos locations like, 'West US', 'East US' and so on.
<<<<<<< HEAD
=======
            If all preferred locations were excluded, primary/hub location will be used.
            This excluded_location will override existing excluded_locations in client level.
>>>>>>> d11ffc68
        :keyword response_hook: A callable invoked with the response metadata.
        :paramtype response_hook: Callable[[Mapping[str, str], Dict[str, Any]], None]
        :returns: An Iterable of items (dicts).
        :rtype: Iterable[Dict[str, Any]]
        """
        ...

    @overload
    def query_items_change_feed(
            self,
            *,
            max_item_count: Optional[int] = None,
            start_time: Optional[Union[datetime, Literal["Now", "Beginning"]]] = None,
            priority: Optional[Literal["High", "Low"]] = None,
            mode: Optional[Literal["LatestVersion", "AllVersionsAndDeletes"]] = None,
            response_hook: Optional[Callable[[Mapping[str, str], Dict[str, Any]], None]] = None,
            **kwargs: Any
    ) -> ItemPaged[Dict[str, Any]]:
        """Get a sorted list of items that were changed in the entire container,
         in the order in which they were modified,

        :keyword int max_item_count: Max number of items to be returned in the enumeration operation.
        :keyword start_time:The start time to start processing chang feed items.
            Beginning: Processing the change feed items from the beginning of the change feed.
            Now: Processing change feed from the current time, so only events for all future changes will be retrieved.
            ~datetime.datetime: processing change feed from a point of time. Provided value will be converted to UTC.
            By default, it is start from current ("Now")
        :paramtype start_time: Union[~datetime.datetime, Literal["Now", "Beginning"]]
        :keyword Literal["High", "Low"] priority: Priority based execution allows users to set a priority for each
            request. Once the user has reached their provisioned throughput, low priority requests are throttled
            before high priority requests start getting throttled. Feature must first be enabled at the account level.
        :paramtype priority: Literal["High", "Low"]
        :keyword mode: The modes to query change feed. If `continuation` was passed, 'mode' argument will be ignored.
            LATEST_VERSION: Query latest items from 'start_time' or 'continuation' token.
            ALL_VERSIONS_AND_DELETES: Query all versions and deleted items from either `start_time='Now'`
            or 'continuation' token.
        :paramtype mode: Literal["LatestVersion", "AllVersionsAndDeletes"]
        :keyword list[str] excluded_locations: Excluded locations to be skipped from preferred locations. The locations
            in this list are specified as the names of the azure Cosmos locations like, 'West US', 'East US' and so on.
<<<<<<< HEAD
=======
            If all preferred locations were excluded, primary/hub location will be used.
            This excluded_location will override existing excluded_locations in client level.
>>>>>>> d11ffc68
        :keyword response_hook: A callable invoked with the response metadata.
        :paramtype response_hook: Callable[[Mapping[str, str], Dict[str, Any]], None]
        :returns: An Iterable of items (dicts).
        :rtype: Iterable[Dict[str, Any]]
        """
        ...

    @distributed_trace
    def query_items_change_feed(
            self,
            *args: Any,
            **kwargs: Any
    ) -> ItemPaged[Dict[str, Any]]:
        """Get a sorted list of items that were changed, in the order in which they were modified.

        :keyword str continuation: The continuation token retrieved from previous response. It contains chang feed mode.
        :keyword Dict[str, Any] feed_range: The feed range that is used to define the scope.
        :keyword partition_key: The partition key that is used to define the scope
            (logical partition or a subset of a container)
        :paramtype partition_key: Union[str, int, float, bool, Sequence[Union[str, int, float, bool, None]]]
        :keyword int max_item_count: Max number of items to be returned in the enumeration operation.
        :keyword start_time: The start time to start processing chang feed items.
            Beginning: Processing the change feed items from the beginning of the change feed.
            Now: Processing change feed from the current time, so only events for all future changes will be retrieved.
            ~datetime.datetime: processing change feed from a point of time. Provided value will be converted to UTC.
            By default, it is start from current ("Now")
        :paramtype start_time: Union[~datetime.datetime, Literal["Now", "Beginning"]]
        :keyword Literal["High", "Low"] priority: Priority based execution allows users to set a priority for each
            request. Once the user has reached their provisioned throughput, low priority requests are throttled
            before high priority requests start getting throttled. Feature must first be enabled at the account level.
        :keyword mode: The modes to query change feed. If `continuation` was passed, 'mode' argument will be ignored.
            LATEST_VERSION: Query latest items from 'start_time' or 'continuation' token.
            ALL_VERSIONS_AND_DELETES: Query all versions and deleted items from either `start_time='Now'`
            or 'continuation' token.
        :paramtype mode: Literal["LatestVersion", "AllVersionsAndDeletes"]
        :keyword list[str] excluded_locations: Excluded locations to be skipped from preferred locations. The locations
            in this list are specified as the names of the azure Cosmos locations like, 'West US', 'East US' and so on.
<<<<<<< HEAD
=======
            If all preferred locations were excluded, primary/hub location will be used.
            This excluded_location will override existing excluded_locations in client level.
>>>>>>> d11ffc68
        :keyword response_hook: A callable invoked with the response metadata.
        :paramtype response_hook: Callable[[Mapping[str, str], Dict[str, Any]], None]
        :param Any args: args
        :returns: An Iterable of items (dicts).
        :rtype: Iterable[Dict[str, Any]]
        """

        # pylint: disable=too-many-statements
        add_args_to_kwargs(args, kwargs)
        validate_kwargs(kwargs)
        feed_options = build_options(kwargs)

        change_feed_state_context = {}
        if "mode" in kwargs:
            change_feed_state_context["mode"] = kwargs.pop("mode")
        if "partition_key_range_id" in kwargs:
            change_feed_state_context["partitionKeyRangeId"] = kwargs.pop("partition_key_range_id")
        if "is_start_from_beginning" in kwargs and kwargs.pop('is_start_from_beginning') is True:
            change_feed_state_context["startTime"] = "Beginning"
        elif "start_time" in kwargs:
            change_feed_state_context["startTime"] = kwargs.pop("start_time")
        if "partition_key" in kwargs:
            partition_key = kwargs.pop("partition_key")
            change_feed_state_context["partitionKey"] = self._set_partition_key(cast(PartitionKeyType, partition_key))
            change_feed_state_context["partitionKeyFeedRange"] = self._get_epk_range_for_partition_key(partition_key)
        if "feed_range" in kwargs:
            change_feed_state_context["feedRange"] = kwargs.pop('feed_range')
        if "continuation" in feed_options:
            change_feed_state_context["continuation"] = feed_options.pop("continuation")

        container_properties = self._get_properties()
        feed_options["changeFeedStateContext"] = change_feed_state_context
        feed_options["containerRID"] = container_properties["_rid"]

        response_hook = kwargs.pop("response_hook", None)
        if hasattr(response_hook, "clear"):
            response_hook.clear()

        result = self.client_connection.QueryItemsChangeFeed(
            self.container_link, options=feed_options, response_hook=response_hook, **kwargs
        )
        return result

    @distributed_trace
    def query_items(  # pylint:disable=docstring-missing-param
        self,
        query: str,
        parameters: Optional[List[Dict[str, object]]] = None,
        partition_key: Optional[PartitionKeyType] = None,
        enable_cross_partition_query: Optional[bool] = None,
        max_item_count: Optional[int] = None,
        enable_scan_in_query: Optional[bool] = None,
        populate_query_metrics: Optional[bool] = None,
        *,
        populate_index_metrics: Optional[bool] = None,
        session_token: Optional[str] = None,
        initial_headers: Optional[Dict[str, str]] = None,
        max_integrated_cache_staleness_in_ms: Optional[int] = None,
        priority: Optional[Literal["High", "Low"]] = None,
        continuation_token_limit: Optional[int] = None,
        response_hook: Optional[Callable[[Mapping[str, str], Dict[str, Any]], None]] = None,
        **kwargs: Any
    ) -> ItemPaged[Dict[str, Any]]:
        """Return all results matching the given `query`.

        You can use any value for the container name in the FROM clause, but
        often the container name is used. In the examples below, the container
        name is "products," and is aliased as "p" for easier referencing in
        the WHERE clause.

        :param str query: The Azure Cosmos DB SQL query to execute.
        :param parameters: Optional array of parameters to the query.
            Each parameter is a dict() with 'name' and 'value' keys.
            Ignored if no query is provided.
        :type parameters: [List[Dict[str, object]]]
        :param partition_key: partition key at which the query request is targeted.
        :type partition_key: Union[str, int, float, bool, Sequence[Union[str, int, float, bool, None]]]
        :param bool enable_cross_partition_query: Allows sending of more than one request to
            execute the query in the Azure Cosmos DB service.
            More than one request is necessary if the query is not scoped to single partition key value.
        :param int max_item_count: Max number of items to be returned in the enumeration operation.
        :param bool enable_scan_in_query: Allow scan on the queries which couldn't be served as
            indexing was opted out on the requested paths.
        :param bool populate_query_metrics: Enable returning query metrics in response headers.
        :keyword str session_token: Token for use with Session consistency.
        :keyword Dict[str, str] initial_headers: Initial headers to be sent as part of the request.
        :keyword response_hook: A callable invoked with the response metadata.
        :paramtype response_hook: Callable[[Mapping[str, str], Dict[str, Any]], None]
        :keyword int continuation_token_limit: The size limit in kb of the response continuation token in the query
            response. Valid values are positive integers.
            A value of 0 is the same as not passing a value (default no limit).
        :keyword int max_integrated_cache_staleness_in_ms: The max cache staleness for the integrated cache in
            milliseconds. For accounts configured to use the integrated cache, using Session or Eventual consistency,
            responses are guaranteed to be no staler than this value.
        :keyword Literal["High", "Low"] priority: Priority based execution allows users to set a priority for each
            request. Once the user has reached their provisioned throughput, low priority requests are throttled
            before high priority requests start getting throttled. Feature must first be enabled at the account level.
        :keyword bool populate_index_metrics: Used to obtain the index metrics to understand how the query engine used
            existing indexes and how it could use potential new indexes. Please note that this options will incur
            overhead, so it should be enabled only when debugging slow queries.
        :keyword list[str] excluded_locations: Excluded locations to be skipped from preferred locations. The locations
            in this list are specified as the names of the azure Cosmos locations like, 'West US', 'East US' and so on.
<<<<<<< HEAD
=======
            If all preferred locations were excluded, primary/hub location will be used.
            This excluded_location will override existing excluded_locations in client level.
>>>>>>> d11ffc68
        :returns: An Iterable of items (dicts).
        :rtype: ItemPaged[Dict[str, Any]]

        .. admonition:: Example:

            .. literalinclude:: ../samples/examples.py
                :start-after: [START query_items]
                :end-before: [END query_items]
                :language: python
                :dedent: 0
                :caption: Get all products that have not been discontinued:

            .. literalinclude:: ../samples/examples.py
                :start-after: [START query_items_param]
                :end-before: [END query_items_param]
                :language: python
                :dedent: 0
                :caption: Parameterized query to get all products that have been discontinued:
        """
        if session_token is not None:
            kwargs['session_token'] = session_token
        if initial_headers is not None:
            kwargs['initial_headers'] = initial_headers
        if priority is not None:
            kwargs['priority'] = priority
        feed_options = build_options(kwargs)
        if enable_cross_partition_query is not None:
            feed_options["enableCrossPartitionQuery"] = enable_cross_partition_query
        if max_item_count is not None:
            feed_options["maxItemCount"] = max_item_count
        if populate_query_metrics is not None:
            feed_options["populateQueryMetrics"] = populate_query_metrics
        if populate_index_metrics is not None:
            feed_options["populateIndexMetrics"] = populate_index_metrics
        if partition_key is not None:
            partition_key_value = self._set_partition_key(partition_key)
            if self.__is_prefix_partitionkey(partition_key):
                kwargs["isPrefixPartitionQuery"] = True
                properties = self._get_properties()
                kwargs["partitionKeyDefinition"] = properties["partitionKey"]
                kwargs["partitionKeyDefinition"]["partition_key"] = partition_key_value
            else:
                feed_options["partitionKey"] = partition_key_value
        if enable_scan_in_query is not None:
            feed_options["enableScanInQuery"] = enable_scan_in_query
        if max_integrated_cache_staleness_in_ms:
            validate_cache_staleness_value(max_integrated_cache_staleness_in_ms)
            feed_options["maxIntegratedCacheStaleness"] = max_integrated_cache_staleness_in_ms
        correlated_activity_id = GenerateGuidId()
        feed_options["correlatedActivityId"] = correlated_activity_id
        if continuation_token_limit is not None:
            feed_options["responseContinuationTokenLimitInKb"] = continuation_token_limit
        if response_hook and hasattr(response_hook, "clear"):
            response_hook.clear()
        if self.container_link in self.__get_client_container_caches():
            feed_options["containerRID"] = self.__get_client_container_caches()[self.container_link]["_rid"]
        items = self.client_connection.QueryItems(
            database_or_container_link=self.container_link,
            query=query if parameters is None else {"query": query, "parameters": parameters},
            options=feed_options,
            partition_key=partition_key,
            response_hook=response_hook,
            **kwargs
        )
        return items

    def __is_prefix_partitionkey(
        self, partition_key: PartitionKeyType) -> bool:
        properties = self._get_properties()
        pk_properties = properties["partitionKey"]
        partition_key_definition = PartitionKey(path=pk_properties["paths"], kind=pk_properties["kind"])
        return partition_key_definition._is_prefix_partition_key(partition_key)


    @distributed_trace
    def replace_item(  # pylint:disable=docstring-missing-param
        self,
        item: Union[str, Mapping[str, Any]],
        body: Dict[str, Any],
        populate_query_metrics: Optional[bool] = None,
        pre_trigger_include: Optional[str] = None,
        post_trigger_include: Optional[str] = None,
        *,
        session_token: Optional[str] = None,
        initial_headers: Optional[Dict[str, str]] = None,
        etag: Optional[str] = None,
        match_condition: Optional[MatchConditions] = None,
        priority: Optional[Literal["High", "Low"]] = None,
        no_response: Optional[bool] = None,
        response_hook: Optional[Callable[[Mapping[str, str], Dict[str, Any]], None]] = None,
        **kwargs: Any
    ) -> CosmosDict:
        """Replaces the specified item if it exists in the container.

        If the item does not already exist in the container, an exception is raised.

        :param item: The ID (name) or dict representing item to be replaced.
        :type item: Union[str, Dict[str, Any]]
        :param body: A dict representing the item to replace.
        :type body: Dict[str, Any]
        :param str pre_trigger_include: trigger id to be used as pre operation trigger.
        :param str post_trigger_include: trigger id to be used as post operation trigger.
        :keyword str session_token: Token for use with Session consistency.
        :keyword Dict[str, str] initial_headers: Initial headers to be sent as part of the request.
        :keyword str etag: An ETag value, or the wildcard character (*). Used to check if the resource
            has changed, and act according to the condition specified by the `match_condition` parameter.
        :keyword ~azure.core.MatchConditions match_condition: The match condition to use upon the etag.
        :keyword response_hook: A callable invoked with the response metadata.
        :paramtype response_hook: Callable[[Mapping[str, str], Dict[str, Any]], None]
        :keyword Literal["High", "Low"] priority: Priority based execution allows users to set a priority for each
            request. Once the user has reached their provisioned throughput, low priority requests are throttled
            before high priority requests start getting throttled. Feature must first be enabled at the account level.
        :keyword bool no_response: Indicates whether service should be instructed to skip
            sending response payloads. When not specified explicitly here, the default value will be determined from
            kwargs or when also not specified there from client-level kwargs.
        :keyword list[str] excluded_locations: Excluded locations to be skipped from preferred locations. The locations
            in this list are specified as the names of the azure Cosmos locations like, 'West US', 'East US' and so on.
<<<<<<< HEAD
=======
            If all preferred locations were excluded, primary/hub location will be used.
            This excluded_location will override existing excluded_locations in client level.
>>>>>>> d11ffc68
        :raises ~azure.cosmos.exceptions.CosmosHttpResponseError: The replace operation failed or the item with
            given id does not exist.
        :returns: A CosmosDict representing the item after replace went through. The dict will be empty if `no_response`
            is specified.
        :rtype: ~azure.cosmos.CosmosDict[str, Any]
        """
        item_link = self._get_document_link(item)
        if pre_trigger_include is not None:
            kwargs['pre_trigger_include'] = pre_trigger_include
        if post_trigger_include is not None:
            kwargs['post_trigger_include'] = post_trigger_include
        if session_token is not None:
            kwargs['session_token'] = session_token
        if initial_headers is not None:
            kwargs['initial_headers'] = initial_headers
        if priority is not None:
            kwargs['priority'] = priority
        if etag is not None:
            kwargs['etag'] = etag
        if match_condition is not None:
            kwargs['match_condition'] = match_condition
        if no_response is not None:
            kwargs['no_response'] = no_response
        if response_hook is not None:
            kwargs['response_hook'] = response_hook
        request_options = build_options(kwargs)
        request_options["disableAutomaticIdGeneration"] = True
        if populate_query_metrics is not None:
            warnings.warn(
                "the populate_query_metrics flag does not apply to this method and will be removed in the future",
                DeprecationWarning,
            )
            request_options["populateQueryMetrics"] = populate_query_metrics

        if self.container_link in self.__get_client_container_caches():
            request_options["containerRID"] = self.__get_client_container_caches()[self.container_link]["_rid"]
        result = self.client_connection.ReplaceItem(
                document_link=item_link, new_document=body, options=request_options, **kwargs)
        return result

    @distributed_trace
    def upsert_item(  # pylint:disable=docstring-missing-param
        self,
        body: Dict[str, Any],
        populate_query_metrics: Optional[bool]=None,
        pre_trigger_include: Optional[str] = None,
        post_trigger_include: Optional[str] = None,
        *,
        session_token: Optional[str] = None,
        initial_headers: Optional[Dict[str, str]] = None,
        etag: Optional[str] = None,
        match_condition: Optional[MatchConditions] = None,
        priority: Optional[Literal["High", "Low"]] = None,
        no_response: Optional[bool] = None,
        response_hook: Optional[Callable[[Mapping[str, str], Dict[str, Any]], None]] = None,
        **kwargs: Any
    ) -> CosmosDict:
        """Insert or update the specified item.

        If the item already exists in the container, it is replaced. If the item
        does not already exist, it is inserted.

        :param body: A dict-like object representing the item to update or insert.
        :type body: Dict[str, Any]
        :param str pre_trigger_include: trigger id to be used as pre operation trigger.
        :param str post_trigger_include: trigger id to be used as post operation trigger.
        :keyword str session_token: Token for use with Session consistency.
        :keyword Dict[str, str] initial_headers: Initial headers to be sent as part of the request.
        :keyword str etag: An ETag value, or the wildcard character (*). Used to check if the resource
            has changed, and act according to the condition specified by the `match_condition` parameter.
        :keyword ~azure.core.MatchConditions match_condition: The match condition to use upon the etag.
        :keyword response_hook: A callable invoked with the response metadata.
        :paramtype response_hook: Callable[[Mapping[str, str], Dict[str, Any]], None]
        :keyword Literal["High", "Low"] priority: Priority based execution allows users to set a priority for each
            request. Once the user has reached their provisioned throughput, low priority requests are throttled
            before high priority requests start getting throttled. Feature must first be enabled at the account level.
        :keyword bool no_response: Indicates whether service should be instructed to skip sending
            response payloads. When not specified explicitly here, the default value will be determined from kwargs or
            when also not specified there from client-level kwargs.
        :keyword list[str] excluded_locations: Excluded locations to be skipped from preferred locations. The locations
            in this list are specified as the names of the azure Cosmos locations like, 'West US', 'East US' and so on.
<<<<<<< HEAD
=======
            If all preferred locations were excluded, primary/hub location will be used.
            This excluded_location will override existing excluded_locations in client level.
>>>>>>> d11ffc68
        :raises ~azure.cosmos.exceptions.CosmosHttpResponseError: The given item could not be upserted.
        :returns: A CosmosDict representing the upserted item. The dict will be empty if `no_response` is specified.
        :rtype: ~azure.cosmos.CosmosDict[str, Any]
        """
        if pre_trigger_include is not None:
            kwargs['pre_trigger_include'] = pre_trigger_include
        if post_trigger_include is not None:
            kwargs['post_trigger_include'] = post_trigger_include
        if session_token is not None:
            kwargs['session_token'] = session_token
        if initial_headers is not None:
            kwargs['initial_headers'] = initial_headers
        if priority is not None:
            kwargs['priority'] = priority
        if etag is not None:
            kwargs['etag'] = etag
        if match_condition is not None:
            kwargs['match_condition'] = match_condition
        if no_response is not None:
            kwargs['no_response'] = no_response
        if response_hook is not None:
            kwargs['response_hook'] = response_hook
        request_options = build_options(kwargs)
        request_options["disableAutomaticIdGeneration"] = True
        if populate_query_metrics is not None:
            warnings.warn(
                "the populate_query_metrics flag does not apply to this method and will be removed in the future",
                DeprecationWarning,
            )
            request_options["populateQueryMetrics"] = populate_query_metrics
        if self.container_link in self.__get_client_container_caches():
            request_options["containerRID"] = self.__get_client_container_caches()[self.container_link]["_rid"]

        result = self.client_connection.UpsertItem(
                database_or_container_link=self.container_link,
                document=body,
                options=request_options,
                **kwargs
            )
        return result

    @distributed_trace
    def create_item(  # pylint:disable=docstring-missing-param
        self,
        body: Dict[str, Any],
        populate_query_metrics: Optional[bool] = None,
        pre_trigger_include: Optional[str] = None,
        post_trigger_include: Optional[str] = None,
        indexing_directive: Optional[int] = None,
        *,
        enable_automatic_id_generation: bool = False,
        session_token: Optional[str] = None,
        initial_headers: Optional[Dict[str, str]] = None,
        priority: Optional[Literal["High", "Low"]] = None,
        no_response: Optional[bool] = None,
        response_hook: Optional[Callable[[Mapping[str, str], Dict[str, Any]], None]] = None,
        **kwargs: Any
    ) -> CosmosDict:
        """Create an item in the container.

        To update or replace an existing item, use the
        :func:`ContainerProxy.upsert_item` method.

        :param body: A dict-like object representing the item to create.
        :type body: Dict[str, Any]
        :param str pre_trigger_include: trigger id to be used as pre operation trigger.
        :param str post_trigger_include: trigger id to be used as post operation trigger.
        :param indexing_directive: Enumerates the possible values to indicate whether the document should
            be omitted from indexing. Possible values include: 0 for Default, 1 for Exclude, or 2 for Include.
        :type indexing_directive: Union[int, ~azure.cosmos.documents.IndexingDirective]
        :keyword bool enable_automatic_id_generation: Enable automatic id generation if no id present.
        :keyword str session_token: Token for use with Session consistency.
        :keyword Dict[str, str] initial_headers: Initial headers to be sent as part of the request.
        :keyword response_hook: A callable invoked with the response metadata.
        :paramtype response_hook: Callable[[Mapping[str, str], Dict[str, Any]], None]
        :keyword Literal["High", "Low"] priority: Priority based execution allows users to set a priority for each
            request. Once the user has reached their provisioned throughput, low priority requests are throttled
            before high priority requests start getting throttled. Feature must first be enabled at the account level.
        :keyword bool no_response: Indicates whether service should be instructed to skip sending
            response payloads. When not specified explicitly here, the default value will be determined from kwargs or
            when also not specified there from client-level kwargs.
        :keyword list[str] excluded_locations: Excluded locations to be skipped from preferred locations. The locations
            in this list are specified as the names of the azure Cosmos locations like, 'West US', 'East US' and so on.
<<<<<<< HEAD
=======
            If all preferred locations were excluded, primary/hub location will be used.
            This excluded_location will override existing excluded_locations in client level.
>>>>>>> d11ffc68
        :raises ~azure.cosmos.exceptions.CosmosHttpResponseError: Item with the given ID already exists.
        :returns: A CosmosDict representing the new item. The dict will be empty if `no_response` is specified.
        :rtype: ~azure.cosmos.CosmosDict[str, Any]
        """
        etag = kwargs.get('etag')
        if etag is not None:
            warnings.warn(
                "The 'etag' flag does not apply to this method and is always ignored even if passed."
                " It will now be removed in the future.",
                DeprecationWarning)
        match_condition = kwargs.get('match_condition')
        if match_condition is not None:
            warnings.warn(
                "The 'match_condition' flag does not apply to this method and is always ignored even if passed."
                " It will now be removed in the future.",
                DeprecationWarning)

        if pre_trigger_include is not None:
            kwargs['pre_trigger_include'] = pre_trigger_include
        if post_trigger_include is not None:
            kwargs['post_trigger_include'] = post_trigger_include
        if session_token is not None:
            kwargs['session_token'] = session_token
        if initial_headers is not None:
            kwargs['initial_headers'] = initial_headers
        if priority is not None:
            kwargs['priority'] = priority
        if no_response is not None:
            kwargs['no_response'] = no_response
        if response_hook is not None:
            kwargs['response_hook'] = response_hook
        request_options = build_options(kwargs)
        request_options["disableAutomaticIdGeneration"] = not enable_automatic_id_generation
        if populate_query_metrics:
            warnings.warn(
                "the populate_query_metrics flag does not apply to this method and will be removed in the future",
                DeprecationWarning,
            )
            request_options["populateQueryMetrics"] = populate_query_metrics
        if indexing_directive is not None:
            request_options["indexingDirective"] = indexing_directive
        if self.container_link in self.__get_client_container_caches():
            request_options["containerRID"] = self.__get_client_container_caches()[self.container_link]["_rid"]
        result = self.client_connection.CreateItem(
                database_or_container_link=self.container_link, document=body, options=request_options, **kwargs)
        return result

    @distributed_trace
    def patch_item(
        self,
        item: Union[str, Dict[str, Any]],
        partition_key: PartitionKeyType,
        patch_operations: List[Dict[str, Any]],
        *,
        filter_predicate: Optional[str] = None,
        pre_trigger_include: Optional[str] = None,
        post_trigger_include: Optional[str] = None,
        session_token: Optional[str] = None,
        etag: Optional[str] = None,
        match_condition: Optional[MatchConditions] = None,
        priority: Optional[Literal["High", "Low"]] = None,
        no_response: Optional[bool] = None,
        response_hook: Optional[Callable[[Mapping[str, str], Dict[str, Any]], None]] = None,
        **kwargs: Any
    ) -> CosmosDict:
        """ Patches the specified item with the provided operations if it
         exists in the container.

        If the item does not already exist in the container, an exception is raised.

        :param item: The ID (name) or dict representing item to be patched.
        :type item: Union[str, Dict[str, Any]]
        :param partition_key: The partition key of the object to patch.
        :type partition_key: Union[str, int, float, bool, Sequence[Union[str, int, float, bool, None]]]
        :param patch_operations: The list of patch operations to apply to the item.
        :type patch_operations: List[Dict[str, Any]]
        :keyword str filter_predicate: conditional filter to apply to Patch operations.
        :keyword str pre_trigger_include: trigger id to be used as pre operation trigger.
        :keyword str post_trigger_include: trigger id to be used as post operation trigger.
        :keyword str session_token: Token for use with Session consistency.
        :keyword str etag: An ETag value, or the wildcard character (*). Used to check if the resource
            has changed, and act according to the condition specified by the `match_condition` parameter.
        :keyword ~azure.core.MatchConditions match_condition: The match condition to use upon the etag.
        :keyword response_hook: A callable invoked with the response metadata.
        :paramtype response_hook: Callable[[Mapping[str, str], Dict[str, Any]], None]
        :keyword Literal["High", "Low"] priority: Priority based execution allows users to set a priority for each
            request. Once the user has reached their provisioned throughput, low priority requests are throttled
            before high priority requests start getting throttled. Feature must first be enabled at the account level.
        :keyword bool no_response: Indicates whether service should be instructed to skip sending
            response payloads. When not specified explicitly here, the default value will be determined from kwargs or
            when also not specified there from client-level kwargs.
        :keyword list[str] excluded_locations: Excluded locations to be skipped from preferred locations. The locations
            in this list are specified as the names of the azure Cosmos locations like, 'West US', 'East US' and so on.
<<<<<<< HEAD
=======
            If all preferred locations were excluded, primary/hub location will be used.
            This excluded_location will override existing excluded_locations in client level.
>>>>>>> d11ffc68
        :raises ~azure.cosmos.exceptions.CosmosHttpResponseError: The patch operations failed or the item with
            given id does not exist.
        :returns: A CosmosDict representing the item after the patch operations went through. The dict will be empty
            if `no_response` is specified.
        :rtype: ~azure.cosmos.CosmosDict[str, Any]
        """
        if pre_trigger_include is not None:
            kwargs['pre_trigger_include'] = pre_trigger_include
        if post_trigger_include is not None:
            kwargs['post_trigger_include'] = post_trigger_include
        if session_token is not None:
            kwargs['session_token'] = session_token
        if priority is not None:
            kwargs['priority'] = priority
        if etag is not None:
            kwargs['etag'] = etag
        if match_condition is not None:
            kwargs['match_condition'] = match_condition
        if no_response is not None:
            kwargs['no_response'] = no_response
        if response_hook is not None:
            kwargs['response_hook'] = response_hook
        request_options = build_options(kwargs)
        request_options["disableAutomaticIdGeneration"] = True
        request_options["partitionKey"] = self._set_partition_key(partition_key)
        if filter_predicate is not None:
            request_options["filterPredicate"] = filter_predicate

        if self.container_link in self.__get_client_container_caches():
            request_options["containerRID"] = self.__get_client_container_caches()[self.container_link]["_rid"]
        item_link = self._get_document_link(item)
        result = self.client_connection.PatchItem(
                document_link=item_link, operations=patch_operations, options=request_options, **kwargs)
        return result

    @distributed_trace
    def execute_item_batch(
        self,
        batch_operations: Sequence[Union[Tuple[str, Tuple[Any, ...]], Tuple[str, Tuple[Any, ...], Dict[str, Any]]]],
        partition_key: PartitionKeyType,
        *,
        pre_trigger_include: Optional[str] = None,
        post_trigger_include: Optional[str] = None,
        session_token: Optional[str] = None,
        priority: Optional[Literal["High", "Low"]] = None,
        response_hook: Optional[Callable[[Mapping[str, str], List[Dict[str, Any]]], None]] = None,
        **kwargs: Any
    ) -> CosmosList:
        """ Executes the transactional batch for the specified partition key.

        :param batch_operations: The batch of operations to be executed.
        :type batch_operations: List[Tuple[Any]]
        :param partition_key: The partition key value of the batch operations.
        :type partition_key: Union[str, int, float, bool, Sequence[Union[str, int, float, bool, None]]]
        :keyword str pre_trigger_include: trigger id to be used as pre operation trigger.
        :keyword str post_trigger_include: trigger id to be used as post operation trigger.
        :keyword str session_token: Token for use with Session consistency.
        :keyword Literal["High", "Low"] priority: Priority based execution allows users to set a priority for each
            request. Once the user has reached their provisioned throughput, low priority requests are throttled
            before high priority requests start getting throttled. Feature must first be enabled at the account level.
        :keyword list[str] excluded_locations: Excluded locations to be skipped from preferred locations. The locations
            in this list are specified as the names of the azure Cosmos locations like, 'West US', 'East US' and so on.
<<<<<<< HEAD
=======
            If all preferred locations were excluded, primary/hub location will be used.
            This excluded_location will override existing excluded_locations in client level.
>>>>>>> d11ffc68
        :keyword response_hook: A callable invoked with the response metadata.
        :paramtype response_hook: [Callable[[Mapping[str, str], List[Dict[str, Any]]], None]
        :returns: A CosmosList representing the items after the batch operations went through.
        :raises ~azure.cosmos.exceptions.CosmosHttpResponseError: The batch failed to execute.
        :raises ~azure.cosmos.exceptions.CosmosBatchOperationError: A transactional batch operation failed in the batch.
        :rtype: ~azure.cosmos.CosmosList[Dict[str, Any]]
        """
        etag = kwargs.get('etag')
        if etag is not None:
            warnings.warn(
                "The 'etag' flag does not apply to this method and is always ignored even if passed."
                " It will now be removed in the future.",
                DeprecationWarning)
        match_condition = kwargs.get('match_condition')
        if match_condition is not None:
            warnings.warn(
                "The 'match_condition' flag does not apply to this method and is always ignored even if passed."
                " It will now be removed in the future.",
                DeprecationWarning)

        if pre_trigger_include is not None:
            kwargs['pre_trigger_include'] = pre_trigger_include
        if post_trigger_include is not None:
            kwargs['post_trigger_include'] = post_trigger_include
        if session_token is not None:
            kwargs['session_token'] = session_token
        if priority is not None:
            kwargs['priority'] = priority
        if response_hook is not None:
            kwargs['response_hook'] = response_hook
        request_options = build_options(kwargs)
        request_options["partitionKey"] = self._set_partition_key(partition_key)
        request_options["disableAutomaticIdGeneration"] = True
        container_properties = self._get_properties()
        request_options["containerRID"] = container_properties["_rid"]

        return self.client_connection.Batch(
            collection_link=self.container_link, batch_operations=batch_operations, options=request_options, **kwargs)

    @distributed_trace
    def delete_item(  # pylint:disable=docstring-missing-param
        self,
        item: Union[Mapping[str, Any], str],
        partition_key: PartitionKeyType,
        populate_query_metrics: Optional[bool] = None,
        pre_trigger_include: Optional[str] = None,
        post_trigger_include: Optional[str] = None,
        *,
        session_token: Optional[str] = None,
        initial_headers: Optional[Dict[str, str]] = None,
        etag: Optional[str] = None,
        match_condition: Optional[MatchConditions] = None,
        priority: Optional[Literal["High", "Low"]] = None,
        response_hook: Optional[Callable[[Mapping[str, str], None], None]] = None,
        **kwargs: Any
    ) -> None:
        """Delete the specified item from the container.

        If the item does not already exist in the container, an exception is raised.

        :param item: The ID (name) or dict representing item to be deleted.
        :type item: Union[str, Dict[str, Any]]
        :param partition_key: Specifies the partition key value for the item.
        :type partition_key: Union[str, int, float, bool, Sequence[Union[str, int, float, bool, None]]]
        :param str pre_trigger_include: trigger id to be used as pre operation trigger.
        :param str post_trigger_include: trigger id to be used as post operation trigger.
        :keyword str session_token: Token for use with Session consistency.
        :keyword Dict[str, str] initial_headers: Initial headers to be sent as part of the request.
        :keyword str etag: An ETag value, or the wildcard character (*). Used to check if the resource
            has changed, and act according to the condition specified by the `match_condition` parameter.
        :keyword ~azure.core.MatchConditions match_condition: The match condition to use upon the etag.
        :keyword Literal["High", "Low"] priority: Priority based execution allows users to set a priority for each
            request. Once the user has reached their provisioned throughput, low priority requests are throttled
            before high priority requests start getting throttled. Feature must first be enabled at the account level.
        :keyword list[str] excluded_locations: Excluded locations to be skipped from preferred locations. The locations
            in this list are specified as the names of the azure Cosmos locations like, 'West US', 'East US' and so on.
<<<<<<< HEAD
=======
            If all preferred locations were excluded, primary/hub location will be used.
            This excluded_location will override existing excluded_locations in client level.
>>>>>>> d11ffc68
        :keyword response_hook: A callable invoked with the response metadata.
        :paramtype response_hook: Callable[[Mapping[str, str], None], None]
        :raises ~azure.cosmos.exceptions.CosmosHttpResponseError: The item wasn't deleted successfully.
        :raises ~azure.cosmos.exceptions.CosmosResourceNotFoundError: The item does not exist in the container.
        :rtype: None
        """
        if session_token is not None:
            kwargs['session_token'] = session_token
        if initial_headers is not None:
            kwargs['initial_headers'] = initial_headers
        if etag is not None:
            kwargs['etag'] = etag
        if match_condition is not None:
            kwargs['match_condition'] = match_condition
        if priority is not None:
            kwargs['priority'] = priority
        if response_hook is not None:
            kwargs['response_hook'] = response_hook
        request_options = build_options(kwargs)
        if partition_key is not None:
            request_options["partitionKey"] = self._set_partition_key(partition_key)
        if populate_query_metrics is not None:
            warnings.warn(
                "the populate_query_metrics flag does not apply to this method and will be removed in the future",
                DeprecationWarning,
            )
            request_options["populateQueryMetrics"] = populate_query_metrics
        if pre_trigger_include is not None:
            request_options["preTriggerInclude"] = pre_trigger_include
        if post_trigger_include is not None:
            request_options["postTriggerInclude"] = post_trigger_include
        if self.container_link in self.__get_client_container_caches():
            request_options["containerRID"] = self.__get_client_container_caches()[self.container_link]["_rid"]
        document_link = self._get_document_link(item)
        self.client_connection.DeleteItem(document_link=document_link, options=request_options, **kwargs)

    @distributed_trace
    def read_offer(self, **kwargs: Any) -> Offer:
        """Get the ThroughputProperties object for this container.
        If no ThroughputProperties already exist for the container, an exception is raised.

        :keyword Callable response_hook: A callable invoked with the response metadata.
        :returns: Throughput for the container.
        :raises ~azure.cosmos.exceptions.CosmosHttpResponseError: No throughput properties exists for the container or
            the throughput properties could not be retrieved.
        :rtype: ~azure.cosmos.ThroughputProperties
        """
        warnings.warn(
            "read_offer is a deprecated method name, use get_throughput instead",
            DeprecationWarning
        )
        return self.get_throughput(**kwargs)

    @distributed_trace
    def get_throughput(
            self,
            *,
            response_hook: Optional[Callable[[Mapping[str, Any], List[Dict[str, Any]]], None]] = None,
            **kwargs: Any) -> ThroughputProperties:
        """Get the ThroughputProperties object for this container.

        If no ThroughputProperties already exist for the container, an exception is raised.

        :keyword response_hook: A callable invoked with the response metadata.
        :paramtype response_hook: Callable[[Mapping[str, Any], List[Dict[str, Any]]], None]
        :returns: Throughput for the container.
        :raises ~azure.cosmos.exceptions.CosmosHttpResponseError: No throughput properties exists for the container or
            the throughput properties could not be retrieved.
        :rtype: ~azure.cosmos.ThroughputProperties
        """
        throughput_properties: List[Dict[str, Any]]
        properties = self._get_properties()
        link = properties["_self"]
        query_spec = {
            "query": "SELECT * FROM root r WHERE r.resource=@link",
            "parameters": [{"name": "@link", "value": link}],
        }
        options = {"containerRID": properties["_rid"]}
        throughput_properties = list(self.client_connection.QueryOffers(query_spec, options, **kwargs))

        if response_hook:
            response_hook(self.client_connection.last_response_headers, throughput_properties)

        return _deserialize_throughput(throughput=throughput_properties)

    @distributed_trace
    def replace_throughput(
        self,
        throughput: Union[int, ThroughputProperties],
        **kwargs: Any
    ) -> ThroughputProperties:
        """Replace the container's throughput.

        If no ThroughputProperties already exist for the container, an exception is raised.

        :param throughput: The throughput to be set.
        :type throughput: Union[int, ~azure.cosmos.ThroughputProperties]
        :returns: ThroughputProperties for the container, updated with new throughput.
        :raises ~azure.cosmos.exceptions.CosmosHttpResponseError: No throughput properties exist for the container
            or the throughput properties could not be updated.
        :rtype: ~azure.cosmos.ThroughputProperties
        """
        throughput_properties: List[Dict[str, Any]]
        properties = self._get_properties()
        link = properties["_self"]
        query_spec = {
            "query": "SELECT * FROM root r WHERE r.resource=@link",
            "parameters": [{"name": "@link", "value": link}],
        }
        options = {"containerRID": properties["_rid"]}
        throughput_properties = list(self.client_connection.QueryOffers(query_spec, options, **kwargs))
        new_throughput_properties = throughput_properties[0].copy()
        _replace_throughput(throughput=throughput, new_throughput_properties=new_throughput_properties)
        data = self.client_connection.ReplaceOffer(
            offer_link=throughput_properties[0]["_self"], offer=throughput_properties[0], **kwargs)

        return ThroughputProperties(offer_throughput=data["content"]["offerThroughput"], properties=data)

    @distributed_trace
    def list_conflicts(
        self,
        max_item_count: Optional[int] = None,
        *,
        response_hook: Optional[Callable[[Mapping[str, Any], ItemPaged[Dict[str, Any]]], None]] = None,
        **kwargs: Any
    ) -> ItemPaged[Dict[str, Any]]:
        """List all the conflicts in the container.

        :param int max_item_count: Max number of items to be returned in the enumeration operation.
        :keyword response_hook: A callable invoked with the response metadata.
        :paramtype response_hook: Callable[[Mapping[str, Any], ItemPaged[Dict[str, Any]]], None]
        :returns: An Iterable of conflicts (dicts).
        :rtype: Iterable[dict[str, Any]]
        """
        feed_options = build_options(kwargs)
        if max_item_count is not None:
            feed_options["maxItemCount"] = max_item_count
        if self.container_link in self.__get_client_container_caches():
            feed_options["containerRID"] = self.__get_client_container_caches()[self.container_link]["_rid"]

        result = self.client_connection.ReadConflicts(
            collection_link=self.container_link, feed_options=feed_options, **kwargs
        )
        if response_hook:
            response_hook(self.client_connection.last_response_headers, result)
        return result

    @distributed_trace
    def query_conflicts(
        self,
        query: str,
        parameters: Optional[List[Dict[str, object]]] = None,
        enable_cross_partition_query: Optional[bool] = None,
        partition_key: Optional[PartitionKeyType] = None,
        max_item_count: Optional[int] = None,
        *,
        response_hook: Optional[Callable[[Mapping[str, Any], ItemPaged[Dict[str, Any]]], None]] = None,
        **kwargs: Any
    ) -> ItemPaged[Dict[str, Any]]:
        """Return all conflicts matching a given `query`.

        :param str query: The Azure Cosmos DB SQL query to execute.
        :param parameters: Optional array of parameters to the query. Ignored if no query is provided.
        :type parameters: List[Dict[str, object]]
        :param bool enable_cross_partition_query: Allows sending of more than one request to execute
            the query in the Azure Cosmos DB service.
            More than one request is necessary if the query is not scoped to single partition key value.
        :param partition_key: Specifies the partition key value for the item.
        :type partition_key: Union[str, int, float, bool, Sequence[Union[str, int, float, bool, None]]]
        :param int max_item_count: Max number of items to be returned in the enumeration operation.
        :keyword response_hook: A callable invoked with the response metadata.
        :paramtype response_hook: Optional[Callable[[Mapping[str, Any], ItemPaged[Dict[str, Any]]], None]] = None,
        :returns: An Iterable of conflicts (dicts).
        :rtype: Iterable[Dict[str, Any]]
        """
        feed_options = build_options(kwargs)
        if max_item_count is not None:
            feed_options["maxItemCount"] = max_item_count
        if enable_cross_partition_query is not None:
            feed_options["enableCrossPartitionQuery"] = enable_cross_partition_query
        if partition_key is not None:
            feed_options["partitionKey"] = self._set_partition_key(partition_key)
        if self.container_link in self.__get_client_container_caches():
            feed_options["containerRID"] = self.__get_client_container_caches()[self.container_link]["_rid"]

        result = self.client_connection.QueryConflicts(
            collection_link=self.container_link,
            query=query if parameters is None else {"query": query, "parameters": parameters},
            options=feed_options,
            **kwargs
        )
        if response_hook:
            response_hook(self.client_connection.last_response_headers, result)
        return result

    @distributed_trace
    def get_conflict(
        self,
        conflict: Union[str, Mapping[str, Any]],
        partition_key: PartitionKeyType,
        **kwargs: Any
    ) -> Dict[str, Any]:
        """Get the conflict identified by `conflict`.

        :param conflict: The ID (name) or dict representing the conflict to retrieve.
        :type conflict: Union[str, Dict[str, Any]]
        :param partition_key: Partition key for the conflict to retrieve.
        :type partition_key: Union[str, int, float, bool, Sequence[Union[str, int, float, bool, None]]]
        :keyword Callable response_hook: A callable invoked with the response metadata.
        :returns: A dict representing the retrieved conflict.
        :raises ~azure.cosmos.exceptions.CosmosHttpResponseError: The given conflict couldn't be retrieved.
        :rtype: Dict[str, Any]
        """
        request_options = build_options(kwargs)
        if partition_key is not None:
            request_options["partitionKey"] = self._set_partition_key(partition_key)
        if self.container_link in self.__get_client_container_caches():
            request_options["containerRID"] = self.__get_client_container_caches()[self.container_link]["_rid"]

        return self.client_connection.ReadConflict(
            conflict_link=self._get_conflict_link(conflict), options=request_options, **kwargs
        )

    @distributed_trace
    def delete_conflict(
        self,
        conflict: Union[str, Mapping[str, Any]],
        partition_key: PartitionKeyType,
        **kwargs: Any
    ) -> None:
        """Delete a specified conflict from the container.

        If the conflict does not already exist in the container, an exception is raised.

        :param conflict: The ID (name) or dict representing the conflict to be deleted.
        :type conflict: Union[str, Dict[str, Any]]
        :param partition_key: Partition key for the conflict to delete.
        :type partition_key: Union[str, int, float, bool, Sequence[Union[str, int, float, bool, None]]]
        :keyword Callable response_hook: A callable invoked with the response metadata.
        :raises ~azure.cosmos.exceptions.CosmosHttpResponseError: The conflict wasn't deleted successfully.
        :raises ~azure.cosmos.exceptions.CosmosResourceNotFoundError: The conflict does not exist in the container.
        :rtype: None
        """
        request_options = build_options(kwargs)
        if partition_key is not None:
            request_options["partitionKey"] = self._set_partition_key(partition_key)
        if self.container_link in self.__get_client_container_caches():
            request_options["containerRID"] = self.__get_client_container_caches()[self.container_link]["_rid"]

        self.client_connection.DeleteConflict(
            conflict_link=self._get_conflict_link(conflict), options=request_options, **kwargs
        )

    @distributed_trace
    def delete_all_items_by_partition_key(
        self,
        partition_key: PartitionKeyType,
        *,
        pre_trigger_include: Optional[str] = None,
        post_trigger_include: Optional[str] = None,
        session_token: Optional[str] = None,
        response_hook: Optional[Callable[[Mapping[str, str], None], None]] = None,
        **kwargs: Any
    ) -> None:
        """The delete by partition key feature is an asynchronous, background operation that allows you to delete all
        documents with the same logical partition key value, using the Cosmos SDK. The delete by partition key
        operation is constrained to consume at most 10% of the total
        available RU/s on the container each second. This helps in limiting the resources used by
        this background task.

        :param partition_key: Partition key for the items to be deleted.
        :type partition_key: Union[str, int, float, bool, Sequence[Union[str, int, float, bool, None]]]
        :keyword str pre_trigger_include: trigger id to be used as pre operation trigger.
        :keyword str post_trigger_include: trigger id to be used as post operation trigger.
        :keyword str session_token: Token for use with Session consistency.
        :keyword list[str] excluded_locations: Excluded locations to be skipped from preferred locations. The locations
            in this list are specified as the names of the azure Cosmos locations like, 'West US', 'East US' and so on.
<<<<<<< HEAD
=======
            If all preferred locations were excluded, primary/hub location will be used.
            This excluded_location will override existing excluded_locations in client level.
>>>>>>> d11ffc68
        :keyword response_hook: A callable invoked with the response metadata.
        :paramtype response_hook: Callable[[Mapping[str, str], None], None] = None,
        :rtype: None
        """
        etag = kwargs.get('etag')
        if etag is not None:
            warnings.warn(
                "The 'etag' flag does not apply to this method and is always ignored even if passed."
                " It will now be removed in the future.",
                DeprecationWarning)
        match_condition = kwargs.get('match_condition')
        if match_condition is not None:
            warnings.warn(
                "The 'match_condition' flag does not apply to this method and is always ignored even if passed."
                " It will now be removed in the future.",
                DeprecationWarning)

        if pre_trigger_include is not None:
            kwargs['pre_trigger_include'] = pre_trigger_include
        if post_trigger_include is not None:
            kwargs['post_trigger_include'] = post_trigger_include
        if session_token is not None:
            kwargs['session_token'] = session_token
        if response_hook is not None:
            kwargs['response_hook'] = response_hook
        request_options = build_options(kwargs)
        # regardless if partition key is valid we set it as invalid partition keys are set to a default empty value
        request_options["partitionKey"] = self._set_partition_key(partition_key)
        if self.container_link in self.__get_client_container_caches():
            request_options["containerRID"] = self.__get_client_container_caches()[self.container_link]["_rid"]

        self.client_connection.DeleteAllItemsByPartitionKey(
            collection_link=self.container_link, options=request_options, **kwargs)

    @distributed_trace
    def read_feed_ranges(
            self,
            *,
            force_refresh: bool = False,
            **kwargs: Any) -> Iterable[Dict[str, Any]]:

        """ Obtains a list of feed ranges that can be used to parallelize feed operations.

        :keyword bool force_refresh:
            Flag to indicate whether obtain the list of feed ranges directly from cache or refresh the cache.
        :returns: A list representing the feed ranges in base64 encoded string
        :rtype: Iterable[Dict[str, Any]]

        .. warning::
          The structure of the dict representation of a feed range may vary, including which keys
          are present. It therefore should only be treated as an opaque value.

        """
        if force_refresh is True:
            self.client_connection.refresh_routing_map_provider()

        def get_next(continuation_token:str) -> List[Dict[str, Any]]: # pylint: disable=unused-argument
            partition_key_ranges = \
                self.client_connection._routing_map_provider.get_overlapping_ranges( # pylint: disable=protected-access
                    self.container_link,
                    [Range("", "FF", True, False)],  # default to full range
                    **kwargs)

            feed_ranges = [FeedRangeInternalEpk(Range.PartitionKeyRangeToRange(partitionKeyRange)).to_dict()
                    for partitionKeyRange in partition_key_ranges]

            return feed_ranges

        def extract_data(feed_ranges_response: List[Dict[str, Any]]):
            return None, iter(feed_ranges_response)

        return ItemPaged(get_next, extract_data)

    def get_latest_session_token(
            self,
            feed_ranges_to_session_tokens: List[Tuple[Dict[str, Any], str]],
            target_feed_range: Dict[str, Any]
    ) -> str:
        """ **provisional** This method is still in preview and may be subject to breaking changes.

        Gets the the most up to date session token from the list of session token and feed
        range tuples for a specific target feed range. The feed range can be obtained from a partition key
        or by reading the container feed ranges. This should only be used if maintaining own session token or else
        the CosmosClient instance will keep track of session token. Session tokens and feed ranges are
        scoped to a container. Only input session tokens and feed ranges obtained from the same container.
        :param feed_ranges_to_session_tokens: List of feed range and session token tuples.
        :type feed_ranges_to_session_tokens: List[Tuple[Dict[str, Any], str]]
        :param target_feed_range: feed range to get most up to date session token.
        :type target_feed_range: Dict[str, Any]
        :returns: a session token
        :rtype: str
        """
        return get_latest_session_token(feed_ranges_to_session_tokens, target_feed_range)

    def feed_range_from_partition_key(self, partition_key: PartitionKeyType) -> Dict[str, Any]:
        """ Gets the feed range for a given partition key.
        :param partition_key: partition key to get feed range.
        :type partition_key: PartitionKeyType
        :returns: a feed range
        :rtype: Dict[str, Any]

        .. warning::
          The structure of the dict representation of a feed range may vary, including which keys
          are present. It therefore should only be treated as an opaque value.

        """
        return FeedRangeInternalEpk(self._get_epk_range_for_partition_key(partition_key)).to_dict()

    def is_feed_range_subset(self, parent_feed_range: Dict[str, Any], child_feed_range: Dict[str, Any]) -> bool:
        """ Checks if child feed range is a subset of parent feed range.
        :param parent_feed_range: left feed range
        :type parent_feed_range: Dict[str, Any]
        :param child_feed_range: right feed range
        :type child_feed_range: Dict[str, Any]
        :returns: a boolean indicating if child feed range is a subset of parent feed range
        :rtype: bool

        .. warning::
          The structure of the dict representation of a feed range may vary, including which keys
          are present. It therefore should only be treated as an opaque value.

        """
        parent_feed_range_epk = FeedRangeInternalEpk.from_json(parent_feed_range)
        child_feed_range_epk = FeedRangeInternalEpk.from_json(child_feed_range)
        return child_feed_range_epk.get_normalized_range().is_subset(
            parent_feed_range_epk.get_normalized_range())<|MERGE_RESOLUTION|>--- conflicted
+++ resolved
@@ -237,11 +237,8 @@
             before high priority requests start getting throttled. Feature must first be enabled at the account level.
         :keyword list[str] excluded_locations: Excluded locations to be skipped from preferred locations. The locations
             in this list are specified as the names of the azure Cosmos locations like, 'West US', 'East US' and so on.
-<<<<<<< HEAD
-=======
             If all preferred locations were excluded, primary/hub location will be used.
             This excluded_location will override existing excluded_locations in client level.
->>>>>>> d11ffc68
         :returns: A CosmosDict representing the item to be retrieved.
         :raises ~azure.cosmos.exceptions.CosmosHttpResponseError: The given item couldn't be retrieved.
         :rtype: ~azure.cosmos.CosmosDict[str, Any]
@@ -309,11 +306,8 @@
             before high priority requests start getting throttled. Feature must first be enabled at the account level.
         :keyword list[str] excluded_locations: Excluded locations to be skipped from preferred locations. The locations
             in this list are specified as the names of the azure Cosmos locations like, 'West US', 'East US' and so on.
-<<<<<<< HEAD
-=======
             If all preferred locations were excluded, primary/hub location will be used.
             This excluded_location will override existing excluded_locations in client level.
->>>>>>> d11ffc68
         :returns: An Iterable of items (dicts).
         :rtype: Iterable[Dict[str, Any]]
         """
@@ -382,11 +376,8 @@
         :paramtype mode: Literal["LatestVersion", "AllVersionsAndDeletes"]
         :keyword list[str] excluded_locations: Excluded locations to be skipped from preferred locations. The locations
             in this list are specified as the names of the azure Cosmos locations like, 'West US', 'East US' and so on.
-<<<<<<< HEAD
-=======
             If all preferred locations were excluded, primary/hub location will be used.
             This excluded_location will override existing excluded_locations in client level.
->>>>>>> d11ffc68
         :keyword response_hook: A callable invoked with the response metadata.
         :paramtype response_hook: Callable[[Mapping[str, str], Dict[str, Any]], None]
         :returns: An Iterable of items (dicts).
@@ -428,11 +419,8 @@
         :paramtype mode: Literal["LatestVersion", "AllVersionsAndDeletes"]
         :keyword list[str] excluded_locations: Excluded locations to be skipped from preferred locations. The locations
             in this list are specified as the names of the azure Cosmos locations like, 'West US', 'East US' and so on.
-<<<<<<< HEAD
-=======
             If all preferred locations were excluded, primary/hub location will be used.
             This excluded_location will override existing excluded_locations in client level.
->>>>>>> d11ffc68
         :keyword response_hook: A callable invoked with the response metadata.
         :paramtype response_hook: Callable[[Mapping[str, str], Dict[str, Any]], None]
         :returns: An Iterable of items (dicts).
@@ -461,11 +449,8 @@
         :paramtype priority: Literal["High", "Low"]
         :keyword list[str] excluded_locations: Excluded locations to be skipped from preferred locations. The locations
             in this list are specified as the names of the azure Cosmos locations like, 'West US', 'East US' and so on.
-<<<<<<< HEAD
-=======
             If all preferred locations were excluded, primary/hub location will be used.
             This excluded_location will override existing excluded_locations in client level.
->>>>>>> d11ffc68
         :keyword response_hook: A callable invoked with the response metadata.
         :paramtype response_hook: Callable[[Mapping[str, str], Dict[str, Any]], None]
         :returns: An Iterable of items (dicts).
@@ -505,11 +490,8 @@
         :paramtype mode: Literal["LatestVersion", "AllVersionsAndDeletes"]
         :keyword list[str] excluded_locations: Excluded locations to be skipped from preferred locations. The locations
             in this list are specified as the names of the azure Cosmos locations like, 'West US', 'East US' and so on.
-<<<<<<< HEAD
-=======
             If all preferred locations were excluded, primary/hub location will be used.
             This excluded_location will override existing excluded_locations in client level.
->>>>>>> d11ffc68
         :keyword response_hook: A callable invoked with the response metadata.
         :paramtype response_hook: Callable[[Mapping[str, str], Dict[str, Any]], None]
         :returns: An Iterable of items (dicts).
@@ -547,11 +529,8 @@
         :paramtype mode: Literal["LatestVersion", "AllVersionsAndDeletes"]
         :keyword list[str] excluded_locations: Excluded locations to be skipped from preferred locations. The locations
             in this list are specified as the names of the azure Cosmos locations like, 'West US', 'East US' and so on.
-<<<<<<< HEAD
-=======
             If all preferred locations were excluded, primary/hub location will be used.
             This excluded_location will override existing excluded_locations in client level.
->>>>>>> d11ffc68
         :keyword response_hook: A callable invoked with the response metadata.
         :paramtype response_hook: Callable[[Mapping[str, str], Dict[str, Any]], None]
         :param Any args: args
@@ -654,11 +633,8 @@
             overhead, so it should be enabled only when debugging slow queries.
         :keyword list[str] excluded_locations: Excluded locations to be skipped from preferred locations. The locations
             in this list are specified as the names of the azure Cosmos locations like, 'West US', 'East US' and so on.
-<<<<<<< HEAD
-=======
             If all preferred locations were excluded, primary/hub location will be used.
             This excluded_location will override existing excluded_locations in client level.
->>>>>>> d11ffc68
         :returns: An Iterable of items (dicts).
         :rtype: ItemPaged[Dict[str, Any]]
 
@@ -776,11 +752,8 @@
             kwargs or when also not specified there from client-level kwargs.
         :keyword list[str] excluded_locations: Excluded locations to be skipped from preferred locations. The locations
             in this list are specified as the names of the azure Cosmos locations like, 'West US', 'East US' and so on.
-<<<<<<< HEAD
-=======
             If all preferred locations were excluded, primary/hub location will be used.
             This excluded_location will override existing excluded_locations in client level.
->>>>>>> d11ffc68
         :raises ~azure.cosmos.exceptions.CosmosHttpResponseError: The replace operation failed or the item with
             given id does not exist.
         :returns: A CosmosDict representing the item after replace went through. The dict will be empty if `no_response`
@@ -862,11 +835,8 @@
             when also not specified there from client-level kwargs.
         :keyword list[str] excluded_locations: Excluded locations to be skipped from preferred locations. The locations
             in this list are specified as the names of the azure Cosmos locations like, 'West US', 'East US' and so on.
-<<<<<<< HEAD
-=======
             If all preferred locations were excluded, primary/hub location will be used.
             This excluded_location will override existing excluded_locations in client level.
->>>>>>> d11ffc68
         :raises ~azure.cosmos.exceptions.CosmosHttpResponseError: The given item could not be upserted.
         :returns: A CosmosDict representing the upserted item. The dict will be empty if `no_response` is specified.
         :rtype: ~azure.cosmos.CosmosDict[str, Any]
@@ -950,11 +920,8 @@
             when also not specified there from client-level kwargs.
         :keyword list[str] excluded_locations: Excluded locations to be skipped from preferred locations. The locations
             in this list are specified as the names of the azure Cosmos locations like, 'West US', 'East US' and so on.
-<<<<<<< HEAD
-=======
             If all preferred locations were excluded, primary/hub location will be used.
             This excluded_location will override existing excluded_locations in client level.
->>>>>>> d11ffc68
         :raises ~azure.cosmos.exceptions.CosmosHttpResponseError: Item with the given ID already exists.
         :returns: A CosmosDict representing the new item. The dict will be empty if `no_response` is specified.
         :rtype: ~azure.cosmos.CosmosDict[str, Any]
@@ -1048,11 +1015,8 @@
             when also not specified there from client-level kwargs.
         :keyword list[str] excluded_locations: Excluded locations to be skipped from preferred locations. The locations
             in this list are specified as the names of the azure Cosmos locations like, 'West US', 'East US' and so on.
-<<<<<<< HEAD
-=======
             If all preferred locations were excluded, primary/hub location will be used.
             This excluded_location will override existing excluded_locations in client level.
->>>>>>> d11ffc68
         :raises ~azure.cosmos.exceptions.CosmosHttpResponseError: The patch operations failed or the item with
             given id does not exist.
         :returns: A CosmosDict representing the item after the patch operations went through. The dict will be empty
@@ -1115,11 +1079,8 @@
             before high priority requests start getting throttled. Feature must first be enabled at the account level.
         :keyword list[str] excluded_locations: Excluded locations to be skipped from preferred locations. The locations
             in this list are specified as the names of the azure Cosmos locations like, 'West US', 'East US' and so on.
-<<<<<<< HEAD
-=======
             If all preferred locations were excluded, primary/hub location will be used.
             This excluded_location will override existing excluded_locations in client level.
->>>>>>> d11ffc68
         :keyword response_hook: A callable invoked with the response metadata.
         :paramtype response_hook: [Callable[[Mapping[str, str], List[Dict[str, Any]]], None]
         :returns: A CosmosList representing the items after the batch operations went through.
@@ -1196,11 +1157,8 @@
             before high priority requests start getting throttled. Feature must first be enabled at the account level.
         :keyword list[str] excluded_locations: Excluded locations to be skipped from preferred locations. The locations
             in this list are specified as the names of the azure Cosmos locations like, 'West US', 'East US' and so on.
-<<<<<<< HEAD
-=======
             If all preferred locations were excluded, primary/hub location will be used.
             This excluded_location will override existing excluded_locations in client level.
->>>>>>> d11ffc68
         :keyword response_hook: A callable invoked with the response metadata.
         :paramtype response_hook: Callable[[Mapping[str, str], None], None]
         :raises ~azure.cosmos.exceptions.CosmosHttpResponseError: The item wasn't deleted successfully.
@@ -1478,11 +1436,8 @@
         :keyword str session_token: Token for use with Session consistency.
         :keyword list[str] excluded_locations: Excluded locations to be skipped from preferred locations. The locations
             in this list are specified as the names of the azure Cosmos locations like, 'West US', 'East US' and so on.
-<<<<<<< HEAD
-=======
             If all preferred locations were excluded, primary/hub location will be used.
             This excluded_location will override existing excluded_locations in client level.
->>>>>>> d11ffc68
         :keyword response_hook: A callable invoked with the response metadata.
         :paramtype response_hook: Callable[[Mapping[str, str], None], None] = None,
         :rtype: None
