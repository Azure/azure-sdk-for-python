--- conflicted
+++ resolved
@@ -677,11 +677,7 @@
             max_integrated_cache_staleness_in_ms: Optional[int] = None,
             max_item_count: Optional[int] = None,
             parameters: Optional[List[Dict[str, object]]] = None,
-<<<<<<< HEAD
             partition_key: Optional[PartitionKeyType] = None,
-=======
-            partition_key: _PartitionKeyType,
->>>>>>> 1d542e51
             populate_index_metrics: Optional[bool] = None,
             populate_query_metrics: Optional[bool] = None,
             priority: Optional[Literal["High", "Low"]] = None,
