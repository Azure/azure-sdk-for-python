# The MIT License (MIT)
# Copyright (c) 2014 Microsoft Corporation

# Permission is hereby granted, free of charge, to any person obtaining a copy
# of this software and associated documentation files (the "Software"), to deal
# in the Software without restriction, including without limitation the rights
# to use, copy, modify, merge, publish, distribute, sublicense, and/or sell
# copies of the Software, and to permit persons to whom the Software is
# furnished to do so, subject to the following conditions:

# The above copyright notice and this permission notice shall be included in all
# copies or substantial portions of the Software.

# THE SOFTWARE IS PROVIDED "AS IS", WITHOUT WARRANTY OF ANY KIND, EXPRESS OR
# IMPLIED, INCLUDING BUT NOT LIMITED TO THE WARRANTIES OF MERCHANTABILITY,
# FITNESS FOR A PARTICULAR PURPOSE AND NONINFRINGEMENT. IN NO EVENT SHALL THE
# AUTHORS OR COPYRIGHT HOLDERS BE LIABLE FOR ANY CLAIM, DAMAGES OR OTHER
# LIABILITY, WHETHER IN AN ACTION OF CONTRACT, TORT OR OTHERWISE, ARISING FROM,
# OUT OF OR IN CONNECTION WITH THE SOFTWARE OR THE USE OR OTHER DEALINGS IN THE
# SOFTWARE.

"""Create, read, update and delete items in the Azure Cosmos DB SQL API service.
"""

<<<<<<< HEAD
from typing import Any, Dict, List, Optional, Union, Iterable, cast  # pylint: disable=unused-import
=======
from typing import Any, Dict, List, Optional, Union, Iterable, cast, overload  # pylint: disable=unused-import


>>>>>>> 1bd414e2
import warnings
from azure.core.tracing.decorator import distributed_trace  # type: ignore

from ._cosmos_client_connection import CosmosClientConnection
from ._base import build_options, validate_cache_staleness_value
from .exceptions import CosmosResourceNotFoundError
from .http_constants import StatusCodes
from .offer import ThroughputProperties
from .scripts import ScriptsProxy
from .partition_key import NonePartitionKeyValue

__all__ = ("ContainerProxy",)

# pylint: disable=protected-access
# pylint: disable=missing-client-constructor-parameter-credential,missing-client-constructor-parameter-kwargs


class ContainerProxy(object):
    """An interface to interact with a specific DB Container.

    This class should not be instantiated directly. Instead, use the
    :func:`~azure.cosmos.database.DatabaseProxy.get_container_client` method to get an existing
    container, or the :func:`~azure.cosmos.database.DatabaseProxy.create_container` method to create a
    new container.

    A container in an Azure Cosmos DB SQL API database is a collection of
    documents, each of which is represented as an Item.

    :ivar str id: ID (name) of the container
    :ivar str session_token: The session token for the container.
    """

    def __init__(self, client_connection, database_link, id, properties=None):  # pylint: disable=redefined-builtin
        # type: (CosmosClientConnection, str, str, Dict[str, Any]) -> None
        self.client_connection = client_connection
        self.id = id
        self._properties = properties
        self.container_link = u"{}/colls/{}".format(database_link, self.id)
        self._is_system_key = None
        self._scripts = None  # type: Optional[ScriptsProxy]

    def __repr__(self):
        # type () -> str
        return "<ContainerProxy [{}]>".format(self.container_link)[:1024]

    def _get_properties(self):
        # type: () -> Dict[str, Any]
        if self._properties is None:
            self._properties = self.read()
        return self._properties

    @property
    def is_system_key(self):
        # type: () -> bool
        if self._is_system_key is None:
            properties = self._get_properties()
            self._is_system_key = (
                properties["partitionKey"]["systemKey"] if "systemKey" in properties["partitionKey"] else False
            )
        return cast('bool', self._is_system_key)

    @property
    def scripts(self):
        # type: () -> ScriptsProxy
        if self._scripts is None:
            self._scripts = ScriptsProxy(self.client_connection, self.container_link, self.is_system_key)
        return cast('ScriptsProxy', self._scripts)

    def _get_document_link(self, item_or_link):
        # type: (Union[Dict[str, Any], str]) -> str
        if isinstance(item_or_link, str):
            return u"{}/docs/{}".format(self.container_link, item_or_link)
        return item_or_link["_self"]

    def _get_conflict_link(self, conflict_or_link):
        # type: (Union[Dict[str, Any], str]) -> str
        if isinstance(conflict_or_link, str):
            return u"{}/conflicts/{}".format(self.container_link, conflict_or_link)
        return conflict_or_link["_self"]

    def _set_partition_key(self, partition_key):
        if partition_key == NonePartitionKeyValue:
            return CosmosClientConnection._return_undefined_or_empty_partition_key(self.is_system_key)
        return partition_key

    @overload
    def read(
        self,
        *,
        populate_partition_key_range_statistics: Optional[bool] = None,
        populate_quota_info: Optional[bool] = None,
        **kwargs
    ):
        ...


    @distributed_trace
    def read(
        self,
        *args,
        **kwargs  # type: Any
    ):
        # type: (...) -> Dict[str, Any]
        """Read the container properties.

        :keyword bool populate_partition_key_range_statistics: Enable returning partition key
            range statistics in response headers.
        :keyword bool populate_quota_info: Enable returning collection storage quota information in response headers.
        :keyword str session_token: Token for use with Session consistency.
        :keyword dict[str,str] initial_headers: Initial headers to be sent as part of the request.
        :keyword Callable response_hook: A callable invoked with the response metadata.
        :raises ~azure.cosmos.exceptions.CosmosHttpResponseError: Raised if the container couldn't be retrieved.
            This includes if the container does not exist.
        :returns: Dict representing the retrieved container.
        :rtype: dict[str, Any]
        """
        request_options = build_options(kwargs)
        response_hook = kwargs.pop('response_hook', None)
        populate_query_metrics = args[0] if args else kwargs.pop('populate_query_metrics', None)
        if populate_query_metrics:
            warnings.warn(
                "the populate_query_metrics flag does not apply to this method and will be removed in the future",
                UserWarning,
            )
        populate_partition_key_range_statistics = args[1] if args and len(args) > 0 else kwargs.pop(
            "populate_partition_key_range_statistics", None)
        populate_quota_info = args[2] if args and len(args) > 1 else kwargs.pop("populate_quota_info", None)
        if populate_partition_key_range_statistics is not None:
            request_options["populatePartitionKeyRangeStatistics"] = populate_partition_key_range_statistics
        if populate_quota_info is not None:
            request_options["populateQuotaInfo"] = populate_quota_info

        collection_link = self.container_link
        self._properties = self.client_connection.ReadContainer(
            collection_link, options=request_options, **kwargs
        )

        if response_hook:
            response_hook(self.client_connection.last_response_headers, self._properties)

        return cast('Dict[str, Any]', self._properties)

    @distributed_trace
    def read_item(
        self,
        item,  # type: Union[str, Dict[str, Any]]
        partition_key,  # type: Any
        populate_query_metrics=None,  # type: Optional[bool]
        post_trigger_include=None,  # type: Optional[str]
        **kwargs  # type: Any
    ):
        # type: (...) -> Dict[str, Any]
        """Get the item identified by `item`.

        :param item: The ID (name) or dict representing item to retrieve.
        :param partition_key: Partition key for the item to retrieve.
        :param post_trigger_include: trigger id to be used as post operation trigger.
        :keyword str session_token: Token for use with Session consistency.
        :keyword dict[str,str] initial_headers: Initial headers to be sent as part of the request.
        :keyword Callable response_hook: A callable invoked with the response metadata.
        **Provisional** keyword argument max_integrated_cache_staleness_in_ms
        :keyword int max_integrated_cache_staleness_in_ms:
        The max cache staleness for the integrated cache in milliseconds.
            For accounts configured to use the integrated cache, using Session or Eventual consistency,
            responses are guaranteed to be no staler than this value.
        :returns: Dict representing the item to be retrieved.
        :raises ~azure.cosmos.exceptions.CosmosHttpResponseError: The given item couldn't be retrieved.
        :rtype: dict[str, Any]

        .. admonition:: Example:

            .. literalinclude:: ../samples/examples.py
                :start-after: [START update_item]
                :end-before: [END update_item]
                :language: python
                :dedent: 0
                :caption: Get an item from the database and update one of its properties:
                :name: update_item
        """
        doc_link = self._get_document_link(item)
        request_options = build_options(kwargs)
        response_hook = kwargs.pop('response_hook', None)

        if partition_key is not None:
            request_options["partitionKey"] = self._set_partition_key(partition_key)
        if populate_query_metrics is not None:
            warnings.warn(
                "the populate_query_metrics flag does not apply to this method and will be removed in the future",
                UserWarning,
            )
            request_options["populateQueryMetrics"] = populate_query_metrics
        if post_trigger_include is not None:
            request_options["postTriggerInclude"] = post_trigger_include
        max_integrated_cache_staleness_in_ms = kwargs.pop('max_integrated_cache_staleness_in_ms', None)
        if max_integrated_cache_staleness_in_ms is not None:
            validate_cache_staleness_value(max_integrated_cache_staleness_in_ms)
            request_options["maxIntegratedCacheStaleness"] = max_integrated_cache_staleness_in_ms

        result = self.client_connection.ReadItem(document_link=doc_link, options=request_options, **kwargs)
        if response_hook:
            response_hook(self.client_connection.last_response_headers, result)
        return result

    @distributed_trace
    def read_all_items(
        self,
        max_item_count=None,  # type: Optional[int]
        populate_query_metrics=None,  # type: Optional[bool]
        **kwargs  # type: Any
    ):
        # type: (...) -> Iterable[Dict[str, Any]]
        """List all the items in the container.

        :param max_item_count: Max number of items to be returned in the enumeration operation.
        :keyword str session_token: Token for use with Session consistency.
        :keyword dict[str,str] initial_headers: Initial headers to be sent as part of the request.
        :keyword Callable response_hook: A callable invoked with the response metadata.
        **Provisional** keyword argument max_integrated_cache_staleness_in_ms
        :keyword int max_integrated_cache_staleness_in_ms:
        The max cache staleness for the integrated cache in milliseconds.
            For accounts configured to use the integrated cache, using Session or Eventual consistency,
            responses are guaranteed to be no staler than this value.
        :returns: An Iterable of items (dicts).
        :rtype: Iterable[dict[str, Any]]
        """
        feed_options = build_options(kwargs)
        response_hook = kwargs.pop('response_hook', None)
        if max_item_count is not None:
            feed_options["maxItemCount"] = max_item_count
        if populate_query_metrics is not None:
            warnings.warn(
                "the populate_query_metrics flag does not apply to this method and will be removed in the future",
                UserWarning,
            )
            feed_options["populateQueryMetrics"] = populate_query_metrics
        max_integrated_cache_staleness_in_ms = kwargs.pop('max_integrated_cache_staleness_in_ms', None)
        if max_integrated_cache_staleness_in_ms:
            validate_cache_staleness_value(max_integrated_cache_staleness_in_ms)
            feed_options["maxIntegratedCacheStaleness"] = max_integrated_cache_staleness_in_ms

        if hasattr(response_hook, "clear"):
            response_hook.clear()

        items = self.client_connection.ReadItems(
            collection_link=self.container_link, feed_options=feed_options, response_hook=response_hook, **kwargs
        )
        if response_hook:
            response_hook(self.client_connection.last_response_headers, items)
        return items

    @distributed_trace
    def query_items_change_feed(
        self,
        partition_key_range_id=None,  # type: Optional[str]
        is_start_from_beginning=False,  # type: bool
        continuation=None,  # type: Optional[str]
        max_item_count=None,  # type: Optional[int]
        **kwargs  # type: Any
    ):
        # type: (...) -> Iterable[Dict[str, Any]]
        """Get a sorted list of items that were changed, in the order in which they were modified.

        :param partition_key_range_id: ChangeFeed requests can be executed against specific partition key ranges.
            This is used to process the change feed in parallel across multiple consumers.
        :param partition_key: partition key at which ChangeFeed requests are targetted.
        :param is_start_from_beginning: Get whether change feed should start from
            beginning (true) or from current (false). By default it's start from current (false).
        :param continuation: e_tag value to be used as continuation for reading change feed.
        :param max_item_count: Max number of items to be returned in the enumeration operation.
        :keyword Callable response_hook: A callable invoked with the response metadata.
        :returns: An Iterable of items (dicts).
        :rtype: Iterable[dict[str, Any]]
        """
        feed_options = build_options(kwargs)
        response_hook = kwargs.pop('response_hook', None)
        if partition_key_range_id is not None:
            feed_options["partitionKeyRangeId"] = partition_key_range_id
        partition_key = kwargs.pop("partitionKey", None)
        if partition_key is not None:
            feed_options["partitionKey"] = partition_key
        if is_start_from_beginning is not None:
            feed_options["isStartFromBeginning"] = is_start_from_beginning
        if max_item_count is not None:
            feed_options["maxItemCount"] = max_item_count
        if continuation is not None:
            feed_options["continuation"] = continuation

        if hasattr(response_hook, "clear"):
            response_hook.clear()

        result = self.client_connection.QueryItemsChangeFeed(
            self.container_link, options=feed_options, response_hook=response_hook, **kwargs
        )
        if response_hook:
            response_hook(self.client_connection.last_response_headers, result)
        return result

    @distributed_trace
    def query_items(
        self,
        query,  # type: str
        parameters=None,  # type: Optional[List[Dict[str, object]]]
        partition_key=None,  # type: Optional[Any]
        enable_cross_partition_query=None,  # type: Optional[bool]
        max_item_count=None,  # type: Optional[int]
        enable_scan_in_query=None,  # type: Optional[bool]
        populate_query_metrics=None,  # type: Optional[bool]
        **kwargs  # type: Any
    ):
        # type: (...) -> Iterable[Dict[str, Any]]
        """Return all results matching the given `query`.

        You can use any value for the container name in the FROM clause, but
        often the container name is used. In the examples below, the container
        name is "products," and is aliased as "p" for easier referencing in
        the WHERE clause.

        :param query: The Azure Cosmos DB SQL query to execute.
        :param parameters: Optional array of parameters to the query.
            Each parameter is a dict() with 'name' and 'value' keys.
            Ignored if no query is provided.
        :param partition_key: Specifies the partition key value for the item.
        :param enable_cross_partition_query: Allows sending of more than one request to
            execute the query in the Azure Cosmos DB service.
            More than one request is necessary if the query is not scoped to single partition key value.
        :param max_item_count: Max number of items to be returned in the enumeration operation.
        :param enable_scan_in_query: Allow scan on the queries which couldn't be served as
            indexing was opted out on the requested paths.
        :param populate_query_metrics: Enable returning query metrics in response headers.
        :keyword str session_token: Token for use with Session consistency.
        :keyword dict[str,str] initial_headers: Initial headers to be sent as part of the request.
        :keyword Callable response_hook: A callable invoked with the response metadata.
        **Provisional** keyword argument max_integrated_cache_staleness_in_ms
        :keyword int max_integrated_cache_staleness_in_ms:
        The max cache staleness for the integrated cache in milliseconds.
            For accounts configured to use the integrated cache, using Session or Eventual consistency,
            responses are guaranteed to be no staler than this value.
        :returns: An Iterable of items (dicts).
        :rtype: ItemPaged[Dict[str, Any]]

        .. admonition:: Example:

            .. literalinclude:: ../samples/examples.py
                :start-after: [START query_items]
                :end-before: [END query_items]
                :language: python
                :dedent: 0
                :caption: Get all products that have not been discontinued:
                :name: query_items

            .. literalinclude:: ../samples/examples.py
                :start-after: [START query_items_param]
                :end-before: [END query_items_param]
                :language: python
                :dedent: 0
                :caption: Parameterized query to get all products that have been discontinued:
                :name: query_items_param
        """
        feed_options = build_options(kwargs)
        response_hook = kwargs.pop('response_hook', None)
        if enable_cross_partition_query is not None:
            feed_options["enableCrossPartitionQuery"] = enable_cross_partition_query
        if max_item_count is not None:
            feed_options["maxItemCount"] = max_item_count
        if populate_query_metrics is not None:
            feed_options["populateQueryMetrics"] = populate_query_metrics
        if partition_key is not None:
            feed_options["partitionKey"] = self._set_partition_key(partition_key)
        if enable_scan_in_query is not None:
            feed_options["enableScanInQuery"] = enable_scan_in_query
        max_integrated_cache_staleness_in_ms = kwargs.pop('max_integrated_cache_staleness_in_ms', None)
        if max_integrated_cache_staleness_in_ms:
            validate_cache_staleness_value(max_integrated_cache_staleness_in_ms)
            feed_options["maxIntegratedCacheStaleness"] = max_integrated_cache_staleness_in_ms

        if hasattr(response_hook, "clear"):
            response_hook.clear()

        items = self.client_connection.QueryItems(
            database_or_container_link=self.container_link,
            query=query if parameters is None else dict(query=query, parameters=parameters),
            options=feed_options,
            partition_key=partition_key,
            response_hook=response_hook,
            **kwargs
        )
        if response_hook:
            response_hook(self.client_connection.last_response_headers, items)
        return items

    @distributed_trace
    def replace_item(
        self,
        item,  # type: Union[str, Dict[str, Any]]
        body,  # type: Dict[str, Any]
        populate_query_metrics=None,  # type: Optional[bool]
        pre_trigger_include=None,  # type: Optional[str]
        post_trigger_include=None,  # type: Optional[str]
        **kwargs  # type: Any
    ):
        # type: (...) -> Dict[str, Any]
        """Replaces the specified item if it exists in the container.

        If the item does not already exist in the container, an exception is raised.

        :param item: The ID (name) or dict representing item to be replaced.
        :param body: A dict-like object representing the item to replace.
        :param pre_trigger_include: trigger id to be used as pre operation trigger.
        :param post_trigger_include: trigger id to be used as post operation trigger.
        :keyword str session_token: Token for use with Session consistency.
        :keyword dict[str,str] initial_headers: Initial headers to be sent as part of the request.
        :keyword str etag: An ETag value, or the wildcard character (*). Used to check if the resource
            has changed, and act according to the condition specified by the `match_condition` parameter.
        :keyword ~azure.core.MatchConditions match_condition: The match condition to use upon the etag.
        :keyword Callable response_hook: A callable invoked with the response metadata.
        :returns: A dict representing the item after replace went through.
        :raises ~azure.cosmos.exceptions.CosmosHttpResponseError: The replace failed or the item with
            given id does not exist.
        :rtype: dict[str, Any]
        """
        item_link = self._get_document_link(item)
        request_options = build_options(kwargs)
        response_hook = kwargs.pop('response_hook', None)
        request_options["disableAutomaticIdGeneration"] = True
        if populate_query_metrics is not None:
            warnings.warn(
                "the populate_query_metrics flag does not apply to this method and will be removed in the future",
                UserWarning,
            )
            request_options["populateQueryMetrics"] = populate_query_metrics
        if pre_trigger_include is not None:
            request_options["preTriggerInclude"] = pre_trigger_include
        if post_trigger_include is not None:
            request_options["postTriggerInclude"] = post_trigger_include

        result = self.client_connection.ReplaceItem(
            document_link=item_link, new_document=body, options=request_options, **kwargs
        )
        if response_hook:
            response_hook(self.client_connection.last_response_headers, result)
        return result

    @distributed_trace
    def upsert_item(
        self,
        body,  # type: Dict[str, Any]
        populate_query_metrics=None,  # type: Optional[bool]
        pre_trigger_include=None,  # type: Optional[str]
        post_trigger_include=None,  # type: Optional[str]
        **kwargs  # type: Any
    ):
        # type: (...) -> Dict[str, Any]
        """Insert or update the specified item.

        If the item already exists in the container, it is replaced. If the item
        does not already exist, it is inserted.

        :param body: A dict-like object representing the item to update or insert.
        :param pre_trigger_include: trigger id to be used as pre operation trigger.
        :param post_trigger_include: trigger id to be used as post operation trigger.
        :keyword str session_token: Token for use with Session consistency.
        :keyword dict[str,str] initial_headers: Initial headers to be sent as part of the request.
        :keyword str etag: An ETag value, or the wildcard character (*). Used to check if the resource
            has changed, and act according to the condition specified by the `match_condition` parameter.
        :keyword ~azure.core.MatchConditions match_condition: The match condition to use upon the etag.
        :keyword Callable response_hook: A callable invoked with the response metadata.
        :returns: A dict representing the upserted item.
        :raises ~azure.cosmos.exceptions.CosmosHttpResponseError: The given item could not be upserted.
        :rtype: dict[str, Any]
        """
        request_options = build_options(kwargs)
        response_hook = kwargs.pop('response_hook', None)
        request_options["disableAutomaticIdGeneration"] = True
        if populate_query_metrics is not None:
            warnings.warn(
                "the populate_query_metrics flag does not apply to this method and will be removed in the future",
                UserWarning,
            )
            request_options["populateQueryMetrics"] = populate_query_metrics
        if pre_trigger_include is not None:
            request_options["preTriggerInclude"] = pre_trigger_include
        if post_trigger_include is not None:
            request_options["postTriggerInclude"] = post_trigger_include

        result = self.client_connection.UpsertItem(
            database_or_container_link=self.container_link,
            document=body,
            options=request_options,
            **kwargs
        )
        if response_hook:
            response_hook(self.client_connection.last_response_headers, result)
        return result

    @distributed_trace
    def create_item(
        self,
        body,  # type: Dict[str, Any]
        populate_query_metrics=None,  # type: Optional[bool]
        pre_trigger_include=None,  # type: Optional[str]
        post_trigger_include=None,  # type: Optional[str]
        indexing_directive=None,  # type: Optional[Any]
        **kwargs  # type: Any
    ):
        # type: (...) -> Dict[str, Any]
        """Create an item in the container.

        To update or replace an existing item, use the
        :func:`ContainerProxy.upsert_item` method.

        :param body: A dict-like object representing the item to create.
        :param pre_trigger_include: trigger id to be used as pre operation trigger.
        :param post_trigger_include: trigger id to be used as post operation trigger.
        :param indexing_directive: Indicate whether the document should be omitted from indexing.
        :keyword bool enable_automatic_id_generation: Enable automatic id generation if no id present.
        :keyword str session_token: Token for use with Session consistency.
        :keyword dict[str,str] initial_headers: Initial headers to be sent as part of the request.
        :keyword str etag: An ETag value, or the wildcard character (*). Used to check if the resource
            has changed, and act according to the condition specified by the `match_condition` parameter.
        :keyword ~azure.core.MatchConditions match_condition: The match condition to use upon the etag.
        :keyword Callable response_hook: A callable invoked with the response metadata.
        :returns: A dict representing the new item.
        :raises ~azure.cosmos.exceptions.CosmosHttpResponseError: Item with the given ID already exists.
        :rtype: dict[str, Any]
        """
        request_options = build_options(kwargs)
        response_hook = kwargs.pop('response_hook', None)

        request_options["disableAutomaticIdGeneration"] = not kwargs.pop('enable_automatic_id_generation', False)
        if populate_query_metrics:
            warnings.warn(
                "the populate_query_metrics flag does not apply to this method and will be removed in the future",
                UserWarning,
            )
            request_options["populateQueryMetrics"] = populate_query_metrics
        if pre_trigger_include is not None:
            request_options["preTriggerInclude"] = pre_trigger_include
        if post_trigger_include is not None:
            request_options["postTriggerInclude"] = post_trigger_include
        if indexing_directive is not None:
            request_options["indexingDirective"] = indexing_directive

        result = self.client_connection.CreateItem(
            database_or_container_link=self.container_link, document=body, options=request_options, **kwargs
        )
        if response_hook:
            response_hook(self.client_connection.last_response_headers, result)
        return result

    @distributed_trace
    def delete_item(
        self,
        item,  # type: Union[Dict[str, Any], str]
        partition_key,  # type: Any
        populate_query_metrics=None,  # type: Optional[bool]
        pre_trigger_include=None,  # type: Optional[str]
        post_trigger_include=None,  # type: Optional[str]
        **kwargs  # type: Any
    ):
        # type: (...) -> None
        """Delete the specified item from the container.

        If the item does not already exist in the container, an exception is raised.

        :param item: The ID (name) or dict representing item to be deleted.
        :param partition_key: Specifies the partition key value for the item.
        :param pre_trigger_include: trigger id to be used as pre operation trigger.
        :param post_trigger_include: trigger id to be used as post operation trigger.
        :keyword str session_token: Token for use with Session consistency.
        :keyword dict[str,str] initial_headers: Initial headers to be sent as part of the request.
        :keyword str etag: An ETag value, or the wildcard character (*). Used to check if the resource
            has changed, and act according to the condition specified by the `match_condition` parameter.
        :keyword ~azure.core.MatchConditions match_condition: The match condition to use upon the etag.
        :keyword Callable response_hook: A callable invoked with the response metadata.
        :raises ~azure.cosmos.exceptions.CosmosHttpResponseError: The item wasn't deleted successfully.
        :raises ~azure.cosmos.exceptions.CosmosResourceNotFoundError: The item does not exist in the container.
        :rtype: None
        """
        request_options = build_options(kwargs)
        response_hook = kwargs.pop('response_hook', None)
        if partition_key is not None:
            request_options["partitionKey"] = self._set_partition_key(partition_key)
        if populate_query_metrics is not None:
            warnings.warn(
                "the populate_query_metrics flag does not apply to this method and will be removed in the future",
                UserWarning,
            )
            request_options["populateQueryMetrics"] = populate_query_metrics
        if pre_trigger_include is not None:
            request_options["preTriggerInclude"] = pre_trigger_include
        if post_trigger_include is not None:
            request_options["postTriggerInclude"] = post_trigger_include

        document_link = self._get_document_link(item)
        result = self.client_connection.DeleteItem(document_link=document_link, options=request_options, **kwargs)
        if response_hook:
            response_hook(self.client_connection.last_response_headers, result)

    @distributed_trace
    def read_offer(self, **kwargs):
        # type: (Any) -> Offer
        """Get the ThroughputProperties object for this container.
        If no ThroughputProperties already exist for the container, an exception is raised.
        :keyword Callable response_hook: A callable invoked with the response metadata.
        :returns: Throughput for the container.
        :raises ~azure.cosmos.exceptions.CosmosHttpResponseError: No throughput properties exists for the container or
            the throughput properties could not be retrieved.
        :rtype: ~azure.cosmos.ThroughputProperties
        """
        warnings.warn(
            "read_offer is a deprecated method name, use get_throughput instead",
            DeprecationWarning
        )
        return self.get_throughput(**kwargs)

    @distributed_trace
    def get_throughput(self, **kwargs):
        # type: (Any) -> ThroughputProperties
        """Get the ThroughputProperties object for this container.

        If no ThroughputProperties already exist for the container, an exception is raised.
        :keyword Callable response_hook: A callable invoked with the response metadata.
        :returns: Throughput for the container.
        :raises ~azure.cosmos.exceptions.CosmosHttpResponseError: No throughput properties exists for the container or
            the throughput properties could not be retrieved.
        :rtype: ~azure.cosmos.ThroughputProperties
        """
        response_hook = kwargs.pop('response_hook', None)
        properties = self._get_properties()
        link = properties["_self"]
        query_spec = {
            "query": "SELECT * FROM root r WHERE r.resource=@link",
            "parameters": [{"name": "@link", "value": link}],
        }
        throughput_properties = list(self.client_connection.QueryOffers(query_spec, **kwargs))
        if not throughput_properties:
            raise CosmosResourceNotFoundError(
                status_code=StatusCodes.NOT_FOUND,
                message="Could not find ThroughputProperties for container " + self.container_link)

        if response_hook:
            response_hook(self.client_connection.last_response_headers, throughput_properties)

        return ThroughputProperties(offer_throughput=throughput_properties[0]["content"]["offerThroughput"],
                                    properties=throughput_properties[0])

    @distributed_trace
    def replace_throughput(self, throughput, **kwargs):
        # type: (int, Any) -> ThroughputProperties
        """Replace the container's throughput.

        If no ThroughputProperties already exist for the container, an exception is raised.

        :param throughput: The throughput to be set (an integer).
        :keyword Callable response_hook: A callable invoked with the response metadata.
        :returns: ThroughputProperties for the container, updated with new throughput.
        :raises ~azure.cosmos.exceptions.CosmosHttpResponseError: No throughput properties exist for the container
            or the throughput properties could not be updated.
        :rtype: ~azure.cosmos.ThroughputProperties
        """
        response_hook = kwargs.pop('response_hook', None)
        properties = self._get_properties()
        link = properties["_self"]
        query_spec = {
            "query": "SELECT * FROM root r WHERE r.resource=@link",
            "parameters": [{"name": "@link", "value": link}],
        }
        throughput_properties = list(self.client_connection.QueryOffers(query_spec, **kwargs))
        if not throughput_properties:
            raise CosmosResourceNotFoundError(
                status_code=StatusCodes.NOT_FOUND,
                message="Could not find Offer for container " + self.container_link)
        new_throughput_properties = throughput_properties[0].copy()
        new_throughput_properties["content"]["offerThroughput"] = throughput
        data = self.client_connection.ReplaceOffer(
            offer_link=throughput_properties[0]["_self"], offer=throughput_properties[0], **kwargs)

        if response_hook:
            response_hook(self.client_connection.last_response_headers, data)

        return ThroughputProperties(offer_throughput=data["content"]["offerThroughput"], properties=data)

    @distributed_trace
    def list_conflicts(self, max_item_count=None, **kwargs):
        # type: (Optional[int], Any) -> Iterable[Dict[str, Any]]
        """List all the conflicts in the container.

        :param max_item_count: Max number of items to be returned in the enumeration operation.
        :keyword Callable response_hook: A callable invoked with the response metadata.
        :returns: An Iterable of conflicts (dicts).
        :rtype: Iterable[dict[str, Any]]
        """
        feed_options = build_options(kwargs)
        response_hook = kwargs.pop('response_hook', None)
        if max_item_count is not None:
            feed_options["maxItemCount"] = max_item_count

        result = self.client_connection.ReadConflicts(
            collection_link=self.container_link, feed_options=feed_options, **kwargs
        )
        if response_hook:
            response_hook(self.client_connection.last_response_headers, result)
        return result

    @distributed_trace
    def query_conflicts(
        self,
        query,  # type: str
        parameters=None,  # type: Optional[List[str]]
        enable_cross_partition_query=None,  # type: Optional[bool]
        partition_key=None,  # type: Optional[Any]
        max_item_count=None,  # type: Optional[int]
        **kwargs  # type: Any
    ):
        # type: (...) -> Iterable[Dict[str, Any]]
        """Return all conflicts matching a given `query`.

        :param query: The Azure Cosmos DB SQL query to execute.
        :param parameters: Optional array of parameters to the query. Ignored if no query is provided.
        :param enable_cross_partition_query: Allows sending of more than one request to execute
            the query in the Azure Cosmos DB service.
            More than one request is necessary if the query is not scoped to single partition key value.
        :param partition_key: Specifies the partition key value for the item.
        :param max_item_count: Max number of items to be returned in the enumeration operation.
        :keyword Callable response_hook: A callable invoked with the response metadata.
        :returns: An Iterable of conflicts (dicts).
        :rtype: Iterable[dict[str, Any]]
        """
        feed_options = build_options(kwargs)
        response_hook = kwargs.pop('response_hook', None)
        if max_item_count is not None:
            feed_options["maxItemCount"] = max_item_count
        if enable_cross_partition_query is not None:
            feed_options["enableCrossPartitionQuery"] = enable_cross_partition_query
        if partition_key is not None:
            feed_options["partitionKey"] = self._set_partition_key(partition_key)

        result = self.client_connection.QueryConflicts(
            collection_link=self.container_link,
            query=query if parameters is None else dict(query=query, parameters=parameters),
            options=feed_options,
            **kwargs
        )
        if response_hook:
            response_hook(self.client_connection.last_response_headers, result)
        return result

    @distributed_trace
    def get_conflict(self, conflict, partition_key, **kwargs):
        # type: (Union[str, Dict[str, Any]], Any, Any) -> Dict[str, Any]
        """Get the conflict identified by `conflict`.

        :param conflict: The ID (name) or dict representing the conflict to retrieve.
        :param partition_key: Partition key for the conflict to retrieve.
        :keyword Callable response_hook: A callable invoked with the response metadata.
        :returns: A dict representing the retrieved conflict.
        :raises ~azure.cosmos.exceptions.CosmosHttpResponseError: The given conflict couldn't be retrieved.
        :rtype: dict[str, Any]
        """
        request_options = build_options(kwargs)
        response_hook = kwargs.pop('response_hook', None)
        if partition_key is not None:
            request_options["partitionKey"] = self._set_partition_key(partition_key)

        result = self.client_connection.ReadConflict(
            conflict_link=self._get_conflict_link(conflict), options=request_options, **kwargs
        )
        if response_hook:
            response_hook(self.client_connection.last_response_headers, result)
        return result

    @distributed_trace
    def delete_conflict(self, conflict, partition_key, **kwargs):
        # type: (Union[str, Dict[str, Any]], Any, Any) -> None
        """Delete a specified conflict from the container.

        If the conflict does not already exist in the container, an exception is raised.

        :param conflict: The ID (name) or dict representing the conflict to be deleted.
        :param partition_key: Partition key for the conflict to delete.
        :keyword Callable response_hook: A callable invoked with the response metadata.
        :raises ~azure.cosmos.exceptions.CosmosHttpResponseError: The conflict wasn't deleted successfully.
        :raises ~azure.cosmos.exceptions.CosmosResourceNotFoundError: The conflict does not exist in the container.
        :rtype: None
        """
        request_options = build_options(kwargs)
        response_hook = kwargs.pop('response_hook', None)
        if partition_key is not None:
            request_options["partitionKey"] = self._set_partition_key(partition_key)

        result = self.client_connection.DeleteConflict(
            conflict_link=self._get_conflict_link(conflict), options=request_options, **kwargs
        )
        if response_hook:
            response_hook(self.client_connection.last_response_headers, result)<|MERGE_RESOLUTION|>--- conflicted
+++ resolved
@@ -22,13 +22,9 @@
 """Create, read, update and delete items in the Azure Cosmos DB SQL API service.
 """
 
-<<<<<<< HEAD
-from typing import Any, Dict, List, Optional, Union, Iterable, cast  # pylint: disable=unused-import
-=======
+
 from typing import Any, Dict, List, Optional, Union, Iterable, cast, overload  # pylint: disable=unused-import
 
-
->>>>>>> 1bd414e2
 import warnings
 from azure.core.tracing.decorator import distributed_trace  # type: ignore
 
