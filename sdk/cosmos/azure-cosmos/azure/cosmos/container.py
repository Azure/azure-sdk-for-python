# The MIT License (MIT)
# Copyright (c) 2014 Microsoft Corporation

# Permission is hereby granted, free of charge, to any person obtaining a copy
# of this software and associated documentation files (the "Software"), to deal
# in the Software without restriction, including without limitation the rights
# to use, copy, modify, merge, publish, distribute, sublicense, and/or sell
# copies of the Software, and to permit persons to whom the Software is
# furnished to do so, subject to the following conditions:

# The above copyright notice and this permission notice shall be included in all
# copies or substantial portions of the Software.

# THE SOFTWARE IS PROVIDED "AS IS", WITHOUT WARRANTY OF ANY KIND, EXPRESS OR
# IMPLIED, INCLUDING BUT NOT LIMITED TO THE WARRANTIES OF MERCHANTABILITY,
# FITNESS FOR A PARTICULAR PURPOSE AND NONINFRINGEMENT. IN NO EVENT SHALL THE
# AUTHORS OR COPYRIGHT HOLDERS BE LIABLE FOR ANY CLAIM, DAMAGES OR OTHER
# LIABILITY, WHETHER IN AN ACTION OF CONTRACT, TORT OR OTHERWISE, ARISING FROM,
# OUT OF OR IN CONNECTION WITH THE SOFTWARE OR THE USE OR OTHER DEALINGS IN THE
# SOFTWARE.

"""Create, read, update and delete items in the Azure Cosmos DB SQL API service.
"""
import base64
import json
import warnings
from datetime import datetime
from typing import Any, Dict, List, Optional, Sequence, Union, Tuple, Mapping, Type, cast, overload, Iterable
from typing_extensions import Literal

from azure.core import MatchConditions
from azure.core.paging import ItemPaged
from azure.core.tracing.decorator import distributed_trace

from ._base import (
    build_options,
    validate_cache_staleness_value,
    _deserialize_throughput,
    _replace_throughput,
    GenerateGuidId,
    _set_properties_cache
)
from ._change_feed.feed_range_internal import FeedRangeInternalEpk
from ._cosmos_client_connection import CosmosClientConnection
from ._cosmos_responses import CosmosDict, CosmosList
from ._routing.routing_range import Range
from ._session_token_helpers import get_latest_session_token
from .offer import Offer, ThroughputProperties
from .partition_key import (
    NonePartitionKeyValue,
    PartitionKey,
    _Empty,
    _Undefined,
    _return_undefined_or_empty_partition_key
)
from .scripts import ScriptsProxy

__all__ = ("ContainerProxy",)

# pylint: disable=too-many-lines,disable=protected-access
# pylint: disable=missing-client-constructor-parameter-credential,missing-client-constructor-parameter-kwargs

PartitionKeyType = Union[str, int, float, bool, Sequence[Union[str, int, float, bool, None]], Type[NonePartitionKeyValue]]  # pylint: disable=line-too-long


class ContainerProxy:  # pylint: disable=too-many-public-methods
    """An interface to interact with a specific DB Container.

    This class should not be instantiated directly. Instead, use the
    :func:`~azure.cosmos.database.DatabaseProxy.get_container_client` method to get an existing
    container, or the :func:`~azure.cosmos.database.DatabaseProxy.create_container` method to create a
    new container.

    A container in an Azure Cosmos DB SQL API database is a collection of
    documents, each of which is represented as an Item.

    :ivar str id: ID (name) of the container.
    :ivar str container_link: The URL path of the container.
    """

    def __init__(
        self,
        client_connection: CosmosClientConnection,
        database_link: str,
        id: str,
        properties: Optional[Dict[str, Any]] = None
    ) -> None:
        self.id = id
        self.container_link = "{}/colls/{}".format(database_link, self.id)
        self.client_connection = client_connection
        self._is_system_key: Optional[bool] = None
        self._scripts: Optional[ScriptsProxy] = None
        if properties:
            self.client_connection._set_container_properties_cache(self.container_link,
                                                                   _set_properties_cache(properties))

    def __repr__(self) -> str:
        return "<ContainerProxy [{}]>".format(self.container_link)[:1024]

    def _get_properties(self) -> Dict[str, Any]:
        if self.container_link not in self.__get_client_container_caches():
            self.read()
        return self.__get_client_container_caches()[self.container_link]

    @property
    def is_system_key(self) -> bool:
        if self._is_system_key is None:
            properties = self._get_properties()
            self._is_system_key = (
                properties["partitionKey"]["systemKey"] if "systemKey" in properties["partitionKey"] else False
            )
        return self._is_system_key

    @property
    def scripts(self) -> ScriptsProxy:
        if self._scripts is None:
            self._scripts = ScriptsProxy(self.client_connection, self.container_link, self.is_system_key)
        return self._scripts

    def _get_document_link(self, item_or_link: Union[str, Mapping[str, Any]]) -> str:
        if isinstance(item_or_link, str):
            return "{}/docs/{}".format(self.container_link, item_or_link)
        return item_or_link["_self"]

    def _get_conflict_link(self, conflict_or_link: Union[str, Mapping[str, Any]]) -> str:
        if isinstance(conflict_or_link, str):
            return "{}/conflicts/{}".format(self.container_link, conflict_or_link)
        return conflict_or_link["_self"]

    def _set_partition_key(
        self,
        partition_key: PartitionKeyType
    ) -> Union[str, int, float, bool, List[Union[str, int, float, bool]], _Empty, _Undefined]:
        if partition_key == NonePartitionKeyValue:
            return _return_undefined_or_empty_partition_key(self.is_system_key)
        return cast(Union[str, int, float, bool, List[Union[str, int, float, bool]]], partition_key)

    def _get_epk_range_for_partition_key( self, partition_key_value: PartitionKeyType) -> Range:
        container_properties = self._get_properties()
        partition_key_definition = container_properties["partitionKey"]
        partition_key = PartitionKey(path=partition_key_definition["paths"], kind=partition_key_definition["kind"])

        return partition_key._get_epk_range_for_partition_key(partition_key_value)

    def __get_client_container_caches(self) -> Dict[str, Dict[str, Any]]:
        return self.client_connection._container_properties_cache

    @distributed_trace
    def read(  # pylint:disable=docstring-missing-param
        self,
        populate_query_metrics: Optional[bool] = None,
        populate_partition_key_range_statistics: Optional[bool] = None,
        populate_quota_info: Optional[bool] = None,
        *,
        session_token: Optional[str] = None,
        priority: Optional[Literal["High", "Low"]] = None,
        initial_headers: Optional[Dict[str, str]] = None,
        **kwargs: Any
    ) -> Dict[str, Any]:
        """Read the container properties.

        :param bool populate_partition_key_range_statistics: Enable returning partition key
            range statistics in response headers.
        :param bool populate_quota_info: Enable returning collection storage quota information in response headers.
        :keyword str session_token: Token for use with Session consistency.
        :keyword dict[str, str] initial_headers: Initial headers to be sent as part of the request.
        :keyword Literal["High", "Low"] priority: Priority based execution allows users to set a priority for each
            request. Once the user has reached their provisioned throughput, low priority requests are throttled
            before high priority requests start getting throttled. Feature must first be enabled at the account level.
        :keyword dict[str, str] initial_headers: Initial headers to be sent as part of the request.
        :keyword Callable response_hook: A callable invoked with the response metadata.
        :raises ~azure.cosmos.exceptions.CosmosHttpResponseError: Raised if the container couldn't be retrieved.
            This includes if the container does not exist.
        :returns: Dict representing the retrieved container.
        :rtype: dict[str, Any]
        """
        if session_token is not None:
            kwargs['session_token'] = session_token
        if priority is not None:
            kwargs['priority'] = priority
        if initial_headers is not None:
            kwargs['initial_headers'] = initial_headers
        request_options = build_options(kwargs)
        if populate_query_metrics:
            warnings.warn(
                "the populate_query_metrics flag does not apply to this method and will be removed in the future",
                UserWarning,
            )
        if populate_partition_key_range_statistics is not None:
            request_options["populatePartitionKeyRangeStatistics"] = populate_partition_key_range_statistics
        if populate_quota_info is not None:
            request_options["populateQuotaInfo"] = populate_quota_info
        container = self.client_connection.ReadContainer(self.container_link, options=request_options, **kwargs)
        # Only cache Container Properties that will not change in the lifetime of the container
        self.client_connection._set_container_properties_cache(self.container_link, _set_properties_cache(container))  # pylint: disable=protected-access, line-too-long
        return container

    @distributed_trace
    def read_item(  # pylint:disable=docstring-missing-param
        self,
        item: Union[str, Mapping[str, Any]],
        partition_key: PartitionKeyType,
        populate_query_metrics: Optional[bool] = None,
        post_trigger_include: Optional[str] = None,
        *,
        session_token: Optional[str] = None,
        initial_headers: Optional[Dict[str, str]] = None,
        max_integrated_cache_staleness_in_ms: Optional[int] = None,
        priority: Optional[Literal["High", "Low"]] = None,
        **kwargs: Any
    ) -> CosmosDict:
        """Get the item identified by `item`.

        :param item: The ID (name) or dict representing item to retrieve.
        :type item: Union[str, Dict[str, Any]]
        :param partition_key: Partition key for the item to retrieve.
        :type partition_key: Union[str, int, float, bool, List[Union[str, int, float, bool]]]
        :param str post_trigger_include: trigger id to be used as post operation trigger.
        :keyword str session_token: Token for use with Session consistency.
        :keyword Dict[str, str] initial_headers: Initial headers to be sent as part of the request.
        :keyword Callable response_hook: A callable invoked with the response metadata.
        :keyword int max_integrated_cache_staleness_in_ms: The max cache staleness for the integrated cache in
            milliseconds. For accounts configured to use the integrated cache, using Session or Eventual consistency,
            responses are guaranteed to be no staler than this value.
        :keyword Literal["High", "Low"] priority: Priority based execution allows users to set a priority for each
            request. Once the user has reached their provisioned throughput, low priority requests are throttled
            before high priority requests start getting throttled. Feature must first be enabled at the account level.
        :returns: A CosmosDict representing the item to be retrieved.
        :raises ~azure.cosmos.exceptions.CosmosHttpResponseError: The given item couldn't be retrieved.
        :rtype: ~azure.cosmos.CosmosDict[str, Any]

        .. admonition:: Example:

            .. literalinclude:: ../samples/examples.py
                :start-after: [START update_item]
                :end-before: [END update_item]
                :language: python
                :dedent: 0
                :caption: Get an item from the database and update one of its properties:
        """
        doc_link = self._get_document_link(item)
        if session_token is not None:
            kwargs['session_token'] = session_token
        if initial_headers is not None:
            kwargs['initial_headers'] = initial_headers
        if priority is not None:
            kwargs['priority'] = priority
        request_options = build_options(kwargs)

        request_options["partitionKey"] = self._set_partition_key(partition_key)
        if populate_query_metrics is not None:
            warnings.warn(
                "the populate_query_metrics flag does not apply to this method and will be removed in the future",
                UserWarning,
            )
            request_options["populateQueryMetrics"] = populate_query_metrics
        if post_trigger_include is not None:
            request_options["postTriggerInclude"] = post_trigger_include
        if max_integrated_cache_staleness_in_ms is not None:
            validate_cache_staleness_value(max_integrated_cache_staleness_in_ms)
            request_options["maxIntegratedCacheStaleness"] = max_integrated_cache_staleness_in_ms
        if self.container_link in self.__get_client_container_caches():
            request_options["containerRID"] = self.__get_client_container_caches()[self.container_link]["_rid"]
        return self.client_connection.ReadItem(document_link=doc_link, options=request_options, **kwargs)

    @distributed_trace
    def read_all_items(  # pylint:disable=docstring-missing-param
        self,
        max_item_count: Optional[int] = None,
        populate_query_metrics: Optional[bool] = None,
        *,
        session_token: Optional[str] = None,
        initial_headers: Optional[Dict[str, str]] = None,
        max_integrated_cache_staleness_in_ms: Optional[int] = None,
        priority: Optional[Literal["High", "Low"]] = None,
        **kwargs: Any
    ) -> ItemPaged[Dict[str, Any]]:
        """List all the items in the container.

        :param int max_item_count: Max number of items to be returned in the enumeration operation.
        :keyword str session_token: Token for use with Session consistency.
        :keyword Dict[str, str] initial_headers: Initial headers to be sent as part of the request.
        :keyword Callable response_hook: A callable invoked with the response metadata.
        :keyword int max_integrated_cache_staleness_in_ms: The max cache staleness for the integrated cache in
            milliseconds. For accounts configured to use the integrated cache, using Session or Eventual consistency,
            responses are guaranteed to be no staler than this value.
        :keyword Literal["High", "Low"] priority: Priority based execution allows users to set a priority for each
            request. Once the user has reached their provisioned throughput, low priority requests are throttled
            before high priority requests start getting throttled. Feature must first be enabled at the account level.
        :returns: An Iterable of items (dicts).
        :rtype: Iterable[Dict[str, Any]]
        """
        if session_token is not None:
            kwargs['session_token'] = session_token
        if initial_headers is not None:
            kwargs['initial_headers'] = initial_headers
        if priority is not None:
            kwargs['priority'] = priority
        feed_options = build_options(kwargs)
        response_hook = kwargs.pop('response_hook', None)
        if max_item_count is not None:
            feed_options["maxItemCount"] = max_item_count
        if populate_query_metrics is not None:
            warnings.warn(
                "the populate_query_metrics flag does not apply to this method and will be removed in the future",
                UserWarning,
            )
            feed_options["populateQueryMetrics"] = populate_query_metrics
        if max_integrated_cache_staleness_in_ms:
            validate_cache_staleness_value(max_integrated_cache_staleness_in_ms)
            feed_options["maxIntegratedCacheStaleness"] = max_integrated_cache_staleness_in_ms

        if hasattr(response_hook, "clear"):
            response_hook.clear()

        if self.container_link in self.__get_client_container_caches():
            feed_options["containerRID"] = self.__get_client_container_caches()[self.container_link]["_rid"]

        items = self.client_connection.ReadItems(
            collection_link=self.container_link, feed_options=feed_options, response_hook=response_hook, **kwargs)
        if response_hook:
            response_hook(self.client_connection.last_response_headers, items)
        return items

    @overload
    def query_items_change_feed(
            self,
            *,
            max_item_count: Optional[int] = None,
            start_time: Optional[Union[datetime, Literal["Now", "Beginning"]]] = None,
            partition_key: PartitionKeyType,
            priority: Optional[Literal["High", "Low"]] = None,
            **kwargs: Any
    ) -> ItemPaged[Dict[str, Any]]:
        """Get a sorted list of items that were changed, in the order in which they were modified.

        :keyword int max_item_count: Max number of items to be returned in the enumeration operation.
        :keyword start_time:The start time to start processing chang feed items.
            Beginning: Processing the change feed items from the beginning of the change feed.
            Now: Processing change feed from the current time, so only events for all future changes will be retrieved.
            ~datetime.datetime: processing change feed from a point of time. Provided value will be converted to UTC.
            By default, it is start from current ("Now")
        :type start_time: Union[~datetime.datetime, Literal["Now", "Beginning"]]
        :keyword partition_key: The partition key that is used to define the scope
            (logical partition or a subset of a container)
        :type partition_key: Union[str, int, float, bool, List[Union[str, int, float, bool]]]
        :keyword Literal["High", "Low"] priority: Priority based execution allows users to set a priority for each
            request. Once the user has reached their provisioned throughput, low priority requests are throttled
            before high priority requests start getting throttled. Feature must first be enabled at the account level.
        :keyword Callable response_hook: A callable invoked with the response metadata.
        :returns: An Iterable of items (dicts).
        :rtype: Iterable[Dict[str, Any]]
        """
        ...

    @overload
    def query_items_change_feed(
            self,
            *,
            feed_range: Dict[str, Any],
            max_item_count: Optional[int] = None,
            start_time: Optional[Union[datetime, Literal["Now", "Beginning"]]] = None,
            priority: Optional[Literal["High", "Low"]] = None,
            **kwargs: Any
    ) -> ItemPaged[Dict[str, Any]]:

        """Get a sorted list of items that were changed, in the order in which they were modified.

        :keyword Dict[str, Any] feed_range: The feed range that is used to define the scope.
        :keyword int max_item_count: Max number of items to be returned in the enumeration operation.
        :keyword start_time: The start time to start processing chang feed items.
            Beginning: Processing the change feed items from the beginning of the change feed.
            Now: Processing change feed from the current time, so only events for all future changes will be retrieved.
            ~datetime.datetime: processing change feed from a point of time. Provided value will be converted to UTC.
            By default, it is start from current ("Now")
        :type start_time: Union[~datetime.datetime, Literal["Now", "Beginning"]]
        :keyword Literal["High", "Low"] priority: Priority based execution allows users to set a priority for each
            request. Once the user has reached their provisioned throughput, low priority requests are throttled
            before high priority requests start getting throttled. Feature must first be enabled at the account level.
        :keyword Callable response_hook: A callable invoked with the response metadata.
        :returns: An Iterable of items (dicts).
        :rtype: Iterable[Dict[str, Any]]
        """
        ...

    @overload
    def query_items_change_feed(
            self,
            *,
            continuation: str,
            max_item_count: Optional[int] = None,
            priority: Optional[Literal["High", "Low"]] = None,
            **kwargs: Any
    ) -> ItemPaged[Dict[str, Any]]:
        """Get a sorted list of items that were changed, in the order in which they were modified.

        :keyword str continuation: The continuation token retrieved from previous response.
        :keyword int max_item_count: Max number of items to be returned in the enumeration operation.
        :keyword Literal["High", "Low"] priority: Priority based execution allows users to set a priority for each
            request. Once the user has reached their provisioned throughput, low priority requests are throttled
            before high priority requests start getting throttled. Feature must first be enabled at the account level.
        :keyword Callable response_hook: A callable invoked with the response metadata.
        :returns: An Iterable of items (dicts).
        :rtype: Iterable[Dict[str, Any]]
        """
        ...

    @overload
    def query_items_change_feed(
            self,
            *,
            max_item_count: Optional[int] = None,
            start_time: Optional[Union[datetime, Literal["Now", "Beginning"]]] = None,
            priority: Optional[Literal["High", "Low"]] = None,
            **kwargs: Any
    ) -> ItemPaged[Dict[str, Any]]:
        """Get a sorted list of items that were changed in the entire container,
         in the order in which they were modified,

        :keyword int max_item_count: Max number of items to be returned in the enumeration operation.
        :keyword start_time:The start time to start processing chang feed items.
            Beginning: Processing the change feed items from the beginning of the change feed.
            Now: Processing change feed from the current time, so only events for all future changes will be retrieved.
            ~datetime.datetime: processing change feed from a point of time. Provided value will be converted to UTC.
            By default, it is start from current ("Now")
        :type start_time: Union[~datetime.datetime, Literal["Now", "Beginning"]]
        :keyword Literal["High", "Low"] priority: Priority based execution allows users to set a priority for each
            request. Once the user has reached their provisioned throughput, low priority requests are throttled
            before high priority requests start getting throttled. Feature must first be enabled at the account level.
        :keyword Callable response_hook: A callable invoked with the response metadata.
        :returns: An Iterable of items (dicts).
        :rtype: Iterable[Dict[str, Any]]
        """
        ...

    @distributed_trace
    def query_items_change_feed(
            self,
            *args: Any,
            **kwargs: Any
    ) -> ItemPaged[Dict[str, Any]]:

        """Get a sorted list of items that were changed, in the order in which they were modified.

        :keyword str continuation: The continuation token retrieved from previous response.
        :keyword Dict[str, Any] feed_range: The feed range that is used to define the scope.
        :keyword partition_key: The partition key that is used to define the scope
            (logical partition or a subset of a container)
        :type partition_key: Union[str, int, float, bool, List[Union[str, int, float, bool]]]
        :keyword int max_item_count: Max number of items to be returned in the enumeration operation.
        :keyword start_time: The start time to start processing chang feed items.
            Beginning: Processing the change feed items from the beginning of the change feed.
            Now: Processing change feed from the current time, so only events for all future changes will be retrieved.
            ~datetime.datetime: processing change feed from a point of time. Provided value will be converted to UTC.
            By default, it is start from current ("Now")
        :type start_time: Union[~datetime.datetime, Literal["Now", "Beginning"]]
        :keyword Literal["High", "Low"] priority: Priority based execution allows users to set a priority for each
            request. Once the user has reached their provisioned throughput, low priority requests are throttled
            before high priority requests start getting throttled. Feature must first be enabled at the account level.
        :keyword Callable response_hook: A callable invoked with the response metadata.
        :param Any args: args
        :returns: An Iterable of items (dicts).
        :rtype: Iterable[Dict[str, Any]]
        """

        # pylint: disable=too-many-statements
        if kwargs.get("priority") is not None:
            kwargs['priority'] = kwargs['priority']
        feed_options = build_options(kwargs)

        change_feed_state_context = {}
        # Back compatibility with deprecation warnings for partition_key_range_id
        if (args and args[0] is not None) or kwargs.get("partition_key_range_id") is not None:
            warnings.warn(
                "partition_key_range_id is deprecated. Please pass in feed_range instead.",
                DeprecationWarning
            )

            try:
                change_feed_state_context["partitionKeyRangeId"] = kwargs.pop('partition_key_range_id')
            except KeyError:
                change_feed_state_context['partitionKeyRangeId'] = args[0]

        # Back compatibility with deprecation warnings for is_start_from_beginning
        if (len(args) >= 2 and args[1] is not None) or kwargs.get("is_start_from_beginning") is not None:
            warnings.warn(
                "is_start_from_beginning is deprecated. Please pass in start_time instead.",
                DeprecationWarning
            )

            if kwargs.get("start_time") is not None:
                raise ValueError("is_start_from_beginning and start_time are exclusive, please only set one of them")

            try:
                is_start_from_beginning = kwargs.pop('is_start_from_beginning')
            except KeyError:
                is_start_from_beginning = args[1]

            if is_start_from_beginning is True:
                change_feed_state_context["startTime"] = "Beginning"

        # parse start_time
        if kwargs.get("start_time") is not None:

            start_time = kwargs.pop('start_time')
            if not isinstance(start_time, (datetime, str)):
                raise TypeError(
                    "'start_time' must be either a datetime object, or either the values 'Now' or 'Beginning'.")
            change_feed_state_context["startTime"] = start_time

        # parse continuation token
        if len(args) >= 3 and args[2] is not None or feed_options.get("continuation") is not None:
            try:
                continuation = feed_options.pop('continuation')
            except KeyError:
                continuation = args[2]
            change_feed_state_context["continuation"] = continuation

        if len(args) >= 4 and args[3] is not None or kwargs.get("max_item_count") is not None:
            try:
                feed_options["maxItemCount"] = kwargs.pop('max_item_count')
            except KeyError:
                feed_options["maxItemCount"] = args[3]

        if kwargs.get("partition_key") is not None:
            change_feed_state_context["partitionKey"] =\
                self._set_partition_key(cast(PartitionKeyType, kwargs.get('partition_key')))
            change_feed_state_context["partitionKeyFeedRange"] =\
                self._get_epk_range_for_partition_key(kwargs.pop('partition_key'))

        if kwargs.get("feed_range") is not None:
            change_feed_state_context["feedRange"] = kwargs.pop('feed_range')

        container_properties = self._get_properties()
        feed_options["changeFeedStateContext"] = change_feed_state_context
        feed_options["containerRID"] = container_properties["_rid"]

        response_hook = kwargs.pop('response_hook', None)
        if hasattr(response_hook, "clear"):
            response_hook.clear()

        result = self.client_connection.QueryItemsChangeFeed(
            self.container_link, options=feed_options, response_hook=response_hook, **kwargs
        )
        if response_hook:
            response_hook(self.client_connection.last_response_headers, result)
        return result

    @distributed_trace
    def query_items(  # pylint:disable=docstring-missing-param
        self,
        query: str,
        parameters: Optional[List[Dict[str, object]]] = None,
        partition_key: Optional[PartitionKeyType] = None,
        enable_cross_partition_query: Optional[bool] = None,
        max_item_count: Optional[int] = None,
        enable_scan_in_query: Optional[bool] = None,
        populate_query_metrics: Optional[bool] = None,
        *,
        populate_index_metrics: Optional[bool] = None,
        session_token: Optional[str] = None,
        initial_headers: Optional[Dict[str, str]] = None,
        max_integrated_cache_staleness_in_ms: Optional[int] = None,
        priority: Optional[Literal["High", "Low"]] = None,
        continuation_token_limit: Optional[int] = None,
        **kwargs: Any
    ) -> ItemPaged[Dict[str, Any]]:
        """Return all results matching the given `query`.

        You can use any value for the container name in the FROM clause, but
        often the container name is used. In the examples below, the container
        name is "products," and is aliased as "p" for easier referencing in
        the WHERE clause.

        :param str query: The Azure Cosmos DB SQL query to execute.
        :param parameters: Optional array of parameters to the query.
            Each parameter is a dict() with 'name' and 'value' keys.
            Ignored if no query is provided.
        :type parameters: [List[Dict[str, object]]]
        :param partition_key: partition key at which the query request is targeted.
        :type partition_key: Union[str, int, float, bool, List[Union[str, int, float, bool]]]
        :param bool enable_cross_partition_query: Allows sending of more than one request to
            execute the query in the Azure Cosmos DB service.
            More than one request is necessary if the query is not scoped to single partition key value.
        :param int max_item_count: Max number of items to be returned in the enumeration operation.
        :param bool enable_scan_in_query: Allow scan on the queries which couldn't be served as
            indexing was opted out on the requested paths.
        :param bool populate_query_metrics: Enable returning query metrics in response headers.
        :keyword str session_token: Token for use with Session consistency.
        :keyword Dict[str, str] initial_headers: Initial headers to be sent as part of the request.
        :keyword Callable response_hook: A callable invoked with the response metadata.
        :keyword int continuation_token_limit: The size limit in kb of the response continuation token in the query
            response. Valid values are positive integers.
            A value of 0 is the same as not passing a value (default no limit).
        :keyword int max_integrated_cache_staleness_in_ms: The max cache staleness for the integrated cache in
            milliseconds. For accounts configured to use the integrated cache, using Session or Eventual consistency,
            responses are guaranteed to be no staler than this value.
        :keyword Literal["High", "Low"] priority: Priority based execution allows users to set a priority for each
            request. Once the user has reached their provisioned throughput, low priority requests are throttled
            before high priority requests start getting throttled. Feature must first be enabled at the account level.
        :keyword bool populate_index_metrics: Used to obtain the index metrics to understand how the query engine used
            existing indexes and how it could use potential new indexes. Please note that this options will incur
            overhead, so it should be enabled only when debugging slow queries.
        :returns: An Iterable of items (dicts).
        :rtype: ItemPaged[Dict[str, Any]]

        .. admonition:: Example:

            .. literalinclude:: ../samples/examples.py
                :start-after: [START query_items]
                :end-before: [END query_items]
                :language: python
                :dedent: 0
                :caption: Get all products that have not been discontinued:

            .. literalinclude:: ../samples/examples.py
                :start-after: [START query_items_param]
                :end-before: [END query_items_param]
                :language: python
                :dedent: 0
                :caption: Parameterized query to get all products that have been discontinued:
        """
        if session_token is not None:
            kwargs['session_token'] = session_token
        if initial_headers is not None:
            kwargs['initial_headers'] = initial_headers
        if priority is not None:
            kwargs['priority'] = priority
        feed_options = build_options(kwargs)
        response_hook = kwargs.pop('response_hook', None)
        if enable_cross_partition_query is not None:
            feed_options["enableCrossPartitionQuery"] = enable_cross_partition_query
        if max_item_count is not None:
            feed_options["maxItemCount"] = max_item_count
        if populate_query_metrics is not None:
            feed_options["populateQueryMetrics"] = populate_query_metrics
        if populate_index_metrics is not None:
            feed_options["populateIndexMetrics"] = populate_index_metrics
        if partition_key is not None:
            partition_key_value = self._set_partition_key(partition_key)
            if self.__is_prefix_partitionkey(partition_key):
                kwargs["isPrefixPartitionQuery"] = True
                properties = self._get_properties()
                kwargs["partitionKeyDefinition"] = properties["partitionKey"]
                kwargs["partitionKeyDefinition"]["partition_key"] = partition_key_value
            else:
                feed_options["partitionKey"] = partition_key_value
        if enable_scan_in_query is not None:
            feed_options["enableScanInQuery"] = enable_scan_in_query
        if max_integrated_cache_staleness_in_ms:
            validate_cache_staleness_value(max_integrated_cache_staleness_in_ms)
            feed_options["maxIntegratedCacheStaleness"] = max_integrated_cache_staleness_in_ms
        correlated_activity_id = GenerateGuidId()
        feed_options["correlatedActivityId"] = correlated_activity_id
        if continuation_token_limit is not None:
            feed_options["responseContinuationTokenLimitInKb"] = continuation_token_limit
        if hasattr(response_hook, "clear"):
            response_hook.clear()
        if self.container_link in self.__get_client_container_caches():
            feed_options["containerRID"] = self.__get_client_container_caches()[self.container_link]["_rid"]
        items = self.client_connection.QueryItems(
            database_or_container_link=self.container_link,
            query=query if parameters is None else {"query": query, "parameters": parameters},
            options=feed_options,
            partition_key=partition_key,
            response_hook=response_hook,
            **kwargs
        )
        if response_hook:
            response_hook(self.client_connection.last_response_headers, items)
        return items

    def __is_prefix_partitionkey(
        self, partition_key: PartitionKeyType) -> bool:
        properties = self._get_properties()
        pk_properties = properties["partitionKey"]
        partition_key_definition = PartitionKey(path=pk_properties["paths"], kind=pk_properties["kind"])
        return partition_key_definition._is_prefix_partition_key(partition_key)


    @distributed_trace
    def replace_item(  # pylint:disable=docstring-missing-param
        self,
        item: Union[str, Mapping[str, Any]],
        body: Dict[str, Any],
        populate_query_metrics: Optional[bool] = None,
        pre_trigger_include: Optional[str] = None,
        post_trigger_include: Optional[str] = None,
        *,
        session_token: Optional[str] = None,
        initial_headers: Optional[Dict[str, str]] = None,
        etag: Optional[str] = None,
        match_condition: Optional[MatchConditions] = None,
        priority: Optional[Literal["High", "Low"]] = None,
        no_response: Optional[bool] = None,
        **kwargs: Any
    ) -> CosmosDict:
        """Replaces the specified item if it exists in the container.

        If the item does not already exist in the container, an exception is raised.

        :param item: The ID (name) or dict representing item to be replaced.
        :type item: Union[str, Dict[str, Any]]
        :param body: A dict representing the item to replace.
        :type body: Dict[str, Any]
        :param str pre_trigger_include: trigger id to be used as pre operation trigger.
        :param str post_trigger_include: trigger id to be used as post operation trigger.
        :keyword str session_token: Token for use with Session consistency.
        :keyword Dict[str, str] initial_headers: Initial headers to be sent as part of the request.
        :keyword str etag: An ETag value, or the wildcard character (*). Used to check if the resource
            has changed, and act according to the condition specified by the `match_condition` parameter.
        :keyword ~azure.core.MatchConditions match_condition: The match condition to use upon the etag.
        :keyword Callable response_hook: A callable invoked with the response metadata.
        :keyword Literal["High", "Low"] priority: Priority based execution allows users to set a priority for each
            request. Once the user has reached their provisioned throughput, low priority requests are throttled
            before high priority requests start getting throttled. Feature must first be enabled at the account level.
        :keyword bool no_response: Indicates whether service should be instructed to skip
            sending response payloads. When not specified explicitly here, the default value will be determined from
            kwargs or when also not specified there from client-level kwargs.
        :raises ~azure.cosmos.exceptions.CosmosHttpResponseError: The replace operation failed or the item with
            given id does not exist.
        :returns: A CosmosDict representing the item after replace went through. The dict will be empty if `no_response`
            is specified.
        :rtype: ~azure.cosmos.CosmosDict[str, Any]
        """
        item_link = self._get_document_link(item)
        if pre_trigger_include is not None:
            kwargs['pre_trigger_include'] = pre_trigger_include
        if post_trigger_include is not None:
            kwargs['post_trigger_include'] = post_trigger_include
        if session_token is not None:
            kwargs['session_token'] = session_token
        if initial_headers is not None:
            kwargs['initial_headers'] = initial_headers
        if priority is not None:
            kwargs['priority'] = priority
        if etag is not None:
            kwargs['etag'] = etag
        if match_condition is not None:
            kwargs['match_condition'] = match_condition
        if no_response is not None:
            kwargs['no_response'] = no_response
        request_options = build_options(kwargs)
        request_options["disableAutomaticIdGeneration"] = True
        if populate_query_metrics is not None:
            warnings.warn(
                "the populate_query_metrics flag does not apply to this method and will be removed in the future",
                UserWarning,
            )
            request_options["populateQueryMetrics"] = populate_query_metrics

        if self.container_link in self.__get_client_container_caches():
            request_options["containerRID"] = self.__get_client_container_caches()[self.container_link]["_rid"]
        result = self.client_connection.ReplaceItem(
                document_link=item_link, new_document=body, options=request_options, **kwargs)
        return result

    @distributed_trace
    def upsert_item(  # pylint:disable=docstring-missing-param
        self,
        body: Dict[str, Any],
        populate_query_metrics: Optional[bool]=None,
        pre_trigger_include: Optional[str] = None,
        post_trigger_include: Optional[str] = None,
        *,
        session_token: Optional[str] = None,
        initial_headers: Optional[Dict[str, str]] = None,
        etag: Optional[str] = None,
        match_condition: Optional[MatchConditions] = None,
        priority: Optional[Literal["High", "Low"]] = None,
        no_response: Optional[bool] = None,
        **kwargs: Any
    ) -> CosmosDict:
        """Insert or update the specified item.

        If the item already exists in the container, it is replaced. If the item
        does not already exist, it is inserted.

        :param body: A dict-like object representing the item to update or insert.
        :type body: Dict[str, Any]
        :param str pre_trigger_include: trigger id to be used as pre operation trigger.
        :param str post_trigger_include: trigger id to be used as post operation trigger.
        :keyword str session_token: Token for use with Session consistency.
        :keyword Dict[str, str] initial_headers: Initial headers to be sent as part of the request.
        :keyword str etag: An ETag value, or the wildcard character (*). Used to check if the resource
            has changed, and act according to the condition specified by the `match_condition` parameter.
        :keyword ~azure.core.MatchConditions match_condition: The match condition to use upon the etag.
        :keyword Callable response_hook: A callable invoked with the response metadata.
        :keyword Literal["High", "Low"] priority: Priority based execution allows users to set a priority for each
            request. Once the user has reached their provisioned throughput, low priority requests are throttled
            before high priority requests start getting throttled. Feature must first be enabled at the account level.
        :keyword bool no_response: Indicates whether service should be instructed to skip sending
            response payloads. When not specified explicitly here, the default value will be determined from kwargs or
            when also not specified there from client-level kwargs.
        :raises ~azure.cosmos.exceptions.CosmosHttpResponseError: The given item could not be upserted.
        :returns: A CosmosDict representing the upserted item. The dict will be empty if `no_response` is specified.
        :rtype: ~azure.cosmos.CosmosDict[str, Any]
        """
        if pre_trigger_include is not None:
            kwargs['pre_trigger_include'] = pre_trigger_include
        if post_trigger_include is not None:
            kwargs['post_trigger_include'] = post_trigger_include
        if session_token is not None:
            kwargs['session_token'] = session_token
        if initial_headers is not None:
            kwargs['initial_headers'] = initial_headers
        if priority is not None:
            kwargs['priority'] = priority
        if etag is not None:
            kwargs['etag'] = etag
        if match_condition is not None:
            kwargs['match_condition'] = match_condition
        if no_response is not None:
            kwargs['no_response'] = no_response
        request_options = build_options(kwargs)
        request_options["disableAutomaticIdGeneration"] = True
        if populate_query_metrics is not None:
            warnings.warn(
                "the populate_query_metrics flag does not apply to this method and will be removed in the future",
                UserWarning,
            )
            request_options["populateQueryMetrics"] = populate_query_metrics
        if self.container_link in self.__get_client_container_caches():
            request_options["containerRID"] = self.__get_client_container_caches()[self.container_link]["_rid"]

        result = self.client_connection.UpsertItem(
                database_or_container_link=self.container_link,
                document=body,
                options=request_options,
                **kwargs
            )
        return result

    @distributed_trace
    def create_item(  # pylint:disable=docstring-missing-param
        self,
        body: Dict[str, Any],
        populate_query_metrics: Optional[bool] = None,
        pre_trigger_include: Optional[str] = None,
        post_trigger_include: Optional[str] = None,
        indexing_directive: Optional[int] = None,
        *,
        enable_automatic_id_generation: bool = False,
        session_token: Optional[str] = None,
        initial_headers: Optional[Dict[str, str]] = None,
        etag: Optional[str] = None,
        match_condition: Optional[MatchConditions] = None,
        priority: Optional[Literal["High", "Low"]] = None,
        no_response: Optional[bool] = None,
        **kwargs: Any
    ) -> CosmosDict:
        """Create an item in the container.

        To update or replace an existing item, use the
        :func:`ContainerProxy.upsert_item` method.

        :param body: A dict-like object representing the item to create.
        :type body: Dict[str, Any]
        :param str pre_trigger_include: trigger id to be used as pre operation trigger.
        :param str post_trigger_include: trigger id to be used as post operation trigger.
        :param indexing_directive: Enumerates the possible values to indicate whether the document should
            be omitted from indexing. Possible values include: 0 for Default, 1 for Exclude, or 2 for Include.
        :type indexing_directive: Union[int, ~azure.cosmos.documents.IndexingDirective]
        :keyword bool enable_automatic_id_generation: Enable automatic id generation if no id present.
        :keyword str session_token: Token for use with Session consistency.
        :keyword Dict[str, str] initial_headers: Initial headers to be sent as part of the request.
        :keyword str etag: An ETag value, or the wildcard character (*). Used to check if the resource
            has changed, and act according to the condition specified by the `match_condition` parameter.
        :keyword ~azure.core.MatchConditions match_condition: The match condition to use upon the etag.
        :keyword Callable response_hook: A callable invoked with the response metadata.
        :keyword Literal["High", "Low"] priority: Priority based execution allows users to set a priority for each
            request. Once the user has reached their provisioned throughput, low priority requests are throttled
            before high priority requests start getting throttled. Feature must first be enabled at the account level.
        :keyword bool no_response: Indicates whether service should be instructed to skip sending
            response payloads. When not specified explicitly here, the default value will be determined from kwargs or
            when also not specified there from client-level kwargs.
        :raises ~azure.cosmos.exceptions.CosmosHttpResponseError: Item with the given ID already exists.
        :returns: A CosmosDict representing the new item. The dict will be empty if `no_response` is specified.
        :rtype: ~azure.cosmos.CosmosDict[str, Any]
        """
        if pre_trigger_include is not None:
            kwargs['pre_trigger_include'] = pre_trigger_include
        if post_trigger_include is not None:
            kwargs['post_trigger_include'] = post_trigger_include
        if session_token is not None:
            kwargs['session_token'] = session_token
        if initial_headers is not None:
            kwargs['initial_headers'] = initial_headers
        if priority is not None:
            kwargs['priority'] = priority
        if etag is not None:
            kwargs['etag'] = etag
        if match_condition is not None:
            kwargs['match_condition'] = match_condition
        if no_response is not None:
            kwargs['no_response'] = no_response
        request_options = build_options(kwargs)
        request_options["disableAutomaticIdGeneration"] = not enable_automatic_id_generation
        if populate_query_metrics:
            warnings.warn(
                "the populate_query_metrics flag does not apply to this method and will be removed in the future",
                UserWarning,
            )
            request_options["populateQueryMetrics"] = populate_query_metrics
        if indexing_directive is not None:
            request_options["indexingDirective"] = indexing_directive
        if self.container_link in self.__get_client_container_caches():
            request_options["containerRID"] = self.__get_client_container_caches()[self.container_link]["_rid"]
        result = self.client_connection.CreateItem(
                database_or_container_link=self.container_link, document=body, options=request_options, **kwargs)
        return result

    @distributed_trace
    def patch_item(
        self,
        item: Union[str, Dict[str, Any]],
        partition_key: PartitionKeyType,
        patch_operations: List[Dict[str, Any]],
        *,
        filter_predicate: Optional[str] = None,
        pre_trigger_include: Optional[str] = None,
        post_trigger_include: Optional[str] = None,
        session_token: Optional[str] = None,
        etag: Optional[str] = None,
        match_condition: Optional[MatchConditions] = None,
        priority: Optional[Literal["High", "Low"]] = None,
        no_response: Optional[bool] = None,
        **kwargs: Any
    ) -> CosmosDict:
        """ Patches the specified item with the provided operations if it
         exists in the container.

        If the item does not already exist in the container, an exception is raised.

        :param item: The ID (name) or dict representing item to be patched.
        :type item: Union[str, Dict[str, Any]]
        :param partition_key: The partition key of the object to patch.
        :type partition_key: Union[str, int, float, bool, List[Union[str, int, float, bool]]]
        :param patch_operations: The list of patch operations to apply to the item.
        :type patch_operations: List[Dict[str, Any]]
        :keyword str filter_predicate: conditional filter to apply to Patch operations.
        :keyword str pre_trigger_include: trigger id to be used as pre operation trigger.
        :keyword str post_trigger_include: trigger id to be used as post operation trigger.
        :keyword str session_token: Token for use with Session consistency.
        :keyword str etag: An ETag value, or the wildcard character (*). Used to check if the resource
            has changed, and act according to the condition specified by the `match_condition` parameter.
        :keyword ~azure.core.MatchConditions match_condition: The match condition to use upon the etag.
        :keyword Callable response_hook: A callable invoked with the response metadata.
        :keyword Literal["High", "Low"] priority: Priority based execution allows users to set a priority for each
            request. Once the user has reached their provisioned throughput, low priority requests are throttled
            before high priority requests start getting throttled. Feature must first be enabled at the account level.
        :keyword bool no_response: Indicates whether service should be instructed to skip sending
            response payloads. When not specified explicitly here, the default value will be determined from kwargs or
            when also not specified there from client-level kwargs.
        :raises ~azure.cosmos.exceptions.CosmosHttpResponseError: The patch operations failed or the item with
            given id does not exist.
        :returns: A CosmosDict representing the item after the patch operations went through. The dict will be empty
            if `no_response` is specified.
        :rtype: ~azure.cosmos.CosmosDict[str, Any]
        """
        if pre_trigger_include is not None:
            kwargs['pre_trigger_include'] = pre_trigger_include
        if post_trigger_include is not None:
            kwargs['post_trigger_include'] = post_trigger_include
        if session_token is not None:
            kwargs['session_token'] = session_token
        if priority is not None:
            kwargs['priority'] = priority
        if etag is not None:
            kwargs['etag'] = etag
        if match_condition is not None:
            kwargs['match_condition'] = match_condition
        if no_response is not None:
            kwargs['no_response'] = no_response
        request_options = build_options(kwargs)
        request_options["disableAutomaticIdGeneration"] = True
        request_options["partitionKey"] = self._set_partition_key(partition_key)
        if filter_predicate is not None:
            request_options["filterPredicate"] = filter_predicate

        if self.container_link in self.__get_client_container_caches():
            request_options["containerRID"] = self.__get_client_container_caches()[self.container_link]["_rid"]
        item_link = self._get_document_link(item)
        result = self.client_connection.PatchItem(
                document_link=item_link, operations=patch_operations, options=request_options, **kwargs)
        return result

    @distributed_trace
    def execute_item_batch(
        self,
        batch_operations: Sequence[Union[Tuple[str, Tuple[Any, ...]], Tuple[str, Tuple[Any, ...], Dict[str, Any]]]],
        partition_key: PartitionKeyType,
        *,
        pre_trigger_include: Optional[str] = None,
        post_trigger_include: Optional[str] = None,
        session_token: Optional[str] = None,
        etag: Optional[str] = None,
        match_condition: Optional[MatchConditions] = None,
        priority: Optional[Literal["High", "Low"]] = None,
        **kwargs: Any
    ) -> CosmosList:
        """ Executes the transactional batch for the specified partition key.

        :param batch_operations: The batch of operations to be executed.
        :type batch_operations: List[Tuple[Any]]
        :param partition_key: The partition key value of the batch operations.
        :type partition_key: Union[str, int, float, bool, List[Union[str, int, float, bool]]]
        :keyword str pre_trigger_include: trigger id to be used as pre operation trigger.
        :keyword str post_trigger_include: trigger id to be used as post operation trigger.
        :keyword str session_token: Token for use with Session consistency.
        :keyword str etag: An ETag value, or the wildcard character (*). Used to check if the resource
            has changed, and act according to the condition specified by the `match_condition` parameter.
        :keyword ~azure.core.MatchConditions match_condition: The match condition to use upon the etag.
        :keyword Literal["High", "Low"] priority: Priority based execution allows users to set a priority for each
            request. Once the user has reached their provisioned throughput, low priority requests are throttled
            before high priority requests start getting throttled. Feature must first be enabled at the account level.
        :keyword Callable response_hook: A callable invoked with the response metadata.
        :returns: A CosmosList representing the items after the batch operations went through.
        :raises ~azure.cosmos.exceptions.CosmosHttpResponseError: The batch failed to execute.
        :raises ~azure.cosmos.exceptions.CosmosBatchOperationError: A transactional batch operation failed in the batch.
        :rtype: ~azure.cosmos.CosmosList[Dict[str, Any]]
        """
        if pre_trigger_include is not None:
            kwargs['pre_trigger_include'] = pre_trigger_include
        if post_trigger_include is not None:
            kwargs['post_trigger_include'] = post_trigger_include
        if session_token is not None:
            kwargs['session_token'] = session_token
        if etag is not None:
            kwargs['etag'] = etag
        if match_condition is not None:
            kwargs['match_condition'] = match_condition
        if priority is not None:
            kwargs['priority'] = priority
        request_options = build_options(kwargs)
        request_options["partitionKey"] = self._set_partition_key(partition_key)
        request_options["disableAutomaticIdGeneration"] = True

        return self.client_connection.Batch(
            collection_link=self.container_link, batch_operations=batch_operations, options=request_options, **kwargs)

    @distributed_trace
    def delete_item(  # pylint:disable=docstring-missing-param
        self,
        item: Union[Mapping[str, Any], str],
        partition_key: PartitionKeyType,
        populate_query_metrics: Optional[bool] = None,
        pre_trigger_include: Optional[str] = None,
        post_trigger_include: Optional[str] = None,
        *,
        session_token: Optional[str] = None,
        initial_headers: Optional[Dict[str, str]] = None,
        etag: Optional[str] = None,
        match_condition: Optional[MatchConditions] = None,
        priority: Optional[Literal["High", "Low"]] = None,
        **kwargs: Any
    ) -> None:
        """Delete the specified item from the container.

        If the item does not already exist in the container, an exception is raised.

        :param item: The ID (name) or dict representing item to be deleted.
        :type item: Union[str, Dict[str, Any]]
        :param partition_key: Specifies the partition key value for the item.
        :type partition_key: Union[str, int, float, bool, List[Union[str, int, float, bool]]]
        :param str pre_trigger_include: trigger id to be used as pre operation trigger.
        :param str post_trigger_include: trigger id to be used as post operation trigger.
        :keyword str session_token: Token for use with Session consistency.
        :keyword Dict[str, str] initial_headers: Initial headers to be sent as part of the request.
        :keyword str etag: An ETag value, or the wildcard character (*). Used to check if the resource
            has changed, and act according to the condition specified by the `match_condition` parameter.
        :keyword ~azure.core.MatchConditions match_condition: The match condition to use upon the etag.
        :keyword Literal["High", "Low"] priority: Priority based execution allows users to set a priority for each
            request. Once the user has reached their provisioned throughput, low priority requests are throttled
            before high priority requests start getting throttled. Feature must first be enabled at the account level.
        :keyword Callable response_hook: A callable invoked with the response metadata.
        :raises ~azure.cosmos.exceptions.CosmosHttpResponseError: The item wasn't deleted successfully.
        :raises ~azure.cosmos.exceptions.CosmosResourceNotFoundError: The item does not exist in the container.
        :rtype: None
        """
        if session_token is not None:
            kwargs['session_token'] = session_token
        if initial_headers is not None:
            kwargs['initial_headers'] = initial_headers
        if etag is not None:
            kwargs['etag'] = etag
        if match_condition is not None:
            kwargs['match_condition'] = match_condition
        if priority is not None:
            kwargs['priority'] = priority
        request_options = build_options(kwargs)
        if partition_key is not None:
            request_options["partitionKey"] = self._set_partition_key(partition_key)
        if populate_query_metrics is not None:
            warnings.warn(
                "the populate_query_metrics flag does not apply to this method and will be removed in the future",
                UserWarning,
            )
            request_options["populateQueryMetrics"] = populate_query_metrics
        if pre_trigger_include is not None:
            request_options["preTriggerInclude"] = pre_trigger_include
        if post_trigger_include is not None:
            request_options["postTriggerInclude"] = post_trigger_include
        if self.container_link in self.__get_client_container_caches():
            request_options["containerRID"] = self.__get_client_container_caches()[self.container_link]["_rid"]
        document_link = self._get_document_link(item)
        self.client_connection.DeleteItem(document_link=document_link, options=request_options, **kwargs)

    @distributed_trace
    def read_offer(self, **kwargs: Any) -> Offer:
        """Get the ThroughputProperties object for this container.
        If no ThroughputProperties already exist for the container, an exception is raised.

        :keyword Callable response_hook: A callable invoked with the response metadata.
        :returns: Throughput for the container.
        :raises ~azure.cosmos.exceptions.CosmosHttpResponseError: No throughput properties exists for the container or
            the throughput properties could not be retrieved.
        :rtype: ~azure.cosmos.ThroughputProperties
        """
        warnings.warn(
            "read_offer is a deprecated method name, use get_throughput instead",
            DeprecationWarning
        )
        return self.get_throughput(**kwargs)

    @distributed_trace
    def get_throughput(self, **kwargs: Any) -> ThroughputProperties:
        """Get the ThroughputProperties object for this container.

        If no ThroughputProperties already exist for the container, an exception is raised.

        :keyword Callable response_hook: A callable invoked with the response metadata.
        :returns: Throughput for the container.
        :raises ~azure.cosmos.exceptions.CosmosHttpResponseError: No throughput properties exists for the container or
            the throughput properties could not be retrieved.
        :rtype: ~azure.cosmos.ThroughputProperties
        """
        response_hook = kwargs.pop('response_hook', None)
        throughput_properties: List[Dict[str, Any]]
        properties = self._get_properties()
        link = properties["_self"]
        query_spec = {
            "query": "SELECT * FROM root r WHERE r.resource=@link",
            "parameters": [{"name": "@link", "value": link}],
        }
        options = {"containerRID": properties["_rid"]}
        throughput_properties = list(self.client_connection.QueryOffers(query_spec, options, **kwargs))

        if response_hook:
            response_hook(self.client_connection.last_response_headers, throughput_properties)

        return _deserialize_throughput(throughput=throughput_properties)

    @distributed_trace
    def replace_throughput(
        self,
        throughput: Union[int, ThroughputProperties],
        **kwargs: Any
    ) -> ThroughputProperties:
        """Replace the container's throughput.

        If no ThroughputProperties already exist for the container, an exception is raised.

        :param throughput: The throughput to be set.
        :type throughput: Union[int, ~azure.cosmos.ThroughputProperties]
        :keyword Callable response_hook: A callable invoked with the response metadata.
        :returns: ThroughputProperties for the container, updated with new throughput.
        :raises ~azure.cosmos.exceptions.CosmosHttpResponseError: No throughput properties exist for the container
            or the throughput properties could not be updated.
        :rtype: ~azure.cosmos.ThroughputProperties
        """
        throughput_properties: List[Dict[str, Any]]
        properties = self._get_properties()
        link = properties["_self"]
        query_spec = {
            "query": "SELECT * FROM root r WHERE r.resource=@link",
            "parameters": [{"name": "@link", "value": link}],
        }
        options = {"containerRID": properties["_rid"]}
        throughput_properties = list(self.client_connection.QueryOffers(query_spec, options, **kwargs))
        new_throughput_properties = throughput_properties[0].copy()
        _replace_throughput(throughput=throughput, new_throughput_properties=new_throughput_properties)
        data = self.client_connection.ReplaceOffer(
            offer_link=throughput_properties[0]["_self"], offer=throughput_properties[0], **kwargs)

        return ThroughputProperties(offer_throughput=data["content"]["offerThroughput"], properties=data)

    @distributed_trace
    def list_conflicts(
        self,
        max_item_count: Optional[int] = None,
        **kwargs: Any
    ) -> ItemPaged[Dict[str, Any]]:
        """List all the conflicts in the container.

        :param int max_item_count: Max number of items to be returned in the enumeration operation.
        :keyword Callable response_hook: A callable invoked with the response metadata.
        :returns: An Iterable of conflicts (dicts).
        :rtype: Iterable[dict[str, Any]]
        """
        feed_options = build_options(kwargs)
        response_hook = kwargs.pop('response_hook', None)
        if max_item_count is not None:
            feed_options["maxItemCount"] = max_item_count
        if self.container_link in self.__get_client_container_caches():
            feed_options["containerRID"] = self.__get_client_container_caches()[self.container_link]["_rid"]

        result = self.client_connection.ReadConflicts(
            collection_link=self.container_link, feed_options=feed_options, **kwargs
        )
        if response_hook:
            response_hook(self.client_connection.last_response_headers, result)
        return result

    @distributed_trace
    def query_conflicts(
        self,
        query: str,
        parameters: Optional[List[Dict[str, object]]] = None,
        enable_cross_partition_query: Optional[bool] = None,
        partition_key: Optional[PartitionKeyType] = None,
        max_item_count: Optional[int] = None,
        **kwargs: Any
    ) -> ItemPaged[Dict[str, Any]]:
        """Return all conflicts matching a given `query`.

        :param str query: The Azure Cosmos DB SQL query to execute.
        :param parameters: Optional array of parameters to the query. Ignored if no query is provided.
        :type parameters: List[Dict[str, object]]
        :param bool enable_cross_partition_query: Allows sending of more than one request to execute
            the query in the Azure Cosmos DB service.
            More than one request is necessary if the query is not scoped to single partition key value.
        :param partition_key: Specifies the partition key value for the item.
        :type partition_key: Union[str, int, float, bool, List[Union[str, int, float, bool]]]
        :param int max_item_count: Max number of items to be returned in the enumeration operation.
        :keyword Callable response_hook: A callable invoked with the response metadata.
        :returns: An Iterable of conflicts (dicts).
        :rtype: Iterable[Dict[str, Any]]
        """
        feed_options = build_options(kwargs)
        response_hook = kwargs.pop('response_hook', None)
        if max_item_count is not None:
            feed_options["maxItemCount"] = max_item_count
        if enable_cross_partition_query is not None:
            feed_options["enableCrossPartitionQuery"] = enable_cross_partition_query
        if partition_key is not None:
            feed_options["partitionKey"] = self._set_partition_key(partition_key)
        if self.container_link in self.__get_client_container_caches():
            feed_options["containerRID"] = self.__get_client_container_caches()[self.container_link]["_rid"]

        result = self.client_connection.QueryConflicts(
            collection_link=self.container_link,
            query=query if parameters is None else {"query": query, "parameters": parameters},
            options=feed_options,
            **kwargs
        )
        if response_hook:
            response_hook(self.client_connection.last_response_headers, result)
        return result

    @distributed_trace
    def get_conflict(
        self,
        conflict: Union[str, Mapping[str, Any]],
        partition_key: PartitionKeyType,
        **kwargs: Any
    ) -> Dict[str, Any]:
        """Get the conflict identified by `conflict`.

        :param conflict: The ID (name) or dict representing the conflict to retrieve.
        :type conflict: Union[str, Dict[str, Any]]
        :param partition_key: Partition key for the conflict to retrieve.
        :type partition_key: Union[str, int, float, bool, List[Union[str, int, float, bool]]]
        :keyword Callable response_hook: A callable invoked with the response metadata.
        :returns: A dict representing the retrieved conflict.
        :raises ~azure.cosmos.exceptions.CosmosHttpResponseError: The given conflict couldn't be retrieved.
        :rtype: Dict[str, Any]
        """
        request_options = build_options(kwargs)
        if partition_key is not None:
            request_options["partitionKey"] = self._set_partition_key(partition_key)
        if self.container_link in self.__get_client_container_caches():
            request_options["containerRID"] = self.__get_client_container_caches()[self.container_link]["_rid"]

        return self.client_connection.ReadConflict(
            conflict_link=self._get_conflict_link(conflict), options=request_options, **kwargs
        )

    @distributed_trace
    def delete_conflict(
        self,
        conflict: Union[str, Mapping[str, Any]],
        partition_key: PartitionKeyType,
        **kwargs: Any
    ) -> None:
        """Delete a specified conflict from the container.

        If the conflict does not already exist in the container, an exception is raised.

        :param conflict: The ID (name) or dict representing the conflict to be deleted.
        :type conflict: Union[str, Dict[str, Any]]
        :param partition_key: Partition key for the conflict to delete.
        :type partition_key: Union[str, int, float, bool, List[Union[str, int, float, bool]]]
        :keyword Callable response_hook: A callable invoked with the response metadata.
        :raises ~azure.cosmos.exceptions.CosmosHttpResponseError: The conflict wasn't deleted successfully.
        :raises ~azure.cosmos.exceptions.CosmosResourceNotFoundError: The conflict does not exist in the container.
        :rtype: None
        """
        request_options = build_options(kwargs)
        if partition_key is not None:
            request_options["partitionKey"] = self._set_partition_key(partition_key)
        if self.container_link in self.__get_client_container_caches():
            request_options["containerRID"] = self.__get_client_container_caches()[self.container_link]["_rid"]

        self.client_connection.DeleteConflict(
            conflict_link=self._get_conflict_link(conflict), options=request_options, **kwargs
        )

    @distributed_trace
    def delete_all_items_by_partition_key(
        self,
        partition_key: PartitionKeyType,
        *,
        pre_trigger_include: Optional[str] = None,
        post_trigger_include: Optional[str] = None,
        session_token: Optional[str] = None,
        etag: Optional[str] = None,
        match_condition: Optional[MatchConditions] = None,
        **kwargs: Any
    ) -> None:
        """The delete by partition key feature is an asynchronous, background operation that allows you to delete all
        documents with the same logical partition key value, using the Cosmos SDK. The delete by partition key
        operation is constrained to consume at most 10% of the total
        available RU/s on the container each second. This helps in limiting the resources used by
        this background task.

        :param partition_key: Partition key for the items to be deleted.
        :type partition_key: Union[str, int, float, bool, List[Union[str, int, float, bool]]]
        :keyword str pre_trigger_include: trigger id to be used as pre operation trigger.
        :keyword str post_trigger_include: trigger id to be used as post operation trigger.
        :keyword str session_token: Token for use with Session consistency.
        :keyword str etag: An ETag value, or the wildcard character (*). Used to check if the resource
            has changed, and act according to the condition specified by the `match_condition` parameter.
        :keyword ~azure.core.MatchConditions match_condition: The match condition to use upon the etag.
        :keyword Callable response_hook: A callable invoked with the response metadata.
        :rtype: None
        """
        if pre_trigger_include is not None:
            kwargs['pre_trigger_include'] = pre_trigger_include
        if post_trigger_include is not None:
            kwargs['post_trigger_include'] = post_trigger_include
        if session_token is not None:
            kwargs['session_token'] = session_token
        if etag is not None:
            kwargs['etag'] = etag
        if match_condition is not None:
            kwargs['match_condition'] = match_condition
        request_options = build_options(kwargs)
        # regardless if partition key is valid we set it as invalid partition keys are set to a default empty value
        request_options["partitionKey"] = self._set_partition_key(partition_key)
        if self.container_link in self.__get_client_container_caches():
            request_options["containerRID"] = self.__get_client_container_caches()[self.container_link]["_rid"]

        self.client_connection.DeleteAllItemsByPartitionKey(
            collection_link=self.container_link, options=request_options, **kwargs)

    def read_feed_ranges(
            self,
            *,
            force_refresh: Optional[bool] = False,
            **kwargs: Any) -> Iterable[Dict[str, Any]]:

        """ Obtains a list of feed ranges that can be used to parallelize feed operations.

        :keyword bool force_refresh:
            Flag to indicate whether obtain the list of feed ranges directly from cache or refresh the cache.
        :returns: A list representing the feed ranges in base64 encoded string
        :rtype: Iterable[Dict[str, Any]]

        .. note::
          For each feed range, even through a Dict has been returned,
          but in the future, the structure may change. Please just treat it as opaque and do not take any dependent on it.

        """
        if force_refresh is True:
            self.client_connection.refresh_routing_map_provider()

        partition_key_ranges =\
            self.client_connection._routing_map_provider.get_overlapping_ranges(
                self.container_link,
                [Range("", "FF", True, False)], # default to full range
                **kwargs)

<<<<<<< HEAD
        return [FeedRangeInternalEpk(Range.PartitionKeyRangeToRange(partitionKeyRange)).__str__()
                for partitionKeyRange in partition_key_ranges]

    def get_latest_session_token(
            self,
            feed_ranges_to_session_tokens: List[Tuple[str, str]],
            target_feed_range: str) -> str:
        """Gets the the most up to date session token from the list of session token and feed range tuples
        for a specific target feed range. The feed range can be obtained from a logical partition or by reading the
        container feed ranges. This should only be used if maintaining own session token or else the sdk will
        keep track of session token. Session tokens and feed ranges are scoped to a container. Only input session
        tokens and feed ranges obtained from the same container.
        :param feed_ranges_to_session_tokens: List of partition key and session token tuples.
        :type feed_ranges_to_session_tokens: List[Tuple[str, str]]
        :param target_feed_range: feed range to get most up to date session token.
        :type target_feed_range: str
        :returns: a session token
        :rtype: str
        """
        return get_latest_session_token(feed_ranges_to_session_tokens, target_feed_range)

    def feed_range_from_partition_key(self, partition_key: PartitionKeyType) -> str:
        """Gets the feed range for a given partition key.
        :param partition_key: partition key to get feed range.
        :type partition_key: PartitionKey
        :returns: a feed range
        :rtype: str
        """
        return FeedRangeInternalEpk(self._get_epk_range_for_partition_key(partition_key)).__str__()

    def is_feed_range_subset(self, parent_feed_range: str, child_feed_range: str) -> bool:
        """Checks if child feed range is a subset of parent feed range.
        :param parent_feed_range: left feed range
        :type parent_feed_range: str
        :param child_feed_range: right feed range
        :type child_feed_range: str
        :returns: a boolean indicating if child feed range is a subset of parent feed range
        :rtype: bool
        """
        parent_feed_range_str = base64.b64decode(parent_feed_range).decode('utf-8')
        feed_range_json = json.loads(parent_feed_range_str)
        parent_feed_range_epk = FeedRangeInternalEpk.from_json(feed_range_json)
        child_feed_range_str = base64.b64decode(child_feed_range).decode('utf-8')
        feed_range_json = json.loads(child_feed_range_str)
        child_feed_range_epk = FeedRangeInternalEpk.from_json(feed_range_json)
        return child_feed_range_epk.get_normalized_range().is_subset(
            parent_feed_range_epk.get_normalized_range())
=======
        feed_ranges = [FeedRangeInternalEpk(Range.PartitionKeyRangeToRange(partitionKeyRange)).to_dict()
                for partitionKeyRange in partition_key_ranges]
        return (feed_range for feed_range in feed_ranges)
>>>>>>> ab9723a7
<|MERGE_RESOLUTION|>--- conflicted
+++ resolved
@@ -21,8 +21,6 @@
 
 """Create, read, update and delete items in the Azure Cosmos DB SQL API service.
 """
-import base64
-import json
 import warnings
 from datetime import datetime
 from typing import Any, Dict, List, Optional, Sequence, Union, Tuple, Mapping, Type, cast, overload, Iterable
@@ -1391,56 +1389,55 @@
                 [Range("", "FF", True, False)], # default to full range
                 **kwargs)
 
-<<<<<<< HEAD
-        return [FeedRangeInternalEpk(Range.PartitionKeyRangeToRange(partitionKeyRange)).__str__()
+        feed_ranges = [FeedRangeInternalEpk(Range.PartitionKeyRangeToRange(partitionKeyRange)).to_dict()
                 for partitionKeyRange in partition_key_ranges]
+        return (feed_range for feed_range in feed_ranges)
 
     def get_latest_session_token(
             self,
-            feed_ranges_to_session_tokens: List[Tuple[str, str]],
-            target_feed_range: str) -> str:
-        """Gets the the most up to date session token from the list of session token and feed range tuples
+            feed_ranges_to_session_tokens: List[Tuple[Dict[str, Any], str]],
+            target_feed_range: Dict[str, Any]) -> str:
+        """ **provisional** Gets the the most up to date session token from the list of session token and feed range tuples
         for a specific target feed range. The feed range can be obtained from a logical partition or by reading the
         container feed ranges. This should only be used if maintaining own session token or else the sdk will
         keep track of session token. Session tokens and feed ranges are scoped to a container. Only input session
         tokens and feed ranges obtained from the same container.
         :param feed_ranges_to_session_tokens: List of partition key and session token tuples.
-        :type feed_ranges_to_session_tokens: List[Tuple[str, str]]
+        :type feed_ranges_to_session_tokens: List[Tuple[Dict[str, Any], str]]
         :param target_feed_range: feed range to get most up to date session token.
-        :type target_feed_range: str
+        :type target_feed_range: Dict[str, Any]
         :returns: a session token
         :rtype: str
         """
         return get_latest_session_token(feed_ranges_to_session_tokens, target_feed_range)
 
-    def feed_range_from_partition_key(self, partition_key: PartitionKeyType) -> str:
-        """Gets the feed range for a given partition key.
+    def feed_range_from_partition_key(self, partition_key: PartitionKeyType) -> Dict[str, Any]:
+        """ Gets the feed range for a given partition key.
         :param partition_key: partition key to get feed range.
         :type partition_key: PartitionKey
         :returns: a feed range
-        :rtype: str
-        """
-        return FeedRangeInternalEpk(self._get_epk_range_for_partition_key(partition_key)).__str__()
-
-    def is_feed_range_subset(self, parent_feed_range: str, child_feed_range: str) -> bool:
-        """Checks if child feed range is a subset of parent feed range.
+        :rtype: Dict[str, Any]
+        .. note::
+          For the feed range, even through a Dict has been returned, but in the future,
+          the structure may change. Please just treat it as opaque and do not take any dependence on it.
+
+        """
+        return FeedRangeInternalEpk(self._get_epk_range_for_partition_key(partition_key)).to_dict()
+
+    def is_feed_range_subset(self, parent_feed_range: Dict[str, Any], child_feed_range: Dict[str, Any]) -> bool:
+        """ Checks if child feed range is a subset of parent feed range.
         :param parent_feed_range: left feed range
-        :type parent_feed_range: str
+        :type parent_feed_range: Dict[str, Any]
         :param child_feed_range: right feed range
-        :type child_feed_range: str
+        :type child_feed_range: Dict[str, Any]
         :returns: a boolean indicating if child feed range is a subset of parent feed range
         :rtype: bool
-        """
-        parent_feed_range_str = base64.b64decode(parent_feed_range).decode('utf-8')
-        feed_range_json = json.loads(parent_feed_range_str)
-        parent_feed_range_epk = FeedRangeInternalEpk.from_json(feed_range_json)
-        child_feed_range_str = base64.b64decode(child_feed_range).decode('utf-8')
-        feed_range_json = json.loads(child_feed_range_str)
-        child_feed_range_epk = FeedRangeInternalEpk.from_json(feed_range_json)
+
+        .. note::
+          For the feed range, even through a Dict has been returned, but in the future,
+          the structure may change. Please just treat it as opaque and do not take any dependence on it.
+        """
+        parent_feed_range_epk = FeedRangeInternalEpk.from_json(parent_feed_range)
+        child_feed_range_epk = FeedRangeInternalEpk.from_json(child_feed_range)
         return child_feed_range_epk.get_normalized_range().is_subset(
-            parent_feed_range_epk.get_normalized_range())
-=======
-        feed_ranges = [FeedRangeInternalEpk(Range.PartitionKeyRangeToRange(partitionKeyRange)).to_dict()
-                for partitionKeyRange in partition_key_ranges]
-        return (feed_range for feed_range in feed_ranges)
->>>>>>> ab9723a7
+            parent_feed_range_epk.get_normalized_range())