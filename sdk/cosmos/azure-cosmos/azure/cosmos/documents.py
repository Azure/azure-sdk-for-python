--- conflicted
+++ resolved
@@ -360,13 +360,8 @@
         self.SSLConfiguration: Optional[SSLConfiguration] = None
         self.ProxyConfiguration: Optional[ProxyConfiguration] = None
         self.EnableEndpointDiscovery: bool = True
-<<<<<<< HEAD
-        self.PreferredLocations: List[str] = []
-        self.ExcludedLocations: List[str] = []
-=======
         self.PreferredLocations: list[str] = []
         self.ExcludedLocations: Optional[list[str]] = None
->>>>>>> ebab8917
         self.RetryOptions: RetryOptions = RetryOptions()
         self.DisableSSLVerification: bool = False
         self.UseMultipleWriteLocations: bool = False
