﻿# The MIT License (MIT)
# Copyright (c) 2014 Microsoft Corporation

# Permission is hereby granted, free of charge, to any person obtaining a copy
# of this software and associated documentation files (the "Software"), to deal
# in the Software without restriction, including without limitation the rights
# to use, copy, modify, merge, publish, distribute, sublicense, and/or sell
# copies of the Software, and to permit persons to whom the Software is
# furnished to do so, subject to the following conditions:

# The above copyright notice and this permission notice shall be included in all
# copies or substantial portions of the Software.

# THE SOFTWARE IS PROVIDED "AS IS", WITHOUT WARRANTY OF ANY KIND, EXPRESS OR
# IMPLIED, INCLUDING BUT NOT LIMITED TO THE WARRANTIES OF MERCHANTABILITY,
# FITNESS FOR A PARTICULAR PURPOSE AND NONINFRINGEMENT. IN NO EVENT SHALL THE
# AUTHORS OR COPYRIGHT HOLDERS BE LIABLE FOR ANY CLAIM, DAMAGES OR OTHER
# LIABILITY, WHETHER IN AN ACTION OF CONTRACT, TORT OR OTHERWISE, ARISING FROM,
# OUT OF OR IN CONNECTION WITH THE SOFTWARE OR THE USE OR OTHER DEALINGS IN THE
# SOFTWARE.

"""Classes and enums for documents in the Azure Cosmos database service.
"""

from typing import List, Optional, TYPE_CHECKING, Union, Dict, Any

from typing_extensions import Literal, TypedDict

from ._retry_options import RetryOptions

if TYPE_CHECKING:
    from ._retry_utility import ConnectionRetryPolicy


class UserConsistencyPolicy(TypedDict, total=False):
    defaultConsistencyLevel: str
    """The default consistency level."""
    maxStalenessPrefix: int
    """In bounded staleness consistency, the maximum allowed staleness in
    terms difference in sequence numbers (aka version)."""
    maxStalenessIntervalInSeconds: int
    """In bounded staleness consistency, the maximum allowed staleness in
    terms time interval."""


class DatabaseAccount:  # pylint: disable=too-many-instance-attributes
    """Database account.

    A DatabaseAccount is the container for databases.

    :ivar str DatabaseLink:
        The self-link for Databases in the databaseAccount.
    :ivar str MediaLink:
        The self-link for Media in the databaseAccount.
    :ivar int MaxMediaStorageUsageInMB:
        Attachment content (media) storage quota in MBs (Retrieved from gateway).
    :ivar int CurrentMediaStorageUsageInMB:
        Current attachment content (media) usage in MBs (Retrieved from gateway).
        Value is returned from cached information updated periodically and
        is not guaranteed to be real time.
    :ivar ConsistencyPolicy:
        UserConsistencyPolicy settings.
    :vartype ConsistencyPolicy: Dict[str, Union[str, int]]
    :ivar boolean EnableMultipleWritableLocations:
        Flag on the azure Cosmos account that indicates if writes can take
        place in multiple locations.
    """

    def __init__(self) -> None:
        self.DatabasesLink: str = ""
        self.MediaLink: str = ""
        self.MaxMediaStorageUsageInMB: int = 0
        self.CurrentMediaStorageUsageInMB: int = 0
        self.ConsumedDocumentStorageInMB: int = 0
        self.ReservedDocumentStorageInMB: int = 0
        self.ProvisionedDocumentStorageInMB: int = 0
        self.ConsistencyPolicy: Optional[UserConsistencyPolicy] = None
        self._WritableLocations: List[dict] = []
        self._ReadableLocations: List[dict] = []
        self._EnableMultipleWritableLocations = False

    @property
    def WritableLocations(self) -> List[Dict[Any, Any]]:
        """The list of writable locations for a geo-replicated database account.
        :returns: List of writable locations for the database account.
        :rtype: List[str]
        """
        return self._WritableLocations

    @property
    def ReadableLocations(self) -> List[Dict[Any, Any]]:
        """The list of readable locations for a geo-replicated database account.
        :returns: List of readable locations for the database account.
        :rtype: List[str]
        """
        return self._ReadableLocations


class ConsistencyLevel:
    """Represents the consistency levels supported for Azure Cosmos client
    operations.

    The requested ConsistencyLevel must match or be weaker than that provisioned
    for the database account. Consistency levels.

    Consistency levels by order of strength are Strong, BoundedStaleness,
    Session, ConsistentPrefix and Eventual.
    """
    Strong: Literal["Strong"] = "Strong"
    """Strong Consistency guarantees that read operations always return the
    value that was last written.
    """
    BoundedStaleness: Literal["BoundedStaleness"] = "BoundedStaleness"
    """Bounded Staleness guarantees that reads are not too out-of-date. This
    can be configured based on number of operations (MaxStalenessPrefix)
    or time (MaxStalenessIntervalInSeconds).
    """
    Session: Literal["Session"] = "Session"
    """Session Consistency guarantees monotonic reads (you never read old data,
    then new, then old again), monotonic writes (writes are ordered) and
    read your writes (your writes are immediately visible to your reads)
    within any single session.
    """
    Eventual: Literal["Eventual"] = "Eventual"
    """Eventual Consistency guarantees that reads will return a subset of
    writes. All writes will be eventually be available for reads.
    """
    ConsistentPrefix: Literal["ConsistentPrefix"] = "ConsistentPrefix"
    """ConsistentPrefix Consistency guarantees that reads will return some
    prefix of all writes with no gaps. All writes will be eventually be
    available for reads.
    """


class IndexingMode:
    """Specifies the supported indexing modes."""
    Consistent: Literal["consistent"] = "consistent"
    """Index is updated synchronously with a create or update operation. With
    consistent indexing, query behavior is the same as the default
    consistency level for the collection.
    The index is always kept up to date with the data.
    """
    Lazy: Literal["lazy"] = "lazy"
    """Index is updated asynchronously with respect to a create or update
    operation. Not supported for new containers since June/2020.
    With lazy indexing, queries are eventually consistent. The index is
    updated when the collection is idle.
    """
    NoIndex: Literal["none"] = "none"
    """No index is provided.
    Setting IndexingMode to "None" drops the index. Use this if you don't
    want to maintain the index for a document collection, to save the
    storage cost or improve the write throughput. Your queries will
    degenerate to scans of the entire collection.
    """


class IndexKind:
    """Specifies the index kind of index specs."""
    Hash: Literal["Hash"] = "Hash"
    """The index entries are hashed to serve point look up queries.
    Can be used to serve queries like: SELECT * FROM docs d WHERE d.prop = 5
    """
    Range: Literal["Range"] = "Range"
    """
    The index entries are ordered. Range indexes are optimized for
    inequality predicate queries with efficient range scans.
    Can be used to serve queries like: SELECT * FROM docs d WHERE d.prop > 5
    """
    MultiHash: Literal["MultiHash"] = "MultiHash"
    """MultiHash"""


class PartitionKind:
    """Specifies the kind of partitioning to be applied."""
    Hash: Literal["Hash"] = "Hash"
    """The partition key definition path is hashed."""
    MultiHash: Literal["MultiHash"] = "MultiHash"
    """MultiHash"""


class DataType:
    """Specifies the data type of index specs."""
    Number: Literal["Number"] = "Number"
    """Represents a numeric data type."""
    String: Literal["String"] = "String"
    """Represents a string data type."""
    Point: Literal["Point"] = "Point"
    """Represents a point data type."""
    LineString: Literal["LineString"] = "LineString"
    """Represents a line string data type."""
    Polygon: Literal["Polygon"] = "Polygon"
    """Represents a polygon data type."""
    MultiPolygon: Literal["MultiPolygon"] = "MultiPolygon"
    """Represents a multi-polygon data type."""


class IndexingDirective:
    """Specifies whether the resource is to be indexed."""
    Default: int = 0
    """Use any pre-defined/pre-configured defaults."""
    Exclude: int = 1
    """Index the resource."""
    Include: int = 2
    """Do not index the resource."""


class ConnectionMode:
    """Represents the connection mode to be used by the client."""
    Gateway: int = 0
    """Use the Azure Cosmos gateway to route all requests. The gateway proxies
    requests to the right data partition.
    """


class PermissionMode:
    """Applicability of a permission."""
    NoneMode: Literal["none"] = "none"  # None is python's key word.
    """None"""
    Read: Literal["read"] = "read"
    """Permission applicable for read operations only."""
    All: Literal["all"] = "all"
    """Permission applicable for all operations."""


class TriggerType:
    """Specifies the type of trigger."""
    Pre: Literal["pre"] = "pre"
    """Trigger should be executed before the associated operation(s)."""
    Post: Literal["post"] = "post"
    """Trigger should be executed after the associated operation(s)."""


class TriggerOperation:
    """Specifies the operations on which a trigger should be executed."""
    All: Literal["all"] = "all"
    """All operations."""
    Create: Literal["create"] = "create"
    """Create operations only."""
    Update: Literal["update"] = "update"
    """Update operations only."""
    Delete: Literal["delete"] = "delete"
    """Delete operations only."""
    Replace: Literal["replace"] = "replace"
    """Replace operations only."""


class SSLConfiguration:
    """Configuration for SSL connections.

    See https://requests.readthedocs.io/en/master/user/advanced/#ssl-cert-verification
    for more information.

    :ivar str SSLKeyFIle:
        The path of the key file for ssl connection.
    :ivar str SSLCertFile:
        The path of the cert file for ssl connection.
    :ivar SSLCaCerts:
        The path of the CA_BUNDLE file with certificates of trusted CAs.
    :vartype SSLCaCerts: str or bool
    """
    def __init__(self) -> None:
        self.SSLKeyFile: Optional[str] = None
        self.SSLCertFile: Optional[str] = None
        self.SSLCaCerts: Optional[Union[str, bool]] = None


class ProxyConfiguration:
    """Configuration for a proxy.

    :ivar str Host:
        The host address of the proxy.
    :ivar int Port:
        The port number of the proxy.
    """
    def __init__(self) -> None:
        self.Host: Optional[str] = None
        self.Port: Optional[int] = None


class ConnectionPolicy:  # pylint: disable=too-many-instance-attributes
    """Represents the Connection policy associated with a CosmosClientConnection.

    :ivar int RequestTimeout:
        Gets or sets the request timeout (time to wait for a response from a
        network peer).
    :ivar ConnectionMode:
        Gets or sets the connection mode used in the client. (Currently only
        Gateway is supported.)
    :vartype ConnectionMode: ~azure.cosmos.documents.ConnectionMode
    :ivar SSLConfiguration:
        Gets or sets the SSL configuration.
    :vartype SSLConfiguration: ~azure.cosmos.documents.SSLConfiguration
    :ivar ProxyConfiguration:
        Gets or sets the proxy configuration.
    :vartype ProxyConfiguration: ~azure.cosmos.documents.ProxyConfiguration
    :ivar boolean EnableEndpointDiscovery:
        Gets or sets endpoint discovery flag for geo-replicated database
        accounts. When EnableEndpointDiscovery is true, the client will
        automatically discover the current write and read locations and direct
        the requests to the correct location taking into consideration of the
        user's preference(if provided) as PreferredLocations.
    :ivar PreferredLocations:
        Gets or sets the preferred locations for geo-replicated database
        accounts. When EnableEndpointDiscovery is true and PreferredLocations is
        non-empty, the client will use this list to evaluate the final location,
        taking into consideration the order specified in PreferredLocations. The
        locations in this list are specified as the names of the azure Cosmos
        locations like, 'West US', 'East US', 'Central India' and so on.
    :vartype PreferredLocations: List[str]
    :ivar ExcludedLocations:
        Gets or sets the excluded locations for geo-replicated database
        accounts. When ExcludedLocations is non-empty, the client will skip this
        set of locations from the final location evaluation. The locations in
        this list are specified as the names of the azure Cosmos locations like,
        'West US', 'East US', 'Central India' and so on.
<<<<<<< HEAD
    :vartype ExcludedLocations: ~CosmosExcludedLocations
=======
    :vartype ExcludedLocations: List[str]
>>>>>>> c3e39e52
    :ivar RetryOptions:
        Gets or sets the retry options to be applied to all requests when
        retrying.
    :vartype RetryOptions: ~RetryOptions
    :ivar boolean DisableSSLVerification:
        Flag to disable SSL verification for the requests. SSL verification is
        enabled by default.
        This is intended to be used only when targeting emulator endpoint to
        avoid failing your requests with SSL related error.
        DO NOT set this when targeting production endpoints.
    :ivar boolean UseMultipleWriteLocations:
        Flag to enable writes on any locations (regions) for geo-replicated
        database accounts in the Azure Cosmos database service.
    :ivar ConnectionRetryConfiguration:
        Retry Configuration to be used for connection retries.
    :vartype ConnectionRetryConfiguration:
        int or ~azure.cosmos.ConnectionRetryPolicy
    :ivar boolean ResponsePayloadOnWriteDisabled:
        Indicates whether service should be instructed to skip sending response payloads
    """

    __defaultRequestTimeout: int = 5  # seconds
    __defaultDBAConnectionTimeout: int = 3  # seconds
    __defaultReadTimeout: int = 65  # seconds
    __defaultDBAReadTimeout: int = 3 # seconds
    __defaultMaxBackoff: int = 1 # seconds

    def __init__(self) -> None:
        # RequestTimeout is the connection timeout for all operations except database account
        self.RequestTimeout: int = self.__defaultRequestTimeout
        self.DBAConnectionTimeout: int = self.__defaultDBAConnectionTimeout
        self.ReadTimeout: int = self.__defaultReadTimeout
        self.DBAReadTimeout: int = self.__defaultDBAReadTimeout
        self.MaxBackoff: int = self.__defaultMaxBackoff
        self.ConnectionMode: int = ConnectionMode.Gateway
        self.SSLConfiguration: Optional[SSLConfiguration] = None
        self.ProxyConfiguration: Optional[ProxyConfiguration] = None
        self.EnableEndpointDiscovery: bool = True
        self.PreferredLocations: List[str] = []
        self.ExcludedLocations: List[str] = []
        self.RetryOptions: RetryOptions = RetryOptions()
        self.DisableSSLVerification: bool = False
        self.UseMultipleWriteLocations: bool = False
        self.ConnectionRetryConfiguration: Optional["ConnectionRetryPolicy"] = None
        self.ResponsePayloadOnWriteDisabled: bool = False

    def override_dba_timeouts(
            self,
            connection_timeout: Optional[int] = None,
            read_timeout: Optional[int] = None
    ) -> None:
        """Override the timeouts for database account operations.

        :param int connection_timeout:
            Connection timeout in seconds.
        :param int read_timeout:
            Read timeout in seconds.
        """
        if connection_timeout is not None:
            self.DBAConnectionTimeout = connection_timeout
        if read_timeout is not None:
            self.DBAReadTimeout = read_timeout


class _OperationType:
    """Represents the type of the operation"""
    Create: Literal["Create"] = "Create"
    Delete: Literal["Delete"] = "Delete"
    ExecuteJavaScript: Literal["ExecuteJavaScript"] = "ExecuteJavaScript"
    Head: Literal["Head"] = "Head"
    HeadFeed: Literal["HeadFeed"] = "HeadFeed"
    Patch: Literal["Patch"] = "Patch"
    Query: Literal["Query"] = "Query"
    QueryPlan: Literal["QueryPlan"] = "QueryPlan"
    Read: Literal["Read"] = "Read"
    ReadFeed: Literal["ReadFeed"] = "ReadFeed"
    Recreate: Literal["Recreate"] = "Recreate"
    Replace: Literal["Replace"] = "Replace"
    SqlQuery: Literal["SqlQuery"] = "SqlQuery"
    Update: Literal["Update"] = "Update"
    Upsert: Literal["Upsert"] = "Upsert"
    Batch: Literal["Batch"] = "Batch"

    @staticmethod
    def IsWriteOperation(operationType: str) -> bool:
        return operationType in (
            _OperationType.Create,
            _OperationType.Delete,
            _OperationType.Recreate,
            _OperationType.ExecuteJavaScript,
            _OperationType.Replace,
            _OperationType.Upsert,
            _OperationType.Update,
            _OperationType.Batch,
            _OperationType.Patch
        )

    @staticmethod
    def IsReadOnlyOperation(operationType: str) -> bool:
        return operationType in (
            _OperationType.Read,
            _OperationType.ReadFeed,
            _OperationType.Head,
            _OperationType.HeadFeed,
            _OperationType.Query,
            _OperationType.SqlQuery,
            _OperationType.QueryPlan
        )

class _QueryFeature:
    NoneQuery: Literal["NoneQuery"] = "NoneQuery"
    Aggregate: Literal["Aggregate"] = "Aggregate"
    CompositeAggregate: Literal["CompositeAggregate"] = "CompositeAggregate"
    Distinct: Literal["Distinct"] = "Distinct"
    GroupBy: Literal["GroupBy"] = "GroupBy"
    MultipleAggregates: Literal["MultipleAggregates"] = "MultipleAggregates"
    MultipleOrderBy: Literal["MultipleOrderBy"] = "MultipleOrderBy"
    OffsetAndLimit: Literal["OffsetAndLimit"] = "OffsetAndLimit"
    OrderBy: Literal["OrderBy"] = "OrderBy"
    Top: Literal["Top"] = "Top"
    NonStreamingOrderBy: Literal["NonStreamingOrderBy"] = "NonStreamingOrderBy"
    HybridSearch: Literal["HybridSearch"] = "HybridSearch"
    CountIf: Literal["CountIf"] = "CountIf"


class _DistinctType:
    NoneType: Literal["None"] = "None"
    Ordered: Literal["Ordered"] = "Ordered"
    Unordered: Literal["Unordered"] = "Unordered"<|MERGE_RESOLUTION|>--- conflicted
+++ resolved
@@ -314,11 +314,7 @@
         set of locations from the final location evaluation. The locations in
         this list are specified as the names of the azure Cosmos locations like,
         'West US', 'East US', 'Central India' and so on.
-<<<<<<< HEAD
-    :vartype ExcludedLocations: ~CosmosExcludedLocations
-=======
     :vartype ExcludedLocations: List[str]
->>>>>>> c3e39e52
     :ivar RetryOptions:
         Gets or sets the retry options to be applied to all requests when
         retrying.
