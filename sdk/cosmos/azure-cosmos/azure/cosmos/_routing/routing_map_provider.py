# The MIT License (MIT)
# Copyright (c) 2014 Microsoft Corporation

# Permission is hereby granted, free of charge, to any person obtaining a copy
# of this software and associated documentation files (the "Software"), to deal
# in the Software without restriction, including without limitation the rights
# to use, copy, modify, merge, publish, distribute, sublicense, and/or sell
# copies of the Software, and to permit persons to whom the Software is
# furnished to do so, subject to the following conditions:

# The above copyright notice and this permission notice shall be included in all
# copies or substantial portions of the Software.

# THE SOFTWARE IS PROVIDED "AS IS", WITHOUT WARRANTY OF ANY KIND, EXPRESS OR
# IMPLIED, INCLUDING BUT NOT LIMITED TO THE WARRANTIES OF MERCHANTABILITY,
# FITNESS FOR A PARTICULAR PURPOSE AND NONINFRINGEMENT. IN NO EVENT SHALL THE
# AUTHORS OR COPYRIGHT HOLDERS BE LIABLE FOR ANY CLAIM, DAMAGES OR OTHER
# LIABILITY, WHETHER IN AN ACTION OF CONTRACT, TORT OR OTHERWISE, ARISING FROM,
# OUT OF OR IN CONNECTION WITH THE SOFTWARE OR THE USE OR OTHER DEALINGS IN THE
# SOFTWARE.

"""Internal class for partition key range cache implementation in the Azure Cosmos database service.
"""

from .. import _base
from .collection_routing_map import CollectionRoutingMap
from . import routing_range
from .routing_range import PartitionKeyRange

# pylint: disable=protected-access


class PartitionKeyRangeCache(object):
    """
    PartitionKeyRangeCache provides list of effective partition key ranges for a collection.
    This implementation loads and caches the collection routing map per collection on demand.

    """

    def __init__(self, client):
        """
        Constructor
        """

        self._documentClient = client

        # keeps the cached collection routing map by collection id
        self._collection_routing_map_by_item = {}

    def get_overlapping_ranges(self, collection_link, partition_key_ranges):
        """
        Given a partition key range and a collection,
        returns the list of overlapping partition key ranges

        :param str collection_link:
            The name of the collection.
        :param list partition_key_range:
            List of partition key range.

        :return:
            List of overlapping partition key ranges.
        :rtype: list
        """
        cl = self._documentClient

        collection_id = _base.GetResourceIdOrFullNameFromLink(collection_link)

        collection_routing_map = self._collection_routing_map_by_item.get(collection_id)
        if collection_routing_map is None:
            collection_pk_ranges = list(cl._ReadPartitionKeyRanges(collection_link))
            # for large collections, a split may complete between the read partition key ranges query page responses,
            # causing the partitionKeyRanges to have both the children ranges and their parents. Therefore, we need
            # to discard the parent ranges to have a valid routing map.
            collection_pk_ranges = PartitionKeyRangeCache._discard_parent_ranges(collection_pk_ranges)
            collection_routing_map = CollectionRoutingMap.CompleteRoutingMap(
                [(r, True) for r in collection_pk_ranges], collection_id
            )
            self._collection_routing_map_by_item[collection_id] = collection_routing_map
        return collection_routing_map.get_overlapping_ranges(partition_key_ranges)

    @staticmethod
    def _discard_parent_ranges(partitionKeyRanges):
        parentIds = set()
        for r in partitionKeyRanges:
            if isinstance(r, dict) and PartitionKeyRange.Parents in r:
                for parentId in r[PartitionKeyRange.Parents]:
                    parentIds.add(parentId)
        return (r for r in partitionKeyRanges if r[PartitionKeyRange.Id] not in parentIds)


def _second_range_is_after_first_range(range1, range2):
    if range1.max > range2.min:
        ##r.min < #previous_r.max
        return False

    if range2.min == range2.min and range1.isMaxInclusive and range2.isMinInclusive:
        # the inclusive ending endpoint of previous_r is the same as the inclusive beginning endpoint of r
        return False

    return True


def _is_sorted_and_non_overlapping(ranges):
    for idx, r in list(enumerate(ranges))[1:]:
        previous_r = ranges[idx - 1]
        if not _second_range_is_after_first_range(previous_r, r):
            return False
    return True


def _subtract_range(r, partition_key_range):
    """
    Evaluates and returns r - partition_key_range
    :param dict partition_key_range:
        Partition key range.
    :param routing_range.Range r: query range.
    :return:
        The subtract r - partition_key_range.
    :rtype: routing_range.Range
    """

    left = max(partition_key_range[routing_range.PartitionKeyRange.MaxExclusive], r.min)

    if left == r.min:
        leftInclusive = r.isMinInclusive
    else:
        leftInclusive = False

    queryRange = routing_range.Range(left, r.max, leftInclusive, r.isMaxInclusive)
    return queryRange


class SmartRoutingMapProvider(PartitionKeyRangeCache):
    """
    Efficiently uses PartitionKeyRangeCach and minimizes the unnecessary invocation of
    CollectionRoutingMap.get_overlapping_ranges()
    """

<<<<<<< HEAD
    
    def _second_range_is_after_first_range(self, range1, range2):
        if range1.max > range2.min:
            ##r.min < #previous_r.max
            return False
        else:
            if range2.min == range1.max and range1.isMaxInclusive and range2.isMinInclusive:
                # the inclusive ending endpoint of previous_r is the same as the inclusive beginning endpoint of r
                return False
        
        return True    

    def _is_sorted_and_non_overlapping(self, ranges):
        for idx, r in list(enumerate(ranges))[1:]:
            previous_r = ranges[idx-1]
            if not self._second_range_is_after_first_range(previous_r, r):
                return False
        return True
            
    def _subtract_range(self, r, partition_key_range):
        """
        Evaluates and returns r - partition_key_range
        :param dict partition_key_range:
            Partition key range.
        :param routing_range.Range r: query range.
        :return:
            The subtract r - partition_key_range.
        :rtype: routing_range.Range
=======
    def get_overlapping_ranges(self, collection_link, partition_key_ranges):
>>>>>>> 21e442f6
        """
        Given the sorted ranges and a collection,
        Returns the list of overlapping partition key ranges

        :param str collection_link:
            The collection link.
        :param (list of routing_range.Range) partition_key_ranges: The sorted list of non-overlapping ranges.
        :return:
            List of partition key ranges.
        :rtype: list of dict
        :raises ValueError: If two ranges in partition_key_ranges overlap or if the list is not sorted
        """

        # validate if the list is non-overlapping and sorted
        if not _is_sorted_and_non_overlapping(partition_key_ranges):
            raise ValueError("the list of ranges is not a non-overlapping sorted ranges")

        target_partition_key_ranges = []

        it = iter(partition_key_ranges)
        try:
            currentProvidedRange = next(it)
            while True:
                if currentProvidedRange.isEmpty():
                    # skip and go to the next item\
                    currentProvidedRange = next(it)
                    continue

                if target_partition_key_ranges:
                    queryRange = _subtract_range(currentProvidedRange, target_partition_key_ranges[-1])
                else:
                    queryRange = currentProvidedRange

                overlappingRanges = PartitionKeyRangeCache.get_overlapping_ranges(self, collection_link, queryRange)
                assert overlappingRanges, "code bug: returned overlapping ranges for queryRange {} is empty".format(
                    queryRange
                )
                target_partition_key_ranges.extend(overlappingRanges)

                lastKnownTargetRange = routing_range.Range.PartitionKeyRangeToRange(target_partition_key_ranges[-1])

                # the overlapping ranges must contain the requested range
                assert (
                    currentProvidedRange.max <= lastKnownTargetRange.max
                ), "code bug: returned overlapping ranges {} does not contain the requested range {}".format(
                    overlappingRanges, queryRange
                )

                # the current range is contained in target_partition_key_ranges just move forward
                currentProvidedRange = next(it)

                while currentProvidedRange.max <= lastKnownTargetRange.max:
                    # the current range is covered too. just move forward
                    currentProvidedRange = next(it)
        except StopIteration:
            # when the iteration is exhausted we get here. There is nothing else to be done
            pass

        return target_partition_key_ranges<|MERGE_RESOLUTION|>--- conflicted
+++ resolved
@@ -93,7 +93,7 @@
         ##r.min < #previous_r.max
         return False
 
-    if range2.min == range2.min and range1.isMaxInclusive and range2.isMinInclusive:
+    if range2.min == range1.max and range1.isMaxInclusive and range2.isMinInclusive:
         # the inclusive ending endpoint of previous_r is the same as the inclusive beginning endpoint of r
         return False
 
@@ -136,38 +136,7 @@
     CollectionRoutingMap.get_overlapping_ranges()
     """
 
-<<<<<<< HEAD
-    
-    def _second_range_is_after_first_range(self, range1, range2):
-        if range1.max > range2.min:
-            ##r.min < #previous_r.max
-            return False
-        else:
-            if range2.min == range1.max and range1.isMaxInclusive and range2.isMinInclusive:
-                # the inclusive ending endpoint of previous_r is the same as the inclusive beginning endpoint of r
-                return False
-        
-        return True    
-
-    def _is_sorted_and_non_overlapping(self, ranges):
-        for idx, r in list(enumerate(ranges))[1:]:
-            previous_r = ranges[idx-1]
-            if not self._second_range_is_after_first_range(previous_r, r):
-                return False
-        return True
-            
-    def _subtract_range(self, r, partition_key_range):
-        """
-        Evaluates and returns r - partition_key_range
-        :param dict partition_key_range:
-            Partition key range.
-        :param routing_range.Range r: query range.
-        :return:
-            The subtract r - partition_key_range.
-        :rtype: routing_range.Range
-=======
     def get_overlapping_ranges(self, collection_link, partition_key_ranges):
->>>>>>> 21e442f6
         """
         Given the sorted ranges and a collection,
         Returns the list of overlapping partition key ranges
