# The MIT License (MIT)
# Copyright (c) 2014 Microsoft Corporation

# Permission is hereby granted, free of charge, to any person obtaining a copy
# of this software and associated documentation files (the "Software"), to deal
# in the Software without restriction, including without limitation the rights
# to use, copy, modify, merge, publish, distribute, sublicense, and/or sell
# copies of the Software, and to permit persons to whom the Software is
# furnished to do so, subject to the following conditions:

# The above copyright notice and this permission notice shall be included in all
# copies or substantial portions of the Software.

# THE SOFTWARE IS PROVIDED "AS IS", WITHOUT WARRANTY OF ANY KIND, EXPRESS OR
# IMPLIED, INCLUDING BUT NOT LIMITED TO THE WARRANTIES OF MERCHANTABILITY,
# FITNESS FOR A PARTICULAR PURPOSE AND NONINFRINGEMENT. IN NO EVENT SHALL THE
# AUTHORS OR COPYRIGHT HOLDERS BE LIABLE FOR ANY CLAIM, DAMAGES OR OTHER
# LIABILITY, WHETHER IN AN ACTION OF CONTRACT, TORT OR OTHERWISE, ARISING FROM,
# OUT OF OR IN CONNECTION WITH THE SOFTWARE OR THE USE OR OTHER DEALINGS IN THE
# SOFTWARE.

"""Internal class for partition key range cache implementation in the Azure
Cosmos database service.
"""
from typing import Dict, Any, Optional

from .. import _base
from .collection_routing_map import CollectionRoutingMap
from . import routing_range
from .routing_range import PartitionKeyRange

# pylint: disable=protected-access


class PartitionKeyRangeCache(object):
    """
    PartitionKeyRangeCache provides list of effective partition key ranges for a
    collection.

    This implementation loads and caches the collection routing map per
    collection on demand.
    """

    def __init__(self, client):
        """
        Constructor
        """

        self._documentClient = client

        # keeps the cached collection routing map by collection id
        self._collection_routing_map_by_item = {}

<<<<<<< HEAD
    def init_collection_routing_map_if_needed(
            self,
            collection_link: str,
            collection_id: str,
            **kwargs: Dict[str, Any]
    ):
        collection_routing_map = self._collection_routing_map_by_item.get(collection_id)
        if not collection_routing_map:
            collection_pk_ranges = list(self._documentClient._ReadPartitionKeyRanges(collection_link, **kwargs))
            # for large collections, a split may complete between the read partition key ranges query page responses,
            # causing the partitionKeyRanges to have both the children ranges and their parents. Therefore, we need
            # to discard the parent ranges to have a valid routing map.
            collection_pk_ranges = PartitionKeyRangeCache._discard_parent_ranges(collection_pk_ranges)
            collection_routing_map = CollectionRoutingMap.CompleteRoutingMap(
                [(r, True) for r in collection_pk_ranges], collection_id
            )
            self._collection_routing_map_by_item[collection_id] = collection_routing_map

    def get_overlapping_ranges(self, collection_link, partition_key_ranges, **kwargs):
=======
    def get_overlapping_ranges(self, collection_link, partition_key_ranges, feed_options = None, **kwargs):
>>>>>>> a1946d47
        """Given a partition key range and a collection, return the list of
        overlapping partition key ranges.

        :param str collection_link: The name of the collection.
        :param list partition_key_ranges: List of partition key range.
        :param dict feed_options: The request options.
        :return: List of overlapping partition key ranges.
        :rtype: list
        """
        collection_id = _base.GetResourceIdOrFullNameFromLink(collection_link)
        self.init_collection_routing_map_if_needed(collection_link, str(collection_id), **kwargs)

        return self._collection_routing_map_by_item[collection_id].get_overlapping_ranges(partition_key_ranges)

    def get_range_by_partition_key_range_id(
            self,
            collection_link: str,
            partition_key_range_id: int,
            **kwargs: Dict[str, Any]
    ) -> Optional[Dict[str, Any]]:
        collection_id = _base.GetResourceIdOrFullNameFromLink(collection_link)
        self.init_collection_routing_map_if_needed(collection_link, str(collection_id), **kwargs)

<<<<<<< HEAD
        return (self._collection_routing_map_by_item[collection_id]
                .get_range_by_partition_key_range_id(partition_key_range_id))
=======
        collection_routing_map = self._collection_routing_map_by_item.get(collection_id)
        if collection_routing_map is None:
            collection_pk_ranges = list(cl._ReadPartitionKeyRanges(collection_link, feed_options, **kwargs))
            # for large collections, a split may complete between the read partition key ranges query page responses,
            # causing the partitionKeyRanges to have both the children ranges and their parents. Therefore, we need
            # to discard the parent ranges to have a valid routing map.
            collection_pk_ranges = PartitionKeyRangeCache._discard_parent_ranges(collection_pk_ranges)
            collection_routing_map = CollectionRoutingMap.CompleteRoutingMap(
                [(r, True) for r in collection_pk_ranges], collection_id
            )
            self._collection_routing_map_by_item[collection_id] = collection_routing_map
        return collection_routing_map.get_overlapping_ranges(partition_key_ranges)
>>>>>>> a1946d47

    @staticmethod
    def _discard_parent_ranges(partitionKeyRanges):
        parentIds = set()
        for r in partitionKeyRanges:
            if isinstance(r, dict) and PartitionKeyRange.Parents in r:
                for parentId in r[PartitionKeyRange.Parents]:
                    parentIds.add(parentId)
        return (r for r in partitionKeyRanges if r[PartitionKeyRange.Id] not in parentIds)


def _second_range_is_after_first_range(range1, range2):
    if range1.max > range2.min:
        ##r.min < #previous_r.max
        return False

    if range2.min == range1.max and range1.isMaxInclusive and range2.isMinInclusive:
        # the inclusive ending endpoint of previous_r is the same as the inclusive beginning endpoint of r
        return False

    return True


def _is_sorted_and_non_overlapping(ranges):
    for idx, r in list(enumerate(ranges))[1:]:
        previous_r = ranges[idx - 1]
        if not _second_range_is_after_first_range(previous_r, r):
            return False
    return True


def _subtract_range(r, partition_key_range):
    """Evaluates and returns r - partition_key_range

    :param dict partition_key_range: Partition key range.
    :param routing_range.Range r: query range.
    :return: The subtract r - partition_key_range.
    :rtype: routing_range.Range
    """

    left = max(partition_key_range[routing_range.PartitionKeyRange.MaxExclusive], r.min)

    if left == r.min:
        leftInclusive = r.isMinInclusive
    else:
        leftInclusive = False

    queryRange = routing_range.Range(left, r.max, leftInclusive, r.isMaxInclusive)
    return queryRange


class SmartRoutingMapProvider(PartitionKeyRangeCache):
    """
    Efficiently uses PartitionKeyRangeCache and minimizes the unnecessary
    invocation of CollectionRoutingMap.get_overlapping_ranges()
    """

    def get_overlapping_ranges(self, collection_link, partition_key_ranges, feed_options = None, **kwargs):
        """
        Given the sorted ranges and a collection,
        Returns the list of overlapping partition key ranges

        :param str collection_link: The collection link.
        :param (list of routing_range.Range) partition_key_ranges:
            The sorted list of non-overlapping ranges.
        :param dict feed_options: The request options.
        :return: List of partition key ranges.
        :rtype: list of dict
        :raises ValueError:
            If two ranges in partition_key_ranges overlap or if the list is not sorted
        """

        # validate if the list is non-overlapping and sorted
        if not _is_sorted_and_non_overlapping(partition_key_ranges):
            raise ValueError("the list of ranges is not a non-overlapping sorted ranges")

        target_partition_key_ranges = []

        it = iter(partition_key_ranges)
        try:
            currentProvidedRange = next(it)
            while True:
                if currentProvidedRange.isEmpty():
                    # skip and go to the next item\
                    currentProvidedRange = next(it)
                    continue

                if target_partition_key_ranges:
                    queryRange = _subtract_range(currentProvidedRange, target_partition_key_ranges[-1])
                else:
                    queryRange = currentProvidedRange

                overlappingRanges = (
                    PartitionKeyRangeCache.get_overlapping_ranges(
                        self,
                        collection_link,
                        [queryRange],
                        feed_options,
                        **kwargs))
                assert overlappingRanges, "code bug: returned overlapping ranges for queryRange {} is empty".format(
                    queryRange
                )
                target_partition_key_ranges.extend(overlappingRanges)

                lastKnownTargetRange = routing_range.Range.PartitionKeyRangeToRange(target_partition_key_ranges[-1])

                # the overlapping ranges must contain the requested range
                assert (
                    currentProvidedRange.max <= lastKnownTargetRange.max
                ), "code bug: returned overlapping ranges {} does not contain the requested range {}".format(
                    overlappingRanges, queryRange
                )

                # the current range is contained in target_partition_key_ranges just move forward
                currentProvidedRange = next(it)

                while currentProvidedRange.max <= lastKnownTargetRange.max:
                    # the current range is covered too. just move forward
                    currentProvidedRange = next(it)
        except StopIteration:
            # when the iteration is exhausted we get here. There is nothing else to be done
            pass

        return target_partition_key_ranges<|MERGE_RESOLUTION|>--- conflicted
+++ resolved
@@ -51,16 +51,18 @@
         # keeps the cached collection routing map by collection id
         self._collection_routing_map_by_item = {}
 
-<<<<<<< HEAD
     def init_collection_routing_map_if_needed(
             self,
             collection_link: str,
             collection_id: str,
+            feed_options: Optional[Dict[str, Any]] = None,
             **kwargs: Dict[str, Any]
     ):
         collection_routing_map = self._collection_routing_map_by_item.get(collection_id)
         if not collection_routing_map:
-            collection_pk_ranges = list(self._documentClient._ReadPartitionKeyRanges(collection_link, **kwargs))
+            collection_pk_ranges = list(self._documentClient._ReadPartitionKeyRanges(collection_link,
+                                                                                     feed_options,
+                                                                                     **kwargs))
             # for large collections, a split may complete between the read partition key ranges query page responses,
             # causing the partitionKeyRanges to have both the children ranges and their parents. Therefore, we need
             # to discard the parent ranges to have a valid routing map.
@@ -70,10 +72,7 @@
             )
             self._collection_routing_map_by_item[collection_id] = collection_routing_map
 
-    def get_overlapping_ranges(self, collection_link, partition_key_ranges, **kwargs):
-=======
     def get_overlapping_ranges(self, collection_link, partition_key_ranges, feed_options = None, **kwargs):
->>>>>>> a1946d47
         """Given a partition key range and a collection, return the list of
         overlapping partition key ranges.
 
@@ -84,7 +83,7 @@
         :rtype: list
         """
         collection_id = _base.GetResourceIdOrFullNameFromLink(collection_link)
-        self.init_collection_routing_map_if_needed(collection_link, str(collection_id), **kwargs)
+        self.init_collection_routing_map_if_needed(collection_link, str(collection_id), feed_options, **kwargs)
 
         return self._collection_routing_map_by_item[collection_id].get_overlapping_ranges(partition_key_ranges)
 
@@ -97,23 +96,8 @@
         collection_id = _base.GetResourceIdOrFullNameFromLink(collection_link)
         self.init_collection_routing_map_if_needed(collection_link, str(collection_id), **kwargs)
 
-<<<<<<< HEAD
         return (self._collection_routing_map_by_item[collection_id]
                 .get_range_by_partition_key_range_id(partition_key_range_id))
-=======
-        collection_routing_map = self._collection_routing_map_by_item.get(collection_id)
-        if collection_routing_map is None:
-            collection_pk_ranges = list(cl._ReadPartitionKeyRanges(collection_link, feed_options, **kwargs))
-            # for large collections, a split may complete between the read partition key ranges query page responses,
-            # causing the partitionKeyRanges to have both the children ranges and their parents. Therefore, we need
-            # to discard the parent ranges to have a valid routing map.
-            collection_pk_ranges = PartitionKeyRangeCache._discard_parent_ranges(collection_pk_ranges)
-            collection_routing_map = CollectionRoutingMap.CompleteRoutingMap(
-                [(r, True) for r in collection_pk_ranges], collection_id
-            )
-            self._collection_routing_map_by_item[collection_id] = collection_routing_map
-        return collection_routing_map.get_overlapping_ranges(partition_key_ranges)
->>>>>>> a1946d47
 
     @staticmethod
     def _discard_parent_ranges(partitionKeyRanges):
