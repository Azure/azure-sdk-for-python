# The MIT License (MIT)
# Copyright (c) 2021 Microsoft Corporation

# Permission is hereby granted, free of charge, to any person obtaining a copy
# of this software and associated documentation files (the "Software"), to deal
# in the Software without restriction, including without limitation the rights
# to use, copy, modify, merge, publish, distribute, sublicense, and/or sell
# copies of the Software, and to permit persons to whom the Software is
# furnished to do so, subject to the following conditions:

# The above copyright notice and this permission notice shall be included in all
# copies or substantial portions of the Software.

# THE SOFTWARE IS PROVIDED "AS IS", WITHOUT WARRANTY OF ANY KIND, EXPRESS OR
# IMPLIED, INCLUDING BUT NOT LIMITED TO THE WARRANTIES OF MERCHANTABILITY,
# FITNESS FOR A PARTICULAR PURPOSE AND NONINFRINGEMENT. IN NO EVENT SHALL THE
# AUTHORS OR COPYRIGHT HOLDERS BE LIABLE FOR ANY CLAIM, DAMAGES OR OTHER
# LIABILITY, WHETHER IN AN ACTION OF CONTRACT, TORT OR OTHERWISE, ARISING FROM,
# OUT OF OR IN CONNECTION WITH THE SOFTWARE OR THE USE OR OTHER DEALINGS IN THE
# SOFTWARE.

"""Internal class for partition key range cache implementation in the Azure
Cosmos database service.
"""
from typing import Dict, Any, Optional

from ... import _base
from ..collection_routing_map import CollectionRoutingMap
from .. import routing_range

# pylint: disable=protected-access


class PartitionKeyRangeCache(object):
    """
    PartitionKeyRangeCache provides list of effective partition key ranges for a
    collection.

    This implementation loads and caches the collection routing map per
    collection on demand.
    """

    def __init__(self, client):
        """
        Constructor
        """

        self._documentClient = client

        # keeps the cached collection routing map by collection id
        self._collection_routing_map_by_item = {}

    async def get_overlapping_ranges(self, collection_link, partition_key_ranges, feed_options = None, **kwargs):
        """Given a partition key range and a collection, return the list of
        overlapping partition key ranges.

        :param str collection_link: The name of the collection.
        :param list partition_key_ranges: List of partition key range.
        :param dict feed_options: The request options.
        :return: List of overlapping partition key ranges.
        :rtype: list
        """
        collection_id = _base.GetResourceIdOrFullNameFromLink(collection_link)
        await self.init_collection_routing_map_if_needed(collection_link, str(collection_id), **kwargs)

        return self._collection_routing_map_by_item[collection_id].get_overlapping_ranges(partition_key_ranges)

    async def init_collection_routing_map_if_needed(
            self,
            collection_link: str,
            collection_id: str,
            **kwargs: Dict[str, Any]
    ):
        collection_routing_map = self._collection_routing_map_by_item.get(collection_id)
        if collection_routing_map is None:
            collection_pk_ranges = [pk async for pk in
<<<<<<< HEAD
                                    self._documentClient._ReadPartitionKeyRanges(collection_link, **kwargs)]
=======
                                    cl._ReadPartitionKeyRanges(collection_link, feed_options, **kwargs)]
>>>>>>> a1946d47
            # for large collections, a split may complete between the read partition key ranges query page responses,
            # causing the partitionKeyRanges to have both the children ranges and their parents. Therefore, we need
            # to discard the parent ranges to have a valid routing map.
            collection_pk_ranges = PartitionKeyRangeCache._discard_parent_ranges(collection_pk_ranges)
            collection_routing_map = CollectionRoutingMap.CompleteRoutingMap(
                [(r, True) for r in collection_pk_ranges], collection_id
            )
            self._collection_routing_map_by_item[collection_id] = collection_routing_map

    async def get_range_by_partition_key_range_id(
            self,
            collection_link: str,
            partition_key_range_id: int,
            **kwargs: Dict[str, Any]
    ) -> Optional[Dict[str, Any]]:
        collection_id = _base.GetResourceIdOrFullNameFromLink(collection_link)
        await self.init_collection_routing_map_if_needed(collection_link, str(collection_id), **kwargs)

        return self._collection_routing_map_by_item[collection_id].get_range_by_partition_key_range_id(
            partition_key_range_id)

    @staticmethod
    def _discard_parent_ranges(partitionKeyRanges):
        parentIds = set()
        for r in partitionKeyRanges:
            if isinstance(r, dict) and routing_range.PartitionKeyRange.Parents in r:
                for parentId in r[routing_range.PartitionKeyRange.Parents]:
                    parentIds.add(parentId)
        return (r for r in partitionKeyRanges if r[routing_range.PartitionKeyRange.Id] not in parentIds)


def _second_range_is_after_first_range(range1, range2):
    if range1.max > range2.min:
        ##r.min < #previous_r.max
        return False

    if range2.min == range1.max and range1.isMaxInclusive and range2.isMinInclusive:
        # the inclusive ending endpoint of previous_r is the same as the inclusive beginning endpoint of r
        return False

    return True


def _is_sorted_and_non_overlapping(ranges):
    for idx, r in list(enumerate(ranges))[1:]:
        previous_r = ranges[idx - 1]
        if not _second_range_is_after_first_range(previous_r, r):
            return False
    return True


def _subtract_range(r, partition_key_range):
    """Evaluates and returns r - partition_key_range

    :param dict partition_key_range: Partition key range.
    :param routing_range.Range r: query range.
    :return: The subtract r - partition_key_range.
    :rtype: routing_range.Range
    """

    left = max(partition_key_range[routing_range.PartitionKeyRange.MaxExclusive], r.min)

    if left == r.min:
        leftInclusive = r.isMinInclusive
    else:
        leftInclusive = False

    queryRange = routing_range.Range(left, r.max, leftInclusive, r.isMaxInclusive)
    return queryRange


class SmartRoutingMapProvider(PartitionKeyRangeCache):
    """
    Efficiently uses PartitionKeyRangeCache and minimizes the unnecessary
    invocation of CollectionRoutingMap.get_overlapping_ranges()
    """

    async def get_overlapping_ranges(self, collection_link, partition_key_ranges, feed_options = None, **kwargs):
        """
        Given the sorted ranges and a collection,
        Returns the list of overlapping partition key ranges

        :param str collection_link: The collection link.
        :param (list of routing_range.Range) partition_key_ranges:
            The sorted list of non-overlapping ranges.
        :param dict feed_options: The request options.
        :return: List of partition key ranges.
        :rtype: list of dict
        :raises ValueError:
            If two ranges in partition_key_ranges overlap or if the list is not sorted
        """

        # validate if the list is non-overlapping and sorted
        if not _is_sorted_and_non_overlapping(partition_key_ranges):
            raise ValueError("the list of ranges is not a non-overlapping sorted ranges")

        target_partition_key_ranges = []

        it = iter(partition_key_ranges)
        try:
            currentProvidedRange = next(it)
            while True:
                if currentProvidedRange.isEmpty():
                    # skip and go to the next item\
                    currentProvidedRange = next(it)
                    continue

                if target_partition_key_ranges:
                    queryRange = _subtract_range(currentProvidedRange, target_partition_key_ranges[-1])
                else:
                    queryRange = currentProvidedRange

                overlappingRanges =\
                    await PartitionKeyRangeCache.get_overlapping_ranges(
                        self,
                        collection_link,
                        [queryRange],
                        feed_options,
                        **kwargs)
                assert overlappingRanges, "code bug: returned overlapping ranges for queryRange {} is empty".format(
                    queryRange
                )
                target_partition_key_ranges.extend(overlappingRanges)

                lastKnownTargetRange = routing_range.Range.PartitionKeyRangeToRange(target_partition_key_ranges[-1])

                # the overlapping ranges must contain the requested range
                assert (
                    currentProvidedRange.max <= lastKnownTargetRange.max
                ), "code bug: returned overlapping ranges {} does not contain the requested range {}".format(
                    overlappingRanges, queryRange
                )

                # the current range is contained in target_partition_key_ranges just move forward
                currentProvidedRange = next(it)

                while currentProvidedRange.max <= lastKnownTargetRange.max:
                    # the current range is covered too. just move forward
                    currentProvidedRange = next(it)
        except StopIteration:
            # when the iteration is exhausted we get here. There is nothing else to be done
            pass

        return target_partition_key_ranges<|MERGE_RESOLUTION|>--- conflicted
+++ resolved
@@ -61,7 +61,7 @@
         :rtype: list
         """
         collection_id = _base.GetResourceIdOrFullNameFromLink(collection_link)
-        await self.init_collection_routing_map_if_needed(collection_link, str(collection_id), **kwargs)
+        await self.init_collection_routing_map_if_needed(collection_link, str(collection_id), feed_options, **kwargs)
 
         return self._collection_routing_map_by_item[collection_id].get_overlapping_ranges(partition_key_ranges)
 
@@ -69,16 +69,15 @@
             self,
             collection_link: str,
             collection_id: str,
+            feed_options: Optional[Dict[str, Any]] = None,
             **kwargs: Dict[str, Any]
     ):
         collection_routing_map = self._collection_routing_map_by_item.get(collection_id)
         if collection_routing_map is None:
             collection_pk_ranges = [pk async for pk in
-<<<<<<< HEAD
-                                    self._documentClient._ReadPartitionKeyRanges(collection_link, **kwargs)]
-=======
-                                    cl._ReadPartitionKeyRanges(collection_link, feed_options, **kwargs)]
->>>>>>> a1946d47
+                                    self._documentClient._ReadPartitionKeyRanges(collection_link,
+                                                                                 feed_options,
+                                                                                 **kwargs)]
             # for large collections, a split may complete between the read partition key ranges query page responses,
             # causing the partitionKeyRanges to have both the children ranges and their parents. Therefore, we need
             # to discard the parent ranges to have a valid routing map.
