--- conflicted
+++ resolved
@@ -25,14 +25,7 @@
 import base64
 import binascii
 import json
-<<<<<<< HEAD
-from typing import Dict, Any
-=======
->>>>>>> c0a71880
-
-
-def partition_key_range_to_range_string(partition_key_range: Dict[str, Any]) -> str:
-    return Range.PartitionKeyRangeToRange(partition_key_range).to_base64_encoded_string()
+
 
 class PartitionKeyRange(object):
     """Partition Key Range Constants"""
