# The MIT License (MIT)
# Copyright (c) 2014 Microsoft Corporation

# Permission is hereby granted, free of charge, to any person obtaining a copy
# of this software and associated documentation files (the "Software"), to deal
# in the Software without restriction, including without limitation the rights
# to use, copy, modify, merge, publish, distribute, sublicense, and/or sell
# copies of the Software, and to permit persons to whom the Software is
# furnished to do so, subject to the following conditions:

# The above copyright notice and this permission notice shall be included in all
# copies or substantial portions of the Software.

# THE SOFTWARE IS PROVIDED "AS IS", WITHOUT WARRANTY OF ANY KIND, EXPRESS OR
# IMPLIED, INCLUDING BUT NOT LIMITED TO THE WARRANTIES OF MERCHANTABILITY,
# FITNESS FOR A PARTICULAR PURPOSE AND NONINFRINGEMENT. IN NO EVENT SHALL THE
# AUTHORS OR COPYRIGHT HOLDERS BE LIABLE FOR ANY CLAIM, DAMAGES OR OTHER
# LIABILITY, WHETHER IN AN ACTION OF CONTRACT, TORT OR OTHERWISE, ARISING FROM,
# OUT OF OR IN CONNECTION WITH THE SOFTWARE OR THE USE OR OTHER DEALINGS IN THE
# SOFTWARE.

"""Synchronized request in the Azure Cosmos database service.
"""
import copy
import json
import time

from urllib.parse import urlparse
from azure.core.exceptions import DecodeError  # type: ignore

<<<<<<< HEAD
from . import exceptions
from . import http_constants
from . import _retry_utility
from ._constants import _Constants
=======
from . import exceptions, http_constants, _retry_utility
from ._utils import get_user_agent_features
>>>>>>> 967ca1db


def _is_readable_stream(obj):
    """Checks whether obj is a file-like readable stream.

    :param Union[str, unicode, file-like stream object, dict, list, None] obj: the object to be checked.
    :returns: whether the object is a file-like readable stream.
    :rtype: boolean
    """
    if hasattr(obj, "read") and callable(getattr(obj, "read")):
        return True
    return False


def _request_body_from_data(data):
    """Gets request body from data.

    When `data` is dict and list into unicode string; otherwise return `data`
    without making any change.

    :param Union[str, unicode, file-like stream object, dict, list, None] data:
    :returns: the json dump data.
    :rtype: Union[str, unicode, file-like stream object, None]

    """
    if data is None or isinstance(data, str) or _is_readable_stream(data):
        return data
    if isinstance(data, (dict, list, tuple)):
        json_dumped = json.dumps(data, separators=(",", ":"))

        return json_dumped
    return None


def _Request(global_endpoint_manager, request_params, connection_policy, pipeline_client, request, **kwargs): # pylint: disable=too-many-statements
    """Makes one http request using the requests module.

    :param _GlobalEndpointManager global_endpoint_manager:
    :param ~azure.cosmos._request_object.RequestObject request_params:
        contains information for the request, like the resource_type, operation_type, and endpoint_override
    :param documents.ConnectionPolicy connection_policy:
    :param azure.core.PipelineClient pipeline_client:
        Pipeline client to process the request
    :param azure.core.pipeline.transport.HttpRequest request:
        The request object to send through the pipeline
    :return: tuple of (result, headers)
    :rtype: tuple of (dict, dict)

    """
<<<<<<< HEAD
    # pylint: disable=protected-access
    kwargs.pop(_Constants.OperationStartTime, None)
=======
    # pylint: disable=protected-access, too-many-branches

>>>>>>> 967ca1db
    connection_timeout = connection_policy.RequestTimeout
    connection_timeout = kwargs.pop("connection_timeout", connection_timeout)
    read_timeout = connection_policy.ReadTimeout
    read_timeout = kwargs.pop("read_timeout", read_timeout)

    # Every request tries to perform a refresh
    client_timeout = kwargs.get('timeout')
    start_time = time.time()
    if request_params.healthy_tentative_location:
        read_timeout = connection_policy.RecoveryReadTimeout
    if request_params.resource_type != http_constants.ResourceType.DatabaseAccount:
        global_endpoint_manager.refresh_endpoint_list(None, **kwargs)
    else:
        # always override database account call timeouts
        read_timeout = connection_policy.DBAReadTimeout
        connection_timeout = connection_policy.DBAConnectionTimeout

    if request_params.read_timeout_override:
        read_timeout = request_params.read_timeout_override

    if client_timeout is not None:
        kwargs['timeout'] = client_timeout - (time.time() - start_time)
        if kwargs['timeout'] <= 0:
            raise exceptions.CosmosClientTimeoutError()

    if request_params.endpoint_override:
        base_url = request_params.endpoint_override
    else:
        pk_range_wrapper = None
        if (global_endpoint_manager.is_circuit_breaker_applicable(request_params) or
                global_endpoint_manager.is_per_partition_automatic_failover_applicable(request_params)):
            # Circuit breaker or per-partition failover are applicable, so we need to use the endpoint from the request
            pk_range_wrapper = global_endpoint_manager.create_pk_range_wrapper(request_params)
        base_url = global_endpoint_manager.resolve_service_endpoint_for_partition(request_params, pk_range_wrapper)
    if not request.url.startswith(base_url):
        request.url = _replace_url_prefix(request.url, base_url)

    parse_result = urlparse(request.url)

    # Add relevant enabled features to user agent for debugging
    if request.headers[http_constants.HttpHeaders.ThinClientProxyResourceType] == http_constants.ResourceType.Document:
        user_agent_features = get_user_agent_features(global_endpoint_manager)
        if len(user_agent_features) > 0:
            user_agent = kwargs.pop("user_agent", global_endpoint_manager.client._user_agent)
            user_agent = "{} {}".format(user_agent, user_agent_features)
            kwargs.update({"user_agent": user_agent})
            kwargs.update({"user_agent_overwrite": True})

    # The requests library now expects header values to be strings only starting 2.11,
    # and will raise an error on validation if they are not, so casting all header values to strings.
    request.headers.update({header: str(value) for header, value in request.headers.items()})

    # We are disabling the SSL verification for local emulator(localhost/127.0.0.1) or if the user
    # has explicitly specified to disable SSL verification.
    is_ssl_enabled = (
        parse_result.hostname != "localhost"
        and parse_result.hostname != "127.0.0.1"
        and not connection_policy.DisableSSLVerification
    )

    if connection_policy.SSLConfiguration or "connection_cert" in kwargs:
        ca_certs = connection_policy.SSLConfiguration.SSLCaCerts
        cert_files = (connection_policy.SSLConfiguration.SSLCertFile, connection_policy.SSLConfiguration.SSLKeyFile)
        response = _PipelineRunFunction(
            pipeline_client,
            request,
            connection_timeout=connection_timeout,
            read_timeout=read_timeout,
            connection_verify=kwargs.pop("connection_verify", ca_certs),
            connection_cert=kwargs.pop("connection_cert", cert_files),
            request_params=request_params,
            global_endpoint_manager=global_endpoint_manager,
            **kwargs
        )
    else:
        response = _PipelineRunFunction(
            pipeline_client,
            request,
            connection_timeout=connection_timeout,
            read_timeout=read_timeout,
            # If SSL is disabled, verify = false
            connection_verify=kwargs.pop("connection_verify", is_ssl_enabled),
            request_params=request_params,
            global_endpoint_manager=global_endpoint_manager,
            **kwargs
        )

    response = response.http_response
    headers = copy.copy(response.headers)

    data = response.body()
    if data:
        data = data.decode("utf-8")

    if response.status_code == 404:
        raise exceptions.CosmosResourceNotFoundError(message=data, response=response)
    if response.status_code == 409:
        raise exceptions.CosmosResourceExistsError(message=data, response=response)
    if response.status_code == 412:
        raise exceptions.CosmosAccessConditionFailedError(message=data, response=response)
    if response.status_code >= 400:
        raise exceptions.CosmosHttpResponseError(message=data, response=response)

    result = None
    if data:
        try:
            result = json.loads(data)
        except Exception as e:
            raise DecodeError(
                message="Failed to decode JSON data: {}".format(e),
                response=response,
                error=e) from e

    return result, headers


def _replace_url_prefix(original_url, new_prefix):
    parts = original_url.split('/', 3)

    if not new_prefix.endswith('/'):
        new_prefix += '/'

    new_url = new_prefix + parts[3] if len(parts) > 3 else new_prefix

    return new_url


def _PipelineRunFunction(pipeline_client, request, **kwargs):
    # pylint: disable=protected-access

    return pipeline_client._pipeline.run(request, **kwargs)

def SynchronizedRequest(
        client,
        request_params,
        global_endpoint_manager,
        connection_policy,
        pipeline_client,
        request,
        request_data,
        **kwargs
):
    """Performs one synchronized http request according to the parameters.

    :param object client: Document client instance
    :param dict request_params:
    :param _GlobalEndpointManager global_endpoint_manager:
    :param documents.ConnectionPolicy connection_policy:
    :param azure.core.PipelineClient pipeline_client: PipelineClient to process the request.
    :param HttpRequest request: the HTTP request to be sent
    :param (str, unicode, file-like stream object, dict, list or None) request_data: the data to be sent in the request
    :return: tuple of (result, headers)
    :rtype: tuple of (dict dict)
    """
    request.data = _request_body_from_data(request_data)
    if request.data and isinstance(request.data, str):
        request.headers[http_constants.HttpHeaders.ContentLength] = len(request.data)
    elif request.data is None:
        request.headers[http_constants.HttpHeaders.ContentLength] = 0

    # Pass _Request function with its parameters to retry_utility's Execute method that wraps the call with retries
    return _retry_utility.Execute(
        client,
        global_endpoint_manager,
        _Request,
        request_params,
        connection_policy,
        pipeline_client,
        request,
        **kwargs
    )<|MERGE_RESOLUTION|>--- conflicted
+++ resolved
@@ -27,16 +27,9 @@
 
 from urllib.parse import urlparse
 from azure.core.exceptions import DecodeError  # type: ignore
-
-<<<<<<< HEAD
-from . import exceptions
-from . import http_constants
-from . import _retry_utility
 from ._constants import _Constants
-=======
 from . import exceptions, http_constants, _retry_utility
 from ._utils import get_user_agent_features
->>>>>>> 967ca1db
 
 
 def _is_readable_stream(obj):
@@ -86,13 +79,8 @@
     :rtype: tuple of (dict, dict)
 
     """
-<<<<<<< HEAD
-    # pylint: disable=protected-access
+    # pylint: disable=protected-access, too-many-branches
     kwargs.pop(_Constants.OperationStartTime, None)
-=======
-    # pylint: disable=protected-access, too-many-branches
-
->>>>>>> 967ca1db
     connection_timeout = connection_policy.RequestTimeout
     connection_timeout = kwargs.pop("connection_timeout", connection_timeout)
     read_timeout = connection_policy.ReadTimeout
