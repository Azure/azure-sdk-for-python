# The MIT License (MIT)
# Copyright (c) 2018 Microsoft Corporation

# Permission is hereby granted, free of charge, to any person obtaining a copy
# of this software and associated documentation files (the "Software"), to deal
# in the Software without restriction, including without limitation the rights
# to use, copy, modify, merge, publish, distribute, sublicense, and/or sell
# copies of the Software, and to permit persons to whom the Software is
# furnished to do so, subject to the following conditions:

# The above copyright notice and this permission notice shall be included in all
# copies or substantial portions of the Software.

# THE SOFTWARE IS PROVIDED "AS IS", WITHOUT WARRANTY OF ANY KIND, EXPRESS OR
# IMPLIED, INCLUDING BUT NOT LIMITED TO THE WARRANTIES OF MERCHANTABILITY,
# FITNESS FOR A PARTICULAR PURPOSE AND NONINFRINGEMENT. IN NO EVENT SHALL THE
# AUTHORS OR COPYRIGHT HOLDERS BE LIABLE FOR ANY CLAIM, DAMAGES OR OTHER
# LIABILITY, WHETHER IN AN ACTION OF CONTRACT, TORT OR OTHERWISE, ARISING FROM,
# OUT OF OR IN CONNECTION WITH THE SOFTWARE OR THE USE OR OTHER DEALINGS IN THE
# SOFTWARE.

"""Implements the abstraction to resolve target location for geo-replicated
DatabaseAccount with multiple writable and readable locations.
"""
import collections
import logging
import time
from typing import Set, Mapping, List
from urllib.parse import urlparse

from . import documents
from . import http_constants
from .documents import _OperationType
from ._request_object import RequestObject

# pylint: disable=protected-access

logger = logging.getLogger("azure.cosmos.LocationCache")

class EndpointOperationType(object):
    NoneType = "None"
    ReadType = "Read"
    WriteType = "Write"

class RegionalRoutingContext(object):
    def __init__(self, primary_endpoint: str, alternate_endpoint: str):
        self.primary_endpoint = primary_endpoint
        self.alternate_endpoint = alternate_endpoint

    def set_primary(self, endpoint: str):
        self.primary_endpoint = endpoint

    def set_alternate(self, endpoint: str):
        self.alternate_endpoint = endpoint

    def get_primary(self):
        return self.primary_endpoint

    def get_alternate(self):
        return self.alternate_endpoint

    def __eq__(self, other):
        return (self.primary_endpoint == other.primary_endpoint
                and self.alternate_endpoint == other.alternate_endpoint)

    def __str__(self):
        return "Primary: " + self.primary_endpoint + ", Alternate: " + self.alternate_endpoint

def get_endpoints_by_location(new_locations,
                              old_endpoints_by_location,
                              default_regional_endpoint,
                              writes,
                              use_multiple_write_locations):
    # construct from previous object
    endpoints_by_location = collections.OrderedDict()
    parsed_locations = []


    for new_location in new_locations: # pylint: disable=too-many-nested-blocks
        # if name in new_location and same for database account endpoint
        if "name" in new_location and "databaseAccountEndpoint" in new_location:
            if not new_location["name"]:
                # during fail-over the location name is empty
                continue
            try:
                region_uri = new_location["databaseAccountEndpoint"]
                parsed_locations.append(new_location["name"])
                if not writes or use_multiple_write_locations:
                    regional_object = RegionalRoutingContext(region_uri, region_uri)
                elif new_location["name"] in old_endpoints_by_location:
                    regional_object = old_endpoints_by_location[new_location["name"]]
                    current = regional_object.get_primary()
                    # swap the previous with current and current with new region_uri received from the gateway
                    if current != region_uri:
                        regional_object.set_alternate(current)
                        regional_object.set_primary(region_uri)
                # This is the bootstrapping condition
                else:
                    regional_object = RegionalRoutingContext(region_uri, region_uri)
                    # if it is for writes, then we update the previous to default_endpoint
                    if writes:
                        # if region_uri is different than global endpoint set global endpoint
                        # as fallback
                        # else construct regional uri
                        if region_uri != default_regional_endpoint.get_primary():
                            regional_object.set_alternate(default_regional_endpoint.get_primary())
                        else:
                            constructed_region_uri =  LocationCache.GetLocationalEndpoint(
                                default_regional_endpoint.get_primary(),
                                new_location["name"])
                            regional_object.set_alternate(constructed_region_uri)
                # pass in object with region uri , last known good, curr etc
                endpoints_by_location.update({new_location["name"]: regional_object})
            except Exception as e:
                raise e

    # Also store a hash map of endpoints for each location
    locations_by_endpoints = {value.get_primary(): key for key, value in endpoints_by_location.items()}

    return endpoints_by_location, locations_by_endpoints, parsed_locations

def add_endpoint_if_preferred(endpoint: str, preferred_endpoints: Set[str], endpoints: Set[str]) -> bool:
    if endpoint in preferred_endpoints:
        endpoints.add(endpoint)
        return True
    return False

def _get_health_check_endpoints(
        account_regional_routing_contexts_by_location,
        regional_routing_contexts) -> Set[str]:
    # only check 2 read regions and 2 write regions
    region_count = 2
    # should use the endpoints in the order returned from gateway and only the ones specified in preferred locations
    endpoints: Set[str] = set()
    i = 0
    preferred_endpoints = {context.get_primary() for context in regional_routing_contexts}.union(
        {context.get_alternate() for context in regional_routing_contexts}
    )

    for regional_routing_context in account_regional_routing_contexts_by_location.values():
        region_added = add_endpoint_if_preferred(
            regional_routing_context.get_primary(),
            preferred_endpoints,
            endpoints)
        region_added |= add_endpoint_if_preferred(
            regional_routing_context.get_alternate(),
            preferred_endpoints,
            endpoints)

        if region_added:
            i += 1
        if i == region_count:
            break

    return endpoints

def _get_applicable_regional_endpoints(endpoints: List[RegionalRoutingContext],
                                       location_name_by_endpoint: Mapping[str, str],
                                       fall_back_endpoint: RegionalRoutingContext,
                                       exclude_location_list: List[str]) -> List[RegionalRoutingContext]:
    # filter endpoints by excluded locations
    applicable_endpoints = []
    for endpoint in endpoints:
        if location_name_by_endpoint.get(endpoint.get_primary()) not in exclude_location_list:
            applicable_endpoints.append(endpoint)

    # if endpoint is empty add fallback endpoint
    if not applicable_endpoints:
        applicable_endpoints.append(fall_back_endpoint)

    return applicable_endpoints
<<<<<<< HEAD

def current_time_millis():
    return int(round(time.time() * 1000))
=======
>>>>>>> c3e39e52

class LocationCache(object):  # pylint: disable=too-many-public-methods,too-many-instance-attributes

    def __init__(
        self,
        default_endpoint,
        connection_policy,
    ):
        self.default_regional_routing_context = RegionalRoutingContext(default_endpoint, default_endpoint)
        self.enable_multiple_writable_locations = False
        self.write_regional_routing_contexts = [self.default_regional_routing_context]
        self.read_regional_routing_contexts = [self.default_regional_routing_context]
        self.location_unavailability_info_by_endpoint = {}
        self.last_cache_update_time_stamp = 0
        self.account_read_regional_routing_contexts_by_location = {} # pylint: disable=name-too-long
        self.account_write_regional_routing_contexts_by_location = {} # pylint: disable=name-too-long
        self.account_locations_by_read_regional_routing_context = {} # pylint: disable=name-too-long
        self.account_locations_by_write_regional_routing_context = {} # pylint: disable=name-too-long
        self.account_write_locations = []
        self.account_read_locations = []
        self.connection_policy = connection_policy

    def get_write_regional_routing_contexts(self):
        return self.write_regional_routing_contexts

    def get_read_regional_routing_contexts(self):
        return self.read_regional_routing_contexts

    def get_location_from_endpoint(self, endpoint: str) -> str:
        return self.account_locations_by_read_regional_routing_context[endpoint]

    def get_write_regional_routing_context(self):
        return self.get_write_regional_routing_contexts()[0].get_primary()

    def get_read_regional_routing_context(self):
        return self.get_read_regional_routing_contexts()[0].get_primary()

    def mark_endpoint_unavailable_for_read(self, endpoint, refresh_cache):
        self.mark_endpoint_unavailable(endpoint, EndpointOperationType.ReadType, refresh_cache)

    def mark_endpoint_unavailable_for_write(self, endpoint, refresh_cache):
        self.mark_endpoint_unavailable(endpoint, EndpointOperationType.WriteType, refresh_cache)

    def perform_on_database_account_read(self, database_account):
        self.update_location_cache(
            database_account._WritableLocations,
            database_account._ReadableLocations,
            database_account._EnableMultipleWritableLocations,
        )

    def get_ordered_write_locations(self):
        return self.account_write_locations

    def get_ordered_read_locations(self):
        return self.account_read_locations

    def _get_configured_excluded_locations(self, request: RequestObject):
        # If excluded locations were configured on request, use request level excluded locations.
        excluded_locations = request.excluded_locations
        if excluded_locations is None:
            # If excluded locations were only configured on client(connection_policy), use client level
            excluded_locations = self.connection_policy.ExcludedLocations
<<<<<<< HEAD
        excluded_locations.extend(request.excluded_locations_circuit_breaker)
=======
>>>>>>> c3e39e52
        return excluded_locations

    def _get_applicable_read_regional_endpoints(self, request: RequestObject):
        # Get configured excluded locations
        excluded_locations = self._get_configured_excluded_locations(request)

        # If excluded locations were configured, return filtered regional endpoints by excluded locations.
        if excluded_locations:
            return _get_applicable_regional_endpoints(
                self.get_read_regional_routing_contexts(),
                self.account_locations_by_read_regional_routing_context,
                self.get_write_regional_routing_contexts()[0],
                excluded_locations)

        # Else, return all regional endpoints
        return self.get_read_regional_routing_contexts()

    def _get_applicable_write_regional_endpoints(self, request: RequestObject):
        # Get configured excluded locations
        excluded_locations = self._get_configured_excluded_locations(request)

        # If excluded locations were configured, return filtered regional endpoints by excluded locations.
        if excluded_locations:
            return _get_applicable_regional_endpoints(
                self.get_write_regional_routing_contexts(),
                self.account_locations_by_write_regional_routing_context,
                self.default_regional_routing_context,
                excluded_locations)

        # Else, return all regional endpoints
        return self.get_write_regional_routing_contexts()

    def resolve_service_endpoint(self, request):
        if request.location_endpoint_to_route:
            return request.location_endpoint_to_route

        location_index = int(request.location_index_to_route) if request.location_index_to_route else 0
        use_preferred_locations = (
            request.use_preferred_locations if request.use_preferred_locations is not None else True
        )

        # whether to check for write or read unavailable
        endpoint_operation_type = EndpointOperationType.WriteType if (
            documents._OperationType.IsWriteOperation(request.operation_type)) else EndpointOperationType.ReadType

        if not use_preferred_locations or (
            documents._OperationType.IsWriteOperation(request.operation_type)
            and not self.can_use_multiple_write_locations_for_request(request)
        ):
            # For non-document resource types in case of client can use multiple write locations
            # or when client cannot use multiple write locations, flip-flop between the
            # first and the second writable region in DatabaseAccount (for manual failover)
            if self.connection_policy.EnableEndpointDiscovery and self.account_write_locations:
                location_index = min(location_index % 2, len(self.account_write_locations) - 1)
                write_location = self.account_write_locations[location_index]
                if (self.account_write_regional_routing_contexts_by_location
                        and write_location in self.account_write_regional_routing_contexts_by_location):
                    write_regional_routing_context = (
                        self.account_write_regional_routing_contexts_by_location)[write_location]
                    if (
                            request.last_routed_location_endpoint_within_region is not None
                            and request.last_routed_location_endpoint_within_region
                            == write_regional_routing_context.get_primary()
                            or self.is_endpoint_unavailable_internal(write_regional_routing_context.get_primary(),
                                                             endpoint_operation_type)
                    ):
                        return write_regional_routing_context.get_alternate()
                    return write_regional_routing_context.get_primary()
            # if endpoint discovery is off for reads it should use passed in endpoint
            return self.default_regional_routing_context.get_primary()

        regional_routing_contexts = (
            self._get_applicable_write_regional_endpoints(request)
            if documents._OperationType.IsWriteOperation(request.operation_type)
            else self._get_applicable_read_regional_endpoints(request)
        )
        regional_routing_context = regional_routing_contexts[location_index % len(regional_routing_contexts)]
        if (
                request.last_routed_location_endpoint_within_region is not None
                and request.last_routed_location_endpoint_within_region
                == regional_routing_context.get_primary()
                or self.is_endpoint_unavailable_internal(regional_routing_context.get_primary(),
                                                          endpoint_operation_type)
        ):
            return regional_routing_context.get_alternate()
        return regional_routing_context.get_primary()

    def should_refresh_endpoints(self):  # pylint: disable=too-many-return-statements
        most_preferred_location = self.connection_policy.PreferredLocations[0] \
            if self.connection_policy.PreferredLocations else None

        # we should schedule refresh in background if we are unable to target the user's most preferredLocation.
        if self.connection_policy.EnableEndpointDiscovery:

            should_refresh = (self.connection_policy.UseMultipleWriteLocations
                              and not self.enable_multiple_writable_locations)

            if (most_preferred_location and most_preferred_location in
                    self.account_read_regional_routing_contexts_by_location):
                if (self.account_read_regional_routing_contexts_by_location
                        and most_preferred_location in self.account_read_regional_routing_contexts_by_location):
                    most_preferred_read_endpoint = (
                        self.account_read_regional_routing_contexts_by_location)[most_preferred_location]
                    if (most_preferred_read_endpoint and
                            most_preferred_read_endpoint != self.read_regional_routing_contexts[0]):
                        # For reads, we can always refresh in background as we can alternate to
                        # other available read endpoints
                        return True
                else:
                    return True

            if not self.can_use_multiple_write_locations():
                if self.is_location_unavailable(self.write_regional_routing_contexts[0],
                                                EndpointOperationType.WriteType):
                    # same logic as other
                    # Since most preferred write endpoint is unavailable, we can only refresh in background if
                    # we have an alternate write endpoint
                    return True
                return should_refresh
            if (most_preferred_location and
                    most_preferred_location in self.account_write_regional_routing_contexts_by_location):
                most_preferred_write_regional_endpoint = (
                    self.account_write_regional_routing_contexts_by_location)[most_preferred_location]
                if most_preferred_write_regional_endpoint:
                    should_refresh |= most_preferred_write_regional_endpoint != self.write_regional_routing_contexts[0]
                    return should_refresh
                return True
            return should_refresh
        return False

    def is_location_unavailable(self, endpoint: RegionalRoutingContext, operation_type: str):
        # For writes with single write region accounts only mark it unavailable if both are down
        if not _OperationType.IsReadOnlyOperation(operation_type) and not self.can_use_multiple_write_locations():
            return (self.is_endpoint_unavailable_internal(endpoint.get_primary(), operation_type)
                    and self.is_endpoint_unavailable_internal(endpoint.get_alternate(), operation_type))

        # For reads mark the region as down if primary endpoint is unavailable
        return self.is_endpoint_unavailable_internal(endpoint.get_primary(), operation_type)

    def is_endpoint_unavailable_internal(self, endpoint: str, expected_available_operation: str):
        unavailability_info = (
            self.location_unavailability_info_by_endpoint[endpoint]
            if endpoint in self.location_unavailability_info_by_endpoint
            else None
        )

        if (
            expected_available_operation == EndpointOperationType.NoneType
            or not unavailability_info
            or expected_available_operation not in unavailability_info["operationType"]
        ):
            return False

        # Endpoint is unavailable
        return True

    def mark_endpoint_unavailable(self, unavailable_endpoint: str, unavailable_operation_type, refresh_cache: bool):
        logger.warning("Marking %s unavailable for %s ",
                       unavailable_endpoint,
                       unavailable_operation_type)
        unavailability_info = (
            self.location_unavailability_info_by_endpoint[unavailable_endpoint]
            if unavailable_endpoint in self.location_unavailability_info_by_endpoint
            else None
        )
        if not unavailability_info:
            self.location_unavailability_info_by_endpoint[unavailable_endpoint] = {
                "operationType": set([unavailable_operation_type])
            }
        else:
            unavailable_operations = set([unavailable_operation_type]).union(unavailability_info["operationType"])
            self.location_unavailability_info_by_endpoint[unavailable_endpoint] = {
                "operationType": unavailable_operations
            }

        if refresh_cache:
            self.update_location_cache()

    def mark_endpoint_available(self, available_endpoint: str):
        self.location_unavailability_info_by_endpoint.pop(available_endpoint, "")

    def update_location_cache(self, write_locations=None, read_locations=None, enable_multiple_writable_locations=None):
        if enable_multiple_writable_locations:
            self.enable_multiple_writable_locations = enable_multiple_writable_locations

        if self.connection_policy.EnableEndpointDiscovery:
            if read_locations:
                (self.account_read_regional_routing_contexts_by_location,
                 self.account_locations_by_read_regional_routing_context,
                 self.account_read_locations) = get_endpoints_by_location(
                    read_locations,
                    self.account_read_regional_routing_contexts_by_location,
                    self.default_regional_routing_context,
                    False,
                    self.connection_policy.UseMultipleWriteLocations
                )

            if write_locations:
                (self.account_write_regional_routing_contexts_by_location,
                 self.account_locations_by_write_regional_routing_context,
                 self.account_write_locations) = get_endpoints_by_location(
                    write_locations,
                    self.account_write_regional_routing_contexts_by_location,
                    self.default_regional_routing_context,
                    True,
                    self.connection_policy.UseMultipleWriteLocations
                )

        self.write_regional_routing_contexts = self.get_preferred_regional_routing_contexts(
            self.account_write_regional_routing_contexts_by_location,
            self.account_write_locations,
            EndpointOperationType.WriteType,
            self.default_regional_routing_context
        )
        self.read_regional_routing_contexts = self.get_preferred_regional_routing_contexts(
            self.account_read_regional_routing_contexts_by_location,
            self.account_read_locations,
            EndpointOperationType.ReadType,
            self.write_regional_routing_contexts[0]
        )

    def get_preferred_regional_routing_contexts(
        self, endpoints_by_location, orderedLocations, expected_available_operation, fallback_endpoint
    ):
        regional_endpoints = []
        # if enableEndpointDiscovery is false, we always use the defaultEndpoint that
        # user passed in during documentClient init
        if self.connection_policy.EnableEndpointDiscovery and endpoints_by_location:  # pylint: disable=too-many-nested-blocks
            if (
                self.can_use_multiple_write_locations()
                or expected_available_operation == EndpointOperationType.ReadType
            ):
                unavailable_endpoints = []
                if self.connection_policy.PreferredLocations:
                    # When client can not use multiple write locations, preferred locations
                    # list should only be used determining read endpoints order. If client
                    # can use multiple write locations, preferred locations list should be
                    # used for determining both read and write endpoints order.
                    for location in self.connection_policy.PreferredLocations:
                        regional_endpoint = endpoints_by_location[location] if location in endpoints_by_location \
                            else None
                        if regional_endpoint:
                            if self.is_location_unavailable(regional_endpoint, expected_available_operation):
                                unavailable_endpoints.append(regional_endpoint)
                            else:
                                regional_endpoints.append(regional_endpoint)

                if not regional_endpoints:
                    regional_endpoints.append(fallback_endpoint)

                regional_endpoints.extend(unavailable_endpoints)
            else:
                for location in orderedLocations:
                    if location and location in endpoints_by_location:
                        # location is empty during manual failover
                        regional_endpoint = endpoints_by_location[location]
                        regional_endpoints.append(regional_endpoint)

        if not regional_endpoints:
            regional_endpoints.append(fallback_endpoint)

        return regional_endpoints

    def can_use_multiple_write_locations(self):
        return self.connection_policy.UseMultipleWriteLocations and self.enable_multiple_writable_locations

    def can_use_multiple_write_locations_for_request(self, request):  # pylint: disable=name-too-long
        return self.can_use_multiple_write_locations() and (
            request.resource_type == http_constants.ResourceType.Document
            or request.resource_type == http_constants.ResourceType.PartitionKey
            or (
                request.resource_type == http_constants.ResourceType.StoredProcedure
                and request.operation_type == documents._OperationType.ExecuteJavaScript
            )
        )

    def endpoints_to_health_check(self) -> Set[str]:
        # only check 2 read regions and 2 write regions
        # add read endpoints from gateway and in preferred locations
        health_check_endpoints = _get_health_check_endpoints(
            self.account_read_regional_routing_contexts_by_location,
            self.read_regional_routing_contexts
        )
        # add write endpoints from gateway and in preferred locations
        health_check_endpoints.union(_get_health_check_endpoints(
            self.account_write_regional_routing_contexts_by_location,
            self.write_regional_routing_contexts
        ))

        return health_check_endpoints

    # get at most two regional routing contexts in the order from gateway and the ones specified in preferred locations
    @staticmethod
    def GetLocationalEndpoint(default_endpoint, location_name):
        # For default_endpoint like 'https://contoso.documents.azure.com:443/' parse it to
        # generate URL format. This default_endpoint should be global endpoint(and cannot
        # be a locational endpoint) and we agreed to document that
        endpoint_url = urlparse(default_endpoint)

        # hostname attribute in endpoint_url will return 'contoso.documents.azure.com'
        if endpoint_url.hostname is not None:
            hostname_parts = str(endpoint_url.hostname).lower().split(".")
            if hostname_parts is not None:
                # global_database_account_name will return 'contoso'
                global_database_account_name = hostname_parts[0]

                # Prepare the locational_database_account_name as contoso-eastus for location_name 'east us'
                locational_database_account_name = global_database_account_name + "-" + location_name.replace(" ", "")
                locational_database_account_name = locational_database_account_name.lower()

                # Replace 'contoso' with 'contoso-eastus' and return locational_endpoint
                # as https://contoso-eastus.documents.azure.com:443/
                locational_endpoint = default_endpoint.lower().replace(
                    global_database_account_name, locational_database_account_name, 1
                )
                return locational_endpoint

        return None<|MERGE_RESOLUTION|>--- conflicted
+++ resolved
@@ -169,12 +169,9 @@
         applicable_endpoints.append(fall_back_endpoint)
 
     return applicable_endpoints
-<<<<<<< HEAD
 
 def current_time_millis():
     return int(round(time.time() * 1000))
-=======
->>>>>>> c3e39e52
 
 class LocationCache(object):  # pylint: disable=too-many-public-methods,too-many-instance-attributes
 
@@ -237,10 +234,7 @@
         if excluded_locations is None:
             # If excluded locations were only configured on client(connection_policy), use client level
             excluded_locations = self.connection_policy.ExcludedLocations
-<<<<<<< HEAD
         excluded_locations.extend(request.excluded_locations_circuit_breaker)
-=======
->>>>>>> c3e39e52
         return excluded_locations
 
     def _get_applicable_read_regional_endpoints(self, request: RequestObject):
