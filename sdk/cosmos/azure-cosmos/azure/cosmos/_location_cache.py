--- conflicted
+++ resolved
@@ -242,8 +242,7 @@
 
             should_refresh = self.use_multiple_write_locations and not self.enable_multiple_writable_locations
 
-<<<<<<< HEAD
-            if most_preferred_location:
+            if most_preferred_location and most_preferred_location in self.available_read_endpoint_by_locations:
                 if (self.available_read_regional_endpoints_by_location
                         and most_preferred_location in self.available_read_regional_endpoints_by_location):
                     most_preferred_read_endpoint = self.available_read_regional_endpoints_by_location[most_preferred_location]
@@ -252,16 +251,7 @@
                         # other available read endpoints
                         return True
                 else:
-=======
-            if most_preferred_location and most_preferred_location in self.available_read_endpoint_by_locations:
-                most_preferred_read_endpoint = self.available_read_endpoint_by_locations[most_preferred_location]
-                if most_preferred_read_endpoint and most_preferred_read_endpoint != self.read_endpoints[0]:
-                    # For reads, we can always refresh in background as we can alternate to
-                    # other available read endpoints
->>>>>>> 6ad9ca12
                     return True
-            else:
-                return True
 
             if not self.can_use_multiple_write_locations():
                 if self.is_regional_endpoint_unavailable(self.write_regional_endpoints[0], EndpointOperationType.WriteType):
@@ -270,17 +260,10 @@
                     # we have an alternate write endpoint
                     return True
                 return should_refresh
-<<<<<<< HEAD
             if most_preferred_location and most_preferred_location in self.available_write_regional_endpoints_by_location:
                 most_preferred_write_regional_endpoint = self.available_write_regional_endpoints_by_location[most_preferred_location]
                 if most_preferred_write_regional_endpoint:
                     should_refresh |= most_preferred_write_regional_endpoint != self.write_regional_endpoints[0]
-=======
-            if most_preferred_location and most_preferred_location in self.available_write_endpoint_by_locations:
-                most_preferred_write_endpoint = self.available_write_endpoint_by_locations[most_preferred_location]
-                if most_preferred_write_endpoint:
-                    should_refresh |= most_preferred_write_endpoint != self.write_endpoints[0]
->>>>>>> 6ad9ca12
                     return should_refresh
                 return True
             return should_refresh
