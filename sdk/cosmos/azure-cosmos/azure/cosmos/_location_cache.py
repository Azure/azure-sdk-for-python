# The MIT License (MIT)
# Copyright (c) 2018 Microsoft Corporation

# Permission is hereby granted, free of charge, to any person obtaining a copy
# of this software and associated documentation files (the "Software"), to deal
# in the Software without restriction, including without limitation the rights
# to use, copy, modify, merge, publish, distribute, sublicense, and/or sell
# copies of the Software, and to permit persons to whom the Software is
# furnished to do so, subject to the following conditions:

# The above copyright notice and this permission notice shall be included in all
# copies or substantial portions of the Software.

# THE SOFTWARE IS PROVIDED "AS IS", WITHOUT WARRANTY OF ANY KIND, EXPRESS OR
# IMPLIED, INCLUDING BUT NOT LIMITED TO THE WARRANTIES OF MERCHANTABILITY,
# FITNESS FOR A PARTICULAR PURPOSE AND NONINFRINGEMENT. IN NO EVENT SHALL THE
# AUTHORS OR COPYRIGHT HOLDERS BE LIABLE FOR ANY CLAIM, DAMAGES OR OTHER
# LIABILITY, WHETHER IN AN ACTION OF CONTRACT, TORT OR OTHERWISE, ARISING FROM,
# OUT OF OR IN CONNECTION WITH THE SOFTWARE OR THE USE OR OTHER DEALINGS IN THE
# SOFTWARE.

"""Implements the abstraction to resolve target location for geo-replicated
DatabaseAccount with multiple writable and readable locations.
"""
import collections
import logging
import time
<<<<<<< HEAD
from typing import Set, Optional
=======
from typing import Set, Mapping, List
>>>>>>> f03f51f3
from urllib.parse import urlparse

from . import documents
from . import http_constants
from .documents import _OperationType
from ._request_object import RequestObject

# pylint: disable=protected-access

logger = logging.getLogger("azure.cosmos.LocationCache")

class EndpointOperationType(object):
    NoneType = "None"
    ReadType = "Read"
    WriteType = "Write"

class RegionalRoutingContext(object):
    def __init__(self, primary_endpoint: str, alternate_endpoint: str):
        self.primary_endpoint = primary_endpoint
        self.alternate_endpoint = alternate_endpoint

    def set_primary(self, endpoint: str):
        self.primary_endpoint = endpoint

    def set_alternate(self, endpoint: str):
        self.alternate_endpoint = endpoint

    def get_primary(self):
        return self.primary_endpoint

    def get_alternate(self):
        return self.alternate_endpoint

    def __eq__(self, other):
        return (self.primary_endpoint == other.primary_endpoint
                and self.alternate_endpoint == other.alternate_endpoint)

    def __str__(self):
        return "Primary: " + self.primary_endpoint + ", Alternate: " + self.alternate_endpoint

def get_endpoints_by_location(new_locations,
                              old_endpoints_by_location,
                              default_regional_endpoint,
                              writes,
                              use_multiple_write_locations):
    # construct from previous object
    endpoints_by_location = collections.OrderedDict()
    parsed_locations = []


    for new_location in new_locations: # pylint: disable=too-many-nested-blocks
        # if name in new_location and same for database account endpoint
        if "name" in new_location and "databaseAccountEndpoint" in new_location:
            if not new_location["name"]:
                # during fail-over the location name is empty
                continue
            try:
                region_uri = new_location["databaseAccountEndpoint"]
                parsed_locations.append(new_location["name"])
                if not writes or use_multiple_write_locations:
                    regional_object = RegionalRoutingContext(region_uri, region_uri)
                elif new_location["name"] in old_endpoints_by_location:
                    regional_object = old_endpoints_by_location[new_location["name"]]
                    current = regional_object.get_primary()
                    # swap the previous with current and current with new region_uri received from the gateway
                    if current != region_uri:
                        regional_object.set_alternate(current)
                        regional_object.set_primary(region_uri)
                # This is the bootstrapping condition
                else:
                    regional_object = RegionalRoutingContext(region_uri, region_uri)
                    # if it is for writes, then we update the previous to default_endpoint
                    if writes:
                        # if region_uri is different than global endpoint set global endpoint
                        # as fallback
                        # else construct regional uri
                        if region_uri != default_regional_endpoint.get_primary():
                            regional_object.set_alternate(default_regional_endpoint.get_primary())
                        else:
                            constructed_region_uri =  LocationCache.GetLocationalEndpoint(
                                default_regional_endpoint.get_primary(),
                                new_location["name"])
                            regional_object.set_alternate(constructed_region_uri)
                # pass in object with region uri , last known good, curr etc
                endpoints_by_location.update({new_location["name"]: regional_object})
            except Exception as e:
                raise e

    # Also store a hash map of endpoints for each location
    locations_by_endpoints = {value.get_primary(): key for key, value in endpoints_by_location.items()}

    return endpoints_by_location, locations_by_endpoints, parsed_locations

def add_endpoint_if_preferred(endpoint: str, preferred_endpoints: Set[str], endpoints: Set[str]) -> bool:
    if endpoint in preferred_endpoints:
        endpoints.add(endpoint)
        return True
    return False

def _get_health_check_endpoints(
        account_regional_routing_contexts_by_location,
        regional_routing_contexts) -> Set[str]:
    # only check 2 read regions and 2 write regions
    region_count = 2
    # should use the endpoints in the order returned from gateway and only the ones specified in preferred locations
    endpoints: Set[str] = set()
    i = 0
    preferred_endpoints = {context.get_primary() for context in regional_routing_contexts}.union(
        {context.get_alternate() for context in regional_routing_contexts}
    )

    for regional_routing_context in account_regional_routing_contexts_by_location.values():
        region_added = add_endpoint_if_preferred(
            regional_routing_context.get_primary(),
            preferred_endpoints,
            endpoints)
        region_added |= add_endpoint_if_preferred(
            regional_routing_context.get_alternate(),
            preferred_endpoints,
            endpoints)

        if region_added:
            i += 1
        if i == region_count:
            break

    return endpoints

<<<<<<< HEAD
def get_applicable_regional_endpoints(endpoints, location_name_by_endpoint, fall_back_endpoint,
                                      exclude_location_list):
=======
def _get_applicable_regional_endpoints(endpoints: List[RegionalRoutingContext],
                                       location_name_by_endpoint: Mapping[str, str],
                                       fall_back_endpoint: RegionalRoutingContext,
                                       exclude_location_list: List[str]) -> List[RegionalRoutingContext]:
>>>>>>> f03f51f3
    # filter endpoints by excluded locations
    applicable_endpoints = []
    for endpoint in endpoints:
        if location_name_by_endpoint.get(endpoint.get_primary()) not in exclude_location_list:
            applicable_endpoints.append(endpoint)

    # if endpoint is empty add fallback endpoint
    if not applicable_endpoints:
        applicable_endpoints.append(fall_back_endpoint)

    return applicable_endpoints
<<<<<<< HEAD

def current_time_millis():
    return int(round(time.time() * 1000))
=======
>>>>>>> f03f51f3

class LocationCache(object):  # pylint: disable=too-many-public-methods,too-many-instance-attributes

    def __init__(
        self,
        default_endpoint,
<<<<<<< HEAD
        enable_endpoint_discovery,
        use_multiple_write_locations,
=======
>>>>>>> f03f51f3
        connection_policy,
    ):
        self.default_regional_routing_context = RegionalRoutingContext(default_endpoint, default_endpoint)
        self.enable_multiple_writable_locations = False
        self.write_regional_routing_contexts = [self.default_regional_routing_context]
        self.read_regional_routing_contexts = [self.default_regional_routing_context]
        self.location_unavailability_info_by_endpoint = {}
        self.last_cache_update_time_stamp = 0
        self.account_read_regional_routing_contexts_by_location = {} # pylint: disable=name-too-long
        self.account_write_regional_routing_contexts_by_location = {} # pylint: disable=name-too-long
<<<<<<< HEAD
        self.account_locations_by_read_regional_endpoints = {} # pylint: disable=name-too-long
        self.account_locations_by_write_regional_endpoints = {} # pylint: disable=name-too-long
=======
        self.account_locations_by_read_regional_routing_context = {} # pylint: disable=name-too-long
        self.account_locations_by_write_regional_routing_context = {} # pylint: disable=name-too-long
>>>>>>> f03f51f3
        self.account_write_locations = []
        self.account_read_locations = []
        self.connection_policy = connection_policy

    def get_write_regional_routing_contexts(self):
        return self.write_regional_routing_contexts

    def get_read_regional_routing_contexts(self):
        return self.read_regional_routing_contexts

    def get_location_from_endpoint(self, endpoint: str) -> str:
        regional_routing_context = RegionalRoutingContext(endpoint, endpoint)
        return self.account_locations_by_read_regional_endpoints[regional_routing_context]

    def get_write_regional_routing_context(self):
        return self.get_write_regional_routing_contexts()[0].get_primary()

    def get_read_regional_routing_context(self):
        return self.get_read_regional_routing_contexts()[0].get_primary()

    def mark_endpoint_unavailable_for_read(self, endpoint, refresh_cache):
        self.mark_endpoint_unavailable(endpoint, EndpointOperationType.ReadType, refresh_cache)

    def mark_endpoint_unavailable_for_write(self, endpoint, refresh_cache):
        self.mark_endpoint_unavailable(endpoint, EndpointOperationType.WriteType, refresh_cache)

    def perform_on_database_account_read(self, database_account):
        self.update_location_cache(
            database_account._WritableLocations,
            database_account._ReadableLocations,
            database_account._EnableMultipleWritableLocations,
        )

    def get_ordered_write_locations(self):
        return self.account_write_locations

    def get_ordered_read_locations(self):
        return self.account_read_locations

<<<<<<< HEAD
    def _get_configured_excluded_locations(self, request):
=======
    def _get_configured_excluded_locations(self, request: RequestObject):
>>>>>>> f03f51f3
        # If excluded locations were configured on request, use request level excluded locations.
        excluded_locations = request.excluded_locations
        if excluded_locations is None:
            # If excluded locations were only configured on client(connection_policy), use client level
            excluded_locations = self.connection_policy.ExcludedLocations
<<<<<<< HEAD
        excluded_locations.union(request.excluded_locations_circuit_breaker)
        return excluded_locations

    def get_applicable_read_regional_endpoints(self, request):
=======
        return excluded_locations

    def _get_applicable_read_regional_endpoints(self, request: RequestObject):
>>>>>>> f03f51f3
        # Get configured excluded locations
        excluded_locations = self._get_configured_excluded_locations(request)

        # If excluded locations were configured, return filtered regional endpoints by excluded locations.
        if excluded_locations:
<<<<<<< HEAD
            return get_applicable_regional_endpoints(
                self.get_read_regional_routing_contexts(),
                self.account_locations_by_read_regional_endpoints,
=======
            return _get_applicable_regional_endpoints(
                self.get_read_regional_routing_contexts(),
                self.account_locations_by_read_regional_routing_context,
>>>>>>> f03f51f3
                self.get_write_regional_routing_contexts()[0],
                excluded_locations)

        # Else, return all regional endpoints
        return self.get_read_regional_routing_contexts()

<<<<<<< HEAD
    def get_applicable_write_regional_endpoints(self, request):
=======
    def _get_applicable_write_regional_endpoints(self, request: RequestObject):
>>>>>>> f03f51f3
        # Get configured excluded locations
        excluded_locations = self._get_configured_excluded_locations(request)

        # If excluded locations were configured, return filtered regional endpoints by excluded locations.
        if excluded_locations:
<<<<<<< HEAD
            return get_applicable_regional_endpoints(
                self.get_write_regional_routing_contexts(),
                self.account_locations_by_write_regional_endpoints,
=======
            return _get_applicable_regional_endpoints(
                self.get_write_regional_routing_contexts(),
                self.account_locations_by_write_regional_routing_context,
>>>>>>> f03f51f3
                self.default_regional_routing_context,
                excluded_locations)

        # Else, return all regional endpoints
        return self.get_write_regional_routing_contexts()

    def resolve_service_endpoint(self, request):
        if request.location_endpoint_to_route:
            return request.location_endpoint_to_route

        location_index = int(request.location_index_to_route) if request.location_index_to_route else 0
        use_preferred_locations = (
            request.use_preferred_locations if request.use_preferred_locations is not None else True
        )

        # whether to check for write or read unavailable
        endpoint_operation_type = EndpointOperationType.WriteType if (
            documents._OperationType.IsWriteOperation(request.operation_type)) else EndpointOperationType.ReadType

        if not use_preferred_locations or (
            documents._OperationType.IsWriteOperation(request.operation_type)
            and not self.can_use_multiple_write_locations_for_request(request)
        ):
            # For non-document resource types in case of client can use multiple write locations
            # or when client cannot use multiple write locations, flip-flop between the
            # first and the second writable region in DatabaseAccount (for manual failover)
            if self.connection_policy.EnableEndpointDiscovery and self.account_write_locations:
                location_index = min(location_index % 2, len(self.account_write_locations) - 1)
                write_location = self.account_write_locations[location_index]
                if (self.account_write_regional_routing_contexts_by_location
                        and write_location in self.account_write_regional_routing_contexts_by_location):
                    write_regional_routing_context = (
                        self.account_write_regional_routing_contexts_by_location)[write_location]
                    if (
                            request.last_routed_location_endpoint_within_region is not None
                            and request.last_routed_location_endpoint_within_region
                            == write_regional_routing_context.get_primary()
                            or self.is_endpoint_unavailable_internal(write_regional_routing_context.get_primary(),
                                                             endpoint_operation_type)
                    ):
                        return write_regional_routing_context.get_alternate()
                    return write_regional_routing_context.get_primary()
            # if endpoint discovery is off for reads it should use passed in endpoint
            return self.default_regional_routing_context.get_primary()

        regional_routing_contexts = (
<<<<<<< HEAD
            self.get_applicable_write_regional_endpoints(request)
            if documents._OperationType.IsWriteOperation(request.operation_type)
            else self.get_applicable_read_regional_endpoints(request)
=======
            self._get_applicable_write_regional_endpoints(request)
            if documents._OperationType.IsWriteOperation(request.operation_type)
            else self._get_applicable_read_regional_endpoints(request)
>>>>>>> f03f51f3
        )
        regional_routing_context = regional_routing_contexts[location_index % len(regional_routing_contexts)]
        if (
                request.last_routed_location_endpoint_within_region is not None
                and request.last_routed_location_endpoint_within_region
                == regional_routing_context.get_primary()
                or self.is_endpoint_unavailable_internal(regional_routing_context.get_primary(),
                                                          endpoint_operation_type)
        ):
            return regional_routing_context.get_alternate()
        return regional_routing_context.get_primary()

    def should_refresh_endpoints(self):  # pylint: disable=too-many-return-statements
        most_preferred_location = self.connection_policy.PreferredLocations[0] \
            if self.connection_policy.PreferredLocations else None

        # we should schedule refresh in background if we are unable to target the user's most preferredLocation.
        if self.connection_policy.EnableEndpointDiscovery:

            should_refresh = (self.connection_policy.UseMultipleWriteLocations
                              and not self.enable_multiple_writable_locations)

            if (most_preferred_location and most_preferred_location in
                    self.account_read_regional_routing_contexts_by_location):
                if (self.account_read_regional_routing_contexts_by_location
                        and most_preferred_location in self.account_read_regional_routing_contexts_by_location):
                    most_preferred_read_endpoint = (
                        self.account_read_regional_routing_contexts_by_location)[most_preferred_location]
                    if (most_preferred_read_endpoint and
                            most_preferred_read_endpoint != self.read_regional_routing_contexts[0]):
                        # For reads, we can always refresh in background as we can alternate to
                        # other available read endpoints
                        return True
                else:
                    return True

            if not self.can_use_multiple_write_locations():
                if self.is_location_unavailable(self.write_regional_routing_contexts[0],
                                                EndpointOperationType.WriteType):
                    # same logic as other
                    # Since most preferred write endpoint is unavailable, we can only refresh in background if
                    # we have an alternate write endpoint
                    return True
                return should_refresh
            if (most_preferred_location and
                    most_preferred_location in self.account_write_regional_routing_contexts_by_location):
                most_preferred_write_regional_endpoint = (
                    self.account_write_regional_routing_contexts_by_location)[most_preferred_location]
                if most_preferred_write_regional_endpoint:
                    should_refresh |= most_preferred_write_regional_endpoint != self.write_regional_routing_contexts[0]
                    return should_refresh
                return True
            return should_refresh
        return False

    def is_location_unavailable(self, endpoint: RegionalRoutingContext, operation_type: str):
        # For writes with single write region accounts only mark it unavailable if both are down
        if not _OperationType.IsReadOnlyOperation(operation_type) and not self.can_use_multiple_write_locations():
            return (self.is_endpoint_unavailable_internal(endpoint.get_primary(), operation_type)
                    and self.is_endpoint_unavailable_internal(endpoint.get_alternate(), operation_type))

        # For reads mark the region as down if primary endpoint is unavailable
        return self.is_endpoint_unavailable_internal(endpoint.get_primary(), operation_type)

    def is_endpoint_unavailable_internal(self, endpoint: str, expected_available_operation: str):
        unavailability_info = (
            self.location_unavailability_info_by_endpoint[endpoint]
            if endpoint in self.location_unavailability_info_by_endpoint
            else None
        )

        if (
            expected_available_operation == EndpointOperationType.NoneType
            or not unavailability_info
            or expected_available_operation not in unavailability_info["operationType"]
        ):
            return False

        # Endpoint is unavailable
        return True

    def mark_endpoint_unavailable(self, unavailable_endpoint: str, unavailable_operation_type, refresh_cache: bool):
        logger.warning("Marking %s unavailable for %s ",
                       unavailable_endpoint,
                       unavailable_operation_type)
        unavailability_info = (
            self.location_unavailability_info_by_endpoint[unavailable_endpoint]
            if unavailable_endpoint in self.location_unavailability_info_by_endpoint
            else None
        )
        if not unavailability_info:
            self.location_unavailability_info_by_endpoint[unavailable_endpoint] = {
                "operationType": set([unavailable_operation_type])
            }
        else:
            unavailable_operations = set([unavailable_operation_type]).union(unavailability_info["operationType"])
            self.location_unavailability_info_by_endpoint[unavailable_endpoint] = {
                "operationType": unavailable_operations
            }

        if refresh_cache:
            self.update_location_cache()

    def mark_endpoint_available(self, available_endpoint: str):
        self.location_unavailability_info_by_endpoint.pop(available_endpoint, "")

    def update_location_cache(self, write_locations=None, read_locations=None, enable_multiple_writable_locations=None):
        if enable_multiple_writable_locations:
            self.enable_multiple_writable_locations = enable_multiple_writable_locations

        if self.connection_policy.EnableEndpointDiscovery:
            if read_locations:
                (self.account_read_regional_routing_contexts_by_location,
<<<<<<< HEAD
                 self.account_locations_by_read_regional_endpoints,
=======
                 self.account_locations_by_read_regional_routing_context,
>>>>>>> f03f51f3
                 self.account_read_locations) = get_endpoints_by_location(
                    read_locations,
                    self.account_read_regional_routing_contexts_by_location,
                    self.default_regional_routing_context,
                    False,
                    self.connection_policy.UseMultipleWriteLocations
                )

            if write_locations:
                (self.account_write_regional_routing_contexts_by_location,
<<<<<<< HEAD
                 self.account_locations_by_write_regional_endpoints,
=======
                 self.account_locations_by_write_regional_routing_context,
>>>>>>> f03f51f3
                 self.account_write_locations) = get_endpoints_by_location(
                    write_locations,
                    self.account_write_regional_routing_contexts_by_location,
                    self.default_regional_routing_context,
                    True,
                    self.connection_policy.UseMultipleWriteLocations
                )

        self.write_regional_routing_contexts = self.get_preferred_regional_routing_contexts(
            self.account_write_regional_routing_contexts_by_location,
            self.account_write_locations,
            EndpointOperationType.WriteType,
            self.default_regional_routing_context
        )
        self.read_regional_routing_contexts = self.get_preferred_regional_routing_contexts(
            self.account_read_regional_routing_contexts_by_location,
            self.account_read_locations,
            EndpointOperationType.ReadType,
            self.write_regional_routing_contexts[0]
        )

    def get_preferred_regional_routing_contexts(
        self, endpoints_by_location, orderedLocations, expected_available_operation, fallback_endpoint
    ):
        regional_endpoints = []
        # if enableEndpointDiscovery is false, we always use the defaultEndpoint that
        # user passed in during documentClient init
        if self.connection_policy.EnableEndpointDiscovery and endpoints_by_location:  # pylint: disable=too-many-nested-blocks
            if (
                self.can_use_multiple_write_locations()
                or expected_available_operation == EndpointOperationType.ReadType
            ):
                unavailable_endpoints = []
                if self.connection_policy.PreferredLocations:
                    # When client can not use multiple write locations, preferred locations
                    # list should only be used determining read endpoints order. If client
                    # can use multiple write locations, preferred locations list should be
                    # used for determining both read and write endpoints order.
                    for location in self.connection_policy.PreferredLocations:
                        regional_endpoint = endpoints_by_location[location] if location in endpoints_by_location \
                            else None
                        if regional_endpoint:
                            if self.is_location_unavailable(regional_endpoint, expected_available_operation):
                                unavailable_endpoints.append(regional_endpoint)
                            else:
                                regional_endpoints.append(regional_endpoint)

                if not regional_endpoints:
                    regional_endpoints.append(fallback_endpoint)

                regional_endpoints.extend(unavailable_endpoints)
            else:
                for location in orderedLocations:
                    if location and location in endpoints_by_location:
                        # location is empty during manual failover
                        regional_endpoint = endpoints_by_location[location]
                        regional_endpoints.append(regional_endpoint)

        if not regional_endpoints:
            regional_endpoints.append(fallback_endpoint)

        return regional_endpoints

    def can_use_multiple_write_locations(self):
        return self.connection_policy.UseMultipleWriteLocations and self.enable_multiple_writable_locations

    def can_use_multiple_write_locations_for_request(self, request):  # pylint: disable=name-too-long
        return self.can_use_multiple_write_locations() and (
            request.resource_type == http_constants.ResourceType.Document
            or (
                request.resource_type == http_constants.ResourceType.StoredProcedure
                and request.operation_type == documents._OperationType.ExecuteJavaScript
            )
        )

    def endpoints_to_health_check(self) -> Set[str]:
        # only check 2 read regions and 2 write regions
        # add read endpoints from gateway and in preferred locations
        health_check_endpoints = _get_health_check_endpoints(
            self.account_read_regional_routing_contexts_by_location,
            self.read_regional_routing_contexts
        )
        # add write endpoints from gateway and in preferred locations
        health_check_endpoints.union(_get_health_check_endpoints(
            self.account_write_regional_routing_contexts_by_location,
            self.write_regional_routing_contexts
        ))

        return health_check_endpoints

    # get at most two regional routing contexts in the order from gateway and the ones specified in preferred locations
    @staticmethod
    def GetLocationalEndpoint(default_endpoint, location_name):
        # For default_endpoint like 'https://contoso.documents.azure.com:443/' parse it to
        # generate URL format. This default_endpoint should be global endpoint(and cannot
        # be a locational endpoint) and we agreed to document that
        endpoint_url = urlparse(default_endpoint)

        # hostname attribute in endpoint_url will return 'contoso.documents.azure.com'
        if endpoint_url.hostname is not None:
            hostname_parts = str(endpoint_url.hostname).lower().split(".")
            if hostname_parts is not None:
                # global_database_account_name will return 'contoso'
                global_database_account_name = hostname_parts[0]

                # Prepare the locational_database_account_name as contoso-eastus for location_name 'east us'
                locational_database_account_name = global_database_account_name + "-" + location_name.replace(" ", "")
                locational_database_account_name = locational_database_account_name.lower()

                # Replace 'contoso' with 'contoso-eastus' and return locational_endpoint
                # as https://contoso-eastus.documents.azure.com:443/
                locational_endpoint = default_endpoint.lower().replace(
                    global_database_account_name, locational_database_account_name, 1
                )
                return locational_endpoint

        return None<|MERGE_RESOLUTION|>--- conflicted
+++ resolved
@@ -25,11 +25,7 @@
 import collections
 import logging
 import time
-<<<<<<< HEAD
-from typing import Set, Optional
-=======
-from typing import Set, Mapping, List
->>>>>>> f03f51f3
+from typing import Set, Mapping, List, Optional
 from urllib.parse import urlparse
 
 from . import documents
@@ -158,15 +154,10 @@
 
     return endpoints
 
-<<<<<<< HEAD
-def get_applicable_regional_endpoints(endpoints, location_name_by_endpoint, fall_back_endpoint,
-                                      exclude_location_list):
-=======
 def _get_applicable_regional_endpoints(endpoints: List[RegionalRoutingContext],
                                        location_name_by_endpoint: Mapping[str, str],
                                        fall_back_endpoint: RegionalRoutingContext,
                                        exclude_location_list: List[str]) -> List[RegionalRoutingContext]:
->>>>>>> f03f51f3
     # filter endpoints by excluded locations
     applicable_endpoints = []
     for endpoint in endpoints:
@@ -178,23 +169,15 @@
         applicable_endpoints.append(fall_back_endpoint)
 
     return applicable_endpoints
-<<<<<<< HEAD
 
 def current_time_millis():
     return int(round(time.time() * 1000))
-=======
->>>>>>> f03f51f3
 
 class LocationCache(object):  # pylint: disable=too-many-public-methods,too-many-instance-attributes
 
     def __init__(
         self,
         default_endpoint,
-<<<<<<< HEAD
-        enable_endpoint_discovery,
-        use_multiple_write_locations,
-=======
->>>>>>> f03f51f3
         connection_policy,
     ):
         self.default_regional_routing_context = RegionalRoutingContext(default_endpoint, default_endpoint)
@@ -205,13 +188,8 @@
         self.last_cache_update_time_stamp = 0
         self.account_read_regional_routing_contexts_by_location = {} # pylint: disable=name-too-long
         self.account_write_regional_routing_contexts_by_location = {} # pylint: disable=name-too-long
-<<<<<<< HEAD
-        self.account_locations_by_read_regional_endpoints = {} # pylint: disable=name-too-long
-        self.account_locations_by_write_regional_endpoints = {} # pylint: disable=name-too-long
-=======
         self.account_locations_by_read_regional_routing_context = {} # pylint: disable=name-too-long
         self.account_locations_by_write_regional_routing_context = {} # pylint: disable=name-too-long
->>>>>>> f03f51f3
         self.account_write_locations = []
         self.account_read_locations = []
         self.connection_policy = connection_policy
@@ -251,65 +229,39 @@
     def get_ordered_read_locations(self):
         return self.account_read_locations
 
-<<<<<<< HEAD
-    def _get_configured_excluded_locations(self, request):
-=======
     def _get_configured_excluded_locations(self, request: RequestObject):
->>>>>>> f03f51f3
         # If excluded locations were configured on request, use request level excluded locations.
         excluded_locations = request.excluded_locations
         if excluded_locations is None:
             # If excluded locations were only configured on client(connection_policy), use client level
             excluded_locations = self.connection_policy.ExcludedLocations
-<<<<<<< HEAD
         excluded_locations.union(request.excluded_locations_circuit_breaker)
         return excluded_locations
 
-    def get_applicable_read_regional_endpoints(self, request):
-=======
-        return excluded_locations
-
     def _get_applicable_read_regional_endpoints(self, request: RequestObject):
->>>>>>> f03f51f3
         # Get configured excluded locations
         excluded_locations = self._get_configured_excluded_locations(request)
 
         # If excluded locations were configured, return filtered regional endpoints by excluded locations.
         if excluded_locations:
-<<<<<<< HEAD
-            return get_applicable_regional_endpoints(
-                self.get_read_regional_routing_contexts(),
-                self.account_locations_by_read_regional_endpoints,
-=======
             return _get_applicable_regional_endpoints(
                 self.get_read_regional_routing_contexts(),
                 self.account_locations_by_read_regional_routing_context,
->>>>>>> f03f51f3
                 self.get_write_regional_routing_contexts()[0],
                 excluded_locations)
 
         # Else, return all regional endpoints
         return self.get_read_regional_routing_contexts()
 
-<<<<<<< HEAD
-    def get_applicable_write_regional_endpoints(self, request):
-=======
     def _get_applicable_write_regional_endpoints(self, request: RequestObject):
->>>>>>> f03f51f3
         # Get configured excluded locations
         excluded_locations = self._get_configured_excluded_locations(request)
 
         # If excluded locations were configured, return filtered regional endpoints by excluded locations.
         if excluded_locations:
-<<<<<<< HEAD
-            return get_applicable_regional_endpoints(
-                self.get_write_regional_routing_contexts(),
-                self.account_locations_by_write_regional_endpoints,
-=======
             return _get_applicable_regional_endpoints(
                 self.get_write_regional_routing_contexts(),
                 self.account_locations_by_write_regional_routing_context,
->>>>>>> f03f51f3
                 self.default_regional_routing_context,
                 excluded_locations)
 
@@ -356,15 +308,9 @@
             return self.default_regional_routing_context.get_primary()
 
         regional_routing_contexts = (
-<<<<<<< HEAD
-            self.get_applicable_write_regional_endpoints(request)
-            if documents._OperationType.IsWriteOperation(request.operation_type)
-            else self.get_applicable_read_regional_endpoints(request)
-=======
             self._get_applicable_write_regional_endpoints(request)
             if documents._OperationType.IsWriteOperation(request.operation_type)
             else self._get_applicable_read_regional_endpoints(request)
->>>>>>> f03f51f3
         )
         regional_routing_context = regional_routing_contexts[location_index % len(regional_routing_contexts)]
         if (
@@ -478,11 +424,7 @@
         if self.connection_policy.EnableEndpointDiscovery:
             if read_locations:
                 (self.account_read_regional_routing_contexts_by_location,
-<<<<<<< HEAD
-                 self.account_locations_by_read_regional_endpoints,
-=======
                  self.account_locations_by_read_regional_routing_context,
->>>>>>> f03f51f3
                  self.account_read_locations) = get_endpoints_by_location(
                     read_locations,
                     self.account_read_regional_routing_contexts_by_location,
@@ -493,11 +435,7 @@
 
             if write_locations:
                 (self.account_write_regional_routing_contexts_by_location,
-<<<<<<< HEAD
-                 self.account_locations_by_write_regional_endpoints,
-=======
                  self.account_locations_by_write_regional_routing_context,
->>>>>>> f03f51f3
                  self.account_write_locations) = get_endpoints_by_location(
                     write_locations,
                     self.account_write_regional_routing_contexts_by_location,
