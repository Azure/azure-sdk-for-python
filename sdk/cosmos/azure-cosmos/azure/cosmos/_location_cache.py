--- conflicted
+++ resolved
@@ -24,18 +24,14 @@
 """
 import collections
 import logging
-<<<<<<< HEAD
-from typing import Set, Mapping, OrderedDict, Dict, Optional
-from typing import List
-=======
+from typing import List, Optional
 from typing import Set, Mapping, OrderedDict
->>>>>>> cb3227a1
 from urllib.parse import urlparse
 
 from . import documents, _base as base
+from ._request_object import RequestObject
+from .documents import ConnectionPolicy
 from .http_constants import ResourceType
-from .documents import ConnectionPolicy
-from ._request_object import RequestObject
 
 # pylint: disable=protected-access
 
@@ -195,11 +191,7 @@
                 excluded_locations.append(excluded_location)
         return excluded_locations
 
-<<<<<<< HEAD
-    def get_applicable_read_regional_routing_contexts(self, request: RequestObject) -> List[RegionalRoutingContext]: # pylint: disable=name-too-long
-=======
     def _get_applicable_read_regional_routing_contexts(self, request: RequestObject) -> list[RegionalRoutingContext]:
->>>>>>> cb3227a1
         # Get configured excluded locations
         excluded_locations = self._get_configured_excluded_locations(request)
 
@@ -215,11 +207,7 @@
         # Else, return all regional endpoints
         return self.get_read_regional_routing_contexts()
 
-<<<<<<< HEAD
-    def get_applicable_write_regional_routing_contexts(self, request: RequestObject) -> List[RegionalRoutingContext]: # pylint: disable=name-too-long
-=======
     def _get_applicable_write_regional_routing_contexts(self, request: RequestObject) -> list[RegionalRoutingContext]:
->>>>>>> cb3227a1
         # Get configured excluded locations
         excluded_locations = self._get_configured_excluded_locations(request)
 
