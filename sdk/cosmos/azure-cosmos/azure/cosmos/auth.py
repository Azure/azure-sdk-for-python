--- conflicted
+++ resolved
@@ -1,4 +1,4 @@
-﻿# The MIT License (MIT)
+# The MIT License (MIT)
 # Copyright (c) 2014 Microsoft Corporation
 
 # Permission is hereby granted, free of charge, to any person obtaining a copy
@@ -25,23 +25,16 @@
 import base64
 from hashlib import sha256
 import hmac
-<<<<<<< HEAD
-
-import six
 import warnings
-
-=======
 import urllib.parse
->>>>>>> 827028d0
 from . import http_constants
 
 
 def GetAuthorizationHeader(
         cosmos_client_connection, verb, path, resource_id_or_fullname, is_name_based, resource_type, headers
-<<<<<<< HEAD
 ):
-    warnings.warn("This method is being removed from the SDK, please use recommended authorization patterns by passing "
-                  "in credentials directly within the creation of the cosmos client instance", UserWarning)
+    warnings.warn("This method has been deprecated and will be removed from the SDK in a future release.",
+                  DeprecationWarning)
 
     return _get_authorization_header(
         cosmos_client_connection, verb, path, resource_id_or_fullname, is_name_based, resource_type, headers)
@@ -49,8 +42,6 @@
 
 def _get_authorization_header(
         cosmos_client_connection, verb, path, resource_id_or_fullname, is_name_based, resource_type, headers
-=======
->>>>>>> 827028d0
 ):
     """Gets the authorization header.
 
