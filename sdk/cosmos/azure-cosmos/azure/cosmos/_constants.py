# The MIT License (MIT)
# Copyright (c) 2014 Microsoft Corporation

# Permission is hereby granted, free of charge, to any person obtaining a copy
# of this software and associated documentation files (the "Software"), to deal
# in the Software without restriction, including without limitation the rights
# to use, copy, modify, merge, publish, distribute, sublicense, and/or sell
# copies of the Software, and to permit persons to whom the Software is
# furnished to do so, subject to the following conditions:

# The above copyright notice and this permission notice shall be included in all
# copies or substantial portions of the Software.

# THE SOFTWARE IS PROVIDED "AS IS", WITHOUT WARRANTY OF ANY KIND, EXPRESS OR
# IMPLIED, INCLUDING BUT NOT LIMITED TO THE WARRANTIES OF MERCHANTABILITY,
# FITNESS FOR A PARTICULAR PURPOSE AND NONINFRINGEMENT. IN NO EVENT SHALL THE
# AUTHORS OR COPYRIGHT HOLDERS BE LIABLE FOR ANY CLAIM, DAMAGES OR OTHER
# LIABILITY, WHETHER IN AN ACTION OF CONTRACT, TORT OR OTHERWISE, ARISING FROM,
# OUT OF OR IN CONNECTION WITH THE SOFTWARE OR THE USE OR OTHER DEALINGS IN THE
# SOFTWARE.

"""Class for defining internal constants in the Azure Cosmos database service.
"""


from typing import Dict
from typing_extensions import Literal


class _Constants:
    """Constants used in the azure-cosmos package"""

    UserConsistencyPolicy: Literal["userConsistencyPolicy"] = "userConsistencyPolicy"
    DefaultConsistencyLevel: Literal["defaultConsistencyLevel"] = "defaultConsistencyLevel"

    # GlobalDB related constants
    WritableLocations: Literal["writableLocations"] = "writableLocations"
    ReadableLocations: Literal["readableLocations"] = "readableLocations"
    Name: Literal["name"] = "name"
    DatabaseAccountEndpoint: Literal["databaseAccountEndpoint"] = "databaseAccountEndpoint"
    DefaultEndpointsRefreshTime: int = 5 * 60 * 1000 # milliseconds
    UnavailableEndpointDBATimeouts: int = 1 # seconds

    # ServiceDocument Resource
    EnableMultipleWritableLocations: Literal["enableMultipleWriteLocations"] = "enableMultipleWriteLocations"

    # Environment variables
<<<<<<< HEAD
    CIRCUIT_BREAKER_ENABLED_CONFIG: str =  "AZURE_COSMOS_ENABLE_CIRCUIT_BREAKER"
    CIRCUIT_BREAKER_ENABLED_CONFIG_DEFAULT: str = "False"
    # Only applicable when circuit breaker is enabled -------------------------
    CONSECUTIVE_ERROR_COUNT_TOLERATED_FOR_READ: str = "AZURE_COSMOS_CONSECUTIVE_ERROR_COUNT_TOLERATED_FOR_READ"
    CONSECUTIVE_ERROR_COUNT_TOLERATED_FOR_READ_DEFAULT: int = 10
    CONSECUTIVE_ERROR_COUNT_TOLERATED_FOR_WRITE: str = "AZURE_COSMOS_CONSECUTIVE_ERROR_COUNT_TOLERATED_FOR_WRITE"
    CONSECUTIVE_ERROR_COUNT_TOLERATED_FOR_WRITE_DEFAULT: int = 5
    FAILURE_PERCENTAGE_TOLERATED = "AZURE_COSMOS_FAILURE_PERCENTAGE_TOLERATED"
    FAILURE_PERCENTAGE_TOLERATED_DEFAULT: int = 90
    STALE_PARTITION_UNAVAILABILITY_CHECK = "AZURE_COSMOS_STALE_PARTITION_UNAVAILABILITY_CHECK_IN_SECONDS"
    STALE_PARTITION_UNAVAILABILITY_CHECK_DEFAULT: int = 120
    # -------------------------------------------------------------------------
=======
    NON_STREAMING_ORDER_BY_DISABLED_CONFIG: str = "AZURE_COSMOS_DISABLE_NON_STREAMING_ORDER_BY"
    NON_STREAMING_ORDER_BY_DISABLED_CONFIG_DEFAULT: str = "False"
    HS_MAX_ITEMS_CONFIG: str = "AZURE_COSMOS_HYBRID_SEARCH_MAX_ITEMS"
    HS_MAX_ITEMS_CONFIG_DEFAULT: int = 1000
    MAX_ITEM_BUFFER_VS_CONFIG: str = "AZURE_COSMOS_MAX_ITEM_BUFFER_VECTOR_SEARCH"
    MAX_ITEM_BUFFER_VS_CONFIG_DEFAULT: int = 50000
>>>>>>> e72ab704

    # Error code translations
    ERROR_TRANSLATIONS: Dict[int, str] = {
        400: "BAD_REQUEST - Request being sent is invalid.",
        401: "UNAUTHORIZED - The input authorization token can't serve the request.",
        403: "FORBIDDEN",
        404: "NOT_FOUND - Entity with the specified id does not exist in the system.",
        405: "METHOD_NOT_ALLOWED",
        408: "REQUEST_TIMEOUT",
        409: "CONFLICT - Entity with the specified id already exists in the system.",
        410: "GONE",
        412: "PRECONDITION_FAILED - Operation cannot be performed because one of the specified precondition is not met",
        413: "REQUEST_ENTITY_TOO_LARGE - Document size exceeds limit.",
        424: "FAILED_DEPENDENCY - There is a failure in the transactional batch.",
        429: "TOO_MANY_REQUESTS",
        449: "RETRY_WITH - Conflicting request to resource has been attempted. Retry to avoid conflicts."
    }<|MERGE_RESOLUTION|>--- conflicted
+++ resolved
@@ -45,7 +45,12 @@
     EnableMultipleWritableLocations: Literal["enableMultipleWriteLocations"] = "enableMultipleWriteLocations"
 
     # Environment variables
-<<<<<<< HEAD
+    NON_STREAMING_ORDER_BY_DISABLED_CONFIG: str = "AZURE_COSMOS_DISABLE_NON_STREAMING_ORDER_BY"
+    NON_STREAMING_ORDER_BY_DISABLED_CONFIG_DEFAULT: str = "False"
+    HS_MAX_ITEMS_CONFIG: str = "AZURE_COSMOS_HYBRID_SEARCH_MAX_ITEMS"
+    HS_MAX_ITEMS_CONFIG_DEFAULT: int = 1000
+    MAX_ITEM_BUFFER_VS_CONFIG: str = "AZURE_COSMOS_MAX_ITEM_BUFFER_VECTOR_SEARCH"
+    MAX_ITEM_BUFFER_VS_CONFIG_DEFAULT: int = 50000
     CIRCUIT_BREAKER_ENABLED_CONFIG: str =  "AZURE_COSMOS_ENABLE_CIRCUIT_BREAKER"
     CIRCUIT_BREAKER_ENABLED_CONFIG_DEFAULT: str = "False"
     # Only applicable when circuit breaker is enabled -------------------------
@@ -58,14 +63,6 @@
     STALE_PARTITION_UNAVAILABILITY_CHECK = "AZURE_COSMOS_STALE_PARTITION_UNAVAILABILITY_CHECK_IN_SECONDS"
     STALE_PARTITION_UNAVAILABILITY_CHECK_DEFAULT: int = 120
     # -------------------------------------------------------------------------
-=======
-    NON_STREAMING_ORDER_BY_DISABLED_CONFIG: str = "AZURE_COSMOS_DISABLE_NON_STREAMING_ORDER_BY"
-    NON_STREAMING_ORDER_BY_DISABLED_CONFIG_DEFAULT: str = "False"
-    HS_MAX_ITEMS_CONFIG: str = "AZURE_COSMOS_HYBRID_SEARCH_MAX_ITEMS"
-    HS_MAX_ITEMS_CONFIG_DEFAULT: int = 1000
-    MAX_ITEM_BUFFER_VS_CONFIG: str = "AZURE_COSMOS_MAX_ITEM_BUFFER_VECTOR_SEARCH"
-    MAX_ITEM_BUFFER_VS_CONFIG_DEFAULT: int = 50000
->>>>>>> e72ab704
 
     # Error code translations
     ERROR_TRANSLATIONS: Dict[int, str] = {
