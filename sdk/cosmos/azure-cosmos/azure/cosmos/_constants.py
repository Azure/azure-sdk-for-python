# The MIT License (MIT)
# Copyright (c) 2014 Microsoft Corporation

# Permission is hereby granted, free of charge, to any person obtaining a copy
# of this software and associated documentation files (the "Software"), to deal
# in the Software without restriction, including without limitation the rights
# to use, copy, modify, merge, publish, distribute, sublicense, and/or sell
# copies of the Software, and to permit persons to whom the Software is
# furnished to do so, subject to the following conditions:

# The above copyright notice and this permission notice shall be included in all
# copies or substantial portions of the Software.

# THE SOFTWARE IS PROVIDED "AS IS", WITHOUT WARRANTY OF ANY KIND, EXPRESS OR
# IMPLIED, INCLUDING BUT NOT LIMITED TO THE WARRANTIES OF MERCHANTABILITY,
# FITNESS FOR A PARTICULAR PURPOSE AND NONINFRINGEMENT. IN NO EVENT SHALL THE
# AUTHORS OR COPYRIGHT HOLDERS BE LIABLE FOR ANY CLAIM, DAMAGES OR OTHER
# LIABILITY, WHETHER IN AN ACTION OF CONTRACT, TORT OR OTHERWISE, ARISING FROM,
# OUT OF OR IN CONNECTION WITH THE SOFTWARE OR THE USE OR OTHER DEALINGS IN THE
# SOFTWARE.

"""Class for defining internal constants in the Azure Cosmos database service.
"""

from enum import IntEnum
from typing_extensions import Literal
# cspell:ignore PPAF

# cspell:ignore reranker


class _Constants:
    """Constants used in the azure-cosmos package"""

    UserConsistencyPolicy: Literal["userConsistencyPolicy"] = "userConsistencyPolicy"
    DefaultConsistencyLevel: Literal["defaultConsistencyLevel"] = "defaultConsistencyLevel"

    # GlobalDB related constants
    WritableLocations: Literal["writableLocations"] = "writableLocations"
    ReadableLocations: Literal["readableLocations"] = "readableLocations"
    Name: Literal["name"] = "name"
    DatabaseAccountEndpoint: Literal["databaseAccountEndpoint"] = "databaseAccountEndpoint"
    DefaultEndpointsRefreshTime: int = 5 * 60 * 1000 # milliseconds
    EnablePerPartitionFailoverBehavior: Literal["enablePerPartitionFailoverBehavior"] = "enablePerPartitionFailoverBehavior" #pylint: disable=line-too-long

    # ServiceDocument Resource
    EnableMultipleWritableLocations: Literal["enableMultipleWriteLocations"] = "enableMultipleWriteLocations"

    # Environment variables
    NON_STREAMING_ORDER_BY_DISABLED_CONFIG: str = "AZURE_COSMOS_DISABLE_NON_STREAMING_ORDER_BY"
    NON_STREAMING_ORDER_BY_DISABLED_CONFIG_DEFAULT: str = "False"
    HS_MAX_ITEMS_CONFIG: str = "AZURE_COSMOS_HYBRID_SEARCH_MAX_ITEMS"
    HS_MAX_ITEMS_CONFIG_DEFAULT: int = 1000
    MAX_ITEM_BUFFER_VS_CONFIG: str = "AZURE_COSMOS_MAX_ITEM_BUFFER_VECTOR_SEARCH"
    MAX_ITEM_BUFFER_VS_CONFIG_DEFAULT: int = 50000
    SESSION_TOKEN_FALSE_PROGRESS_MERGE_CONFIG: str = "AZURE_COSMOS_SESSION_TOKEN_FALSE_PROGRESS_MERGE"
    SESSION_TOKEN_FALSE_PROGRESS_MERGE_CONFIG_DEFAULT: str = "True"
    CIRCUIT_BREAKER_ENABLED_CONFIG: str = "AZURE_COSMOS_ENABLE_CIRCUIT_BREAKER"
    CIRCUIT_BREAKER_ENABLED_CONFIG_DEFAULT: str = "False"
    AAD_SCOPE_OVERRIDE: str = "AZURE_COSMOS_AAD_SCOPE_OVERRIDE"
    AAD_DEFAULT_SCOPE: str = "https://cosmos.azure.com/.default"
    INFERENCE_SERVICE_DEFAULT_SCOPE = "https://dbinference.azure.com/.default"
    SEMANTIC_RERANKER_INFERENCE_ENDPOINT: str = "AZURE_COSMOS_SEMANTIC_RERANKER_INFERENCE_ENDPOINT"

    # Health Check Retry Policy constants
    AZURE_COSMOS_HEALTH_CHECK_MAX_RETRIES: str = "AZURE_COSMOS_HEALTH_CHECK_MAX_RETRIES"
    AZURE_COSMOS_HEALTH_CHECK_MAX_RETRIES_DEFAULT: int = 3
    AZURE_COSMOS_HEALTH_CHECK_RETRY_AFTER_MS: str = "AZURE_COSMOS_HEALTH_CHECK_RETRY_AFTER_MS"
    AZURE_COSMOS_HEALTH_CHECK_RETRY_AFTER_MS_DEFAULT: int = 500

    # Only applicable when circuit breaker is enabled -------------------------
    CONSECUTIVE_ERROR_COUNT_TOLERATED_FOR_READ: str = "AZURE_COSMOS_CONSECUTIVE_ERROR_COUNT_TOLERATED_FOR_READ"
    CONSECUTIVE_ERROR_COUNT_TOLERATED_FOR_READ_DEFAULT: int = 10
    CONSECUTIVE_ERROR_COUNT_TOLERATED_FOR_WRITE: str = "AZURE_COSMOS_CONSECUTIVE_ERROR_COUNT_TOLERATED_FOR_WRITE"
    CONSECUTIVE_ERROR_COUNT_TOLERATED_FOR_WRITE_DEFAULT: int = 5
    FAILURE_PERCENTAGE_TOLERATED = "AZURE_COSMOS_FAILURE_PERCENTAGE_TOLERATED"
    FAILURE_PERCENTAGE_TOLERATED_DEFAULT: int = 90
    # -------------------------------------------------------------------------
    # Only applicable when per partition automatic failover is enabled --------
    TIMEOUT_ERROR_THRESHOLD_PPAF = "AZURE_COSMOS_TIMEOUT_ERROR_THRESHOLD_FOR_PPAF"
    TIMEOUT_ERROR_THRESHOLD_PPAF_DEFAULT: int = 10
    # -------------------------------------------------------------------------

    # Error code translations
    ERROR_TRANSLATIONS: dict[int, str] = {
        400: "BAD_REQUEST - Request being sent is invalid.",
        401: "UNAUTHORIZED - The input authorization token can't serve the request.",
        403: "FORBIDDEN",
        404: "NOT_FOUND - Entity with the specified id does not exist in the system.",
        405: "METHOD_NOT_ALLOWED",
        408: "REQUEST_TIMEOUT",
        409: "CONFLICT - Entity with the specified id already exists in the system.",
        410: "GONE",
        412: "PRECONDITION_FAILED - Operation cannot be performed because one of the specified precondition is not met",
        413: "REQUEST_ENTITY_TOO_LARGE - Document size exceeds limit.",
        424: "FAILED_DEPENDENCY - There is a failure in the transactional batch.",
        429: "TOO_MANY_REQUESTS",
        449: "RETRY_WITH - Conflicting request to resource has been attempted. Retry to avoid conflicts."
    }

    class Kwargs:
        """Keyword arguments used in the azure-cosmos package"""

        RETRY_WRITE: Literal["retry_write"] = "retry_write"
        """Whether to retry write operations if they fail. Used either at client level or request level."""
<<<<<<< HEAD
        EXCLUDED_LOCATIONS: Literal["excludedLocations"] = "excludedLocations"
        AVAILABILITY_STRATEGY_CONFIG: Literal["availabilityStrategyConfig"] = "availabilityStrategyConfig"
        """Availability strategy config. Used either at client level or request level"""
=======

        EXCLUDED_LOCATIONS: Literal["excludedLocations"] = "excludedLocations"

    class UserAgentFeatureFlags(IntEnum):
        """
        User agent feature flags.
        Each flag represents a bit in a number to encode what features are enabled. Therefore, the first feature flag
        will be 1, the second 2, the third 4, etc. When constructing the user agent suffix, the feature flags will be
        used to encode a unique number representing the features enabled. This number will be converted into a hex
        string following the prefix "F" to save space in the user agent as it is limited and appended to the user agent
        suffix. This number will then be used to determine what features are enabled by decoding the hex string back
        to a number and checking what bits are set.

        Features being developed should align with the .NET SDK as a source of truth for feature flag assignments:
        https://github.com/Azure/azure-cosmos-dotnet-v3/blob/master/Microsoft.Azure.Cosmos/src/Diagnostics/UserAgentFeatureFlags.cs

        Example:
            If the user agent suffix has "F3", this means that flags 1 and 2.
        """
        PER_PARTITION_AUTOMATIC_FAILOVER = 1
        PER_PARTITION_CIRCUIT_BREAKER = 2
>>>>>>> bc745f01
<|MERGE_RESOLUTION|>--- conflicted
+++ resolved
@@ -103,13 +103,9 @@
 
         RETRY_WRITE: Literal["retry_write"] = "retry_write"
         """Whether to retry write operations if they fail. Used either at client level or request level."""
-<<<<<<< HEAD
         EXCLUDED_LOCATIONS: Literal["excludedLocations"] = "excludedLocations"
         AVAILABILITY_STRATEGY_CONFIG: Literal["availabilityStrategyConfig"] = "availabilityStrategyConfig"
         """Availability strategy config. Used either at client level or request level"""
-=======
-
-        EXCLUDED_LOCATIONS: Literal["excludedLocations"] = "excludedLocations"
 
     class UserAgentFeatureFlags(IntEnum):
         """
@@ -128,5 +124,4 @@
             If the user agent suffix has "F3", this means that flags 1 and 2.
         """
         PER_PARTITION_AUTOMATIC_FAILOVER = 1
-        PER_PARTITION_CIRCUIT_BREAKER = 2
->>>>>>> bc745f01
+        PER_PARTITION_CIRCUIT_BREAKER = 2