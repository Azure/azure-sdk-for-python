--- conflicted
+++ resolved
@@ -94,10 +94,6 @@
 
         RETRY_WRITE: Literal["retry_write"] = "retry_write"
         """Whether to retry write operations if they fail. Used either at client level or request level."""
-<<<<<<< HEAD
+        EXCLUDED_LOCATIONS: Literal["excludedLocations"] = "excludedLocations"
         AVAILABILITY_STRATEGY: Literal["availability_strategy"] = "availability_strategy"
-        """Availability strategy. Used either at client level or request level"""
-=======
-
-        EXCLUDED_LOCATIONS: Literal["excludedLocations"] = "excludedLocations"
->>>>>>> 7018e6b5
+        """Availability strategy. Used either at client level or request level"""