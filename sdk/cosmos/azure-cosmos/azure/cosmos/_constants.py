# The MIT License (MIT)
# Copyright (c) 2014 Microsoft Corporation

# Permission is hereby granted, free of charge, to any person obtaining a copy
# of this software and associated documentation files (the "Software"), to deal
# in the Software without restriction, including without limitation the rights
# to use, copy, modify, merge, publish, distribute, sublicense, and/or sell
# copies of the Software, and to permit persons to whom the Software is
# furnished to do so, subject to the following conditions:

# The above copyright notice and this permission notice shall be included in all
# copies or substantial portions of the Software.

# THE SOFTWARE IS PROVIDED "AS IS", WITHOUT WARRANTY OF ANY KIND, EXPRESS OR
# IMPLIED, INCLUDING BUT NOT LIMITED TO THE WARRANTIES OF MERCHANTABILITY,
# FITNESS FOR A PARTICULAR PURPOSE AND NONINFRINGEMENT. IN NO EVENT SHALL THE
# AUTHORS OR COPYRIGHT HOLDERS BE LIABLE FOR ANY CLAIM, DAMAGES OR OTHER
# LIABILITY, WHETHER IN AN ACTION OF CONTRACT, TORT OR OTHERWISE, ARISING FROM,
# OUT OF OR IN CONNECTION WITH THE SOFTWARE OR THE USE OR OTHER DEALINGS IN THE
# SOFTWARE.

"""Class for defining internal constants in the Azure Cosmos database service.
"""


from typing_extensions import Literal

<<<<<<< HEAD
class TimeoutScope:
    """Defines the scope of timeout application"""
    OPERATION: Literal["operation"] = "operation"  # Apply timeout to entire logical operation
    PAGE: Literal["page"] = "page"  # Apply timeout to individual page requests
=======
# cspell:ignore reranker

>>>>>>> 48e69659

class _Constants:
    """Constants used in the azure-cosmos package"""

    UserConsistencyPolicy: Literal["userConsistencyPolicy"] = "userConsistencyPolicy"
    DefaultConsistencyLevel: Literal["defaultConsistencyLevel"] = "defaultConsistencyLevel"
    OperationStartTime: Literal["operationStartTime"] = "operationStartTime"
    TimeoutScope: Literal["timeoutScope"] = "timeoutScope" # whether to apply timeout to the whole logical operation or just a page request

    # GlobalDB related constants
    WritableLocations: Literal["writableLocations"] = "writableLocations"
    ReadableLocations: Literal["readableLocations"] = "readableLocations"
    Name: Literal["name"] = "name"
    DatabaseAccountEndpoint: Literal["databaseAccountEndpoint"] = "databaseAccountEndpoint"
    DefaultEndpointsRefreshTime: int = 5 * 60 * 1000 # milliseconds

    # ServiceDocument Resource
    EnableMultipleWritableLocations: Literal["enableMultipleWriteLocations"] = "enableMultipleWriteLocations"

    # Environment variables
    NON_STREAMING_ORDER_BY_DISABLED_CONFIG: str = "AZURE_COSMOS_DISABLE_NON_STREAMING_ORDER_BY"
    NON_STREAMING_ORDER_BY_DISABLED_CONFIG_DEFAULT: str = "False"
    HS_MAX_ITEMS_CONFIG: str = "AZURE_COSMOS_HYBRID_SEARCH_MAX_ITEMS"
    HS_MAX_ITEMS_CONFIG_DEFAULT: int = 1000
    MAX_ITEM_BUFFER_VS_CONFIG: str = "AZURE_COSMOS_MAX_ITEM_BUFFER_VECTOR_SEARCH"
    MAX_ITEM_BUFFER_VS_CONFIG_DEFAULT: int = 50000
    SESSION_TOKEN_FALSE_PROGRESS_MERGE_CONFIG: str = "AZURE_COSMOS_SESSION_TOKEN_FALSE_PROGRESS_MERGE"
    SESSION_TOKEN_FALSE_PROGRESS_MERGE_CONFIG_DEFAULT: str = "True"
    CIRCUIT_BREAKER_ENABLED_CONFIG: str = "AZURE_COSMOS_ENABLE_CIRCUIT_BREAKER"
    CIRCUIT_BREAKER_ENABLED_CONFIG_DEFAULT: str = "False"
    AAD_SCOPE_OVERRIDE: str = "AZURE_COSMOS_AAD_SCOPE_OVERRIDE"
    AAD_DEFAULT_SCOPE: str = "https://cosmos.azure.com/.default"
    INFERENCE_SERVICE_DEFAULT_SCOPE = "https://dbinference.azure.com/.default"
    SEMANTIC_RERANKER_INFERENCE_ENDPOINT: str = "AZURE_COSMOS_SEMANTIC_RERANKER_INFERENCE_ENDPOINT"

    # Health Check Retry Policy constants
    AZURE_COSMOS_HEALTH_CHECK_MAX_RETRIES: str = "AZURE_COSMOS_HEALTH_CHECK_MAX_RETRIES"
    AZURE_COSMOS_HEALTH_CHECK_MAX_RETRIES_DEFAULT: int = 3
    AZURE_COSMOS_HEALTH_CHECK_RETRY_AFTER_MS: str = "AZURE_COSMOS_HEALTH_CHECK_RETRY_AFTER_MS"
    AZURE_COSMOS_HEALTH_CHECK_RETRY_AFTER_MS_DEFAULT: int = 500

    # Only applicable when circuit breaker is enabled -------------------------
    CONSECUTIVE_ERROR_COUNT_TOLERATED_FOR_READ: str = "AZURE_COSMOS_CONSECUTIVE_ERROR_COUNT_TOLERATED_FOR_READ"
    CONSECUTIVE_ERROR_COUNT_TOLERATED_FOR_READ_DEFAULT: int = 10
    CONSECUTIVE_ERROR_COUNT_TOLERATED_FOR_WRITE: str = "AZURE_COSMOS_CONSECUTIVE_ERROR_COUNT_TOLERATED_FOR_WRITE"
    CONSECUTIVE_ERROR_COUNT_TOLERATED_FOR_WRITE_DEFAULT: int = 5
    FAILURE_PERCENTAGE_TOLERATED = "AZURE_COSMOS_FAILURE_PERCENTAGE_TOLERATED"
    FAILURE_PERCENTAGE_TOLERATED_DEFAULT: int = 90
    # -------------------------------------------------------------------------

    # Error code translations
    ERROR_TRANSLATIONS: dict[int, str] = {
        400: "BAD_REQUEST - Request being sent is invalid.",
        401: "UNAUTHORIZED - The input authorization token can't serve the request.",
        403: "FORBIDDEN",
        404: "NOT_FOUND - Entity with the specified id does not exist in the system.",
        405: "METHOD_NOT_ALLOWED",
        408: "REQUEST_TIMEOUT",
        409: "CONFLICT - Entity with the specified id already exists in the system.",
        410: "GONE",
        412: "PRECONDITION_FAILED - Operation cannot be performed because one of the specified precondition is not met",
        413: "REQUEST_ENTITY_TOO_LARGE - Document size exceeds limit.",
        424: "FAILED_DEPENDENCY - There is a failure in the transactional batch.",
        429: "TOO_MANY_REQUESTS",
        449: "RETRY_WITH - Conflicting request to resource has been attempted. Retry to avoid conflicts."
    }

    class Kwargs:
        """Keyword arguments used in the azure-cosmos package"""

        RETRY_WRITE: Literal["retry_write"] = "retry_write"
        """Whether to retry write operations if they fail. Used either at client level or request level."""

        EXCLUDED_LOCATIONS: Literal["excludedLocations"] = "excludedLocations"<|MERGE_RESOLUTION|>--- conflicted
+++ resolved
@@ -25,15 +25,12 @@
 
 from typing_extensions import Literal
 
-<<<<<<< HEAD
 class TimeoutScope:
     """Defines the scope of timeout application"""
     OPERATION: Literal["operation"] = "operation"  # Apply timeout to entire logical operation
     PAGE: Literal["page"] = "page"  # Apply timeout to individual page requests
-=======
+
 # cspell:ignore reranker
-
->>>>>>> 48e69659
 
 class _Constants:
     """Constants used in the azure-cosmos package"""
