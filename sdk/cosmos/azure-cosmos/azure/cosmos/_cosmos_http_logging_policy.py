--- conflicted
+++ resolved
@@ -37,7 +37,7 @@
 from ._location_cache import LocationCache
 from .http_constants import HttpHeaders
 from ._global_endpoint_manager import _GlobalEndpointManager
-from .documents import DatabaseAccount
+from .documents import DatabaseAccount, ConnectionPolicy
 
 if TYPE_CHECKING:
     from azure.core.rest import HttpRequest, HttpResponse, AsyncHttpResponse
@@ -55,16 +55,10 @@
 
 
 def _format_error(payload: str) -> str:
-    try:
-        output = json.loads(payload)
-        ret_str = "\n\t" + "Code: " + output['code'] + "\n"
-        message = output["message"].replace("\r\n", "\n\t\t").replace(",", ",\n\t\t")
-        ret_str += "\t" + message + "\n"
-    except (json.JSONDecodeError, KeyError):
-        try:
-            ret_str = "\t" + payload.replace("\r\n", "\n\t\t").replace(",", ",\n\t\t") + "\n"
-        except AttributeError:
-            ret_str = str(payload)
+    output = json.loads(payload)
+    ret_str = "\n\t" + "Code: " + output['code'] + "\n"
+    message = output["message"].replace("\r\n", "\n\t\t").replace(",", ",\n\t\t")
+    ret_str += "\t" + message + "\n"
     return ret_str
 
 
@@ -115,8 +109,7 @@
         if self._enable_diagnostics_logging:
 
             http_request = request.http_request
-            if "start_time" not in request.context:
-                request.context["start_time"] = time.time()
+            request.context["start_time"] = time.time()
             options = request.context.options
             # Get logger in my context first (request has been retried)
             # then read from kwargs (pop if that's the case)
@@ -124,17 +117,17 @@
             logger = request.context.setdefault("logger", options.pop("logger", self.logger))
             # If filtered is applied, and we are not calling on request from on response, just return to avoid logging
             # the request again
-            filter_applied = bool(logger.filters) or any(bool(h.filters) for h in logger.handlers)
+            filter_applied = (logger.filters) or any(bool(h.filters) for h in logger.handlers)
             if filter_applied and 'logger_attributes' not in request.context:
                 return
-            operation_type = http_request.headers.get('x-ms-thinclient-proxy-operation-type', "")
+            operation_type = http_request.headers.get('x-ms-thinclient-proxy-operation-type')
             try:
                 url = request.http_request.url
             except AttributeError:
                 url = None
             database_name = None
             collection_name = None
-            resource_type = http_request.headers.get('x-ms-thinclient-proxy-resource-type', "")
+            resource_type = http_request.headers.get('x-ms-thinclient-proxy-resource-type')
             if url:
                 url_parts = url.split('/')
                 if 'dbs' in url_parts:
@@ -160,11 +153,9 @@
 
                 if filter_applied and 'logger_attributes' in request.context:
                     cosmos_logger_attributes = request.context['logger_attributes']
-                    cosmos_logger_attributes['activity_id'] = http_request.headers.get(HttpHeaders.ActivityId, "")
                     cosmos_logger_attributes['is_request'] = True
                 else:
                     cosmos_logger_attributes = {
-                        'activity_id': http_request.headers.get(HttpHeaders.ActivityId, ""),
                         'duration': None,
                         'status_code': None,
                         'sub_status_code': None,
@@ -183,8 +174,6 @@
                     logger.info(db_settings, extra=cosmos_logger_attributes)
                     logger.info("Request URL: %r", redacted_url, extra=cosmos_logger_attributes)
                     logger.info("Request method: %r", http_request.method, extra=cosmos_logger_attributes)
-                    logger.info("Request Activity ID: %r", http_request.headers.get(HttpHeaders.ActivityId),
-                                extra=cosmos_logger_attributes)
                     logger.info("Request headers:", extra=cosmos_logger_attributes)
                     for header, value in http_request.headers.items():
                         value = self._redact_header(header, value)
@@ -208,7 +197,6 @@
                 log_string += db_settings
                 log_string += "\nRequest URL: '{}'".format(redacted_url)
                 log_string += "\nRequest method: '{}'".format(http_request.method)
-                log_string += "\nRequest Activity ID: {}".format(http_request.headers.get(HttpHeaders.ActivityId))
                 log_string += "\nRequest headers:"
                 for header, value in http_request.headers.items():
                     value = self._redact_header(header, value)
@@ -248,7 +236,7 @@
             http_response = response.http_response
             headers = request.http_request.headers
             sub_status_str = http_response.headers.get("x-ms-substatus")
-            sub_status_code: Optional[int] = int(sub_status_str) if sub_status_str else 0
+            sub_status_code: Optional[int] = int(sub_status_str) if sub_status_str else None
             url_obj = request.http_request.url  # type: ignore[attr-defined, union-attr]
             try:
                 duration: Optional[float] = float(http_response.headers.get("x-ms-request-duration-ms"))  # type: ignore[union-attr, arg-type]  # pylint: disable=line-too-long
@@ -256,13 +244,12 @@
                 duration = (time.time() - context["start_time"]) * 1000 \
                     if "start_time" in context else None  # type: ignore[union-attr, arg-type]
 
-            log_data = {"activity_id": http_response.headers.get(HttpHeaders.ActivityId, ""),
-                        "duration": duration,
+            log_data = {"duration": duration,
                         "status_code": http_response.status_code, "sub_status_code": sub_status_code,
                         "verb": request.http_request.method,
-                        "operation_type": headers.get('x-ms-thinclient-proxy-operation-type', ""),
-                        "url": str(url_obj), "database_name": "", "collection_name": "",
-                        "resource_type": headers.get('x-ms-thinclient-proxy-resource-type', ""), "is_request": False}  # type: ignore[assignment]  # pylint: disable=line-too-long
+                        "operation_type": headers.get('x-ms-thinclient-proxy-operation-type'),
+                        "url": str(url_obj), "database_name": None, "collection_name": None,
+                        "resource_type": headers.get('x-ms-thinclient-proxy-resource-type'), "is_request": False}  # type: ignore[assignment]  # pylint: disable=line-too-long
 
             if log_data["url"]:
                 url_parts: List[str] = log_data["url"].split('/')  # type: ignore[union-attr]
@@ -329,34 +316,22 @@
         client_excluded_regions = []
         client_account_read_regions = []
         client_account_write_regions = []
-<<<<<<< HEAD
-
-        if hasattr(self.__global_endpoint_manager, 'client'):
-            gem_client = self.__global_endpoint_manager.client
-        else:
-            gem_client = self.__global_endpoint_manager.Client
-        if gem_client and gem_client.connection_policy:
-            connection_policy = gem_client.connection_policy
-            client_preferred_regions = connection_policy.PreferredLocations
-            client_excluded_regions = connection_policy.ExcludedLocations
-=======
-        if self.__global_endpoint_manager and hasattr(self.__global_endpoint_manager, 'client'):
-            gem_client = self.__global_endpoint_manager.client
-            if gem_client and gem_client.connection_policy:
-                connection_policy = gem_client.connection_policy
+
+        if self.__global_endpoint_manager:
+            if self.__global_endpoint_manager.Client and self.__global_endpoint_manager.Client.connection_policy:
+                connection_policy: ConnectionPolicy = self.__global_endpoint_manager.Client.connection_policy
                 client_preferred_regions = connection_policy.PreferredLocations
                 client_excluded_regions = connection_policy.ExcludedLocations
->>>>>>> f336e8f5
 
             if self.__global_endpoint_manager.location_cache:
                 location_cache: LocationCache = self.__global_endpoint_manager.location_cache
                 client_account_read_regions = location_cache.account_read_locations
                 client_account_write_regions = location_cache.account_write_locations
 
-        return {"Preferred Regions": client_preferred_regions,
-                "Excluded Regions": client_excluded_regions,
-                "Account Read Regions": client_account_read_regions,
-                "Account Write Regions": client_account_write_regions}
+        return {"Client Preferred Regions": client_preferred_regions,
+                "Client Excluded Regions": client_excluded_regions,
+                "Client Account Read Regions": client_account_read_regions,
+                "Client Account Write Regions": client_account_write_regions}
 
     def __get_database_account_settings(self) -> Optional[DatabaseAccount]:
         if self.__global_endpoint_manager and hasattr(self.__global_endpoint_manager, '_database_account_cache'):
