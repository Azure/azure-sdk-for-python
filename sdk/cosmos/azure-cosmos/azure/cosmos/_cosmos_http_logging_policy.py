--- conflicted
+++ resolved
@@ -192,11 +192,7 @@
                     if http_response.status_code >= 400:
                         logger.info("Response error message: %r", _format_error(http_response.text()))
                 except Exception as err:  # pylint: disable=broad-except
-<<<<<<< HEAD
-                    logger.warning("Failed to log request: %s", repr(err))  # pylint: disable=do-not-log-exceptions
-=======
                     logger.warning("Failed to log request: %s", repr(err)) # pylint: disable=do-not-log-exceptions
->>>>>>> 4ff5b546
 
     # pylint: disable=unused-argument
     def _default_should_log(
