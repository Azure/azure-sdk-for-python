--- conflicted
+++ resolved
@@ -20,20 +20,11 @@
         # If an account only has 1 region, then we still want to retry once on the same region
         # We want this to be the default retry attempts as paging through a query means there are requests without
         # a request object
-<<<<<<< HEAD
         self._max_retry_attempt_count = len(self.global_endpoint_manager.
                                             location_cache.read_regional_routing_contexts) + 1
-       # If the request is a write operation, we only want to retry once if retry write is enabled
-        if self.request and _OperationType.IsWriteOperation(self.request.operation_type):
-            self._max_retry_attempt_count = len(self.global_endpoint_manager.location_cache.
-                                                write_regional_routing_contexts) + 1
-=======
-        self._max_retry_attempt_count = len(self.global_endpoint_manager.location_cache
-                                            .read_regional_routing_contexts) + 1
        # If the request is a write operation, we only want to retry as many times as retry_write
         if self.request and _OperationType.IsWriteOperation(self.request.operation_type):
             self._max_retry_attempt_count = self.request.retry_write
->>>>>>> f37a4c8a
         self.retry_count = 0
         self.connection_policy = connection_policy
         self.request = args[0] if args else None
