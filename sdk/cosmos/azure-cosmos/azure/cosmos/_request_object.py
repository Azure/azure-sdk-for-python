--- conflicted
+++ resolved
@@ -40,14 +40,10 @@
         self.location_index_to_route: Optional[int] = None
         self.location_endpoint_to_route: Optional[str] = None
         self.last_routed_location_endpoint_within_region: Optional[str] = None
-<<<<<<< HEAD
-        self.excluded_locations = None
-        self.retry_write = False
-=======
         self.excluded_locations: Optional[List[str]] = None
         self.excluded_locations_circuit_breaker: List[str] = []
         self.healthy_tentative_location: Optional[str] = None
->>>>>>> 27ed0dec
+        self.retry_write: bool = False
 
     def route_to_location_with_preferred_location_flag(  # pylint: disable=name-too-long
         self,
@@ -85,10 +81,8 @@
         if self._can_set_excluded_location(options):
             self.excluded_locations = options['excludedLocations']
 
-<<<<<<< HEAD
     def set_retry_write(self, retry_write: bool) -> None:
         self.retry_write = retry_write
-=======
+
     def set_excluded_locations_from_circuit_breaker(self, excluded_locations: List[str]) -> None: # pylint: disable=name-too-long
-        self.excluded_locations_circuit_breaker = excluded_locations
->>>>>>> 27ed0dec
+        self.excluded_locations_circuit_breaker = excluded_locations