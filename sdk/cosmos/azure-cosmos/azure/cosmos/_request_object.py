# The MIT License (MIT)
# Copyright (c) 2018 Microsoft Corporation

# Permission is hereby granted, free of charge, to any person obtaining a copy
# of this software and associated documentation files (the "Software"), to deal
# in the Software without restriction, including without limitation the rights
# to use, copy, modify, merge, publish, distribute, sublicense, and/or sell
# copies of the Software, and to permit persons to whom the Software is
# furnished to do so, subject to the following conditions:

# The above copyright notice and this permission notice shall be included in all
# copies or substantial portions of the Software.

# THE SOFTWARE IS PROVIDED "AS IS", WITHOUT WARRANTY OF ANY KIND, EXPRESS OR
# IMPLIED, INCLUDING BUT NOT LIMITED TO THE WARRANTIES OF MERCHANTABILITY,
# FITNESS FOR A PARTICULAR PURPOSE AND NONINFRINGEMENT. IN NO EVENT SHALL THE
# AUTHORS OR COPYRIGHT HOLDERS BE LIABLE FOR ANY CLAIM, DAMAGES OR OTHER
# LIABILITY, WHETHER IN AN ACTION OF CONTRACT, TORT OR OTHERWISE, ARISING FROM,
# OUT OF OR IN CONNECTION WITH THE SOFTWARE OR THE USE OR OTHER DEALINGS IN THE
# SOFTWARE.

"""Represents a request object.
"""
<<<<<<< HEAD
from typing import Optional, Mapping, Any, Dict, List
from . import http_constants
=======
from typing import Optional, Mapping, Any
>>>>>>> a1946d47

class RequestObject(object): # pylint: disable=too-many-instance-attributes
    def __init__(
            self,
            resource_type: str,
            operation_type: str,
            headers: Dict[str, Any],
            endpoint_override: Optional[str] = None,
    ) -> None:
        self.resource_type = resource_type
        self.operation_type = operation_type
        self.endpoint_override = endpoint_override
        self.should_clear_session_token_on_session_read_failure: bool = False  # pylint: disable=name-too-long
        self.headers = headers
        self.use_preferred_locations: Optional[bool] = None
        self.location_index_to_route: Optional[int] = None
        self.location_endpoint_to_route: Optional[str] = None
        self.last_routed_location_endpoint_within_region: Optional[str] = None
        self.excluded_locations: Optional[List[str]] = None
        self.excluded_locations_circuit_breaker: List[str] = []
        self.healthy_tentative_location: Optional[str] = None

    def route_to_location_with_preferred_location_flag(  # pylint: disable=name-too-long
        self,
        location_index: int,
        use_preferred_locations: bool
    ) -> None:
        self.location_index_to_route = location_index
        self.use_preferred_locations = use_preferred_locations
        self.location_endpoint_to_route = None

    def route_to_location(self, location_endpoint: str) -> None:
        self.location_index_to_route = None
        self.use_preferred_locations = None
        self.location_endpoint_to_route = location_endpoint

    def clear_route_to_location(self) -> None:
        self.location_index_to_route = None
        self.use_preferred_locations = None
        self.location_endpoint_to_route = None

    def _can_set_excluded_location(self, options: Mapping[str, Any]) -> bool:
        # If 'excludedLocations' wasn't in the options, excluded locations cannot be set
        if (options is None
            or 'excludedLocations' not in options):
            return False

        # The 'excludedLocations' cannot be None
        if options['excludedLocations'] is None:
            raise ValueError("Excluded locations cannot be None. "
                             "If you want to remove all excluded locations, try passing an empty list.")

        return True

    def set_excluded_location_from_options(self, options: Mapping[str, Any]) -> None:
        if self._can_set_excluded_location(options):
            self.excluded_locations = options['excludedLocations']

    def set_excluded_locations_from_circuit_breaker(self, excluded_locations: List[str]) -> None: # pylint: disable=name-too-long
        self.excluded_locations_circuit_breaker = excluded_locations<|MERGE_RESOLUTION|>--- conflicted
+++ resolved
@@ -21,12 +21,7 @@
 
 """Represents a request object.
 """
-<<<<<<< HEAD
 from typing import Optional, Mapping, Any, Dict, List
-from . import http_constants
-=======
-from typing import Optional, Mapping, Any
->>>>>>> a1946d47
 
 class RequestObject(object): # pylint: disable=too-many-instance-attributes
     def __init__(
