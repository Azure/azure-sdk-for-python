--- conflicted
+++ resolved
@@ -19,8 +19,4 @@
 # OUT OF OR IN CONNECTION WITH THE SOFTWARE OR THE USE OR OTHER DEALINGS IN THE
 # SOFTWARE.
 
-<<<<<<< HEAD
-VERSION = "4.13.0b1"
-=======
-VERSION = "4.12.0b2"
->>>>>>> 4a3aba24
+VERSION = "4.12.0b2"