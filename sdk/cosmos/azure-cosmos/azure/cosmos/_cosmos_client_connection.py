--- conflicted
+++ resolved
@@ -449,11 +449,7 @@
         resource_type = http_constants.ResourceType.Database
         def fetch_fn(options: Mapping[str, Any]) -> Tuple[List[Dict[str, Any]], CaseInsensitiveDict]:
             return self.__QueryFeed(
-<<<<<<< HEAD
-                    "/dbs", resource_type, "", lambda r: r["Databases"],
-=======
                     "/dbs", http_constants.ResourceType.Database, "", lambda r: r["Databases"],
->>>>>>> a1946d47
                     lambda _, b: b, query, options, **kwargs)
 
         return ItemPaged(
@@ -506,21 +502,12 @@
         if options is None:
             options = {}
 
-<<<<<<< HEAD
-        resource_type = http_constants.ResourceType.Collection
-        path = base.GetPathFromLink(database_link, "colls")
-=======
         path = base.GetPathFromLink(database_link, http_constants.ResourceType.Collection)
->>>>>>> a1946d47
         database_id = base.GetResourceIdOrFullNameFromLink(database_link)
 
         def fetch_fn(options: Mapping[str, Any]) -> Tuple[List[Dict[str, Any]], CaseInsensitiveDict]:
             return self.__QueryFeed(
-<<<<<<< HEAD
-                    path, resource_type, database_id, lambda r: r["DocumentCollections"],
-=======
                     path, http_constants.ResourceType.Collection, database_id, lambda r: r["DocumentCollections"],
->>>>>>> a1946d47
                     lambda _, body: body, query, options, **kwargs)
 
         return ItemPaged(
@@ -746,21 +733,12 @@
         if options is None:
             options = {}
 
-<<<<<<< HEAD
-        resource_type = http_constants.ResourceType.User
-        path = base.GetPathFromLink(database_link, resource_type)
-=======
         path = base.GetPathFromLink(database_link, http_constants.ResourceType.User)
->>>>>>> a1946d47
         database_id = base.GetResourceIdOrFullNameFromLink(database_link)
 
         def fetch_fn(options: Mapping[str, Any]) -> Tuple[List[Dict[str, Any]], CaseInsensitiveDict]:
             return self.__QueryFeed(
-<<<<<<< HEAD
-                    path, resource_type, database_id, lambda r: r["Users"],
-=======
                     path, http_constants.ResourceType.User, database_id, lambda r: r["Users"],
->>>>>>> a1946d47
                     lambda _, b: b, query, options, **kwargs)
 
         return ItemPaged(
@@ -933,21 +911,12 @@
         if options is None:
             options = {}
 
-<<<<<<< HEAD
-        resource_type = http_constants.ResourceType.Permission
-        path = base.GetPathFromLink(user_link, resource_type)
-=======
         path = base.GetPathFromLink(user_link, http_constants.ResourceType.Permission)
->>>>>>> a1946d47
         user_id = base.GetResourceIdOrFullNameFromLink(user_link)
 
         def fetch_fn(options: Mapping[str, Any]) -> Tuple[List[Dict[str, Any]], CaseInsensitiveDict]:
             return self.__QueryFeed(
-<<<<<<< HEAD
-                    path, resource_type, user_id, lambda r: r["Permissions"],
-=======
                     path, http_constants.ResourceType.Permission, user_id, lambda r: r["Permissions"],
->>>>>>> a1946d47
                     lambda _, b: b, query, options, **kwargs)
 
         return ItemPaged(
@@ -1128,21 +1097,13 @@
                 page_iterator_class=query_iterable.QueryIterable
             )
 
-<<<<<<< HEAD
-        path = base.GetPathFromLink(database_or_container_link, resource_type)
-=======
         path = base.GetPathFromLink(database_or_container_link, http_constants.ResourceType.Document)
->>>>>>> a1946d47
         collection_id = base.GetResourceIdOrFullNameFromLink(database_or_container_link)
 
         def fetch_fn(options: Mapping[str, Any]) -> Tuple[List[Dict[str, Any]], CaseInsensitiveDict]:
             return self.__QueryFeed(
                     path,
-<<<<<<< HEAD
-                    resource_type,
-=======
                     http_constants.ResourceType.Document,
->>>>>>> a1946d47
                     collection_id,
                     lambda r: r["Documents"],
                     lambda _, b: b,
@@ -1289,22 +1250,13 @@
         if options is None:
             options = {}
 
-<<<<<<< HEAD
-        resource_type = http_constants.ResourceType.PartitionKeyRange
-        path = base.GetPathFromLink(collection_link, resource_type)
-=======
         path = base.GetPathFromLink(collection_link, http_constants.ResourceType.PartitionKeyRange)
->>>>>>> a1946d47
         collection_id = base.GetResourceIdOrFullNameFromLink(collection_link)
 
         def fetch_fn(options: Mapping[str, Any]) -> Tuple[List[Dict[str, Any]], CaseInsensitiveDict]:
             return self.__QueryFeed(
-<<<<<<< HEAD
-                    path, resource_type, collection_id, lambda r: r["PartitionKeyRanges"],
-=======
                     path, http_constants.ResourceType.PartitionKeyRange, collection_id,
                     lambda r: r["PartitionKeyRanges"],
->>>>>>> a1946d47
                     lambda _, b: b, query, options, **kwargs)
 
         return ItemPaged(
@@ -1499,21 +1451,12 @@
         if options is None:
             options = {}
 
-<<<<<<< HEAD
-        resource_type = http_constants.ResourceType.Trigger
-        path = base.GetPathFromLink(collection_link, resource_type)
-=======
         path = base.GetPathFromLink(collection_link, http_constants.ResourceType.Trigger)
->>>>>>> a1946d47
         collection_id = base.GetResourceIdOrFullNameFromLink(collection_link)
 
         def fetch_fn(options: Mapping[str, Any]) -> Tuple[List[Dict[str, Any]], CaseInsensitiveDict]:
             return self.__QueryFeed(
-<<<<<<< HEAD
-                path, resource_type, collection_id, lambda r: r["Triggers"],
-=======
                 path, http_constants.ResourceType.Trigger, collection_id, lambda r: r["Triggers"],
->>>>>>> a1946d47
                 lambda _, b: b, query, options, **kwargs)
 
         return ItemPaged(
@@ -1662,22 +1605,13 @@
         if options is None:
             options = {}
 
-<<<<<<< HEAD
-        resource_type = http_constants.ResourceType.UserDefinedFunction
-        path = base.GetPathFromLink(collection_link, resource_type)
-=======
         path = base.GetPathFromLink(collection_link, http_constants.ResourceType.UserDefinedFunction)
->>>>>>> a1946d47
         collection_id = base.GetResourceIdOrFullNameFromLink(collection_link)
 
         def fetch_fn(options: Mapping[str, Any]) -> Tuple[List[Dict[str, Any]], CaseInsensitiveDict]:
             return self.__QueryFeed(
-<<<<<<< HEAD
-                    path, resource_type, collection_id, lambda r: r["UserDefinedFunctions"],
-=======
                     path, http_constants.ResourceType.UserDefinedFunction, collection_id,
                     lambda r: r["UserDefinedFunctions"],
->>>>>>> a1946d47
                     lambda _, b: b, query, options, **kwargs)
 
         return ItemPaged(
@@ -1830,21 +1764,12 @@
         if options is None:
             options = {}
 
-<<<<<<< HEAD
-        resource_type = http_constants.ResourceType.StoredProcedure
-        path = base.GetPathFromLink(collection_link, resource_type)
-=======
         path = base.GetPathFromLink(collection_link, http_constants.ResourceType.StoredProcedure)
->>>>>>> a1946d47
         collection_id = base.GetResourceIdOrFullNameFromLink(collection_link)
 
         def fetch_fn(options: Mapping[str, Any]) -> Tuple[List[Dict[str, Any]], CaseInsensitiveDict]:
             return self.__QueryFeed(
-<<<<<<< HEAD
-                path, resource_type, collection_id, lambda r: r["StoredProcedures"],
-=======
                 path, http_constants.ResourceType.StoredProcedure, collection_id, lambda r: r["StoredProcedures"],
->>>>>>> a1946d47
                 lambda _, b: b, query, options, **kwargs)
 
         return ItemPaged(
@@ -1995,21 +1920,12 @@
         if options is None:
             options = {}
 
-<<<<<<< HEAD
-        resource_type = http_constants.ResourceType.Conflict
-        path = base.GetPathFromLink(collection_link, resource_type)
-=======
         path = base.GetPathFromLink(collection_link, http_constants.ResourceType.Conflict)
->>>>>>> a1946d47
         collection_id = base.GetResourceIdOrFullNameFromLink(collection_link)
 
         def fetch_fn(options: Mapping[str, Any]) -> Tuple[List[Dict[str, Any]], CaseInsensitiveDict]:
             return self.__QueryFeed(
-<<<<<<< HEAD
-                path, resource_type, collection_id, lambda r: r["Conflicts"],
-=======
                 path, http_constants.ResourceType.Conflict, collection_id, lambda r: r["Conflicts"],
->>>>>>> a1946d47
                 lambda _, b: b, query, options, **kwargs)
 
         return ItemPaged(
@@ -2639,11 +2555,7 @@
         resource_type = http_constants.ResourceType.Offer
         def fetch_fn(options: Mapping[str, Any]) -> Tuple[List[Dict[str, Any]], CaseInsensitiveDict]:
             return self.__QueryFeed(
-<<<<<<< HEAD
-                    "/offers", resource_type, "", lambda r: r["Offers"],
-=======
                     "/offers", http_constants.ResourceType.Offer, "", lambda r: r["Offers"],
->>>>>>> a1946d47
                     lambda _, b: b, query, options, **kwargs)
 
         return ItemPaged(
