﻿# The MIT License (MIT)
# Copyright (c) 2014 Microsoft Corporation

# Permission is hereby granted, free of charge, to any person obtaining a copy
# of this software and associated documentation files (the "Software"), to deal
# in the Software without restriction, including without limitation the rights
# to use, copy, modify, merge, publish, distribute, sublicense, and/or sell
# copies of the Software, and to permit persons to whom the Software is
# furnished to do so, subject to the following conditions:

# The above copyright notice and this permission notice shall be included in all
# copies or substantial portions of the Software.

# THE SOFTWARE IS PROVIDED "AS IS", WITHOUT WARRANTY OF ANY KIND, EXPRESS OR
# IMPLIED, INCLUDING BUT NOT LIMITED TO THE WARRANTIES OF MERCHANTABILITY,
# FITNESS FOR A PARTICULAR PURPOSE AND NONINFRINGEMENT. IN NO EVENT SHALL THE
# AUTHORS OR COPYRIGHT HOLDERS BE LIABLE FOR ANY CLAIM, DAMAGES OR OTHER
# LIABILITY, WHETHER IN AN ACTION OF CONTRACT, TORT OR OTHERWISE, ARISING FROM,
# OUT OF OR IN CONNECTION WITH THE SOFTWARE OR THE USE OR OTHER DEALINGS IN THE
# SOFTWARE.

# pylint: disable=too-many-lines, protected-access

"""Document client class for the Azure Cosmos database service.
"""
import os
import urllib.parse
import uuid
from typing import Callable, Dict, Any, Iterable, List, Mapping, Optional, Sequence, Tuple, Union, cast, Type
from typing_extensions import TypedDict
from urllib3.util.retry import Retry

from azure.core import PipelineClient
from azure.core.credentials import TokenCredential
from azure.core.paging import ItemPaged
from azure.core.pipeline.policies import (
    HTTPPolicy,
    ContentDecodePolicy,
    HeadersPolicy,
    UserAgentPolicy,
    NetworkTraceLoggingPolicy,
    CustomHookPolicy,
    DistributedTracingPolicy,
    ProxyPolicy
)
from azure.core.utils import CaseInsensitiveDict
from azure.core.pipeline.transport import HttpRequest, \
    HttpResponse  # pylint: disable=no-legacy-azure-core-http-response-import

from . import _base as base
from ._global_partition_endpoint_manager_circuit_breaker import _GlobalPartitionEndpointManagerForCircuitBreaker
from . import _query_iterable as query_iterable
from . import _runtime_constants as runtime_constants
from . import _session
from . import _synchronized_request as synchronized_request
from . import _utils
from . import documents
from . import http_constants, exceptions
from ._auth_policy import CosmosBearerTokenCredentialPolicy
from ._base import _build_properties_cache
from ._change_feed.change_feed_iterable import ChangeFeedIterable
from ._change_feed.change_feed_state import ChangeFeedState
from ._change_feed.feed_range_internal import FeedRangeInternalEpk
from ._constants import _Constants as Constants
from ._cosmos_http_logging_policy import CosmosHttpLoggingPolicy
from ._cosmos_responses import CosmosDict, CosmosList
from ._range_partition_resolver import RangePartitionResolver
from ._request_object import RequestObject
from ._retry_utility import ConnectionRetryPolicy
from ._routing import routing_map_provider, routing_range
from .documents import ConnectionPolicy, DatabaseAccount
from .partition_key import (
    _Undefined,
    _Empty,
    PartitionKey,
    PartitionKeyKind,
    _return_undefined_or_empty_partition_key,
    NonePartitionKeyValue,
<<<<<<< HEAD
=======
    _get_partition_key_from_partition_key_definition
>>>>>>> 470b6ca7
)

PartitionKeyType = Union[str, int, float, bool, Sequence[Union[str, int, float, bool, None]], Type[NonePartitionKeyValue]]  # pylint: disable=line-too-long


class CredentialDict(TypedDict, total=False):
    masterKey: str
    resourceTokens: Mapping[str, Any]
    permissionFeed: Iterable[Mapping[str, Any]]
    clientSecretCredential: TokenCredential


class CosmosClientConnection:  # pylint: disable=too-many-public-methods,too-many-instance-attributes
    """Represents a document client.

    Provides a client-side logical representation of the Azure Cosmos
    service. This client is used to configure and execute requests against the
    service.

    The service client encapsulates the endpoint and credentials used to access
    the Azure Cosmos service.
    """

    class _QueryCompatibilityMode:
        Default = 0
        Query = 1
        SqlQuery = 2

    # default number precisions
    _DefaultNumberHashPrecision = 3
    _DefaultNumberRangePrecision = -1

    # default string precision
    _DefaultStringHashPrecision = 3
    _DefaultStringRangePrecision = -1

    def __init__( # pylint: disable=too-many-statements
        self,
        url_connection: str,
        auth: CredentialDict,
        connection_policy: Optional[ConnectionPolicy] = None,
        consistency_level: Optional[str] = None,
        **kwargs: Any
    ) -> None:
        """
        :param str url_connection:
            The URL for connecting to the DB server.
        :param dict auth:
            Contains 'masterKey' or 'resourceTokens', where
            auth['masterKey'] is the default authorization key to use to
            create the client, and auth['resourceTokens'] is the alternative
            authorization key.
        :param documents.ConnectionPolicy connection_policy:
            The connection policy for the client.
        :param documents.ConsistencyLevel consistency_level:
            The default consistency policy for client operations.

        """
        self.client_id = str(uuid.uuid4())
        self.url_connection = url_connection
        self.master_key: Optional[str] = None
        self.resource_tokens: Optional[Mapping[str, Any]] = None
        self.aad_credentials: Optional[TokenCredential] = None
        if auth is not None:
            self.master_key = auth.get("masterKey")
            self.resource_tokens = auth.get("resourceTokens")
            self.aad_credentials = auth.get("clientSecretCredential")

            if auth.get("permissionFeed"):
                self.resource_tokens = {}
                for permission_feed in auth["permissionFeed"]:
                    resource_parts = permission_feed["resource"].split("/")
                    id_ = resource_parts[-1]
                    self.resource_tokens[id_] = permission_feed["_token"]

        self.connection_policy = connection_policy or ConnectionPolicy()
        self.partition_resolvers: Dict[str, RangePartitionResolver] = {}
        self.__container_properties_cache: Dict[str, Dict[str, Any]] = {}
        self.default_headers: Dict[str, Any] = {
            http_constants.HttpHeaders.CacheControl: "no-cache",
            http_constants.HttpHeaders.Version: http_constants.Versions.CurrentVersion,
            # For single partition query with aggregate functions we would try to accumulate the results on the SDK.
            # We need to set continuation as not expected.
            http_constants.HttpHeaders.IsContinuationExpected: False,
        }

        throughput_bucket = kwargs.pop('throughput_bucket', None)
        if throughput_bucket:
            self.default_headers[http_constants.HttpHeaders.ThroughputBucket] = throughput_bucket

        # Keeps the latest response headers from the server.
        self.last_response_headers: CaseInsensitiveDict = CaseInsensitiveDict()

        self.UseMultipleWriteLocations = False
        self._global_endpoint_manager = _GlobalPartitionEndpointManagerForCircuitBreaker(self)

        retry_policy = None
        if isinstance(self.connection_policy.ConnectionRetryConfiguration, HTTPPolicy):
            retry_policy = self.connection_policy.ConnectionRetryConfiguration
        elif isinstance(self.connection_policy.ConnectionRetryConfiguration, int):
            retry_policy = ConnectionRetryPolicy(total=self.connection_policy.ConnectionRetryConfiguration)
        elif isinstance(self.connection_policy.ConnectionRetryConfiguration, Retry):
            # Convert a urllib3 retry policy to a Pipeline policy
            retry_policy = ConnectionRetryPolicy(
                retry_total=self.connection_policy.ConnectionRetryConfiguration.total,
                retry_connect=self.connection_policy.ConnectionRetryConfiguration.connect,
                retry_read=self.connection_policy.ConnectionRetryConfiguration.read,
                retry_status=self.connection_policy.ConnectionRetryConfiguration.status,
                retry_backoff_max=self.connection_policy.ConnectionRetryConfiguration.DEFAULT_BACKOFF_MAX,
                retry_on_status_codes=list(self.connection_policy.ConnectionRetryConfiguration.status_forcelist),
                retry_backoff_factor=self.connection_policy.ConnectionRetryConfiguration.backoff_factor
            )
        else:
            raise TypeError(
                "Unsupported retry policy. Must be an azure.cosmos.ConnectionRetryPolicy, int, or urllib3.Retry")

        proxies = kwargs.pop('proxies', {})
        if self.connection_policy.ProxyConfiguration and self.connection_policy.ProxyConfiguration.Host:
            host = self.connection_policy.ProxyConfiguration.Host
            url = urllib.parse.urlparse(host)
            proxy = host if url.port else host + ":" + str(self.connection_policy.ProxyConfiguration.Port)
            proxies.update({url.scheme: proxy})

        suffix = kwargs.pop('user_agent_suffix', None)
        self._user_agent: str = _utils.get_user_agent(suffix)

        credentials_policy = None
        if self.aad_credentials:
            scope = base.create_scope_from_url(self.url_connection)
            credentials_policy = CosmosBearerTokenCredentialPolicy(self.aad_credentials, scope)

        policies = [
            HeadersPolicy(**kwargs),
            ProxyPolicy(proxies=proxies),
            UserAgentPolicy(base_user_agent=self._user_agent, **kwargs),
            ContentDecodePolicy(),
            retry_policy,
            credentials_policy,
            CustomHookPolicy(**kwargs),
            NetworkTraceLoggingPolicy(**kwargs),
            DistributedTracingPolicy(**kwargs),
            CosmosHttpLoggingPolicy(
                logger=kwargs.pop("logger", None),
                enable_diagnostics_logging=kwargs.pop("enable_diagnostics_logging", False),
                global_endpoint_manager=self._global_endpoint_manager,
                **kwargs
            ),
        ]

        transport = kwargs.pop("transport", None)
        self.pipeline_client: PipelineClient[HttpRequest, HttpResponse] = PipelineClient(
            base_url=url_connection,
            transport=transport,
            policies=policies
        )

        # Query compatibility mode.
        # Allows to specify compatibility mode used by client when making query requests. Should be removed when
        # application/sql is no longer supported.
        self._query_compatibility_mode = CosmosClientConnection._QueryCompatibilityMode.Default

        # Routing map provider
        self._routing_map_provider = routing_map_provider.SmartRoutingMapProvider(self)

        database_account, _ = self._global_endpoint_manager._GetDatabaseAccount(**kwargs)
        self._global_endpoint_manager.force_refresh_on_startup(database_account)

        # Use database_account if no consistency passed in to verify consistency level to be used
        self.session: Optional[_session.Session] = None
        self._set_client_consistency_level(database_account, consistency_level)

    @property
    def _container_properties_cache(self) -> Dict[str, Dict[str, Any]]:
        """Gets the container properties cache from the client.
        :returns: the container properties cache for the client.
        :rtype: Dict[str, Dict[str, Any]]"""
        return self.__container_properties_cache

    def _set_container_properties_cache(self, container_link: str, properties: Optional[Dict[str, Any]]) -> None:
        """Sets the container properties cache for the specified container.

        This will only update the properties cache for a specified container.
        :param container_link: The container link will be used as the key to cache the container properties.
        :type container_link: str
        :param properties: These are the container properties to cache.
        :type properties:  Optional[Dict[str, Any]]"""
        if properties:
            self.__container_properties_cache[container_link] = properties
            self.__container_properties_cache[properties["_rid"]] = properties
        else:
            self.__container_properties_cache[container_link] = {}

    def _set_client_consistency_level(
        self,
        database_account: DatabaseAccount,
        consistency_level: Optional[str],
    ) -> None:
        """Checks if consistency level param was passed in by user and sets it to that value or to the account default.

        :param database_account: The database account to be used to check consistency levels
        :type database_account: ~azure.cosmos.documents.DatabaseAccount
        :param consistency_level: The consistency level passed in by the user
        :type consistency_level: Optional[str]
        :rtype: None
        """
        if consistency_level is None and database_account.ConsistencyPolicy:
            # Set to default level present in account
            user_consistency_policy = database_account.ConsistencyPolicy
            consistency_level = user_consistency_policy.get(Constants.DefaultConsistencyLevel)
        else:
            # Set consistency level header to be used for the client
            self.default_headers[http_constants.HttpHeaders.ConsistencyLevel] = consistency_level

        if consistency_level == documents.ConsistencyLevel.Session:
            # create a session - this is maintained only if the default consistency level
            # on the client is set to session, or if the user explicitly sets it as a property
            # via setter
            self.default_headers[http_constants.HttpHeaders.ConsistencyLevel] = consistency_level
            self.session = _session.Session(self.url_connection)
        else:
            self.session = None

    @property
    def Session(self) -> Optional[_session.Session]:
        """Gets the session object from the client.
         :returns: the session for the client
         :rtype: _session.Session
         """
        return self.session

    @Session.setter
    def Session(self, session: Optional[_session.Session]) -> None:
        """Sets a session object on the document client.
        This will override the existing session
        :param _session.Session session: the session to set
        """
        self.session = session

    @property
    def WriteEndpoint(self) -> str:
        """Gets the current write endpoint for a geo-replicated database account.
        :returns: the write endpoint for the database account
        :rtype: str
        """
        return self._global_endpoint_manager.get_write_endpoint()

    @property
    def ReadEndpoint(self) -> str:
        """Gets the current read endpoint for a geo-replicated database account.
        :returns: the read endpoint for the database account
        :rtype: str
        """
        return self._global_endpoint_manager.get_read_endpoint()

    def RegisterPartitionResolver(self, database_link: str, partition_resolver: RangePartitionResolver) -> None:
        """Registers the partition resolver associated with the database link

        :param str database_link:
            Database Self Link or ID based link.
        :param object partition_resolver:
            An instance of PartitionResolver.
        """
        if not database_link:
            raise ValueError("database_link is None or empty.")

        if partition_resolver is None:
            raise ValueError("partition_resolver is None.")

        self.partition_resolvers = {base.TrimBeginningAndEndingSlashes(database_link): partition_resolver}

    def GetPartitionResolver(self, database_link: str) -> Optional[RangePartitionResolver]:
        """Gets the partition resolver associated with the database link

        :param str database_link:
            Database self link or ID based link.

        :return:
            An instance of PartitionResolver.
        :rtype: object

        """
        if not database_link:
            raise ValueError("database_link is None or empty.")
        return self.partition_resolvers.get(base.TrimBeginningAndEndingSlashes(database_link))

    def CreateDatabase(
        self,
        database: Dict[str, Any],
        options: Optional[Mapping[str, Any]] = None,
        **kwargs: Any
    ) -> Dict[str, Any]:
        """Creates a database.

        :param dict database:
            The Azure Cosmos database to create.
        :param dict options:
            The request options for the request.

        :return:
            The Database that was created.
        :rtype: dict
        """
        if options is None:
            options = {}
        base._validate_resource(database)
        path = "/dbs"
        return self.Create(database, path, http_constants.ResourceType.Database, None, None, options, **kwargs)

    def ReadDatabase(
        self,
        database_link: str,
        options: Optional[Mapping[str, Any]] = None,
        **kwargs: Any
    ) -> Dict[str, Any]:
        """Reads a database.

        :param str database_link:
            The link to the database.
        :param dict options:
            The request options for the request.

        :return:
            The Database that was read.
        :rtype: dict

        """
        if options is None:
            options = {}

        path = base.GetPathFromLink(database_link)
        database_id = base.GetResourceIdOrFullNameFromLink(database_link)
        return self.Read(path, http_constants.ResourceType.Database, database_id, None, options, **kwargs)

    def ReadDatabases(
        self,
        options: Optional[Mapping[str, Any]] = None,
        **kwargs: Any
    ) -> ItemPaged[Dict[str, Any]]:
        """Reads all databases.

        :param dict options:
            The request options for the request.

        :return:
            Query Iterable of Databases.
        :rtype:
            query_iterable.QueryIterable

        """
        if options is None:
            options = {}

        return self.QueryDatabases(None, options, **kwargs)

    def QueryDatabases(
        self,
        query: Optional[Union[str, Dict[str, Any]]],
        options: Optional[Mapping[str, Any]] = None,
        **kwargs: Any
    ) -> ItemPaged[Dict[str, Any]]:
        """Queries databases.

        :param (str or dict) query:
        :param dict options:
            The request options for the request.

        :return: Query Iterable of Databases.
        :rtype:
            query_iterable.QueryIterable

        """
        if options is None:
            options = {}

        def fetch_fn(options: Mapping[str, Any]) -> Tuple[List[Dict[str, Any]], CaseInsensitiveDict]:
            return self.__QueryFeed(
                    "/dbs", http_constants.ResourceType.Database, "", lambda r: r["Databases"],
                    lambda _, b: b, query, options, **kwargs)

        return ItemPaged(
            self, query, options, fetch_function=fetch_fn, page_iterator_class=query_iterable.QueryIterable
        )

    def ReadContainers(
        self,
        database_link: str,
        options: Optional[Mapping[str, Any]] = None,
        **kwargs: Any
    ) -> ItemPaged[Dict[str, Any]]:
        """Reads all collections in a database.

        :param str database_link:
            The link to the database.
        :param dict options:
            The request options for the request.

        :return: Query Iterable of Collections.
        :rtype:
            query_iterable.QueryIterable

        """
        if options is None:
            options = {}

        return self.QueryContainers(database_link, None, options, **kwargs)

    def QueryContainers(
        self,
        database_link: str,
        query: Optional[Union[str, Dict[str, Any]]],
        options: Optional[Mapping[str, Any]] = None,
        **kwargs: Any
    ) -> ItemPaged[Dict[str, Any]]:
        """Queries collections in a database.

        :param str database_link:
            The link to the database.
        :param (str or dict) query:
        :param dict options:
            The request options for the request.

        :return: Query Iterable of Collections.
        :rtype:
            query_iterable.QueryIterable

        """
        if options is None:
            options = {}

        path = base.GetPathFromLink(database_link, http_constants.ResourceType.Collection)
        database_id = base.GetResourceIdOrFullNameFromLink(database_link)

        def fetch_fn(options: Mapping[str, Any]) -> Tuple[List[Dict[str, Any]], CaseInsensitiveDict]:
            return self.__QueryFeed(
                    path, http_constants.ResourceType.Collection, database_id, lambda r: r["DocumentCollections"],
                    lambda _, body: body, query, options, **kwargs)

        return ItemPaged(
            self, query, options, fetch_function=fetch_fn, page_iterator_class=query_iterable.QueryIterable
        )

    def CreateContainer(
        self,
        database_link: str,
        collection: Dict[str, Any],
        options: Optional[Mapping[str, Any]] = None,
        **kwargs: Any
    ) -> Dict[str, Any]:
        """Creates a collection in a database.

        :param str database_link:
            The link to the database.
        :param dict collection:
            The Azure Cosmos collection to create.
        :param dict options:
            The request options for the request.

        :return: The Collection that was created.
        :rtype: dict

        """
        if options is None:
            options = {}

        base._validate_resource(collection)
        path = base.GetPathFromLink(database_link, http_constants.ResourceType.Collection)
        database_id = base.GetResourceIdOrFullNameFromLink(database_link)
        return self.Create(collection, path, http_constants.ResourceType.Collection, database_id, None,
                           options, **kwargs)

    def ReplaceContainer(
        self,
        collection_link: str,
        collection: Dict[str, Any],
        options: Optional[Mapping[str, Any]] = None,
        **kwargs: Any
    ) -> Dict[str, Any]:
        """Replaces a collection and return it.

        :param str collection_link:
            The link to the collection entity.
        :param dict collection:
            The collection to be used.
        :param dict options:
            The request options for the request.

        :return:
            The new Collection.
        :rtype:
            dict

        """
        if options is None:
            options = {}

        base._validate_resource(collection)
        path = base.GetPathFromLink(collection_link)
        collection_id = base.GetResourceIdOrFullNameFromLink(collection_link)
        return self.Replace(collection, path, http_constants.ResourceType.Collection, collection_id, None,
                            options, **kwargs)

    def ReadContainer(
        self,
        collection_link: str,
        options: Optional[Mapping[str, Any]] = None,
        **kwargs: Any
    ) -> Dict[str, Any]:
        """Reads a collection.

        :param str collection_link:
            The link to the document collection.
        :param dict options:
            The request options for the request.

        :return:
            The read Collection.
        :rtype:
            dict

        """
        if options is None:
            options = {}

        path = base.GetPathFromLink(collection_link)
        collection_id = base.GetResourceIdOrFullNameFromLink(collection_link)
        return self.Read(path, http_constants.ResourceType.Collection, collection_id, None, options, **kwargs)

    def CreateUser(
        self,
        database_link: str,
        user: Dict[str, Any],
        options: Optional[Mapping[str, Any]] = None,
        **kwargs: Any
    ) -> Dict[str, Any]:
        """Creates a user.

        :param str database_link:
            The link to the database.
        :param dict user:
            The Azure Cosmos user to create.
        :param dict options:
            The request options for the request.

        :return:
            The created User.
        :rtype:
            dict

        """
        if options is None:
            options = {}

        database_id, path = self._GetDatabaseIdWithPathForUser(database_link, user)
        return self.Create(user, path, http_constants.ResourceType.User, database_id, None, options, **kwargs)

    def UpsertUser(
        self,
        database_link: str,
        user: Dict[str, Any],
        options: Optional[Mapping[str, Any]] = None,
        **kwargs: Any
    ) -> Dict[str, Any]:
        """Upserts a user.

        :param str database_link:
            The link to the database.
        :param dict user:
            The Azure Cosmos user to upsert.
        :param dict options:
            The request options for the request.

        :return:
            The upserted User.
        :rtype: dict
        """
        if options is None:
            options = {}

        database_id, path = self._GetDatabaseIdWithPathForUser(database_link, user)
        return self.Upsert(user, path, http_constants.ResourceType.User, database_id, None, options, **kwargs)

    def _GetDatabaseIdWithPathForUser(self, database_link: str, user: Mapping[str, Any]) -> Tuple[Optional[str], str]:
        base._validate_resource(user)
        path = base.GetPathFromLink(database_link, http_constants.ResourceType.User)
        database_id = base.GetResourceIdOrFullNameFromLink(database_link)
        return database_id, path

    def ReadUser(
        self,
        user_link: str,
        options: Optional[Mapping[str, Any]] = None,
        **kwargs: Any
    ) -> Dict[str, Any]:
        """Reads a user.

        :param str user_link:
            The link to the user entity.
        :param dict options:
            The request options for the request.

        :return:
            The read User.
        :rtype:
            dict

        """
        if options is None:
            options = {}

        path = base.GetPathFromLink(user_link)
        user_id = base.GetResourceIdOrFullNameFromLink(user_link)
        return self.Read(path, http_constants.ResourceType.User, user_id, None, options, **kwargs)

    def ReadUsers(
        self,
        database_link: str,
        options: Optional[Mapping[str, Any]] = None,
        **kwargs: Any
    ) -> ItemPaged[Dict[str, Any]]:
        """Reads all users in a database.

        :param str database_link:
            The link to the database.
        :param dict[str, Any] options:
            The request options for the request.
        :return:
            Query iterable of Users.
        :rtype:
            query_iterable.QueryIterable

        """
        if options is None:
            options = {}

        return self.QueryUsers(database_link, None, options, **kwargs)

    def QueryUsers(
        self,
        database_link: str,
        query: Optional[Union[str, Dict[str, Any]]],
        options: Optional[Mapping[str, Any]] = None,
        **kwargs: Any
    ) -> ItemPaged[Dict[str, Any]]:
        """Queries users in a database.

        :param str database_link:
            The link to the database.
        :param (str or dict) query:
        :param dict options:
            The request options for the request.

        :return:
            Query Iterable of Users.
        :rtype:
            query_iterable.QueryIterable

        """
        if options is None:
            options = {}

        path = base.GetPathFromLink(database_link, http_constants.ResourceType.User)
        database_id = base.GetResourceIdOrFullNameFromLink(database_link)

        def fetch_fn(options: Mapping[str, Any]) -> Tuple[List[Dict[str, Any]], CaseInsensitiveDict]:
            return self.__QueryFeed(
                    path, http_constants.ResourceType.User, database_id, lambda r: r["Users"],
                    lambda _, b: b, query, options, **kwargs)

        return ItemPaged(
            self, query, options, fetch_function=fetch_fn, page_iterator_class=query_iterable.QueryIterable
        )

    def DeleteDatabase(
        self,
        database_link: str,
        options: Optional[Mapping[str, Any]] = None,
        **kwargs: Any
    ) -> None:
        """Deletes a database.

        :param str database_link:
            The link to the database.
        :param dict options:
            The request options for the request.

        :return:
            The deleted Database.
        :rtype:
            dict

        """
        if options is None:
            options = {}

        path = base.GetPathFromLink(database_link)
        database_id = base.GetResourceIdOrFullNameFromLink(database_link)
        self.DeleteResource(path, http_constants.ResourceType.Database, database_id, None, options, **kwargs)

    def CreatePermission(
        self,
        user_link: str,
        permission: Dict[str, Any],
        options: Optional[Mapping[str, Any]] = None,
        **kwargs: Any
    ) -> Dict[str, Any]:
        """Creates a permission for a user.

        :param str user_link:
            The link to the user entity.
        :param dict permission:
            The Azure Cosmos user permission to create.
        :param dict options:
            The request options for the request.

        :return:
            The created Permission.
        :rtype:
            dict

        """
        if options is None:
            options = {}

        path, user_id = self._GetUserIdWithPathForPermission(permission, user_link)
        return self.Create(permission, path, http_constants.ResourceType.Permission, user_id, None, options, **kwargs)

    def UpsertPermission(
        self,
        user_link: str,
        permission: Dict[str, Any],
        options: Optional[Mapping[str, Any]] = None,
        **kwargs: Any
    ) -> Dict[str, Any]:
        """Upserts a permission for a user.

        :param str user_link:
            The link to the user entity.
        :param dict permission:
            The Azure Cosmos user permission to upsert.
        :param dict options:
            The request options for the request.

        :return:
            The upserted permission.
        :rtype:
            dict

        """
        if options is None:
            options = {}

        path, user_id = self._GetUserIdWithPathForPermission(permission, user_link)
        return self.Upsert(permission, path, http_constants.ResourceType.Permission, user_id, None, options, **kwargs)

    def _GetUserIdWithPathForPermission(
        self,
        permission: Mapping[str, Any],
        user_link: str
    ) -> Tuple[str, Optional[str]]:
        base._validate_resource(permission)
        path = base.GetPathFromLink(user_link, http_constants.ResourceType.Permission)
        user_id = base.GetResourceIdOrFullNameFromLink(user_link)
        return path, user_id

    def ReadPermission(
        self,
        permission_link: str,
        options: Optional[Mapping[str, Any]] = None,
        **kwargs: Any
    ) -> Dict[str, Any]:
        """Reads a permission.

        :param str permission_link:
            The link to the permission.
        :param dict options:
            The request options for the request.

        :return:
            The read permission.
        :rtype:
            dict

        """
        if options is None:
            options = {}

        path = base.GetPathFromLink(permission_link)
        permission_id = base.GetResourceIdOrFullNameFromLink(permission_link)
        return self.Read(path, http_constants.ResourceType.Permission, permission_id, None, options, **kwargs)

    def ReadPermissions(
        self,
        user_link: str,
        options: Optional[Mapping[str, Any]] = None,
        **kwargs: Any
    ) -> ItemPaged[Dict[str, Any]]:
        """Reads all permissions for a user.

        :param str user_link:
            The link to the user entity.
        :param dict options:
            The request options for the request.

        :return:
            Query Iterable of Permissions.
        :rtype:
            query_iterable.QueryIterable

        """
        if options is None:
            options = {}

        return self.QueryPermissions(user_link, None, options, **kwargs)

    def QueryPermissions(
        self,
        user_link: str,
        query: Optional[Union[str, Dict[str, Any]]],
        options: Optional[Mapping[str, Any]] = None,
        **kwargs: Any
    ) -> ItemPaged[Dict[str, Any]]:
        """Queries permissions for a user.

        :param str user_link:
            The link to the user entity.
        :param (str or dict) query:
        :param dict options:
            The request options for the request.

        :return:
            Query Iterable of Permissions.
        :rtype:
            query_iterable.QueryIterable

        """
        if options is None:
            options = {}

        path = base.GetPathFromLink(user_link, http_constants.ResourceType.Permission)
        user_id = base.GetResourceIdOrFullNameFromLink(user_link)

        def fetch_fn(options: Mapping[str, Any]) -> Tuple[List[Dict[str, Any]], CaseInsensitiveDict]:
            return self.__QueryFeed(
                    path, http_constants.ResourceType.Permission, user_id, lambda r: r["Permissions"],
                    lambda _, b: b, query, options, **kwargs)

        return ItemPaged(
            self, query, options, fetch_function=fetch_fn, page_iterator_class=query_iterable.QueryIterable
        )

    def ReplaceUser(
        self,
        user_link: str,
        user: Dict[str, Any],
        options: Optional[Mapping[str, Any]] = None,
        **kwargs: Any
    ) -> Dict[str, Any]:
        """Replaces a user and return it.

        :param str user_link:
            The link to the user entity.
        :param dict user:
        :param dict options:
            The request options for the request.

        :return:
            The new User.
        :rtype:
            dict

        """
        if options is None:
            options = {}

        base._validate_resource(user)
        path = base.GetPathFromLink(user_link)
        user_id = base.GetResourceIdOrFullNameFromLink(user_link)
        return self.Replace(user, path, http_constants.ResourceType.User, user_id, None, options, **kwargs)

    def DeleteUser(
        self,
        user_link: str,
        options: Optional[Mapping[str, Any]] = None,
        **kwargs: Any
    ) -> None:
        """Deletes a user.

        :param str user_link:
            The link to the user entity.
        :param dict options:
            The request options for the request.

        :return:
            The deleted user.
        :rtype:
            dict

        """
        if options is None:
            options = {}

        path = base.GetPathFromLink(user_link)
        user_id = base.GetResourceIdOrFullNameFromLink(user_link)
        self.DeleteResource(path, http_constants.ResourceType.User, user_id, None, options, **kwargs)

    def ReplacePermission(
        self,
        permission_link: str,
        permission: Dict[str, Any],
        options: Optional[Mapping[str, Any]] = None,
        **kwargs: Any
    ) -> Dict[str, Any]:
        """Replaces a permission and return it.

        :param str permission_link:
            The link to the permission.
        :param dict permission:
        :param dict options:
            The request options for the request.

        :return:
            The new Permission.
        :rtype:
            dict

        """
        if options is None:
            options = {}

        base._validate_resource(permission)
        path = base.GetPathFromLink(permission_link)
        permission_id = base.GetResourceIdOrFullNameFromLink(permission_link)
        return self.Replace(permission, path, http_constants.ResourceType.Permission, permission_id, None,
                            options, **kwargs)

    def DeletePermission(
        self,
        permission_link: str,
        options: Optional[Mapping[str, Any]] = None,
        **kwargs: Any
    ) -> None:
        """Deletes a permission.

        :param str permission_link:
            The link to the permission.
        :param dict options:
            The request options for the request.

        :return:
            The deleted Permission.
        :rtype:
            dict

        """
        if options is None:
            options = {}

        path = base.GetPathFromLink(permission_link)
        permission_id = base.GetResourceIdOrFullNameFromLink(permission_link)
        self.DeleteResource(path, http_constants.ResourceType.Permission, permission_id, None, options,
                            **kwargs)

    def ReadItems(
        self,
        collection_link: str,
        feed_options: Optional[Mapping[str, Any]] = None,
        response_hook: Optional[Callable[[Mapping[str, Any], Dict[str, Any]], None]] = None,
        **kwargs: Any
    ) -> ItemPaged[Dict[str, Any]]:
        """Reads all documents in a collection.
        :param str collection_link: The link to the document collection.
        :param dict feed_options: The additional options for the operation.
        :param response_hook: A callable invoked with the response metadata.
        :type response_hook: Callable[[Mapping[str, Any], Dict[str, Any]]
        :return: Query Iterable of Documents.
        :rtype: query_iterable.QueryIterable
        """
        if feed_options is None:
            feed_options = {}

        return self.QueryItems(collection_link, None, feed_options, response_hook=response_hook, **kwargs)

    def QueryItems(
        self,
        database_or_container_link: str,
        query: Optional[Union[str, Dict[str, Any]]],
        options: Optional[Mapping[str, Any]] = None,
        partition_key: Optional[PartitionKeyType] = None,
        response_hook: Optional[Callable[[Mapping[str, Any], Dict[str, Any]], None]] = None,
        **kwargs: Any
    ) -> ItemPaged[Dict[str, Any]]:
        """Queries documents in a collection.

        :param str database_or_container_link:
            The link to the database when using partitioning, otherwise link to the document collection.
        :param (str or dict) query: the query to be used
        :param dict options: The request options for the request.
        :param partition_key: Partition key for the query(default value None)
        :type: partition_key: Union[str, int, float, bool, List[Union[str, int, float, bool]]]
        :param response_hook: A callable invoked with the response metadata.
        :type response_hook: Callable[[Mapping[str, Any], Dict[str, Any]], None]

        :return:
            Query Iterable of Documents.
        :rtype:
            query_iterable.QueryIterable

        """
        database_or_container_link = base.TrimBeginningAndEndingSlashes(database_or_container_link)

        if options is None:
            options = {}

        if base.IsDatabaseLink(database_or_container_link):
            return ItemPaged(
                self,
                query,
                options,
                database_link=database_or_container_link,
                partition_key=partition_key,
                page_iterator_class=query_iterable.QueryIterable
            )

        path = base.GetPathFromLink(database_or_container_link, http_constants.ResourceType.Document)
        collection_id = base.GetResourceIdOrFullNameFromLink(database_or_container_link)

        def fetch_fn(options: Mapping[str, Any]) -> Tuple[List[Dict[str, Any]], CaseInsensitiveDict]:
            return self.__QueryFeed(
                    path,
                    http_constants.ResourceType.Document,
                    collection_id,
                    lambda r: r["Documents"],
                    lambda _, b: b,
                    query,
                    options,
                    response_hook=response_hook,
                    **kwargs)

        return ItemPaged(
            self,
            query,
            options,
            fetch_function=fetch_fn,
            collection_link=database_or_container_link,
            page_iterator_class=query_iterable.QueryIterable,
            response_hook=response_hook
        )

    def QueryItemsChangeFeed(
        self,
        collection_link: str,
        options: Optional[Mapping[str, Any]] = None,
        response_hook: Optional[Callable[[Mapping[str, Any], Mapping[str, Any]], None]] = None,
        **kwargs: Any
    ) -> ItemPaged[Dict[str, Any]]:
        """Queries documents change feed in a collection.

        :param str collection_link: The link to the document collection.
        :param dict options: The request options for the request.
        :param response_hook: A callable invoked with the response metadata.
        :type response_hook: Callable[[Dict[str, str], Dict[str, Any]]

        :return:
            Query Iterable of Documents.
        :rtype:
            query_iterable.QueryIterable

        """

        partition_key_range_id = None
        if options is not None and "partitionKeyRangeId" in options:
            partition_key_range_id = options["partitionKeyRangeId"]

        return self._QueryChangeFeed(collection_link, options, partition_key_range_id,response_hook=response_hook,
                                     **kwargs)

    def _QueryChangeFeed(
        self,
        collection_link: str,
        options: Optional[Mapping[str, Any]] = None,
        partition_key_range_id: Optional[str] = None,
        response_hook: Optional[Callable[[Mapping[str, Any], Mapping[str, Any]], None]] = None,
        **kwargs: Any
    ) -> ItemPaged[Dict[str, Any]]:
        """Queries change feed of a resource in a collection.

        :param str collection_link: The link to the document collection.
        :param dict options: The request options for the request.
        :param str partition_key_range_id: Specifies partition key range id.
        :param response_hook: A callable invoked with the response metadata
        :type response_hook: Callable[[Dict[str, str], Dict[str, Any]]

        :return:
            Query Iterable of Documents.
        :rtype:
            query_iterable.QueryIterable

        """
        if options is None:
            options = {}
        else:
            options = dict(options)

        path = base.GetPathFromLink(collection_link, http_constants.ResourceType.Document)
        collection_id = base.GetResourceIdOrFullNameFromLink(collection_link)

        def fetch_fn(options: Mapping[str, Any]) -> Tuple[List[Dict[str, Any]], CaseInsensitiveDict]:
            if collection_link in self.__container_properties_cache:
                # TODO: This will make deep copy. Check if this has any performance impact
                new_options = dict(options)
                new_options["containerRID"] = self.__container_properties_cache[collection_link]["_rid"]
                options = new_options
            return self.__QueryFeed(
                path,
                http_constants.ResourceType.Document,
                collection_id,
                lambda r: r["Documents"],
                lambda _, b: b,
                None,
                options,
                partition_key_range_id,
                response_hook=response_hook,
                **kwargs)

        return ItemPaged(
            self,
            options,
            fetch_function=fetch_fn,
            collection_link=collection_link,
            page_iterator_class=ChangeFeedIterable
        )

    def _ReadPartitionKeyRanges(
        self,
        collection_link: str,
        feed_options: Optional[Mapping[str, Any]] = None,
        **kwargs: Any
    ) -> ItemPaged[Dict[str, Any]]:
        """Reads Partition Key Ranges.

        :param str collection_link: The link to the document collection.
        :param dict feed_options: The request options.
        :return: Query Iterable of PartitionKeyRanges.
        :rtype: query_iterable.QueryIterable

        """
        if feed_options is None:
            feed_options = {}

        return self._QueryPartitionKeyRanges(collection_link, None, feed_options, **kwargs)

    def _QueryPartitionKeyRanges(
        self,
        collection_link: str,
        query: Optional[Union[str, Dict[str, Any]]],
        options: Optional[Mapping[str, Any]] = None,
        **kwargs: Any
    ) -> ItemPaged[Dict[str, Any]]:
        """Queries Partition Key Ranges in a collection.

        :param str collection_link:
            The link to the document collection.
        :param (str or dict) query:
        :param dict options:
            The request options for the request.

        :return:
            Query Iterable of PartitionKeyRanges.
        :rtype:
            query_iterable.QueryIterable

        """
        if options is None:
            options = {}

        path = base.GetPathFromLink(collection_link, http_constants.ResourceType.PartitionKeyRange)
        collection_id = base.GetResourceIdOrFullNameFromLink(collection_link)

        def fetch_fn(options: Mapping[str, Any]) -> Tuple[List[Dict[str, Any]], CaseInsensitiveDict]:
            return self.__QueryFeed(
                    path, http_constants.ResourceType.PartitionKeyRange, collection_id,
                    lambda r: r["PartitionKeyRanges"],
                    lambda _, b: b, query, options, **kwargs)

        return ItemPaged(
            self, query, options, fetch_function=fetch_fn, page_iterator_class=query_iterable.QueryIterable
        )

    def CreateItem(
        self,
        database_or_container_link: str,
        document: Dict[str, Any],
        options: Optional[Mapping[str, Any]] = None,
        **kwargs: Any
    ) -> CosmosDict:
        """Creates a document in a collection.

        :param str database_or_container_link:
            The link to the database when using partitioning, otherwise link to the document collection.
        :param dict document: The Azure Cosmos document to create.
        :param dict options: The request options for the request.
        :return: The created Document.
        :rtype: CosmosDict
        """
        # Python's default arguments are evaluated once when the function is defined,
        # not each time the function is called (like it is in say, Ruby). This means
        # that if you use a mutable default argument and mutate it, you will and have
        # mutated that object for all future calls to the function as well. So, using
        # a non-mutable default in this case(None) and assigning an empty dict(mutable)
        # inside the method For more details on this gotcha, please refer
        # http://docs.python-guide.org/en/latest/writing/gotchas/
        if options is None:
            options = {}

        # We check the link to be document collection link since it can be database
        # link in case of client side partitioning
        collection_id, document, path = self._GetContainerIdWithPathForItem(
            database_or_container_link, document, options
        )

        if base.IsItemContainerLink(database_or_container_link):
            options = self._AddPartitionKey(database_or_container_link, document, options)
        return self.Create(document,
                           path,
                           http_constants.ResourceType.Document,
                           collection_id,
                           None,
                           options,
                           **kwargs)

    def UpsertItem(
        self,
        database_or_container_link: str,
        document: Dict[str, Any],
        options: Optional[Dict[str, Any]] = None,
        **kwargs: Any
    ) -> CosmosDict:
        """Upserts a document in a collection.

        :param str database_or_container_link:
            The link to the database when using partitioning, otherwise link to the document collection.
        :param dict document: The Azure Cosmos document to upsert.
        :param dict options: The request options for the request.
        :return: The upserted Document.
        :rtype: CosmosDict
        """
        # Python's default arguments are evaluated once when the function is defined,
        # not each time the function is called (like it is in say, Ruby). This means
        # that if you use a mutable default argument and mutate it, you will and have
        # mutated that object for all future calls to the function as well. So, using
        # a non-mutable deafult in this case(None) and assigning an empty dict(mutable)
        # inside the method For more details on this gotcha, please refer
        # http://docs.python-guide.org/en/latest/writing/gotchas/
        if options is None:
            options = {}

        # We check the link to be document collection link since it can be database
        # link in case of client side partitioning
        if base.IsItemContainerLink(database_or_container_link):
            options = self._AddPartitionKey(database_or_container_link, document, options)

        collection_id, document, path = self._GetContainerIdWithPathForItem(
            database_or_container_link, document, options
        )
        return self.Upsert(document,
                           path,
                           http_constants.ResourceType.Document,
                           collection_id,
                           None,
                           options,
                           **kwargs)

    PartitionResolverErrorMessage = (
            "Couldn't find any partition resolvers for the database link provided. "
            + "Ensure that the link you used when registering the partition resolvers "
            + "matches the link provided or you need to register both types of database "
            + "link(self link as well as ID based link)."
    )

    # Gets the collection id and path for the document
    def _GetContainerIdWithPathForItem(
        self,
        database_or_container_link: str,
        document: Mapping[str, Any],
        options: Mapping[str, Any]
    ) -> Tuple[Optional[str], Dict[str, Any], str]:

        if not database_or_container_link:
            raise ValueError("database_or_container_link is None or empty.")

        if document is None:
            raise ValueError("document is None.")

        base._validate_resource(document)
        document = dict(document)
        if not document.get("id") and not options.get("disableAutomaticIdGeneration"):
            document["id"] = base.GenerateGuidId()

        collection_link = database_or_container_link

        if base.IsDatabaseLink(database_or_container_link):
            partition_resolver = self.GetPartitionResolver(database_or_container_link)

            if partition_resolver is not None:
                collection_link = partition_resolver.ResolveForCreate(document)
            else:
                raise ValueError(CosmosClientConnection.PartitionResolverErrorMessage)

        path = base.GetPathFromLink(collection_link, http_constants.ResourceType.Document)
        collection_id = base.GetResourceIdOrFullNameFromLink(collection_link)
        return collection_id, document, path

    def ReadItem(
        self,
        document_link: str,
        options: Optional[Mapping[str, Any]] = None,
        **kwargs
    ) -> CosmosDict:
        """Reads a document.

        :param str document_link:
            The link to the document.
        :param dict options:
            The request options for the request.

        :return:
            The read Document.
        :rtype:
            CosmosDict

        """
        if options is None:
            options = {}

        path = base.GetPathFromLink(document_link)
        document_id = base.GetResourceIdOrFullNameFromLink(document_link)
        return self.Read(path, http_constants.ResourceType.Document, document_id, None, options, **kwargs)

    def ReadTriggers(
        self,
        collection_link: str,
        options: Optional[Mapping[str, Any]] = None,
        **kwargs: Any
    ) -> ItemPaged[Dict[str, Any]]:
        """Reads all triggers in a collection.

        :param str collection_link:
            The link to the document collection.
        :param dict options:
            The request options for the request.

        :return:
            Query Iterable of Triggers.
        :rtype:
            query_iterable.QueryIterable

        """
        if options is None:
            options = {}

        return self.QueryTriggers(collection_link, None, options, **kwargs)

    def QueryTriggers(
        self,
        collection_link: str,
        query: Optional[Union[str, Dict[str, Any]]],
        options: Optional[Mapping[str, Any]] = None,
        **kwargs: Any
    ) -> ItemPaged[Dict[str, Any]]:
        """Queries triggers in a collection.

        :param str collection_link:
            The link to the document collection.
        :param (str or dict) query:
        :param dict options:
            The request options for the request.

        :return:
            Query Iterable of Triggers.
        :rtype:
            query_iterable.QueryIterable

        """
        if options is None:
            options = {}

        path = base.GetPathFromLink(collection_link, http_constants.ResourceType.Trigger)
        collection_id = base.GetResourceIdOrFullNameFromLink(collection_link)

        def fetch_fn(options: Mapping[str, Any]) -> Tuple[List[Dict[str, Any]], CaseInsensitiveDict]:
            return self.__QueryFeed(
                path, http_constants.ResourceType.Trigger, collection_id, lambda r: r["Triggers"],
                lambda _, b: b, query, options, **kwargs)

        return ItemPaged(
            self, query, options, fetch_function=fetch_fn, page_iterator_class=query_iterable.QueryIterable
        )

    def CreateTrigger(
        self,
        collection_link: str,
        trigger: Dict[str, Any],
        options: Optional[Mapping[str, Any]] = None,
        **kwargs: Any
    ) -> Dict[str, Any]:
        """Creates a trigger in a collection.

        :param str collection_link:
            The link to the document collection.
        :param dict trigger:
        :param dict options:
            The request options for the request.

        :return:
            The created Trigger.
        :rtype:
            dict

        """
        if options is None:
            options = {}

        collection_id, path, trigger = self._GetContainerIdWithPathForTrigger(collection_link, trigger)
        return self.Create(trigger, path, http_constants.ResourceType.Trigger, collection_id, None, options, **kwargs)

    def _GetContainerIdWithPathForTrigger(
        self,
        collection_link: str,
        trigger: Mapping[str, Any]
    ) -> Tuple[Optional[str], str, Dict[str, Any]]:
        base._validate_resource(trigger)
        trigger = dict(trigger)
        if trigger.get("serverScript"):
            trigger["body"] = str(trigger.pop("serverScript", ""))
        elif trigger.get("body"):
            trigger["body"] = str(trigger["body"])

        path = base.GetPathFromLink(collection_link, http_constants.ResourceType.Trigger)
        collection_id = base.GetResourceIdOrFullNameFromLink(collection_link)
        return collection_id, path, trigger

    def ReadTrigger(
        self,
        trigger_link: str,
        options: Optional[Mapping[str, Any]] = None,
        **kwargs: Any
    ) -> Dict[str, Any]:
        """Reads a trigger.

        :param str trigger_link:
            The link to the trigger.
        :param dict options:
            The request options for the request.

        :return:
            The read Trigger.
        :rtype:
            dict

        """
        if options is None:
            options = {}

        path = base.GetPathFromLink(trigger_link)
        trigger_id = base.GetResourceIdOrFullNameFromLink(trigger_link)
        return self.Read(path, http_constants.ResourceType.Trigger, trigger_id, None, options, **kwargs)

    def UpsertTrigger(
        self,
        collection_link: str,
        trigger: Dict[str, Any],
        options: Optional[Mapping[str, Any]] = None,
        **kwargs: Any
    ) -> Dict[str, Any]:
        """Upserts a trigger in a collection.
        :param str collection_link:
            The link to the document collection.
        :param dict trigger:
        :param dict options:
            The request options for the request.
        :return:
            The upserted Trigger.
        :rtype:
            dict
        """
        if options is None:
            options = {}

        collection_id, path, trigger = self._GetContainerIdWithPathForTrigger(collection_link, trigger)
        return self.Upsert(trigger, path, http_constants.ResourceType.Trigger, collection_id, None,
                           options, **kwargs)

    def ReadUserDefinedFunctions(
        self,
        collection_link: str,
        options: Optional[Mapping[str, Any]] = None,
        **kwargs: Any
    ) -> ItemPaged[Dict[str, Any]]:
        """Reads all user-defined functions in a collection.

        :param str collection_link:
            The link to the document collection.
        :param dict options:
            The request options for the request.

        :return:
            Query Iterable of UDFs.
        :rtype:
            query_iterable.QueryIterable

        """
        if options is None:
            options = {}

        return self.QueryUserDefinedFunctions(collection_link, None, options, **kwargs)

    def QueryUserDefinedFunctions(
        self,
        collection_link: str,
        query: Optional[Union[str, Dict[str, Any]]],
        options: Optional[Mapping[str, Any]] = None,
        **kwargs: Any
    ) -> ItemPaged[Dict[str, Any]]:
        """Queries user-defined functions in a collection.

        :param str collection_link:
            The link to the collection.
        :param (str or dict) query:
        :param dict options:
            The request options for the request.

        :return:
            Query Iterable of UDFs.
        :rtype:
            query_iterable.QueryIterable

        """
        if options is None:
            options = {}

        path = base.GetPathFromLink(collection_link, http_constants.ResourceType.UserDefinedFunction)
        collection_id = base.GetResourceIdOrFullNameFromLink(collection_link)

        def fetch_fn(options: Mapping[str, Any]) -> Tuple[List[Dict[str, Any]], CaseInsensitiveDict]:
            return self.__QueryFeed(
                    path, http_constants.ResourceType.UserDefinedFunction, collection_id,
                    lambda r: r["UserDefinedFunctions"],
                    lambda _, b: b, query, options, **kwargs)

        return ItemPaged(
            self, query, options, fetch_function=fetch_fn, page_iterator_class=query_iterable.QueryIterable
        )

    def CreateUserDefinedFunction(
        self,
        collection_link: str,
        udf: Dict[str, Any],
        options: Optional[Mapping[str, Any]] = None,
        **kwargs: Any
    ) -> Dict[str, Any]:
        """Creates a user-defined function in a collection.

        :param str collection_link:
            The link to the collection.
        :param str udf:
        :param dict options:
            The request options for the request.

        :return:
            The created UDF.
        :rtype:
            dict

        """
        if options is None:
            options = {}

        collection_id, path, udf = self._GetContainerIdWithPathForUDF(collection_link, udf)
        return self.Create(udf, path, http_constants.ResourceType.UserDefinedFunction, collection_id, None,
                           options, **kwargs)

    def UpsertUserDefinedFunction(
        self,
        collection_link: str,
        udf: Dict[str, Any],
        options: Optional[Mapping[str, Any]] = None,
        **kwargs: Any
    ) -> Dict[str, Any]:
        """Upserts a user-defined function in a collection.

        :param str collection_link:
            The link to the collection.
        :param str udf:
        :param dict options:
            The request options for the request.

        :return:
            The upserted UDF.
        :rtype:
            dict

        """
        if options is None:
            options = {}

        collection_id, path, udf = self._GetContainerIdWithPathForUDF(collection_link, udf)
        return self.Upsert(udf, path, http_constants.ResourceType.UserDefinedFunction, collection_id, None,
                           options, **kwargs)

    def _GetContainerIdWithPathForUDF(
        self,
        collection_link: str,
        udf: Mapping[str, Any]
    ) -> Tuple[Optional[str], str, Dict[str, Any]]:
        base._validate_resource(udf)
        udf = dict(udf)
        if udf.get("serverScript"):
            udf["body"] = str(udf.pop("serverScript", ""))
        elif udf.get("body"):
            udf["body"] = str(udf["body"])

        path = base.GetPathFromLink(collection_link, http_constants.ResourceType.UserDefinedFunction)
        collection_id = base.GetResourceIdOrFullNameFromLink(collection_link)
        return collection_id, path, udf

    def ReadUserDefinedFunction(
        self,
        udf_link: str,
        options: Optional[Mapping[str, Any]] = None,
        **kwargs: Any
    ) -> Dict[str, Any]:
        """Reads a user-defined function.

        :param str udf_link:
            The link to the user-defined function.
        :param dict options:
            The request options for the request.

        :return:
            The read UDF.
        :rtype:
            dict

        """
        if options is None:
            options = {}

        path = base.GetPathFromLink(udf_link)
        udf_id = base.GetResourceIdOrFullNameFromLink(udf_link)
        return self.Read(path, http_constants.ResourceType.UserDefinedFunction, udf_id, None, options, **kwargs)

    def ReadStoredProcedures(
        self,
        collection_link: str,
        options: Optional[Mapping[str, Any]] = None,
        **kwargs: Any
    ) -> ItemPaged[Dict[str, Any]]:
        """Reads all store procedures in a collection.

        :param str collection_link:
            The link to the document collection.
        :param dict options:
            The request options for the request.

        :return:
            Query Iterable of Stored Procedures.
        :rtype:
            query_iterable.QueryIterable

        """
        if options is None:
            options = {}

        return self.QueryStoredProcedures(collection_link, None, options, **kwargs)

    def QueryStoredProcedures(
        self,
        collection_link: str,
        query: Optional[Union[str, Dict[str, Any]]],
        options: Optional[Mapping[str, Any]] = None,
        **kwargs: Any
    ) -> ItemPaged[Dict[str, Any]]:
        """Queries stored procedures in a collection.

        :param str collection_link:
            The link to the document collection.
        :param (str or dict) query:
        :param dict options:
            The request options for the request.

        :return:
            Query Iterable of Stored Procedures.
        :rtype:
            query_iterable.QueryIterable

        """
        if options is None:
            options = {}

        path = base.GetPathFromLink(collection_link, http_constants.ResourceType.StoredProcedure)
        collection_id = base.GetResourceIdOrFullNameFromLink(collection_link)

        def fetch_fn(options: Mapping[str, Any]) -> Tuple[List[Dict[str, Any]], CaseInsensitiveDict]:
            return self.__QueryFeed(
                path, http_constants.ResourceType.StoredProcedure, collection_id, lambda r: r["StoredProcedures"],
                lambda _, b: b, query, options, **kwargs)

        return ItemPaged(
            self, query, options, fetch_function=fetch_fn, page_iterator_class=query_iterable.QueryIterable
        )

    def CreateStoredProcedure(
        self,
        collection_link: str,
        sproc: Dict[str, Any],
        options: Optional[Mapping[str, Any]] = None,
        **kwargs: Any
    ) -> Dict[str, Any]:
        """Creates a stored procedure in a collection.

        :param str collection_link:
            The link to the document collection.
        :param str sproc:
        :param dict options:
            The request options for the request.

        :return:
            The created Stored Procedure.
        :rtype:
            dict

        """
        if options is None:
            options = {}

        collection_id, path, sproc = self._GetContainerIdWithPathForSproc(collection_link, sproc)
        return self.Create(sproc, path, http_constants.ResourceType.StoredProcedure, collection_id, None,
                           options, **kwargs)

    def UpsertStoredProcedure(
        self,
        collection_link: str,
        sproc: Dict[str, Any],
        options: Optional[Mapping[str, Any]] = None,
        **kwargs: Any
    ) -> Dict[str, Any]:
        """Upserts a stored procedure in a collection.

        :param str collection_link:
            The link to the document collection.
        :param str sproc:
        :param dict options:
            The request options for the request.

        :return:
            The upserted Stored Procedure.
        :rtype:
            dict

        """
        if options is None:
            options = {}

        collection_id, path, sproc = self._GetContainerIdWithPathForSproc(collection_link, sproc)
        return self.Upsert(sproc, path, http_constants.ResourceType.StoredProcedure, collection_id, None,
                           options, **kwargs)

    def _GetContainerIdWithPathForSproc(
        self,
        collection_link: str,
        sproc: Mapping[str, Any]
    ) -> Tuple[Optional[str], str, Dict[str, Any]]:
        base._validate_resource(sproc)
        sproc = dict(sproc)
        if sproc.get("serverScript"):
            sproc["body"] = str(sproc.pop("serverScript", ""))
        elif sproc.get("body"):
            sproc["body"] = str(sproc["body"])
        path = base.GetPathFromLink(collection_link, http_constants.ResourceType.StoredProcedure)
        collection_id = base.GetResourceIdOrFullNameFromLink(collection_link)
        return collection_id, path, sproc

    def ReadStoredProcedure(
        self,
        sproc_link: str,
        options: Optional[Mapping[str, Any]] = None,
        **kwargs: Any
    ) -> Dict[str, Any]:
        """Reads a stored procedure.

        :param str sproc_link:
            The link to the stored procedure.
        :param dict options:
            The request options for the request.

        :return:
            The read Stored Procedure.
        :rtype:
            dict

        """
        if options is None:
            options = {}

        path = base.GetPathFromLink(sproc_link)
        sproc_id = base.GetResourceIdOrFullNameFromLink(sproc_link)
        return self.Read(path, http_constants.ResourceType.StoredProcedure, sproc_id, None, options, **kwargs)

    def ReadConflicts(
        self,
        collection_link: str,
        feed_options: Optional[Mapping[str, Any]] = None,
        **kwargs: Any
    ) -> ItemPaged[Dict[str, Any]]:
        """Reads conflicts.

        :param str collection_link:
            The link to the document collection.
        :param dict feed_options:

        :return:
            Query Iterable of Conflicts.
        :rtype:
            query_iterable.QueryIterable

        """
        if feed_options is None:
            feed_options = {}

        return self.QueryConflicts(collection_link, None, feed_options, **kwargs)

    def QueryConflicts(
        self,
        collection_link: str,
        query: Optional[Union[str, Dict[str, Any]]],
        options: Optional[Mapping[str, Any]] = None,
        **kwargs: Any
    ) -> ItemPaged[Dict[str, Any]]:
        """Queries conflicts in a collection.

        :param str collection_link:
            The link to the document collection.
        :param (str or dict) query:
        :param dict options:
            The request options for the request.

        :return:
            Query Iterable of Conflicts.
        :rtype:
            query_iterable.QueryIterable

        """
        if options is None:
            options = {}

        path = base.GetPathFromLink(collection_link, http_constants.ResourceType.Conflict)
        collection_id = base.GetResourceIdOrFullNameFromLink(collection_link)

        def fetch_fn(options: Mapping[str, Any]) -> Tuple[List[Dict[str, Any]], CaseInsensitiveDict]:
            return self.__QueryFeed(
                path, http_constants.ResourceType.Conflict, collection_id, lambda r: r["Conflicts"],
                lambda _, b: b, query, options, **kwargs)

        return ItemPaged(
            self, query, options, fetch_function=fetch_fn, page_iterator_class=query_iterable.QueryIterable
        )

    def ReadConflict(
        self,
        conflict_link: str,
        options: Optional[Mapping[str, Any]] = None,
        **kwargs: Any
    ) -> Dict[str, Any]:
        """Reads a conflict.

        :param str conflict_link:
            The link to the conflict.
        :param dict options:

        :return:
            The read Conflict.
        :rtype:
            dict

        """
        if options is None:
            options = {}

        path = base.GetPathFromLink(conflict_link)
        conflict_id = base.GetResourceIdOrFullNameFromLink(conflict_link)
        return self.Read(path, http_constants.ResourceType.Conflict, conflict_id, None, options, **kwargs)

    def DeleteContainer(
        self,
        collection_link: str,
        options: Optional[Mapping[str, Any]] = None,
        **kwargs: Any
    ) -> None:
        """Deletes a collection.

        :param str collection_link:
            The link to the document collection.
        :param dict options:
            The request options for the request.

        :return:
            The deleted Collection.
        :rtype:
            dict

        """
        if options is None:
            options = {}

        path = base.GetPathFromLink(collection_link)
        collection_id = base.GetResourceIdOrFullNameFromLink(collection_link)
        self.DeleteResource(path, http_constants.ResourceType.Collection, collection_id, None, options, **kwargs)

    def ReplaceItem(
        self,
        document_link: str,
        new_document: Dict[str, Any],
        options: Optional[Mapping[str, Any]] = None,
        **kwargs: Any
    ) -> CosmosDict:
        """Replaces a document and returns it.

        :param str document_link:
            The link to the document.
        :param dict new_document:
        :param dict options:
            The request options for the request.

        :return:
            The new Document.
        :rtype:
            CosmosDict

        """
        base._validate_resource(new_document)
        path = base.GetPathFromLink(document_link)
        document_id = base.GetResourceIdOrFullNameFromLink(document_link)

        # Python's default arguments are evaluated once when the function is defined,
        # not each time the function is called (like it is in say, Ruby). This means
        # that if you use a mutable default argument and mutate it, you will and have
        # mutated that object for all future calls to the function as well. So, using
        # a non-mutable deafult in this case(None) and assigning an empty dict(mutable)
        # inside the function so that it remains local For more details on this gotcha,
        # please refer http://docs.python-guide.org/en/latest/writing/gotchas/
        if options is None:
            options = {}

        # Extract the document collection link and add the partition key to options
        collection_link = base.GetItemContainerLink(document_link)
        options = self._AddPartitionKey(collection_link, new_document, options)

        return self.Replace(new_document,
                            path,
                            http_constants.ResourceType.Document,
                            document_id,
                            None,
                            options,
                            **kwargs)

    def PatchItem(
        self,
        document_link: str,
        operations: List[Dict[str, Any]],
        options: Optional[Mapping[str, Any]] = None,
        **kwargs: Any
    ) -> CosmosDict:
        """Patches a document and returns it.

        :param str document_link: The link to the document.
        :param list operations: The operations for the patch request.
        :param dict options: The request options for the request.

        :return:
            The new Document.
        :rtype:
            CosmosDict

        """
        response_hook = kwargs.pop("response_hook", None)
        path = base.GetPathFromLink(document_link)
        document_id = base.GetResourceIdOrFullNameFromLink(document_link)
        resource_type = http_constants.ResourceType.Document
        if options is None:
            options = {}

        headers = base.GetHeaders(self, self.default_headers, "patch", path, document_id, resource_type,
                                  documents._OperationType.Patch, options)
        # Patch will use WriteEndpoint since it uses PUT operation
        request_params = RequestObject(resource_type,
                                       documents._OperationType.Patch,
                                       headers)
        request_params.set_excluded_location_from_options(options)
        request_data = {}
        if options.get("filterPredicate"):
            request_data["condition"] = options.get("filterPredicate")
        request_data["operations"] = operations
        result, last_response_headers = self.__Patch(path, request_params, request_data, headers, **kwargs)
        self.last_response_headers = last_response_headers

        # update session for request mutates data on server side
        self._UpdateSessionIfRequired(headers, result, last_response_headers)
        if response_hook:
            response_hook(last_response_headers, result)
        return CosmosDict(result, response_headers=last_response_headers)

    def Batch(
        self,
        collection_link: str,
        batch_operations: Sequence[Union[Tuple[str, Tuple[Any, ...]], Tuple[str, Tuple[Any, ...], Dict[str, Any]]]],
        options: Optional[Mapping[str, Any]] = None,
        **kwargs: Any
    ) -> CosmosList:
        """Executes the given operations in transactional batch.

        :param str collection_link: The link to the collection
        :param list batch_operations: The batch of operations for the batch request.
        :param dict options: The request options for the request.

        :return:
            The result of the batch operation.
        :rtype:
            CosmosList

        """
        response_hook = kwargs.pop("response_hook", None)
        if options is None:
            options = {}

        path = base.GetPathFromLink(collection_link, http_constants.ResourceType.Document)
        collection_id = base.GetResourceIdOrFullNameFromLink(collection_link)
        formatted_operations = base._format_batch_operations(batch_operations)

        results, last_response_headers = self._Batch(
            formatted_operations,
            path,
            collection_id,
            options,
            **kwargs
        )
        self.last_response_headers = last_response_headers
        final_responses = []
        is_error = False
        error_status = 0
        error_index = 0
        for i, result in enumerate(results):
            final_responses.append(result)
            status_code = int(result["statusCode"])
            if status_code >= 400:
                is_error = True
                if status_code != 424:  # Find the operation that had the error
                    error_status = status_code
                    error_index = i
        if is_error:
            raise exceptions.CosmosBatchOperationError(
                error_index=error_index,
                headers=last_response_headers,
                status_code=error_status,
                message="There was an error in the transactional batch on index {}. Error message: {}".format(
                    str(error_index),
                    Constants.ERROR_TRANSLATIONS.get(error_status)
                ),
                operation_responses=final_responses
            )
        if response_hook:
            response_hook(last_response_headers, final_responses)
        return CosmosList(final_responses, response_headers=last_response_headers)

    def _Batch(
        self,
        batch_operations: List[Dict[str, Any]],
        path: str,
        collection_id: Optional[str],
        options: Mapping[str, Any],
        **kwargs: Any
    ) -> Tuple[List[Dict[str, Any]], CaseInsensitiveDict]:
        initial_headers = self.default_headers.copy()
        base._populate_batch_headers(initial_headers)
        headers = base.GetHeaders(self, initial_headers, "post", path, collection_id,
                                  http_constants.ResourceType.Document,
                                  documents._OperationType.Batch, options)
        request_params = RequestObject(http_constants.ResourceType.Document,
                                       documents._OperationType.Batch,
                                       headers)
        request_params.set_excluded_location_from_options(options)
        return cast(
            Tuple[List[Dict[str, Any]], CaseInsensitiveDict],
            self.__Post(path, request_params, batch_operations, headers, **kwargs)
        )

    def DeleteItem(
        self,
        document_link: str,
        options: Optional[Mapping[str, Any]] = None,
        **kwargs: Any
    ) -> None:
        """Deletes a document.

        :param str document_link:
            The link to the document.
        :param dict options:
            The request options for the request.

        :return:
            The deleted Document.
        :rtype:
            dict

        """
        if options is None:
            options = {}

        path = base.GetPathFromLink(document_link)
        document_id = base.GetResourceIdOrFullNameFromLink(document_link)
        self.DeleteResource(path, http_constants.ResourceType.Document, document_id, None, options, **kwargs)

    def DeleteAllItemsByPartitionKey(
        self,
        collection_link: str,
        options: Optional[Mapping[str, Any]] = None,
        **kwargs: Any
    ) -> None:
        """Exposes an API to delete all items with a single partition key without the user having
         to explicitly call delete on each record in the partition key.

        :param str collection_link:
            The link to the document collection.
        :param dict options:
            The request options for the request.
        :return:
            None
        :rtype:
            None
        """
        response_hook = kwargs.pop("response_hook", None)
        if options is None:
            options = {}

        path = base.GetPathFromLink(collection_link)
        # Specified url to perform background operation to delete all items by partition key
        path = '{}{}/{}'.format(path, "operations", "partitionkeydelete")
        collection_id = base.GetResourceIdOrFullNameFromLink(collection_link)
        headers = base.GetHeaders(self, self.default_headers, "post", path, collection_id,
                                  http_constants.ResourceType.PartitionKey, documents._OperationType.Delete, options)
        request_params = RequestObject(http_constants.ResourceType.PartitionKey,
                                       documents._OperationType.Delete,
                                       headers)
        request_params.set_excluded_location_from_options(options)
        _, last_response_headers = self.__Post(
            path=path,
            request_params=request_params,
            req_headers=headers,
            body=None,
            **kwargs
        )
        self.last_response_headers = last_response_headers
        if response_hook:
            response_hook(last_response_headers, None)

    def ReplaceTrigger(
        self,
        trigger_link: str,
        trigger: Dict[str, Any],
        options: Optional[Mapping[str, Any]] = None,
        **kwargs: Any
    ) -> Dict[str, Any]:
        """Replaces a trigger and returns it.

        :param str trigger_link:
            The link to the trigger.
        :param dict trigger:
        :param dict options:
            The request options for the request.

        :return:
            The replaced Trigger.
        :rtype:
            dict

        """
        if options is None:
            options = {}

        base._validate_resource(trigger)
        trigger = dict(trigger)
        if trigger.get("serverScript"):
            trigger["body"] = str(trigger.pop("serverScript", ""))
        elif trigger.get("body"):
            trigger["body"] = str(trigger["body"])

        path = base.GetPathFromLink(trigger_link)
        trigger_id = base.GetResourceIdOrFullNameFromLink(trigger_link)
        return self.Replace(trigger, path, http_constants.ResourceType.Trigger, trigger_id, None, options, **kwargs)

    def DeleteTrigger(
        self,
        trigger_link: str,
        options: Optional[Mapping[str, Any]] = None,
        **kwargs: Any
    ) -> None:
        """Deletes a trigger.

        :param str trigger_link:
            The link to the trigger.
        :param dict options:
            The request options for the request.

        :return:
            The deleted Trigger.
        :rtype:
            dict

        """
        if options is None:
            options = {}

        path = base.GetPathFromLink(trigger_link)
        trigger_id = base.GetResourceIdOrFullNameFromLink(trigger_link)
        self.DeleteResource(path, http_constants.ResourceType.Trigger, trigger_id, None, options, **kwargs)

    def ReplaceUserDefinedFunction(
        self,
        udf_link: str,
        udf: Dict[str, Any],
        options: Optional[Mapping[str, Any]] = None,
        **kwargs: Any
    ) -> Dict[str, Any]:
        """Replaces a user-defined function and returns it.

        :param str udf_link:
            The link to the user-defined function.
        :param dict udf:
        :param dict options:
            The request options for the request.

        :return:
            The new UDF.
        :rtype:
            dict

        """
        if options is None:
            options = {}

        base._validate_resource(udf)
        udf = dict(udf)
        if udf.get("serverScript"):
            udf["body"] = str(udf.pop("serverScript", ""))
        elif udf.get("body"):
            udf["body"] = str(udf["body"])

        path = base.GetPathFromLink(udf_link)
        udf_id = base.GetResourceIdOrFullNameFromLink(udf_link)
        return self.Replace(udf, path, http_constants.ResourceType.UserDefinedFunction, udf_id, None, options, **kwargs)

    def DeleteUserDefinedFunction(
        self,
        udf_link: str,
        options: Optional[Mapping[str, Any]] = None,
        **kwargs: Any
    ) -> None:
        """Deletes a user-defined function.

        :param str udf_link:
            The link to the user-defined function.
        :param dict options:
            The request options for the request.

        :return:
            The deleted UDF.
        :rtype:
            dict

        """
        if options is None:
            options = {}

        path = base.GetPathFromLink(udf_link)
        udf_id = base.GetResourceIdOrFullNameFromLink(udf_link)
        self.DeleteResource(path, http_constants.ResourceType.UserDefinedFunction, udf_id, None, options, **kwargs)

    def ExecuteStoredProcedure(
        self,
        sproc_link: str,
        params: Optional[Union[Dict[str, Any], List[Dict[str, Any]]]],
        options: Optional[Mapping[str, Any]] = None,
        **kwargs: Any
    ) -> Dict[str, Any]:
        """Executes a store procedure.

        :param str sproc_link:
            The link to the stored procedure.
        :param dict params:
            List or None
        :param dict options:
            The request options for the request.

        :return:
            The Stored Procedure response.
        :rtype:
            dict

        """
        if options is None:
            options = {}

        initial_headers = self.default_headers.copy()
        initial_headers[http_constants.HttpHeaders.Accept] = runtime_constants.MediaTypes.Json

        if params and not isinstance(params, list):
            params = [params]

        path = base.GetPathFromLink(sproc_link)
        sproc_id = base.GetResourceIdOrFullNameFromLink(sproc_link)
        headers = base.GetHeaders(self, initial_headers, "post", path, sproc_id,
                                  http_constants.ResourceType.StoredProcedure,
                                  documents._OperationType.ExecuteJavaScript, options)

        # ExecuteStoredProcedure will use WriteEndpoint since it uses POST operation
        request_params = RequestObject(http_constants.ResourceType.StoredProcedure,
                                       documents._OperationType.ExecuteJavaScript, headers)
        result, self.last_response_headers = self.__Post(path, request_params, params, headers, **kwargs)
        return result

    def ReplaceStoredProcedure(
        self,
        sproc_link: str,
        sproc: Dict[str, Any],
        options: Optional[Mapping[str, Any]] = None,
        **kwargs: Any
    ) -> Dict[str, Any]:
        """Replaces a stored procedure and returns it.

        :param str sproc_link:
            The link to the stored procedure.
        :param dict sproc:
        :param dict options:
            The request options for the request.

        :return:
            The replaced Stored Procedure.
        :rtype:
            dict

        """
        if options is None:
            options = {}

        base._validate_resource(sproc)
        sproc = dict(sproc)
        if sproc.get("serverScript"):
            sproc["body"] = str(sproc.pop("serverScript", ""))
        elif sproc.get("body"):
            sproc["body"] = str(sproc["body"])

        path = base.GetPathFromLink(sproc_link)
        sproc_id = base.GetResourceIdOrFullNameFromLink(sproc_link)
        return self.Replace(sproc, path, http_constants.ResourceType.StoredProcedure, sproc_id, None, options, **kwargs)

    def DeleteStoredProcedure(
        self,
        sproc_link: str,
        options: Optional[Mapping[str, Any]] = None,
        **kwargs: Any
    ) -> None:
        """Deletes a stored procedure.

        :param str sproc_link:
            The link to the stored procedure.
        :param dict options:
            The request options for the request.

        :return:
            The deleted Stored Procedure.
        :rtype:
            dict

        """
        if options is None:
            options = {}

        path = base.GetPathFromLink(sproc_link)
        sproc_id = base.GetResourceIdOrFullNameFromLink(sproc_link)
        self.DeleteResource(path, http_constants.ResourceType.StoredProcedure, sproc_id, None, options, **kwargs)

    def DeleteConflict(
        self,
        conflict_link: str,
        options: Optional[Mapping[str, Any]] = None,
        **kwargs: Any
    ) -> None:
        """Deletes a conflict.

        :param str conflict_link:
            The link to the conflict.
        :param dict options:
            The request options for the request.

        :return:
            The deleted Conflict.
        :rtype:
            dict

        """
        if options is None:
            options = {}

        path = base.GetPathFromLink(conflict_link)
        conflict_id = base.GetResourceIdOrFullNameFromLink(conflict_link)
        self.DeleteResource(path, http_constants.ResourceType.Conflict, conflict_id, None, options, **kwargs)

    def ReplaceOffer(
        self,
        offer_link: str,
        offer: Dict[str, Any],
        **kwargs: Any
    ) -> Dict[str, Any]:
        """Replaces an offer and returns it.

        :param str offer_link:
            The link to the offer.
        :param dict offer:

        :return:
            The replaced Offer.
        :rtype:
            dict

        """
        base._validate_resource(offer)
        path = base.GetPathFromLink(offer_link)
        offer_id = base.GetResourceIdOrFullNameFromLink(offer_link)
        return self.Replace(offer, path, http_constants.ResourceType.Offer, offer_id, None, None, **kwargs)

    def ReadOffer(
        self,
        offer_link: str,
        **kwargs: Any
    ) -> Dict[str, Any]:
        """Reads an offer.
        :param str offer_link:
            The link to the offer.
        :return:
            The read Offer.
        :rtype:
            dict
        """
        path = base.GetPathFromLink(offer_link)
        offer_id = base.GetResourceIdOrFullNameFromLink(offer_link)
        return self.Read(path, http_constants.ResourceType.Offer, offer_id, None, {}, **kwargs)

    def ReadOffers(
        self,
        options: Optional[Mapping[str, Any]] = None,
        **kwargs: Any
    ) -> ItemPaged[Dict[str, Any]]:
        """Reads all offers.
        :param dict options:
            The request options for the request
        :return:
            Query Iterable of Offers.
        :rtype:
            query_iterable.QueryIterable
        """
        if options is None:
            options = {}

        return self.QueryOffers(None, options, **kwargs)

    def QueryOffers(
        self,
        query: Optional[Union[str, Dict[str, Any]]],
        options: Optional[Mapping[str, Any]] = None,
        **kwargs: Any
    ) -> ItemPaged[Dict[str, Any]]:
        """Query for all offers.

        :param (str or dict) query:
        :param dict options:
            The request options for the request

        :return:
            Query Iterable of Offers.
        :rtype:
            query_iterable.QueryIterable

        """
        if options is None:
            options = {}

        def fetch_fn(options: Mapping[str, Any]) -> Tuple[List[Dict[str, Any]], CaseInsensitiveDict]:
            return self.__QueryFeed(
                    "/offers", http_constants.ResourceType.Offer, "", lambda r: r["Offers"],
                    lambda _, b: b, query, options, **kwargs)

        return ItemPaged(
            self, query, options, fetch_function=fetch_fn, page_iterator_class=query_iterable.QueryIterable
        )

    def GetDatabaseAccount(
        self,
        url_connection: Optional[str] = None,
        **kwargs: Any
    ) -> DatabaseAccount:
        """Gets database account info.

        :param str url_connection: the endpoint used to get the database account
        :return: The Database Account.
        :rtype: documents.DatabaseAccount
        """
        response_hook = kwargs.pop("response_hook", None)
        if url_connection is None:
            url_connection = self.url_connection

        headers = base.GetHeaders(self, self.default_headers, "get", "", "", "",
                                  documents._OperationType.Read,{}, client_id=self.client_id)
        request_params = RequestObject(http_constants.ResourceType.DatabaseAccount,
                                       documents._OperationType.Read,
                                       headers,
                                       url_connection)
        result, last_response_headers = self.__Get("", request_params, headers, **kwargs)
        self.last_response_headers = last_response_headers
        database_account = DatabaseAccount()
        database_account.DatabasesLink = "/dbs/"
        database_account.MediaLink = "/media/"
        if http_constants.HttpHeaders.MaxMediaStorageUsageInMB in self.last_response_headers:
            database_account.MaxMediaStorageUsageInMB = self.last_response_headers[
                http_constants.HttpHeaders.MaxMediaStorageUsageInMB
            ]
        if http_constants.HttpHeaders.CurrentMediaStorageUsageInMB in self.last_response_headers:
            database_account.CurrentMediaStorageUsageInMB = self.last_response_headers[
                http_constants.HttpHeaders.CurrentMediaStorageUsageInMB
            ]
        database_account.ConsistencyPolicy = result.get(Constants.UserConsistencyPolicy)

        # WritableLocations and ReadableLocations fields will be available only for geo-replicated database accounts
        if Constants.WritableLocations in result:
            database_account._WritableLocations = result[Constants.WritableLocations]
        if Constants.ReadableLocations in result:
            database_account._ReadableLocations = result[Constants.ReadableLocations]
        if Constants.EnableMultipleWritableLocations in result:
            database_account._EnableMultipleWritableLocations = result[
                Constants.EnableMultipleWritableLocations
            ]

        self.UseMultipleWriteLocations = (
                self.connection_policy.UseMultipleWriteLocations and database_account._EnableMultipleWritableLocations
        )
        if response_hook:
            response_hook(last_response_headers, result)
        return database_account

    def _GetDatabaseAccountCheck(
            self,
            url_connection: Optional[str] = None,
            **kwargs: Any
    ):
        """Gets database account info.

        :param str url_connection: the endpoint used to get the database account
        :return: The Database Account.
        :rtype: documents.DatabaseAccount
        """
        if url_connection is None:
            url_connection = self.url_connection

        headers = base.GetHeaders(self, self.default_headers, "get", "", "", "",
                                  documents._OperationType.Read,{}, client_id=self.client_id)
        request_params = RequestObject(http_constants.ResourceType.DatabaseAccount,
                                       documents._OperationType.Read,
                                       headers,
                                       url_connection)
        self.__Get("", request_params, headers, **kwargs)


    def Create(
        self,
        body: Dict[str, Any],
        path: str,
        typ: str,
        id: Optional[str],
        initial_headers: Optional[Mapping[str, Any]],
        options: Optional[Mapping[str, Any]] = None,
        **kwargs: Any
    ) -> CosmosDict:
        """Creates an Azure Cosmos resource and returns it.

        :param dict body:
        :param str path:
        :param str typ:
        :param str id:
        :param dict initial_headers:
        :param dict options:
            The request options for the request.

        :return:
            The created Azure Cosmos resource.
        :rtype:
            CosmosDict

        """
        response_hook = kwargs.pop('response_hook', None)
        if options is None:
            options = {}

        initial_headers = initial_headers or self.default_headers
        headers = base.GetHeaders(self, initial_headers, "post", path, id, typ, documents._OperationType.Create,
                                  options)
        # Create will use WriteEndpoint since it uses POST operation

        request_params = RequestObject(typ, documents._OperationType.Create, headers)
        request_params.set_excluded_location_from_options(options)
        result, last_response_headers = self.__Post(path, request_params, body, headers, **kwargs)
        self.last_response_headers = last_response_headers

        # update session for write request
        self._UpdateSessionIfRequired(headers, result, last_response_headers)
        if response_hook:
            response_hook(last_response_headers, result)
        return CosmosDict(result, response_headers=last_response_headers)

    def Upsert(
        self,
        body: Dict[str, Any],
        path: str,
        typ: str,
        id: Optional[str],
        initial_headers: Optional[Mapping[str, Any]],
        options: Optional[Mapping[str, Any]] = None,
        **kwargs: Any
    ) -> CosmosDict:
        """Upserts an Azure Cosmos resource and returns it.

        :param dict body:
        :param str path:
        :param str typ:
        :param str id:
        :param dict initial_headers:
        :param dict options:
            The request options for the request.

        :return:
            The upserted Azure Cosmos resource.
        :rtype:
            CosmosDict

        """
        response_hook = kwargs.pop('response_hook', None)
        if options is None:
            options = {}

        initial_headers = initial_headers or self.default_headers
        headers = base.GetHeaders(self, initial_headers, "post", path, id, typ, documents._OperationType.Upsert,
                                  options)
        headers[http_constants.HttpHeaders.IsUpsert] = True

        # Upsert will use WriteEndpoint since it uses POST operation
        request_params = RequestObject(typ, documents._OperationType.Upsert, headers)
        request_params.set_excluded_location_from_options(options)
        result, last_response_headers = self.__Post(path, request_params, body, headers, **kwargs)
        self.last_response_headers = last_response_headers
        # update session for write request
        self._UpdateSessionIfRequired(headers, result, last_response_headers)
        if response_hook:
            response_hook(last_response_headers, result)
        return CosmosDict(result, response_headers=last_response_headers)

    def Replace(
        self,
        resource: Dict[str, Any],
        path: str,
        typ: str,
        id: Optional[str],
        initial_headers: Optional[Mapping[str, Any]],
        options: Optional[Mapping[str, Any]] = None,
        **kwargs: Any
    ) -> CosmosDict:
        """Replaces an Azure Cosmos resource and returns it.

        :param dict resource:
        :param str path:
        :param str typ:
        :param str id:
        :param dict initial_headers:
        :param dict options:
            The request options for the request.

        :return:
            The new Azure Cosmos resource.
        :rtype:
            CosmosDict

        """
        response_hook = kwargs.pop('response_hook', None)
        if options is None:
            options = {}

        initial_headers = initial_headers or self.default_headers
        headers = base.GetHeaders(self, initial_headers, "put", path, id, typ, documents._OperationType.Replace,
                                  options)
        # Replace will use WriteEndpoint since it uses PUT operation
        request_params = RequestObject(typ, documents._OperationType.Replace, headers)
        request_params.set_excluded_location_from_options(options)
        result, last_response_headers = self.__Put(path, request_params, resource, headers, **kwargs)
        self.last_response_headers = last_response_headers

        # update session for request mutates data on server side
        self._UpdateSessionIfRequired(headers, result, self.last_response_headers)
        if response_hook:
            response_hook(last_response_headers, result)
        return CosmosDict(result, response_headers=last_response_headers)

    def Read(
        self,
        path: str,
        typ: str,
        id: Optional[str],
        initial_headers: Optional[Mapping[str, Any]],
        options: Optional[Mapping[str, Any]] = None,
        **kwargs: Any
    ) -> CosmosDict:
        """Reads an Azure Cosmos resource and returns it.

        :param str path:
        :param str typ:
        :param str id:
        :param dict initial_headers:
        :param dict options:
            The request options for the request.

        :return:
            The requested Azure Cosmos resource.
        :rtype:
            CosmosDict

        """
        response_hook = kwargs.pop('response_hook', None)
        if options is None:
            options = {}

        initial_headers = initial_headers or self.default_headers
        headers = base.GetHeaders(self, initial_headers, "get", path, id, typ, documents._OperationType.Read, options)
        # Read will use ReadEndpoint since it uses GET operation
        request_params = RequestObject(typ, documents._OperationType.Read, headers)
        request_params.set_excluded_location_from_options(options)
        result, last_response_headers = self.__Get(path, request_params, headers, **kwargs)
        self.last_response_headers = last_response_headers
        if response_hook:
            response_hook(last_response_headers, result)
        return CosmosDict(result, response_headers=last_response_headers)

    def DeleteResource(
        self,
        path: str,
        typ: str,
        id: Optional[str],
        initial_headers: Optional[Mapping[str, Any]],
        options: Optional[Mapping[str, Any]] = None,
        **kwargs: Any
    ) -> None:
        """Deletes an Azure Cosmos resource and returns it.

        :param str path:
        :param str typ:
        :param str id:
        :param dict initial_headers:
        :param dict options:
            The request options for the request.

        :return:
            The deleted Azure Cosmos resource.
        :rtype:
            dict

        """
        response_hook = kwargs.pop('response_hook', None)
        if options is None:
            options = {}

        initial_headers = initial_headers or self.default_headers
        headers = base.GetHeaders(self, initial_headers, "delete", path, id, typ, documents._OperationType.Delete,
                                  options)
        # Delete will use WriteEndpoint since it uses DELETE operation
        request_params = RequestObject(typ, documents._OperationType.Delete, headers)
        request_params.set_excluded_location_from_options(options)
        result, last_response_headers = self.__Delete(path, request_params, headers, **kwargs)
        self.last_response_headers = last_response_headers

        # update session for request mutates data on server side
        self._UpdateSessionIfRequired(headers, result, self.last_response_headers)
        if response_hook:
            response_hook(last_response_headers, None)

    def __Get(
        self,
        path: str,
        request_params: RequestObject,
        req_headers: Dict[str, Any],
        **kwargs: Any
    ) -> Tuple[Dict[str, Any], CaseInsensitiveDict]:
        """Azure Cosmos 'GET' http request.

        :param str path: the url to be used for the request.
        :param ~azure.cosmos._request_object.RequestObject request_params: the request parameters.
        :param Dict[str, Any] req_headers: the request headers.
        :return: Tuple of (result, headers).
        :rtype: tuple of (dict, dict)
        """
        request = self.pipeline_client.get(url=path, headers=req_headers)
        return synchronized_request.SynchronizedRequest(
            client=self,
            request_params=request_params,
            global_endpoint_manager=self._global_endpoint_manager,
            connection_policy=self.connection_policy,
            pipeline_client=self.pipeline_client,
            request=request,
            request_data=None,
            **kwargs
        )

    def __Post(
        self,
        path: str,
        request_params: RequestObject,
        body: Optional[Union[str, List[Dict[str, Any]], Dict[str, Any]]],
        req_headers: Dict[str, Any],
        **kwargs: Any
    ) -> Tuple[Dict[str, Any], CaseInsensitiveDict]:
        """Azure Cosmos 'POST' http request.

        :param str path: the url to be used for the request.
        :param ~azure.cosmos._request_object.RequestObject request_params: the request parameters.
        :param Union[str, List[Dict[str, Any]], Dict[Any, Any]] body: the request body.
        :param Dict[str, Any] req_headers: the request headers.
        :return: Tuple of (result, headers).
        :rtype: tuple of (dict, dict)
        """
        request = self.pipeline_client.post(url=path, headers=req_headers)
        return synchronized_request.SynchronizedRequest(
            client=self,
            request_params=request_params,
            global_endpoint_manager=self._global_endpoint_manager,
            connection_policy=self.connection_policy,
            pipeline_client=self.pipeline_client,
            request=request,
            request_data=body,
            **kwargs
        )

    def __Put(
        self,
        path: str,
        request_params: RequestObject,
        body: Dict[str, Any],
        req_headers: Dict[str, Any],
        **kwargs: Any
    ) -> Tuple[Dict[str, Any], CaseInsensitiveDict]:
        """Azure Cosmos 'PUT' http request.

        :param str path: the url to be used for the request.
        :param ~azure.cosmos._request_object.RequestObject request_params: the request parameters.
        :param Union[str, unicode, Dict[Any, Any]] body: the request body.
        :param Dict[str, Any] req_headers: the request headers.
        :return: Tuple of (result, headers).
        :rtype: tuple of (dict, dict)
        """
        request = self.pipeline_client.put(url=path, headers=req_headers)
        return synchronized_request.SynchronizedRequest(
            client=self,
            request_params=request_params,
            global_endpoint_manager=self._global_endpoint_manager,
            connection_policy=self.connection_policy,
            pipeline_client=self.pipeline_client,
            request=request,
            request_data=body,
            **kwargs
        )

    def __Patch(
        self,
        path: str,
        request_params: RequestObject,
        request_data: Dict[str, Any],
        req_headers: Dict[str, Any],
        **kwargs: Any
    ) -> Tuple[Dict[str, Any], CaseInsensitiveDict]:
        """Azure Cosmos 'PATCH' http request.

        :param str path: the url to be used for the request.
        :param ~azure.cosmos._request_object.RequestObject request_params: the request parameters.
        :param Union[str, Dict[Any, Any]] request_data: the request body.
        :param Dict[str, Any] req_headers: the request headers.
        :return: Tuple of (result, headers).
        :rtype: tuple of (dict, dict)
        """
        request = self.pipeline_client.patch(url=path, headers=req_headers)
        return synchronized_request.SynchronizedRequest(
            client=self,
            request_params=request_params,
            global_endpoint_manager=self._global_endpoint_manager,
            connection_policy=self.connection_policy,
            pipeline_client=self.pipeline_client,
            request=request,
            request_data=request_data,
            **kwargs
        )

    def __Delete(
        self,
        path: str,
        request_params: RequestObject,
        req_headers: Dict[str, Any],
        **kwargs: Any
    ) -> Tuple[None, CaseInsensitiveDict]:
        """Azure Cosmos 'DELETE' http request.

        :param str path: the url to be used for the request.
        :param ~azure.cosmos._request_object.RequestObject request_params: the request parameters.
        :param Dict[str, Any] req_headers: the request headers.
        :return: Tuple of (result, headers).
        :rtype: tuple of (dict, dict)
        """
        request = self.pipeline_client.delete(url=path, headers=req_headers)
        return synchronized_request.SynchronizedRequest(
            client=self,
            request_params=request_params,
            global_endpoint_manager=self._global_endpoint_manager,
            connection_policy=self.connection_policy,
            pipeline_client=self.pipeline_client,
            request=request,
            request_data=None,
            **kwargs
        )

    def QueryFeed(
        self,
        path: str,
        collection_id: str,
        query: Optional[Union[str, Dict[str, Any]]],
        options: Mapping[str, Any],
        partition_key_range_id: Optional[str] = None,
        **kwargs: Any
    ) -> Tuple[List[Dict[str, Any]], CaseInsensitiveDict]:
        """Query Feed for Document Collection resource.

        :param str path: Path to the document collection.
        :param str collection_id: Id of the document collection.
        :param (str or dict) query:
        :param dict options: The request options for the request.
        :param str partition_key_range_id: Partition key range id.
        :return: Tuple of (result, headers).
        :rtype: tuple of (dict, dict)
        """
        return self.__QueryFeed(
                path,
                http_constants.ResourceType.Document,
                collection_id,
                lambda r: r["Documents"],
                lambda _, b: b,
                query,
                options,
                partition_key_range_id,
                **kwargs)

    def __QueryFeed(  # pylint: disable=too-many-locals, too-many-statements, too-many-branches
        self,
        path: str,
        resource_type: str,
        resource_id: Optional[str],
        result_fn: Callable[[Dict[str, Any]], List[Dict[str, Any]]],
        create_fn: Optional[Callable[['CosmosClientConnection', Dict[str, Any]], Dict[str, Any]]],
        query: Optional[Union[str, Dict[str, Any]]],
        options: Optional[Mapping[str, Any]] = None,
        partition_key_range_id: Optional[str] = None,
        response_hook: Optional[Callable[[Mapping[str, Any], Dict[str, Any]], None]] = None,
        is_query_plan: bool = False,
        **kwargs: Any
    ) -> Tuple[List[Dict[str, Any]], CaseInsensitiveDict]:
        """Query for more than one Azure Cosmos resources.

        :param str path:
        :param str resource_type:
        :param str resource_id:
        :param function result_fn:
        :param function create_fn:
        :param (str or dict) query:
        :param dict options:
            The request options for the request.
        :param str partition_key_range_id:
            Specifies partition key range id.
        :param response_hook: A callable invoked with the response metadata.
        :type response_hook: Callable[[Mapping[str, Any], Dict[str, Any]], None]
        :param bool is_query_plan:
            Specifies if the call is to fetch query plan
        :returns: A list of the queried resources.
        :rtype: list
        :raises SystemError: If the query compatibility mode is undefined.
        """
        if options is None:
            options = {}

        if query:
            __GetBodiesFromQueryResult = result_fn
        else:

            def __GetBodiesFromQueryResult(result: Dict[str, Any]) -> List[Dict[str, Any]]:
                if create_fn and result is not None:
                    return [create_fn(self, body) for body in result_fn(result)]
                # If there is no change feed, the result data is empty and result is None.
                # This case should be interpreted as an empty array.
                return []

        # TODO: copy is not needed if query was none, since the header was copied inside of "base.GetHeaders"
        initial_headers = self.default_headers.copy()
        # Copy to make sure that default_headers won't be changed.
        if query is None:
            op_typ = documents._OperationType.QueryPlan if is_query_plan else documents._OperationType.ReadFeed
            # Query operations will use ReadEndpoint even though it uses GET(for feed requests)
            headers = base.GetHeaders(
                self,
                initial_headers,
                "get",
                path,
                resource_id,
                resource_type,
                op_typ,
                options,
                partition_key_range_id
            )

            request_params = RequestObject(
                resource_type,
                op_typ,
                headers
            )
            request_params.set_excluded_location_from_options(options)

            change_feed_state: Optional[ChangeFeedState] = options.get("changeFeedState")
            if change_feed_state is not None:
                feed_options = {}
                if 'excludedLocations' in options:
                    feed_options['excludedLocations'] = options['excludedLocations']
                change_feed_state.populate_request_headers(self._routing_map_provider, headers, feed_options)

            result, last_response_headers = self.__Get(path, request_params, headers, **kwargs)
            self.last_response_headers = last_response_headers
            if response_hook:
                response_hook(last_response_headers, result)
            return __GetBodiesFromQueryResult(result), last_response_headers

        query = self.__CheckAndUnifyQueryFormat(query)

        initial_headers[http_constants.HttpHeaders.IsQuery] = "true"
        if not is_query_plan:
            initial_headers[http_constants.HttpHeaders.IsQuery] = "true"  # TODO: check why we have this weird logic

        if (self._query_compatibility_mode in (CosmosClientConnection._QueryCompatibilityMode.Default,
                                               CosmosClientConnection._QueryCompatibilityMode.Query)):
            initial_headers[http_constants.HttpHeaders.ContentType] = runtime_constants.MediaTypes.QueryJson
        elif self._query_compatibility_mode == CosmosClientConnection._QueryCompatibilityMode.SqlQuery:
            initial_headers[http_constants.HttpHeaders.ContentType] = runtime_constants.MediaTypes.SQL
        else:
            raise SystemError("Unexpected query compatibility mode.")

        # Query operations will use ReadEndpoint even though it uses POST(for regular query operations)
        req_headers = base.GetHeaders(
            self,
            initial_headers,
            "post",
            path,
            resource_id,
            resource_type,
            documents._OperationType.SqlQuery,
            options,
            partition_key_range_id
        )

        request_params = RequestObject(resource_type, documents._OperationType.SqlQuery, req_headers)
        request_params.set_excluded_location_from_options(options)

        # Check if the over lapping ranges can be populated
        feed_range_epk = None
        if "feed_range" in kwargs:
            feed_range = kwargs.pop("feed_range")
            feed_range_epk = FeedRangeInternalEpk.from_json(feed_range).get_normalized_range()
        elif "prefix_partition_key_object" in kwargs and "prefix_partition_key_value" in kwargs:
            prefix_partition_key_obj = kwargs.pop("prefix_partition_key_object")
            prefix_partition_key_value = kwargs.pop("prefix_partition_key_value")
            feed_range_epk = prefix_partition_key_obj._get_epk_range_for_prefix_partition_key(prefix_partition_key_value)

        # If feed_range_epk exist, query with the range
        if feed_range_epk is not None:
            last_response_headers = CaseInsensitiveDict()
<<<<<<< HEAD
            over_lapping_ranges = self._routing_map_provider.get_overlapping_ranges(resource_id, [feed_range_epk],
=======
            # here get the over lapping ranges
            # Default to empty Dictionary, but unlikely to be empty as we first check if we have it in kwargs
            pk_properties: Union[PartitionKey, Dict] = kwargs.pop("partitionKeyDefinition", {})
            partition_key_definition = _get_partition_key_from_partition_key_definition(pk_properties)
            partition_key_value: Sequence[
                Union[None, bool, int, float, str, _Undefined, Type[NonePartitionKeyValue]]] = cast(
                Sequence[Union[None, bool, int, float, str, _Undefined, Type[NonePartitionKeyValue]]],
                pk_properties.get("partition_key")
            )
            feedrangeEPK = partition_key_definition._get_epk_range_for_prefix_partition_key(
                partition_key_value
            )  # cspell:disable-line
            over_lapping_ranges = self._routing_map_provider.get_overlapping_ranges(resource_id, [feedrangeEPK],
>>>>>>> 470b6ca7
                                                                                    options)
            # It is possible to get more than one over lapping range. We need to get the query results for each one
            results: Dict[str, Any] = {}
            # For each over lapping range we will take a sub range of the feed range EPK that overlaps with the over
            # lapping physical partition. The EPK sub range will be one of four:
            # 1) Will have a range min equal to the feed range EPK min, and a range max equal to the over lapping
            # partition
            # 2) Will have a range min equal to the over lapping partition range min, and a range max equal to the
            # feed range EPK range max.
            # 3) will match exactly with the current over lapping physical partition, so we just return the over lapping
            # physical partition's partition key id.
            # 4) Will equal the feed range EPK since it is a sub range of a single physical partition
            for over_lapping_range in over_lapping_ranges:
                single_range = routing_range.Range.PartitionKeyRangeToRange(over_lapping_range)
                # Since the range min and max are all Upper Cased string Hex Values,
                # we can compare the values lexicographically
                EPK_sub_range = routing_range.Range(range_min=max(single_range.min, feed_range_epk.min),
                                                    range_max=min(single_range.max, feed_range_epk.max),
                                                    isMinInclusive=True, isMaxInclusive=False)
                if single_range.min == EPK_sub_range.min and EPK_sub_range.max == single_range.max:
                    # The Epk Sub Range spans exactly one physical partition
                    # In this case we can route to the physical pk range id
                    req_headers[http_constants.HttpHeaders.PartitionKeyRangeID] = over_lapping_range["id"]
                else:
                    # The Epk Sub Range spans less than a single physical partition
                    # In this case we route to the physical partition and
                    # pass the epk sub range to the headers to filter within partition
                    req_headers[http_constants.HttpHeaders.PartitionKeyRangeID] = over_lapping_range["id"]
                    req_headers[http_constants.HttpHeaders.StartEpkString] = EPK_sub_range.min
                    req_headers[http_constants.HttpHeaders.EndEpkString] = EPK_sub_range.max
                req_headers[http_constants.HttpHeaders.ReadFeedKeyType] = "EffectivePartitionKeyRange"
                partial_result, last_response_headers = self.__Post(
                    path, request_params, query, req_headers, **kwargs
                )
                self.last_response_headers = last_response_headers
                if results:
                    # add up all the query results from all over lapping ranges
                    results["Documents"].extend(partial_result["Documents"])
                else:
                    results = partial_result
                if response_hook:
                    response_hook(last_response_headers, partial_result)
            # if the prefix partition query has results lets return it
            if results:
                return __GetBodiesFromQueryResult(results), last_response_headers

        result, last_response_headers = self.__Post(path, request_params, query, req_headers, **kwargs)
        if last_response_headers.get(http_constants.HttpHeaders.IndexUtilization) is not None:
            INDEX_METRICS_HEADER = http_constants.HttpHeaders.IndexUtilization
            index_metrics_raw = last_response_headers[INDEX_METRICS_HEADER]
            last_response_headers[INDEX_METRICS_HEADER] = _utils.get_index_metrics_info(index_metrics_raw)
        self.last_response_headers = last_response_headers

        if response_hook:
            response_hook(last_response_headers, result)

        return __GetBodiesFromQueryResult(result), last_response_headers

    def _GetQueryPlanThroughGateway(self, query: str, resource_link: str, excluded_locations: Optional[str] = None,
                                    **kwargs: Any) -> List[Dict[str, Any]]:
        supported_query_features = (documents._QueryFeature.Aggregate + "," +
                                    documents._QueryFeature.CompositeAggregate + "," +
                                    documents._QueryFeature.Distinct + "," +
                                    documents._QueryFeature.MultipleOrderBy + "," +
                                    documents._QueryFeature.OffsetAndLimit + "," +
                                    documents._QueryFeature.OrderBy + "," +
                                    documents._QueryFeature.Top + "," +
                                    documents._QueryFeature.NonStreamingOrderBy + "," +
                                    documents._QueryFeature.HybridSearch + "," +
                                    documents._QueryFeature.CountIf + "," +
                                    documents._QueryFeature.WeightedRankFusion)
        if os.environ.get(Constants.NON_STREAMING_ORDER_BY_DISABLED_CONFIG,
                          Constants.NON_STREAMING_ORDER_BY_DISABLED_CONFIG_DEFAULT) == "True":
            supported_query_features = (documents._QueryFeature.Aggregate + "," +
                                        documents._QueryFeature.CompositeAggregate + "," +
                                        documents._QueryFeature.Distinct + "," +
                                        documents._QueryFeature.MultipleOrderBy + "," +
                                        documents._QueryFeature.OffsetAndLimit + "," +
                                        documents._QueryFeature.OrderBy + "," +
                                        documents._QueryFeature.Top)

        options = {
            "contentType": runtime_constants.MediaTypes.Json,
            "isQueryPlanRequest": True,
            "supportedQueryFeatures": supported_query_features,
            "queryVersion": http_constants.Versions.QueryVersion
        }
        if excluded_locations is not None:
            options["excludedLocations"] = excluded_locations
        resource_link = base.TrimBeginningAndEndingSlashes(resource_link)
        path = base.GetPathFromLink(resource_link, http_constants.ResourceType.Document)
        resource_id = base.GetResourceIdOrFullNameFromLink(resource_link)

        results, last_response_headers = self.__QueryFeed(
            path,
            http_constants.ResourceType.Document,
            resource_id,
            lambda r: cast(List[Dict[str, Any]], r),
            None,
            query,
            options,
            is_query_plan=True,
            **kwargs
        )
        self.last_response_headers = last_response_headers
        return results

    def __CheckAndUnifyQueryFormat(self, query_body: Union[str, Dict[str, Any]]) -> Union[str, Dict[str, Any]]:
        """Checks and unifies the format of the query body.

        :raises TypeError: If query_body is not of expected type (depending on the query compatibility mode).
        :raises ValueError: If query_body is a dict but doesn't have valid query text.
        :raises SystemError: If the query compatibility mode is undefined.

        :param (str or dict) query_body:

        :return:
            The formatted query body.
        :rtype:
            dict or string
        """
        if (self._query_compatibility_mode in (CosmosClientConnection._QueryCompatibilityMode.Default,
                                               CosmosClientConnection._QueryCompatibilityMode.Query)):
            if not isinstance(query_body, dict) and not isinstance(query_body, str):
                raise TypeError("query body must be a dict or string.")
            if isinstance(query_body, dict) and not query_body.get("query"):
                raise ValueError('query body must have valid query text with key "query".')
            if isinstance(query_body, str):
                return {"query": query_body}
        elif (
                self._query_compatibility_mode == CosmosClientConnection._QueryCompatibilityMode.SqlQuery
                and not isinstance(query_body, str)
        ):
            raise TypeError("query body must be a string.")
        else:
            raise SystemError("Unexpected query compatibility mode.")
        return query_body

    # Adds the partition key to options
    def _AddPartitionKey(
        self,
        collection_link: str,
        document: Mapping[str, Any],
        options: Mapping[str, Any]
    ) -> Dict[str, Any]:
        collection_link = base.TrimBeginningAndEndingSlashes(collection_link)
        partitionKeyDefinition = self._get_partition_key_definition(collection_link, options)
        new_options = dict(options)
        # If the collection doesn't have a partition key definition, skip it as it's a legacy collection
        if partitionKeyDefinition:
            # If the user has passed in the partitionKey in options use that else extract it from the document
            if "partitionKey" not in options:
                partitionKeyValue = self._ExtractPartitionKey(partitionKeyDefinition, document)
                new_options["partitionKey"] = partitionKeyValue
        return new_options

    # Extracts the partition key from the document using the partitionKey definition
    def _ExtractPartitionKey(
        self,
        partitionKeyDefinition: Mapping[str, Any],
        document: Mapping[str, Any]
    ) -> Union[List[Optional[Union[str, float, bool]]], str, float, bool, _Empty, _Undefined]:
        if partitionKeyDefinition["kind"] == PartitionKeyKind.MULTI_HASH:
            ret: List[Optional[Union[str, float, bool]]] = []
            for partition_key_level in partitionKeyDefinition["paths"]:
                # Parses the paths into a list of token each representing a property
                partition_key_parts = base.ParsePaths([partition_key_level])
                # Check if the partitionKey is system generated or not
                is_system_key = partitionKeyDefinition["systemKey"] if "systemKey" in partitionKeyDefinition else False
                # Navigates the document to retrieve the partitionKey specified in the paths
                val: Optional[Union[str, float, bool, _Empty, _Undefined]] = self._retrieve_partition_key(
                    partition_key_parts, document, is_system_key)
                if isinstance(val, (_Undefined, _Empty)):
                    val = None
                ret.append(val)
            return ret

        # Parses the paths into a list of token each representing a property
        partition_key_parts = base.ParsePaths(partitionKeyDefinition["paths"])
        # Check if the partitionKey is system generated or not
        is_system_key = partitionKeyDefinition["systemKey"] if "systemKey" in partitionKeyDefinition else False

        # Navigates the document to retrieve the partitionKey specified in the paths
        return self._retrieve_partition_key(partition_key_parts, document, is_system_key)

    # Navigates the document to retrieve the partitionKey specified in the partition key parts
    def _retrieve_partition_key(
        self,
        partition_key_parts: List[str],
        document: Mapping[str, Any],
        is_system_key: bool
    ) -> Union[str, float, bool, _Empty, _Undefined]:
        expected_matchCount = len(partition_key_parts)
        matchCount = 0
        partitionKey: Union[str, float, bool, Mapping[str, Any]] = document
        for part in partition_key_parts:
            # Once we reach the "leaf" value(not a dict), we break from loop
            if not isinstance(partitionKey, Mapping):
                break
            # At any point if we don't find the value of a sub-property in the document, we return as Undefined
            if part not in partitionKey:
                return _return_undefined_or_empty_partition_key(is_system_key)
            partitionKey = partitionKey[part]
            matchCount += 1

        # Match the count of hops we did to get the partitionKey with the length of
        # partition key parts and validate that it's not a dict at that level
        if (matchCount != expected_matchCount) or isinstance(partitionKey, Mapping):
            return _return_undefined_or_empty_partition_key(is_system_key)
        return partitionKey

    def refresh_routing_map_provider(self) -> None:
        # re-initializes the routing map provider, effectively refreshing the current partition key range cache
        self._routing_map_provider = routing_map_provider.SmartRoutingMapProvider(self)

    def _refresh_container_properties_cache(self, container_link: str):
        # If container properties cache is stale, refresh it by reading the container.
        container = self.ReadContainer(container_link, options=None)
        # Only cache Container Properties that will not change in the lifetime of the container
        self._set_container_properties_cache(container_link, _build_properties_cache(container, container_link))

    def _UpdateSessionIfRequired(
        self,
        request_headers: Mapping[str, Any],
        response_result: Optional[Mapping[str, Any]],
        response_headers: Optional[Mapping[str, Any]]
    ) -> None:
        """
        Updates session if necessary.

        :param dict request_headers: The request headers.
        :param dict response_result: The response result.
        :param dict response_headers: The response headers.
        """

        # if this request was made with consistency level as session, then update the session
        if response_result is None or response_headers is None:
            return

        is_session_consistency = False
        if http_constants.HttpHeaders.ConsistencyLevel in request_headers:
            if documents.ConsistencyLevel.Session == request_headers[http_constants.HttpHeaders.ConsistencyLevel]:
                is_session_consistency = True

        if is_session_consistency and self.session:
            # update session
            self.session.update_session(response_result, response_headers)

    def _get_partition_key_definition(
            self,
            collection_link: str,
            options: Mapping[str, Any]
    ) -> Optional[Dict[str, Any]]:
        partition_key_definition: Optional[Dict[str, Any]]
        # If the document collection link is present in the cache, then use the cached partitionkey definition
        if collection_link in self.__container_properties_cache:
            cached_container: Dict[str, Any] = self.__container_properties_cache.get(collection_link, {})
            partition_key_definition = cached_container.get("partitionKey")
        # Else read the collection from backend and add it to the cache
        else:
            container = self.ReadContainer(collection_link, options)
            partition_key_definition = container.get("partitionKey")
            self._set_container_properties_cache(collection_link, _build_properties_cache(container, collection_link))
        return partition_key_definition<|MERGE_RESOLUTION|>--- conflicted
+++ resolved
@@ -72,18 +72,11 @@
 from .partition_key import (
     _Undefined,
     _Empty,
-    PartitionKey,
     PartitionKeyKind,
+    PartitionKeyType,
+    SequentialPartitionKeyType,
     _return_undefined_or_empty_partition_key,
-    NonePartitionKeyValue,
-<<<<<<< HEAD
-=======
-    _get_partition_key_from_partition_key_definition
->>>>>>> 470b6ca7
 )
-
-PartitionKeyType = Union[str, int, float, bool, Sequence[Union[str, int, float, bool, None]], Type[NonePartitionKeyValue]]  # pylint: disable=line-too-long
-
 
 class CredentialDict(TypedDict, total=False):
     masterKey: str
@@ -1314,7 +1307,7 @@
         self,
         database_or_container_link: str,
         document: Dict[str, Any],
-        options: Optional[Dict[str, Any]] = None,
+        options: Optional[Mapping[str, Any]] = None,
         **kwargs: Any
     ) -> CosmosDict:
         """Upserts a document in a collection.
@@ -3172,29 +3165,13 @@
             feed_range_epk = FeedRangeInternalEpk.from_json(feed_range).get_normalized_range()
         elif "prefix_partition_key_object" in kwargs and "prefix_partition_key_value" in kwargs:
             prefix_partition_key_obj = kwargs.pop("prefix_partition_key_object")
-            prefix_partition_key_value = kwargs.pop("prefix_partition_key_value")
-            feed_range_epk = prefix_partition_key_obj._get_epk_range_for_prefix_partition_key(prefix_partition_key_value)
+            prefix_partition_key_value: SequentialPartitionKeyType = kwargs.pop("prefix_partition_key_value")
+            feed_range_epk = prefix_partition_key_obj.get_epk_range_for_prefix_partition_key(prefix_partition_key_value)
 
         # If feed_range_epk exist, query with the range
         if feed_range_epk is not None:
             last_response_headers = CaseInsensitiveDict()
-<<<<<<< HEAD
             over_lapping_ranges = self._routing_map_provider.get_overlapping_ranges(resource_id, [feed_range_epk],
-=======
-            # here get the over lapping ranges
-            # Default to empty Dictionary, but unlikely to be empty as we first check if we have it in kwargs
-            pk_properties: Union[PartitionKey, Dict] = kwargs.pop("partitionKeyDefinition", {})
-            partition_key_definition = _get_partition_key_from_partition_key_definition(pk_properties)
-            partition_key_value: Sequence[
-                Union[None, bool, int, float, str, _Undefined, Type[NonePartitionKeyValue]]] = cast(
-                Sequence[Union[None, bool, int, float, str, _Undefined, Type[NonePartitionKeyValue]]],
-                pk_properties.get("partition_key")
-            )
-            feedrangeEPK = partition_key_definition._get_epk_range_for_prefix_partition_key(
-                partition_key_value
-            )  # cspell:disable-line
-            over_lapping_ranges = self._routing_map_provider.get_overlapping_ranges(resource_id, [feedrangeEPK],
->>>>>>> 470b6ca7
                                                                                     options)
             # It is possible to get more than one over lapping range. We need to get the query results for each one
             results: Dict[str, Any] = {}
