--- conflicted
+++ resolved
@@ -2692,12 +2692,7 @@
         headers = base.GetHeaders(self, initial_headers, "post", path, id, resource_type,
                                     documents._OperationType.Create, options)
         # Create will use WriteEndpoint since it uses POST operation
-<<<<<<< HEAD
-        request_params = RequestObject(resource_type, documents._OperationType.Create)
-=======
-
-        request_params = RequestObject(typ, documents._OperationType.Create, headers)
->>>>>>> 37c99f03
+        request_params = RequestObject(resource_type, documents._OperationType.Create, headers)
         request_params.set_excluded_location_from_options(options)
         base.set_session_token_header(self, headers, path, request_params, options)
         result, last_response_headers = self.__Post(path, request_params, body, headers, **kwargs)
@@ -2744,11 +2739,7 @@
                                     documents._OperationType.Upsert, options)
         headers[http_constants.HttpHeaders.IsUpsert] = True
         # Upsert will use WriteEndpoint since it uses POST operation
-<<<<<<< HEAD
-        request_params = RequestObject(resource_type, documents._OperationType.Upsert)
-=======
-        request_params = RequestObject(typ, documents._OperationType.Upsert, headers)
->>>>>>> 37c99f03
+        request_params = RequestObject(resource_type, documents._OperationType.Upsert, headers)
         request_params.set_excluded_location_from_options(options)
         base.set_session_token_header(self, headers, path, request_params, options)
         result, last_response_headers = self.__Post(path, request_params, body, headers, **kwargs)
@@ -2793,11 +2784,7 @@
         headers = base.GetHeaders(self, initial_headers, "put", path, id, resource_type,
                                     documents._OperationType.Replace, options)
         # Replace will use WriteEndpoint since it uses PUT operation
-<<<<<<< HEAD
-        request_params = RequestObject(resource_type, documents._OperationType.Replace)
-=======
-        request_params = RequestObject(typ, documents._OperationType.Replace, headers)
->>>>>>> 37c99f03
+        request_params = RequestObject(resource_type, documents._OperationType.Replace, headers)
         request_params.set_excluded_location_from_options(options)
         base.set_session_token_header(self, headers, path, request_params, options)
         result, last_response_headers = self.__Put(path, request_params, resource, headers, **kwargs)
@@ -2841,11 +2828,7 @@
         headers = base.GetHeaders(self, initial_headers, "get", path, id, resource_type,
                                     documents._OperationType.Read, options)
         # Read will use ReadEndpoint since it uses GET operation
-<<<<<<< HEAD
-        request_params = RequestObject(resource_type, documents._OperationType.Read)
-=======
-        request_params = RequestObject(typ, documents._OperationType.Read, headers)
->>>>>>> 37c99f03
+        request_params = RequestObject(resource_type, documents._OperationType.Read, headers)
         request_params.set_excluded_location_from_options(options)
         base.set_session_token_header(self, headers, path, request_params, options)
         result, last_response_headers = self.__Get(path, request_params, headers, **kwargs)
@@ -2889,11 +2872,7 @@
         headers = base.GetHeaders(self, initial_headers, "delete", path, id, resource_type,
                                     documents._OperationType.Delete, options)
         # Delete will use WriteEndpoint since it uses DELETE operation
-<<<<<<< HEAD
-        request_params = RequestObject(resource_type, documents._OperationType.Delete)
-=======
-        request_params = RequestObject(typ, documents._OperationType.Delete, headers)
->>>>>>> 37c99f03
+        request_params = RequestObject(resource_type, documents._OperationType.Delete, headers)
         request_params.set_excluded_location_from_options(options)
         base.set_session_token_header(self, headers, path, request_params, options)
         result, last_response_headers = self.__Delete(path, request_params, headers, **kwargs)
@@ -3127,7 +3106,7 @@
         initial_headers = self.default_headers.copy()
         # Copy to make sure that default_headers won't be changed.
         if query is None:
-            op_typ = documents._OperationType.QueryPlan if is_query_plan else documents._OperationType.ReadFeed
+            op_type = documents._OperationType.QueryPlan if is_query_plan else documents._OperationType.ReadFeed
             # Query operations will use ReadEndpoint even though it uses GET(for feed requests)
             headers = base.GetHeaders(
                 self,
@@ -3136,7 +3115,7 @@
                 path,
                 resource_id,
                 resource_type,
-                op_typ,
+                op_type,
                 options,
                 partition_key_range_id
             )
@@ -3144,7 +3123,7 @@
 
             request_params = RequestObject(
                 resource_type,
-                op_typ,
+                op_type,
                 headers
             )
             request_params.set_excluded_location_from_options(options)
