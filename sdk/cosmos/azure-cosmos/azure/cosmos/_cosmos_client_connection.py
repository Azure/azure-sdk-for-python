--- conflicted
+++ resolved
@@ -205,22 +205,12 @@
         credentials_policy = None
         if self.aad_credentials:
             scope_override = os.environ.get(Constants.AAD_SCOPE_OVERRIDE, "")
-<<<<<<< HEAD
-            account_scope = base.create_scope_from_url(self.url_connection)
-            credentials_policy = CosmosBearerTokenCredentialPolicy(
-                self.aad_credentials,
-                account_scope=account_scope,
-                override_scope=scope_override if scope_override else None
-            )
-
-=======
             if scope_override:
                 scope = scope_override
             else:
                 scope = base.create_scope_from_url(self.url_connection)
             credentials_policy = CosmosBearerTokenCredentialPolicy(self.aad_credentials, scope)
         self._enable_diagnostics_logging = kwargs.pop("enable_diagnostics_logging", False)
->>>>>>> 5bf253e5
         policies = [
             HeadersPolicy(**kwargs),
             ProxyPolicy(proxies=proxies),
