--- conflicted
+++ resolved
@@ -54,12 +54,8 @@
 from . import _request_object
 from . import _synchronized_request as synchronized_request
 from . import _global_endpoint_manager as global_endpoint_manager
-<<<<<<< HEAD
 from . import partition_key
-from ._routing import routing_map_provider
-=======
 from ._routing import routing_map_provider, routing_range
->>>>>>> 30c76148
 from ._retry_utility import ConnectionRetryPolicy
 from . import _session
 from . import _utils
