--- conflicted
+++ resolved
@@ -2043,11 +2043,8 @@
         headers = base.GetHeaders(self, self.default_headers, "patch", path, document_id, resource_type,
                                   documents._OperationType.Patch, options)
         # Patch will use WriteEndpoint since it uses PUT operation
-<<<<<<< HEAD
         request_params = RequestObject(resource_type, documents._OperationType.Patch, headers)
-=======
-        request_params = RequestObject(resource_type, documents._OperationType.Patch)
->>>>>>> d11ffc68
+        request_params.set_excluded_location_from_options(options)
         request_params.set_excluded_location_from_options(options)
         request_data = {}
         if options.get("filterPredicate"):
@@ -2136,11 +2133,8 @@
         base._populate_batch_headers(initial_headers)
         headers = base.GetHeaders(self, initial_headers, "post", path, collection_id, "docs",
                                   documents._OperationType.Batch, options)
-<<<<<<< HEAD
         request_params = RequestObject("docs", documents._OperationType.Batch, headers)
-=======
-        request_params = RequestObject("docs", documents._OperationType.Batch)
->>>>>>> d11ffc68
+        request_params.set_excluded_location_from_options(options)
         request_params.set_excluded_location_from_options(options)
         return cast(
             Tuple[List[Dict[str, Any]], CaseInsensitiveDict],
@@ -2201,11 +2195,8 @@
         collection_id = base.GetResourceIdOrFullNameFromLink(collection_link)
         headers = base.GetHeaders(self, self.default_headers, "post", path, collection_id,
                                   http_constants.ResourceType.PartitionKey, documents._OperationType.Delete, options)
-<<<<<<< HEAD
         request_params = RequestObject(http_constants.ResourceType.PartitionKey, documents._OperationType.Delete, headers)
-=======
-        request_params = RequestObject(http_constants.ResourceType.PartitionKey, documents._OperationType.Delete)
->>>>>>> d11ffc68
+        request_params.set_excluded_location_from_options(options)
         request_params.set_excluded_location_from_options(options)
         _, last_response_headers = self.__Post(
             path=path,
@@ -2662,11 +2653,8 @@
                                   options)
         # Create will use WriteEndpoint since it uses POST operation
 
-<<<<<<< HEAD
         request_params = RequestObject(typ, documents._OperationType.Create, headers)
-=======
-        request_params = RequestObject(typ, documents._OperationType.Create)
->>>>>>> d11ffc68
+        request_params.set_excluded_location_from_options(options)
         request_params.set_excluded_location_from_options(options)
         result, last_response_headers = self.__Post(path, request_params, body, headers, **kwargs)
         self.last_response_headers = last_response_headers
@@ -2713,11 +2701,8 @@
         headers[http_constants.HttpHeaders.IsUpsert] = True
 
         # Upsert will use WriteEndpoint since it uses POST operation
-<<<<<<< HEAD
         request_params = RequestObject(typ, documents._OperationType.Upsert, headers)
-=======
-        request_params = RequestObject(typ, documents._OperationType.Upsert)
->>>>>>> d11ffc68
+        request_params.set_excluded_location_from_options(options)
         request_params.set_excluded_location_from_options(options)
         result, last_response_headers = self.__Post(path, request_params, body, headers, **kwargs)
         self.last_response_headers = last_response_headers
@@ -2761,11 +2746,8 @@
         headers = base.GetHeaders(self, initial_headers, "put", path, id, typ, documents._OperationType.Replace,
                                   options)
         # Replace will use WriteEndpoint since it uses PUT operation
-<<<<<<< HEAD
         request_params = RequestObject(typ, documents._OperationType.Replace, headers)
-=======
-        request_params = RequestObject(typ, documents._OperationType.Replace)
->>>>>>> d11ffc68
+        request_params.set_excluded_location_from_options(options)
         request_params.set_excluded_location_from_options(options)
         result, last_response_headers = self.__Put(path, request_params, resource, headers, **kwargs)
         self.last_response_headers = last_response_headers
@@ -2807,11 +2789,8 @@
         initial_headers = initial_headers or self.default_headers
         headers = base.GetHeaders(self, initial_headers, "get", path, id, typ, documents._OperationType.Read, options)
         # Read will use ReadEndpoint since it uses GET operation
-<<<<<<< HEAD
         request_params = RequestObject(typ, documents._OperationType.Read, headers)
-=======
-        request_params = RequestObject(typ, documents._OperationType.Read)
->>>>>>> d11ffc68
+        request_params.set_excluded_location_from_options(options)
         request_params.set_excluded_location_from_options(options)
         result, last_response_headers = self.__Get(path, request_params, headers, **kwargs)
         self.last_response_headers = last_response_headers
@@ -2851,11 +2830,8 @@
         headers = base.GetHeaders(self, initial_headers, "delete", path, id, typ, documents._OperationType.Delete,
                                   options)
         # Delete will use WriteEndpoint since it uses DELETE operation
-<<<<<<< HEAD
         request_params = RequestObject(typ, documents._OperationType.Delete, headers)
-=======
-        request_params = RequestObject(typ, documents._OperationType.Delete)
->>>>>>> d11ffc68
+        request_params.set_excluded_location_from_options(options)
         request_params.set_excluded_location_from_options(options)
         result, last_response_headers = self.__Delete(path, request_params, headers, **kwargs)
         self.last_response_headers = last_response_headers
@@ -3090,14 +3066,6 @@
         if query is None:
             op_typ = documents._OperationType.QueryPlan if is_query_plan else documents._OperationType.ReadFeed
             # Query operations will use ReadEndpoint even though it uses GET(for feed requests)
-<<<<<<< HEAD
-=======
-            request_params = RequestObject(
-                resource_type,
-                documents._OperationType.QueryPlan if is_query_plan else documents._OperationType.ReadFeed
-            )
-            request_params.set_excluded_location_from_options(options)
->>>>>>> d11ffc68
             headers = base.GetHeaders(
                 self,
                 initial_headers,
@@ -3142,11 +3110,6 @@
             raise SystemError("Unexpected query compatibility mode.")
 
         # Query operations will use ReadEndpoint even though it uses POST(for regular query operations)
-<<<<<<< HEAD
-=======
-        request_params = RequestObject(resource_type, documents._OperationType.SqlQuery)
-        request_params.set_excluded_location_from_options(options)
->>>>>>> d11ffc68
         req_headers = base.GetHeaders(
             self,
             initial_headers,
