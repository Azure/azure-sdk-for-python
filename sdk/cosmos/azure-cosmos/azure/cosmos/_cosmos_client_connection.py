--- conflicted
+++ resolved
@@ -181,11 +181,8 @@
             url = urllib.parse.urlparse(host)
             proxy = host if url.port else host + ":" + str(self.connection_policy.ProxyConfiguration.Port)
             proxies.update({url.scheme: proxy})
-<<<<<<< HEAD
 
         self._user_agent = _utils.get_user_agent()
-=======
->>>>>>> bca2da74
 
         policies = [
             HeadersPolicy(**kwargs),
