--- conflicted
+++ resolved
@@ -2006,11 +2006,7 @@
         conflict_link: str,
         options: Optional[Mapping[str, Any]] = None,
         **kwargs: Any
-<<<<<<< HEAD
-    ) -> dict[str, Any]:
-=======
     ) -> CosmosDict:
->>>>>>> 19e06dca
         """Reads a conflict.
 
         :param str conflict_link:
