﻿# The MIT License (MIT)
# Copyright (c) 2014 Microsoft Corporation

# Permission is hereby granted, free of charge, to any person obtaining a copy
# of this software and associated documentation files (the "Software"), to deal
# in the Software without restriction, including without limitation the rights
# to use, copy, modify, merge, publish, distribute, sublicense, and/or sell
# copies of the Software, and to permit persons to whom the Software is
# furnished to do so, subject to the following conditions:

# The above copyright notice and this permission notice shall be included in all
# copies or substantial portions of the Software.

# THE SOFTWARE IS PROVIDED "AS IS", WITHOUT WARRANTY OF ANY KIND, EXPRESS OR
# IMPLIED, INCLUDING BUT NOT LIMITED TO THE WARRANTIES OF MERCHANTABILITY,
# FITNESS FOR A PARTICULAR PURPOSE AND NONINFRINGEMENT. IN NO EVENT SHALL THE
# AUTHORS OR COPYRIGHT HOLDERS BE LIABLE FOR ANY CLAIM, DAMAGES OR OTHER
# LIABILITY, WHETHER IN AN ACTION OF CONTRACT, TORT OR OTHERWISE, ARISING FROM,
# OUT OF OR IN CONNECTION WITH THE SOFTWARE OR THE USE OR OTHER DEALINGS IN THE
# SOFTWARE.

# pylint: disable=too-many-lines, protected-access

"""Document client class for the Azure Cosmos database service.
"""
import os
import urllib.parse
from typing import Callable, Dict, Any, Iterable, List, Mapping, Optional, Sequence, Tuple, Union, cast, Type
from typing_extensions import TypedDict
from urllib3.util.retry import Retry

from azure.core import PipelineClient
<<<<<<< HEAD

from ._change_feed.feed_range import FeedRange
from ._session_token_helpers import is_compound_session_token, merge_session_tokens
from ._vector_session_token import VectorSessionToken
=======
>>>>>>> c0a71880
from azure.core.credentials import TokenCredential
from azure.core.paging import ItemPaged
from azure.core.pipeline.policies import (
    HTTPPolicy,
    ContentDecodePolicy,
    HeadersPolicy,
    UserAgentPolicy,
    NetworkTraceLoggingPolicy,
    CustomHookPolicy,
    DistributedTracingPolicy,
    ProxyPolicy
)
from azure.core.pipeline.transport import HttpRequest, \
    HttpResponse  # pylint: disable=no-legacy-azure-core-http-response-import

from . import _base as base
from . import _global_endpoint_manager as global_endpoint_manager
from . import _query_iterable as query_iterable
from . import _runtime_constants as runtime_constants
from . import _session
from . import _synchronized_request as synchronized_request
from . import _utils
from . import documents
from . import http_constants, exceptions
from ._auth_policy import CosmosBearerTokenCredentialPolicy
from ._base import _set_properties_cache
from ._change_feed.change_feed_iterable import ChangeFeedIterable
from ._change_feed.change_feed_state import ChangeFeedState
from ._constants import _Constants as Constants
from ._cosmos_http_logging_policy import CosmosHttpLoggingPolicy
from ._range_partition_resolver import RangePartitionResolver
from ._request_object import RequestObject
from ._retry_utility import ConnectionRetryPolicy
from ._routing import routing_map_provider, routing_range
from .documents import ConnectionPolicy, DatabaseAccount
<<<<<<< HEAD
from azure.cosmos._routing.routing_range import Range
=======
>>>>>>> c0a71880
from .partition_key import (
    _Undefined,
    _Empty,
    PartitionKey,
    _return_undefined_or_empty_partition_key,
    NonePartitionKeyValue
)

PartitionKeyType = Union[str, int, float, bool, Sequence[Union[str, int, float, bool, None]], Type[NonePartitionKeyValue]]  # pylint: disable=line-too-long


class CredentialDict(TypedDict, total=False):
    masterKey: str
    resourceTokens: Mapping[str, Any]
    permissionFeed: Iterable[Mapping[str, Any]]
    clientSecretCredential: TokenCredential


class CosmosClientConnection:  # pylint: disable=too-many-public-methods,too-many-instance-attributes
    """Represents a document client.

    Provides a client-side logical representation of the Azure Cosmos
    service. This client is used to configure and execute requests against the
    service.

    The service client encapsulates the endpoint and credentials used to access
    the Azure Cosmos service.
    """

    class _QueryCompatibilityMode:
        Default = 0
        Query = 1
        SqlQuery = 2

    # default number precisions
    _DefaultNumberHashPrecision = 3
    _DefaultNumberRangePrecision = -1

    # default string precision
    _DefaultStringHashPrecision = 3
    _DefaultStringRangePrecision = -1

    def __init__(
        self,
        url_connection: str,
        auth: CredentialDict,
        connection_policy: Optional[ConnectionPolicy] = None,
        consistency_level: Optional[str] = None,
        **kwargs: Any
    ) -> None:
        """
        :param str url_connection:
            The URL for connecting to the DB server.
        :param dict auth:
            Contains 'masterKey' or 'resourceTokens', where
            auth['masterKey'] is the default authorization key to use to
            create the client, and auth['resourceTokens'] is the alternative
            authorization key.
        :param documents.ConnectionPolicy connection_policy:
            The connection policy for the client.
        :param documents.ConsistencyLevel consistency_level:
            The default consistency policy for client operations.

        """
        self.url_connection = url_connection
        self.master_key: Optional[str] = None
        self.resource_tokens: Optional[Mapping[str, Any]] = None
        self.aad_credentials: Optional[TokenCredential] = None
        if auth is not None:
            self.master_key = auth.get("masterKey")
            self.resource_tokens = auth.get("resourceTokens")
            self.aad_credentials = auth.get("clientSecretCredential")

            if auth.get("permissionFeed"):
                self.resource_tokens = {}
                for permission_feed in auth["permissionFeed"]:
                    resource_parts = permission_feed["resource"].split("/")
                    id_ = resource_parts[-1]
                    self.resource_tokens[id_] = permission_feed["_token"]

        self.connection_policy = connection_policy or ConnectionPolicy()
        self.partition_resolvers: Dict[str, RangePartitionResolver] = {}
        self.__container_properties_cache: Dict[str, Dict[str, Any]] = {}
        self.default_headers: Dict[str, Any] = {
            http_constants.HttpHeaders.CacheControl: "no-cache",
            http_constants.HttpHeaders.Version: http_constants.Versions.CurrentVersion,
            # For single partition query with aggregate functions we would try to accumulate the results on the SDK.
            # We need to set continuation as not expected.
            http_constants.HttpHeaders.IsContinuationExpected: False,
        }

        # Keeps the latest response headers from the server.
        self.last_response_headers: Dict[str, Any] = {}

        self.UseMultipleWriteLocations = False
        self._global_endpoint_manager = global_endpoint_manager._GlobalEndpointManager(self)

        retry_policy = None
        if isinstance(self.connection_policy.ConnectionRetryConfiguration, HTTPPolicy):
            retry_policy = self.connection_policy.ConnectionRetryConfiguration
        elif isinstance(self.connection_policy.ConnectionRetryConfiguration, int):
            retry_policy = ConnectionRetryPolicy(total=self.connection_policy.ConnectionRetryConfiguration)
        elif isinstance(self.connection_policy.ConnectionRetryConfiguration, Retry):
            # Convert a urllib3 retry policy to a Pipeline policy
            retry_policy = ConnectionRetryPolicy(
                retry_total=self.connection_policy.ConnectionRetryConfiguration.total,
                retry_connect=self.connection_policy.ConnectionRetryConfiguration.connect,
                retry_read=self.connection_policy.ConnectionRetryConfiguration.read,
                retry_status=self.connection_policy.ConnectionRetryConfiguration.status,
                retry_backoff_max=self.connection_policy.ConnectionRetryConfiguration.DEFAULT_BACKOFF_MAX,
                retry_on_status_codes=list(self.connection_policy.ConnectionRetryConfiguration.status_forcelist),
                retry_backoff_factor=self.connection_policy.ConnectionRetryConfiguration.backoff_factor
            )
        else:
            raise TypeError(
                "Unsupported retry policy. Must be an azure.cosmos.ConnectionRetryPolicy, int, or urllib3.Retry")

        proxies = kwargs.pop('proxies', {})
        if self.connection_policy.ProxyConfiguration and self.connection_policy.ProxyConfiguration.Host:
            host = self.connection_policy.ProxyConfiguration.Host
            url = urllib.parse.urlparse(host)
            proxy = host if url.port else host + ":" + str(self.connection_policy.ProxyConfiguration.Port)
            proxies.update({url.scheme: proxy})

        self._user_agent: str = _utils.get_user_agent()

        credentials_policy = None
        if self.aad_credentials:
            scope = base.create_scope_from_url(self.url_connection)
            credentials_policy = CosmosBearerTokenCredentialPolicy(self.aad_credentials, scope)

        policies = [
            HeadersPolicy(**kwargs),
            ProxyPolicy(proxies=proxies),
            UserAgentPolicy(base_user_agent=self._user_agent, **kwargs),
            ContentDecodePolicy(),
            retry_policy,
            credentials_policy,
            CustomHookPolicy(**kwargs),
            NetworkTraceLoggingPolicy(**kwargs),
            DistributedTracingPolicy(**kwargs),
            CosmosHttpLoggingPolicy(
                enable_diagnostics_logging=kwargs.pop("enable_diagnostics_logging", False),
                **kwargs
            ),
        ]

        transport = kwargs.pop("transport", None)
        self.pipeline_client: PipelineClient[HttpRequest, HttpResponse] = PipelineClient(
            base_url=url_connection,
            transport=transport,
            policies=policies
        )

        # Query compatibility mode.
        # Allows to specify compatibility mode used by client when making query requests. Should be removed when
        # application/sql is no longer supported.
        self._query_compatibility_mode = CosmosClientConnection._QueryCompatibilityMode.Default

        # Routing map provider
        self._routing_map_provider = routing_map_provider.SmartRoutingMapProvider(self)

        database_account = self._global_endpoint_manager._GetDatabaseAccount(**kwargs)
        self._global_endpoint_manager.force_refresh(database_account)

        # Use database_account if no consistency passed in to verify consistency level to be used
        self.session: Optional[_session.Session] = None
        self._set_client_consistency_level(database_account, consistency_level)

    @property
    def _container_properties_cache(self) -> Dict[str, Dict[str, Any]]:
        """Gets the container properties cache from the client.
        :returns: the container properties cache for the client.
        :rtype: Dict[str, Dict[str, Any]]"""
        return self.__container_properties_cache

    def _set_container_properties_cache(self, container_link: str, properties: Optional[Dict[str, Any]]) -> None:
        """Sets the container properties cache for the specified container.

        This will only update the properties cache for a specified container.
        :param container_link: The container link will be used as the key to cache the container properties.
        :type container_link: str
        :param properties: These are the container properties to cache.
        :type properties:  Optional[Dict[str, Any]]"""
        if properties:
            self.__container_properties_cache[container_link] = properties
        else:
            self.__container_properties_cache[container_link] = {}

    def _set_client_consistency_level(
        self,
        database_account: DatabaseAccount,
        consistency_level: Optional[str],
    ) -> None:
        """Checks if consistency level param was passed in by user and sets it to that value or to the account default.

        :param database_account: The database account to be used to check consistency levels
        :type database_account: ~azure.cosmos.documents.DatabaseAccount
        :param consistency_level: The consistency level passed in by the user
        :type consistency_level: Optional[str]
        :rtype: None
        """
        if consistency_level is None and database_account.ConsistencyPolicy:
            # Set to default level present in account
            user_consistency_policy = database_account.ConsistencyPolicy
            consistency_level = user_consistency_policy.get(Constants.DefaultConsistencyLevel)
        else:
            # Set consistency level header to be used for the client
            self.default_headers[http_constants.HttpHeaders.ConsistencyLevel] = consistency_level

        if consistency_level == documents.ConsistencyLevel.Session:
            # create a session - this is maintained only if the default consistency level
            # on the client is set to session, or if the user explicitly sets it as a property
            # via setter
            self.default_headers[http_constants.HttpHeaders.ConsistencyLevel] = consistency_level
            self.session = _session.Session(self.url_connection)
        else:
            self.session = None

    @property
    def Session(self) -> Optional[_session.Session]:
        """Gets the session object from the client.
         :returns: the session for the client
         :rtype: _session.Session
         """
        return self.session

    @Session.setter
    def Session(self, session: Optional[_session.Session]) -> None:
        """Sets a session object on the document client.
        This will override the existing session
        :param _session.Session session: the session to set
        """
        self.session = session

    @property
    def WriteEndpoint(self) -> str:
        """Gets the current write endpoint for a geo-replicated database account.
        :returns: the write endpoint for the database account
        :rtype: str
        """
        return self._global_endpoint_manager.get_write_endpoint()

    @property
    def ReadEndpoint(self) -> str:
        """Gets the current read endpoint for a geo-replicated database account.
        :returns: the read endpoint for the database account
        :rtype: str
        """
        return self._global_endpoint_manager.get_read_endpoint()

    def RegisterPartitionResolver(self, database_link: str, partition_resolver: RangePartitionResolver) -> None:
        """Registers the partition resolver associated with the database link

        :param str database_link:
            Database Self Link or ID based link.
        :param object partition_resolver:
            An instance of PartitionResolver.
        """
        if not database_link:
            raise ValueError("database_link is None or empty.")

        if partition_resolver is None:
            raise ValueError("partition_resolver is None.")

        self.partition_resolvers = {base.TrimBeginningAndEndingSlashes(database_link): partition_resolver}

    def GetPartitionResolver(self, database_link: str) -> Optional[RangePartitionResolver]:
        """Gets the partition resolver associated with the database link

        :param str database_link:
            Database self link or ID based link.

        :return:
            An instance of PartitionResolver.
        :rtype: object

        """
        if not database_link:
            raise ValueError("database_link is None or empty.")
        return self.partition_resolvers.get(base.TrimBeginningAndEndingSlashes(database_link))

    def CreateDatabase(
        self,
        database: Dict[str, Any],
        options: Optional[Mapping[str, Any]] = None,
        **kwargs: Any
    ) -> Dict[str, Any]:
        """Creates a database.

        :param dict database:
            The Azure Cosmos database to create.
        :param dict options:
            The request options for the request.

        :return:
            The Database that was created.
        :rtype: dict
        """
        if options is None:
            options = {}
        base._validate_resource(database)
        path = "/dbs"
        return self.Create(database, path, "dbs", None, None, options, **kwargs)

    def ReadDatabase(
        self,
        database_link: str,
        options: Optional[Mapping[str, Any]] = None,
        **kwargs: Any
    ) -> Dict[str, Any]:
        """Reads a database.

        :param str database_link:
            The link to the database.
        :param dict options:
            The request options for the request.

        :return:
            The Database that was read.
        :rtype: dict

        """
        if options is None:
            options = {}

        path = base.GetPathFromLink(database_link)
        database_id = base.GetResourceIdOrFullNameFromLink(database_link)
        return self.Read(path, "dbs", database_id, None, options, **kwargs)

    def ReadDatabases(
        self,
        options: Optional[Mapping[str, Any]] = None,
        **kwargs: Any
    ) -> ItemPaged[Dict[str, Any]]:
        """Reads all databases.

        :param dict options:
            The request options for the request.

        :return:
            Query Iterable of Databases.
        :rtype:
            query_iterable.QueryIterable

        """
        if options is None:
            options = {}

        return self.QueryDatabases(None, options, **kwargs)

    def QueryDatabases(
        self,
        query: Optional[Union[str, Dict[str, Any]]],
        options: Optional[Mapping[str, Any]] = None,
        **kwargs: Any
    ) -> ItemPaged[Dict[str, Any]]:
        """Queries databases.

        :param (str or dict) query:
        :param dict options:
            The request options for the request.

        :return: Query Iterable of Databases.
        :rtype:
            query_iterable.QueryIterable

        """
        if options is None:
            options = {}

        def fetch_fn(options: Mapping[str, Any]) -> Tuple[List[Dict[str, Any]], Dict[str, Any]]:
            return self.__QueryFeed(
                    "/dbs", "dbs", "", lambda r: r["Databases"],
                    lambda _, b: b, query, options, **kwargs)

        return ItemPaged(
            self, query, options, fetch_function=fetch_fn, page_iterator_class=query_iterable.QueryIterable
        )

    def ReadContainers(
        self,
        database_link: str,
        options: Optional[Mapping[str, Any]] = None,
        **kwargs: Any
    ) -> ItemPaged[Dict[str, Any]]:
        """Reads all collections in a database.

        :param str database_link:
            The link to the database.
        :param dict options:
            The request options for the request.

        :return: Query Iterable of Collections.
        :rtype:
            query_iterable.QueryIterable

        """
        if options is None:
            options = {}

        return self.QueryContainers(database_link, None, options, **kwargs)

    def QueryContainers(
        self,
        database_link: str,
        query: Optional[Union[str, Dict[str, Any]]],
        options: Optional[Mapping[str, Any]] = None,
        **kwargs: Any
    ) -> ItemPaged[Dict[str, Any]]:
        """Queries collections in a database.

        :param str database_link:
            The link to the database.
        :param (str or dict) query:
        :param dict options:
            The request options for the request.

        :return: Query Iterable of Collections.
        :rtype:
            query_iterable.QueryIterable

        """
        if options is None:
            options = {}

        path = base.GetPathFromLink(database_link, "colls")
        database_id = base.GetResourceIdOrFullNameFromLink(database_link)

        def fetch_fn(options: Mapping[str, Any]) -> Tuple[List[Dict[str, Any]], Dict[str, Any]]:
            return self.__QueryFeed(
                    path, "colls", database_id, lambda r: r["DocumentCollections"],
                    lambda _, body: body, query, options, **kwargs)

        return ItemPaged(
            self, query, options, fetch_function=fetch_fn, page_iterator_class=query_iterable.QueryIterable
        )

    def CreateContainer(
        self,
        database_link: str,
        collection: Dict[str, Any],
        options: Optional[Mapping[str, Any]] = None,
        **kwargs: Any
    ) -> Dict[str, Any]:
        """Creates a collection in a database.

        :param str database_link:
            The link to the database.
        :param dict collection:
            The Azure Cosmos collection to create.
        :param dict options:
            The request options for the request.

        :return: The Collection that was created.
        :rtype: dict

        """
        if options is None:
            options = {}

        base._validate_resource(collection)
        path = base.GetPathFromLink(database_link, "colls")
        database_id = base.GetResourceIdOrFullNameFromLink(database_link)
        return self.Create(collection, path, "colls", database_id, None, options, **kwargs)

    def ReplaceContainer(
        self,
        collection_link: str,
        collection: Dict[str, Any],
        options: Optional[Mapping[str, Any]] = None,
        **kwargs: Any
    ) -> Dict[str, Any]:
        """Replaces a collection and return it.

        :param str collection_link:
            The link to the collection entity.
        :param dict collection:
            The collection to be used.
        :param dict options:
            The request options for the request.

        :return:
            The new Collection.
        :rtype:
            dict

        """
        if options is None:
            options = {}

        base._validate_resource(collection)
        path = base.GetPathFromLink(collection_link)
        collection_id = base.GetResourceIdOrFullNameFromLink(collection_link)
        return self.Replace(collection, path, "colls", collection_id, None, options, **kwargs)

    def ReadContainer(
        self,
        collection_link: str,
        options: Optional[Mapping[str, Any]] = None,
        **kwargs: Any
    ) -> Dict[str, Any]:
        """Reads a collection.

        :param str collection_link:
            The link to the document collection.
        :param dict options:
            The request options for the request.

        :return:
            The read Collection.
        :rtype:
            dict

        """
        if options is None:
            options = {}

        path = base.GetPathFromLink(collection_link)
        collection_id = base.GetResourceIdOrFullNameFromLink(collection_link)
        return self.Read(path, "colls", collection_id, None, options, **kwargs)

    def CreateUser(
        self,
        database_link: str,
        user: Dict[str, Any],
        options: Optional[Mapping[str, Any]] = None,
        **kwargs: Any
    ) -> Dict[str, Any]:
        """Creates a user.

        :param str database_link:
            The link to the database.
        :param dict user:
            The Azure Cosmos user to create.
        :param dict options:
            The request options for the request.

        :return:
            The created User.
        :rtype:
            dict

        """
        if options is None:
            options = {}

        database_id, path = self._GetDatabaseIdWithPathForUser(database_link, user)
        return self.Create(user, path, "users", database_id, None, options, **kwargs)

    def UpsertUser(
        self,
        database_link: str,
        user: Dict[str, Any],
        options: Optional[Mapping[str, Any]] = None,
        **kwargs: Any
    ) -> Dict[str, Any]:
        """Upserts a user.

        :param str database_link:
            The link to the database.
        :param dict user:
            The Azure Cosmos user to upsert.
        :param dict options:
            The request options for the request.

        :return:
            The upserted User.
        :rtype: dict
        """
        if options is None:
            options = {}

        database_id, path = self._GetDatabaseIdWithPathForUser(database_link, user)
        return self.Upsert(user, path, "users", database_id, None, options, **kwargs)

    def _GetDatabaseIdWithPathForUser(self, database_link: str, user: Mapping[str, Any]) -> Tuple[Optional[str], str]:
        base._validate_resource(user)
        path = base.GetPathFromLink(database_link, "users")
        database_id = base.GetResourceIdOrFullNameFromLink(database_link)
        return database_id, path

    def ReadUser(
        self,
        user_link: str,
        options: Optional[Mapping[str, Any]] = None,
        **kwargs: Any
    ) -> Dict[str, Any]:
        """Reads a user.

        :param str user_link:
            The link to the user entity.
        :param dict options:
            The request options for the request.

        :return:
            The read User.
        :rtype:
            dict

        """
        if options is None:
            options = {}

        path = base.GetPathFromLink(user_link)
        user_id = base.GetResourceIdOrFullNameFromLink(user_link)
        return self.Read(path, "users", user_id, None, options, **kwargs)

    def ReadUsers(
        self,
        database_link: str,
        options: Optional[Mapping[str, Any]] = None,
        **kwargs: Any
    ) -> ItemPaged[Dict[str, Any]]:
        """Reads all users in a database.

        :param str database_link:
            The link to the database.
        :param dict[str, Any] options:
            The request options for the request.
        :return:
            Query iterable of Users.
        :rtype:
            query_iterable.QueryIterable

        """
        if options is None:
            options = {}

        return self.QueryUsers(database_link, None, options, **kwargs)

    def QueryUsers(
        self,
        database_link: str,
        query: Optional[Union[str, Dict[str, Any]]],
        options: Optional[Mapping[str, Any]] = None,
        **kwargs: Any
    ) -> ItemPaged[Dict[str, Any]]:
        """Queries users in a database.

        :param str database_link:
            The link to the database.
        :param (str or dict) query:
        :param dict options:
            The request options for the request.

        :return:
            Query Iterable of Users.
        :rtype:
            query_iterable.QueryIterable

        """
        if options is None:
            options = {}

        path = base.GetPathFromLink(database_link, "users")
        database_id = base.GetResourceIdOrFullNameFromLink(database_link)

        def fetch_fn(options: Mapping[str, Any]) -> Tuple[List[Dict[str, Any]], Dict[str, Any]]:
            return self.__QueryFeed(
                    path, "users", database_id, lambda r: r["Users"],
                    lambda _, b: b, query, options, **kwargs)

        return ItemPaged(
            self, query, options, fetch_function=fetch_fn, page_iterator_class=query_iterable.QueryIterable
        )

    def DeleteDatabase(
        self,
        database_link: str,
        options: Optional[Mapping[str, Any]] = None,
        **kwargs: Any
    ) -> None:
        """Deletes a database.

        :param str database_link:
            The link to the database.
        :param dict options:
            The request options for the request.

        :return:
            The deleted Database.
        :rtype:
            dict

        """
        if options is None:
            options = {}

        path = base.GetPathFromLink(database_link)
        database_id = base.GetResourceIdOrFullNameFromLink(database_link)
        self.DeleteResource(path, "dbs", database_id, None, options, **kwargs)

    def CreatePermission(
        self,
        user_link: str,
        permission: Dict[str, Any],
        options: Optional[Mapping[str, Any]] = None,
        **kwargs: Any
    ) -> Dict[str, Any]:
        """Creates a permission for a user.

        :param str user_link:
            The link to the user entity.
        :param dict permission:
            The Azure Cosmos user permission to create.
        :param dict options:
            The request options for the request.

        :return:
            The created Permission.
        :rtype:
            dict

        """
        if options is None:
            options = {}

        path, user_id = self._GetUserIdWithPathForPermission(permission, user_link)
        return self.Create(permission, path, "permissions", user_id, None, options, **kwargs)

    def UpsertPermission(
        self,
        user_link: str,
        permission: Dict[str, Any],
        options: Optional[Mapping[str, Any]] = None,
        **kwargs: Any
    ) -> Dict[str, Any]:
        """Upserts a permission for a user.

        :param str user_link:
            The link to the user entity.
        :param dict permission:
            The Azure Cosmos user permission to upsert.
        :param dict options:
            The request options for the request.

        :return:
            The upserted permission.
        :rtype:
            dict

        """
        if options is None:
            options = {}

        path, user_id = self._GetUserIdWithPathForPermission(permission, user_link)
        return self.Upsert(permission, path, "permissions", user_id, None, options, **kwargs)

    def _GetUserIdWithPathForPermission(
        self,
        permission: Mapping[str, Any],
        user_link: str
    ) -> Tuple[str, Optional[str]]:
        base._validate_resource(permission)
        path = base.GetPathFromLink(user_link, "permissions")
        user_id = base.GetResourceIdOrFullNameFromLink(user_link)
        return path, user_id

    def ReadPermission(
        self,
        permission_link: str,
        options: Optional[Mapping[str, Any]] = None,
        **kwargs: Any
    ) -> Dict[str, Any]:
        """Reads a permission.

        :param str permission_link:
            The link to the permission.
        :param dict options:
            The request options for the request.

        :return:
            The read permission.
        :rtype:
            dict

        """
        if options is None:
            options = {}

        path = base.GetPathFromLink(permission_link)
        permission_id = base.GetResourceIdOrFullNameFromLink(permission_link)
        return self.Read(path, "permissions", permission_id, None, options, **kwargs)

    def ReadPermissions(
        self,
        user_link: str,
        options: Optional[Mapping[str, Any]] = None,
        **kwargs: Any
    ) -> ItemPaged[Dict[str, Any]]:
        """Reads all permissions for a user.

        :param str user_link:
            The link to the user entity.
        :param dict options:
            The request options for the request.

        :return:
            Query Iterable of Permissions.
        :rtype:
            query_iterable.QueryIterable

        """
        if options is None:
            options = {}

        return self.QueryPermissions(user_link, None, options, **kwargs)

    def QueryPermissions(
        self,
        user_link: str,
        query: Optional[Union[str, Dict[str, Any]]],
        options: Optional[Mapping[str, Any]] = None,
        **kwargs: Any
    ) -> ItemPaged[Dict[str, Any]]:
        """Queries permissions for a user.

        :param str user_link:
            The link to the user entity.
        :param (str or dict) query:
        :param dict options:
            The request options for the request.

        :return:
            Query Iterable of Permissions.
        :rtype:
            query_iterable.QueryIterable

        """
        if options is None:
            options = {}

        path = base.GetPathFromLink(user_link, "permissions")
        user_id = base.GetResourceIdOrFullNameFromLink(user_link)

        def fetch_fn(options: Mapping[str, Any]) -> Tuple[List[Dict[str, Any]], Dict[str, Any]]:
            return self.__QueryFeed(
                    path, "permissions", user_id, lambda r: r["Permissions"],
                    lambda _, b: b, query, options, **kwargs)

        return ItemPaged(
            self, query, options, fetch_function=fetch_fn, page_iterator_class=query_iterable.QueryIterable
        )

    def ReplaceUser(
        self,
        user_link: str,
        user: Dict[str, Any],
        options: Optional[Mapping[str, Any]] = None,
        **kwargs: Any
    ) -> Dict[str, Any]:
        """Replaces a user and return it.

        :param str user_link:
            The link to the user entity.
        :param dict user:
        :param dict options:
            The request options for the request.

        :return:
            The new User.
        :rtype:
            dict

        """
        if options is None:
            options = {}

        base._validate_resource(user)
        path = base.GetPathFromLink(user_link)
        user_id = base.GetResourceIdOrFullNameFromLink(user_link)
        return self.Replace(user, path, "users", user_id, None, options, **kwargs)

    def DeleteUser(
        self,
        user_link: str,
        options: Optional[Mapping[str, Any]] = None,
        **kwargs: Any
    ) -> None:
        """Deletes a user.

        :param str user_link:
            The link to the user entity.
        :param dict options:
            The request options for the request.

        :return:
            The deleted user.
        :rtype:
            dict

        """
        if options is None:
            options = {}

        path = base.GetPathFromLink(user_link)
        user_id = base.GetResourceIdOrFullNameFromLink(user_link)
        self.DeleteResource(path, "users", user_id, None, options, **kwargs)

    def ReplacePermission(
        self,
        permission_link: str,
        permission: Dict[str, Any],
        options: Optional[Mapping[str, Any]] = None,
        **kwargs: Any
    ) -> Dict[str, Any]:
        """Replaces a permission and return it.

        :param str permission_link:
            The link to the permission.
        :param dict permission:
        :param dict options:
            The request options for the request.

        :return:
            The new Permission.
        :rtype:
            dict

        """
        if options is None:
            options = {}

        base._validate_resource(permission)
        path = base.GetPathFromLink(permission_link)
        permission_id = base.GetResourceIdOrFullNameFromLink(permission_link)
        return self.Replace(permission, path, "permissions", permission_id, None, options, **kwargs)

    def DeletePermission(
        self,
        permission_link: str,
        options: Optional[Mapping[str, Any]] = None,
        **kwargs: Any
    ) -> None:
        """Deletes a permission.

        :param str permission_link:
            The link to the permission.
        :param dict options:
            The request options for the request.

        :return:
            The deleted Permission.
        :rtype:
            dict

        """
        if options is None:
            options = {}

        path = base.GetPathFromLink(permission_link)
        permission_id = base.GetResourceIdOrFullNameFromLink(permission_link)
        self.DeleteResource(path, "permissions", permission_id, None, options, **kwargs)

    def ReadItems(
        self,
        collection_link: str,
        feed_options: Optional[Mapping[str, Any]] = None,
        response_hook: Optional[Callable[[Mapping[str, Any], Mapping[str, Any]], None]] = None,
        **kwargs: Any
    ) -> ItemPaged[Dict[str, Any]]:
        """Reads all documents in a collection.
        :param str collection_link: The link to the document collection.
        :param dict feed_options: The additional options for the operation.
        :param response_hook: A callable invoked with the response metadata.
        :type response_hook: Callable[[Dict[str, str], Dict[str, Any]]
        :return: Query Iterable of Documents.
        :rtype: query_iterable.QueryIterable
        """
        if feed_options is None:
            feed_options = {}

        return self.QueryItems(collection_link, None, feed_options, response_hook=response_hook, **kwargs)

    def QueryItems(
        self,
        database_or_container_link: str,
        query: Optional[Union[str, Dict[str, Any]]],
        options: Optional[Mapping[str, Any]] = None,
        partition_key: Optional[PartitionKeyType] = None,
        response_hook: Optional[Callable[[Mapping[str, Any], Mapping[str, Any]], None]] = None,
        **kwargs: Any
    ) -> ItemPaged[Dict[str, Any]]:
        """Queries documents in a collection.

        :param str database_or_container_link:
            The link to the database when using partitioning, otherwise link to the document collection.
        :param (str or dict) query: the query to be used
        :param dict options: The request options for the request.
        :param partition_key: Partition key for the query(default value None)
        :type: partition_key: Union[str, int, float, bool, List[Union[str, int, float, bool]]]
        :param response_hook: A callable invoked with the response metadata.
        :type response_hook: Callable[[Dict[str, str], Dict[str, Any]]

        :return:
            Query Iterable of Documents.
        :rtype:
            query_iterable.QueryIterable

        """
        database_or_container_link = base.TrimBeginningAndEndingSlashes(database_or_container_link)

        if options is None:
            options = {}

        if base.IsDatabaseLink(database_or_container_link):
            return ItemPaged(
                self,
                query,
                options,
                database_link=database_or_container_link,
                partition_key=partition_key,
                page_iterator_class=query_iterable.QueryIterable
            )

        path = base.GetPathFromLink(database_or_container_link, "docs")
        collection_id = base.GetResourceIdOrFullNameFromLink(database_or_container_link)

        def fetch_fn(options: Mapping[str, Any]) -> Tuple[List[Dict[str, Any]], Dict[str, Any]]:
            return self.__QueryFeed(
                    path,
                    "docs",
                    collection_id,
                    lambda r: r["Documents"],
                    lambda _, b: b,
                    query,
                    options,
                    response_hook=response_hook,
                    **kwargs)

        return ItemPaged(
            self,
            query,
            options,
            fetch_function=fetch_fn,
            collection_link=database_or_container_link,
            page_iterator_class=query_iterable.QueryIterable
        )

    def QueryItemsChangeFeed(
        self,
        collection_link: str,
        options: Optional[Mapping[str, Any]] = None,
        response_hook: Optional[Callable[[Mapping[str, Any], Mapping[str, Any]], None]] = None,
        **kwargs: Any
    ) -> ItemPaged[Dict[str, Any]]:
        """Queries documents change feed in a collection.

        :param str collection_link: The link to the document collection.
        :param dict options: The request options for the request.
        :param response_hook: A callable invoked with the response metadata.
        :type response_hook: Callable[[Dict[str, str], Dict[str, Any]]

        :return:
            Query Iterable of Documents.
        :rtype:
            query_iterable.QueryIterable

        """

        partition_key_range_id = None
        if options is not None and "partitionKeyRangeId" in options:
            partition_key_range_id = options["partitionKeyRangeId"]

        return self._QueryChangeFeed(
            collection_link, "Documents", options, partition_key_range_id, response_hook=response_hook, **kwargs
        )

    def _QueryChangeFeed(
        self,
        collection_link: str,
        resource_type: str,
        options: Optional[Mapping[str, Any]] = None,
        partition_key_range_id: Optional[str] = None,
        response_hook: Optional[Callable[[Mapping[str, Any], Mapping[str, Any]], None]] = None,
        **kwargs: Any
    ) -> ItemPaged[Dict[str, Any]]:
        """Queries change feed of a resource in a collection.

        :param str collection_link: The link to the document collection.
        :param str resource_type: The type of the resource.
        :param dict options: The request options for the request.
        :param str partition_key_range_id: Specifies partition key range id.
        :param response_hook: A callable invoked with the response metadata
        :type response_hook: Callable[[Dict[str, str], Dict[str, Any]]

        :return:
            Query Iterable of Documents.
        :rtype:
            query_iterable.QueryIterable

        """
        if options is None:
            options = {}
        else:
            options = dict(options)

        resource_key_map = {"Documents": "docs"}

        # For now, change feed only supports Documents and Partition Key Range resource type
        if resource_type not in resource_key_map:
            raise NotImplementedError(resource_type + " change feed query is not supported.")

        resource_key = resource_key_map[resource_type]
        path = base.GetPathFromLink(collection_link, resource_key)
        collection_id = base.GetResourceIdOrFullNameFromLink(collection_link)

        def fetch_fn(options: Mapping[str, Any]) -> Tuple[List[Dict[str, Any]], Dict[str, Any]]:
            if collection_link in self.__container_properties_cache:
                new_options = dict(options)
                new_options["containerRID"] = self.__container_properties_cache[collection_link]["_rid"]
                options = new_options
            return self.__QueryFeed(
                path,
                resource_key,
                collection_id,
                lambda r: r[resource_type],
                lambda _, b: b,
                None,
                options,
                partition_key_range_id,
                response_hook=response_hook,
                **kwargs)

        return ItemPaged(
            self,
            options,
            fetch_function=fetch_fn,
            collection_link=collection_link,
            page_iterator_class=ChangeFeedIterable
        )

    def _ReadPartitionKeyRanges(
        self,
        collection_link: str,
        feed_options: Optional[Mapping[str, Any]] = None,
        **kwargs: Any
    ) -> ItemPaged[Dict[str, Any]]:
        """Reads Partition Key Ranges.

        :param str collection_link: The link to the document collection.
        :param dict feed_options: The request options.
        :return: Query Iterable of PartitionKeyRanges.
        :rtype: query_iterable.QueryIterable

        """
        if feed_options is None:
            feed_options = {}

        return self._QueryPartitionKeyRanges(collection_link, None, feed_options, **kwargs)

    def _QueryPartitionKeyRanges(
        self,
        collection_link: str,
        query: Optional[Union[str, Dict[str, Any]]],
        options: Optional[Mapping[str, Any]] = None,
        **kwargs: Any
    ) -> ItemPaged[Dict[str, Any]]:
        """Queries Partition Key Ranges in a collection.

        :param str collection_link:
            The link to the document collection.
        :param (str or dict) query:
        :param dict options:
            The request options for the request.

        :return:
            Query Iterable of PartitionKeyRanges.
        :rtype:
            query_iterable.QueryIterable

        """
        if options is None:
            options = {}

        path = base.GetPathFromLink(collection_link, "pkranges")
        collection_id = base.GetResourceIdOrFullNameFromLink(collection_link)

        def fetch_fn(options: Mapping[str, Any]) -> Tuple[List[Dict[str, Any]], Dict[str, Any]]:
            return self.__QueryFeed(
                    path, "pkranges", collection_id, lambda r: r["PartitionKeyRanges"],
                    lambda _, b: b, query, options, **kwargs)

        return ItemPaged(
            self, query, options, fetch_function=fetch_fn, page_iterator_class=query_iterable.QueryIterable
        )

    def CreateItem(
        self,
        database_or_container_link: str,
        document: Dict[str, Any],
        request_context: Dict[str, Any],
        options: Optional[Mapping[str, Any]] = None,
        **kwargs: Any
    ) -> Dict[str, Any]:
        """Creates a document in a collection.

        :param str database_or_container_link:
            The link to the database when using partitioning, otherwise link to the document collection.
        :param dict document: The Azure Cosmos document to create.
        :param dict options: The request options for the request.
        :return: The created Document.
        :rtype: dict
        """
        # Python's default arguments are evaluated once when the function is defined,
        # not each time the function is called (like it is in say, Ruby). This means
        # that if you use a mutable default argument and mutate it, you will and have
        # mutated that object for all future calls to the function as well. So, using
        # a non-mutable default in this case(None) and assigning an empty dict(mutable)
        # inside the method For more details on this gotcha, please refer
        # http://docs.python-guide.org/en/latest/writing/gotchas/
        if options is None:
            options = {}

        # We check the link to be document collection link since it can be database
        # link in case of client side partitioning
        collection_id, document, path = self._GetContainerIdWithPathForItem(
            database_or_container_link, document, options
        )

        if base.IsItemContainerLink(database_or_container_link):
            options = self._AddPartitionKey(database_or_container_link, document, options)
        request_context["partitionKey"] = options["partitionKey"]
        result = self.Create(document, path, "docs", collection_id, None, options, **kwargs)
        return result

    def UpsertItem(
        self,
        database_or_container_link: str,
        document: Dict[str, Any],
        options: Optional[Mapping[str, Any]] = None,
        **kwargs: Any
    ) -> Dict[str, Any]:
        """Upserts a document in a collection.

        :param str database_or_container_link:
            The link to the database when using partitioning, otherwise link to the document collection.
        :param dict document: The Azure Cosmos document to upsert.
        :param dict options: The request options for the request.
        :return: The upserted Document.
        :rtype: dict
        """
        # Python's default arguments are evaluated once when the function is defined,
        # not each time the function is called (like it is in say, Ruby). This means
        # that if you use a mutable default argument and mutate it, you will and have
        # mutated that object for all future calls to the function as well. So, using
        # a non-mutable deafult in this case(None) and assigning an empty dict(mutable)
        # inside the method For more details on this gotcha, please refer
        # http://docs.python-guide.org/en/latest/writing/gotchas/
        if options is None:
            options = {}

        # We check the link to be document collection link since it can be database
        # link in case of client side partitioning
        if base.IsItemContainerLink(database_or_container_link):
            options = self._AddPartitionKey(database_or_container_link, document, options)

        collection_id, document, path = self._GetContainerIdWithPathForItem(
            database_or_container_link, document, options
        )
        return self.Upsert(document, path, "docs", collection_id, None, options, **kwargs)

    PartitionResolverErrorMessage = (
            "Couldn't find any partition resolvers for the database link provided. "
            + "Ensure that the link you used when registering the partition resolvers "
            + "matches the link provided or you need to register both types of database "
            + "link(self link as well as ID based link)."
    )

    # Gets the collection id and path for the document
    def _GetContainerIdWithPathForItem(
        self,
        database_or_container_link: str,
        document: Mapping[str, Any],
        options: Mapping[str, Any]
    ) -> Tuple[Optional[str], Dict[str, Any], str]:

        if not database_or_container_link:
            raise ValueError("database_or_container_link is None or empty.")

        if document is None:
            raise ValueError("document is None.")

        base._validate_resource(document)
        document = dict(document)
        if not document.get("id") and not options.get("disableAutomaticIdGeneration"):
            document["id"] = base.GenerateGuidId()

        collection_link = database_or_container_link

        if base.IsDatabaseLink(database_or_container_link):
            partition_resolver = self.GetPartitionResolver(database_or_container_link)

            if partition_resolver is not None:
                collection_link = partition_resolver.ResolveForCreate(document)
            else:
                raise ValueError(CosmosClientConnection.PartitionResolverErrorMessage)

        path = base.GetPathFromLink(collection_link, "docs")
        collection_id = base.GetResourceIdOrFullNameFromLink(collection_link)
        return collection_id, document, path

    def ReadItem(
        self,
        document_link: str,
        options: Optional[Mapping[str, Any]] = None,
        **kwargs
    ) -> Dict[str, Any]:
        """Reads a document.

        :param str document_link:
            The link to the document.
        :param dict options:
            The request options for the request.

        :return:
            The read Document.
        :rtype:
            dict

        """
        if options is None:
            options = {}

        path = base.GetPathFromLink(document_link)
        document_id = base.GetResourceIdOrFullNameFromLink(document_link)
        return self.Read(path, "docs", document_id, None, options, **kwargs)

    def ReadTriggers(
        self,
        collection_link: str,
        options: Optional[Mapping[str, Any]] = None,
        **kwargs: Any
    ) -> ItemPaged[Dict[str, Any]]:
        """Reads all triggers in a collection.

        :param str collection_link:
            The link to the document collection.
        :param dict options:
            The request options for the request.

        :return:
            Query Iterable of Triggers.
        :rtype:
            query_iterable.QueryIterable

        """
        if options is None:
            options = {}

        return self.QueryTriggers(collection_link, None, options, **kwargs)

    def QueryTriggers(
        self,
        collection_link: str,
        query: Optional[Union[str, Dict[str, Any]]],
        options: Optional[Mapping[str, Any]] = None,
        **kwargs: Any
    ) -> ItemPaged[Dict[str, Any]]:
        """Queries triggers in a collection.

        :param str collection_link:
            The link to the document collection.
        :param (str or dict) query:
        :param dict options:
            The request options for the request.

        :return:
            Query Iterable of Triggers.
        :rtype:
            query_iterable.QueryIterable

        """
        if options is None:
            options = {}

        path = base.GetPathFromLink(collection_link, "triggers")
        collection_id = base.GetResourceIdOrFullNameFromLink(collection_link)

        def fetch_fn(options: Mapping[str, Any]) -> Tuple[List[Dict[str, Any]], Dict[str, Any]]:
            return self.__QueryFeed(
                path, "triggers", collection_id, lambda r: r["Triggers"],
                lambda _, b: b, query, options, **kwargs)

        return ItemPaged(
            self, query, options, fetch_function=fetch_fn, page_iterator_class=query_iterable.QueryIterable
        )

    def CreateTrigger(
        self,
        collection_link: str,
        trigger: Dict[str, Any],
        options: Optional[Mapping[str, Any]] = None,
        **kwargs: Any
    ) -> Dict[str, Any]:
        """Creates a trigger in a collection.

        :param str collection_link:
            The link to the document collection.
        :param dict trigger:
        :param dict options:
            The request options for the request.

        :return:
            The created Trigger.
        :rtype:
            dict

        """
        if options is None:
            options = {}

        collection_id, path, trigger = self._GetContainerIdWithPathForTrigger(collection_link, trigger)
        return self.Create(trigger, path, "triggers", collection_id, None, options, **kwargs)

    def _GetContainerIdWithPathForTrigger(
        self,
        collection_link: str,
        trigger: Mapping[str, Any]
    ) -> Tuple[Optional[str], str, Dict[str, Any]]:
        base._validate_resource(trigger)
        trigger = dict(trigger)
        if trigger.get("serverScript"):
            trigger["body"] = str(trigger.pop("serverScript", ""))
        elif trigger.get("body"):
            trigger["body"] = str(trigger["body"])

        path = base.GetPathFromLink(collection_link, "triggers")
        collection_id = base.GetResourceIdOrFullNameFromLink(collection_link)
        return collection_id, path, trigger

    def ReadTrigger(
        self,
        trigger_link: str,
        options: Optional[Mapping[str, Any]] = None,
        **kwargs: Any
    ) -> Dict[str, Any]:
        """Reads a trigger.

        :param str trigger_link:
            The link to the trigger.
        :param dict options:
            The request options for the request.

        :return:
            The read Trigger.
        :rtype:
            dict

        """
        if options is None:
            options = {}

        path = base.GetPathFromLink(trigger_link)
        trigger_id = base.GetResourceIdOrFullNameFromLink(trigger_link)
        return self.Read(path, "triggers", trigger_id, None, options, **kwargs)

    def UpsertTrigger(
        self,
        collection_link: str,
        trigger: Dict[str, Any],
        options: Optional[Mapping[str, Any]] = None,
        **kwargs: Any
    ) -> Dict[str, Any]:
        """Upserts a trigger in a collection.
        :param str collection_link:
            The link to the document collection.
        :param dict trigger:
        :param dict options:
            The request options for the request.
        :return:
            The upserted Trigger.
        :rtype:
            dict
        """
        if options is None:
            options = {}

        collection_id, path, trigger = self._GetContainerIdWithPathForTrigger(collection_link, trigger)
        return self.Upsert(trigger, path, "triggers", collection_id, None, options, **kwargs)

    def ReadUserDefinedFunctions(
        self,
        collection_link: str,
        options: Optional[Mapping[str, Any]] = None,
        **kwargs: Any
    ) -> ItemPaged[Dict[str, Any]]:
        """Reads all user-defined functions in a collection.

        :param str collection_link:
            The link to the document collection.
        :param dict options:
            The request options for the request.

        :return:
            Query Iterable of UDFs.
        :rtype:
            query_iterable.QueryIterable

        """
        if options is None:
            options = {}

        return self.QueryUserDefinedFunctions(collection_link, None, options, **kwargs)

    def QueryUserDefinedFunctions(
        self,
        collection_link: str,
        query: Optional[Union[str, Dict[str, Any]]],
        options: Optional[Mapping[str, Any]] = None,
        **kwargs: Any
    ) -> ItemPaged[Dict[str, Any]]:
        """Queries user-defined functions in a collection.

        :param str collection_link:
            The link to the collection.
        :param (str or dict) query:
        :param dict options:
            The request options for the request.

        :return:
            Query Iterable of UDFs.
        :rtype:
            query_iterable.QueryIterable

        """
        if options is None:
            options = {}

        path = base.GetPathFromLink(collection_link, "udfs")
        collection_id = base.GetResourceIdOrFullNameFromLink(collection_link)

        def fetch_fn(options: Mapping[str, Any]) -> Tuple[List[Dict[str, Any]], Dict[str, Any]]:
            return self.__QueryFeed(
                    path, "udfs", collection_id, lambda r: r["UserDefinedFunctions"],
                    lambda _, b: b, query, options, **kwargs)

        return ItemPaged(
            self, query, options, fetch_function=fetch_fn, page_iterator_class=query_iterable.QueryIterable
        )

    def CreateUserDefinedFunction(
        self,
        collection_link: str,
        udf: Dict[str, Any],
        options: Optional[Mapping[str, Any]] = None,
        **kwargs: Any
    ) -> Dict[str, Any]:
        """Creates a user-defined function in a collection.

        :param str collection_link:
            The link to the collection.
        :param str udf:
        :param dict options:
            The request options for the request.

        :return:
            The created UDF.
        :rtype:
            dict

        """
        if options is None:
            options = {}

        collection_id, path, udf = self._GetContainerIdWithPathForUDF(collection_link, udf)
        return self.Create(udf, path, "udfs", collection_id, None, options, **kwargs)

    def UpsertUserDefinedFunction(
        self,
        collection_link: str,
        udf: Dict[str, Any],
        options: Optional[Mapping[str, Any]] = None,
        **kwargs: Any
    ) -> Dict[str, Any]:
        """Upserts a user-defined function in a collection.

        :param str collection_link:
            The link to the collection.
        :param str udf:
        :param dict options:
            The request options for the request.

        :return:
            The upserted UDF.
        :rtype:
            dict

        """
        if options is None:
            options = {}

        collection_id, path, udf = self._GetContainerIdWithPathForUDF(collection_link, udf)
        return self.Upsert(udf, path, "udfs", collection_id, None, options, **kwargs)

    def _GetContainerIdWithPathForUDF(
        self,
        collection_link: str,
        udf: Mapping[str, Any]
    ) -> Tuple[Optional[str], str, Dict[str, Any]]:
        base._validate_resource(udf)
        udf = dict(udf)
        if udf.get("serverScript"):
            udf["body"] = str(udf.pop("serverScript", ""))
        elif udf.get("body"):
            udf["body"] = str(udf["body"])

        path = base.GetPathFromLink(collection_link, "udfs")
        collection_id = base.GetResourceIdOrFullNameFromLink(collection_link)
        return collection_id, path, udf

    def ReadUserDefinedFunction(
        self,
        udf_link: str,
        options: Optional[Mapping[str, Any]] = None,
        **kwargs: Any
    ) -> Dict[str, Any]:
        """Reads a user-defined function.

        :param str udf_link:
            The link to the user-defined function.
        :param dict options:
            The request options for the request.

        :return:
            The read UDF.
        :rtype:
            dict

        """
        if options is None:
            options = {}

        path = base.GetPathFromLink(udf_link)
        udf_id = base.GetResourceIdOrFullNameFromLink(udf_link)
        return self.Read(path, "udfs", udf_id, None, options, **kwargs)

    def ReadStoredProcedures(
        self,
        collection_link: str,
        options: Optional[Mapping[str, Any]] = None,
        **kwargs: Any
    ) -> ItemPaged[Dict[str, Any]]:
        """Reads all store procedures in a collection.

        :param str collection_link:
            The link to the document collection.
        :param dict options:
            The request options for the request.

        :return:
            Query Iterable of Stored Procedures.
        :rtype:
            query_iterable.QueryIterable

        """
        if options is None:
            options = {}

        return self.QueryStoredProcedures(collection_link, None, options, **kwargs)

    def QueryStoredProcedures(
        self,
        collection_link: str,
        query: Optional[Union[str, Dict[str, Any]]],
        options: Optional[Mapping[str, Any]] = None,
        **kwargs: Any
    ) -> ItemPaged[Dict[str, Any]]:
        """Queries stored procedures in a collection.

        :param str collection_link:
            The link to the document collection.
        :param (str or dict) query:
        :param dict options:
            The request options for the request.

        :return:
            Query Iterable of Stored Procedures.
        :rtype:
            query_iterable.QueryIterable

        """
        if options is None:
            options = {}

        path = base.GetPathFromLink(collection_link, "sprocs")
        collection_id = base.GetResourceIdOrFullNameFromLink(collection_link)

        def fetch_fn(options: Mapping[str, Any]) -> Tuple[List[Dict[str, Any]], Dict[str, Any]]:
            return self.__QueryFeed(
                path, "sprocs", collection_id, lambda r: r["StoredProcedures"],
                lambda _, b: b, query, options, **kwargs)

        return ItemPaged(
            self, query, options, fetch_function=fetch_fn, page_iterator_class=query_iterable.QueryIterable
        )

    def CreateStoredProcedure(
        self,
        collection_link: str,
        sproc: Dict[str, Any],
        options: Optional[Mapping[str, Any]] = None,
        **kwargs: Any
    ) -> Dict[str, Any]:
        """Creates a stored procedure in a collection.

        :param str collection_link:
            The link to the document collection.
        :param str sproc:
        :param dict options:
            The request options for the request.

        :return:
            The created Stored Procedure.
        :rtype:
            dict

        """
        if options is None:
            options = {}

        collection_id, path, sproc = self._GetContainerIdWithPathForSproc(collection_link, sproc)
        return self.Create(sproc, path, "sprocs", collection_id, None, options, **kwargs)

    def UpsertStoredProcedure(
        self,
        collection_link: str,
        sproc: Dict[str, Any],
        options: Optional[Mapping[str, Any]] = None,
        **kwargs: Any
    ) -> Dict[str, Any]:
        """Upserts a stored procedure in a collection.

        :param str collection_link:
            The link to the document collection.
        :param str sproc:
        :param dict options:
            The request options for the request.

        :return:
            The upserted Stored Procedure.
        :rtype:
            dict

        """
        if options is None:
            options = {}

        collection_id, path, sproc = self._GetContainerIdWithPathForSproc(collection_link, sproc)
        return self.Upsert(sproc, path, "sprocs", collection_id, None, options, **kwargs)

    def _GetContainerIdWithPathForSproc(
        self,
        collection_link: str,
        sproc: Mapping[str, Any]
    ) -> Tuple[Optional[str], str, Dict[str, Any]]:
        base._validate_resource(sproc)
        sproc = dict(sproc)
        if sproc.get("serverScript"):
            sproc["body"] = str(sproc.pop("serverScript", ""))
        elif sproc.get("body"):
            sproc["body"] = str(sproc["body"])
        path = base.GetPathFromLink(collection_link, "sprocs")
        collection_id = base.GetResourceIdOrFullNameFromLink(collection_link)
        return collection_id, path, sproc

    def ReadStoredProcedure(
        self,
        sproc_link: str,
        options: Optional[Mapping[str, Any]] = None,
        **kwargs: Any
    ) -> Dict[str, Any]:
        """Reads a stored procedure.

        :param str sproc_link:
            The link to the stored procedure.
        :param dict options:
            The request options for the request.

        :return:
            The read Stored Procedure.
        :rtype:
            dict

        """
        if options is None:
            options = {}

        path = base.GetPathFromLink(sproc_link)
        sproc_id = base.GetResourceIdOrFullNameFromLink(sproc_link)
        return self.Read(path, "sprocs", sproc_id, None, options, **kwargs)

    def ReadConflicts(
        self,
        collection_link: str,
        feed_options: Optional[Mapping[str, Any]] = None,
        **kwargs: Any
    ) -> ItemPaged[Dict[str, Any]]:
        """Reads conflicts.

        :param str collection_link:
            The link to the document collection.
        :param dict feed_options:

        :return:
            Query Iterable of Conflicts.
        :rtype:
            query_iterable.QueryIterable

        """
        if feed_options is None:
            feed_options = {}

        return self.QueryConflicts(collection_link, None, feed_options, **kwargs)

    def QueryConflicts(
        self,
        collection_link: str,
        query: Optional[Union[str, Dict[str, Any]]],
        options: Optional[Mapping[str, Any]] = None,
        **kwargs: Any
    ) -> ItemPaged[Dict[str, Any]]:
        """Queries conflicts in a collection.

        :param str collection_link:
            The link to the document collection.
        :param (str or dict) query:
        :param dict options:
            The request options for the request.

        :return:
            Query Iterable of Conflicts.
        :rtype:
            query_iterable.QueryIterable

        """
        if options is None:
            options = {}

        path = base.GetPathFromLink(collection_link, "conflicts")
        collection_id = base.GetResourceIdOrFullNameFromLink(collection_link)

        def fetch_fn(options: Mapping[str, Any]) -> Tuple[List[Dict[str, Any]], Dict[str, Any]]:
            return self.__QueryFeed(
                path, "conflicts", collection_id, lambda r: r["Conflicts"],
                lambda _, b: b, query, options, **kwargs)

        return ItemPaged(
            self, query, options, fetch_function=fetch_fn, page_iterator_class=query_iterable.QueryIterable
        )

    def ReadConflict(
        self,
        conflict_link: str,
        options: Optional[Mapping[str, Any]] = None,
        **kwargs: Any
    ) -> Dict[str, Any]:
        """Reads a conflict.

        :param str conflict_link:
            The link to the conflict.
        :param dict options:

        :return:
            The read Conflict.
        :rtype:
            dict

        """
        if options is None:
            options = {}

        path = base.GetPathFromLink(conflict_link)
        conflict_id = base.GetResourceIdOrFullNameFromLink(conflict_link)
        return self.Read(path, "conflicts", conflict_id, None, options, **kwargs)

    def DeleteContainer(
        self,
        collection_link: str,
        options: Optional[Mapping[str, Any]] = None,
        **kwargs: Any
    ) -> None:
        """Deletes a collection.

        :param str collection_link:
            The link to the document collection.
        :param dict options:
            The request options for the request.

        :return:
            The deleted Collection.
        :rtype:
            dict

        """
        if options is None:
            options = {}

        path = base.GetPathFromLink(collection_link)
        collection_id = base.GetResourceIdOrFullNameFromLink(collection_link)
        self.DeleteResource(path, "colls", collection_id, None, options, **kwargs)

    def ReplaceItem(
        self,
        document_link: str,
        new_document: Dict[str, Any],
        request_context: Dict[str, Any],
        options: Optional[Mapping[str, Any]] = None,
        **kwargs: Any
    ) -> Dict[str, Any]:
        """Replaces a document and returns it.

        :param str document_link:
            The link to the document.
        :param dict new_document:
        :param dict options:
            The request options for the request.

        :return:
            The new Document.
        :rtype:
            dict

        """
        base._validate_resource(new_document)
        path = base.GetPathFromLink(document_link)
        document_id = base.GetResourceIdOrFullNameFromLink(document_link)

        # Python's default arguments are evaluated once when the function is defined,
        # not each time the function is called (like it is in say, Ruby). This means
        # that if you use a mutable default argument and mutate it, you will and have
        # mutated that object for all future calls to the function as well. So, using
        # a non-mutable deafult in this case(None) and assigning an empty dict(mutable)
        # inside the function so that it remains local For more details on this gotcha,
        # please refer http://docs.python-guide.org/en/latest/writing/gotchas/
        if options is None:
            options = {}

        # Extract the document collection link and add the partition key to options
        collection_link = base.GetItemContainerLink(document_link)
        options = self._AddPartitionKey(collection_link, new_document, options)

        return self.Replace(new_document, path, "docs", document_id, None, options, **kwargs)

    def PatchItem(
        self,
        document_link: str,
        operations: List[Dict[str, Any]],
        options: Optional[Mapping[str, Any]] = None,
        **kwargs: Any
    ) -> Dict[str, Any]:
        """Patches a document and returns it.

        :param str document_link: The link to the document.
        :param list operations: The operations for the patch request.
        :param dict options: The request options for the request.

        :return:
            The new Document.
        :rtype:
            dict

        """
        response_hook = kwargs.pop("response_hook", None)
        path = base.GetPathFromLink(document_link)
        document_id = base.GetResourceIdOrFullNameFromLink(document_link)
        resource_type = "docs"
        if options is None:
            options = {}

        headers = base.GetHeaders(self, self.default_headers, "patch", path, document_id, resource_type, options)
        # Patch will use WriteEndpoint since it uses PUT operation
        request_params = RequestObject(resource_type, documents._OperationType.Patch)
        request_data = {}
        if options.get("filterPredicate"):
            request_data["condition"] = options.get("filterPredicate")
        request_data["operations"] = operations
        result, last_response_headers = self.__Patch(path, request_params, request_data, headers, **kwargs)
        self.last_response_headers = last_response_headers

        # update session for request mutates data on server side
        self._UpdateSessionIfRequired(headers, result, last_response_headers)
        if response_hook:
            response_hook(last_response_headers, result)
        return result

    def Batch(
        self,
        collection_link: str,
        batch_operations: Sequence[Union[Tuple[str, Tuple[Any, ...]], Tuple[str, Tuple[Any, ...], Dict[str, Any]]]],
        options: Optional[Mapping[str, Any]] = None,
        **kwargs: Any
    ) -> List[Dict[str, Any]]:
        """Executes the given operations in transactional batch.

        :param str collection_link: The link to the collection
        :param list batch_operations: The batch of operations for the batch request.
        :param dict options: The request options for the request.

        :return:
            The result of the batch operation.
        :rtype:
            list

        """
        response_hook = kwargs.pop("response_hook", None)
        if options is None:
            options = {}

        path = base.GetPathFromLink(collection_link, "docs")
        collection_id = base.GetResourceIdOrFullNameFromLink(collection_link)
        formatted_operations = base._format_batch_operations(batch_operations)

        results, last_response_headers = self._Batch(
            formatted_operations,
            path,
            collection_id,
            options,
            **kwargs
        )
        self.last_response_headers = last_response_headers
        final_responses = []
        is_error = False
        error_status = 0
        error_index = 0
        for i, result in enumerate(results):
            final_responses.append(result)
            status_code = int(result["statusCode"])
            if status_code >= 400:
                is_error = True
                if status_code != 424:  # Find the operation that had the error
                    error_status = status_code
                    error_index = i
        if is_error:
            raise exceptions.CosmosBatchOperationError(
                error_index=error_index,
                headers=last_response_headers,
                status_code=error_status,
                message="There was an error in the transactional batch on index {}. Error message: {}".format(
                    str(error_index),
                    Constants.ERROR_TRANSLATIONS.get(error_status)
                ),
                operation_responses=final_responses
            )
        if response_hook:
            response_hook(last_response_headers, final_responses)
        return final_responses

    def _Batch(
        self,
        batch_operations: List[Dict[str, Any]],
        path: str,
        collection_id: Optional[str],
        options: Mapping[str, Any],
        **kwargs: Any
    ) -> Tuple[List[Dict[str, Any]], Dict[str, Any]]:
        initial_headers = self.default_headers.copy()
        base._populate_batch_headers(initial_headers)
        headers = base.GetHeaders(self, initial_headers, "post", path, collection_id, "docs", options)
        request_params = RequestObject("docs", documents._OperationType.Batch)
        return cast(
            Tuple[List[Dict[str, Any]], Dict[str, Any]],
            self.__Post(path, request_params, batch_operations, headers, **kwargs)
        )

    def DeleteItem(
        self,
        document_link: str,
        options: Optional[Mapping[str, Any]] = None,
        **kwargs: Any
    ) -> None:
        """Deletes a document.

        :param str document_link:
            The link to the document.
        :param dict options:
            The request options for the request.

        :return:
            The deleted Document.
        :rtype:
            dict

        """
        if options is None:
            options = {}

        path = base.GetPathFromLink(document_link)
        document_id = base.GetResourceIdOrFullNameFromLink(document_link)
        self.DeleteResource(path, "docs", document_id, None, options, **kwargs)

    def DeleteAllItemsByPartitionKey(
        self,
        collection_link: str,
        options: Optional[Mapping[str, Any]] = None,
        **kwargs: Any
    ) -> None:
        """Exposes an API to delete all items with a single partition key without the user having
         to explicitly call delete on each record in the partition key.

        :param str collection_link:
            The link to the document collection.
        :param dict options:
            The request options for the request.
        :return:
            None
        :rtype:
            None
        """
        response_hook = kwargs.pop("response_hook", None)
        if options is None:
            options = {}

        path = base.GetPathFromLink(collection_link)
        # Specified url to perform background operation to delete all items by partition key
        path = '{}{}/{}'.format(path, "operations", "partitionkeydelete")
        collection_id = base.GetResourceIdOrFullNameFromLink(collection_link)
        headers = base.GetHeaders(self, self.default_headers, "post", path, collection_id, "partitionkey", options)
        request_params = RequestObject("partitionkey", documents._OperationType.Delete)
        _, last_response_headers = self.__Post(
            path=path,
            request_params=request_params,
            req_headers=headers,
            body=None,
            **kwargs
        )
        self.last_response_headers = last_response_headers
        if response_hook:
            response_hook(last_response_headers, None)

    def ReplaceTrigger(
        self,
        trigger_link: str,
        trigger: Dict[str, Any],
        options: Optional[Mapping[str, Any]] = None,
        **kwargs: Any
    ) -> Dict[str, Any]:
        """Replaces a trigger and returns it.

        :param str trigger_link:
            The link to the trigger.
        :param dict trigger:
        :param dict options:
            The request options for the request.

        :return:
            The replaced Trigger.
        :rtype:
            dict

        """
        if options is None:
            options = {}

        base._validate_resource(trigger)
        trigger = dict(trigger)
        if trigger.get("serverScript"):
            trigger["body"] = str(trigger.pop("serverScript", ""))
        elif trigger.get("body"):
            trigger["body"] = str(trigger["body"])

        path = base.GetPathFromLink(trigger_link)
        trigger_id = base.GetResourceIdOrFullNameFromLink(trigger_link)
        return self.Replace(trigger, path, "triggers", trigger_id, None, options, **kwargs)

    def DeleteTrigger(
        self,
        trigger_link: str,
        options: Optional[Mapping[str, Any]] = None,
        **kwargs: Any
    ) -> None:
        """Deletes a trigger.

        :param str trigger_link:
            The link to the trigger.
        :param dict options:
            The request options for the request.

        :return:
            The deleted Trigger.
        :rtype:
            dict

        """
        if options is None:
            options = {}

        path = base.GetPathFromLink(trigger_link)
        trigger_id = base.GetResourceIdOrFullNameFromLink(trigger_link)
        self.DeleteResource(path, "triggers", trigger_id, None, options, **kwargs)

    def ReplaceUserDefinedFunction(
        self,
        udf_link: str,
        udf: Dict[str, Any],
        options: Optional[Mapping[str, Any]] = None,
        **kwargs: Any
    ) -> Dict[str, Any]:
        """Replaces a user-defined function and returns it.

        :param str udf_link:
            The link to the user-defined function.
        :param dict udf:
        :param dict options:
            The request options for the request.

        :return:
            The new UDF.
        :rtype:
            dict

        """
        if options is None:
            options = {}

        base._validate_resource(udf)
        udf = dict(udf)
        if udf.get("serverScript"):
            udf["body"] = str(udf.pop("serverScript", ""))
        elif udf.get("body"):
            udf["body"] = str(udf["body"])

        path = base.GetPathFromLink(udf_link)
        udf_id = base.GetResourceIdOrFullNameFromLink(udf_link)
        return self.Replace(udf, path, "udfs", udf_id, None, options, **kwargs)

    def DeleteUserDefinedFunction(
        self,
        udf_link: str,
        options: Optional[Mapping[str, Any]] = None,
        **kwargs: Any
    ) -> None:
        """Deletes a user-defined function.

        :param str udf_link:
            The link to the user-defined function.
        :param dict options:
            The request options for the request.

        :return:
            The deleted UDF.
        :rtype:
            dict

        """
        if options is None:
            options = {}

        path = base.GetPathFromLink(udf_link)
        udf_id = base.GetResourceIdOrFullNameFromLink(udf_link)
        self.DeleteResource(path, "udfs", udf_id, None, options, **kwargs)

    def ExecuteStoredProcedure(
        self,
        sproc_link: str,
        params: Optional[Union[Dict[str, Any], List[Dict[str, Any]]]],
        options: Optional[Mapping[str, Any]] = None,
        **kwargs: Any
    ) -> Dict[str, Any]:
        """Executes a store procedure.

        :param str sproc_link:
            The link to the stored procedure.
        :param dict params:
            List or None
        :param dict options:
            The request options for the request.

        :return:
            The Stored Procedure response.
        :rtype:
            dict

        """
        if options is None:
            options = {}

        initial_headers = self.default_headers.copy()
        initial_headers[http_constants.HttpHeaders.Accept] = runtime_constants.MediaTypes.Json

        if params and not isinstance(params, list):
            params = [params]

        path = base.GetPathFromLink(sproc_link)
        sproc_id = base.GetResourceIdOrFullNameFromLink(sproc_link)
        headers = base.GetHeaders(self, initial_headers, "post", path, sproc_id, "sprocs", options)

        # ExecuteStoredProcedure will use WriteEndpoint since it uses POST operation
        request_params = RequestObject("sprocs", documents._OperationType.ExecuteJavaScript)
        result, self.last_response_headers = self.__Post(path, request_params, params, headers, **kwargs)
        return result

    def ReplaceStoredProcedure(
        self,
        sproc_link: str,
        sproc: Dict[str, Any],
        options: Optional[Mapping[str, Any]] = None,
        **kwargs: Any
    ) -> Dict[str, Any]:
        """Replaces a stored procedure and returns it.

        :param str sproc_link:
            The link to the stored procedure.
        :param dict sproc:
        :param dict options:
            The request options for the request.

        :return:
            The replaced Stored Procedure.
        :rtype:
            dict

        """
        if options is None:
            options = {}

        base._validate_resource(sproc)
        sproc = dict(sproc)
        if sproc.get("serverScript"):
            sproc["body"] = str(sproc.pop("serverScript", ""))
        elif sproc.get("body"):
            sproc["body"] = str(sproc["body"])

        path = base.GetPathFromLink(sproc_link)
        sproc_id = base.GetResourceIdOrFullNameFromLink(sproc_link)
        return self.Replace(sproc, path, "sprocs", sproc_id, None, options, **kwargs)

    def DeleteStoredProcedure(
        self,
        sproc_link: str,
        options: Optional[Mapping[str, Any]] = None,
        **kwargs: Any
    ) -> None:
        """Deletes a stored procedure.

        :param str sproc_link:
            The link to the stored procedure.
        :param dict options:
            The request options for the request.

        :return:
            The deleted Stored Procedure.
        :rtype:
            dict

        """
        if options is None:
            options = {}

        path = base.GetPathFromLink(sproc_link)
        sproc_id = base.GetResourceIdOrFullNameFromLink(sproc_link)
        self.DeleteResource(path, "sprocs", sproc_id, None, options, **kwargs)

    def DeleteConflict(
        self,
        conflict_link: str,
        options: Optional[Mapping[str, Any]] = None,
        **kwargs: Any
    ) -> None:
        """Deletes a conflict.

        :param str conflict_link:
            The link to the conflict.
        :param dict options:
            The request options for the request.

        :return:
            The deleted Conflict.
        :rtype:
            dict

        """
        if options is None:
            options = {}

        path = base.GetPathFromLink(conflict_link)
        conflict_id = base.GetResourceIdOrFullNameFromLink(conflict_link)
        self.DeleteResource(path, "conflicts", conflict_id, None, options, **kwargs)

    def ReplaceOffer(
        self,
        offer_link: str,
        offer: Dict[str, Any],
        **kwargs: Any
    ) -> Dict[str, Any]:
        """Replaces an offer and returns it.

        :param str offer_link:
            The link to the offer.
        :param dict offer:

        :return:
            The replaced Offer.
        :rtype:
            dict

        """
        base._validate_resource(offer)
        path = base.GetPathFromLink(offer_link)
        offer_id = base.GetResourceIdOrFullNameFromLink(offer_link)
        return self.Replace(offer, path, "offers", offer_id, None, None, **kwargs)

    def ReadOffer(
        self,
        offer_link: str,
        **kwargs: Any
    ) -> Dict[str, Any]:
        """Reads an offer.
        :param str offer_link:
            The link to the offer.
        :return:
            The read Offer.
        :rtype:
            dict
        """
        path = base.GetPathFromLink(offer_link)
        offer_id = base.GetResourceIdOrFullNameFromLink(offer_link)
        return self.Read(path, "offers", offer_id, None, {}, **kwargs)

    def ReadOffers(
        self,
        options: Optional[Mapping[str, Any]] = None,
        **kwargs: Any
    ) -> ItemPaged[Dict[str, Any]]:
        """Reads all offers.
        :param dict options:
            The request options for the request
        :return:
            Query Iterable of Offers.
        :rtype:
            query_iterable.QueryIterable
        """
        if options is None:
            options = {}

        return self.QueryOffers(None, options, **kwargs)

    def QueryOffers(
        self,
        query: Optional[Union[str, Dict[str, Any]]],
        options: Optional[Mapping[str, Any]] = None,
        **kwargs: Any
    ) -> ItemPaged[Dict[str, Any]]:
        """Query for all offers.

        :param (str or dict) query:
        :param dict options:
            The request options for the request

        :return:
            Query Iterable of Offers.
        :rtype:
            query_iterable.QueryIterable

        """
        if options is None:
            options = {}

        def fetch_fn(options: Mapping[str, Any]) -> Tuple[List[Dict[str, Any]], Dict[str, Any]]:
            return self.__QueryFeed(
                    "/offers", "offers", "", lambda r: r["Offers"],
                    lambda _, b: b, query, options, **kwargs)

        return ItemPaged(
            self, query, options, fetch_function=fetch_fn, page_iterator_class=query_iterable.QueryIterable
        )

    def GetDatabaseAccount(
        self,
        url_connection: Optional[str] = None,
        **kwargs: Any
    ) -> DatabaseAccount:
        """Gets database account info.

        :param str url_connection: the endpoint used to get the database account
        :return: The Database Account.
        :rtype: documents.DatabaseAccount
        """
        response_hook = kwargs.pop("response_hook", None)
        if url_connection is None:
            url_connection = self.url_connection

        headers = base.GetHeaders(self, self.default_headers, "get", "", "", "", {})
        request_params = RequestObject("databaseaccount", documents._OperationType.Read, url_connection)
        result, last_response_headers = self.__Get("", request_params, headers, **kwargs)
        self.last_response_headers = last_response_headers
        database_account = DatabaseAccount()
        database_account.DatabasesLink = "/dbs/"
        database_account.MediaLink = "/media/"
        if http_constants.HttpHeaders.MaxMediaStorageUsageInMB in self.last_response_headers:
            database_account.MaxMediaStorageUsageInMB = self.last_response_headers[
                http_constants.HttpHeaders.MaxMediaStorageUsageInMB
            ]
        if http_constants.HttpHeaders.CurrentMediaStorageUsageInMB in self.last_response_headers:
            database_account.CurrentMediaStorageUsageInMB = self.last_response_headers[
                http_constants.HttpHeaders.CurrentMediaStorageUsageInMB
            ]
        database_account.ConsistencyPolicy = result.get(Constants.UserConsistencyPolicy)

        # WritableLocations and ReadableLocations fields will be available only for geo-replicated database accounts
        if Constants.WritableLocations in result:
            database_account._WritableLocations = result[Constants.WritableLocations]
        if Constants.ReadableLocations in result:
            database_account._ReadableLocations = result[Constants.ReadableLocations]
        if Constants.EnableMultipleWritableLocations in result:
            database_account._EnableMultipleWritableLocations = result[
                Constants.EnableMultipleWritableLocations
            ]

        self.UseMultipleWriteLocations = (
                self.connection_policy.UseMultipleWriteLocations and database_account._EnableMultipleWritableLocations
        )
        if response_hook:
            response_hook(last_response_headers, result)
        return database_account

    def Create(
        self,
        body: Dict[str, Any],
        path: str,
        typ: str,
        id: Optional[str],
        initial_headers: Optional[Mapping[str, Any]],
        options: Optional[Mapping[str, Any]] = None,
        **kwargs: Any
    ) -> Dict[str, Any]:
        """Creates an Azure Cosmos resource and returns it.

        :param dict body:
        :param str path:
        :param str typ:
        :param str id:
        :param dict initial_headers:
        :param dict options:
            The request options for the request.

        :return:
            The created Azure Cosmos resource.
        :rtype:
            dict

        """
        response_hook = kwargs.pop('response_hook', None)
        if options is None:
            options = {}

        initial_headers = initial_headers or self.default_headers
        headers = base.GetHeaders(self, initial_headers, "post", path, id, typ, options)
        # Create will use WriteEndpoint since it uses POST operation

        request_params = RequestObject(typ, documents._OperationType.Create)
        result, last_response_headers = self.__Post(path, request_params, body, headers, **kwargs)
        self.last_response_headers = last_response_headers

        # update session for write request
        self._UpdateSessionIfRequired(headers, result, last_response_headers)
        if response_hook:
            response_hook(last_response_headers, result)
        return result

    def Upsert(
        self,
        body: Dict[str, Any],
        path: str,
        typ: str,
        id: Optional[str],
        initial_headers: Optional[Mapping[str, Any]],
        options: Optional[Mapping[str, Any]] = None,
        **kwargs: Any
    ) -> Dict[str, Any]:
        """Upserts an Azure Cosmos resource and returns it.

        :param dict body:
        :param str path:
        :param str typ:
        :param str id:
        :param dict initial_headers:
        :param dict options:
            The request options for the request.

        :return:
            The upserted Azure Cosmos resource.
        :rtype:
            dict

        """
        response_hook = kwargs.pop('response_hook', None)
        if options is None:
            options = {}

        initial_headers = initial_headers or self.default_headers
        headers = base.GetHeaders(self, initial_headers, "post", path, id, typ, options)
        headers[http_constants.HttpHeaders.IsUpsert] = True

        # Upsert will use WriteEndpoint since it uses POST operation
        request_params = RequestObject(typ, documents._OperationType.Upsert)
        result, last_response_headers = self.__Post(path, request_params, body, headers, **kwargs)
        self.last_response_headers = last_response_headers
        # update session for write request
        self._UpdateSessionIfRequired(headers, result, last_response_headers)
        if response_hook:
            response_hook(last_response_headers, result)
        return result

    def Replace(
        self,
        resource: Dict[str, Any],
        path: str,
        typ: str,
        id: Optional[str],
        initial_headers: Optional[Mapping[str, Any]],
        options: Optional[Mapping[str, Any]] = None,
        **kwargs: Any
    ) -> Dict[str, Any]:
        """Replaces an Azure Cosmos resource and returns it.

        :param dict resource:
        :param str path:
        :param str typ:
        :param str id:
        :param dict initial_headers:
        :param dict options:
            The request options for the request.

        :return:
            The new Azure Cosmos resource.
        :rtype:
            dict

        """
        response_hook = kwargs.pop('response_hook', None)
        if options is None:
            options = {}

        initial_headers = initial_headers or self.default_headers
        headers = base.GetHeaders(self, initial_headers, "put", path, id, typ, options)
        # Replace will use WriteEndpoint since it uses PUT operation
        request_params = RequestObject(typ, documents._OperationType.Replace)
        result, last_response_headers = self.__Put(path, request_params, resource, headers, **kwargs)
        self.last_response_headers = last_response_headers

        # update session for request mutates data on server side
        self._UpdateSessionIfRequired(headers, result, self.last_response_headers)
        if response_hook:
            response_hook(last_response_headers, result)
        return result

    def Read(
        self,
        path: str,
        typ: str,
        id: Optional[str],
        initial_headers: Optional[Mapping[str, Any]],
        options: Optional[Mapping[str, Any]] = None,
        **kwargs: Any
    ) -> Dict[str, Any]:
        """Reads an Azure Cosmos resource and returns it.

        :param str path:
        :param str typ:
        :param str id:
        :param dict initial_headers:
        :param dict options:
            The request options for the request.

        :return:
            The upserted Azure Cosmos resource.
        :rtype:
            dict

        """
        response_hook = kwargs.pop('response_hook', None)
        if options is None:
            options = {}

        initial_headers = initial_headers or self.default_headers
        headers = base.GetHeaders(self, initial_headers, "get", path, id, typ, options)
        # Read will use ReadEndpoint since it uses GET operation
        request_params = RequestObject(typ, documents._OperationType.Read)
        result, last_response_headers = self.__Get(path, request_params, headers, **kwargs)
        self.last_response_headers = last_response_headers
        if response_hook:
            response_hook(last_response_headers, result)
        return result

    def DeleteResource(
        self,
        path: str,
        typ: str,
        id: Optional[str],
        initial_headers: Optional[Mapping[str, Any]],
        options: Optional[Mapping[str, Any]] = None,
        **kwargs: Any
    ) -> None:
        """Deletes an Azure Cosmos resource and returns it.

        :param str path:
        :param str typ:
        :param str id:
        :param dict initial_headers:
        :param dict options:
            The request options for the request.

        :return:
            The deleted Azure Cosmos resource.
        :rtype:
            dict

        """
        response_hook = kwargs.pop('response_hook', None)
        if options is None:
            options = {}

        initial_headers = initial_headers or self.default_headers
        headers = base.GetHeaders(self, initial_headers, "delete", path, id, typ, options)
        # Delete will use WriteEndpoint since it uses DELETE operation
        request_params = RequestObject(typ, documents._OperationType.Delete)
        result, last_response_headers = self.__Delete(path, request_params, headers, **kwargs)
        self.last_response_headers = last_response_headers

        # update session for request mutates data on server side
        self._UpdateSessionIfRequired(headers, result, self.last_response_headers)
        if response_hook:
            response_hook(last_response_headers, None)

    def __Get(
        self,
        path: str,
        request_params: RequestObject,
        req_headers: Dict[str, Any],
        **kwargs: Any
    ) -> Tuple[Dict[str, Any], Dict[str, Any]]:
        """Azure Cosmos 'GET' http request.

        :param str path: the url to be used for the request.
        :param ~azure.cosmos._request_object.RequestObject request_params: the request parameters.
        :param Dict[str, Any] req_headers: the request headers.
        :return: Tuple of (result, headers).
        :rtype: tuple of (dict, dict)
        """
        request = self.pipeline_client.get(url=path, headers=req_headers)
        return synchronized_request.SynchronizedRequest(
            client=self,
            request_params=request_params,
            global_endpoint_manager=self._global_endpoint_manager,
            connection_policy=self.connection_policy,
            pipeline_client=self.pipeline_client,
            request=request,
            request_data=None,
            **kwargs
        )

    def __Post(
        self,
        path: str,
        request_params: RequestObject,
        body: Optional[Union[str, List[Dict[str, Any]], Dict[str, Any]]],
        req_headers: Dict[str, Any],
        **kwargs: Any
    ) -> Tuple[Dict[str, Any], Dict[str, Any]]:
        """Azure Cosmos 'POST' http request.

        :param str path: the url to be used for the request.
        :param ~azure.cosmos._request_object.RequestObject request_params: the request parameters.
        :param Union[str, List[Dict[str, Any]], Dict[Any, Any]] body: the request body.
        :param Dict[str, Any] req_headers: the request headers.
        :return: Tuple of (result, headers).
        :rtype: tuple of (dict, dict)
        """
        request = self.pipeline_client.post(url=path, headers=req_headers)
        return synchronized_request.SynchronizedRequest(
            client=self,
            request_params=request_params,
            global_endpoint_manager=self._global_endpoint_manager,
            connection_policy=self.connection_policy,
            pipeline_client=self.pipeline_client,
            request=request,
            request_data=body,
            **kwargs
        )

    def __Put(
        self,
        path: str,
        request_params: RequestObject,
        body: Dict[str, Any],
        req_headers: Dict[str, Any],
        **kwargs: Any
    ) -> Tuple[Dict[str, Any], Dict[str, Any]]:
        """Azure Cosmos 'PUT' http request.

        :param str path: the url to be used for the request.
        :param ~azure.cosmos._request_object.RequestObject request_params: the request parameters.
        :param Union[str, unicode, Dict[Any, Any]] body: the request body.
        :param Dict[str, Any] req_headers: the request headers.
        :return: Tuple of (result, headers).
        :rtype: tuple of (dict, dict)
        """
        request = self.pipeline_client.put(url=path, headers=req_headers)
        return synchronized_request.SynchronizedRequest(
            client=self,
            request_params=request_params,
            global_endpoint_manager=self._global_endpoint_manager,
            connection_policy=self.connection_policy,
            pipeline_client=self.pipeline_client,
            request=request,
            request_data=body,
            **kwargs
        )

    def __Patch(
        self,
        path: str,
        request_params: RequestObject,
        request_data: Dict[str, Any],
        req_headers: Dict[str, Any],
        **kwargs: Any
    ) -> Tuple[Dict[str, Any], Dict[str, Any]]:
        """Azure Cosmos 'PATCH' http request.

        :param str path: the url to be used for the request.
        :param ~azure.cosmos._request_object.RequestObject request_params: the request parameters.
        :param Union[str, Dict[Any, Any]] request_data: the request body.
        :param Dict[str, Any] req_headers: the request headers.
        :return: Tuple of (result, headers).
        :rtype: tuple of (dict, dict)
        """
        request = self.pipeline_client.patch(url=path, headers=req_headers)
        return synchronized_request.SynchronizedRequest(
            client=self,
            request_params=request_params,
            global_endpoint_manager=self._global_endpoint_manager,
            connection_policy=self.connection_policy,
            pipeline_client=self.pipeline_client,
            request=request,
            request_data=request_data,
            **kwargs
        )

    def __Delete(
        self,
        path: str,
        request_params: RequestObject,
        req_headers: Dict[str, Any],
        **kwargs: Any
    ) -> Tuple[None, Dict[str, Any]]:
        """Azure Cosmos 'DELETE' http request.

        :param str path: the url to be used for the request.
        :param ~azure.cosmos._request_object.RequestObject request_params: the request parameters.
        :param Dict[str, Any] req_headers: the request headers.
        :return: Tuple of (result, headers).
        :rtype: tuple of (dict, dict)
        """
        request = self.pipeline_client.delete(url=path, headers=req_headers)
        return synchronized_request.SynchronizedRequest(
            client=self,
            request_params=request_params,
            global_endpoint_manager=self._global_endpoint_manager,
            connection_policy=self.connection_policy,
            pipeline_client=self.pipeline_client,
            request=request,
            request_data=None,
            **kwargs
        )

    def QueryFeed(
        self,
        path: str,
        collection_id: str,
        query: Optional[Union[str, Dict[str, Any]]],
        options: Mapping[str, Any],
        partition_key_range_id: Optional[str] = None,
        **kwargs: Any
    ) -> Tuple[List[Dict[str, Any]], Dict[str, Any]]:
        """Query Feed for Document Collection resource.

        :param str path: Path to the document collection.
        :param str collection_id: Id of the document collection.
        :param (str or dict) query:
        :param dict options: The request options for the request.
        :param str partition_key_range_id: Partition key range id.
        :return: Tuple of (result, headers).
        :rtype: tuple of (dict, dict)
        """
        return self.__QueryFeed(
                path,
                "docs",
                collection_id,
                lambda r: r["Documents"],
                lambda _, b: b,
                query,
                options,
                partition_key_range_id,
                **kwargs)

    def __QueryFeed(  # pylint: disable=too-many-locals, too-many-statements
        self,
        path: str,
        resource_type: str,
        resource_id: Optional[str],
        result_fn: Callable[[Dict[str, Any]], List[Dict[str, Any]]],
        create_fn: Optional[Callable[['CosmosClientConnection', Dict[str, Any]], Dict[str, Any]]],
        query: Optional[Union[str, Dict[str, Any]]],
        options: Optional[Mapping[str, Any]] = None,
        partition_key_range_id: Optional[str] = None,
        response_hook: Optional[Callable[[Mapping[str, Any], Mapping[str, Any]], None]] = None,
        is_query_plan: bool = False,
        **kwargs: Any
    ) -> Tuple[List[Dict[str, Any]], Dict[str, Any]]:
        """Query for more than one Azure Cosmos resources.

        :param str path:
        :param str resource_type:
        :param str resource_id:
        :param function result_fn:
        :param function create_fn:
        :param (str or dict) query:
        :param dict options:
            The request options for the request.
        :param str partition_key_range_id:
            Specifies partition key range id.
        :param function response_hook:
        :param bool is_query_plan:
            Specifies if the call is to fetch query plan
        :returns: A list of the queried resources.
        :rtype: list
        :raises SystemError: If the query compatibility mode is undefined.
        """
        if options is None:
            options = {}

        if query:
            __GetBodiesFromQueryResult = result_fn
        else:

            def __GetBodiesFromQueryResult(result: Dict[str, Any]) -> List[Dict[str, Any]]:
                if create_fn and result is not None:
                    return [create_fn(self, body) for body in result_fn(result)]
                # If there is no change feed, the result data is empty and result is None.
                # This case should be interpreted as an empty array.
                return []

        initial_headers = self.default_headers.copy()
        # Copy to make sure that default_headers won't be changed.
        if query is None:
            # Query operations will use ReadEndpoint even though it uses GET(for feed requests)
            request_params = RequestObject(
                resource_type,
                documents._OperationType.QueryPlan if is_query_plan else documents._OperationType.ReadFeed
            )
            headers = base.GetHeaders(
                self,
                initial_headers,
                "get",
                path,
                resource_id,
                resource_type,
                options,
                partition_key_range_id
            )

            change_feed_state: Optional[ChangeFeedState] = options.get("changeFeedState")
            if change_feed_state is not None:
                change_feed_state.populate_request_headers(self._routing_map_provider, headers)

            result, last_response_headers = self.__Get(path, request_params, headers, **kwargs)
            self.last_response_headers = last_response_headers
            if response_hook:
                response_hook(last_response_headers, result)
            return __GetBodiesFromQueryResult(result), last_response_headers

        query = self.__CheckAndUnifyQueryFormat(query)

        initial_headers[http_constants.HttpHeaders.IsQuery] = "true"
        if not is_query_plan:
            initial_headers[http_constants.HttpHeaders.IsQuery] = "true"

        if (self._query_compatibility_mode in (CosmosClientConnection._QueryCompatibilityMode.Default,
                                               CosmosClientConnection._QueryCompatibilityMode.Query)):
            initial_headers[http_constants.HttpHeaders.ContentType] = runtime_constants.MediaTypes.QueryJson
        elif self._query_compatibility_mode == CosmosClientConnection._QueryCompatibilityMode.SqlQuery:
            initial_headers[http_constants.HttpHeaders.ContentType] = runtime_constants.MediaTypes.SQL
        else:
            raise SystemError("Unexpected query compatibility mode.")

        # Query operations will use ReadEndpoint even though it uses POST(for regular query operations)
        request_params = RequestObject(resource_type, documents._OperationType.SqlQuery)
        req_headers = base.GetHeaders(
            self,
            initial_headers,
            "post",
            path,
            resource_id,
            resource_type,
            options,
            partition_key_range_id
        )

        # check if query has prefix partition key
        isPrefixPartitionQuery = kwargs.pop("isPrefixPartitionQuery", None)
        if isPrefixPartitionQuery:
            # here get the over lapping ranges
            partition_key_definition = kwargs.pop("partitionKeyDefinition", None)
            pk_properties = partition_key_definition
            partition_key_definition = PartitionKey(path=pk_properties["paths"], kind=pk_properties["kind"])
            partition_key_value = pk_properties["partition_key"]
            feedrangeEPK = partition_key_definition._get_epk_range_for_prefix_partition_key(
                partition_key_value
            )  # cspell:disable-line
            over_lapping_ranges = self._routing_map_provider.get_overlapping_ranges(resource_id, [feedrangeEPK])
            # It is possible to get more than one over lapping range. We need to get the query results for each one
            results: Dict[str, Any] = {}
            # For each over lapping range we will take a sub range of the feed range EPK that overlaps with the over
            # lapping physical partition. The EPK sub range will be one of four:
            # 1) Will have a range min equal to the feed range EPK min, and a range max equal to the over lapping
            # partition
            # 2) Will have a range min equal to the over lapping partition range min, and a range max equal to the
            # feed range EPK range max.
            # 3) will match exactly with the current over lapping physical partition, so we just return the over lapping
            # physical partition's partition key id.
            # 4) Will equal the feed range EPK since it is a sub range of a single physical partition
            for over_lapping_range in over_lapping_ranges:
                single_range = routing_range.Range.PartitionKeyRangeToRange(over_lapping_range)
                # Since the range min and max are all Upper Cased string Hex Values,
                # we can compare the values lexicographically
                EPK_sub_range = routing_range.Range(range_min=max(single_range.min, feedrangeEPK.min),
                                                    range_max=min(single_range.max, feedrangeEPK.max),
                                                    isMinInclusive=True, isMaxInclusive=False)
                if single_range.min == EPK_sub_range.min and EPK_sub_range.max == single_range.max:
                    # The Epk Sub Range spans exactly one physical partition
                    # In this case we can route to the physical pk range id
                    req_headers[http_constants.HttpHeaders.PartitionKeyRangeID] = over_lapping_range["id"]
                else:
                    # The Epk Sub Range spans less than a single physical partition
                    # In this case we route to the physical partition and
                    # pass the epk sub range to the headers to filter within partition
                    req_headers[http_constants.HttpHeaders.PartitionKeyRangeID] = over_lapping_range["id"]
                    req_headers[http_constants.HttpHeaders.StartEpkString] = EPK_sub_range.min
                    req_headers[http_constants.HttpHeaders.EndEpkString] = EPK_sub_range.max
                req_headers[http_constants.HttpHeaders.ReadFeedKeyType] = "EffectivePartitionKeyRange"
                partial_result, last_response_headers = self.__Post(
                    path, request_params, query, req_headers, **kwargs
                )
                self.last_response_headers = last_response_headers
                if results:
                    # add up all the query results from all over lapping ranges
                    results["Documents"].extend(partial_result["Documents"])
                else:
                    results = partial_result
                if response_hook:
                    response_hook(last_response_headers, partial_result)
            # if the prefix partition query has results lets return it
            if results:
                return __GetBodiesFromQueryResult(results), last_response_headers

        result, last_response_headers = self.__Post(path, request_params, query, req_headers, **kwargs)
        if last_response_headers.get(http_constants.HttpHeaders.IndexUtilization) is not None:
            INDEX_METRICS_HEADER = http_constants.HttpHeaders.IndexUtilization
            index_metrics_raw = last_response_headers[INDEX_METRICS_HEADER]
            last_response_headers[INDEX_METRICS_HEADER] = _utils.get_index_metrics_info(index_metrics_raw)
        self.last_response_headers = last_response_headers

        if response_hook:
            response_hook(last_response_headers, result)

        return __GetBodiesFromQueryResult(result), last_response_headers

    def _GetQueryPlanThroughGateway(self, query: str, resource_link: str, **kwargs: Any) -> List[Dict[str, Any]]:
        supported_query_features = (documents._QueryFeature.Aggregate + "," +
                                    documents._QueryFeature.CompositeAggregate + "," +
                                    documents._QueryFeature.Distinct + "," +
                                    documents._QueryFeature.MultipleOrderBy + "," +
                                    documents._QueryFeature.OffsetAndLimit + "," +
                                    documents._QueryFeature.OrderBy + "," +
                                    documents._QueryFeature.Top + "," +
                                    documents._QueryFeature.NonStreamingOrderBy)
        if os.environ.get('AZURE_COSMOS_DISABLE_NON_STREAMING_ORDER_BY', False):
            supported_query_features = (documents._QueryFeature.Aggregate + "," +
                                        documents._QueryFeature.CompositeAggregate + "," +
                                        documents._QueryFeature.Distinct + "," +
                                        documents._QueryFeature.MultipleOrderBy + "," +
                                        documents._QueryFeature.OffsetAndLimit + "," +
                                        documents._QueryFeature.OrderBy + "," +
                                        documents._QueryFeature.Top)

        options = {
            "contentType": runtime_constants.MediaTypes.Json,
            "isQueryPlanRequest": True,
            "supportedQueryFeatures": supported_query_features,
            "queryVersion": http_constants.Versions.QueryVersion
        }
        resource_link = base.TrimBeginningAndEndingSlashes(resource_link)
        path = base.GetPathFromLink(resource_link, "docs")
        resource_id = base.GetResourceIdOrFullNameFromLink(resource_link)

        results, last_response_headers = self.__QueryFeed(
            path,
            "docs",
            resource_id,
            lambda r: cast(List[Dict[str, Any]], r),
            None,
            query,
            options,
            is_query_plan=True,
            **kwargs
        )
        self.last_response_headers = last_response_headers
        return results

    def __CheckAndUnifyQueryFormat(self, query_body: Union[str, Dict[str, Any]]) -> Union[str, Dict[str, Any]]:
        """Checks and unifies the format of the query body.

        :raises TypeError: If query_body is not of expected type (depending on the query compatibility mode).
        :raises ValueError: If query_body is a dict but doesn't have valid query text.
        :raises SystemError: If the query compatibility mode is undefined.

        :param (str or dict) query_body:

        :return:
            The formatted query body.
        :rtype:
            dict or string
        """
        if (self._query_compatibility_mode in (CosmosClientConnection._QueryCompatibilityMode.Default,
                                               CosmosClientConnection._QueryCompatibilityMode.Query)):
            if not isinstance(query_body, dict) and not isinstance(query_body, str):
                raise TypeError("query body must be a dict or string.")
            if isinstance(query_body, dict) and not query_body.get("query"):
                raise ValueError('query body must have valid query text with key "query".')
            if isinstance(query_body, str):
                return {"query": query_body}
        elif (
                self._query_compatibility_mode == CosmosClientConnection._QueryCompatibilityMode.SqlQuery
                and not isinstance(query_body, str)
        ):
            raise TypeError("query body must be a string.")
        else:
            raise SystemError("Unexpected query compatibility mode.")
        return query_body

    # Adds the partition key to options
    def _AddPartitionKey(
        self,
        collection_link: str,
        document: Mapping[str, Any],
        options: Mapping[str, Any]
    ) -> Dict[str, Any]:
        collection_link = base.TrimBeginningAndEndingSlashes(collection_link)
        partitionKeyDefinition = self._get_partition_key_definition(collection_link)
        new_options = dict(options)
        # If the collection doesn't have a partition key definition, skip it as it's a legacy collection
        if partitionKeyDefinition:
            # If the user has passed in the partitionKey in options use that else extract it from the document
            if "partitionKey" not in options:
                partitionKeyValue = self._ExtractPartitionKey(partitionKeyDefinition, document)
                new_options["partitionKey"] = partitionKeyValue
        return new_options

    # Extracts the partition key from the document using the partitionKey definition
    def _ExtractPartitionKey(
        self,
        partitionKeyDefinition: Mapping[str, Any],
        document: Mapping[str, Any]
    ) -> Union[List[Optional[Union[str, float, bool]]], str, float, bool, _Empty, _Undefined]:
        if partitionKeyDefinition["kind"] == "MultiHash":
            ret: List[Optional[Union[str, float, bool]]] = []
            for partition_key_level in partitionKeyDefinition["paths"]:
                # Parses the paths into a list of token each representing a property
                partition_key_parts = base.ParsePaths([partition_key_level])
                # Check if the partitionKey is system generated or not
                is_system_key = partitionKeyDefinition["systemKey"] if "systemKey" in partitionKeyDefinition else False
                # Navigates the document to retrieve the partitionKey specified in the paths
                val: Optional[Union[str, float, bool, _Empty, _Undefined]] = self._retrieve_partition_key(
                    partition_key_parts, document, is_system_key)
                if isinstance(val, (_Undefined, _Empty)):
                    val = None
                ret.append(val)
            return ret

        # Parses the paths into a list of token each representing a property
        partition_key_parts = base.ParsePaths(partitionKeyDefinition["paths"])
        # Check if the partitionKey is system generated or not
        is_system_key = partitionKeyDefinition["systemKey"] if "systemKey" in partitionKeyDefinition else False

        # Navigates the document to retrieve the partitionKey specified in the paths
        return self._retrieve_partition_key(partition_key_parts, document, is_system_key)

    # Navigates the document to retrieve the partitionKey specified in the partition key parts
    def _retrieve_partition_key(
        self,
        partition_key_parts: List[str],
        document: Mapping[str, Any],
        is_system_key: bool
    ) -> Union[str, float, bool, _Empty, _Undefined]:
        expected_matchCount = len(partition_key_parts)
        matchCount = 0
        partitionKey: Union[str, float, bool, Mapping[str, Any]] = document
        for part in partition_key_parts:
            # Once we reach the "leaf" value(not a dict), we break from loop
            if not isinstance(partitionKey, Mapping):
                break
            # At any point if we don't find the value of a sub-property in the document, we return as Undefined
            if part not in partitionKey:
                return _return_undefined_or_empty_partition_key(is_system_key)
            partitionKey = partitionKey[part]
            matchCount += 1

        # Match the count of hops we did to get the partitionKey with the length of
        # partition key parts and validate that it's not a dict at that level
        if (matchCount != expected_matchCount) or isinstance(partitionKey, Mapping):
            return _return_undefined_or_empty_partition_key(is_system_key)
        return partitionKey

    def refresh_routing_map_provider(self) -> None:
        # re-initializes the routing map provider, effectively refreshing the current partition key range cache
        self._routing_map_provider = routing_map_provider.SmartRoutingMapProvider(self)

    def _refresh_container_properties_cache(self, container_link: str):
        # If container properties cache is stale, refresh it by reading the container.
        container = self.ReadContainer(container_link, options=None)
        # Only cache Container Properties that will not change in the lifetime of the container
        self._set_container_properties_cache(container_link, _set_properties_cache(container))

    def _UpdateSessionIfRequired(
        self,
        request_headers: Mapping[str, Any],
        response_result: Optional[Mapping[str, Any]],
        response_headers: Optional[Mapping[str, Any]]
    ) -> None:
        """
        Updates session if necessary.

        :param dict request_headers: The request headers.
        :param dict response_result: The response result.
        :param dict response_headers: The response headers.
        """

        # if this request was made with consistency level as session, then update the session
        if response_result is None or response_headers is None:
            return

        is_session_consistency = False
        if http_constants.HttpHeaders.ConsistencyLevel in request_headers:
            if documents.ConsistencyLevel.Session == request_headers[http_constants.HttpHeaders.ConsistencyLevel]:
                is_session_consistency = True

        if is_session_consistency and self.session:
            # update session
            self.session.update_session(response_result, response_headers)

    def _get_partition_key_definition(self, collection_link: str) -> Optional[Dict[str, Any]]:
        partition_key_definition: Optional[Dict[str, Any]]
        # If the document collection link is present in the cache, then use the cached partitionkey definition
        if collection_link in self.__container_properties_cache:
            cached_container: Dict[str, Any] = self.__container_properties_cache.get(collection_link, {})
            partition_key_definition = cached_container.get("partitionKey")
        # Else read the collection from backend and add it to the cache
        else:
            container = self.ReadContainer(collection_link)
            partition_key_definition = container.get("partitionKey")
            self.__container_properties_cache[collection_link] = _set_properties_cache(container)
        return partition_key_definition

    def _get_updated_session_token(self, feed_ranges_to_session_tokens, target_feed_range):
        target_feed_range_normalized = target_feed_range.get_normalized_range()
        # filter out tuples that overlap with target_feed_range and normalizes all the ranges
        overlapping_ranges = [(feed_range[0].get_normalized_range(), feed_range[1]) for feed_range in feed_ranges_to_session_tokens if
                              Range.overlaps(target_feed_range_normalized, feed_range[0].get_normalized_range())]
        # Is there a feed_range that is a superset of some of the other feed_ranges excluding tuples
        # with compound session tokens?
        if overlapping_ranges == 0:
            raise ValueError('There were no overlapping feed ranges with the target.')

        i = 0
        j = 1
        while i < len(overlapping_ranges) and j < len(overlapping_ranges):
            cur_feed_range = overlapping_ranges[i][0]
            session_token = overlapping_ranges[i][1]
            session_token_1 = overlapping_ranges[j][1]
            if (not is_compound_session_token(session_token) and
                    not is_compound_session_token(overlapping_ranges[j][1]) and
                    cur_feed_range == overlapping_ranges[j][0]):
                session_token = merge_session_tokens(session_token, session_token_1)
                feed_ranges_to_remove = [overlapping_ranges[i], overlapping_ranges[j]]
                for feed_range_to_remove in feed_ranges_to_remove:
                    overlapping_ranges.remove(feed_range_to_remove)
                overlapping_ranges.append((cur_feed_range, session_token))
            else:
                j += 1
                if j == len(overlapping_ranges):
                    i += 1
                    j = i + 1


        updated_session_token = ""
        remaining_session_tokens = []
        done_overlapping_ranges = []
        while len(overlapping_ranges) != 0:
            feed_range_cmp, session_token_cmp = overlapping_ranges[0]
            if is_compound_session_token(session_token_cmp):
                done_overlapping_ranges.append(overlapping_ranges[0])
                overlapping_ranges.remove(overlapping_ranges[0])
                continue
            tokens_cmp = session_token_cmp.split(":")
            vector_session_token_cmp = VectorSessionToken.create(tokens_cmp[1])
            subsets = []
            # creating subsets of feed ranges that are subsets of the current feed range
            for j in range(1, len(overlapping_ranges)):
                feed_range = overlapping_ranges[j][0]
                if not is_compound_session_token(overlapping_ranges[j][1]) and \
                        feed_range.is_subset(feed_range_cmp):
                    subsets.append(overlapping_ranges[j] + (j,))

            # go through subsets to see if can create current feed range from the subsets
            not_found = True
            j = 0
            while not_found and j < len(subsets):
                merged_range = subsets[j][0]
                session_tokens = [subsets[j][1]]
                merged_indices = [subsets[j][2]]
                for k in range(len(subsets)):
                    if j == k:
                        continue
                    if merged_range.can_merge(subsets[k][0]):
                        merged_range = merged_range.merge(subsets[k][0])
                        session_tokens.append(subsets[k][1])
                        merged_indices.append(subsets[k][2])
                    if feed_range_cmp == merged_range:
                        # if it is the bigger one remove the smaller ranges
                        # if it is the smaller ranges remove the bigger range
                        # if it is neither compound
                        child_lsns_larger = True
                        child_lsns_smaller = True
                        for session_token in session_tokens:
                            tokens = session_token.split(":")
                            vector_session_token = VectorSessionToken.create(tokens[1])
                            if vector_session_token.global_lsn <  vector_session_token_cmp.global_lsn:
                                child_lsns_smaller = False
                            else:
                                child_lsns_larger = False
                        feed_ranges_to_remove = [overlapping_ranges[i] for i in merged_indices]
                        for feed_range_to_remove in feed_ranges_to_remove:
                            overlapping_ranges.remove(feed_range_to_remove)
                        if child_lsns_larger:
                            session_tokens.remove(session_token_cmp)
                            overlapping_ranges.append((merged_range, ','.join(map(str, session_tokens))))
                            overlapping_ranges.remove(overlapping_ranges[0])
                        elif child_lsns_smaller:
                            overlapping_ranges.append((merged_range, ','.join(map(str, session_tokens))))
                            overlapping_ranges.remove(overlapping_ranges[0])

                        not_found = False
                        break
                j += 1

            done_overlapping_ranges.append(overlapping_ranges[0])
            overlapping_ranges.remove(overlapping_ranges[0])

        for _, session_token in done_overlapping_ranges:
            # here break up session tokens that are compound
            if is_compound_session_token(session_token):
                tokens = session_token.split(",")
                for token in tokens:
                    remaining_session_tokens.append(token)
            else:
                remaining_session_tokens.append(session_token)

        if len(remaining_session_tokens) == 1:
            return remaining_session_tokens[0]
        new_session_tokens = []
        # merging any session tokens with same pkrangeid
        for i in range(len(remaining_session_tokens)):
            for j in range(i + 1, len(remaining_session_tokens)):
                tokens1 = remaining_session_tokens[i].split(":")
                tokens2 = remaining_session_tokens[j].split(":")
                pk_range_id1 = tokens1[0]
                pk_range_id2 = tokens2[0]
                if pk_range_id1 == pk_range_id2:
                    vector_session_token1 = VectorSessionToken.create(tokens1[1])
                    vector_session_token2 = VectorSessionToken.create(tokens2[1])
                    vector_session_token = vector_session_token1.merge(vector_session_token2)
                    new_session_tokens.append(pk_range_id1 + ":" + vector_session_token.session_token)
                    remaining_session_tokens.remove(remaining_session_tokens[i])
                    remaining_session_tokens.remove(remaining_session_tokens[j])
        new_session_tokens.extend(remaining_session_tokens)
        for i in range(len(new_session_tokens)):
            if i == len(new_session_tokens) - 1:
                updated_session_token += new_session_tokens[i]
            else:
                updated_session_token += new_session_tokens[i] + ","

        return updated_session_token<|MERGE_RESOLUTION|>--- conflicted
+++ resolved
@@ -30,13 +30,8 @@
 from urllib3.util.retry import Retry
 
 from azure.core import PipelineClient
-<<<<<<< HEAD
-
-from ._change_feed.feed_range import FeedRange
 from ._session_token_helpers import is_compound_session_token, merge_session_tokens
 from ._vector_session_token import VectorSessionToken
-=======
->>>>>>> c0a71880
 from azure.core.credentials import TokenCredential
 from azure.core.paging import ItemPaged
 from azure.core.pipeline.policies import (
@@ -72,10 +67,7 @@
 from ._retry_utility import ConnectionRetryPolicy
 from ._routing import routing_map_provider, routing_range
 from .documents import ConnectionPolicy, DatabaseAccount
-<<<<<<< HEAD
 from azure.cosmos._routing.routing_range import Range
-=======
->>>>>>> c0a71880
 from .partition_key import (
     _Undefined,
     _Empty,
