# The MIT License (MIT)
# Copyright (c) 2021 Microsoft Corporation

# Permission is hereby granted, free of charge, to any person obtaining a copy
# of this software and associated documentation files (the "Software"), to deal
# in the Software without restriction, including without limitation the rights
# to use, copy, modify, merge, publish, distribute, sublicense, and/or sell
# copies of the Software, and to permit persons to whom the Software is
# furnished to do so, subject to the following conditions:

# The above copyright notice and this permission notice shall be included in all
# copies or substantial portions of the Software.

# THE SOFTWARE IS PROVIDED "AS IS", WITHOUT WARRANTY OF ANY KIND, EXPRESS OR
# IMPLIED, INCLUDING BUT NOT LIMITED TO THE WARRANTIES OF MERCHANTABILITY,
# FITNESS FOR A PARTICULAR PURPOSE AND NONINFRINGEMENT. IN NO EVENT SHALL THE
# AUTHORS OR COPYRIGHT HOLDERS BE LIABLE FOR ANY CLAIM, DAMAGES OR OTHER
# LIABILITY, WHETHER IN AN ACTION OF CONTRACT, TORT OR OTHERWISE, ARISING FROM,
# OUT OF OR IN CONNECTION WITH THE SOFTWARE OR THE USE OR OTHER DEALINGS IN THE
# SOFTWARE.

"""Create, read, update and delete items in the Azure Cosmos DB SQL API service.
"""
from datetime import datetime
from typing import Any, Dict, Mapping, Optional, Sequence, Type, Union, List, Tuple, cast, overload, Iterable
from typing_extensions import Literal

from azure.core import MatchConditions
from azure.core.async_paging import AsyncItemPaged
from azure.core.tracing.decorator import distributed_trace
from azure.core.tracing.decorator_async import distributed_trace_async  # type: ignore
from azure.cosmos._change_feed.change_feed_state import ChangeFeedState
from azure.cosmos._change_feed.change_feed_utils import add_args_to_kwargs, validate_kwargs

from ._cosmos_client_connection_async import CosmosClientConnection
from .._change_feed.feed_range_internal import FeedRangeInternalEpk
from .._cosmos_responses import CosmosDict, CosmosList
from ._scripts import ScriptsProxy
from .._base import (
    build_options as _build_options,
    validate_cache_staleness_value,
    _deserialize_throughput,
    _replace_throughput,
    GenerateGuidId,
    _set_properties_cache
)
from .._routing.routing_range import Range
from ..offer import ThroughputProperties
from ..partition_key import (
    NonePartitionKeyValue,
    _return_undefined_or_empty_partition_key,
    _Empty,
    _Undefined, PartitionKey
)

__all__ = ("ContainerProxy",)

# pylint: disable=protected-access, too-many-lines
# pylint: disable=missing-client-constructor-parameter-credential,missing-client-constructor-parameter-kwargs
# pylint: disable=too-many-public-methods

PartitionKeyType = Union[str, int, float, bool, Sequence[Union[str, int, float, bool, None]], Type[NonePartitionKeyValue]]  # pylint: disable=line-too-long


class ContainerProxy:
    """An interface to interact with a specific DB Container.

    This class should not be instantiated directly. Instead, use the
    :func:`~azure.cosmos.aio.database.DatabaseProxy.get_container_client` method to get an existing
    container, or the :func:`~azure.cosmos.aio.database.DatabaseProxy.create_container` method to create a
    new container.

    A container in an Azure Cosmos DB SQL API database is a collection of
    documents, each of which is represented as an Item.

    :ivar str id: ID (name) of the container
    :ivar str session_token: The session token for the container.
    """

    def __init__(
        self,
        client_connection: CosmosClientConnection,
        database_link: str,
        id: str,
        properties: Optional[Dict[str, Any]] = None
    ) -> None:
        self.client_connection = client_connection
        self.id = id
        self.database_link = database_link
        self.container_link = "{}/colls/{}".format(database_link, self.id)
        self._is_system_key: Optional[bool] = None
        self._scripts: Optional[ScriptsProxy] = None
        if properties:
            self.client_connection._set_container_properties_cache(self.container_link,
                                                                   _set_properties_cache(properties))

    def __repr__(self) -> str:
        return "<ContainerProxy [{}]>".format(self.container_link)[:1024]

    async def _get_properties(self) -> Dict[str, Any]:
        if self.container_link not in self.client_connection._container_properties_cache:
            await self.read()
        return self.client_connection._container_properties_cache[self.container_link]

    @property
    async def is_system_key(self) -> bool:
        if self._is_system_key is None:
            properties = await self._get_properties()
            self._is_system_key = (
                properties["partitionKey"]["systemKey"] if "systemKey" in properties["partitionKey"] else False
            )
        return self._is_system_key

    def __get_client_container_caches(self) -> Dict[str, Dict[str, Any]]:
        return self.client_connection._container_properties_cache

    @property
    def scripts(self) -> ScriptsProxy:
        if self._scripts is None:
            self._scripts = ScriptsProxy(self, self.client_connection, self.container_link)
        return self._scripts

    def _get_document_link(self, item_or_link: Union[str, Mapping[str, Any]]) -> str:
        if isinstance(item_or_link, str):
            return "{}/docs/{}".format(self.container_link, item_or_link)
        return item_or_link["_self"]

    def _get_conflict_link(self, conflict_or_link: Union[str, Mapping[str, Any]]) -> str:
        if isinstance(conflict_or_link, str):
            return "{}/conflicts/{}".format(self.container_link, conflict_or_link)
        return conflict_or_link["_self"]

    async def _set_partition_key(
        self,
        partition_key: PartitionKeyType
    ) -> Union[str, int, float, bool, List[Union[str, int, float, bool]], _Empty, _Undefined]:
        if partition_key == NonePartitionKeyValue:
            return _return_undefined_or_empty_partition_key(await self.is_system_key)
        return cast(Union[str, int, float, bool, List[Union[str, int, float, bool]]], partition_key)

    async def _get_epk_range_for_partition_key(self, partition_key_value: PartitionKeyType) -> Range:

        container_properties = await self._get_properties()
        partition_key_definition = container_properties["partitionKey"]
        partition_key = PartitionKey(path=partition_key_definition["paths"], kind=partition_key_definition["kind"])

        return partition_key._get_epk_range_for_partition_key(partition_key_value)

    @distributed_trace_async
    async def read(
        self,
        *,
        populate_partition_key_range_statistics: Optional[bool] = None,
        populate_quota_info: Optional[bool] = None,
        session_token: Optional[str] = None,
        priority: Optional[Literal["High", "Low"]] = None,
        initial_headers: Optional[Dict[str, str]] = None,
        **kwargs: Any
    ) -> Dict[str, Any]:
        """Read the container properties.

        :keyword bool populate_partition_key_range_statistics: Enable returning partition key
            range statistics in response headers.
        :keyword bool populate_quota_info: Enable returning collection storage quota information in response headers.
        :keyword str session_token: Token for use with Session consistency.
        :keyword dict[str, str] initial_headers: Initial headers to be sent as part of the request.
        :keyword response_hook: A callable invoked with the response metadata.
        :paramtype response_hook: Callable[[Dict[str, str], Dict[str, Any]], None]
        :keyword Literal["High", "Low"] priority: Priority based execution allows users to set a priority for each
            request. Once the user has reached their provisioned throughput, low priority requests are throttled
            before high priority requests start getting throttled. Feature must first be enabled at the account level.
        :raises ~azure.cosmos.exceptions.CosmosHttpResponseError: Raised if the container couldn't be retrieved.
            This includes if the container does not exist.
        :returns: Dict representing the retrieved container.
        :rtype: Dict[str, Any]
        """
        if session_token is not None:
            kwargs['session_token'] = session_token
        if priority is not None:
            kwargs['priority'] = priority
        if initial_headers is not None:
            kwargs['initial_headers'] = initial_headers
        request_options = _build_options(kwargs)
        if populate_partition_key_range_statistics is not None:
            request_options["populatePartitionKeyRangeStatistics"] = populate_partition_key_range_statistics
        if populate_quota_info is not None:
            request_options["populateQuotaInfo"] = populate_quota_info
        container = await self.client_connection.ReadContainer(self.container_link, options=request_options, **kwargs)
        # Only cache Container Properties that will not change in the lifetime of the container
        self.client_connection._set_container_properties_cache(self.container_link, _set_properties_cache(container))  # pylint: disable=protected-access, line-too-long
        return container

    @distributed_trace_async
    async def create_item(
        self,
        body: Dict[str, Any],
        *,
        pre_trigger_include: Optional[str] = None,
        post_trigger_include: Optional[str] = None,
        indexing_directive: Optional[int] = None,
        enable_automatic_id_generation: bool = False,
        session_token: Optional[str] = None,
        initial_headers: Optional[Dict[str, str]] = None,
        etag: Optional[str] = None,
        match_condition: Optional[MatchConditions] = None,
        priority: Optional[Literal["High", "Low"]] = None,
        no_response: Optional[bool] = None,
        **kwargs: Any
    ) -> CosmosDict:
        """Create an item in the container.

        To update or replace an existing item, use the
        :func:`ContainerProxy.upsert_item` method.

        :param dict[str, str] body: A dict-like object representing the item to create.
        :keyword str pre_trigger_include: trigger id to be used as pre operation trigger.
        :keyword str post_trigger_include: trigger id to be used as post operation trigger.
        :keyword indexing_directive: Enumerates the possible values to indicate whether the document should
            be omitted from indexing. Possible values include: 0 for Default, 1 for Exclude, or 2 for Include.
        :paramtype indexing_directive: Union[int, ~azure.cosmos.documents.IndexingDirective]
        :keyword bool enable_automatic_id_generation: Enable automatic id generation if no id present.
        :keyword str session_token: Token for use with Session consistency.
        :keyword dict[str, str] initial_headers: Initial headers to be sent as part of the request.
        :keyword str etag: An ETag value, or the wildcard character (*). Used to check if the resource
            has changed, and act according to the condition specified by the `match_condition` parameter.
        :keyword match_condition: The match condition to use upon the etag.
        :paramtype match_condition: ~azure.core.MatchConditions
        :keyword response_hook: A callable invoked with the response metadata.
        :paramtype response_hook: Callable[[Dict[str, str], Dict[str, Any]], None]
        :keyword Literal["High", "Low"] priority: Priority based execution allows users to set a priority for each
            request. Once the user has reached their provisioned throughput, low priority requests are throttled
            before high priority requests start getting throttled. Feature must first be enabled at the account level.
        :keyword bool no_response: Indicates whether service should be instructed to skip
            sending response payloads. When not specified explicitly here, the default value will be determined from
            client-level options.
        :raises ~azure.cosmos.exceptions.CosmosHttpResponseError: Item with the given ID already exists.
        :returns: A CosmosDict representing the new item. The dict will be empty if `no_response` is specified.
        :rtype: ~azure.cosmos.CosmosDict[str, Any]
        """
        if pre_trigger_include is not None:
            kwargs['pre_trigger_include'] = pre_trigger_include
        if post_trigger_include is not None:
            kwargs['post_trigger_include'] = post_trigger_include
        if session_token is not None:
            kwargs['session_token'] = session_token
        if initial_headers is not None:
            kwargs['initial_headers'] = initial_headers
        if priority is not None:
            kwargs['priority'] = priority
        if etag is not None:
            kwargs['etag'] = etag
        if match_condition is not None:
            kwargs['match_condition'] = match_condition
        if no_response is not None:
            kwargs['no_response'] = no_response
        request_options = _build_options(kwargs)
        request_options["disableAutomaticIdGeneration"] = not enable_automatic_id_generation
        if indexing_directive is not None:
            request_options["indexingDirective"] = indexing_directive
        if self.container_link in self.__get_client_container_caches():
            request_options["containerRID"] = self.__get_client_container_caches()[self.container_link]["_rid"]

        result = await self.client_connection.CreateItem(
            database_or_container_link=self.container_link, document=body, options=request_options, **kwargs
        )
        return result

    @distributed_trace_async
    async def read_item(
        self,
        item: Union[str, Mapping[str, Any]],
        partition_key: PartitionKeyType,
        *,
        post_trigger_include: Optional[str] = None,
        session_token: Optional[str] = None,
        initial_headers: Optional[Dict[str, str]] = None,
        max_integrated_cache_staleness_in_ms: Optional[int] = None,
        priority: Optional[Literal["High", "Low"]] = None,
        **kwargs: Any
    ) -> CosmosDict:
        """Get the item identified by `item`.

        :param item: The ID (name) or dict representing item to retrieve.
        :type item: Union[str, Dict[str, Any]]
        :param partition_key: Partition key for the item to retrieve.
        :type partition_key: Union[str, int, float, bool, List[Union[str, int, float, bool]]]
        :keyword str post_trigger_include: trigger id to be used as post operation trigger.
        :keyword str session_token: Token for use with Session consistency.
        :keyword dict[str, str] initial_headers: Initial headers to be sent as part of the request.
        :keyword response_hook: A callable invoked with the response metadata.
        :paramtype response_hook: Callable[[Dict[str, str], Dict[str, Any]], None]
        :keyword int max_integrated_cache_staleness_in_ms: The max cache staleness for the integrated cache in
            milliseconds. For accounts configured to use the integrated cache, using Session or Eventual consistency,
            responses are guaranteed to be no staler than this value.
        :keyword Literal["High", "Low"] priority: Priority based execution allows users to set a priority for each
            request. Once the user has reached their provisioned throughput, low priority requests are throttled
            before high priority requests start getting throttled. Feature must first be enabled at the account level.
        :raises ~azure.cosmos.exceptions.CosmosHttpResponseError: The given item couldn't be retrieved.
        :returns: A CosmosDict representing the retrieved item.
        :rtype: ~azure.cosmos.CosmosDict[str, Any]

        .. admonition:: Example:

            .. literalinclude:: ../samples/examples_async.py
                :start-after: [START update_item]
                :end-before: [END update_item]
                :language: python
                :dedent: 0
                :caption: Get an item from the database and update one of its properties:
                :name: update_item
        """
        doc_link = self._get_document_link(item)
        if post_trigger_include is not None:
            kwargs['post_trigger_include'] = post_trigger_include
        if session_token is not None:
            kwargs['session_token'] = session_token
        if initial_headers is not None:
            kwargs['initial_headers'] = initial_headers
        if priority is not None:
            kwargs['priority'] = priority
        request_options = _build_options(kwargs)

        request_options["partitionKey"] = await self._set_partition_key(partition_key)
        if max_integrated_cache_staleness_in_ms is not None:
            validate_cache_staleness_value(max_integrated_cache_staleness_in_ms)
            request_options["maxIntegratedCacheStaleness"] = max_integrated_cache_staleness_in_ms
        if self.container_link in self.__get_client_container_caches():
            request_options["containerRID"] = self.__get_client_container_caches()[self.container_link]["_rid"]

        return await self.client_connection.ReadItem(document_link=doc_link, options=request_options, **kwargs)

    @distributed_trace
    def read_all_items(
        self,
        *,
        max_item_count: Optional[int] = None,
        session_token: Optional[str] = None,
        initial_headers: Optional[Dict[str, str]] = None,
        max_integrated_cache_staleness_in_ms: Optional[int] = None,
        priority: Optional[Literal["High", "Low"]] = None,
        **kwargs: Any
    ) -> AsyncItemPaged[Dict[str, Any]]:
        """List all the items in the container.

        :keyword int max_item_count: Max number of items to be returned in the enumeration operation.
        :keyword str session_token: Token for use with Session consistency.
        :keyword dict[str, str] initial_headers: Initial headers to be sent as part of the request.
        :keyword response_hook: A callable invoked with the response metadata.
        :paramtype response_hook: Callable[[Dict[str, str], AsyncItemPaged[Dict[str, Any]]], None]
        :keyword int max_integrated_cache_staleness_in_ms: The max cache staleness for the integrated cache in
            milliseconds. For accounts configured to use the integrated cache, using Session or Eventual consistency,
            responses are guaranteed to be no staler than this value.
        :keyword Literal["High", "Low"] priority: Priority based execution allows users to set a priority for each
            request. Once the user has reached their provisioned throughput, low priority requests are throttled
            before high priority requests start getting throttled. Feature must first be enabled at the account level.
        :returns: An AsyncItemPaged of items (dicts).
        :rtype: AsyncItemPaged[Dict[str, Any]]
        """
        response_hook = kwargs.pop('response_hook', None)
        if session_token is not None:
            kwargs['session_token'] = session_token
        if initial_headers is not None:
            kwargs['initial_headers'] = initial_headers
        if priority is not None:
            kwargs['priority'] = priority
        feed_options = _build_options(kwargs)
        if max_item_count is not None:
            feed_options["maxItemCount"] = max_item_count
        if max_integrated_cache_staleness_in_ms:
            validate_cache_staleness_value(max_integrated_cache_staleness_in_ms)
            feed_options["maxIntegratedCacheStaleness"] = max_integrated_cache_staleness_in_ms
        if hasattr(response_hook, "clear"):
            response_hook.clear()
        if self.container_link in self.__get_client_container_caches():
            feed_options["containerRID"] = self.__get_client_container_caches()[self.container_link]["_rid"]

        items = self.client_connection.ReadItems(
            collection_link=self.container_link, feed_options=feed_options, response_hook=response_hook, **kwargs
        )
        if response_hook:
            response_hook(self.client_connection.last_response_headers, items)
        return items

    @distributed_trace
    def query_items(
        self,
        query: str,
        *,
        parameters: Optional[List[Dict[str, object]]] = None,
        partition_key: Optional[PartitionKeyType] = None,
        max_item_count: Optional[int] = None,
        enable_scan_in_query: Optional[bool] = None,
        populate_query_metrics: Optional[bool] = None,
        populate_index_metrics: Optional[bool] = None,
        session_token: Optional[str] = None,
        initial_headers: Optional[Dict[str, str]] = None,
        max_integrated_cache_staleness_in_ms: Optional[int] = None,
        priority: Optional[Literal["High", "Low"]] = None,
        continuation_token_limit: Optional[int] = None,
        **kwargs: Any
    ) -> AsyncItemPaged[Dict[str, Any]]:
        """Return all results matching the given `query`.

        You can use any value for the container name in the FROM clause, but
        often the container name is used. In the examples below, the container
        name is "products," and is aliased as "p" for easier referencing in
        the WHERE clause.

        :param str query: The Azure Cosmos DB SQL query to execute.
        :keyword parameters: Optional array of parameters to the query.
            Each parameter is a dict() with 'name' and 'value' keys.
            Ignored if no query is provided.
        :paramtype parameters: List[Dict[str, Any]]
        :keyword partition_key: Specifies the partition key value for the item. If none is provided,
            a cross-partition query will be executed.
        :paramtype partition_key: Union[str, int, float, bool, List[Union[str, int, float, bool]]]
        :keyword int max_item_count: Max number of items to be returned in the enumeration operation.
        :keyword bool enable_scan_in_query: Allow scan on the queries which couldn't be served as
            indexing was opted out on the requested paths.
        :keyword bool populate_query_metrics: Enable returning query metrics in response headers.
        :keyword bool populate_index_metrics: Used to obtain the index metrics to understand how the query engine used
            existing indexes and how it could use potential new indexes. Please note that this options will incur
            overhead, so it should be enabled only when debugging slow queries.
        :keyword str session_token: Token for use with Session consistency.
        :keyword dict[str, str] initial_headers: Initial headers to be sent as part of the request.
        :keyword response_hook: A callable invoked with the response metadata.
        :paramtype response_hook: Callable[[Dict[str, str], AsyncItemPaged[Dict[str, Any]]], None]
        :keyword int continuation_token_limit: The size limit in kb of the response continuation token in the query
            response. Valid values are positive integers.
            A value of 0 is the same as not passing a value (default no limit).
        :keyword int max_integrated_cache_staleness_in_ms: The max cache staleness for the integrated cache in
            milliseconds. For accounts configured to use the integrated cache, using Session or Eventual consistency,
            responses are guaranteed to be no staler than this value.
        :keyword Literal["High", "Low"] priority: Priority based execution allows users to set a priority for each
            request. Once the user has reached their provisioned throughput, low priority requests are throttled
            before high priority requests start getting throttled. Feature must first be enabled at the account level.
        :returns: An AsyncItemPaged of items (dicts).
        :rtype: AsyncItemPaged[Dict[str, Any]]

        .. admonition:: Example:

            .. literalinclude:: ../samples/examples_async.py
                :start-after: [START query_items]
                :end-before: [END query_items]
                :language: python
                :dedent: 0
                :caption: Get all products that have not been discontinued:
                :name: query_items

            .. literalinclude:: ../samples/examples_async.py
                :start-after: [START query_items_param]
                :end-before: [END query_items_param]
                :language: python
                :dedent: 0
                :caption: Parameterized query to get all products that have been discontinued:
                :name: query_items_param
        """
        response_hook = kwargs.pop('response_hook', None)
        if session_token is not None:
            kwargs['session_token'] = session_token
        if initial_headers is not None:
            kwargs['initial_headers'] = initial_headers
        if priority is not None:
            kwargs['priority'] = priority
        feed_options = _build_options(kwargs)
        if max_item_count is not None:
            feed_options["maxItemCount"] = max_item_count
        if populate_query_metrics is not None:
            feed_options["populateQueryMetrics"] = populate_query_metrics
        if populate_index_metrics is not None:
            feed_options["populateIndexMetrics"] = populate_index_metrics
        if enable_scan_in_query is not None:
            feed_options["enableScanInQuery"] = enable_scan_in_query
        if partition_key is not None:
            feed_options["partitionKey"] = self._set_partition_key(partition_key)
            kwargs["containerProperties"] = self._get_properties
        else:
            feed_options["enableCrossPartitionQuery"] = True
        if max_integrated_cache_staleness_in_ms:
            validate_cache_staleness_value(max_integrated_cache_staleness_in_ms)
            feed_options["maxIntegratedCacheStaleness"] = max_integrated_cache_staleness_in_ms
        correlated_activity_id = GenerateGuidId()
        feed_options["correlatedActivityId"] = correlated_activity_id
        if continuation_token_limit is not None:
            feed_options["responseContinuationTokenLimitInKb"] = continuation_token_limit
        if hasattr(response_hook, "clear"):
            response_hook.clear()
        if self.container_link in self.__get_client_container_caches():
            feed_options["containerRID"] = self.__get_client_container_caches()[self.container_link]["_rid"]

        items = self.client_connection.QueryItems(
            database_or_container_link=self.container_link,
            query=query if parameters is None else {"query": query, "parameters": parameters},
            options=feed_options,
            partition_key=partition_key,
            response_hook=response_hook,
            **kwargs
        )
        if response_hook:
            response_hook(self.client_connection.last_response_headers, items)
        return items

    @overload
    def query_items_change_feed(
            self,
            *,
            max_item_count: Optional[int] = None,
            start_time: Optional[Union[datetime, Literal["Now", "Beginning"]]] = None,
            partition_key: PartitionKeyType,
            priority: Optional[Literal["High", "Low"]] = None,
            change_feed_mode: Optional[ChangeFeedState] = None,
            **kwargs: Any
    ) -> AsyncItemPaged[Dict[str, Any]]:
        """Get a sorted list of items that were changed, in the order in which they were modified.

        :keyword max_item_count: Max number of items to be returned in the enumeration operation.
        :type max_item_count: Optional[int]
        :keyword start_time: The start time to start processing chang feed items.
            Beginning: Processing the change feed items from the beginning of the change feed.
            Now: Processing change feed from the current time, so only events for all future changes will be retrieved.
            ~datetime.datetime: processing change feed from a point of time. Provided value will be converted to UTC.
            By default, it is start from current ("Now")
        :type start_time: Union[~datetime.datetime, Literal["Now", "Beginning"]]
        :keyword partition_key: The partition key that is used to define the scope
            (logical partition or a subset of a container)
        :type partition_key: Union[str, int, float, bool, List[Union[str, int, float, bool]]]
        :keyword priority: Priority based execution allows users to set a priority for each
            request. Once the user has reached their provisioned throughput, low priority requests are throttled
            before high priority requests start getting throttled. Feature must first be enabled at the account level.
        :type priority: Optional[Literal["High", "Low"]]
        :keyword change_feed_mode: The change feed mode enum to use when processing change feed items.
            LATEST_VERSION: Query latest items from 'start_time' or 'continuation' token.
            ALL_VERSIONS_AND_DELETES: Query all versions and deleted items from either 'fromNow'(default)
                                      or 'continuation' token.
        :type change_feed_mode: Optional[ChangeFeedState]
        :keyword Callable response_hook: A callable invoked with the response metadata.
        :returns: An AsyncItemPaged of items (dicts).
        :rtype: AsyncItemPaged[Dict[str, Any]]
        """
        ...

    @overload
    def query_items_change_feed(
            self,
            *,
            feed_range: Dict[str, Any],
            max_item_count: Optional[int] = None,
            start_time: Optional[Union[datetime, Literal["Now", "Beginning"]]] = None,
            priority: Optional[Literal["High", "Low"]] = None,
            change_feed_mode: Optional[ChangeFeedState] = None,
            **kwargs: Any
    ) -> AsyncItemPaged[Dict[str, Any]]:
        """Get a sorted list of items that were changed, in the order in which they were modified.

<<<<<<< HEAD
        :keyword feed_range: The feed range that is used to define the scope.
        :type feed_range: ~azure.cosmos.FeedRange
        :keyword max_item_count: Max number of items to be returned in the enumeration operation.
        :type max_item_count: Optional[int]
=======
        :keyword Dict[str, Any] feed_range: The feed range that is used to define the scope.
        :keyword int max_item_count: Max number of items to be returned in the enumeration operation.
>>>>>>> 5b787828
        :keyword start_time: The start time to start processing chang feed items.
            Beginning: Processing the change feed items from the beginning of the change feed.
            Now: Processing change feed from the current time, so only events for all future changes will be retrieved.
            ~datetime.datetime: processing change feed from a point of time. Provided value will be converted to UTC.
            By default, it is start from current ("Now")
        :type start_time: Union[~datetime.datetime, Literal["Now", "Beginning"]]
        :keyword priority: Priority based execution allows users to set a priority for each
            request. Once the user has reached their provisioned throughput, low priority requests are throttled
            before high priority requests start getting throttled. Feature must first be enabled at the account level.
        :type priority: Optional[Literal["High", "Low"]]
        :keyword change_feed_mode: The change feed mode enum to use when processing change feed items.
            LATEST_VERSION: Query latest items from 'start_time' or 'continuation' token.
            ALL_VERSIONS_AND_DELETES: Query all versions and deleted items from either 'fromNow'(default)
                                      or 'continuation' token.
        :type change_feed_mode: Optional[ChangeFeedState]
        :keyword Callable response_hook: A callable invoked with the response metadata.
        :returns: An AsyncItemPaged of items (dicts).
        :rtype: AsyncItemPaged[Dict[str, Any]]
        """
        ...

    @overload
    def query_items_change_feed(
            self,
            *,
            continuation: str,
            max_item_count: Optional[int] = None,
            priority: Optional[Literal["High", "Low"]] = None,
            change_feed_mode: Optional[ChangeFeedState] = None,
            **kwargs: Any
    ) -> AsyncItemPaged[Dict[str, Any]]:
        """Get a sorted list of items that were changed, in the order in which they were modified.

        :keyword str continuation: The continuation token retrieved from previous response.
        :type continuation: str
        :keyword int max_item_count: Max number of items to be returned in the enumeration operation.
        :type max_item_count: Optional[int]
        :keyword priority: Priority based execution allows users to set a priority for each
            request. Once the user has reached their provisioned throughput, low priority requests are throttled
            before high priority requests start getting throttled. Feature must first be enabled at the account level.
        :type priority: Optional[Literal["High", "Low"]]
        :keyword change_feed_mode: The change feed mode enum to use when processing change feed items.
            LATEST_VERSION: Query latest items from 'start_time' or 'continuation' token.
            ALL_VERSIONS_AND_DELETES: Query all versions and deleted items from either 'fromNow'(default)
                                      or 'continuation' token.
        :type change_feed_mode: Optional[ChangeFeedState]
        :keyword Callable response_hook: A callable invoked with the response metadata.
        :returns: An AsyncItemPaged of items (dicts).
        :rtype: AsyncItemPaged[Dict[str, Any]]
        """
        # pylint: enable=line-too-long
        ...

    @overload
    def query_items_change_feed(
            self,
            *,
            max_item_count: Optional[int] = None,
            start_time: Optional[Union[datetime, Literal["Now", "Beginning"]]] = None,
            priority: Optional[Literal["High", "Low"]] = None,
            change_feed_mode: Optional[ChangeFeedState] = None,
            **kwargs: Any
    ) -> AsyncItemPaged[Dict[str, Any]]:
        """Get a sorted list of items that were changed in the entire container,
         in the order in which they were modified.

        :keyword max_item_count: Max number of items to be returned in the enumeration operation.
        :type max_item_count: Optional[int]
        :keyword start_time: The start time to start processing chang feed items.
            Beginning: Processing the change feed items from the beginning of the change feed.
            Now: Processing change feed from the current time, so only events for all future changes will be retrieved.
            ~datetime.datetime: processing change feed from a point of time. Provided value will be converted to UTC.
            By default, it is start from current ("Now")
        :type start_time: Union[~datetime.datetime, Literal["Now", "Beginning"]]
        :keyword priority: Priority based execution allows users to set a priority for each
            request. Once the user has reached their provisioned throughput, low priority requests are throttled
            before high priority requests start getting throttled. Feature must first be enabled at the account level.
        :type priority: Optional[Literal["High", "Low"]]
        :keyword change_feed_mode: The change feed mode enum to use when processing change feed items.
            LATEST_VERSION: Query latest items from 'start_time' or 'continuation' token.
            ALL_VERSIONS_AND_DELETES: Query all versions and deleted items from either 'fromNow'(default)
                                      or 'continuation' token.
        :type change_feed_mode: Optional[ChangeFeedState]
        :keyword Callable response_hook: A callable invoked with the response metadata.
        :returns: An AsyncItemPaged of items (dicts).
        :rtype: AsyncItemPaged[Dict[str, Any]]
        """
        ...

    @distributed_trace
    def query_items_change_feed( # pylint: disable=unused-argument
            self,
            *args: Any,
            **kwargs: Any
    ) -> AsyncItemPaged[Dict[str, Any]]:

        """Get a sorted list of items that were changed, in the order in which they were modified.

        :keyword str continuation: The continuation token retrieved from previous response.
        :keyword Dict[str, Any] feed_range: The feed range that is used to define the scope.
        :keyword partition_key: The partition key that is used to define the scope
            (logical partition or a subset of a container)
        :type partition_key: Union[str, int, float, bool, List[Union[str, int, float, bool]]]
        :keyword int max_item_count: Max number of items to be returned in the enumeration operation.
        :keyword start_time: The start time to start processing chang feed items.
            Beginning: Processing the change feed items from the beginning of the change feed.
            Now: Processing change feed from the current time, so only events for all future changes will be retrieved.
            ~datetime.datetime: processing change feed from a point of time. Provided value will be converted to UTC.
            By default, it is start from current ("Now")
        :type start_time: Union[~datetime.datetime, Literal["Now", "Beginning"]]
        :keyword priority: Priority based execution allows users to set a priority for each
            request. Once the user has reached their provisioned throughput, low priority requests are throttled
            before high priority requests start getting throttled. Feature must first be enabled at the account level.
        :type priority: Optional[Literal["High", "Low"]]
        :keyword change_feed_mode: The change feed mode enum to use when processing change feed items.
            LATEST_VERSION: Query latest items from 'start_time' or 'continuation' token.
            ALL_VERSIONS_AND_DELETES: Query all versions and deleted items from either 'fromNow'(default)
                                      or 'continuation' token.
        :type change_feed_mode: Optional[ChangeFeedState]
        :keyword Callable response_hook: A callable invoked with the response metadata.
        :param Any args: args
        :returns: An Iterable of items (dicts).
        :rtype: Iterable[Dict[str, Any]]
        """
        # pylint: disable=too-many-statements
        add_args_to_kwargs(args, kwargs)
        validate_kwargs(kwargs)
        feed_options = _build_options(kwargs)

        change_feed_state_context = {}
        if "change_feed_mode" in kwargs:
            change_feed_state_context["changeFeedMode"] = kwargs["change_feed_mode"]
        if "partition_key_range_id" in kwargs:
            change_feed_state_context["partitionKeyRangeId"] = kwargs["partition_key_range_id"]
        if "is_start_from_beginning" in kwargs and kwargs['is_start_from_beginning'] is True:
            change_feed_state_context["startTime"] = "Beginning"
        elif "start_time" in kwargs:
            change_feed_state_context["startTime"] = kwargs["start_time"]
        if "partition_key" in kwargs:
            partition_key = kwargs["partition_key"]
            change_feed_state_context["partitionKey"] = self._set_partition_key(cast(PartitionKeyType, partition_key))
            change_feed_state_context["partitionKeyFeedRange"] = self._get_epk_range_for_partition_key(partition_key)
        if "feed_range" in kwargs:
            feed_range: FeedRangeEpk = kwargs['feed_range']
            change_feed_state_context["feedRange"] = feed_range.feed_range_internal
        if "continuation" in feed_options:
            change_feed_state_context["continuation"] = feed_options.pop("continuation")

<<<<<<< HEAD
=======
            if kwargs.get("start_time") is not None:
                raise ValueError("is_start_from_beginning and start_time are exclusive, please only set one of them")

            is_start_from_beginning = kwargs.pop('is_start_from_beginning')
            if is_start_from_beginning is True:
                change_feed_state_context["startTime"] = "Beginning"

        # parse start_time
        if kwargs.get("start_time") is not None:
            start_time = kwargs.pop('start_time')
            if not isinstance(start_time, (datetime, str)):
                raise TypeError(
                    "'start_time' must be either a datetime object, or either the values 'Now' or 'Beginning'.")
            change_feed_state_context["startTime"] = start_time

        # parse continuation token
        if feed_options.get("continuation") is not None:
            change_feed_state_context["continuation"] = feed_options.pop('continuation')

        if kwargs.get("max_item_count") is not None:
            feed_options["maxItemCount"] = kwargs.pop('max_item_count')

        if kwargs.get("partition_key") is not None:
            change_feed_state_context["partitionKey"] =\
                self._set_partition_key(cast(PartitionKeyType, kwargs.get("partition_key")))
            change_feed_state_context["partitionKeyFeedRange"] = \
                self._get_epk_range_for_partition_key(kwargs.pop('partition_key'))

        if kwargs.get("feed_range") is not None:
            change_feed_state_context["feedRange"] = kwargs.pop('feed_range')

        feed_options["containerProperties"] = self._get_properties()
>>>>>>> 5b787828
        feed_options["changeFeedStateContext"] = change_feed_state_context
        feed_options["containerProperties"] = self._get_properties()

        response_hook = kwargs.pop("response_hook", None)
        if hasattr(response_hook, "clear"):
            response_hook.clear()

        if self.container_link in self.__get_client_container_caches():
            feed_options["containerRID"] = self.__get_client_container_caches()[self.container_link]["_rid"]

        result = self.client_connection.QueryItemsChangeFeed(
            self.container_link, options=feed_options, response_hook=response_hook)

        if response_hook:
            response_hook(self.client_connection.last_response_headers, result)
        return result

    @distributed_trace_async
    async def upsert_item(
        self,
        body: Dict[str, Any],
        *,
        pre_trigger_include: Optional[str] = None,
        post_trigger_include: Optional[str] = None,
        session_token: Optional[str] = None,
        initial_headers: Optional[Dict[str, str]] = None,
        etag: Optional[str] = None,
        match_condition: Optional[MatchConditions] = None,
        priority: Optional[Literal["High", "Low"]] = None,
        no_response: Optional[bool] = None,
        **kwargs: Any
    ) -> CosmosDict:
        """Insert or update the specified item.

        If the item already exists in the container, it is replaced. If the item
        does not already exist, it is inserted.

        :param Dict[str, Any] body: A dict-like object representing the item to update or insert.
        :keyword str pre_trigger_include: trigger id to be used as pre operation trigger.
        :keyword str post_trigger_include: trigger id to be used as post operation trigger.
        :keyword str session_token: Token for use with Session consistency.
        :keyword dict[str, str] initial_headers: Initial headers to be sent as part of the request.
        :keyword str etag: An ETag value, or the wildcard character (*). Used to check if the resource
            has changed, and act according to the condition specified by the `match_condition` parameter.
        :keyword match_condition: The match condition to use upon the etag.
        :paramtype match_condition: ~azure.core.MatchConditions
        :keyword response_hook: A callable invoked with the response metadata.
        :paramtype response_hook: Callable[[Dict[str, str], Dict[str, Any]], None]
        :keyword Literal["High", "Low"] priority: Priority based execution allows users to set a priority for each
            request. Once the user has reached their provisioned throughput, low priority requests are throttled
            before high priority requests start getting throttled. Feature must first be enabled at the account level.
        :keyword bool no_response: Indicates whether service should be instructed to skip
            sending response payloads. When not specified explicitly here, the default value will be determined from
            client-level options.
        :raises ~azure.cosmos.exceptions.CosmosHttpResponseError: The given item could not be upserted.
        :returns: A CosmosDict representing the upserted item. The dict will be empty if
            `no_response` is specified.
        :rtype: ~azure.cosmos.CosmosDict[str, Any]
        """
        if pre_trigger_include is not None:
            kwargs['pre_trigger_include'] = pre_trigger_include
        if post_trigger_include is not None:
            kwargs['post_trigger_include'] = post_trigger_include
        if session_token is not None:
            kwargs['session_token'] = session_token
        if initial_headers is not None:
            kwargs['initial_headers'] = initial_headers
        if priority is not None:
            kwargs['priority'] = priority
        if etag is not None:
            kwargs['etag'] = etag
        if match_condition is not None:
            kwargs['match_condition'] = match_condition
        if no_response is not None:
            kwargs['no_response'] = no_response
        request_options = _build_options(kwargs)
        request_options["disableAutomaticIdGeneration"] = True
        if self.container_link in self.__get_client_container_caches():
            request_options["containerRID"] = self.__get_client_container_caches()[self.container_link]["_rid"]

        result = await self.client_connection.UpsertItem(
            database_or_container_link=self.container_link,
            document=body,
            options=request_options,
            **kwargs
        )
        return result

    @distributed_trace_async
    async def replace_item(
        self,
        item: Union[str, Mapping[str, Any]],
        body: Dict[str, Any],
        *,
        pre_trigger_include: Optional[str] = None,
        post_trigger_include: Optional[str] = None,
        session_token: Optional[str] = None,
        initial_headers: Optional[Dict[str, str]] = None,
        etag: Optional[str] = None,
        match_condition: Optional[MatchConditions] = None,
        priority: Optional[Literal["High", "Low"]] = None,
        no_response: Optional[bool] = None,
        **kwargs: Any
    ) -> CosmosDict:
        """Replaces the specified item if it exists in the container.

        If the item does not already exist in the container, an exception is raised.

        :param item: The ID (name) or dict representing item to be replaced.
        :type item: Union[str, Dict[str, Any]]
        :param Dict[str, Any] body: A dict representing the item to replace.
        :keyword str pre_trigger_include: trigger id to be used as pre operation trigger.
        :keyword str post_trigger_include: trigger id to be used as post operation trigger.
        :keyword str session_token: Token for use with Session consistency.
        :keyword dict[str, str] initial_headers: Initial headers to be sent as part of the request.
        :keyword str etag: An ETag value, or the wildcard character (*). Used to check if the resource
            has changed, and act according to the condition specified by the `match_condition` parameter.
        :keyword match_condition: The match condition to use upon the etag.
        :paramtype match_condition: ~azure.core.MatchConditions
        :keyword response_hook: A callable invoked with the response metadata.
        :paramtype response_hook: Callable[[Dict[str, str], Dict[str, Any]], None]
        :keyword Literal["High", "Low"] priority: Priority based execution allows users to set a priority for each
            request. Once the user has reached their provisioned throughput, low priority requests are throttled
            before high priority requests start getting throttled. Feature must first be enabled at the account level.
        :keyword bool no_response: Indicates whether service should be instructed to skip
            sending response payloads. When not specified explicitly here, the default value will be determined from
            client-level options.
        :raises ~azure.cosmos.exceptions.CosmosHttpResponseError: The replace operation failed or the item with
            given id does not exist.
        :returns: A CosmosDict representing the item after replace went through. The dict will be empty if `no_response`
            is specified.
        :rtype: ~azure.cosmos.CosmosDict[str, Any]
        """
        item_link = self._get_document_link(item)
        if pre_trigger_include is not None:
            kwargs['pre_trigger_include'] = pre_trigger_include
        if post_trigger_include is not None:
            kwargs['post_trigger_include'] = post_trigger_include
        if session_token is not None:
            kwargs['session_token'] = session_token
        if initial_headers is not None:
            kwargs['initial_headers'] = initial_headers
        if priority is not None:
            kwargs['priority'] = priority
        if etag is not None:
            kwargs['etag'] = etag
        if match_condition is not None:
            kwargs['match_condition'] = match_condition
        if no_response is not None:
            kwargs['no_response'] = no_response
        request_options = _build_options(kwargs)
        request_options["disableAutomaticIdGeneration"] = True
        if self.container_link in self.__get_client_container_caches():
            request_options["containerRID"] = self.__get_client_container_caches()[self.container_link]["_rid"]

        result = await self.client_connection.ReplaceItem(
            document_link=item_link, new_document=body, options=request_options, **kwargs
        )
        return result

    @distributed_trace_async
    async def patch_item(
        self,
        item: Union[str, Dict[str, Any]],
        partition_key: PartitionKeyType,
        patch_operations: List[Dict[str, Any]],
        *,
        filter_predicate: Optional[str] = None,
        pre_trigger_include: Optional[str] = None,
        post_trigger_include: Optional[str] = None,
        session_token: Optional[str] = None,
        etag: Optional[str] = None,
        match_condition: Optional[MatchConditions] = None,
        priority: Optional[Literal["High", "Low"]] = None,
        no_response: Optional[bool] = None,
        **kwargs: Any
    ) -> CosmosDict:
        """ Patches the specified item with the provided operations if it
         exists in the container.

        If the item does not already exist in the container, an exception is raised.

        :param item: The ID (name) or dict representing item to be patched.
        :type item: Union[str, Dict[str, Any]]
        :param partition_key: The partition key of the object to patch.
        :type partition_key: Union[str, int, float, bool, List[Union[str, int, float, bool]]]
        :param patch_operations: The list of patch operations to apply to the item.
        :type patch_operations: List[Dict[str, Any]]
        :keyword str filter_predicate: conditional filter to apply to Patch operations.
        :keyword str pre_trigger_include: trigger id to be used as pre operation trigger.
        :keyword str post_trigger_include: trigger id to be used as post operation trigger.
        :keyword str session_token: Token for use with Session consistency.
        :keyword str etag: An ETag value, or the wildcard character (*). Used to check if the resource
            has changed, and act according to the condition specified by the `match_condition` parameter.
        :keyword ~azure.core.MatchConditions match_condition: The match condition to use upon the etag.
        :keyword Callable response_hook: A callable invoked with the response metadata.
        :keyword Literal["High", "Low"] priority: Priority based execution allows users to set a priority for each
            request. Once the user has reached their provisioned throughput, low priority requests are throttled
            before high priority requests start getting throttled. Feature must first be enabled at the account level.
        :keyword bool no_response: Indicates whether service should be instructed to skip
            sending response payloads. When not specified explicitly here, the default value will be determined from
            client-level options.
        :raises ~azure.cosmos.exceptions.CosmosHttpResponseError: The patch operations failed or the item with
            given id does not exist.
        :returns: A CosmosDict representing the item after the patch operations went through. The dict will be empty if
            `no_response` is specified.
        :rtype: ~azure.cosmos.CosmosDict[str, Any]
        """
        if pre_trigger_include is not None:
            kwargs['pre_trigger_include'] = pre_trigger_include
        if post_trigger_include is not None:
            kwargs['post_trigger_include'] = post_trigger_include
        if session_token is not None:
            kwargs['session_token'] = session_token
        if priority is not None:
            kwargs['priority'] = priority
        if etag is not None:
            kwargs['etag'] = etag
        if match_condition is not None:
            kwargs['match_condition'] = match_condition
        if no_response is not None:
            kwargs['no_response'] = no_response
        request_options = _build_options(kwargs)
        request_options["disableAutomaticIdGeneration"] = True
        request_options["partitionKey"] = await self._set_partition_key(partition_key)
        if filter_predicate is not None:
            request_options["filterPredicate"] = filter_predicate
        if self.container_link in self.__get_client_container_caches():
            request_options["containerRID"] = self.__get_client_container_caches()[self.container_link]["_rid"]

        item_link = self._get_document_link(item)
        result = await self.client_connection.PatchItem(
            document_link=item_link, operations=patch_operations, options=request_options, **kwargs)
        return result

    @distributed_trace_async
    async def delete_item(
        self,
        item: Union[str, Mapping[str, Any]],
        partition_key: PartitionKeyType,
        *,
        pre_trigger_include: Optional[str] = None,
        post_trigger_include: Optional[str] = None,
        session_token: Optional[str] = None,
        initial_headers: Optional[Dict[str, str]] = None,
        etag: Optional[str] = None,
        match_condition: Optional[MatchConditions] = None,
        priority: Optional[Literal["High", "Low"]] = None,
        **kwargs: Any
    ) -> None:
        """Delete the specified item from the container.

        If the item does not already exist in the container, an exception is raised.

        :param item: The ID (name) or dict representing item to be deleted.
        :type item: Union[str, Dict[str, Any]]
        :param partition_key: Specifies the partition key value for the item.
        :type partition_key: Union[str, int, float, bool]
        :keyword str pre_trigger_include: trigger id to be used as pre operation trigger.
        :keyword str post_trigger_include: trigger id to be used as post operation trigger.
        :keyword str session_token: Token for use with Session consistency.
        :keyword dict[str, str] initial_headers: Initial headers to be sent as part of the request.
        :keyword str etag: An ETag value, or the wildcard character (*). Used to check if the resource
            has changed, and act according to the condition specified by the `match_condition` parameter.
        :keyword match_condition: The match condition to use upon the etag.
        :paramtype match_condition: ~azure.core.MatchConditions
        :keyword Literal["High", "Low"] priority: Priority based execution allows users to set a priority for each
            request. Once the user has reached their provisioned throughput, low priority requests are throttled
            before high priority requests start getting throttled. Feature must first be enabled at the account level.
        :keyword response_hook: A callable invoked with the response metadata.
        :paramtype response_hook: Callable[[Dict[str, str], None], None]
        :raises ~azure.cosmos.exceptions.CosmosHttpResponseError: The item wasn't deleted successfully.
        :raises ~azure.cosmos.exceptions.CosmosResourceNotFoundError: The item does not exist in the container.
        :rtype: None
        """
        if pre_trigger_include is not None:
            kwargs['pre_trigger_include'] = pre_trigger_include
        if post_trigger_include is not None:
            kwargs['post_trigger_include'] = post_trigger_include
        if session_token is not None:
            kwargs['session_token'] = session_token
        if initial_headers is not None:
            kwargs['initial_headers'] = initial_headers
        if etag is not None:
            kwargs['etag'] = etag
        if match_condition is not None:
            kwargs['match_condition'] = match_condition
        if priority is not None:
            kwargs['priority'] = priority
        request_options = _build_options(kwargs)
        request_options["partitionKey"] = await self._set_partition_key(partition_key)
        if self.container_link in self.__get_client_container_caches():
            request_options["containerRID"] = self.__get_client_container_caches()[self.container_link]["_rid"]

        document_link = self._get_document_link(item)
        await self.client_connection.DeleteItem(document_link=document_link, options=request_options, **kwargs)

    @distributed_trace_async
    async def get_throughput(self, **kwargs: Any) -> ThroughputProperties:
        """Get the ThroughputProperties object for this container.

        If no ThroughputProperties already exists for the container, an exception is raised.

        :keyword response_hook: A callable invoked with the response metadata.
        :paramtype response_hook: Callable[[Dict[str, str], List[Dict[str, Any]]], None]
        :raises ~azure.cosmos.exceptions.CosmosHttpResponseError: No throughput properties exist for the container
            or the throughput properties could not be retrieved.
        :returns: ThroughputProperties for the container.
        :rtype: ~azure.cosmos.offer.ThroughputProperties
        """
        response_hook = kwargs.pop('response_hook', None)
        throughput_properties: List[Dict[str, Any]]
        properties = await self._get_properties()
        link = properties["_self"]
        query_spec = {
            "query": "SELECT * FROM root r WHERE r.resource=@link",
            "parameters": [{"name": "@link", "value": link}],
        }
        options = {"containerRID": properties["_rid"]}
        throughput_properties = [throughput async for throughput in
                                 self.client_connection.QueryOffers(query_spec, options, **kwargs)]

        if response_hook:
            response_hook(self.client_connection.last_response_headers, throughput_properties)

        return _deserialize_throughput(throughput=throughput_properties)

    @distributed_trace_async
    async def replace_throughput(
        self,
        throughput: Union[int, ThroughputProperties],
        **kwargs: Any
    ) -> ThroughputProperties:
        """Replace the container's throughput.

        If no ThroughputProperties already exist for the container, an exception is raised.

        :param throughput: The throughput to be set.
        :type throughput: Union[int, ~azure.cosmos.ThroughputProperties]
        :keyword response_hook: A callable invoked with the response metadata.
        :paramtype response_hook: Callable[[Dict[str, str], Dict[str, Any]], None]
        :raises ~azure.cosmos.exceptions.CosmosHttpResponseError: No throughput properties exist for the container
            or the throughput properties could not be updated.
        :returns: ThroughputProperties for the container, updated with new throughput.
        :rtype: ~azure.cosmos.offer.ThroughputProperties
        """
        throughput_properties: List[Dict[str, Any]]
        properties = await self._get_properties()
        link = properties["_self"]
        query_spec = {
            "query": "SELECT * FROM root r WHERE r.resource=@link",
            "parameters": [{"name": "@link", "value": link}],
        }
        options = {"containerRID": properties["_rid"]}
        throughput_properties = [throughput async for throughput in
                                 self.client_connection.QueryOffers(query_spec, options, **kwargs)]

        new_offer = throughput_properties[0].copy()
        _replace_throughput(throughput=throughput, new_throughput_properties=new_offer)
        data = await self.client_connection.ReplaceOffer(offer_link=throughput_properties[0]["_self"],
                                                         offer=throughput_properties[0], **kwargs)

        return ThroughputProperties(offer_throughput=data["content"]["offerThroughput"], properties=data)

    @distributed_trace
    def list_conflicts(
        self,
        *,
        max_item_count: Optional[int] = None,
        **kwargs: Any
    ) -> AsyncItemPaged[Dict[str, Any]]:
        """List all the conflicts in the container.

        :keyword int max_item_count: Max number of items to be returned in the enumeration operation.
        :keyword response_hook: A callable invoked with the response metadata.
        :paramtype response_hook: Callable[[Dict[str, str], AsyncItemPaged[Dict[str, Any]]], None]
        :returns: An AsyncItemPaged of conflicts (dicts).
        :rtype: AsyncItemPaged[Dict[str, Any]]
        """
        feed_options = _build_options(kwargs)
        response_hook = kwargs.pop('response_hook', None)
        if max_item_count is not None:
            feed_options["maxItemCount"] = max_item_count
        if self.container_link in self.__get_client_container_caches():
            feed_options["containerRID"] = self.__get_client_container_caches()[self.container_link]["_rid"]

        result = self.client_connection.ReadConflicts(
            collection_link=self.container_link, feed_options=feed_options, **kwargs
        )
        if response_hook:
            response_hook(self.client_connection.last_response_headers, result)
        return result

    @distributed_trace
    def query_conflicts(
        self,
        query: str,
        *,
        parameters: Optional[List[Dict[str, object]]] = None,
        partition_key: Optional[PartitionKeyType] = None,
        max_item_count: Optional[int] = None,
        **kwargs: Any
    ) -> AsyncItemPaged[Dict[str, Any]]:
        """Return all conflicts matching a given `query`.

        :param str query: The Azure Cosmos DB SQL query to execute.
        :keyword parameters: Optional array of parameters to the query. Ignored if no query is provided.
        :paramtype parameters: List[Dict[str, Any]]
        :keyword partition_key: Specifies the partition key value for the item. If none is passed in, a
            cross partition query will be executed.
        :paramtype partition_key: Union[str, int, float, bool, List[Union[str, int, float, bool]]]
        :keyword int max_item_count: Max number of items to be returned in the enumeration operation.
        :keyword response_hook: A callable invoked with the response metadata.
        :paramtype response_hook: Callable[[Dict[str, str], AsyncItemPaged[Dict[str, Any]]], None]
        :returns: An AsyncItemPaged of conflicts (dicts).
        :rtype: AsyncItemPaged[Dict[str, Any]]
        """
        feed_options = _build_options(kwargs)
        response_hook = kwargs.pop('response_hook', None)
        if max_item_count is not None:
            feed_options["maxItemCount"] = max_item_count
        if partition_key is not None:
            feed_options["partitionKey"] = self._set_partition_key(partition_key)
        else:
            feed_options["enableCrossPartitionQuery"] = True
        if self.container_link in self.__get_client_container_caches():
            feed_options["containerRID"] = self.__get_client_container_caches()[self.container_link]["_rid"]

        result = self.client_connection.QueryConflicts(
            collection_link=self.container_link,
            query=query if parameters is None else {"query": query, "parameters": parameters},
            options=feed_options,
            **kwargs
        )
        if response_hook:
            response_hook(self.client_connection.last_response_headers, result)
        return result

    @distributed_trace_async
    async def get_conflict(
        self,
        conflict: Union[str, Mapping[str, Any]],
        partition_key: PartitionKeyType,
        **kwargs: Any,
    ) -> Dict[str, Any]:
        """Get the conflict identified by `conflict`.

        :param conflict: The ID (name) or dict representing the conflict to retrieve.
        :type conflict: Union[str, Dict[str, Any]]
        :param partition_key: Partition key for the conflict to retrieve.
        :type partition_key: Union[str, int, float, bool]
        :keyword response_hook: A callable invoked with the response metadata.
        :paramtype response_hook: Callable[[Dict[str, str], Dict[str, Any]], None]
        :raises ~azure.cosmos.exceptions.CosmosHttpResponseError: The given conflict couldn't be retrieved.
        :returns: A dict representing the retrieved conflict.
        :rtype: Dict[str, Any]
        """
        request_options = _build_options(kwargs)
        request_options["partitionKey"] = await self._set_partition_key(partition_key)
        if self.container_link in self.__get_client_container_caches():
            request_options["containerRID"] = self.__get_client_container_caches()[self.container_link]["_rid"]
        result = await self.client_connection.ReadConflict(
            conflict_link=self._get_conflict_link(conflict), options=request_options, **kwargs
        )
        return result

    @distributed_trace_async
    async def delete_conflict(
        self,
        conflict: Union[str, Mapping[str, Any]],
        partition_key: PartitionKeyType,
        **kwargs: Any,
    ) -> None:
        """Delete a specified conflict from the container.

        If the conflict does not already exist in the container, an exception is raised.

        :param conflict: The ID (name) or dict representing the conflict to retrieve.
        :type conflict: Union[str, Dict[str, Any]]
        :param partition_key: Partition key for the conflict to retrieve.
        :type partition_key: Union[str, int, float, bool, List[Union[str, int, float, bool]]]
        :keyword response_hook: A callable invoked with the response metadata.
        :paramtype response_hook: Callable[[Dict[str, str], None], None]
        :raises ~azure.cosmos.exceptions.CosmosHttpResponseError: The conflict wasn't deleted successfully.
        :raises ~azure.cosmos.exceptions.CosmosResourceNotFoundError: The conflict does not exist in the container.
        :rtype: None
        """
        request_options = _build_options(kwargs)
        request_options["partitionKey"] = await self._set_partition_key(partition_key)

        await self.client_connection.DeleteConflict(
            conflict_link=self._get_conflict_link(conflict), options=request_options, **kwargs
        )

    @distributed_trace_async
    async def delete_all_items_by_partition_key(
        self,
        partition_key: PartitionKeyType,
        *,
        pre_trigger_include: Optional[str] = None,
        post_trigger_include: Optional[str] = None,
        session_token: Optional[str] = None,
        etag: Optional[str] = None,
        match_condition: Optional[MatchConditions] = None,
        **kwargs: Any
    ) -> None:
        """The delete by partition key feature is an asynchronous, background operation that allows you to delete all
        documents with the same logical partition key value, using the Cosmos SDK. The delete by partition key
        operation is constrained to consume at most 10% of the total
        available RU/s on the container each second. This helps in limiting the resources used by
        this background task.

        :param partition_key: Partition key for the items to be deleted.
        :type partition_key: Any
        :keyword str pre_trigger_include: trigger id to be used as pre operation trigger.
        :keyword str post_trigger_include: trigger id to be used as post operation trigger.
        :keyword str session_token: Token for use with Session consistency.
        :keyword str etag: An ETag value, or the wildcard character (*). Used to check if the resource
            has changed, and act according to the condition specified by the `match_condition` parameter.
        :keyword ~azure.core.MatchConditions match_condition: The match condition to use upon the etag.
        :keyword Callable response_hook: A callable invoked with the response metadata.
        :rtype: None
        """
        if pre_trigger_include is not None:
            kwargs['pre_trigger_include'] = pre_trigger_include
        if post_trigger_include is not None:
            kwargs['post_trigger_include'] = post_trigger_include
        if session_token is not None:
            kwargs['session_token'] = session_token
        if etag is not None:
            kwargs['etag'] = etag
        if match_condition is not None:
            kwargs['match_condition'] = match_condition
        request_options = _build_options(kwargs)
        # regardless if partition key is valid we set it as invalid partition keys are set to a default empty value
        request_options["partitionKey"] = await self._set_partition_key(partition_key)
        if self.container_link in self.__get_client_container_caches():
            request_options["containerRID"] = self.__get_client_container_caches()[self.container_link]["_rid"]

        await self.client_connection.DeleteAllItemsByPartitionKey(collection_link=self.container_link,
                                                                  options=request_options, **kwargs)

    @distributed_trace_async
    async def execute_item_batch(
        self,
        batch_operations: Sequence[Union[Tuple[str, Tuple[Any, ...]], Tuple[str, Tuple[Any, ...], Dict[str, Any]]]],
        partition_key: PartitionKeyType,
        *,
        pre_trigger_include: Optional[str] = None,
        post_trigger_include: Optional[str] = None,
        session_token: Optional[str] = None,
        etag: Optional[str] = None,
        match_condition: Optional[MatchConditions] = None,
        priority: Optional[Literal["High", "Low"]] = None,
        **kwargs: Any
    ) -> CosmosList:
        """ Executes the transactional batch for the specified partition key.

        :param batch_operations: The batch of operations to be executed.
        :type batch_operations: List[Tuple[Any]]
        :param partition_key: The partition key value of the batch operations.
        :type partition_key: Union[str, int, float, bool, List[Union[str, int, float, bool]]]
        :keyword str pre_trigger_include: trigger id to be used as pre operation trigger.
        :keyword str post_trigger_include: trigger id to be used as post operation trigger.
        :keyword str session_token: Token for use with Session consistency.
        :keyword str etag: An ETag value, or the wildcard character (*). Used to check if the resource
            has changed, and act according to the condition specified by the `match_condition` parameter.
        :keyword ~azure.core.MatchConditions match_condition: The match condition to use upon the etag.
        :keyword Literal["High", "Low"] priority: Priority based execution allows users to set a priority for each
            request. Once the user has reached their provisioned throughput, low priority requests are throttled
            before high priority requests start getting throttled. Feature must first be enabled at the account level.
        :keyword Callable response_hook: A callable invoked with the response metadata.
        :returns: A CosmosList representing the items after the batch operations went through.
        :raises ~azure.cosmos.exceptions.CosmosHttpResponseError: The batch failed to execute.
        :raises ~azure.cosmos.exceptions.CosmosBatchOperationError: A transactional batch operation failed in the batch.
        :rtype: ~azure.cosmos.CosmosList[Dict[str, Any]]
        """
        if pre_trigger_include is not None:
            kwargs['pre_trigger_include'] = pre_trigger_include
        if post_trigger_include is not None:
            kwargs['post_trigger_include'] = post_trigger_include
        if session_token is not None:
            kwargs['session_token'] = session_token
        if etag is not None:
            kwargs['etag'] = etag
        if match_condition is not None:
            kwargs['match_condition'] = match_condition
        if priority is not None:
            kwargs['priority'] = priority
        request_options = _build_options(kwargs)
        request_options["partitionKey"] = await self._set_partition_key(partition_key)
        request_options["disableAutomaticIdGeneration"] = True
        if self.container_link in self.__get_client_container_caches():
            request_options["containerRID"] = self.__get_client_container_caches()[self.container_link]["_rid"]

        return await self.client_connection.Batch(
            collection_link=self.container_link, batch_operations=batch_operations, options=request_options, **kwargs)

    async def read_feed_ranges(
            self,
            *,
            force_refresh: Optional[bool] = False,
            **kwargs: Any
    ) -> Iterable[Dict[str, Any]]:
        """ Obtains a list of feed ranges that can be used to parallelize feed operations.

        :keyword bool force_refresh:
            Flag to indicate whether obtain the list of feed ranges directly from cache or refresh the cache.
        :returns: A list representing the feed ranges in base64 encoded string
        :rtype: Iterable[Dict[str, Any]]

        .. note::
          For each feed range, even through a Dict has been returned, but in the future, the structure may change.
          Please just treat it as opaque and do not take any dependent on it.

        """
        if force_refresh is True:
            self.client_connection.refresh_routing_map_provider()

        partition_key_ranges =\
            await self.client_connection._routing_map_provider.get_overlapping_ranges(
                self.container_link,
                # default to full range
                [Range("", "FF", True, False)],
                **kwargs)

        feed_ranges = [FeedRangeInternalEpk(Range.PartitionKeyRangeToRange(partitionKeyRange)).to_dict()
                for partitionKeyRange in partition_key_ranges]

        return (feed_range for feed_range in feed_ranges)<|MERGE_RESOLUTION|>--- conflicted
+++ resolved
@@ -552,15 +552,9 @@
     ) -> AsyncItemPaged[Dict[str, Any]]:
         """Get a sorted list of items that were changed, in the order in which they were modified.
 
-<<<<<<< HEAD
-        :keyword feed_range: The feed range that is used to define the scope.
-        :type feed_range: ~azure.cosmos.FeedRange
-        :keyword max_item_count: Max number of items to be returned in the enumeration operation.
-        :type max_item_count: Optional[int]
-=======
         :keyword Dict[str, Any] feed_range: The feed range that is used to define the scope.
         :keyword int max_item_count: Max number of items to be returned in the enumeration operation.
->>>>>>> 5b787828
+        :type max_item_count: Optional[int]
         :keyword start_time: The start time to start processing chang feed items.
             Beginning: Processing the change feed items from the beginning of the change feed.
             Now: Processing change feed from the current time, so only events for all future changes will be retrieved.
@@ -704,46 +698,10 @@
             change_feed_state_context["partitionKey"] = self._set_partition_key(cast(PartitionKeyType, partition_key))
             change_feed_state_context["partitionKeyFeedRange"] = self._get_epk_range_for_partition_key(partition_key)
         if "feed_range" in kwargs:
-            feed_range: FeedRangeEpk = kwargs['feed_range']
-            change_feed_state_context["feedRange"] = feed_range.feed_range_internal
+            change_feed_state_context["feedRange"] = kwargs['feed_range']
         if "continuation" in feed_options:
             change_feed_state_context["continuation"] = feed_options.pop("continuation")
 
-<<<<<<< HEAD
-=======
-            if kwargs.get("start_time") is not None:
-                raise ValueError("is_start_from_beginning and start_time are exclusive, please only set one of them")
-
-            is_start_from_beginning = kwargs.pop('is_start_from_beginning')
-            if is_start_from_beginning is True:
-                change_feed_state_context["startTime"] = "Beginning"
-
-        # parse start_time
-        if kwargs.get("start_time") is not None:
-            start_time = kwargs.pop('start_time')
-            if not isinstance(start_time, (datetime, str)):
-                raise TypeError(
-                    "'start_time' must be either a datetime object, or either the values 'Now' or 'Beginning'.")
-            change_feed_state_context["startTime"] = start_time
-
-        # parse continuation token
-        if feed_options.get("continuation") is not None:
-            change_feed_state_context["continuation"] = feed_options.pop('continuation')
-
-        if kwargs.get("max_item_count") is not None:
-            feed_options["maxItemCount"] = kwargs.pop('max_item_count')
-
-        if kwargs.get("partition_key") is not None:
-            change_feed_state_context["partitionKey"] =\
-                self._set_partition_key(cast(PartitionKeyType, kwargs.get("partition_key")))
-            change_feed_state_context["partitionKeyFeedRange"] = \
-                self._get_epk_range_for_partition_key(kwargs.pop('partition_key'))
-
-        if kwargs.get("feed_range") is not None:
-            change_feed_state_context["feedRange"] = kwargs.pop('feed_range')
-
-        feed_options["containerProperties"] = self._get_properties()
->>>>>>> 5b787828
         feed_options["changeFeedStateContext"] = change_feed_state_context
         feed_options["containerProperties"] = self._get_properties()
 
