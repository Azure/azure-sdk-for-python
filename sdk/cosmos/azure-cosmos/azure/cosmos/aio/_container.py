--- conflicted
+++ resolved
@@ -41,12 +41,8 @@
     GenerateGuidId,
     _set_properties_cache
 )
-<<<<<<< HEAD
-from .._routing.routing_range import Range, partition_key_range_to_range_string
-=======
 from .._feed_range import FeedRange, FeedRangeEpk
 from .._routing.routing_range import Range
->>>>>>> c0a71880
 from ..offer import ThroughputProperties
 from ..partition_key import (
     NonePartitionKeyValue,
@@ -537,11 +533,7 @@
     def query_items_change_feed(
             self,
             *,
-<<<<<<< HEAD
-            feed_range: str,
-=======
             feed_range: FeedRange,
->>>>>>> c0a71880
             max_item_count: Optional[int] = None,
             start_time: Optional[Union[datetime, Literal["Now", "Beginning"]]] = None,
             priority: Optional[Literal["High", "Low"]] = None,
@@ -549,12 +541,8 @@
     ) -> AsyncItemPaged[Dict[str, Any]]:
         """Get a sorted list of items that were changed, in the order in which they were modified.
 
-<<<<<<< HEAD
-        :keyword str feed_range: The feed range that is used to define the scope.
-=======
         :keyword feed_range: The feed range that is used to define the scope.
         :type feed_range: ~azure.cosmos.FeedRange
->>>>>>> c0a71880
         :keyword int max_item_count: Max number of items to be returned in the enumeration operation.
         :keyword start_time: The start time to start processing chang feed items.
             Beginning: Processing the change feed items from the beginning of the change feed.
@@ -628,8 +616,6 @@
             *args: Any,
             **kwargs: Any
     ) -> AsyncItemPaged[Dict[str, Any]]:
-<<<<<<< HEAD
-=======
 
         """Get a sorted list of items that were changed, in the order in which they were modified.
 
@@ -654,7 +640,6 @@
         :returns: An Iterable of items (dicts).
         :rtype: Iterable[Dict[str, Any]]
         """
->>>>>>> c0a71880
         # pylint: disable=too-many-statements
         if kwargs.get("priority") is not None:
             kwargs['priority'] = kwargs['priority']
@@ -706,12 +691,8 @@
                 self._get_epk_range_for_partition_key(kwargs.pop('partition_key'))
 
         if kwargs.get("feed_range") is not None:
-<<<<<<< HEAD
-            change_feed_state_context["feedRange"] = kwargs.pop('feed_range')
-=======
             feed_range: FeedRangeEpk = kwargs.pop('feed_range')
             change_feed_state_context["feedRange"] = feed_range._feed_range_internal
->>>>>>> c0a71880
 
         feed_options["containerProperties"] = self._get_properties()
         feed_options["changeFeedStateContext"] = change_feed_state_context
@@ -1317,11 +1298,7 @@
             *,
             force_refresh: Optional[bool] = False,
             **kwargs: Any
-<<<<<<< HEAD
-    ) -> List[str]:
-=======
     ) -> List[FeedRange]:
->>>>>>> c0a71880
         """ Obtains a list of feed ranges that can be used to parallelize feed operations.
 
         :keyword bool force_refresh:
@@ -1340,9 +1317,5 @@
                 [Range("", "FF", True, False)],
                 **kwargs)
 
-<<<<<<< HEAD
-        return [partition_key_range_to_range_string(partitionKeyRange) for partitionKeyRange in partition_key_ranges]
-=======
         return [FeedRangeEpk(Range.PartitionKeyRangeToRange(partitionKeyRange))
-                for partitionKeyRange in partition_key_ranges]
->>>>>>> c0a71880
+                for partitionKeyRange in partition_key_ranges]