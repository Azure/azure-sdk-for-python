--- conflicted
+++ resolved
@@ -529,10 +529,7 @@
             feed_options["enableScanInQuery"] = enable_scan_in_query
         if partition_key is not None:
             feed_options["partitionKey"] = self._set_partition_key(partition_key)
-<<<<<<< HEAD
-=======
             kwargs["containerProperties"] = self._get_properties_with_feed_options
->>>>>>> a1946d47
         else:
             feed_options["enableCrossPartitionQuery"] = True
         if max_integrated_cache_staleness_in_ms:
@@ -546,7 +543,7 @@
             response_hook.clear()
         if self.container_link in self.__get_client_container_caches():
             feed_options["containerRID"] = self.__get_client_container_caches()[self.container_link]["_rid"]
-        kwargs["containerProperties"] = self._get_properties
+        kwargs["containerProperties"] = self._get_properties_with_feed_options
 
         items = self.client_connection.QueryItems(
             database_or_container_link=self.container_link,
