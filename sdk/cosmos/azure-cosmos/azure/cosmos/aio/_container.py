# The MIT License (MIT)
# Copyright (c) 2021 Microsoft Corporation

# Permission is hereby granted, free of charge, to any person obtaining a copy
# of this software and associated documentation files (the "Software"), to deal
# in the Software without restriction, including without limitation the rights
# to use, copy, modify, merge, publish, distribute, sublicense, and/or sell
# copies of the Software, and to permit persons to whom the Software is
# furnished to do so, subject to the following conditions:

# The above copyright notice and this permission notice shall be included in all
# copies or substantial portions of the Software.

# THE SOFTWARE IS PROVIDED "AS IS", WITHOUT WARRANTY OF ANY KIND, EXPRESS OR
# IMPLIED, INCLUDING BUT NOT LIMITED TO THE WARRANTIES OF MERCHANTABILITY,
# FITNESS FOR A PARTICULAR PURPOSE AND NONINFRINGEMENT. IN NO EVENT SHALL THE
# AUTHORS OR COPYRIGHT HOLDERS BE LIABLE FOR ANY CLAIM, DAMAGES OR OTHER
# LIABILITY, WHETHER IN AN ACTION OF CONTRACT, TORT OR OTHERWISE, ARISING FROM,
# OUT OF OR IN CONNECTION WITH THE SOFTWARE OR THE USE OR OTHER DEALINGS IN THE
# SOFTWARE.

"""Create, read, update and delete items in the Azure Cosmos DB SQL API service.
"""
from datetime import datetime
from typing import (Any, Dict, Mapping, Optional, Sequence, Type, Union, List, Tuple, cast, overload, AsyncIterable,
                    Callable)
import warnings
from typing_extensions import Literal
from azure.core import MatchConditions
from azure.core.async_paging import AsyncItemPaged, AsyncList
from azure.core.tracing.decorator import distributed_trace
from azure.core.tracing.decorator_async import distributed_trace_async  # type: ignore
from azure.cosmos._change_feed.change_feed_utils import validate_kwargs

from ._cosmos_client_connection_async import CosmosClientConnection
from ._scripts import ScriptsProxy
from .._base import (
    build_options as _build_options,
    validate_cache_staleness_value,
    _deserialize_throughput,
    _replace_throughput,
    GenerateGuidId,
    _set_properties_cache
)
from .._change_feed.feed_range_internal import FeedRangeInternalEpk
from .._cosmos_responses import CosmosDict, CosmosList
from .._routing.routing_range import Range
from .._session_token_helpers import get_latest_session_token
from ..offer import ThroughputProperties
from ..partition_key import (
    NonePartitionKeyValue,
    _return_undefined_or_empty_partition_key,
    _Empty,
    _Undefined, PartitionKey
)

__all__ = ("ContainerProxy",)

# pylint: disable=protected-access, too-many-lines
# pylint: disable=missing-client-constructor-parameter-credential,missing-client-constructor-parameter-kwargs
# pylint: disable=too-many-public-methods
# pylint: disable=docstring-keyword-should-match-keyword-only

PartitionKeyType = Union[str, int, float, bool, Sequence[Union[str, int, float, bool, None]], Type[NonePartitionKeyValue]]  # pylint: disable=line-too-long


class ContainerProxy:
    """An interface to interact with a specific DB Container.

    This class should not be instantiated directly. Instead, use the
    :func:`~azure.cosmos.aio.database.DatabaseProxy.get_container_client` method to get an existing
    container, or the :func:`~azure.cosmos.aio.database.DatabaseProxy.create_container` method to create a
    new container.

    A container in an Azure Cosmos DB SQL API database is a collection of
    documents, each of which is represented as an Item.

    :ivar str id: ID (name) of the container
    :ivar str session_token: The session token for the container.
    """

    def __init__(
        self,
        client_connection: CosmosClientConnection,
        database_link: str,
        id: str,
        properties: Optional[Dict[str, Any]] = None
    ) -> None:
        self.client_connection = client_connection
        self.id = id
        self.database_link = database_link
        self.container_link = "{}/colls/{}".format(database_link, self.id)
        self._is_system_key: Optional[bool] = None
        self._scripts: Optional[ScriptsProxy] = None
        if properties:
            self.client_connection._set_container_properties_cache(self.container_link,
                                                                   _set_properties_cache(properties))

    def __repr__(self) -> str:
        return "<ContainerProxy [{}]>".format(self.container_link)[:1024]

    async def _get_properties(self) -> Dict[str, Any]:
        if self.container_link not in self.client_connection._container_properties_cache:
            await self.read()
        return self.client_connection._container_properties_cache[self.container_link]

    @property
    async def is_system_key(self) -> bool:
        if self._is_system_key is None:
            properties = await self._get_properties()
            self._is_system_key = (
                properties["partitionKey"]["systemKey"] if "systemKey" in properties["partitionKey"] else False
            )
        return self._is_system_key

    def __get_client_container_caches(self) -> Dict[str, Dict[str, Any]]:
        return self.client_connection._container_properties_cache

    @property
    def scripts(self) -> ScriptsProxy:
        if self._scripts is None:
            self._scripts = ScriptsProxy(self, self.client_connection, self.container_link)
        return self._scripts

    def _get_document_link(self, item_or_link: Union[str, Mapping[str, Any]]) -> str:
        if isinstance(item_or_link, str):
            return "{}/docs/{}".format(self.container_link, item_or_link)
        return item_or_link["_self"]

    def _get_conflict_link(self, conflict_or_link: Union[str, Mapping[str, Any]]) -> str:
        if isinstance(conflict_or_link, str):
            return "{}/conflicts/{}".format(self.container_link, conflict_or_link)
        return conflict_or_link["_self"]

    async def _set_partition_key(
        self,
        partition_key: PartitionKeyType
    ) -> Union[str, int, float, bool, List[Union[str, int, float, bool]], _Empty, _Undefined]:
        if partition_key == NonePartitionKeyValue:
            return _return_undefined_or_empty_partition_key(await self.is_system_key)
        return cast(Union[str, int, float, bool, List[Union[str, int, float, bool]]], partition_key)

    async def _get_epk_range_for_partition_key(self, partition_key_value: PartitionKeyType) -> Range:

        container_properties = await self._get_properties()
        partition_key_definition = container_properties["partitionKey"]
        partition_key = PartitionKey(path=partition_key_definition["paths"], kind=partition_key_definition["kind"])

        return partition_key._get_epk_range_for_partition_key(partition_key_value)

    @distributed_trace_async
    async def read(
        self,
        *,
        populate_partition_key_range_statistics: Optional[bool] = None,
        populate_quota_info: Optional[bool] = None,
        priority: Optional[Literal["High", "Low"]] = None,
        initial_headers: Optional[Dict[str, str]] = None,
        throughput_bucket: Optional[int] = None,
        **kwargs: Any
    ) -> Dict[str, Any]:
        """Read the container properties.

        :keyword bool populate_partition_key_range_statistics: Enable returning partition key
            range statistics in response headers.
        :keyword bool populate_quota_info: Enable returning collection storage quota information in response headers.
        :keyword dict[str, str] initial_headers: Initial headers to be sent as part of the request.
        :keyword response_hook: A callable invoked with the response metadata.
        :paramtype response_hook: Callable[[Mapping[str, str], Dict[str, Any]], None]
        :keyword Literal["High", "Low"] priority: Priority based execution allows users to set a priority for each
            request. Once the user has reached their provisioned throughput, low priority requests are throttled
            before high priority requests start getting throttled. Feature must first be enabled at the account level.
        :keyword int throughput_bucket: The desired throughput bucket for the client
        :raises ~azure.cosmos.exceptions.CosmosHttpResponseError: Raised if the container couldn't be retrieved.
            This includes if the container does not exist.
        :returns: Dict representing the retrieved container.
        :rtype: Dict[str, Any]
        """
        session_token = kwargs.get('session_token')
        if session_token is not None:
            warnings.warn(
                "The 'session_token' flag does not apply to this method and is always ignored even if passed."
                " It will now be removed in the future.",
                DeprecationWarning)

        if priority is not None:
            kwargs['priority'] = priority
        if initial_headers is not None:
            kwargs['initial_headers'] = initial_headers
        if throughput_bucket is not None:
            kwargs["throughput_bucket"] = throughput_bucket
        request_options = _build_options(kwargs)
        if populate_partition_key_range_statistics is not None:
            request_options["populatePartitionKeyRangeStatistics"] = populate_partition_key_range_statistics
        if populate_quota_info is not None:
            request_options["populateQuotaInfo"] = populate_quota_info
        container = await self.client_connection.ReadContainer(self.container_link, options=request_options, **kwargs)
        # Only cache Container Properties that will not change in the lifetime of the container
        self.client_connection._set_container_properties_cache(self.container_link, _set_properties_cache(container))  # pylint: disable=protected-access, line-too-long
        return container

    @distributed_trace_async
    async def create_item(
        self,
        body: Dict[str, Any],
        *,
        pre_trigger_include: Optional[str] = None,
        post_trigger_include: Optional[str] = None,
        indexing_directive: Optional[int] = None,
        enable_automatic_id_generation: bool = False,
        session_token: Optional[str] = None,
        initial_headers: Optional[Dict[str, str]] = None,
        priority: Optional[Literal["High", "Low"]] = None,
        no_response: Optional[bool] = None,
        throughput_bucket: Optional[int] = None,
        **kwargs: Any
    ) -> CosmosDict:
        """Create an item in the container.

        To update or replace an existing item, use the
        :func:`ContainerProxy.upsert_item` method.

        :param dict[str, str] body: A dict-like object representing the item to create.
        :keyword str pre_trigger_include: trigger id to be used as pre operation trigger.
        :keyword str post_trigger_include: trigger id to be used as post operation trigger.
        :keyword indexing_directive: Enumerates the possible values to indicate whether the document should
            be omitted from indexing. Possible values include: 0 for Default, 1 for Exclude, or 2 for Include.
        :paramtype indexing_directive: Union[int, ~azure.cosmos.documents.IndexingDirective]
        :keyword bool enable_automatic_id_generation: Enable automatic id generation if no id present.
        :keyword str session_token: Token for use with Session consistency.
        :keyword dict[str, str] initial_headers: Initial headers to be sent as part of the request.
        :keyword list[str] excluded_locations: Excluded locations to be skipped from preferred locations. The locations
            in this list are specified as the names of the azure Cosmos locations like, 'West US', 'East US' and so on.
            If all preferred locations were excluded, primary/hub location will be used.
            This excluded_location will override existing excluded_locations in client level.
        :keyword response_hook: A callable invoked with the response metadata.
        :paramtype response_hook: Callable[[Mapping[str, str], Dict[str, Any]], None]
        :keyword Literal["High", "Low"] priority: Priority based execution allows users to set a priority for each
            request. Once the user has reached their provisioned throughput, low priority requests are throttled
            before high priority requests start getting throttled. Feature must first be enabled at the account level.
        :keyword bool no_response: Indicates whether service should be instructed to skip
            sending response payloads. When not specified explicitly here, the default value will be determined from
            client-level options.
        :keyword int throughput_bucket: The desired throughput bucket for the client
        :raises ~azure.cosmos.exceptions.CosmosHttpResponseError: Item with the given ID already exists.
        :returns: A CosmosDict representing the new item. The dict will be empty if `no_response` is specified.
        :rtype: ~azure.cosmos.CosmosDict[str, Any]
        """
        etag = kwargs.get('etag')
        if etag is not None:
            warnings.warn(
                "The 'etag' flag does not apply to this method and is always ignored even if passed."
                " It will now be removed in the future.",
                DeprecationWarning)
        match_condition = kwargs.get('match_condition')
        if match_condition is not None:
            warnings.warn(
                "The 'match_condition' flag does not apply to this method and is always ignored even if passed."
                " It will now be removed in the future.",
                DeprecationWarning)

        if pre_trigger_include is not None:
            kwargs['pre_trigger_include'] = pre_trigger_include
        if post_trigger_include is not None:
            kwargs['post_trigger_include'] = post_trigger_include
        if session_token is not None:
            kwargs['session_token'] = session_token
        if initial_headers is not None:
            kwargs['initial_headers'] = initial_headers
        if priority is not None:
            kwargs['priority'] = priority
        if no_response is not None:
            kwargs['no_response'] = no_response
        if throughput_bucket is not None:
            kwargs["throughput_bucket"] = throughput_bucket
        request_options = _build_options(kwargs)
        request_options["disableAutomaticIdGeneration"] = not enable_automatic_id_generation
        if indexing_directive is not None:
            request_options["indexingDirective"] = indexing_directive
        if self.container_link in self.__get_client_container_caches():
            request_options["containerRID"] = self.__get_client_container_caches()[self.container_link]["_rid"]

        result = await self.client_connection.CreateItem(
            database_or_container_link=self.container_link, document=body, options=request_options, **kwargs
        )
        return result

    @distributed_trace_async
    async def read_item(
        self,
        item: Union[str, Mapping[str, Any]],
        partition_key: PartitionKeyType,
        *,
        post_trigger_include: Optional[str] = None,
        session_token: Optional[str] = None,
        initial_headers: Optional[Dict[str, str]] = None,
        max_integrated_cache_staleness_in_ms: Optional[int] = None,
        priority: Optional[Literal["High", "Low"]] = None,
        throughput_bucket: Optional[int] = None,
        **kwargs: Any
    ) -> CosmosDict:
        """Get the item identified by `item`.

        :param item: The ID (name) or dict representing item to retrieve.
        :type item: Union[str, Dict[str, Any]]
        :param partition_key: Partition key for the item to retrieve.
        :type partition_key: Union[str, int, float, bool, Sequence[Union[str, int, float, bool, None]]]
        :keyword str post_trigger_include: trigger id to be used as post operation trigger.
        :keyword str session_token: Token for use with Session consistency.
        :keyword dict[str, str] initial_headers: Initial headers to be sent as part of the request.
        :keyword response_hook: A callable invoked with the response metadata.
        :paramtype response_hook: Callable[[Mapping[str, str], Dict[str, Any]], None]
        :keyword int max_integrated_cache_staleness_in_ms: The max cache staleness for the integrated cache in
            milliseconds. For accounts configured to use the integrated cache, using Session or Eventual consistency,
            responses are guaranteed to be no staler than this value.
        :keyword Literal["High", "Low"] priority: Priority based execution allows users to set a priority for each
            request. Once the user has reached their provisioned throughput, low priority requests are throttled
            before high priority requests start getting throttled. Feature must first be enabled at the account level.
<<<<<<< HEAD
        :keyword int throughput_bucket: The desired throughput bucket for the client
=======
        :keyword list[str] excluded_locations: Excluded locations to be skipped from preferred locations. The locations
            in this list are specified as the names of the azure Cosmos locations like, 'West US', 'East US' and so on.
            If all preferred locations were excluded, primary/hub location will be used.
            This excluded_location will override existing excluded_locations in client level.
>>>>>>> d5c31d97
        :raises ~azure.cosmos.exceptions.CosmosHttpResponseError: The given item couldn't be retrieved.
        :returns: A CosmosDict representing the retrieved item.
        :rtype: ~azure.cosmos.CosmosDict[str, Any]

        .. admonition:: Example:

            .. literalinclude:: ../samples/examples_async.py
                :start-after: [START update_item]
                :end-before: [END update_item]
                :language: python
                :dedent: 0
                :caption: Get an item from the database and update one of its properties:
                :name: update_item
        """
        doc_link = self._get_document_link(item)
        if post_trigger_include is not None:
            kwargs['post_trigger_include'] = post_trigger_include
        if session_token is not None:
            kwargs['session_token'] = session_token
        if initial_headers is not None:
            kwargs['initial_headers'] = initial_headers
        if priority is not None:
            kwargs['priority'] = priority
        if throughput_bucket is not None:
            kwargs["throughput_bucket"] = throughput_bucket
        request_options = _build_options(kwargs)

        request_options["partitionKey"] = await self._set_partition_key(partition_key)
        if max_integrated_cache_staleness_in_ms is not None:
            validate_cache_staleness_value(max_integrated_cache_staleness_in_ms)
            request_options["maxIntegratedCacheStaleness"] = max_integrated_cache_staleness_in_ms
        if self.container_link in self.__get_client_container_caches():
            request_options["containerRID"] = self.__get_client_container_caches()[self.container_link]["_rid"]

        return await self.client_connection.ReadItem(document_link=doc_link, options=request_options, **kwargs)

    @distributed_trace
    def read_all_items(
        self,
        *,
        max_item_count: Optional[int] = None,
        session_token: Optional[str] = None,
        initial_headers: Optional[Dict[str, str]] = None,
        max_integrated_cache_staleness_in_ms: Optional[int] = None,
        priority: Optional[Literal["High", "Low"]] = None,
        throughput_bucket: Optional[int] = None,
        **kwargs: Any
    ) -> AsyncItemPaged[Dict[str, Any]]:
        """List all the items in the container.

        :keyword int max_item_count: Max number of items to be returned in the enumeration operation.
        :keyword str session_token: Token for use with Session consistency.
        :keyword dict[str, str] initial_headers: Initial headers to be sent as part of the request.
        :keyword response_hook: A callable invoked with the response metadata.
        :paramtype response_hook: Callable[[Mapping[str, str], Dict[str, Any]], None]
        :keyword int max_integrated_cache_staleness_in_ms: The max cache staleness for the integrated cache in
            milliseconds. For accounts configured to use the integrated cache, using Session or Eventual consistency,
            responses are guaranteed to be no staler than this value.
        :keyword Literal["High", "Low"] priority: Priority based execution allows users to set a priority for each
            request. Once the user has reached their provisioned throughput, low priority requests are throttled
            before high priority requests start getting throttled. Feature must first be enabled at the account level.
<<<<<<< HEAD
        :keyword int throughput_bucket: The desired throughput bucket for the client
=======
        :keyword list[str] excluded_locations: Excluded locations to be skipped from preferred locations. The locations
            in this list are specified as the names of the azure Cosmos locations like, 'West US', 'East US' and so on.
            If all preferred locations were excluded, primary/hub location will be used.
            This excluded_location will override existing excluded_locations in client level.
>>>>>>> d5c31d97
        :returns: An AsyncItemPaged of items (dicts).
        :rtype: AsyncItemPaged[Dict[str, Any]]
        """
        if session_token is not None:
            kwargs['session_token'] = session_token
        if initial_headers is not None:
            kwargs['initial_headers'] = initial_headers
        if priority is not None:
            kwargs['priority'] = priority
        if throughput_bucket is not None:
            kwargs["throughput_bucket"] = throughput_bucket
        feed_options = _build_options(kwargs)
        if max_item_count is not None:
            feed_options["maxItemCount"] = max_item_count
        if max_integrated_cache_staleness_in_ms:
            validate_cache_staleness_value(max_integrated_cache_staleness_in_ms)
            feed_options["maxIntegratedCacheStaleness"] = max_integrated_cache_staleness_in_ms
        response_hook = kwargs.pop("response_hook", None)
        if response_hook and hasattr(response_hook, "clear"):
            response_hook.clear()
        if self.container_link in self.__get_client_container_caches():
            feed_options["containerRID"] = self.__get_client_container_caches()[self.container_link]["_rid"]

        items = self.client_connection.ReadItems(
            collection_link=self.container_link, feed_options=feed_options, response_hook=response_hook, **kwargs
        )
        return items

    @distributed_trace
    def query_items(
        self,
        query: str,
        *,
        parameters: Optional[List[Dict[str, object]]] = None,
        partition_key: Optional[PartitionKeyType] = None,
        max_item_count: Optional[int] = None,
        enable_scan_in_query: Optional[bool] = None,
        populate_query_metrics: Optional[bool] = None,
        populate_index_metrics: Optional[bool] = None,
        session_token: Optional[str] = None,
        initial_headers: Optional[Dict[str, str]] = None,
        max_integrated_cache_staleness_in_ms: Optional[int] = None,
        priority: Optional[Literal["High", "Low"]] = None,
        continuation_token_limit: Optional[int] = None,
        response_hook: Optional[Callable[[Mapping[str, str], Dict[str, Any]], None]] = None,
        throughput_bucket: Optional[int] = None,
        **kwargs: Any
    ) -> AsyncItemPaged[Dict[str, Any]]:
        """Return all results matching the given `query`.

        You can use any value for the container name in the FROM clause, but
        often the container name is used. In the examples below, the container
        name is "products," and is aliased as "p" for easier referencing in
        the WHERE clause.

        :param str query: The Azure Cosmos DB SQL query to execute.
        :keyword parameters: Optional array of parameters to the query.
            Each parameter is a dict() with 'name' and 'value' keys.
            Ignored if no query is provided.
        :paramtype parameters: List[Dict[str, Any]]
        :keyword partition_key: Specifies the partition key value for the item. If none is provided,
            a cross-partition query will be executed.
        :paramtype partition_key: Union[str, int, float, bool, Sequence[Union[str, int, float, bool, None]]]
        :keyword int max_item_count: Max number of items to be returned in the enumeration operation.
        :keyword bool enable_scan_in_query: Allow scan on the queries which couldn't be served as
            indexing was opted out on the requested paths.
        :keyword bool populate_query_metrics: Enable returning query metrics in response headers.
        :keyword bool populate_index_metrics: Used to obtain the index metrics to understand how the query engine used
            existing indexes and how it could use potential new indexes. Please note that this options will incur
            overhead, so it should be enabled only when debugging slow queries.
        :keyword str session_token: Token for use with Session consistency.
        :keyword dict[str, str] initial_headers: Initial headers to be sent as part of the request.
        :keyword response_hook: A callable invoked with the response metadata.
        :paramtype response_hook: Callable[[Mapping[str, str], Dict[str, Any]], None]
        :keyword int continuation_token_limit: The size limit in kb of the response continuation token in the query
            response. Valid values are positive integers.
            A value of 0 is the same as not passing a value (default no limit).
        :keyword int max_integrated_cache_staleness_in_ms: The max cache staleness for the integrated cache in
            milliseconds. For accounts configured to use the integrated cache, using Session or Eventual consistency,
            responses are guaranteed to be no staler than this value.
        :keyword Literal["High", "Low"] priority: Priority based execution allows users to set a priority for each
            request. Once the user has reached their provisioned throughput, low priority requests are throttled
            before high priority requests start getting throttled. Feature must first be enabled at the account level.
<<<<<<< HEAD
        :keyword int throughput_bucket: The desired throughput bucket for the client
=======
        :keyword list[str] excluded_locations: Excluded locations to be skipped from preferred locations. The locations
            in this list are specified as the names of the azure Cosmos locations like, 'West US', 'East US' and so on.
            If all preferred locations were excluded, primary/hub location will be used.
            This excluded_location will override existing excluded_locations in client level.
>>>>>>> d5c31d97
        :returns: An AsyncItemPaged of items (dicts).
        :rtype: AsyncItemPaged[Dict[str, Any]]

        .. admonition:: Example:

            .. literalinclude:: ../samples/examples_async.py
                :start-after: [START query_items]
                :end-before: [END query_items]
                :language: python
                :dedent: 0
                :caption: Get all products that have not been discontinued:
                :name: query_items

            .. literalinclude:: ../samples/examples_async.py
                :start-after: [START query_items_param]
                :end-before: [END query_items_param]
                :language: python
                :dedent: 0
                :caption: Parameterized query to get all products that have been discontinued:
                :name: query_items_param
        """
        if session_token is not None:
            kwargs['session_token'] = session_token
        if initial_headers is not None:
            kwargs['initial_headers'] = initial_headers
        if priority is not None:
            kwargs['priority'] = priority
        if throughput_bucket is not None:
            kwargs["throughput_bucket"] = throughput_bucket
        feed_options = _build_options(kwargs)
        if max_item_count is not None:
            feed_options["maxItemCount"] = max_item_count
        if populate_query_metrics is not None:
            feed_options["populateQueryMetrics"] = populate_query_metrics
        if populate_index_metrics is not None:
            feed_options["populateIndexMetrics"] = populate_index_metrics
        if enable_scan_in_query is not None:
            feed_options["enableScanInQuery"] = enable_scan_in_query
        if partition_key is not None:
            feed_options["partitionKey"] = self._set_partition_key(partition_key)
            kwargs["containerProperties"] = self._get_properties
        else:
            feed_options["enableCrossPartitionQuery"] = True
        if max_integrated_cache_staleness_in_ms:
            validate_cache_staleness_value(max_integrated_cache_staleness_in_ms)
            feed_options["maxIntegratedCacheStaleness"] = max_integrated_cache_staleness_in_ms
        correlated_activity_id = GenerateGuidId()
        feed_options["correlatedActivityId"] = correlated_activity_id
        if continuation_token_limit is not None:
            feed_options["responseContinuationTokenLimitInKb"] = continuation_token_limit
        if response_hook and hasattr(response_hook, "clear"):
            response_hook.clear()
        if self.container_link in self.__get_client_container_caches():
            feed_options["containerRID"] = self.__get_client_container_caches()[self.container_link]["_rid"]

        items = self.client_connection.QueryItems(
            database_or_container_link=self.container_link,
            query=query if parameters is None else {"query": query, "parameters": parameters},
            options=feed_options,
            partition_key=partition_key,
            response_hook=response_hook,
            **kwargs
        )
        return items

    @overload
    def query_items_change_feed(
            self,
            *,
            max_item_count: Optional[int] = None,
            start_time: Optional[Union[datetime, Literal["Now", "Beginning"]]] = None,
            partition_key: PartitionKeyType,
            priority: Optional[Literal["High", "Low"]] = None,
            mode: Optional[Literal["LatestVersion", "AllVersionsAndDeletes"]] = None,
            response_hook: Optional[Callable[[Mapping[str, str], Dict[str, Any]], None]] = None,
            **kwargs: Any
    ) -> AsyncItemPaged[Dict[str, Any]]:
        """Get a sorted list of items that were changed, in the order in which they were modified.

        :keyword int max_item_count: Max number of items to be returned in the enumeration operation.
        :keyword start_time: The start time to start processing chang feed items.
            Beginning: Processing the change feed items from the beginning of the change feed.
            Now: Processing change feed from the current time, so only events for all future changes will be retrieved.
            ~datetime.datetime: processing change feed from a point of time. Provided value will be converted to UTC.
            By default, it is start from current ("Now")
        :paramtype start_time: Union[~datetime.datetime, Literal["Now", "Beginning"]]
        :keyword partition_key: The partition key that is used to define the scope
            (logical partition or a subset of a container)
        :paramtype partition_key: Union[str, int, float, bool, Sequence[Union[str, int, float, bool, None]]]
        :keyword Literal["High", "Low"] priority: Priority based execution allows users to set a priority for each
            request. Once the user has reached their provisioned throughput, low priority requests are throttled
            before high priority requests start getting throttled. Feature must first be enabled at the account level.
        :paramtype priority: Literal["High", "Low"]
        :keyword mode: The modes to query change feed. If `continuation` was passed, 'mode' argument will be ignored.
            LATEST_VERSION: Query latest items from 'start_time' or 'continuation' token.
            ALL_VERSIONS_AND_DELETES: Query all versions and deleted items from either `start_time='Now'`
            or 'continuation' token.
        :paramtype mode: Literal["LatestVersion", "AllVersionsAndDeletes"]
        :keyword list[str] excluded_locations: Excluded locations to be skipped from preferred locations. The locations
            in this list are specified as the names of the azure Cosmos locations like, 'West US', 'East US' and so on.
            If all preferred locations were excluded, primary/hub location will be used.
            This excluded_location will override existing excluded_locations in client level.
        :keyword response_hook: A callable invoked with the response metadata.
        :paramtype response_hook: Callable[[Mapping[str, str], Dict[str, Any]], None]
        :returns: An AsyncItemPaged of items (dicts).
        :rtype: AsyncItemPaged[Dict[str, Any]]
        """
        ...

    @overload
    def query_items_change_feed(
            self,
            *,
            feed_range: Dict[str, Any],
            max_item_count: Optional[int] = None,
            start_time: Optional[Union[datetime, Literal["Now", "Beginning"]]] = None,
            priority: Optional[Literal["High", "Low"]] = None,
            mode: Optional[Literal["LatestVersion", "AllVersionsAndDeletes"]] = None,
            response_hook: Optional[Callable[[Mapping[str, Any], Dict[str, Any]], None]] = None,
            **kwargs: Any
    ) -> AsyncItemPaged[Dict[str, Any]]:
        """Get a sorted list of items that were changed, in the order in which they were modified.

        :keyword Dict[str, Any] feed_range: The feed range that is used to define the scope.
        :keyword int max_item_count: Max number of items to be returned in the enumeration operation.
        :keyword start_time: The start time to start processing chang feed items.
            Beginning: Processing the change feed items from the beginning of the change feed.
            Now: Processing change feed from the current time, so only events for all future changes will be retrieved.
            ~datetime.datetime: processing change feed from a point of time. Provided value will be converted to UTC.
            By default, it is start from current ("Now")
        :paramtype start_time: Union[~datetime.datetime, Literal["Now", "Beginning"]]
        :keyword priority: Priority based execution allows users to set a priority for each
            request. Once the user has reached their provisioned throughput, low priority requests are throttled
            before high priority requests start getting throttled. Feature must first be enabled at the account level.
        :paramtype priority: Literal["High", "Low"]
        :keyword mode: The modes to query change feed. If `continuation` was passed, 'mode' argument will be ignored.
            LATEST_VERSION: Query latest items from 'start_time' or 'continuation' token.
            ALL_VERSIONS_AND_DELETES: Query all versions and deleted items from either `start_time='Now'`
            or 'continuation' token.
        :paramtype mode: Literal["LatestVersion", "AllVersionsAndDeletes"]
        :keyword list[str] excluded_locations: Excluded locations to be skipped from preferred locations. The locations
            in this list are specified as the names of the azure Cosmos locations like, 'West US', 'East US' and so on.
            If all preferred locations were excluded, primary/hub location will be used.
            This excluded_location will override existing excluded_locations in client level.
        :keyword response_hook: A callable invoked with the response metadata.
        :paramtype response_hook: Callable[[Mapping[str, str], Dict[str, Any]], None]
        :returns: An AsyncItemPaged of items (dicts).
        :rtype: AsyncItemPaged[Dict[str, Any]]
        """
        ...

    @overload
    def query_items_change_feed(
            self,
            *,
            continuation: str,
            max_item_count: Optional[int] = None,
            priority: Optional[Literal["High", "Low"]] = None,
            response_hook: Optional[Callable[[Mapping[str, Any], Dict[str, Any]], None]] = None,
            **kwargs: Any
    ) -> AsyncItemPaged[Dict[str, Any]]:
        """Get a sorted list of items that were changed, in the order in which they were modified.

        :keyword str continuation: The continuation token retrieved from previous response. It contains chang feed mode.
        :type continuation: str
        :keyword int max_item_count: Max number of items to be returned in the enumeration operation.
        :keyword priority: Priority based execution allows users to set a priority for each
            request. Once the user has reached their provisioned throughput, low priority requests are throttled
            before high priority requests start getting throttled. Feature must first be enabled at the account level.
        :paramtype priority: Literal["High", "Low"]
        :keyword list[str] excluded_locations: Excluded locations to be skipped from preferred locations. The locations
            in this list are specified as the names of the azure Cosmos locations like, 'West US', 'East US' and so on.
            If all preferred locations were excluded, primary/hub location will be used.
            This excluded_location will override existing excluded_locations in client level.
        :keyword response_hook: A callable invoked with the response metadata.
        :paramtype response_hook: Callable[[Mapping[str, str], Dict[str, Any]], None]
        :returns: An AsyncItemPaged of items (dicts).
        :rtype: AsyncItemPaged[Dict[str, Any]]
        """
        # pylint: enable=line-too-long
        ...

    @overload
    def query_items_change_feed(
            self,
            *,
            max_item_count: Optional[int] = None,
            start_time: Optional[Union[datetime, Literal["Now", "Beginning"]]] = None,
            priority: Optional[Literal["High", "Low"]] = None,
            mode: Optional[Literal["LatestVersion", "AllVersionsAndDeletes"]] = None,
            response_hook: Optional[Callable[[Mapping[str, Any], Dict[str, Any]], None]] = None,
            **kwargs: Any
    ) -> AsyncItemPaged[Dict[str, Any]]:
        """Get a sorted list of items that were changed in the entire container,
         in the order in which they were modified.

        :keyword int max_item_count: Max number of items to be returned in the enumeration operation.
        :keyword start_time: The start time to start processing chang feed items.
            Beginning: Processing the change feed items from the beginning of the change feed.
            Now: Processing change feed from the current time, so only events for all future changes will be retrieved.
            ~datetime.datetime: processing change feed from a point of time. Provided value will be converted to UTC.
            By default, it is start from current ("Now")
        :paramtype start_time: Union[~datetime.datetime, Literal["Now", "Beginning"]]
        :keyword priority: Priority based execution allows users to set a priority for each
            request. Once the user has reached their provisioned throughput, low priority requests are throttled
            before high priority requests start getting throttled. Feature must first be enabled at the account level.
        :paramtype priority: Literal["High", "Low"]
        :keyword mode: The modes to query change feed. If `continuation` was passed, 'mode' argument will be ignored.
            LATEST_VERSION: Query latest items from 'start_time' or 'continuation' token.
            ALL_VERSIONS_AND_DELETES: Query all versions and deleted items from either `start_time='Now'`
            or 'continuation' token.
        :paramtype mode: Literal["LatestVersion", "AllVersionsAndDeletes"]
        :keyword list[str] excluded_locations: Excluded locations to be skipped from preferred locations. The locations
            in this list are specified as the names of the azure Cosmos locations like, 'West US', 'East US' and so on.
            If all preferred locations were excluded, primary/hub location will be used.
            This excluded_location will override existing excluded_locations in client level.
        :keyword response_hook: A callable invoked with the response metadata.
        :paramtype response_hook: Callable[[Mapping[str, str], Dict[str, Any]], None]
        :returns: An AsyncItemPaged of items (dicts).
        :rtype: AsyncItemPaged[Dict[str, Any]]
        """
        ...

    @distributed_trace
    def query_items_change_feed( # pylint: disable=unused-argument
            self,
            **kwargs: Any
    ) -> AsyncItemPaged[Dict[str, Any]]:

        """Get a sorted list of items that were changed, in the order in which they were modified.

        :keyword str continuation: The continuation token retrieved from previous response. It contains chang feed mode.
        :keyword Dict[str, Any] feed_range: The feed range that is used to define the scope.
        :keyword partition_key: The partition key that is used to define the scope
            (logical partition or a subset of a container)
        :paramtype partition_key: Union[str, int, float, bool, Sequence[Union[str, int, float, bool, None]]]
        :keyword int max_item_count: Max number of items to be returned in the enumeration operation.
        :keyword start_time: The start time to start processing chang feed items.
            Beginning: Processing the change feed items from the beginning of the change feed.
            Now: Processing change feed from the current time, so only events for all future changes will be retrieved.
            ~datetime.datetime: processing change feed from a point of time. Provided value will be converted to UTC.
            By default, it is start from current ("Now")
        :paramtype start_time: Union[~datetime.datetime, Literal["Now", "Beginning"]]
        :keyword priority: Priority based execution allows users to set a priority for each
            request. Once the user has reached their provisioned throughput, low priority requests are throttled
            before high priority requests start getting throttled. Feature must first be enabled at the account level.
        :paramtype priority: Literal["High", "Low"]
        :keyword mode: The modes to query change feed. If `continuation` was passed, 'mode' argument will be ignored.
            LATEST_VERSION: Query latest items from 'start_time' or 'continuation' token.
            ALL_VERSIONS_AND_DELETES: Query all versions and deleted items from either `start_time='Now'`
            or 'continuation' token.
        :paramtype mode: Literal["LatestVersion", "AllVersionsAndDeletes"]
        :keyword list[str] excluded_locations: Excluded locations to be skipped from preferred locations. The locations
            in this list are specified as the names of the azure Cosmos locations like, 'West US', 'East US' and so on.
            If all preferred locations were excluded, primary/hub location will be used.
            This excluded_location will override existing excluded_locations in client level.
        :keyword response_hook: A callable invoked with the response metadata.
        :paramtype response_hook: Callable[[Mapping[str, str], Dict[str, Any]], None]
        :returns: An AsyncItemPaged of items (dicts).
        :rtype: AsyncItemPaged[Dict[str, Any]]
        """
        # pylint: disable=too-many-statements
        validate_kwargs(kwargs)
        feed_options = _build_options(kwargs)

        change_feed_state_context = {}
        if "mode" in kwargs:
            change_feed_state_context["mode"] = kwargs.pop("mode")
        if "partition_key_range_id" in kwargs:
            change_feed_state_context["partitionKeyRangeId"] = kwargs.pop("partition_key_range_id")
        if "is_start_from_beginning" in kwargs and kwargs.pop('is_start_from_beginning') is True:
            change_feed_state_context["startTime"] = "Beginning"
        elif "start_time" in kwargs:
            change_feed_state_context["startTime"] = kwargs.pop("start_time")
        if "partition_key" in kwargs:
            partition_key = kwargs.pop("partition_key")
            change_feed_state_context["partitionKey"] = self._set_partition_key(cast(PartitionKeyType, partition_key))
            change_feed_state_context["partitionKeyFeedRange"] = self._get_epk_range_for_partition_key(partition_key)
        if "feed_range" in kwargs:
            change_feed_state_context["feedRange"] = kwargs.pop('feed_range')
        if "continuation" in feed_options:
            change_feed_state_context["continuation"] = feed_options.pop("continuation")

        feed_options["changeFeedStateContext"] = change_feed_state_context
        feed_options["containerProperties"] = self._get_properties()

        response_hook = kwargs.pop("response_hook", None)
        if hasattr(response_hook, "clear"):
            response_hook.clear()

        if self.container_link in self.__get_client_container_caches():
            feed_options["containerRID"] = self.__get_client_container_caches()[self.container_link]["_rid"]

        result = self.client_connection.QueryItemsChangeFeed(
            self.container_link, options=feed_options, response_hook=response_hook, **kwargs
        )
        return result

    @distributed_trace_async
    async def upsert_item(
        self,
        body: Dict[str, Any],
        *,
        pre_trigger_include: Optional[str] = None,
        post_trigger_include: Optional[str] = None,
        session_token: Optional[str] = None,
        initial_headers: Optional[Dict[str, str]] = None,
        etag: Optional[str] = None,
        match_condition: Optional[MatchConditions] = None,
        priority: Optional[Literal["High", "Low"]] = None,
        no_response: Optional[bool] = None,
        throughput_bucket: Optional[int] = None,
        **kwargs: Any
    ) -> CosmosDict:
        """Insert or update the specified item.

        If the item already exists in the container, it is replaced. If the item
        does not already exist, it is inserted.

        :param Dict[str, Any] body: A dict-like object representing the item to update or insert.
        :keyword str pre_trigger_include: trigger id to be used as pre operation trigger.
        :keyword str post_trigger_include: trigger id to be used as post operation trigger.
        :keyword str session_token: Token for use with Session consistency.
        :keyword dict[str, str] initial_headers: Initial headers to be sent as part of the request.
        :keyword str etag: An ETag value, or the wildcard character (*). Used to check if the resource
            has changed, and act according to the condition specified by the `match_condition` parameter.
        :keyword match_condition: The match condition to use upon the etag.
        :paramtype match_condition: ~azure.core.MatchConditions
        :keyword response_hook: A callable invoked with the response metadata.
        :paramtype response_hook: Callable[[Mapping[str, str], Dict[str, Any]], None]
        :keyword Literal["High", "Low"] priority: Priority based execution allows users to set a priority for each
            request. Once the user has reached their provisioned throughput, low priority requests are throttled
            before high priority requests start getting throttled. Feature must first be enabled at the account level.
        :keyword bool no_response: Indicates whether service should be instructed to skip
            sending response payloads. When not specified explicitly here, the default value will be determined from
            client-level options.
<<<<<<< HEAD
        :keyword int throughput_bucket: The desired throughput bucket for the client
=======
        :keyword list[str] excluded_locations: Excluded locations to be skipped from preferred locations. The locations
            in this list are specified as the names of the azure Cosmos locations like, 'West US', 'East US' and so on.
            If all preferred locations were excluded, primary/hub location will be used.
            This excluded_location will override existing excluded_locations in client level.
>>>>>>> d5c31d97
        :raises ~azure.cosmos.exceptions.CosmosHttpResponseError: The given item could not be upserted.
        :returns: A CosmosDict representing the upserted item. The dict will be empty if
            `no_response` is specified.
        :rtype: ~azure.cosmos.CosmosDict[str, Any]
        """
        if pre_trigger_include is not None:
            kwargs['pre_trigger_include'] = pre_trigger_include
        if post_trigger_include is not None:
            kwargs['post_trigger_include'] = post_trigger_include
        if session_token is not None:
            kwargs['session_token'] = session_token
        if initial_headers is not None:
            kwargs['initial_headers'] = initial_headers
        if priority is not None:
            kwargs['priority'] = priority
        if etag is not None:
            kwargs['etag'] = etag
        if match_condition is not None:
            kwargs['match_condition'] = match_condition
        if no_response is not None:
            kwargs['no_response'] = no_response
        if throughput_bucket is not None:
            kwargs["throughput_bucket"] = throughput_bucket
        request_options = _build_options(kwargs)
        request_options["disableAutomaticIdGeneration"] = True
        if self.container_link in self.__get_client_container_caches():
            request_options["containerRID"] = self.__get_client_container_caches()[self.container_link]["_rid"]

        result = await self.client_connection.UpsertItem(
            database_or_container_link=self.container_link,
            document=body,
            options=request_options,
            **kwargs
        )
        return result

    @distributed_trace_async
    async def replace_item(
        self,
        item: Union[str, Mapping[str, Any]],
        body: Dict[str, Any],
        *,
        pre_trigger_include: Optional[str] = None,
        post_trigger_include: Optional[str] = None,
        session_token: Optional[str] = None,
        initial_headers: Optional[Dict[str, str]] = None,
        etag: Optional[str] = None,
        match_condition: Optional[MatchConditions] = None,
        priority: Optional[Literal["High", "Low"]] = None,
        no_response: Optional[bool] = None,
        throughput_bucket: Optional[int] = None,
        **kwargs: Any
    ) -> CosmosDict:
        """Replaces the specified item if it exists in the container.

        If the item does not already exist in the container, an exception is raised.

        :param item: The ID (name) or dict representing item to be replaced.
        :type item: Union[str, Dict[str, Any]]
        :param Dict[str, Any] body: A dict representing the item to replace.
        :keyword str pre_trigger_include: trigger id to be used as pre operation trigger.
        :keyword str post_trigger_include: trigger id to be used as post operation trigger.
        :keyword str session_token: Token for use with Session consistency.
        :keyword dict[str, str] initial_headers: Initial headers to be sent as part of the request.
        :keyword str etag: An ETag value, or the wildcard character (*). Used to check if the resource
            has changed, and act according to the condition specified by the `match_condition` parameter.
        :keyword match_condition: The match condition to use upon the etag.
        :paramtype match_condition: ~azure.core.MatchConditions
        :keyword response_hook: A callable invoked with the response metadata.
        :paramtype response_hook: Callable[[Mapping[str, str], Dict[str, Any]], None]
        :keyword Literal["High", "Low"] priority: Priority based execution allows users to set a priority for each
            request. Once the user has reached their provisioned throughput, low priority requests are throttled
            before high priority requests start getting throttled. Feature must first be enabled at the account level.
        :keyword bool no_response: Indicates whether service should be instructed to skip
            sending response payloads. When not specified explicitly here, the default value will be determined from
            client-level options.
<<<<<<< HEAD
        :keyword int throughput_bucket: The desired throughput bucket for the client
=======
        :keyword list[str] excluded_locations: Excluded locations to be skipped from preferred locations. The locations
            in this list are specified as the names of the azure Cosmos locations like, 'West US', 'East US' and so on.
            If all preferred locations were excluded, primary/hub location will be used.
            This excluded_location will override existing excluded_locations in client level.
>>>>>>> d5c31d97
        :raises ~azure.cosmos.exceptions.CosmosHttpResponseError: The replace operation failed or the item with
            given id does not exist.
        :returns: A CosmosDict representing the item after replace went through. The dict will be empty if `no_response`
            is specified.
        :rtype: ~azure.cosmos.CosmosDict[str, Any]
        """
        item_link = self._get_document_link(item)
        if pre_trigger_include is not None:
            kwargs['pre_trigger_include'] = pre_trigger_include
        if post_trigger_include is not None:
            kwargs['post_trigger_include'] = post_trigger_include
        if session_token is not None:
            kwargs['session_token'] = session_token
        if initial_headers is not None:
            kwargs['initial_headers'] = initial_headers
        if priority is not None:
            kwargs['priority'] = priority
        if etag is not None:
            kwargs['etag'] = etag
        if match_condition is not None:
            kwargs['match_condition'] = match_condition
        if no_response is not None:
            kwargs['no_response'] = no_response
        if throughput_bucket is not None:
            kwargs["throughput_bucket"] = throughput_bucket
        request_options = _build_options(kwargs)
        request_options["disableAutomaticIdGeneration"] = True
        if self.container_link in self.__get_client_container_caches():
            request_options["containerRID"] = self.__get_client_container_caches()[self.container_link]["_rid"]

        result = await self.client_connection.ReplaceItem(
            document_link=item_link, new_document=body, options=request_options, **kwargs
        )
        return result

    @distributed_trace_async
    async def patch_item(
        self,
        item: Union[str, Dict[str, Any]],
        partition_key: PartitionKeyType,
        patch_operations: List[Dict[str, Any]],
        *,
        filter_predicate: Optional[str] = None,
        pre_trigger_include: Optional[str] = None,
        post_trigger_include: Optional[str] = None,
        session_token: Optional[str] = None,
        etag: Optional[str] = None,
        match_condition: Optional[MatchConditions] = None,
        priority: Optional[Literal["High", "Low"]] = None,
        no_response: Optional[bool] = None,
        throughput_bucket: Optional[int] = None,
        **kwargs: Any
    ) -> CosmosDict:
        """ Patches the specified item with the provided operations if it
         exists in the container.

        If the item does not already exist in the container, an exception is raised.

        :param item: The ID (name) or dict representing item to be patched.
        :type item: Union[str, Dict[str, Any]]
        :param partition_key: The partition key of the object to patch.
        :type partition_key: Union[str, int, float, bool, Sequence[Union[str, int, float, bool, None]]]
        :param patch_operations: The list of patch operations to apply to the item.
        :type patch_operations: List[Dict[str, Any]]
        :keyword str filter_predicate: conditional filter to apply to Patch operations.
        :keyword str pre_trigger_include: trigger id to be used as pre operation trigger.
        :keyword str post_trigger_include: trigger id to be used as post operation trigger.
        :keyword str session_token: Token for use with Session consistency.
        :keyword str etag: An ETag value, or the wildcard character (*). Used to check if the resource
            has changed, and act according to the condition specified by the `match_condition` parameter.
        :keyword ~azure.core.MatchConditions match_condition: The match condition to use upon the etag.
        :keyword response_hook: A callable invoked with the response metadata.
        :paramtype response_hook: Callable[[Mapping[str, str], Dict[str, Any]], None]
        :keyword Literal["High", "Low"] priority: Priority based execution allows users to set a priority for each
            request. Once the user has reached their provisioned throughput, low priority requests are throttled
            before high priority requests start getting throttled. Feature must first be enabled at the account level.
        :keyword bool no_response: Indicates whether service should be instructed to skip
            sending response payloads. When not specified explicitly here, the default value will be determined from
            client-level options.
<<<<<<< HEAD
        :keyword int throughput_bucket: The desired throughput bucket for the client
=======
        :keyword list[str] excluded_locations: Excluded locations to be skipped from preferred locations. The locations
            in this list are specified as the names of the azure Cosmos locations like, 'West US', 'East US' and so on.
            If all preferred locations were excluded, primary/hub location will be used.
            This excluded_location will override existing excluded_locations in client level.
>>>>>>> d5c31d97
        :raises ~azure.cosmos.exceptions.CosmosHttpResponseError: The patch operations failed or the item with
            given id does not exist.
        :returns: A CosmosDict representing the item after the patch operations went through. The dict will be empty if
            `no_response` is specified.
        :rtype: ~azure.cosmos.CosmosDict[str, Any]
        """
        if pre_trigger_include is not None:
            kwargs['pre_trigger_include'] = pre_trigger_include
        if post_trigger_include is not None:
            kwargs['post_trigger_include'] = post_trigger_include
        if session_token is not None:
            kwargs['session_token'] = session_token
        if priority is not None:
            kwargs['priority'] = priority
        if etag is not None:
            kwargs['etag'] = etag
        if match_condition is not None:
            kwargs['match_condition'] = match_condition
        if no_response is not None:
            kwargs['no_response'] = no_response
        if throughput_bucket is not None:
            kwargs["throughput_bucket"] = throughput_bucket
        request_options = _build_options(kwargs)
        request_options["disableAutomaticIdGeneration"] = True
        request_options["partitionKey"] = await self._set_partition_key(partition_key)
        if filter_predicate is not None:
            request_options["filterPredicate"] = filter_predicate
        if self.container_link in self.__get_client_container_caches():
            request_options["containerRID"] = self.__get_client_container_caches()[self.container_link]["_rid"]

        item_link = self._get_document_link(item)
        result = await self.client_connection.PatchItem(
            document_link=item_link, operations=patch_operations, options=request_options, **kwargs)
        return result

    @distributed_trace_async
    async def delete_item(
        self,
        item: Union[str, Mapping[str, Any]],
        partition_key: PartitionKeyType,
        *,
        pre_trigger_include: Optional[str] = None,
        post_trigger_include: Optional[str] = None,
        session_token: Optional[str] = None,
        initial_headers: Optional[Dict[str, str]] = None,
        etag: Optional[str] = None,
        match_condition: Optional[MatchConditions] = None,
        priority: Optional[Literal["High", "Low"]] = None,
        throughput_bucket: Optional[int] = None,
        **kwargs: Any
    ) -> None:
        """Delete the specified item from the container.

        If the item does not already exist in the container, an exception is raised.

        :param item: The ID (name) or dict representing item to be deleted.
        :type item: Union[str, Dict[str, Any]]
        :param partition_key: Specifies the partition key value for the item.
        :type partition_key: Union[str, int, float, bool, Sequence[Union[str, int, float, bool, None]]]
        :keyword str pre_trigger_include: trigger id to be used as pre operation trigger.
        :keyword str post_trigger_include: trigger id to be used as post operation trigger.
        :keyword str session_token: Token for use with Session consistency.
        :keyword dict[str, str] initial_headers: Initial headers to be sent as part of the request.
        :keyword str etag: An ETag value, or the wildcard character (*). Used to check if the resource
            has changed, and act according to the condition specified by the `match_condition` parameter.
        :keyword match_condition: The match condition to use upon the etag.
        :paramtype match_condition: ~azure.core.MatchConditions
        :keyword Literal["High", "Low"] priority: Priority based execution allows users to set a priority for each
            request. Once the user has reached their provisioned throughput, low priority requests are throttled
            before high priority requests start getting throttled. Feature must first be enabled at the account level.
        :keyword list[str] excluded_locations: Excluded locations to be skipped from preferred locations. The locations
            in this list are specified as the names of the azure Cosmos locations like, 'West US', 'East US' and so on.
            If all preferred locations were excluded, primary/hub location will be used.
            This excluded_location will override existing excluded_locations in client level.
        :keyword response_hook: A callable invoked with the response metadata.
        :paramtype response_hook: Callable[[Mapping[str, str], None], None]
        :keyword int throughput_bucket: The desired throughput bucket for the client
        :raises ~azure.cosmos.exceptions.CosmosHttpResponseError: The item wasn't deleted successfully.
        :raises ~azure.cosmos.exceptions.CosmosResourceNotFoundError: The item does not exist in the container.
        :rtype: None
        """
        if pre_trigger_include is not None:
            kwargs['pre_trigger_include'] = pre_trigger_include
        if post_trigger_include is not None:
            kwargs['post_trigger_include'] = post_trigger_include
        if session_token is not None:
            kwargs['session_token'] = session_token
        if initial_headers is not None:
            kwargs['initial_headers'] = initial_headers
        if etag is not None:
            kwargs['etag'] = etag
        if match_condition is not None:
            kwargs['match_condition'] = match_condition
        if priority is not None:
            kwargs['priority'] = priority
        if throughput_bucket is not None:
            kwargs["throughput_bucket"] = throughput_bucket
        request_options = _build_options(kwargs)
        request_options["partitionKey"] = await self._set_partition_key(partition_key)
        if self.container_link in self.__get_client_container_caches():
            request_options["containerRID"] = self.__get_client_container_caches()[self.container_link]["_rid"]

        document_link = self._get_document_link(item)
        await self.client_connection.DeleteItem(document_link=document_link, options=request_options, **kwargs)

    @distributed_trace_async
    async def get_throughput(
            self,
            *,
            response_hook: Optional[Callable[[Mapping[str, Any], List[Dict[str, Any]]], None]] = None,
            **kwargs: Any
    ) -> ThroughputProperties:
        """Get the ThroughputProperties object for this container.

        If no ThroughputProperties already exists for the container, an exception is raised.

        :keyword response_hook: A callable invoked with the response metadata.
        :paramtype response_hook: Callable[[Dict[str, str], List[Dict[str, Any]]], None]
        :raises ~azure.cosmos.exceptions.CosmosHttpResponseError: No throughput properties exist for the container
            or the throughput properties could not be retrieved.
        :returns: ThroughputProperties for the container.
        :rtype: ~azure.cosmos.offer.ThroughputProperties
        """
        throughput_properties: List[Dict[str, Any]]
        properties = await self._get_properties()
        link = properties["_self"]
        query_spec = {
            "query": "SELECT * FROM root r WHERE r.resource=@link",
            "parameters": [{"name": "@link", "value": link}],
        }
        options = {"containerRID": properties["_rid"]}
        throughput_properties = [throughput async for throughput in
                                 self.client_connection.QueryOffers(query_spec, options, **kwargs)]

        if response_hook:
            response_hook(self.client_connection.last_response_headers, throughput_properties)

        return _deserialize_throughput(throughput=throughput_properties)

    @distributed_trace_async
    async def replace_throughput(
        self,
        throughput: Union[int, ThroughputProperties],
        **kwargs: Any
    ) -> ThroughputProperties:
        """Replace the container's throughput.

        If no ThroughputProperties already exist for the container, an exception is raised.

        :param throughput: The throughput to be set.
        :type throughput: Union[int, ~azure.cosmos.ThroughputProperties]
        :keyword response_hook: A callable invoked with the response metadata.
        :paramtype response_hook: Callable[[Dict[str, str], Dict[str, Any]], None]
        :raises ~azure.cosmos.exceptions.CosmosHttpResponseError: No throughput properties exist for the container
            or the throughput properties could not be updated.
        :returns: ThroughputProperties for the container, updated with new throughput.
        :rtype: ~azure.cosmos.offer.ThroughputProperties
        """
        throughput_properties: List[Dict[str, Any]]
        properties = await self._get_properties()
        link = properties["_self"]
        query_spec = {
            "query": "SELECT * FROM root r WHERE r.resource=@link",
            "parameters": [{"name": "@link", "value": link}],
        }
        options = {"containerRID": properties["_rid"]}
        throughput_properties = [throughput async for throughput in
                                 self.client_connection.QueryOffers(query_spec, options, **kwargs)]

        new_offer = throughput_properties[0].copy()
        _replace_throughput(throughput=throughput, new_throughput_properties=new_offer)
        data = await self.client_connection.ReplaceOffer(offer_link=throughput_properties[0]["_self"],
                                                         offer=throughput_properties[0], **kwargs)

        return ThroughputProperties(offer_throughput=data["content"]["offerThroughput"], properties=data)

    @distributed_trace
    def list_conflicts(
        self,
        *,
        max_item_count: Optional[int] = None,
        response_hook: Optional[Callable[[Mapping[str, Any], AsyncItemPaged[Dict[str, Any]]], None]] = None,
        **kwargs: Any
    ) -> AsyncItemPaged[Dict[str, Any]]:
        """List all the conflicts in the container.

        :keyword int max_item_count: Max number of items to be returned in the enumeration operation.
        :keyword response_hook: A callable invoked with the response metadata.
        :paramtype response_hook: Callable[[Dict[str, str], AsyncItemPaged[Dict[str, Any]]], None]
        :returns: An AsyncItemPaged of conflicts (dicts).
        :rtype: AsyncItemPaged[Dict[str, Any]]
        """
        feed_options = _build_options(kwargs)
        if max_item_count is not None:
            feed_options["maxItemCount"] = max_item_count
        if self.container_link in self.__get_client_container_caches():
            feed_options["containerRID"] = self.__get_client_container_caches()[self.container_link]["_rid"]

        result = self.client_connection.ReadConflicts(
            collection_link=self.container_link, feed_options=feed_options, **kwargs
        )
        if response_hook:
            response_hook(self.client_connection.last_response_headers, result)
        return result

    @distributed_trace
    def query_conflicts(
        self,
        query: str,
        *,
        parameters: Optional[List[Dict[str, object]]] = None,
        partition_key: Optional[PartitionKeyType] = None,
        max_item_count: Optional[int] = None,
        response_hook: Optional[Callable[[Mapping[str, Any], AsyncItemPaged[Dict[str, Any]]], None]] = None,
        **kwargs: Any
    ) -> AsyncItemPaged[Dict[str, Any]]:
        """Return all conflicts matching a given `query`.

        :param str query: The Azure Cosmos DB SQL query to execute.
        :keyword parameters: Optional array of parameters to the query. Ignored if no query is provided.
        :paramtype parameters: List[Dict[str, Any]]
        :keyword partition_key: Specifies the partition key value for the item. If none is passed in, a
            cross partition query will be executed.
        :paramtype partition_key: Union[str, int, float, bool, Sequence[Union[str, int, float, bool, None]]]
        :keyword int max_item_count: Max number of items to be returned in the enumeration operation.
        :keyword response_hook: A callable invoked with the response metadata.
        :paramtype response_hook: Callable[[Dict[str, str], AsyncItemPaged[Dict[str, Any]]], None]
        :returns: An AsyncItemPaged of conflicts (dicts).
        :rtype: AsyncItemPaged[Dict[str, Any]]
        """
        feed_options = _build_options(kwargs)
        if max_item_count is not None:
            feed_options["maxItemCount"] = max_item_count
        if partition_key is not None:
            feed_options["partitionKey"] = self._set_partition_key(partition_key)
        else:
            feed_options["enableCrossPartitionQuery"] = True
        if self.container_link in self.__get_client_container_caches():
            feed_options["containerRID"] = self.__get_client_container_caches()[self.container_link]["_rid"]

        result = self.client_connection.QueryConflicts(
            collection_link=self.container_link,
            query=query if parameters is None else {"query": query, "parameters": parameters},
            options=feed_options,
            **kwargs
        )
        if response_hook:
            response_hook(self.client_connection.last_response_headers, result)
        return result

    @distributed_trace_async
    async def get_conflict(
        self,
        conflict: Union[str, Mapping[str, Any]],
        partition_key: PartitionKeyType,
        **kwargs: Any,
    ) -> Dict[str, Any]:
        """Get the conflict identified by `conflict`.

        :param conflict: The ID (name) or dict representing the conflict to retrieve.
        :type conflict: Union[str, Dict[str, Any]]
        :param partition_key: Partition key for the conflict to retrieve.
        :type partition_key: Union[str, int, float, bool, Sequence[Union[str, int, float, bool, None]]]
        :keyword response_hook: A callable invoked with the response metadata.
        :paramtype response_hook: Callable[[Dict[str, str], Dict[str, Any]], None]
        :raises ~azure.cosmos.exceptions.CosmosHttpResponseError: The given conflict couldn't be retrieved.
        :returns: A dict representing the retrieved conflict.
        :rtype: Dict[str, Any]
        """
        request_options = _build_options(kwargs)
        request_options["partitionKey"] = await self._set_partition_key(partition_key)
        if self.container_link in self.__get_client_container_caches():
            request_options["containerRID"] = self.__get_client_container_caches()[self.container_link]["_rid"]
        result = await self.client_connection.ReadConflict(
            conflict_link=self._get_conflict_link(conflict), options=request_options, **kwargs
        )
        return result

    @distributed_trace_async
    async def delete_conflict(
        self,
        conflict: Union[str, Mapping[str, Any]],
        partition_key: PartitionKeyType,
        **kwargs: Any,
    ) -> None:
        """Delete a specified conflict from the container.

        If the conflict does not already exist in the container, an exception is raised.

        :param conflict: The ID (name) or dict representing the conflict to retrieve.
        :type conflict: Union[str, Dict[str, Any]]
        :param partition_key: Partition key for the conflict to retrieve.
        :type partition_key: Union[str, int, float, bool, Sequence[Union[str, int, float, bool, None]]]
        :keyword response_hook: A callable invoked with the response metadata.
        :paramtype response_hook: Callable[[Dict[str, str], None], None]
        :raises ~azure.cosmos.exceptions.CosmosHttpResponseError: The conflict wasn't deleted successfully.
        :raises ~azure.cosmos.exceptions.CosmosResourceNotFoundError: The conflict does not exist in the container.
        :rtype: None
        """
        request_options = _build_options(kwargs)
        request_options["partitionKey"] = await self._set_partition_key(partition_key)

        await self.client_connection.DeleteConflict(
            conflict_link=self._get_conflict_link(conflict), options=request_options, **kwargs
        )

    @distributed_trace_async
    async def delete_all_items_by_partition_key(
        self,
        partition_key: PartitionKeyType,
        *,
        pre_trigger_include: Optional[str] = None,
        post_trigger_include: Optional[str] = None,
        session_token: Optional[str] = None,
        throughput_bucket: Optional[int] = None,
        **kwargs: Any
    ) -> None:
        """The delete by partition key feature is an asynchronous, background operation that allows you to delete all
        documents with the same logical partition key value, using the Cosmos SDK. The delete by partition key
        operation is constrained to consume at most 10% of the total
        available RU/s on the container each second. This helps in limiting the resources used by
        this background task.

        :param partition_key: Partition key for the items to be deleted.
        :type partition_key: Union[str, int, float, bool, Sequence[Union[str, int, float, bool, None]]]
        :keyword str pre_trigger_include: trigger id to be used as pre operation trigger.
        :keyword str post_trigger_include: trigger id to be used as post operation trigger.
        :keyword str session_token: Token for use with Session consistency.
        :keyword list[str] excluded_locations: Excluded locations to be skipped from preferred locations. The locations
            in this list are specified as the names of the azure Cosmos locations like, 'West US', 'East US' and so on.
            If all preferred locations were excluded, primary/hub location will be used.
            This excluded_location will override existing excluded_locations in client level.
        :keyword Callable response_hook: A callable invoked with the response metadata.
        :keyword int throughput_bucket: The desired throughput bucket for the client
        :rtype: None
        """
        etag = kwargs.get('etag')
        if etag is not None:
            warnings.warn(
                "The 'etag' flag does not apply to this method and is always ignored even if passed."
                " It will now be removed in the future.",
                DeprecationWarning)
        match_condition = kwargs.get('match_condition')
        if match_condition is not None:
            warnings.warn(
                "The 'match_condition' flag does not apply to this method and is always ignored even if passed."
                " It will now be removed in the future.",
                DeprecationWarning)

        if pre_trigger_include is not None:
            kwargs['pre_trigger_include'] = pre_trigger_include
        if post_trigger_include is not None:
            kwargs['post_trigger_include'] = post_trigger_include
        if session_token is not None:
            kwargs['session_token'] = session_token
        if throughput_bucket is not None:
            kwargs["throughput_bucket"] = throughput_bucket
        request_options = _build_options(kwargs)
        # regardless if partition key is valid we set it as invalid partition keys are set to a default empty value
        request_options["partitionKey"] = await self._set_partition_key(partition_key)
        if self.container_link in self.__get_client_container_caches():
            request_options["containerRID"] = self.__get_client_container_caches()[self.container_link]["_rid"]

        await self.client_connection.DeleteAllItemsByPartitionKey(collection_link=self.container_link,
                                                                  options=request_options, **kwargs)

    @distributed_trace_async
    async def execute_item_batch(
        self,
        batch_operations: Sequence[Union[Tuple[str, Tuple[Any, ...]], Tuple[str, Tuple[Any, ...], Dict[str, Any]]]],
        partition_key: PartitionKeyType,
        *,
        pre_trigger_include: Optional[str] = None,
        post_trigger_include: Optional[str] = None,
        session_token: Optional[str] = None,
        priority: Optional[Literal["High", "Low"]] = None,
        throughput_bucket: Optional[int] = None,
        **kwargs: Any
    ) -> CosmosList:
        """ Executes the transactional batch for the specified partition key.

        :param batch_operations: The batch of operations to be executed.
        :type batch_operations: List[Tuple[Any]]
        :param partition_key: The partition key value of the batch operations.
        :type partition_key: Union[str, int, float, bool, Sequence[Union[str, int, float, bool, None]]]
        :keyword str pre_trigger_include: trigger id to be used as pre operation trigger.
        :keyword str post_trigger_include: trigger id to be used as post operation trigger.
        :keyword str session_token: Token for use with Session consistency.
        :keyword Literal["High", "Low"] priority: Priority based execution allows users to set a priority for each
            request. Once the user has reached their provisioned throughput, low priority requests are throttled
            before high priority requests start getting throttled. Feature must first be enabled at the account level.
        :keyword list[str] excluded_locations: Excluded locations to be skipped from preferred locations. The locations
            in this list are specified as the names of the azure Cosmos locations like, 'West US', 'East US' and so on.
            If all preferred locations were excluded, primary/hub location will be used.
            This excluded_location will override existing excluded_locations in client level.
        :keyword Callable response_hook: A callable invoked with the response metadata.
        :keyword int throughput_bucket: The desired throughput bucket for the client
        :returns: A CosmosList representing the items after the batch operations went through.
        :raises ~azure.cosmos.exceptions.CosmosHttpResponseError: The batch failed to execute.
        :raises ~azure.cosmos.exceptions.CosmosBatchOperationError: A transactional batch operation failed in the batch.
        :rtype: ~azure.cosmos.CosmosList[Dict[str, Any]]
        """
        etag = kwargs.get('etag')
        if etag is not None:
            warnings.warn(
                "The 'etag' flag does not apply to this method and is always ignored even if passed."
                " It will now be removed in the future.",
                DeprecationWarning)
        match_condition = kwargs.get('match_condition')
        if match_condition is not None:
            warnings.warn(
                "The 'match_condition' flag does not apply to this method and is always ignored even if passed."
                " It will now be removed in the future.",
                DeprecationWarning)

        if pre_trigger_include is not None:
            kwargs['pre_trigger_include'] = pre_trigger_include
        if post_trigger_include is not None:
            kwargs['post_trigger_include'] = post_trigger_include
        if session_token is not None:
            kwargs['session_token'] = session_token
        if priority is not None:
            kwargs['priority'] = priority
        if throughput_bucket is not None:
            kwargs["throughput_bucket"] = throughput_bucket
        request_options = _build_options(kwargs)
        request_options["partitionKey"] = await self._set_partition_key(partition_key)
        request_options["disableAutomaticIdGeneration"] = True
        if self.container_link in self.__get_client_container_caches():
            request_options["containerRID"] = self.__get_client_container_caches()[self.container_link]["_rid"]

        return await self.client_connection.Batch(
            collection_link=self.container_link, batch_operations=batch_operations, options=request_options, **kwargs)

    @distributed_trace
    def read_feed_ranges(
            self,
            *,
            force_refresh: bool = False,
            **kwargs: Any
    ) -> AsyncIterable[Dict[str, Any]]:
        """ Obtains a list of feed ranges that can be used to parallelize feed operations.

        :keyword bool force_refresh:
            Flag to indicate whether obtain the list of feed ranges directly from cache or refresh the cache.
        :returns: AsyncIterable representing the feed ranges in base64 encoded string
        :rtype: AsyncIterable[Dict[str, Any]]

        .. warning::
          The structure of the dict representation of a feed range may vary, including which keys
          are present. It therefore should only be treated as an opaque value.

        """
        if force_refresh is True:
            self.client_connection.refresh_routing_map_provider()

        async def get_next(continuation_token:str) -> List[Dict[str, Any]]: # pylint: disable=unused-argument
            partition_key_ranges = \
                await self.client_connection._routing_map_provider.get_overlapping_ranges( # pylint: disable=protected-access
                    self.container_link,
                    # default to full range
                    [Range("", "FF", True, False)],
                    **kwargs)

            feed_ranges = [FeedRangeInternalEpk(Range.PartitionKeyRangeToRange(partitionKeyRange)).to_dict()
                       for partitionKeyRange in partition_key_ranges]

            return feed_ranges

        async def extract_data(feed_ranges_response: List[Dict[str, Any]]):
            return None, AsyncList(feed_ranges_response)

        return AsyncItemPaged(
            get_next,
            extract_data
        )

    async def get_latest_session_token(
            self,
            feed_ranges_to_session_tokens: List[Tuple[Dict[str, Any], str]],
            target_feed_range: Dict[str, Any]
    ) -> str:
        """ **provisional** This method is still in preview and may be subject to breaking changes.

        Gets the the most up to date session token from the list of session token and feed
        range tuples for a specific target feed range. The feed range can be obtained from a partition key
        or by reading the container feed ranges. This should only be used if maintaining own session token or else
        the CosmosClient instance will keep track of session token. Session tokens and feed ranges are
        scoped to a container. Only input session tokens and feed ranges obtained from the same container.
        :param feed_ranges_to_session_tokens: List of feed range and session token tuples.
        :type feed_ranges_to_session_tokens: List[Tuple[Dict[str, Any], str]]
        :param target_feed_range: feed range to get most up to date session token.
        :type target_feed_range: Dict[str, Any]
        :returns: a session token
        :rtype: str
        """
        return get_latest_session_token(feed_ranges_to_session_tokens, target_feed_range)

    async def feed_range_from_partition_key(self, partition_key: PartitionKeyType) -> Dict[str, Any]:
        """ Gets the feed range for a given partition key.
        :param partition_key: partition key to get feed range.
        :type partition_key: PartitionKeyType
        :returns: a feed range
        :rtype: Dict[str, Any]

        .. warning::
          The structure of the dict representation of a feed range may vary, including which keys
          are present. It therefore should only be treated as an opaque value.

        """
        return FeedRangeInternalEpk(await self._get_epk_range_for_partition_key(partition_key)).to_dict()

    async def is_feed_range_subset(self, parent_feed_range: Dict[str, Any],
                                   child_feed_range: Dict[str, Any]) -> bool:
        """Checks if child feed range is a subset of parent feed range.
        :param parent_feed_range: left feed range
        :type parent_feed_range: Dict[str, Any]
        :param child_feed_range: right feed range
        :type child_feed_range: Dict[str, Any]
        :returns: a boolean indicating if child feed range is a subset of parent feed range
        :rtype: bool

        .. warning::
          The structure of the dict representation of a feed range may vary, including which keys
          are present. It therefore should only be treated as an opaque value.

        """
        parent_feed_range_epk = FeedRangeInternalEpk.from_json(parent_feed_range)
        child_feed_range_epk = FeedRangeInternalEpk.from_json(child_feed_range)
        return child_feed_range_epk.get_normalized_range().is_subset(
            parent_feed_range_epk.get_normalized_range())<|MERGE_RESOLUTION|>--- conflicted
+++ resolved
@@ -316,14 +316,11 @@
         :keyword Literal["High", "Low"] priority: Priority based execution allows users to set a priority for each
             request. Once the user has reached their provisioned throughput, low priority requests are throttled
             before high priority requests start getting throttled. Feature must first be enabled at the account level.
-<<<<<<< HEAD
         :keyword int throughput_bucket: The desired throughput bucket for the client
-=======
         :keyword list[str] excluded_locations: Excluded locations to be skipped from preferred locations. The locations
             in this list are specified as the names of the azure Cosmos locations like, 'West US', 'East US' and so on.
             If all preferred locations were excluded, primary/hub location will be used.
             This excluded_location will override existing excluded_locations in client level.
->>>>>>> d5c31d97
         :raises ~azure.cosmos.exceptions.CosmosHttpResponseError: The given item couldn't be retrieved.
         :returns: A CosmosDict representing the retrieved item.
         :rtype: ~azure.cosmos.CosmosDict[str, Any]
@@ -385,14 +382,11 @@
         :keyword Literal["High", "Low"] priority: Priority based execution allows users to set a priority for each
             request. Once the user has reached their provisioned throughput, low priority requests are throttled
             before high priority requests start getting throttled. Feature must first be enabled at the account level.
-<<<<<<< HEAD
         :keyword int throughput_bucket: The desired throughput bucket for the client
-=======
         :keyword list[str] excluded_locations: Excluded locations to be skipped from preferred locations. The locations
             in this list are specified as the names of the azure Cosmos locations like, 'West US', 'East US' and so on.
             If all preferred locations were excluded, primary/hub location will be used.
             This excluded_location will override existing excluded_locations in client level.
->>>>>>> d5c31d97
         :returns: An AsyncItemPaged of items (dicts).
         :rtype: AsyncItemPaged[Dict[str, Any]]
         """
@@ -476,14 +470,11 @@
         :keyword Literal["High", "Low"] priority: Priority based execution allows users to set a priority for each
             request. Once the user has reached their provisioned throughput, low priority requests are throttled
             before high priority requests start getting throttled. Feature must first be enabled at the account level.
-<<<<<<< HEAD
         :keyword int throughput_bucket: The desired throughput bucket for the client
-=======
         :keyword list[str] excluded_locations: Excluded locations to be skipped from preferred locations. The locations
             in this list are specified as the names of the azure Cosmos locations like, 'West US', 'East US' and so on.
             If all preferred locations were excluded, primary/hub location will be used.
             This excluded_location will override existing excluded_locations in client level.
->>>>>>> d5c31d97
         :returns: An AsyncItemPaged of items (dicts).
         :rtype: AsyncItemPaged[Dict[str, Any]]
 
@@ -820,14 +811,11 @@
         :keyword bool no_response: Indicates whether service should be instructed to skip
             sending response payloads. When not specified explicitly here, the default value will be determined from
             client-level options.
-<<<<<<< HEAD
         :keyword int throughput_bucket: The desired throughput bucket for the client
-=======
         :keyword list[str] excluded_locations: Excluded locations to be skipped from preferred locations. The locations
             in this list are specified as the names of the azure Cosmos locations like, 'West US', 'East US' and so on.
             If all preferred locations were excluded, primary/hub location will be used.
             This excluded_location will override existing excluded_locations in client level.
->>>>>>> d5c31d97
         :raises ~azure.cosmos.exceptions.CosmosHttpResponseError: The given item could not be upserted.
         :returns: A CosmosDict representing the upserted item. The dict will be empty if
             `no_response` is specified.
@@ -904,14 +892,11 @@
         :keyword bool no_response: Indicates whether service should be instructed to skip
             sending response payloads. When not specified explicitly here, the default value will be determined from
             client-level options.
-<<<<<<< HEAD
         :keyword int throughput_bucket: The desired throughput bucket for the client
-=======
         :keyword list[str] excluded_locations: Excluded locations to be skipped from preferred locations. The locations
             in this list are specified as the names of the azure Cosmos locations like, 'West US', 'East US' and so on.
             If all preferred locations were excluded, primary/hub location will be used.
             This excluded_location will override existing excluded_locations in client level.
->>>>>>> d5c31d97
         :raises ~azure.cosmos.exceptions.CosmosHttpResponseError: The replace operation failed or the item with
             given id does not exist.
         :returns: A CosmosDict representing the item after replace went through. The dict will be empty if `no_response`
@@ -991,14 +976,11 @@
         :keyword bool no_response: Indicates whether service should be instructed to skip
             sending response payloads. When not specified explicitly here, the default value will be determined from
             client-level options.
-<<<<<<< HEAD
         :keyword int throughput_bucket: The desired throughput bucket for the client
-=======
         :keyword list[str] excluded_locations: Excluded locations to be skipped from preferred locations. The locations
             in this list are specified as the names of the azure Cosmos locations like, 'West US', 'East US' and so on.
             If all preferred locations were excluded, primary/hub location will be used.
             This excluded_location will override existing excluded_locations in client level.
->>>>>>> d5c31d97
         :raises ~azure.cosmos.exceptions.CosmosHttpResponseError: The patch operations failed or the item with
             given id does not exist.
         :returns: A CosmosDict representing the item after the patch operations went through. The dict will be empty if
