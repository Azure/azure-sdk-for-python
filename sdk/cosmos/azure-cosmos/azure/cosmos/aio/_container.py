--- conflicted
+++ resolved
@@ -22,17 +22,14 @@
 """Create, read, update and delete items in the Azure Cosmos DB SQL API service.
 """
 
-<<<<<<< HEAD
+
 from typing import Any, Dict, Optional, Union, cast, Awaitable, List, Tuple
-=======
-from typing import Any, Dict, Optional, Union, cast, Awaitable, List
 try:
     from typing import Literal
 except ImportError:
     from typing_extensions import Literal
->>>>>>> a59c54fd
+    
 from azure.core.async_paging import AsyncItemPaged
-
 from azure.core.tracing.decorator import distributed_trace
 from azure.core.tracing.decorator_async import distributed_trace_async  # type: ignore
 
