--- conflicted
+++ resolved
@@ -1641,11 +1641,7 @@
         conflict: Union[str, Mapping[str, Any]],
         partition_key: PartitionKeyType,
         **kwargs: Any,
-<<<<<<< HEAD
-    ) -> dict[str, Any]:
-=======
     ) -> CosmosDict:
->>>>>>> 19e06dca
         """Get the conflict identified by `conflict`.
 
         :param conflict: The ID (name) or dict representing the conflict to retrieve.
@@ -1659,13 +1655,8 @@
         :keyword response_hook: A callable invoked with the response metadata.
         :paramtype response_hook: Callable[[dict[str, str], dict[str, Any]], None]
         :raises ~azure.cosmos.exceptions.CosmosHttpResponseError: The given conflict couldn't be retrieved.
-<<<<<<< HEAD
-        :returns: A dict representing the retrieved conflict.
-        :rtype: dict[str, Any]
-=======
         :returns: A CosmosDict representing the retrieved conflict.
         :rtype: ~azure.cosmos.CosmosDict[str, Any]
->>>>>>> 19e06dca
         """
         request_options = _build_options(kwargs)
         request_options["partitionKey"] = await self._set_partition_key(partition_key)
