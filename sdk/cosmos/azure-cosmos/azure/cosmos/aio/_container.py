--- conflicted
+++ resolved
@@ -419,13 +419,8 @@
         max_integrated_cache_staleness_in_ms: Optional[int] = None,
         priority: Optional[Literal["High", "Low"]] = None,
         continuation_token_limit: Optional[int] = None,
-<<<<<<< HEAD
-        response_hook: Optional[Callable[[Mapping[str, Any],
-                                          Union[Dict[str, Any], AsyncItemPaged[Dict[str, Any]]]], None]] = None,
+        response_hook: Optional[Callable[[Mapping[str, str], Dict[str, Any]], None]] = None,
         throughput_bucket: Optional[int] = None,
-=======
-        response_hook: Optional[Callable[[Mapping[str, str], Dict[str, Any]], None]] = None,
->>>>>>> b328d88e
         **kwargs: Any
     ) -> AsyncItemPaged[Dict[str, Any]]:
         """Return all results matching the given `query`.
@@ -1009,12 +1004,8 @@
             request. Once the user has reached their provisioned throughput, low priority requests are throttled
             before high priority requests start getting throttled. Feature must first be enabled at the account level.
         :keyword response_hook: A callable invoked with the response metadata.
-<<<<<<< HEAD
-        :paramtype response_hook: Callable[[Dict[str, str], None], None]
+        :paramtype response_hook: Callable[[Mapping[str, str], None], None]
         :keyword int throughput_bucket: The desired throughput bucket for the client
-=======
-        :paramtype response_hook: Callable[[Mapping[str, str], None], None]
->>>>>>> b328d88e
         :raises ~azure.cosmos.exceptions.CosmosHttpResponseError: The item wasn't deleted successfully.
         :raises ~azure.cosmos.exceptions.CosmosResourceNotFoundError: The item does not exist in the container.
         :rtype: None
@@ -1252,12 +1243,7 @@
         pre_trigger_include: Optional[str] = None,
         post_trigger_include: Optional[str] = None,
         session_token: Optional[str] = None,
-<<<<<<< HEAD
-        etag: Optional[str] = None,
-        match_condition: Optional[MatchConditions] = None,
         throughput_bucket: Optional[int] = None,
-=======
->>>>>>> b328d88e
         **kwargs: Any
     ) -> None:
         """The delete by partition key feature is an asynchronous, background operation that allows you to delete all
@@ -1294,15 +1280,8 @@
             kwargs['post_trigger_include'] = post_trigger_include
         if session_token is not None:
             kwargs['session_token'] = session_token
-<<<<<<< HEAD
-        if etag is not None:
-            kwargs['etag'] = etag
-        if match_condition is not None:
-            kwargs['match_condition'] = match_condition
         if throughput_bucket is not None:
             kwargs["throughput_bucket"] = throughput_bucket
-=======
->>>>>>> b328d88e
         request_options = _build_options(kwargs)
         # regardless if partition key is valid we set it as invalid partition keys are set to a default empty value
         request_options["partitionKey"] = await self._set_partition_key(partition_key)
