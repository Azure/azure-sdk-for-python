--- conflicted
+++ resolved
@@ -226,16 +226,11 @@
         :keyword bool enable_automatic_id_generation: Enable automatic id generation if no id present.
         :keyword str session_token: Token for use with Session consistency.
         :keyword dict[str, str] initial_headers: Initial headers to be sent as part of the request.
-<<<<<<< HEAD
-        :keyword str etag: An ETag value, or the wildcard character (*). Used to check if the resource
-            has changed, and act according to the condition specified by the `match_condition` parameter.
-        :keyword match_condition: The match condition to use upon the etag.
-        :paramtype match_condition: ~azure.core.MatchConditions
-        :keyword list[str] excluded_locations: Excluded locations to be skipped from preferred locations. The locations
-            in this list are specified as the names of the azure Cosmos locations like, 'West US', 'East US' and so on.
-=======
->>>>>>> 19241b26
-        :keyword response_hook: A callable invoked with the response metadata.
+        :keyword response_hook: A callable invoked with the response metadata.
+        :keyword list[str] excluded_locations: Excluded locations to be skipped from preferred locations. The locations
+            in this list are specified as the names of the azure Cosmos locations like, 'West US', 'East US' and so on.
+        :keyword response_hook: A callable invoked with the response metadata.
+        :paramtype response_hook: Callable[[Dict[str, str], Dict[str, Any]], None]
         :paramtype response_hook: Callable[[Mapping[str, str], Dict[str, Any]], None]
         :keyword Literal["High", "Low"] priority: Priority based execution allows users to set a priority for each
             request. Once the user has reached their provisioned throughput, low priority requests are throttled
@@ -554,14 +549,10 @@
             ALL_VERSIONS_AND_DELETES: Query all versions and deleted items from either `start_time='Now'`
             or 'continuation' token.
         :paramtype mode: Literal["LatestVersion", "AllVersionsAndDeletes"]
-<<<<<<< HEAD
-        :keyword list[str] excluded_locations: Excluded locations to be skipped from preferred locations. The locations
-            in this list are specified as the names of the azure Cosmos locations like, 'West US', 'East US' and so on.
-        :keyword Callable response_hook: A callable invoked with the response metadata.
-=======
+        :keyword list[str] excluded_locations: Excluded locations to be skipped from preferred locations. The locations
+            in this list are specified as the names of the azure Cosmos locations like, 'West US', 'East US' and so on.
         :keyword response_hook: A callable invoked with the response metadata.
         :paramtype response_hook: Callable[[Mapping[str, str], Dict[str, Any]], None]
->>>>>>> 19241b26
         :returns: An AsyncItemPaged of items (dicts).
         :rtype: AsyncItemPaged[Dict[str, Any]]
         """
@@ -1259,14 +1250,8 @@
         :keyword str pre_trigger_include: trigger id to be used as pre operation trigger.
         :keyword str post_trigger_include: trigger id to be used as post operation trigger.
         :keyword str session_token: Token for use with Session consistency.
-<<<<<<< HEAD
-        :keyword str etag: An ETag value, or the wildcard character (*). Used to check if the resource
-            has changed, and act according to the condition specified by the `match_condition` parameter.
-        :keyword ~azure.core.MatchConditions match_condition: The match condition to use upon the etag.
-        :keyword list[str] excluded_locations: Excluded locations to be skipped from preferred locations. The locations
-            in this list are specified as the names of the azure Cosmos locations like, 'West US', 'East US' and so on.
-=======
->>>>>>> 19241b26
+        :keyword list[str] excluded_locations: Excluded locations to be skipped from preferred locations. The locations
+            in this list are specified as the names of the azure Cosmos locations like, 'West US', 'East US' and so on.
         :keyword Callable response_hook: A callable invoked with the response metadata.
         :rtype: None
         """
