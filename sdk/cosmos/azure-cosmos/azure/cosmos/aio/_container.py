--- conflicted
+++ resolved
@@ -32,11 +32,8 @@
 from azure.core.tracing.decorator_async import distributed_trace_async  # type: ignore
 
 from ._cosmos_client_connection_async import CosmosClientConnection
-<<<<<<< HEAD
 from .._cosmos_responses import CosmosDict, CosmosList
-=======
 from ._scripts import ScriptsProxy
->>>>>>> 4a136a4b
 from .._base import (
     build_options as _build_options,
     validate_cache_staleness_value,
@@ -232,17 +229,12 @@
         :keyword Literal["High", "Low"] priority: Priority based execution allows users to set a priority for each
             request. Once the user has reached their provisioned throughput, low priority requests are throttled
             before high priority requests start getting throttled. Feature must first be enabled at the account level.
+        :keyword bool no_response: Indicates whether service should be instructed to skip
+            sending response payloads. When not specified explicitly here, the default value will be determined from
+            client-level options.
         :raises ~azure.cosmos.exceptions.CosmosHttpResponseError: Item with the given ID already exists.
-<<<<<<< HEAD
-        :returns: A CosmosDict representing the new item.
+        :returns: A CosmosDict representing the new item. The dict will be empty if `no_response` is specified.
         :rtype: CosmosDict
-=======
-        :keyword bool no_response: Indicates whether service should be instructed to skip
-            sending response payloads. When not specified explicitly here, the default value will be determined from 
-            client-level options.  
-        :returns: A dict representing the new item. The dict will be empty if `no_response` is specified.
-        :rtype: Dict[str, Any]
->>>>>>> 4a136a4b
         """
         if pre_trigger_include is not None:
             kwargs['pre_trigger_include'] = pre_trigger_include
@@ -270,7 +262,7 @@
         result = await self.client_connection.CreateItem(
             database_or_container_link=self.container_link, document=body, options=request_options, **kwargs
         )
-        return result or {}
+        return result
 
     @distributed_trace_async
     async def read_item(
@@ -755,18 +747,13 @@
         :keyword Literal["High", "Low"] priority: Priority based execution allows users to set a priority for each
             request. Once the user has reached their provisioned throughput, low priority requests are throttled
             before high priority requests start getting throttled. Feature must first be enabled at the account level.
+        :keyword bool no_response: Indicates whether service should be instructed to skip
+            sending response payloads. When not specified explicitly here, the default value will be determined from
+            client-level options.
         :raises ~azure.cosmos.exceptions.CosmosHttpResponseError: The given item could not be upserted.
-<<<<<<< HEAD
-        :returns: A CosmosDict representing the upserted item.
+        :returns: A CosmosDict representing the upserted item. The dict will be empty if
+            `no_response` is specified.
         :rtype: CosmosDict
-=======
-        :keyword bool no_response: Indicates whether service should be instructed to skip
-            sending response payloads. When not specified explicitly here, the default value will be determined from 
-            client-level options.  
-        :returns: A dict representing the item after the upsert operation went through. The dict will be empty if 
-            `no_response` is specified.
-        :rtype: Dict[str, Any]
->>>>>>> 4a136a4b
         """
         if pre_trigger_include is not None:
             kwargs['pre_trigger_include'] = pre_trigger_include
@@ -833,19 +820,14 @@
         :keyword Literal["High", "Low"] priority: Priority based execution allows users to set a priority for each
             request. Once the user has reached their provisioned throughput, low priority requests are throttled
             before high priority requests start getting throttled. Feature must first be enabled at the account level.
-        :raises ~azure.cosmos.exceptions.CosmosHttpResponseError: The replace failed or the item with
+        :keyword bool no_response: Indicates whether service should be instructed to skip
+            sending response payloads. When not specified explicitly here, the default value will be determined from
+            client-level options.
+        :raises ~azure.cosmos.exceptions.CosmosHttpResponseError: The replace operation failed or the item with
             given id does not exist.
-<<<<<<< HEAD
-        :returns: A dict representing the item after replace went through.
+        :returns: A CosmosDict representing the item after replace went through. The dict will be empty if `no_response`
+            is specified.
         :rtype: CosmosDict
-=======
-        :keyword bool no_response: Indicates whether service should be instructed to skip
-            sending response payloads. When not specified explicitly here, the default value will be determined from 
-            client-level options.  
-        :returns: A dict representing the item after replace went through. The dict will be empty if `no_response` 
-            is specified.
-        :rtype: Dict[str, Any]
->>>>>>> 4a136a4b
         """
         item_link = self._get_document_link(item)
         if pre_trigger_include is not None:
@@ -872,7 +854,7 @@
         result = await self.client_connection.ReplaceItem(
             document_link=item_link, new_document=body, options=request_options, **kwargs
         )
-        return result or {}
+        return result
 
     @distributed_trace_async
     async def patch_item(
@@ -913,17 +895,13 @@
         :keyword Literal["High", "Low"] priority: Priority based execution allows users to set a priority for each
             request. Once the user has reached their provisioned throughput, low priority requests are throttled
             before high priority requests start getting throttled. Feature must first be enabled at the account level.
-<<<<<<< HEAD
-        :returns: A CosmosDict representing the item after the patch operations went through.
-=======
         :keyword bool no_response: Indicates whether service should be instructed to skip
-            sending response payloads. When not specified explicitly here, the default value will be determined from 
-            client-level options.  
-        :returns: A dict representing the item after the patch operation went through. The dict will be empty if 
-            `no_response` is specified.
->>>>>>> 4a136a4b
+            sending response payloads. When not specified explicitly here, the default value will be determined from
+            client-level options.
         :raises ~azure.cosmos.exceptions.CosmosHttpResponseError: The patch operations failed or the item with
             given id does not exist.
+        :returns: A CosmosDict representing the item after the patch operations went through. The dict will be empty if
+            `no_response` is specified.
         :rtype: CosmosDict
         """
         if pre_trigger_include is not None:
@@ -951,7 +929,7 @@
         item_link = self._get_document_link(item)
         result = await self.client_connection.PatchItem(
             document_link=item_link, operations=patch_operations, options=request_options, **kwargs)
-        return result or {}
+        return result
 
     @distributed_trace_async
     async def delete_item(
