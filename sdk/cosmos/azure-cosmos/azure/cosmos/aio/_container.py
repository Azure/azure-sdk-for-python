# The MIT License (MIT)
# Copyright (c) 2021 Microsoft Corporation

# Permission is hereby granted, free of charge, to any person obtaining a copy
# of this software and associated documentation files (the "Software"), to deal
# in the Software without restriction, including without limitation the rights
# to use, copy, modify, merge, publish, distribute, sublicense, and/or sell
# copies of the Software, and to permit persons to whom the Software is
# furnished to do so, subject to the following conditions:

# The above copyright notice and this permission notice shall be included in all
# copies or substantial portions of the Software.

# THE SOFTWARE IS PROVIDED "AS IS", WITHOUT WARRANTY OF ANY KIND, EXPRESS OR
# IMPLIED, INCLUDING BUT NOT LIMITED TO THE WARRANTIES OF MERCHANTABILITY,
# FITNESS FOR A PARTICULAR PURPOSE AND NONINFRINGEMENT. IN NO EVENT SHALL THE
# AUTHORS OR COPYRIGHT HOLDERS BE LIABLE FOR ANY CLAIM, DAMAGES OR OTHER
# LIABILITY, WHETHER IN AN ACTION OF CONTRACT, TORT OR OTHERWISE, ARISING FROM,
# OUT OF OR IN CONNECTION WITH THE SOFTWARE OR THE USE OR OTHER DEALINGS IN THE
# SOFTWARE.

"""Create, read, update and delete items in the Azure Cosmos DB SQL API service.
"""
import asyncio # pylint: disable=do-not-import-asyncio
from datetime import datetime
from typing import (Any, Dict, Mapping, Optional, Sequence, Union, List, Tuple, cast, overload, AsyncIterable,
                    Callable, Type)
import warnings
from typing_extensions import Literal
from azure.core import MatchConditions
from azure.core.async_paging import AsyncItemPaged, AsyncList
from azure.core.tracing.decorator import distributed_trace
from azure.core.tracing.decorator_async import distributed_trace_async  # type: ignore
from azure.cosmos._change_feed.change_feed_utils import validate_kwargs

from ._cosmos_client_connection_async import CosmosClientConnection
from ._scripts import ScriptsProxy
from .. import _utils as utils
from .._base import (
    build_options as _build_options,
    validate_cache_staleness_value,
    _deserialize_throughput,
    _replace_throughput,
    GenerateGuidId,
    _build_properties_cache
)
from .._change_feed.feed_range_internal import FeedRangeInternalEpk
from .._cosmos_responses import CosmosDict, CosmosList
from .._constants import _Constants as Constants
from .._routing.routing_range import Range
from .._session_token_helpers import get_latest_session_token
from ..offer import ThroughputProperties
from ..partition_key import (
    NonePartitionKeyValue,
    _return_undefined_or_empty_partition_key,
    _get_partition_key_from_partition_key_definition, NullPartitionKeyValue, _PartitionKeyType
)
__all__ = ("ContainerProxy",)

# pylint: disable=protected-access, too-many-lines
# pylint: disable=missing-client-constructor-parameter-credential,missing-client-constructor-parameter-kwargs
# pylint: disable=too-many-public-methods
# pylint: disable=docstring-keyword-should-match-keyword-only

PartitionKeyType = Union[str, int, float, bool, Sequence[Union[str, int, float, bool, None]], None, Type[NonePartitionKeyValue], Type[NullPartitionKeyValue]]  # pylint: disable=line-too-long


class ContainerProxy:
    """An interface to interact with a specific DB Container.

    This class should not be instantiated directly. Instead, use the
    :func:`~azure.cosmos.aio.database.DatabaseProxy.get_container_client` method to get an existing
    container, or the :func:`~azure.cosmos.aio.database.DatabaseProxy.create_container` method to create a
    new container.

    A container in an Azure Cosmos DB SQL API database is a collection of
    documents, each of which is represented as an Item.

    :ivar str id: ID (name) of the container
    :ivar str session_token: The session token for the container.
    """

    def __init__(
        self,
        client_connection: CosmosClientConnection,
        database_link: str,
        id: str,
        properties: Optional[Dict[str, Any]] = None
    ) -> None:
        self.client_connection = client_connection
        self.container_cache_lock = asyncio.Lock()
        self.id = id
        self.database_link = database_link
        self.container_link = "{}/colls/{}".format(database_link, self.id)
        self._is_system_key: Optional[bool] = None
        self._scripts: Optional[ScriptsProxy] = None
        if properties:
            self.client_connection._set_container_properties_cache(self.container_link,
                                                                   _build_properties_cache(properties,
                                                                                           self.container_link))

    def __repr__(self) -> str:
        return "<ContainerProxy [{}]>".format(self.container_link)[:1024]

    async def _get_properties_with_options(self, options: Optional[Dict[str, Any]] = None) -> Dict[str, Any]:
        kwargs = {}
        if options and Constants.InternalOptions.EXCLUDED_LOCATIONS in options:
            kwargs[Constants.Kwargs.EXCLUDED_LOCATIONS] = options[Constants.InternalOptions.EXCLUDED_LOCATIONS]
        return await self._get_properties(**kwargs)

    async def _get_properties(self, **kwargs: Any) -> Dict[str, Any]:
        if self.container_link not in self.client_connection._container_properties_cache:
            async with self.container_cache_lock:
                if self.container_link not in self.client_connection._container_properties_cache:
                    await self.read(**kwargs)
        return self.client_connection._container_properties_cache[self.container_link]

    @property
    async def is_system_key(self) -> bool:
        if self._is_system_key is None:
            properties = await self._get_properties()
            self._is_system_key = (
                properties["partitionKey"]["systemKey"] if "systemKey" in properties["partitionKey"] else False
            )
        return self._is_system_key

    def __get_client_container_caches(self) -> Dict[str, Dict[str, Any]]:
        return self.client_connection._container_properties_cache

    @property
    def scripts(self) -> ScriptsProxy:
        if self._scripts is None:
            self._scripts = ScriptsProxy(self, self.client_connection, self.container_link)
        return self._scripts

    def _get_document_link(self, item_or_link: Union[str, Mapping[str, Any]]) -> str:
        if isinstance(item_or_link, str):
            return "{}/docs/{}".format(self.container_link, item_or_link)
        return item_or_link["_self"]

    def _get_conflict_link(self, conflict_or_link: Union[str, Mapping[str, Any]]) -> str:
        if isinstance(conflict_or_link, str):
            return "{}/conflicts/{}".format(self.container_link, conflict_or_link)
        return conflict_or_link["_self"]

    async def _set_partition_key(
        self,
        partition_key: _PartitionKeyType
    ) -> _PartitionKeyType:
        if partition_key == NonePartitionKeyValue:
            return _return_undefined_or_empty_partition_key(await self.is_system_key)
        if partition_key == NullPartitionKeyValue:
            return None
        return cast(Union[str, int, float, bool, List[Union[str, int, float, bool]]], partition_key)

    async def _get_epk_range_for_partition_key(
            self,
            partition_key_value: _PartitionKeyType,
            feed_options: Optional[Dict[str, Any]] = None) -> Range:
        container_properties = await self._get_properties_with_options(feed_options)
        partition_key_definition = container_properties["partitionKey"]
        partition_key = _get_partition_key_from_partition_key_definition(partition_key_definition)

        return partition_key._get_epk_range_for_partition_key(partition_key_value)

    @distributed_trace_async
    async def read(
        self,
        *,
        populate_partition_key_range_statistics: Optional[bool] = None,
        populate_quota_info: Optional[bool] = None,
        priority: Optional[Literal["High", "Low"]] = None,
        initial_headers: Optional[Dict[str, str]] = None,
        **kwargs: Any
    ) -> Dict[str, Any]:
        """Read the container properties.

        :keyword bool populate_partition_key_range_statistics: Enable returning partition key
            range statistics in response headers.
        :keyword bool populate_quota_info: Enable returning collection storage quota information in response headers.
        :keyword dict[str, str] initial_headers: Initial headers to be sent as part of the request.
        :keyword response_hook: A callable invoked with the response metadata.
        :paramtype response_hook: Callable[[Mapping[str, str], Dict[str, Any]], None]
        :keyword Literal["High", "Low"] priority: Priority based execution allows users to set a priority for each
            request. Once the user has reached their provisioned throughput, low priority requests are throttled
            before high priority requests start getting throttled. Feature must first be enabled at the account level.
        :raises ~azure.cosmos.exceptions.CosmosHttpResponseError: Raised if the container couldn't be retrieved.
            This includes if the container does not exist.
        :returns: Dict representing the retrieved container.
        :rtype: Dict[str, Any]
        """
        session_token = kwargs.get(Constants.Kwargs.SESSION_TOKEN)
        if session_token is not None:
            warnings.warn(
                "The 'session_token' flag does not apply to this method and is always ignored even if passed."
                " It will now be removed in the future.",
                DeprecationWarning)

        if priority is not None:
            kwargs[Constants.Kwargs.PRIORITY] = priority
        if initial_headers is not None:
            kwargs[Constants.Kwargs.INITIAL_HEADERS] = initial_headers
        request_options = _build_options(kwargs)
        if populate_partition_key_range_statistics is not None:
            request_options[
                Constants.InternalOptions.POPULATE_PARTITION_KEY_RANGE_STATISTICS
            ] = populate_partition_key_range_statistics
        if populate_quota_info is not None:
            request_options[Constants.InternalOptions.POPULATE_QUOTA_INFO] = populate_quota_info
        container = await self.client_connection.ReadContainer(self.container_link, options=request_options, **kwargs)
        # Only cache Container Properties that will not change in the lifetime of the container
        self.client_connection._set_container_properties_cache(self.container_link,  # pylint: disable=protected-access
                                                               _build_properties_cache(container, self.container_link))
        return container

    @distributed_trace_async
    async def create_item(
        self,
        body: Dict[str, Any],
        *,
        pre_trigger_include: Optional[str] = None,
        post_trigger_include: Optional[str] = None,
        indexing_directive: Optional[int] = None,
        enable_automatic_id_generation: bool = False,
        session_token: Optional[str] = None,
        initial_headers: Optional[Dict[str, str]] = None,
        priority: Optional[Literal["High", "Low"]] = None,
        no_response: Optional[bool] = None,
        retry_write: Optional[bool] = None,
        throughput_bucket: Optional[int] = None,
        **kwargs: Any
    ) -> CosmosDict:
        """Create an item in the container.

        To update or replace an existing item, use the
        :func:`ContainerProxy.upsert_item` method.

        :param dict[str, str] body: A dict-like object representing the item to create.
        :keyword str pre_trigger_include: trigger id to be used as pre operation trigger.
        :keyword str post_trigger_include: trigger id to be used as post operation trigger.
        :keyword indexing_directive: Enumerates the possible values to indicate whether the document should
            be omitted from indexing. Possible values include: 0 for Default, 1 for Exclude, or 2 for Include.
        :paramtype indexing_directive: Union[int, ~azure.cosmos.documents.IndexingDirective]
        :keyword bool enable_automatic_id_generation: Enable automatic id generation if no id present.
        :keyword str session_token: Token for use with Session consistency.
        :keyword dict[str, str] initial_headers: Initial headers to be sent as part of the request.
        :keyword list[str] excluded_locations: Excluded locations to be skipped from preferred locations. The locations
            in this list are specified as the names of the azure Cosmos locations like, 'West US', 'East US' and so on.
            If all preferred locations were excluded, primary/hub location will be used.
            This excluded_location will override existing excluded_locations in client level.
        :keyword response_hook: A callable invoked with the response metadata.
        :paramtype response_hook: Callable[[Mapping[str, str], Dict[str, Any]], None]
        :keyword Literal["High", "Low"] priority: Priority based execution allows users to set a priority for each
            request. Once the user has reached their provisioned throughput, low priority requests are throttled
            before high priority requests start getting throttled. Feature must first be enabled at the account level.
        :keyword bool no_response: Indicates whether service should be instructed to skip
            sending response payloads. When not specified explicitly here, the default value will be determined from
            client-level options.
        :keyword bool retry_write: Indicates whether the SDK should automatically retry this write operation, even if
            the operation is not guaranteed to be idempotent. This should only be enabled if the application can
            tolerate such risks or has logic to safely detect and handle duplicate operations.
        :keyword int throughput_bucket: The desired throughput bucket for the client
        :raises ~azure.cosmos.exceptions.CosmosHttpResponseError: Item with the given ID already exists.
        :returns: A CosmosDict representing the new item. The dict will be empty if `no_response` is specified.
        :rtype: ~azure.cosmos.CosmosDict[str, Any]
        """
        etag = kwargs.get(Constants.Kwargs.ETAG)
        if etag is not None:
            warnings.warn(
                "The 'etag' flag does not apply to this method and is always ignored even if passed."
                " It will now be removed in the future.",
                DeprecationWarning)
        match_condition = kwargs.get(Constants.Kwargs.MATCH_CONDITION)
        if match_condition is not None:
            warnings.warn(
                "The 'match_condition' flag does not apply to this method and is always ignored even if passed."
                " It will now be removed in the future.",
                DeprecationWarning)

        if pre_trigger_include is not None:
            kwargs[Constants.Kwargs.PRE_TRIGGER_INCLUDE] = pre_trigger_include
        if post_trigger_include is not None:
            kwargs[Constants.Kwargs.POST_TRIGGER_INCLUDE] = post_trigger_include
        if session_token is not None:
            kwargs[Constants.Kwargs.SESSION_TOKEN] = session_token
        if initial_headers is not None:
            kwargs[Constants.Kwargs.INITIAL_HEADERS] = initial_headers
        if priority is not None:
            kwargs[Constants.Kwargs.PRIORITY] = priority
        if no_response is not None:
            kwargs[Constants.Kwargs.NO_RESPONSE] = no_response
        if retry_write is not None:
            kwargs[Constants.Kwargs.RETRY_WRITE] = retry_write
        if throughput_bucket is not None:
            kwargs[Constants.Kwargs.THROUGHPUT_BUCKET] = throughput_bucket
        request_options = _build_options(kwargs)
        request_options[Constants.InternalOptions.DISABLE_AUTOMATIC_ID_GENERATION] = not enable_automatic_id_generation
        if indexing_directive is not None:
            request_options[Constants.InternalOptions.INDEXING_DIRECTIVE] = indexing_directive
        await self._get_properties_with_options(request_options)
        request_options[
            Constants.InternalOptions.CONTAINER_RID
        ] = self.__get_client_container_caches()[self.container_link]["_rid"]

        result = await self.client_connection.CreateItem(
            database_or_container_link=self.container_link, document=body, options=request_options, **kwargs
        )
        return result

    @distributed_trace_async
    async def read_item(
        self,
        item: Union[str, Mapping[str, Any]],
        partition_key: PartitionKeyType,
        *,
        post_trigger_include: Optional[str] = None,
        session_token: Optional[str] = None,
        initial_headers: Optional[Dict[str, str]] = None,
        max_integrated_cache_staleness_in_ms: Optional[int] = None,
        priority: Optional[Literal["High", "Low"]] = None,
        throughput_bucket: Optional[int] = None,
        **kwargs: Any
    ) -> CosmosDict:
        """Get the item identified by `item`.

        :param item: The ID (name) or dict representing item to retrieve.
        :type item: Union[str, Dict[str, Any]]
        :param partition_key: Partition key for the item to retrieve. If the partition key is set to None, it will try
            to fetch an item with a partition key of null. To learn more about using partition keys, see `here
            <https://github.com/Azure/azure-sdk-for-python/blob/main/sdk/cosmos/azure-cosmos/docs/PartitionKeys.md>`_.
        :type partition_key: Union[str, int, float, bool, Type[NonePartitionKeyValue], Type[NullPartitionKeyValue],
            None, Sequence[Union[str, int, float, bool, None]]]
        :keyword str post_trigger_include: trigger id to be used as post operation trigger.
        :keyword str session_token: Token for use with Session consistency.
        :keyword dict[str, str] initial_headers: Initial headers to be sent as part of the request.
        :keyword response_hook: A callable invoked with the response metadata.
        :paramtype response_hook: Callable[[Mapping[str, str], Dict[str, Any]], None]
        :keyword int max_integrated_cache_staleness_in_ms: The max cache staleness for the integrated cache in
            milliseconds. For accounts configured to use the integrated cache, using Session or Eventual consistency,
            responses are guaranteed to be no staler than this value.
        :keyword Literal["High", "Low"] priority: Priority based execution allows users to set a priority for each
            request. Once the user has reached their provisioned throughput, low priority requests are throttled
            before high priority requests start getting throttled. Feature must first be enabled at the account level.
        :keyword int throughput_bucket: The desired throughput bucket for the client
        :keyword list[str] excluded_locations: Excluded locations to be skipped from preferred locations. The locations
            in this list are specified as the names of the azure Cosmos locations like, 'West US', 'East US' and so on.
            If all preferred locations were excluded, primary/hub location will be used.
            This excluded_location will override existing excluded_locations in client level.
        :raises ~azure.cosmos.exceptions.CosmosHttpResponseError: The given item couldn't be retrieved.
        :returns: A CosmosDict representing the retrieved item.
        :rtype: ~azure.cosmos.CosmosDict[str, Any]

        .. admonition:: Example:

            .. literalinclude:: ../samples/examples_async.py
                :start-after: [START update_item]
                :end-before: [END update_item]
                :language: python
                :dedent: 0
                :caption: Get an item from the database and update one of its properties:
                :name: update_item
        """
        doc_link = self._get_document_link(item)
        if post_trigger_include is not None:
            kwargs[Constants.Kwargs.POST_TRIGGER_INCLUDE] = post_trigger_include
        if session_token is not None:
            kwargs[Constants.Kwargs.SESSION_TOKEN] = session_token
        if initial_headers is not None:
            kwargs[Constants.Kwargs.INITIAL_HEADERS] = initial_headers
        if priority is not None:
            kwargs[Constants.Kwargs.PRIORITY] = priority
        if throughput_bucket is not None:
            kwargs[Constants.Kwargs.THROUGHPUT_BUCKET] = throughput_bucket
        request_options = _build_options(kwargs)

        request_options[Constants.InternalOptions.PARTITION_KEY] = await self._set_partition_key(partition_key)
        if max_integrated_cache_staleness_in_ms is not None:
            validate_cache_staleness_value(max_integrated_cache_staleness_in_ms)
            request_options[
                Constants.InternalOptions.MAX_INTEGRATED_CACHE_STALENESS
            ] = max_integrated_cache_staleness_in_ms
        await self._get_properties_with_options(request_options)
        request_options[
            Constants.InternalOptions.CONTAINER_RID
        ] = self.__get_client_container_caches()[self.container_link]["_rid"]

        return await self.client_connection.ReadItem(document_link=doc_link, options=request_options, **kwargs)

    @distributed_trace
    def read_all_items(
        self,
        *,
        max_item_count: Optional[int] = None,
        session_token: Optional[str] = None,
        initial_headers: Optional[Dict[str, str]] = None,
        max_integrated_cache_staleness_in_ms: Optional[int] = None,
        priority: Optional[Literal["High", "Low"]] = None,
        throughput_bucket: Optional[int] = None,
        **kwargs: Any
    ) -> AsyncItemPaged[Dict[str, Any]]:
        """List all the items in the container.

        :keyword int max_item_count: Max number of items to be returned in the enumeration operation.
        :keyword str session_token: Token for use with Session consistency.
        :keyword dict[str, str] initial_headers: Initial headers to be sent as part of the request.
        :keyword response_hook: A callable invoked with the response metadata.
        :paramtype response_hook: Callable[[Mapping[str, str], Dict[str, Any]], None]
        :keyword int max_integrated_cache_staleness_in_ms: The max cache staleness for the integrated cache in
            milliseconds. For accounts configured to use the integrated cache, using Session or Eventual consistency,
            responses are guaranteed to be no staler than this value.
        :keyword Literal["High", "Low"] priority: Priority based execution allows users to set a priority for each
            request. Once the user has reached their provisioned throughput, low priority requests are throttled
            before high priority requests start getting throttled. Feature must first be enabled at the account level.
        :keyword int throughput_bucket: The desired throughput bucket for the client
        :keyword list[str] excluded_locations: Excluded locations to be skipped from preferred locations. The locations
            in this list are specified as the names of the azure Cosmos locations like, 'West US', 'East US' and so on.
            If all preferred locations were excluded, primary/hub location will be used.
            This excluded_location will override existing excluded_locations in client level.
        :returns: An AsyncItemPaged of items (dicts).
        :rtype: AsyncItemPaged[Dict[str, Any]]
        """
        if session_token is not None:
            kwargs[Constants.Kwargs.SESSION_TOKEN] = session_token
        if initial_headers is not None:
            kwargs[Constants.Kwargs.INITIAL_HEADERS] = initial_headers
        if priority is not None:
            kwargs[Constants.Kwargs.PRIORITY] = priority
        if throughput_bucket is not None:
            kwargs[Constants.Kwargs.THROUGHPUT_BUCKET] = throughput_bucket
        feed_options = _build_options(kwargs)
        if max_item_count is not None:
            feed_options[Constants.InternalOptions.MAX_ITEM_COUNT] = max_item_count
        if max_integrated_cache_staleness_in_ms:
            validate_cache_staleness_value(max_integrated_cache_staleness_in_ms)
            feed_options[
                Constants.InternalOptions.MAX_INTEGRATED_CACHE_STALENESS
            ] = max_integrated_cache_staleness_in_ms
        response_hook = kwargs.pop("response_hook", None)
        if response_hook and hasattr(response_hook, "clear"):
            response_hook.clear()
        if self.container_link in self.__get_client_container_caches():
            feed_options[
            Constants.InternalOptions.CONTAINER_RID
        ] = self.__get_client_container_caches()[self.container_link]["_rid"]
        kwargs[Constants.Kwargs.CONTAINER_PROPERTIES] = self._get_properties_with_options

        items = self.client_connection.ReadItems(
            collection_link=self.container_link, feed_options=feed_options, response_hook=response_hook, **kwargs
        )
        return items

    @distributed_trace_async
    async def read_items(
            self,
            items: Sequence[Tuple[str, PartitionKeyType]],
            *,
            max_concurrency: int = 10,
            consistency_level: Optional[str] = None,
            session_token: Optional[str] = None,
            initial_headers: Optional[Dict[str, str]] = None,
            excluded_locations: Optional[List[str]] = None,
            priority: Optional[Literal["High", "Low"]] = None,
            throughput_bucket: Optional[int] = None,
            **kwargs: Any
    ) -> CosmosList:
        """Reads multiple items from the container.

        This method is a batched point-read operation. It is more efficient than
        issuing multiple individual point reads.

        :param items: A list of tuples, where each tuple contains an item's ID and partition key.
        :type items: Sequence[Tuple[str, PartitionKeyType]]
        :keyword int max_concurrency: The maximum number of concurrent operations for the read_items
            request. Defaults to 10.
        :keyword str consistency_level: The consistency level to use for the request.
        :keyword str session_token: Token for use with Session consistency.
        :keyword dict[str, str] initial_headers: Initial headers to be sent as part of the request.
        :keyword list[str] excluded_locations: Excluded locations to be skipped from preferred locations.
        :keyword Literal["High", "Low"] priority: Priority based execution allows users to set a priority for each
            request. Once the user has reached their provisioned throughput, low priority requests are throttled
            before high priority requests start getting throttled. Feature must first be enabled at the account level.
        :keyword int throughput_bucket: The desired throughput bucket for the client
        :raises ~azure.cosmos.exceptions.CosmosHttpResponseError: The read-many operation failed.
        :returns: A CosmosList containing the retrieved items. Items that were not found are omitted from the list.
        :rtype: ~azure.cosmos.CosmosList
        """


        if session_token is not None:
            kwargs[Constants.Kwargs.SESSION_TOKEN] = session_token
        if initial_headers is not None:
            kwargs[Constants.Kwargs.INITIAL_HEADERS] = initial_headers
        if consistency_level is not None:
            kwargs[Constants.Kwargs.CONSISTENCY_LEVEL] = consistency_level
        if excluded_locations is not None:
            kwargs[Constants.Kwargs.EXCLUDED_LOCATIONS] = excluded_locations
        if priority is not None:
            kwargs[Constants.Kwargs.PRIORITY] = priority
        if throughput_bucket is not None:
            kwargs[Constants.Kwargs.THROUGHPUT_BUCKET] = throughput_bucket

        kwargs['max_concurrency'] = max_concurrency
        kwargs[Constants.Kwargs.CONTAINER_PROPERTIES] = self._get_properties_with_options
        query_options = _build_options(kwargs)
        await self._get_properties_with_options(query_options)
        query_options[Constants.InternalOptions.ENABLE_CROSS_PARTITION_QUERY] = True

        item_tuples = [(item_id, await self._set_partition_key(pk)) for item_id, pk in items]
        return await self.client_connection.read_items(
            collection_link=self.container_link,
            items=item_tuples,
            options= query_options,
            **kwargs)

    @overload
    def query_items(
            self,
            query: str,
            *,
            continuation_token_limit: Optional[int] = None,
            enable_scan_in_query: Optional[bool] = None,
            initial_headers: Optional[Dict[str, str]] = None,
            max_integrated_cache_staleness_in_ms: Optional[int] = None,
            max_item_count: Optional[int] = None,
            parameters: Optional[List[Dict[str, object]]] = None,
            partition_key: Optional[PartitionKeyType] = None,
            populate_index_metrics: Optional[bool] = None,
            populate_query_metrics: Optional[bool] = None,
            priority: Optional[Literal["High", "Low"]] = None,
            response_hook: Optional[Callable[[Mapping[str, str], Dict[str, Any]], None]] = None,
            session_token: Optional[str] = None,
            throughput_bucket: Optional[int] = None,
            **kwargs: Any
    ):
        """Return all results matching the given `query`.

        You can use any value for the container name in the FROM clause, but
        often the container name is used. In the examples below, the container
        name is "products," and is aliased as "p" for easier referencing in
        the WHERE clause.

        :param str query: The Azure Cosmos DB SQL query to execute.
        :keyword int continuation_token_limit: The size limit in kb of the response continuation token in the query
            response. Valid values are positive integers.
            A value of 0 is the same as not passing a value (default no limit).
        :keyword bool enable_scan_in_query: Allow scan on the queries which couldn't be served as
            indexing was opted out on the requested paths.
        :keyword list[str] excluded_locations: Excluded locations to be skipped from preferred locations. The locations
            in this list are specified as the names of the Azure Cosmos locations like, 'West US', 'East US' and so on.
            If all preferred locations were excluded, primary/hub location will be used.
            This excluded_location will override existing excluded_locations in client level.
        :keyword Dict[str, str] initial_headers: Initial headers to be sent as part of the request.
        :keyword int max_integrated_cache_staleness_in_ms: The max cache staleness for the integrated cache in
            milliseconds. For accounts configured to use the integrated cache, using Session or Eventual consistency,
            responses are guaranteed to be no staler than this value.
        :keyword int max_item_count: Max number of items to be returned in the enumeration operation.
        :keyword parameters: Optional array of parameters to the query.
            Each parameter is a dict() with 'name' and 'value' keys.
            Ignored if no query is provided.
        :paramtype parameters: [List[Dict[str, object]]]
        :keyword partition_key: Partition key at which the query request is targeted. If the partition key is set to
            None, it will perform a cross partition query. To learn more about using partition keys, see `here
            <https://github.com/Azure/azure-sdk-for-python/blob/main/sdk/cosmos/azure-cosmos/docs/PartitionKeys.md>`_.
        :paramtype partition_key: Union[str, int, float, bool, Type[NonePartitionKeyValue], Type[NullPartitionKeyValue],
            None, Sequence[Union[str, int, float, bool, None]]]
        :keyword bool populate_index_metrics: Used to obtain the index metrics to understand how the query engine used
            existing indexes and how it could use potential new indexes. Please note that this option will incur
            overhead, so it should be enabled only when debugging slow queries.
        :keyword bool populate_query_metrics: Enable returning query metrics in response headers.
        :keyword Literal["High", "Low"] priority: Priority based execution allows users to set a priority for each
            request. Once the user has reached their provisioned throughput, low priority requests are throttled
            before high priority requests start getting throttled. Feature must first be enabled at the account level.
        :keyword response_hook: A callable invoked with the response metadata.
        :paramtype response_hook: Callable[[Mapping[str, str], Dict[str, Any]], None]
        :keyword str session_token: Token for use with Session consistency.
        :keyword int throughput_bucket: The desired throughput bucket for the client.
        :returns: An Iterable of items (dicts).
        :rtype: ItemPaged[Dict[str, Any]]

        .. admonition:: Example:

            .. literalinclude:: ../samples/examples_async.py
                :start-after: [START query_items]
                :end-before: [END query_items]
                :language: python
                :dedent: 0
                :caption: Get all products that have not been discontinued:

            .. literalinclude:: ../samples/examples_async.py
                :start-after: [START query_items_param]
                :end-before: [END query_items_param]
                :language: python
                :dedent: 0
                :caption: Parameterized query to get all products that have been discontinued:
        """
        ...

    @overload
    def query_items(
            self,
            query: str,
            *,
            continuation_token_limit: Optional[int] = None,
            enable_scan_in_query: Optional[bool] = None,
            feed_range: Optional[Dict[str, Any]] = None,
            initial_headers: Optional[Dict[str, str]] = None,
            max_integrated_cache_staleness_in_ms: Optional[int] = None,
            max_item_count: Optional[int] = None,
            parameters: Optional[List[Dict[str, object]]] = None,
            populate_index_metrics: Optional[bool] = None,
            populate_query_metrics: Optional[bool] = None,
            priority: Optional[Literal["High", "Low"]] = None,
            response_hook: Optional[Callable[[Mapping[str, str], Dict[str, Any]], None]] = None,
            session_token: Optional[str] = None,
            throughput_bucket: Optional[int] = None,
            **kwargs: Any
    ):
        """Return all results matching the given `query`.

        You can use any value for the container name in the FROM clause, but
        often the container name is used. In the examples below, the container
        name is "products," and is aliased as "p" for easier referencing in
        the WHERE clause.

        :param str query: The Azure Cosmos DB SQL query to execute.
        :keyword int continuation_token_limit: The size limit in kb of the response continuation token in the query
            response. Valid values are positive integers.
            A value of 0 is the same as not passing a value (default no limit).
        :keyword bool enable_scan_in_query: Allow scan on the queries which couldn't be served as
            indexing was opted out on the requested paths.
        :keyword list[str] excluded_locations: Excluded locations to be skipped from preferred locations. The locations
            in this list are specified as the names of the Azure Cosmos locations like, 'West US', 'East US' and so on.
            If all preferred locations were excluded, primary/hub location will be used.
            This excluded_location will override existing excluded_locations in client level.
        :keyword Dict[str, Any] feed_range: The feed range that is used to define the scope.
        :keyword Dict[str, str] initial_headers: Initial headers to be sent as part of the request.
        :keyword int max_integrated_cache_staleness_in_ms: The max cache staleness for the integrated cache in
            milliseconds. For accounts configured to use the integrated cache, using Session or Eventual consistency,
            responses are guaranteed to be no staler than this value.
        :keyword int max_item_count: Max number of items to be returned in the enumeration operation.
        :keyword parameters: Optional array of parameters to the query.
            Each parameter is a dict() with 'name' and 'value' keys.
            Ignored if no query is provided.
        :paramtype parameters: [List[Dict[str, object]]]
        :keyword bool populate_index_metrics: Used to obtain the index metrics to understand how the query engine used
            existing indexes and how it could use potential new indexes. Please note that this option will incur
            overhead, so it should be enabled only when debugging slow queries.
        :keyword bool populate_query_metrics: Enable returning query metrics in response headers.
        :keyword Literal["High", "Low"] priority: Priority based execution allows users to set a priority for each
            request. Once the user has reached their provisioned throughput, low priority requests are throttled
            before high priority requests start getting throttled. Feature must first be enabled at the account level.
        :keyword response_hook: A callable invoked with the response metadata.
        :paramtype response_hook: Callable[[Mapping[str, str], Dict[str, Any]], None]
        :keyword str session_token: Token for use with Session consistency.
        :keyword int throughput_bucket: The desired throughput bucket for the client.
        :returns: An Iterable of items (dicts).
        :rtype: ItemPaged[Dict[str, Any]]

        .. admonition:: Example:

            .. literalinclude:: ../samples/examples_async.py
                :start-after: [START query_items]
                :end-before: [END query_items]
                :language: python
                :dedent: 0
                :caption: Get all products that have not been discontinued:

            .. literalinclude:: ../samples/examples_async.py
                :start-after: [START query_items_param]
                :end-before: [END query_items_param]
                :language: python
                :dedent: 0
                :caption: Parameterized query to get all products that have been discontinued:
        """
        ...

    @distributed_trace
    def query_items(
        self,
        *args: Any,
        **kwargs: Any
    ) -> AsyncItemPaged[Dict[str, Any]]:
        """Return all results matching the given `query`.

        You can use any value for the container name in the FROM clause, but
        often the container name is used. In the examples below, the container
        name is "products," and is aliased as "p" for easier referencing in
        the WHERE clause.

        :param Any args: args
        :keyword int continuation_token_limit: The size limit in kb of the response continuation token in the query
            response. Valid values are positive integers.
            A value of 0 is the same as not passing a value (default no limit).
        :keyword bool enable_cross_partition_query: Allows sending of more than one request to
            execute the query in the Azure Cosmos DB service.
            More than one request is necessary if the query is not scoped to single partition key value.
        :keyword bool enable_scan_in_query: Allow scan on the queries which couldn't be served as
            indexing was opted out on the requested paths.
        :keyword list[str] excluded_locations: Excluded locations to be skipped from preferred locations. The locations
            in this list are specified as the names of the Azure Cosmos locations like, 'West US', 'East US' and so on.
            If all preferred locations were excluded, primary/hub location will be used.
            This excluded_location will override existing excluded_locations in client level.
        :keyword Dict[str, Any] feed_range: The feed range that is used to define the scope.
        :keyword Dict[str, str] initial_headers: Initial headers to be sent as part of the request.
        :keyword int max_integrated_cache_staleness_in_ms: The max cache staleness for the integrated cache in
            milliseconds. For accounts configured to use the integrated cache, using Session or Eventual consistency,
            responses are guaranteed to be no staler than this value.
        :keyword int max_item_count: Max number of items to be returned in the enumeration operation.
        :keyword parameters: Optional array of parameters to the query.
            Each parameter is a dict() with 'name' and 'value' keys.
            Ignored if no query is provided.
        :paramtype parameters: [List[Dict[str, object]]]
        :keyword partition_key: Partition key at which the query request is targeted. If the partition key is set to
            None, it will perform a cross partition query. To learn more about using partition keys, see `here
            <https://github.com/Azure/azure-sdk-for-python/blob/main/sdk/cosmos/azure-cosmos/docs/PartitionKeys.md>`_.
        :paramtype partition_key: Union[str, int, float, bool, Type[NonePartitionKeyValue], Type[NullPartitionKeyValue],
            None, Sequence[Union[str, int, float, bool, None]]]
        :keyword bool populate_index_metrics: Used to obtain the index metrics to understand how the query engine used
            existing indexes and how it could use potential new indexes. Please note that this option will incur
            overhead, so it should be enabled only when debugging slow queries.
        :keyword bool populate_query_metrics: Enable returning query metrics in response headers.
        :keyword Literal["High", "Low"] priority: Priority based execution allows users to set a priority for each
            request. Once the user has reached their provisioned throughput, low priority requests are throttled
            before high priority requests start getting throttled. Feature must first be enabled at the account level.
        :keyword str query: The Azure Cosmos DB SQL query to execute.
        :keyword response_hook: A callable invoked with the response metadata.
        :paramtype response_hook: Callable[[Mapping[str, str], Dict[str, Any]], None]
        :keyword str session_token: Token for use with Session consistency.
        :keyword int throughput_bucket: The desired throughput bucket for the client.
        :returns: An Iterable of items (dicts).
        :rtype: ItemPaged[Dict[str, Any]]

        .. admonition:: Example:

            .. literalinclude:: ../samples/examples_async.py
                :start-after: [START query_items]
                :end-before: [END query_items]
                :language: python
                :dedent: 0
                :caption: Get all products that have not been discontinued:

            .. literalinclude:: ../samples/examples_async.py
                :start-after: [START query_items_param]
                :end-before: [END query_items_param]
                :language: python
                :dedent: 0
                :caption: Parameterized query to get all products that have been discontinued:
        """
        original_positional_arg_names = ["query"]
        utils.add_args_to_kwargs(original_positional_arg_names, args, kwargs)
        feed_options = _build_options(kwargs)

        # Update 'feed_options' from 'kwargs'
        if utils.valid_key_value_exist(kwargs, "max_item_count"):
            feed_options[Constants.InternalOptions.MAX_ITEM_COUNT] = kwargs.pop(Constants.Kwargs.MAX_ITEM_COUNT)
        if utils.valid_key_value_exist(kwargs, "populate_query_metrics"):
            feed_options[
                Constants.InternalOptions.POPULATE_QUERY_METRICS
            ] = kwargs.pop(Constants.Kwargs.POPULATE_QUERY_METRICS)
        if utils.valid_key_value_exist(kwargs, "populate_index_metrics"):
            feed_options[
                Constants.InternalOptions.POPULATE_INDEX_METRICS
            ] = kwargs.pop(Constants.Kwargs.POPULATE_INDEX_METRICS)
        if utils.valid_key_value_exist(kwargs, "enable_scan_in_query"):
            feed_options[
                Constants.InternalOptions.ENABLE_SCAN_IN_QUERY
            ] = kwargs.pop(Constants.Kwargs.ENABLE_SCAN_IN_QUERY)
        if utils.valid_key_value_exist(kwargs, "max_integrated_cache_staleness_in_ms"):
            max_integrated_cache_staleness_in_ms = kwargs.pop(Constants.Kwargs.MAX_INTEGRATED_CACHE_STALENESS)
            validate_cache_staleness_value(max_integrated_cache_staleness_in_ms)
            feed_options[
                Constants.InternalOptions.MAX_INTEGRATED_CACHE_STALENESS
            ] = max_integrated_cache_staleness_in_ms
        if utils.valid_key_value_exist(kwargs, "continuation_token_limit"):
            feed_options[
                Constants.InternalOptions.RESPONSE_CONTINUATION_TOKEN_LIMIT_IN_KB
            ] = kwargs.pop(Constants.Kwargs.RESPONSE_CONTINUATION_TOKEN_LIMIT_IN_KB)
        feed_options[Constants.InternalOptions.CORRELATED_ACTIVITY_ID] = GenerateGuidId()

        # Set query with 'query' and 'parameters' from kwargs
        if utils.valid_key_value_exist(kwargs, "parameters"):
            query = {"query": kwargs.pop("query", None), "parameters": kwargs.pop("parameters", None)}
        else:
            query = kwargs.pop("query", None)

        # Set method to get/cache container properties
        kwargs[Constants.Kwargs.CONTAINER_PROPERTIES] = self._get_properties_with_options

        utils.verify_exclusive_arguments(["feed_range", "partition_key"], **kwargs)
        # If 'partition_key' is provided, set 'partitionKey' in 'feed_options'
        if utils.valid_key_value_exist(kwargs, "partition_key"):
<<<<<<< HEAD
            partition_key = kwargs.pop("partition_key")
            feed_options[Constants.InternalOptions.PARTITION_KEY] = self._set_partition_key(partition_key)
        # If 'partition_key' or 'feed_range' is not provided, set 'enableCrossPartitionQuery' to True
        elif not utils.valid_key_value_exist(kwargs, "feed_range"):
            feed_options[Constants.InternalOptions.ENABLE_CROSS_PARTITION_QUERY] = True
=======
            feed_options["partitionKey"] = self._set_partition_key(kwargs["partition_key"])
        # If 'partition_key' or 'feed_range' is not provided, set 'enableCrossPartitionQuery' to True
        elif not utils.valid_key_value_exist(kwargs, "feed_range"):
            feed_options["enableCrossPartitionQuery"] = True
        kwargs.pop("partition_key", None)
>>>>>>> c334c854

        # Set 'response_hook'
        response_hook = kwargs.pop("response_hook", None)
        if response_hook and hasattr(response_hook, "clear"):
            response_hook.clear()

        items = self.client_connection.QueryItems(
            database_or_container_link=self.container_link,
            query=query,
            options=feed_options,
            partition_key=feed_options.get("partitionKey"),
            response_hook=response_hook,
            **kwargs
        )
        return items

    @overload
    def query_items_change_feed(
            self,
            *,
            max_item_count: Optional[int] = None,
            start_time: Optional[Union[datetime, Literal["Now", "Beginning"]]] = None,
            partition_key: PartitionKeyType,
            priority: Optional[Literal["High", "Low"]] = None,
            mode: Optional[Literal["LatestVersion", "AllVersionsAndDeletes"]] = None,
            response_hook: Optional[Callable[[Mapping[str, str], Dict[str, Any]], None]] = None,
            **kwargs: Any
    ) -> AsyncItemPaged[Dict[str, Any]]:
        """Get a sorted list of items that were changed, in the order in which they were modified.

        :keyword int max_item_count: Max number of items to be returned in the enumeration operation.
        :keyword start_time: The start time to start processing chang feed items.
            Beginning: Processing the change feed items from the beginning of the change feed.
            Now: Processing change feed from the current time, so only events for all future changes will be retrieved.
            ~datetime.datetime: processing change feed from a point of time. Provided value will be converted to UTC.
            By default, it is start from current ("Now")
        :paramtype start_time: Union[~datetime.datetime, Literal["Now", "Beginning"]]
        :keyword partition_key: The partition key that is used to define the scope
            (logical partition or a subset of a container). If the partition key is set to None, it will try to
            fetch an changes for an item with a partition key value of null. To learn more about using partition keys,
            see`here
            <https://github.com/Azure/azure-sdk-for-python/blob/main/sdk/cosmos/azure-cosmos/docs/PartitionKeys.md>`_.
        :paramtype partition_key: Union[str, int, float, bool, Type[NonePartitionKeyValue], Type[NullPartitionKeyValue],
            None, Sequence[Union[str, int, float, bool, None]]]
        :keyword Literal["High", "Low"] priority: Priority based execution allows users to set a priority for each
            request. Once the user has reached their provisioned throughput, low priority requests are throttled
            before high priority requests start getting throttled. Feature must first be enabled at the account level.
        :paramtype priority: Literal["High", "Low"]
        :keyword mode: The modes to query change feed. If `continuation` was passed, 'mode' argument will be ignored.
            LATEST_VERSION: Query latest items from 'start_time' or 'continuation' token.
            ALL_VERSIONS_AND_DELETES: Query all versions and deleted items from either `start_time='Now'`
            or 'continuation' token.
        :paramtype mode: Literal["LatestVersion", "AllVersionsAndDeletes"]
        :keyword list[str] excluded_locations: Excluded locations to be skipped from preferred locations. The locations
            in this list are specified as the names of the azure Cosmos locations like, 'West US', 'East US' and so on.
            If all preferred locations were excluded, primary/hub location will be used.
            This excluded_location will override existing excluded_locations in client level.
        :keyword response_hook: A callable invoked with the response metadata.
        :paramtype response_hook: Callable[[Mapping[str, str], Dict[str, Any]], None]
        :returns: An AsyncItemPaged of items (dicts).
        :rtype: AsyncItemPaged[Dict[str, Any]]
        """
        ...

    @overload
    def query_items_change_feed(
            self,
            *,
            feed_range: Dict[str, Any],
            max_item_count: Optional[int] = None,
            start_time: Optional[Union[datetime, Literal["Now", "Beginning"]]] = None,
            priority: Optional[Literal["High", "Low"]] = None,
            mode: Optional[Literal["LatestVersion", "AllVersionsAndDeletes"]] = None,
            response_hook: Optional[Callable[[Mapping[str, Any], Dict[str, Any]], None]] = None,
            **kwargs: Any
    ) -> AsyncItemPaged[Dict[str, Any]]:
        """Get a sorted list of items that were changed, in the order in which they were modified.

        :keyword Dict[str, Any] feed_range: The feed range that is used to define the scope.
        :keyword int max_item_count: Max number of items to be returned in the enumeration operation.
        :keyword start_time: The start time to start processing chang feed items.
            Beginning: Processing the change feed items from the beginning of the change feed.
            Now: Processing change feed from the current time, so only events for all future changes will be retrieved.
            ~datetime.datetime: processing change feed from a point of time. Provided value will be converted to UTC.
            By default, it is start from current ("Now")
        :paramtype start_time: Union[~datetime.datetime, Literal["Now", "Beginning"]]
        :keyword priority: Priority based execution allows users to set a priority for each
            request. Once the user has reached their provisioned throughput, low priority requests are throttled
            before high priority requests start getting throttled. Feature must first be enabled at the account level.
        :paramtype priority: Literal["High", "Low"]
        :keyword mode: The modes to query change feed. If `continuation` was passed, 'mode' argument will be ignored.
            LATEST_VERSION: Query latest items from 'start_time' or 'continuation' token.
            ALL_VERSIONS_AND_DELETES: Query all versions and deleted items from either `start_time='Now'`
            or 'continuation' token.
        :paramtype mode: Literal["LatestVersion", "AllVersionsAndDeletes"]
        :keyword list[str] excluded_locations: Excluded locations to be skipped from preferred locations. The locations
            in this list are specified as the names of the azure Cosmos locations like, 'West US', 'East US' and so on.
            If all preferred locations were excluded, primary/hub location will be used.
            This excluded_location will override existing excluded_locations in client level.
        :keyword response_hook: A callable invoked with the response metadata.
        :paramtype response_hook: Callable[[Mapping[str, str], Dict[str, Any]], None]
        :returns: An AsyncItemPaged of items (dicts).
        :rtype: AsyncItemPaged[Dict[str, Any]]
        """
        ...

    @overload
    def query_items_change_feed(
            self,
            *,
            continuation: str,
            max_item_count: Optional[int] = None,
            priority: Optional[Literal["High", "Low"]] = None,
            response_hook: Optional[Callable[[Mapping[str, Any], Dict[str, Any]], None]] = None,
            **kwargs: Any
    ) -> AsyncItemPaged[Dict[str, Any]]:
        """Get a sorted list of items that were changed, in the order in which they were modified.

        :keyword str continuation: The continuation token retrieved from previous response. It contains chang feed mode.
        :type continuation: str
        :keyword int max_item_count: Max number of items to be returned in the enumeration operation.
        :keyword priority: Priority based execution allows users to set a priority for each
            request. Once the user has reached their provisioned throughput, low priority requests are throttled
            before high priority requests start getting throttled. Feature must first be enabled at the account level.
        :paramtype priority: Literal["High", "Low"]
        :keyword list[str] excluded_locations: Excluded locations to be skipped from preferred locations. The locations
            in this list are specified as the names of the azure Cosmos locations like, 'West US', 'East US' and so on.
            If all preferred locations were excluded, primary/hub location will be used.
            This excluded_location will override existing excluded_locations in client level.
        :keyword response_hook: A callable invoked with the response metadata.
        :paramtype response_hook: Callable[[Mapping[str, str], Dict[str, Any]], None]
        :returns: An AsyncItemPaged of items (dicts).
        :rtype: AsyncItemPaged[Dict[str, Any]]
        """
        # pylint: enable=line-too-long
        ...

    @overload
    def query_items_change_feed(
            self,
            *,
            max_item_count: Optional[int] = None,
            start_time: Optional[Union[datetime, Literal["Now", "Beginning"]]] = None,
            priority: Optional[Literal["High", "Low"]] = None,
            mode: Optional[Literal["LatestVersion", "AllVersionsAndDeletes"]] = None,
            response_hook: Optional[Callable[[Mapping[str, Any], Dict[str, Any]], None]] = None,
            **kwargs: Any
    ) -> AsyncItemPaged[Dict[str, Any]]:
        """Get a sorted list of items that were changed in the entire container,
         in the order in which they were modified.

        :keyword int max_item_count: Max number of items to be returned in the enumeration operation.
        :keyword start_time: The start time to start processing chang feed items.
            Beginning: Processing the change feed items from the beginning of the change feed.
            Now: Processing change feed from the current time, so only events for all future changes will be retrieved.
            ~datetime.datetime: processing change feed from a point of time. Provided value will be converted to UTC.
            By default, it is start from current ("Now")
        :paramtype start_time: Union[~datetime.datetime, Literal["Now", "Beginning"]]
        :keyword priority: Priority based execution allows users to set a priority for each
            request. Once the user has reached their provisioned throughput, low priority requests are throttled
            before high priority requests start getting throttled. Feature must first be enabled at the account level.
        :paramtype priority: Literal["High", "Low"]
        :keyword mode: The modes to query change feed. If `continuation` was passed, 'mode' argument will be ignored.
            LATEST_VERSION: Query latest items from 'start_time' or 'continuation' token.
            ALL_VERSIONS_AND_DELETES: Query all versions and deleted items from either `start_time='Now'`
            or 'continuation' token.
        :paramtype mode: Literal["LatestVersion", "AllVersionsAndDeletes"]
        :keyword list[str] excluded_locations: Excluded locations to be skipped from preferred locations. The locations
            in this list are specified as the names of the azure Cosmos locations like, 'West US', 'East US' and so on.
            If all preferred locations were excluded, primary/hub location will be used.
            This excluded_location will override existing excluded_locations in client level.
        :keyword response_hook: A callable invoked with the response metadata.
        :paramtype response_hook: Callable[[Mapping[str, str], Dict[str, Any]], None]
        :returns: An AsyncItemPaged of items (dicts).
        :rtype: AsyncItemPaged[Dict[str, Any]]
        """
        ...

    @distributed_trace
    def query_items_change_feed( # pylint: disable=unused-argument
            self,
            **kwargs: Any
    ) -> AsyncItemPaged[Dict[str, Any]]:

        """Get a sorted list of items that were changed, in the order in which they were modified.

        :keyword str continuation: The continuation token retrieved from previous response. It contains chang feed mode.
        :keyword Dict[str, Any] feed_range: The feed range that is used to define the scope.
        :keyword partition_key: The partition key that is used to define the scope
            (logical partition or a subset of a container)
        :paramtype partition_key: Union[str, int, float, bool, Sequence[Union[str, int, float, bool, None]]]
        :keyword int max_item_count: Max number of items to be returned in the enumeration operation.
        :keyword start_time: The start time to start processing chang feed items.
            Beginning: Processing the change feed items from the beginning of the change feed.
            Now: Processing change feed from the current time, so only events for all future changes will be retrieved.
            ~datetime.datetime: processing change feed from a point of time. Provided value will be converted to UTC.
            By default, it is start from current ("Now")
        :paramtype start_time: Union[~datetime.datetime, Literal["Now", "Beginning"]]
        :keyword priority: Priority based execution allows users to set a priority for each
            request. Once the user has reached their provisioned throughput, low priority requests are throttled
            before high priority requests start getting throttled. Feature must first be enabled at the account level.
        :paramtype priority: Literal["High", "Low"]
        :keyword mode: The modes to query change feed. If `continuation` was passed, 'mode' argument will be ignored.
            LATEST_VERSION: Query latest items from 'start_time' or 'continuation' token.
            ALL_VERSIONS_AND_DELETES: Query all versions and deleted items from either `start_time='Now'`
            or 'continuation' token.
        :paramtype mode: Literal["LatestVersion", "AllVersionsAndDeletes"]
        :keyword list[str] excluded_locations: Excluded locations to be skipped from preferred locations. The locations
            in this list are specified as the names of the azure Cosmos locations like, 'West US', 'East US' and so on.
            If all preferred locations were excluded, primary/hub location will be used.
            This excluded_location will override existing excluded_locations in client level.
        :keyword response_hook: A callable invoked with the response metadata.
        :paramtype response_hook: Callable[[Mapping[str, str], Dict[str, Any]], None]
        :returns: An AsyncItemPaged of items (dicts).
        :rtype: AsyncItemPaged[Dict[str, Any]]
        """
        # pylint: disable=too-many-statements
        validate_kwargs(kwargs)
        feed_options = _build_options(kwargs)

        change_feed_state_context = {}
        if "mode" in kwargs:
            change_feed_state_context["mode"] = kwargs.pop("mode")
        if "partition_key_range_id" in kwargs:
            change_feed_state_context["partitionKeyRangeId"] = kwargs.pop("partition_key_range_id")
        if "is_start_from_beginning" in kwargs and kwargs.pop('is_start_from_beginning') is True:
            change_feed_state_context["startTime"] = "Beginning"
        elif "start_time" in kwargs:
            change_feed_state_context["startTime"] = kwargs.pop("start_time")
        if "partition_key" in kwargs:
            partition_key_value = kwargs.pop("partition_key")
            change_feed_state_context["partitionKey"] = self._set_partition_key(
                cast(PartitionKeyType, partition_key_value))
            change_feed_state_context["partitionKeyFeedRange"] = self._get_epk_range_for_partition_key(
                partition_key_value, feed_options)
        if "feed_range" in kwargs:
            change_feed_state_context["feedRange"] = kwargs.pop('feed_range')
        if "continuation" in feed_options:
            change_feed_state_context["continuation"] = feed_options.pop("continuation")

        feed_options[Constants.InternalOptions.CHANGE_FEED_STATE_CONTEXT] = change_feed_state_context
        feed_options[Constants.InternalOptions.CONTAINER_PROPERTIES] = self._get_properties_with_options(feed_options)

        response_hook = kwargs.pop("response_hook", None)
        if hasattr(response_hook, "clear"):
            response_hook.clear()

        if self.container_link in self.__get_client_container_caches():
            feed_options[
            Constants.InternalOptions.CONTAINER_RID
        ] = self.__get_client_container_caches()[self.container_link]["_rid"]

        result = self.client_connection.QueryItemsChangeFeed(
            self.container_link, options=feed_options, response_hook=response_hook, **kwargs
        )
        return result

    @distributed_trace_async
    async def upsert_item(
        self,
        body: Dict[str, Any],
        *,
        pre_trigger_include: Optional[str] = None,
        post_trigger_include: Optional[str] = None,
        session_token: Optional[str] = None,
        initial_headers: Optional[Dict[str, str]] = None,
        etag: Optional[str] = None,
        match_condition: Optional[MatchConditions] = None,
        priority: Optional[Literal["High", "Low"]] = None,
        no_response: Optional[bool] = None,
        retry_write: Optional[bool] = None,
        throughput_bucket: Optional[int] = None,
        **kwargs: Any
    ) -> CosmosDict:
        """Insert or update the specified item.

        If the item already exists in the container, it is replaced. If the item
        does not already exist, it is inserted.

        :param Dict[str, Any] body: A dict-like object representing the item to update or insert.
        :keyword str pre_trigger_include: trigger id to be used as pre operation trigger.
        :keyword str post_trigger_include: trigger id to be used as post operation trigger.
        :keyword str session_token: Token for use with Session consistency.
        :keyword dict[str, str] initial_headers: Initial headers to be sent as part of the request.
        :keyword str etag: An ETag value, or the wildcard character (*). Used to check if the resource
            has changed, and act according to the condition specified by the `match_condition` parameter.
        :keyword match_condition: The match condition to use upon the etag.
        :paramtype match_condition: ~azure.core.MatchConditions
        :keyword response_hook: A callable invoked with the response metadata.
        :paramtype response_hook: Callable[[Mapping[str, str], Dict[str, Any]], None]
        :keyword Literal["High", "Low"] priority: Priority based execution allows users to set a priority for each
            request. Once the user has reached their provisioned throughput, low priority requests are throttled
            before high priority requests start getting throttled. Feature must first be enabled at the account level.
        :keyword bool no_response: Indicates whether service should be instructed to skip
            sending response payloads. When not specified explicitly here, the default value will be determined from
            client-level options.
        :keyword bool retry_write: Indicates whether the SDK should automatically retry this write operation, even if
            the operation is not guaranteed to be idempotent. This should only be enabled if the application can
            tolerate such risks or has logic to safely detect and handle duplicate operations.
        :keyword int throughput_bucket: The desired throughput bucket for the client
        :keyword list[str] excluded_locations: Excluded locations to be skipped from preferred locations. The locations
            in this list are specified as the names of the azure Cosmos locations like, 'West US', 'East US' and so on.
            If all preferred locations were excluded, primary/hub location will be used.
            This excluded_location will override existing excluded_locations in client level.
        :raises ~azure.cosmos.exceptions.CosmosHttpResponseError: The given item could not be upserted.
        :returns: A CosmosDict representing the upserted item. The dict will be empty if
            `no_response` is specified.
        :rtype: ~azure.cosmos.CosmosDict[str, Any]
        """
        if pre_trigger_include is not None:
            kwargs[Constants.Kwargs.PRE_TRIGGER_INCLUDE] = pre_trigger_include
        if post_trigger_include is not None:
            kwargs[Constants.Kwargs.POST_TRIGGER_INCLUDE] = post_trigger_include
        if session_token is not None:
            kwargs[Constants.Kwargs.SESSION_TOKEN] = session_token
        if initial_headers is not None:
            kwargs[Constants.Kwargs.INITIAL_HEADERS] = initial_headers
        if priority is not None:
            kwargs[Constants.Kwargs.PRIORITY] = priority
        if etag is not None:
            kwargs[Constants.Kwargs.ETAG] = etag
        if match_condition is not None:
            kwargs[Constants.Kwargs.MATCH_CONDITION] = match_condition
        if no_response is not None:
            kwargs[Constants.Kwargs.NO_RESPONSE] = no_response
        if retry_write is not None:
            kwargs[Constants.Kwargs.RETRY_WRITE] = retry_write
        if throughput_bucket is not None:
            kwargs[Constants.Kwargs.THROUGHPUT_BUCKET] = throughput_bucket
        request_options = _build_options(kwargs)
        request_options[Constants.InternalOptions.DISABLE_AUTOMATIC_ID_GENERATION] = True
        await self._get_properties_with_options(request_options)
        request_options[
            Constants.InternalOptions.CONTAINER_RID
        ] = self.__get_client_container_caches()[self.container_link]["_rid"]

        result = await self.client_connection.UpsertItem(
            database_or_container_link=self.container_link,
            document=body,
            options=request_options,
            **kwargs
        )
        return result

    @distributed_trace_async
    async def replace_item(
        self,
        item: Union[str, Mapping[str, Any]],
        body: Dict[str, Any],
        *,
        pre_trigger_include: Optional[str] = None,
        post_trigger_include: Optional[str] = None,
        session_token: Optional[str] = None,
        initial_headers: Optional[Dict[str, str]] = None,
        etag: Optional[str] = None,
        match_condition: Optional[MatchConditions] = None,
        priority: Optional[Literal["High", "Low"]] = None,
        no_response: Optional[bool] = None,
        retry_write: Optional[bool] = None,
        throughput_bucket: Optional[int] = None,
        **kwargs: Any
    ) -> CosmosDict:
        """Replaces the specified item if it exists in the container.

        If the item does not already exist in the container, an exception is raised.

        :param item: The ID (name) or dict representing item to be replaced.
        :type item: Union[str, Dict[str, Any]]
        :param Dict[str, Any] body: A dict representing the item to replace.
        :keyword str pre_trigger_include: trigger id to be used as pre operation trigger.
        :keyword str post_trigger_include: trigger id to be used as post operation trigger.
        :keyword str session_token: Token for use with Session consistency.
        :keyword dict[str, str] initial_headers: Initial headers to be sent as part of the request.
        :keyword str etag: An ETag value, or the wildcard character (*). Used to check if the resource
            has changed, and act according to the condition specified by the `match_condition` parameter.
        :keyword match_condition: The match condition to use upon the etag.
        :paramtype match_condition: ~azure.core.MatchConditions
        :keyword response_hook: A callable invoked with the response metadata.
        :paramtype response_hook: Callable[[Mapping[str, str], Dict[str, Any]], None]
        :keyword Literal["High", "Low"] priority: Priority based execution allows users to set a priority for each
            request. Once the user has reached their provisioned throughput, low priority requests are throttled
            before high priority requests start getting throttled. Feature must first be enabled at the account level.
        :keyword bool no_response: Indicates whether service should be instructed to skip
            sending response payloads. When not specified explicitly here, the default value will be determined from
            client-level options.
        :keyword bool retry_write: Indicates whether the SDK should automatically retry this write operation, even if
            the operation is not guaranteed to be idempotent. This should only be enabled if the application can
            tolerate such risks or has logic to safely detect and handle duplicate operations.
        :keyword int throughput_bucket: The desired throughput bucket for the client
        :keyword list[str] excluded_locations: Excluded locations to be skipped from preferred locations. The locations
            in this list are specified as the names of the azure Cosmos locations like, 'West US', 'East US' and so on.
            If all preferred locations were excluded, primary/hub location will be used.
            This excluded_location will override existing excluded_locations in client level.
        :raises ~azure.cosmos.exceptions.CosmosHttpResponseError: The replace operation failed or the item with
            given id does not exist.
        :returns: A CosmosDict representing the item after replace went through. The dict will be empty if `no_response`
            is specified.
        :rtype: ~azure.cosmos.CosmosDict[str, Any]
        """
        item_link = self._get_document_link(item)
        if pre_trigger_include is not None:
            kwargs[Constants.Kwargs.PRE_TRIGGER_INCLUDE] = pre_trigger_include
        if post_trigger_include is not None:
            kwargs[Constants.Kwargs.POST_TRIGGER_INCLUDE] = post_trigger_include
        if session_token is not None:
            kwargs[Constants.Kwargs.SESSION_TOKEN] = session_token
        if initial_headers is not None:
            kwargs[Constants.Kwargs.INITIAL_HEADERS] = initial_headers
        if priority is not None:
            kwargs[Constants.Kwargs.PRIORITY] = priority
        if etag is not None:
            kwargs[Constants.Kwargs.ETAG] = etag
        if match_condition is not None:
            kwargs[Constants.Kwargs.MATCH_CONDITION] = match_condition
        if no_response is not None:
            kwargs[Constants.Kwargs.NO_RESPONSE] = no_response
        if retry_write is not None:
            kwargs[Constants.Kwargs.RETRY_WRITE] = retry_write
        if throughput_bucket is not None:
            kwargs[Constants.Kwargs.THROUGHPUT_BUCKET] = throughput_bucket
        request_options = _build_options(kwargs)
        request_options[Constants.InternalOptions.DISABLE_AUTOMATIC_ID_GENERATION] = True
        await self._get_properties_with_options(request_options)
        request_options[
            Constants.InternalOptions.CONTAINER_RID
        ] = self.__get_client_container_caches()[self.container_link]["_rid"]

        result = await self.client_connection.ReplaceItem(
            document_link=item_link, new_document=body, options=request_options, **kwargs
        )
        return result

    @distributed_trace_async
    async def patch_item(
        self,
        item: Union[str, Dict[str, Any]],
        partition_key: PartitionKeyType,
        patch_operations: List[Dict[str, Any]],
        *,
        filter_predicate: Optional[str] = None,
        pre_trigger_include: Optional[str] = None,
        post_trigger_include: Optional[str] = None,
        session_token: Optional[str] = None,
        etag: Optional[str] = None,
        match_condition: Optional[MatchConditions] = None,
        priority: Optional[Literal["High", "Low"]] = None,
        no_response: Optional[bool] = None,
        retry_write: Optional[bool] = None,
        throughput_bucket: Optional[int] = None,
        **kwargs: Any
    ) -> CosmosDict:
        """ Patches the specified item with the provided operations if it
         exists in the container.

        If the item does not already exist in the container, an exception is raised.

        :param item: The ID (name) or dict representing item to be patched.
        :type item: Union[str, Dict[str, Any]]
        :param partition_key: The partition key of the object to patch. If the partition key is set to None,
            it will try to patch an item with a partition key value of null. To learn more about using partition keys,
            see `here
            <https://github.com/Azure/azure-sdk-for-python/blob/main/sdk/cosmos/azure-cosmos/docs/PartitionKeys.md>`_.
        :type partition_key: Union[str, int, float, bool, Type[NonePartitionKeyValue], Type[NullPartitionKeyValue],
            None, Sequence[Union[str, int, float, bool, None]]]
        :param patch_operations: The list of patch operations to apply to the item.
        :type patch_operations: List[Dict[str, Any]]
        :keyword str filter_predicate: conditional filter to apply to Patch operations.
        :keyword str pre_trigger_include: trigger id to be used as pre operation trigger.
        :keyword str post_trigger_include: trigger id to be used as post operation trigger.
        :keyword str session_token: Token for use with Session consistency.
        :keyword str etag: An ETag value, or the wildcard character (*). Used to check if the resource
            has changed, and act according to the condition specified by the `match_condition` parameter.
        :keyword ~azure.core.MatchConditions match_condition: The match condition to use upon the etag.
        :keyword response_hook: A callable invoked with the response metadata.
        :paramtype response_hook: Callable[[Mapping[str, str], Dict[str, Any]], None]
        :keyword Literal["High", "Low"] priority: Priority based execution allows users to set a priority for each
            request. Once the user has reached their provisioned throughput, low priority requests are throttled
            before high priority requests start getting throttled. Feature must first be enabled at the account level.
        :keyword bool no_response: Indicates whether service should be instructed to skip
            sending response payloads. When not specified explicitly here, the default value will be determined from
            client-level options.
        :keyword bool retry_write: Indicates whether the SDK should automatically retry this write operation, even if
            the operation is not guaranteed to be idempotent. This should only be enabled if the application can
            tolerate such risks or has logic to safely detect and handle duplicate operations.
        :keyword int throughput_bucket: The desired throughput bucket for the client
        :keyword list[str] excluded_locations: Excluded locations to be skipped from preferred locations. The locations
            in this list are specified as the names of the azure Cosmos locations like, 'West US', 'East US' and so on.
            If all preferred locations were excluded, primary/hub location will be used.
            This excluded_location will override existing excluded_locations in client level.
        :raises ~azure.cosmos.exceptions.CosmosHttpResponseError: The patch operations failed or the item with
            given id does not exist.
        :returns: A CosmosDict representing the item after the patch operations went through. The dict will be empty if
            `no_response` is specified.
        :rtype: ~azure.cosmos.CosmosDict[str, Any]
        """
        if pre_trigger_include is not None:
            kwargs[Constants.Kwargs.PRE_TRIGGER_INCLUDE] = pre_trigger_include
        if post_trigger_include is not None:
            kwargs[Constants.Kwargs.POST_TRIGGER_INCLUDE] = post_trigger_include
        if session_token is not None:
            kwargs[Constants.Kwargs.SESSION_TOKEN] = session_token
        if priority is not None:
            kwargs[Constants.Kwargs.PRIORITY] = priority
        if etag is not None:
            kwargs[Constants.Kwargs.ETAG] = etag
        if match_condition is not None:
            kwargs[Constants.Kwargs.MATCH_CONDITION] = match_condition
        if no_response is not None:
            kwargs[Constants.Kwargs.NO_RESPONSE] = no_response
        if retry_write is not None:
            kwargs[Constants.Kwargs.RETRY_WRITE] = retry_write
        if throughput_bucket is not None:
            kwargs[Constants.Kwargs.THROUGHPUT_BUCKET] = throughput_bucket
        request_options = _build_options(kwargs)
        request_options[Constants.InternalOptions.DISABLE_AUTOMATIC_ID_GENERATION] = True
        request_options[Constants.InternalOptions.PARTITION_KEY] = await self._set_partition_key(partition_key)
        if filter_predicate is not None:
            request_options[Constants.InternalOptions.FILTER_PREDICATE] = filter_predicate
        await self._get_properties_with_options(request_options)
        request_options[
            Constants.InternalOptions.CONTAINER_RID
        ] = self.__get_client_container_caches()[self.container_link]["_rid"]

        item_link = self._get_document_link(item)
        result = await self.client_connection.PatchItem(
            document_link=item_link, operations=patch_operations, options=request_options, **kwargs)
        return result

    @distributed_trace_async
    async def delete_item(
        self,
        item: Union[str, Mapping[str, Any]],
        partition_key: PartitionKeyType,
        *,
        pre_trigger_include: Optional[str] = None,
        post_trigger_include: Optional[str] = None,
        session_token: Optional[str] = None,
        initial_headers: Optional[Dict[str, str]] = None,
        etag: Optional[str] = None,
        match_condition: Optional[MatchConditions] = None,
        priority: Optional[Literal["High", "Low"]] = None,
        retry_write: Optional[bool] = None,
        throughput_bucket: Optional[int] = None,
        **kwargs: Any
    ) -> None:
        """Delete the specified item from the container.

        If the item does not already exist in the container, an exception is raised.

        :param item: The ID (name) or dict representing item to be deleted.
        :type item: Union[str, Dict[str, Any]]
        :param partition_key: Specifies the partition key value for the item. If the partition key is set to None,
            it will try to delete an item with a partition key value of null. To learn more about using partition keys,
            see `here
            <https://github.com/Azure/azure-sdk-for-python/blob/main/sdk/cosmos/azure-cosmos/docs/PartitionKeys.md>`_.
        :type partition_key: Union[str, int, float, bool, Type[NonePartitionKeyValue], Type[NullPartitionKeyValue],
            None, Sequence[Union[str, int, float, bool, None]]]
        :keyword str pre_trigger_include: trigger id to be used as pre operation trigger.
        :keyword str post_trigger_include: trigger id to be used as post operation trigger.
        :keyword str session_token: Token for use with Session consistency.
        :keyword dict[str, str] initial_headers: Initial headers to be sent as part of the request.
        :keyword str etag: An ETag value, or the wildcard character (*). Used to check if the resource
            has changed, and act according to the condition specified by the `match_condition` parameter.
        :keyword match_condition: The match condition to use upon the etag.
        :paramtype match_condition: ~azure.core.MatchConditions
        :keyword Literal["High", "Low"] priority: Priority based execution allows users to set a priority for each
            request. Once the user has reached their provisioned throughput, low priority requests are throttled
            before high priority requests start getting throttled. Feature must first be enabled at the account level.
        :keyword list[str] excluded_locations: Excluded locations to be skipped from preferred locations. The locations
            in this list are specified as the names of the azure Cosmos locations like, 'West US', 'East US' and so on.
            If all preferred locations were excluded, primary/hub location will be used.
            This excluded_location will override existing excluded_locations in client level.
        :keyword bool retry_write: Indicates whether the SDK should automatically retry this write operation, even if
            the operation is not guaranteed to be idempotent. This should only be enabled if the application can
            tolerate such risks or has logic to safely detect and handle duplicate operations.
        :keyword response_hook: A callable invoked with the response metadata.
        :paramtype response_hook: Callable[[Mapping[str, str], None], None]
        :keyword int throughput_bucket: The desired throughput bucket for the client
        :raises ~azure.cosmos.exceptions.CosmosHttpResponseError: The item wasn't deleted successfully.
        :raises ~azure.cosmos.exceptions.CosmosResourceNotFoundError: The item does not exist in the container.
        :rtype: None
        """
        if pre_trigger_include is not None:
            kwargs[Constants.Kwargs.PRE_TRIGGER_INCLUDE] = pre_trigger_include
        if post_trigger_include is not None:
            kwargs[Constants.Kwargs.POST_TRIGGER_INCLUDE] = post_trigger_include
        if session_token is not None:
            kwargs[Constants.Kwargs.SESSION_TOKEN] = session_token
        if initial_headers is not None:
            kwargs[Constants.Kwargs.INITIAL_HEADERS] = initial_headers
        if etag is not None:
            kwargs[Constants.Kwargs.ETAG] = etag
        if match_condition is not None:
            kwargs[Constants.Kwargs.MATCH_CONDITION] = match_condition
        if priority is not None:
            kwargs[Constants.Kwargs.PRIORITY] = priority
        if retry_write is not None:
            kwargs[Constants.Kwargs.RETRY_WRITE] = retry_write
        if throughput_bucket is not None:
            kwargs[Constants.Kwargs.THROUGHPUT_BUCKET] = throughput_bucket
        request_options = _build_options(kwargs)
        request_options[Constants.InternalOptions.PARTITION_KEY] = await self._set_partition_key(partition_key)
        await self._get_properties_with_options(request_options)
        request_options[
            Constants.InternalOptions.CONTAINER_RID
        ] = self.__get_client_container_caches()[self.container_link]["_rid"]

        document_link = self._get_document_link(item)
        await self.client_connection.DeleteItem(document_link=document_link, options=request_options, **kwargs)

    @distributed_trace_async
    async def get_throughput(
            self,
            *,
            response_hook: Optional[Callable[[Mapping[str, Any], List[Dict[str, Any]]], None]] = None,
            **kwargs: Any
    ) -> ThroughputProperties:
        """Get the ThroughputProperties object for this container.

        If no ThroughputProperties already exists for the container, an exception is raised.

        :keyword response_hook: A callable invoked with the response metadata.
        :paramtype response_hook: Callable[[Dict[str, str], List[Dict[str, Any]]], None]
        :raises ~azure.cosmos.exceptions.CosmosHttpResponseError: No throughput properties exist for the container
            or the throughput properties could not be retrieved.
        :returns: ThroughputProperties for the container.
        :rtype: ~azure.cosmos.offer.ThroughputProperties
        """
        throughput_properties: List[Dict[str, Any]]
        properties = await self._get_properties()
        link = properties["_self"]
        query_spec = {
            "query": "SELECT * FROM root r WHERE r.resource=@link",
            "parameters": [{"name": "@link", "value": link}],
        }
        options = {"containerRID": properties["_rid"]}
        throughput_properties = [throughput async for throughput in
                                 self.client_connection.QueryOffers(query_spec, options, **kwargs)]

        if response_hook:
            response_hook(self.client_connection.last_response_headers, throughput_properties)

        return _deserialize_throughput(throughput=throughput_properties)

    @distributed_trace_async
    async def replace_throughput(
        self,
        throughput: Union[int, ThroughputProperties],
        **kwargs: Any
    ) -> ThroughputProperties:
        """Replace the container's throughput.

        If no ThroughputProperties already exist for the container, an exception is raised.

        :param throughput: The throughput to be set.
        :type throughput: Union[int, ~azure.cosmos.ThroughputProperties]
        :keyword response_hook: A callable invoked with the response metadata.
        :paramtype response_hook: Callable[[Dict[str, str], Dict[str, Any]], None]
        :raises ~azure.cosmos.exceptions.CosmosHttpResponseError: No throughput properties exist for the container
            or the throughput properties could not be updated.
        :returns: ThroughputProperties for the container, updated with new throughput.
        :rtype: ~azure.cosmos.offer.ThroughputProperties
        """
        throughput_properties: List[Dict[str, Any]]
        properties = await self._get_properties()
        link = properties["_self"]
        query_spec = {
            "query": "SELECT * FROM root r WHERE r.resource=@link",
            "parameters": [{"name": "@link", "value": link}],
        }
        options = {"containerRID": properties["_rid"]}
        throughput_properties = [throughput async for throughput in
                                 self.client_connection.QueryOffers(query_spec, options, **kwargs)]

        new_offer = throughput_properties[0].copy()
        _replace_throughput(throughput=throughput, new_throughput_properties=new_offer)
        data = await self.client_connection.ReplaceOffer(offer_link=throughput_properties[0]["_self"],
                                                         offer=throughput_properties[0], **kwargs)

        return ThroughputProperties(offer_throughput=data["content"]["offerThroughput"], properties=data)

    @distributed_trace
    def list_conflicts(
        self,
        *,
        max_item_count: Optional[int] = None,
        response_hook: Optional[Callable[[Mapping[str, Any], AsyncItemPaged[Dict[str, Any]]], None]] = None,
        **kwargs: Any
    ) -> AsyncItemPaged[Dict[str, Any]]:
        """List all the conflicts in the container.

        :keyword int max_item_count: Max number of items to be returned in the enumeration operation.
        :keyword response_hook: A callable invoked with the response metadata.
        :paramtype response_hook: Callable[[Dict[str, str], AsyncItemPaged[Dict[str, Any]]], None]
        :returns: An AsyncItemPaged of conflicts (dicts).
        :rtype: AsyncItemPaged[Dict[str, Any]]
        """
        feed_options = _build_options(kwargs)
        if max_item_count is not None:
            feed_options[Constants.InternalOptions.MAX_ITEM_COUNT] = max_item_count
        if self.container_link in self.__get_client_container_caches():
            feed_options[
            Constants.InternalOptions.CONTAINER_RID
        ] = self.__get_client_container_caches()[self.container_link]["_rid"]

        result = self.client_connection.ReadConflicts(
            collection_link=self.container_link, feed_options=feed_options, **kwargs
        )
        if response_hook:
            response_hook(self.client_connection.last_response_headers, result)
        return result

    @distributed_trace
    def query_conflicts(
        self,
        query: str,
        *,
        parameters: Optional[List[Dict[str, object]]] = None,
        partition_key: Optional[PartitionKeyType] = None,
        max_item_count: Optional[int] = None,
        response_hook: Optional[Callable[[Mapping[str, Any], AsyncItemPaged[Dict[str, Any]]], None]] = None,
        **kwargs: Any
    ) -> AsyncItemPaged[Dict[str, Any]]:
        """Return all conflicts matching a given `query`.

        :param str query: The Azure Cosmos DB SQL query to execute.
        :keyword parameters: Optional array of parameters to the query. Ignored if no query is provided.
        :paramtype parameters: List[Dict[str, Any]]
        :keyword partition_key: Specifies the partition key value for the item. If the partition key is set to None,
            it will perform a cross partition query. To learn more about using partition keys, see `here
            <https://github.com/Azure/azure-sdk-for-python/blob/main/sdk/cosmos/azure-cosmos/docs/PartitionKeys.md>`_.
        :paramtype partition_key: Union[str, int, float, bool, Type[NonePartitionKeyValue], Type[NullPartitionKeyValue],
            None, Sequence[Union[str, int, float, bool, None]]]
        :keyword int max_item_count: Max number of items to be returned in the enumeration operation.
        :keyword response_hook: A callable invoked with the response metadata.
        :paramtype response_hook: Callable[[Dict[str, str], AsyncItemPaged[Dict[str, Any]]], None]
        :returns: An AsyncItemPaged of conflicts (dicts).
        :rtype: AsyncItemPaged[Dict[str, Any]]
        """
        feed_options = _build_options(kwargs)
        if max_item_count is not None:
            feed_options[Constants.InternalOptions.MAX_ITEM_COUNT] = max_item_count
        if partition_key is not None:
            feed_options[Constants.InternalOptions.PARTITION_KEY] = self._set_partition_key(partition_key)
        else:
            feed_options[Constants.InternalOptions.ENABLE_CROSS_PARTITION_QUERY] = True
        if self.container_link in self.__get_client_container_caches():
            feed_options[
            Constants.InternalOptions.CONTAINER_RID
        ] = self.__get_client_container_caches()[self.container_link]["_rid"]

        result = self.client_connection.QueryConflicts(
            collection_link=self.container_link,
            query=query if parameters is None else {"query": query, "parameters": parameters},
            options=feed_options,
            **kwargs
        )
        if response_hook:
            response_hook(self.client_connection.last_response_headers, result)
        return result

    @distributed_trace_async
    async def get_conflict(
        self,
        conflict: Union[str, Mapping[str, Any]],
        partition_key: PartitionKeyType,
        **kwargs: Any,
    ) -> Dict[str, Any]:
        """Get the conflict identified by `conflict`.

        :param conflict: The ID (name) or dict representing the conflict to retrieve.
        :type conflict: Union[str, Dict[str, Any]]
        :param partition_key: Partition key for the conflict to retrieve. If the partition key is set to None,
            it will try to fetch a conflict with a partition key of null. To learn more about using partition keys, see
            `here
            <https://github.com/Azure/azure-sdk-for-python/blob/main/sdk/cosmos/azure-cosmos/docs/PartitionKeys.md>`_.
        :type partition_key: Union[str, int, float, bool, Type[NonePartitionKeyValue], Type[NullPartitionKeyValue],
            None, Sequence[Union[str, int, float, bool, None]]]
        :keyword response_hook: A callable invoked with the response metadata.
        :paramtype response_hook: Callable[[Dict[str, str], Dict[str, Any]], None]
        :raises ~azure.cosmos.exceptions.CosmosHttpResponseError: The given conflict couldn't be retrieved.
        :returns: A dict representing the retrieved conflict.
        :rtype: Dict[str, Any]
        """
        request_options = _build_options(kwargs)
        request_options[Constants.InternalOptions.PARTITION_KEY] = await self._set_partition_key(partition_key)
        if self.container_link in self.__get_client_container_caches():
            request_options[
            Constants.InternalOptions.CONTAINER_RID
        ] = self.__get_client_container_caches()[self.container_link]["_rid"]
        result = await self.client_connection.ReadConflict(
            conflict_link=self._get_conflict_link(conflict), options=request_options, **kwargs
        )
        return result

    @distributed_trace_async
    async def delete_conflict(
        self,
        conflict: Union[str, Mapping[str, Any]],
        partition_key: PartitionKeyType,
        **kwargs: Any,
    ) -> None:
        """Delete a specified conflict from the container.

        If the conflict does not already exist in the container, an exception is raised.

        :param conflict: The ID (name) or dict representing the conflict to retrieve.
        :type conflict: Union[str, Dict[str, Any]]
        :param partition_key: Partition key for the conflict to delete. If the partition key is set to None, it will
            try to delete a conflict with a partition key value of null. To learn more about using partition keys, see
            `here
            <https://github.com/Azure/azure-sdk-for-python/blob/main/sdk/cosmos/azure-cosmos/docs/PartitionKeys.md>`_.
        :type partition_key: Union[str, int, float, bool, Type[NonePartitionKeyValue], Type[NullPartitionKeyValue],
            None, Sequence[Union[str, int, float, bool, None]]]
        :keyword response_hook: A callable invoked with the response metadata.
        :paramtype response_hook: Callable[[Dict[str, str], None], None]
        :raises ~azure.cosmos.exceptions.CosmosHttpResponseError: The conflict wasn't deleted successfully.
        :raises ~azure.cosmos.exceptions.CosmosResourceNotFoundError: The conflict does not exist in the container.
        :rtype: None
        """
        request_options = _build_options(kwargs)
        request_options[Constants.InternalOptions.PARTITION_KEY] = await self._set_partition_key(partition_key)

        await self.client_connection.DeleteConflict(
            conflict_link=self._get_conflict_link(conflict), options=request_options, **kwargs
        )

    @distributed_trace_async
    async def delete_all_items_by_partition_key(
        self,
        partition_key: PartitionKeyType,
        *,
        pre_trigger_include: Optional[str] = None,
        post_trigger_include: Optional[str] = None,
        session_token: Optional[str] = None,
        throughput_bucket: Optional[int] = None,
        **kwargs: Any
    ) -> None:
        """The delete by partition key feature is an asynchronous, background operation that allows you to delete all
        documents with the same logical partition key value, using the Cosmos SDK. The delete by partition key
        operation is constrained to consume at most 10% of the total
        available RU/s on the container each second. This helps in limiting the resources used by
        this background task.

        :param partition_key: Partition key for the items to be deleted. If the partition key is set to None, it will
            try to delete the items with a partition key of null. To learn more about using partition keys, see `here
            <https://github.com/Azure/azure-sdk-for-python/blob/main/sdk/cosmos/azure-cosmos/docs/PartitionKeys.md>`_.
        :type partition_key: Union[str, int, float, bool, Type[NonePartitionKeyValue], Type[NullPartitionKeyValue],
            None, Sequence[Union[str, int, float, bool, None]]]
        :keyword str pre_trigger_include: trigger id to be used as pre operation trigger.
        :keyword str post_trigger_include: trigger id to be used as post operation trigger.
        :keyword str session_token: Token for use with Session consistency.
        :keyword list[str] excluded_locations: Excluded locations to be skipped from preferred locations. The locations
            in this list are specified as the names of the azure Cosmos locations like, 'West US', 'East US' and so on.
            If all preferred locations were excluded, primary/hub location will be used.
            This excluded_location will override existing excluded_locations in client level.
        :keyword Callable response_hook: A callable invoked with the response metadata.
        :keyword int throughput_bucket: The desired throughput bucket for the client
        :rtype: None
        """
        etag = kwargs.get(Constants.Kwargs.ETAG)
        if etag is not None:
            warnings.warn(
                "The 'etag' flag does not apply to this method and is always ignored even if passed."
                " It will now be removed in the future.",
                DeprecationWarning)
        match_condition = kwargs.get(Constants.Kwargs.MATCH_CONDITION)
        if match_condition is not None:
            warnings.warn(
                "The 'match_condition' flag does not apply to this method and is always ignored even if passed."
                " It will now be removed in the future.",
                DeprecationWarning)

        if pre_trigger_include is not None:
            kwargs[Constants.Kwargs.PRE_TRIGGER_INCLUDE] = pre_trigger_include
        if post_trigger_include is not None:
            kwargs[Constants.Kwargs.POST_TRIGGER_INCLUDE] = post_trigger_include
        if session_token is not None:
            kwargs[Constants.Kwargs.SESSION_TOKEN] = session_token
        if throughput_bucket is not None:
            kwargs[Constants.Kwargs.THROUGHPUT_BUCKET] = throughput_bucket
        request_options = _build_options(kwargs)
        # regardless if partition key is valid we set it as invalid partition keys are set to a default empty value
        request_options[Constants.InternalOptions.PARTITION_KEY] = await self._set_partition_key(partition_key)
        await self._get_properties_with_options(request_options)
        request_options[
            Constants.InternalOptions.CONTAINER_RID
        ] = self.__get_client_container_caches()[self.container_link]["_rid"]

        await self.client_connection.DeleteAllItemsByPartitionKey(collection_link=self.container_link,
                                                                  options=request_options, **kwargs)

    @distributed_trace_async
    async def execute_item_batch(
        self,
        batch_operations: Sequence[Union[Tuple[str, Tuple[Any, ...]], Tuple[str, Tuple[Any, ...], Dict[str, Any]]]],
        partition_key: PartitionKeyType,
        *,
        pre_trigger_include: Optional[str] = None,
        post_trigger_include: Optional[str] = None,
        session_token: Optional[str] = None,
        priority: Optional[Literal["High", "Low"]] = None,
        throughput_bucket: Optional[int] = None,
        **kwargs: Any
    ) -> CosmosList:
        """ Executes the transactional batch for the specified partition key.

        :param batch_operations: The batch of operations to be executed.
        :type batch_operations: List[Tuple[Any]]
        :param partition_key: The partition key value of the batch operations. If the partition key is set to None, it
            will try to execute batch on an item with a partition key value of null. To learn more about using partition
            keys, see `here
            <https://github.com/Azure/azure-sdk-for-python/blob/main/sdk/cosmos/azure-cosmos/docs/PartitionKeys.md>`_.
        :type partition_key: Union[str, int, float, bool, Type[NonePartitionKeyValue], Type[NullPartitionKeyValue],
            None, Sequence[Union[str, int, float, bool, None]]]
        :keyword str pre_trigger_include: trigger id to be used as pre operation trigger.
        :keyword str post_trigger_include: trigger id to be used as post operation trigger.
        :keyword str session_token: Token for use with Session consistency.
        :keyword Literal["High", "Low"] priority: Priority based execution allows users to set a priority for each
            request. Once the user has reached their provisioned throughput, low priority requests are throttled
            before high priority requests start getting throttled. Feature must first be enabled at the account level.
        :keyword list[str] excluded_locations: Excluded locations to be skipped from preferred locations. The locations
            in this list are specified as the names of the azure Cosmos locations like, 'West US', 'East US' and so on.
            If all preferred locations were excluded, primary/hub location will be used.
            This excluded_location will override existing excluded_locations in client level.
        :keyword Callable response_hook: A callable invoked with the response metadata.
        :keyword int throughput_bucket: The desired throughput bucket for the client
        :returns: A CosmosList representing the items after the batch operations went through.
        :raises ~azure.cosmos.exceptions.CosmosHttpResponseError: The batch failed to execute.
        :raises ~azure.cosmos.exceptions.CosmosBatchOperationError: A transactional batch operation failed in the batch.
        :rtype: ~azure.cosmos.CosmosList[Dict[str, Any]]
        """
        etag = kwargs.get(Constants.Kwargs.ETAG)
        if etag is not None:
            warnings.warn(
                "The 'etag' flag does not apply to this method and is always ignored even if passed."
                " It will now be removed in the future.",
                DeprecationWarning)
        match_condition = kwargs.get(Constants.Kwargs.MATCH_CONDITION)
        if match_condition is not None:
            warnings.warn(
                "The 'match_condition' flag does not apply to this method and is always ignored even if passed."
                " It will now be removed in the future.",
                DeprecationWarning)

        if pre_trigger_include is not None:
            kwargs[Constants.Kwargs.PRE_TRIGGER_INCLUDE] = pre_trigger_include
        if post_trigger_include is not None:
            kwargs[Constants.Kwargs.POST_TRIGGER_INCLUDE] = post_trigger_include
        if session_token is not None:
            kwargs[Constants.Kwargs.SESSION_TOKEN] = session_token
        if priority is not None:
            kwargs[Constants.Kwargs.PRIORITY] = priority
        if throughput_bucket is not None:
            kwargs[Constants.Kwargs.THROUGHPUT_BUCKET] = throughput_bucket
        request_options = _build_options(kwargs)
        request_options[Constants.InternalOptions.PARTITION_KEY] = await self._set_partition_key(partition_key)
        request_options[Constants.InternalOptions.DISABLE_AUTOMATIC_ID_GENERATION] = True
        await self._get_properties_with_options(request_options)
        request_options[
            Constants.InternalOptions.CONTAINER_RID
        ] = self.__get_client_container_caches()[self.container_link]["_rid"]

        return await self.client_connection.Batch(
            collection_link=self.container_link, batch_operations=batch_operations, options=request_options, **kwargs)

    @distributed_trace
    def read_feed_ranges(
            self,
            *,
            force_refresh: bool = False,
            **kwargs: Any
    ) -> AsyncIterable[Dict[str, Any]]:
        """ Obtains a list of feed ranges that can be used to parallelize feed operations.

        :keyword bool force_refresh:
            Flag to indicate whether obtain the list of feed ranges directly from cache or refresh the cache.
        :returns: AsyncIterable representing the feed ranges in base64 encoded string
        :rtype: AsyncIterable[Dict[str, Any]]

        .. warning::
          The structure of the dict representation of a feed range may vary, including which keys
          are present. It therefore should only be treated as an opaque value.

        """
        if force_refresh is True:
            self.client_connection.refresh_routing_map_provider()

        async def get_next(continuation_token:str) -> List[Dict[str, Any]]: # pylint: disable=unused-argument
            partition_key_ranges = \
                await self.client_connection._routing_map_provider.get_overlapping_ranges( # pylint: disable=protected-access
                    self.container_link,
                    # default to full range
                    [Range("", "FF", True, False)],
                    **kwargs)

            feed_ranges = [FeedRangeInternalEpk(Range.PartitionKeyRangeToRange(partitionKeyRange)).to_dict()
                       for partitionKeyRange in partition_key_ranges]

            return feed_ranges

        async def extract_data(feed_ranges_response: List[Dict[str, Any]]):
            return None, AsyncList(feed_ranges_response)

        return AsyncItemPaged(
            get_next,
            extract_data
        )

    async def get_latest_session_token(
            self,
            feed_ranges_to_session_tokens: List[Tuple[Dict[str, Any], str]],
            target_feed_range: Dict[str, Any]
    ) -> str:
        """ **provisional** This method is still in preview and may be subject to breaking changes.

        Gets the the most up to date session token from the list of session token and feed
        range tuples for a specific target feed range. The feed range can be obtained from a partition key
        or by reading the container feed ranges. This should only be used if maintaining own session token or else
        the CosmosClient instance will keep track of session token. Session tokens and feed ranges are
        scoped to a container. Only input session tokens and feed ranges obtained from the same container.
        :param feed_ranges_to_session_tokens: List of feed range and session token tuples.
        :type feed_ranges_to_session_tokens: List[Tuple[Dict[str, Any], str]]
        :param target_feed_range: feed range to get most up to date session token.
        :type target_feed_range: Dict[str, Any]
        :returns: a session token
        :rtype: str
        """
        return get_latest_session_token(feed_ranges_to_session_tokens, target_feed_range)

    async def feed_range_from_partition_key(self, partition_key: PartitionKeyType) -> Dict[str, Any]:
        """Gets the feed range for a given partition key.

        :param partition_key: Partition key value used to derive the feed range. If set to ``None`` a feed range
            representing the logical partition whose partition key value is JSON null will be created. To learn more
            about using partition keys, see `Partition Keys
            <https://github.com/Azure/azure-sdk-for-python/blob/main/sdk/cosmos/azure-cosmos/docs/PartitionKeys.md>`_.
        :type partition_key: PartitionKeyType
        :returns: A feed range corresponding to the supplied partition key value.
        :rtype: Dict[str, Any]

        .. warning::
          The structure of the dict representation of a feed range may vary, including which keys
          are present. It therefore should only be treated as an opaque value.

        """
        partition_key_value = await self._set_partition_key(partition_key)
        return FeedRangeInternalEpk(await self._get_epk_range_for_partition_key(partition_key_value)).to_dict()

    async def is_feed_range_subset(self, parent_feed_range: Dict[str, Any],
                                   child_feed_range: Dict[str, Any]) -> bool:
        """Checks if child feed range is a subset of parent feed range.
        :param parent_feed_range: left feed range
        :type parent_feed_range: Dict[str, Any]
        :param child_feed_range: right feed range
        :type child_feed_range: Dict[str, Any]
        :returns: a boolean indicating if child feed range is a subset of parent feed range
        :rtype: bool

        .. warning::
          The structure of the dict representation of a feed range may vary, including which keys
          are present. It therefore should only be treated as an opaque value.

        """
        parent_feed_range_epk = FeedRangeInternalEpk.from_json(parent_feed_range)
        child_feed_range_epk = FeedRangeInternalEpk.from_json(child_feed_range)
        return child_feed_range_epk.get_normalized_range().is_subset(
            parent_feed_range_epk.get_normalized_range())<|MERGE_RESOLUTION|>--- conflicted
+++ resolved
@@ -786,25 +786,18 @@
         # Set method to get/cache container properties
         kwargs[Constants.Kwargs.CONTAINER_PROPERTIES] = self._get_properties_with_options
 
-        utils.verify_exclusive_arguments(["feed_range", "partition_key"], **kwargs)
+        utils.verify_exclusive_arguments([Constants.Kwargs.FEED_RANGE, Constants.Kwargs.PARTITION_KEY], **kwargs)
         # If 'partition_key' is provided, set 'partitionKey' in 'feed_options'
-        if utils.valid_key_value_exist(kwargs, "partition_key"):
-<<<<<<< HEAD
-            partition_key = kwargs.pop("partition_key")
-            feed_options[Constants.InternalOptions.PARTITION_KEY] = self._set_partition_key(partition_key)
+        if utils.valid_key_value_exist(kwargs, Constants.Kwargs.PARTITION_KEY):
+            feed_options[Constants.InternalOptions.PARTITION_KEY] = self._set_partition_key(
+                kwargs[Constants.Kwargs.PARTITION_KEY])
         # If 'partition_key' or 'feed_range' is not provided, set 'enableCrossPartitionQuery' to True
-        elif not utils.valid_key_value_exist(kwargs, "feed_range"):
+        elif not utils.valid_key_value_exist(kwargs, Constants.Kwargs.FEED_RANGE):
             feed_options[Constants.InternalOptions.ENABLE_CROSS_PARTITION_QUERY] = True
-=======
-            feed_options["partitionKey"] = self._set_partition_key(kwargs["partition_key"])
-        # If 'partition_key' or 'feed_range' is not provided, set 'enableCrossPartitionQuery' to True
-        elif not utils.valid_key_value_exist(kwargs, "feed_range"):
-            feed_options["enableCrossPartitionQuery"] = True
-        kwargs.pop("partition_key", None)
->>>>>>> c334c854
+        kwargs.pop(Constants.Kwargs.PARTITION_KEY, None)
 
         # Set 'response_hook'
-        response_hook = kwargs.pop("response_hook", None)
+        response_hook = kwargs.pop(Constants.Kwargs.RESPONSE_HOOK, None)
         if response_hook and hasattr(response_hook, "clear"):
             response_hook.clear()
 
@@ -812,7 +805,7 @@
             database_or_container_link=self.container_link,
             query=query,
             options=feed_options,
-            partition_key=feed_options.get("partitionKey"),
+            partition_key=feed_options.get(Constants.InternalOptions.PARTITION_KEY),
             response_hook=response_hook,
             **kwargs
         )
