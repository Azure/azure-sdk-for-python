# The MIT License (MIT)
# Copyright (c) 2021 Microsoft Corporation

# Permission is hereby granted, free of charge, to any person obtaining a copy
# of this software and associated documentation files (the "Software"), to deal
# in the Software without restriction, including without limitation the rights
# to use, copy, modify, merge, publish, distribute, sublicense, and/or sell
# copies of the Software, and to permit persons to whom the Software is
# furnished to do so, subject to the following conditions:

# The above copyright notice and this permission notice shall be included in all
# copies or substantial portions of the Software.

# THE SOFTWARE IS PROVIDED "AS IS", WITHOUT WARRANTY OF ANY KIND, EXPRESS OR
# IMPLIED, INCLUDING BUT NOT LIMITED TO THE WARRANTIES OF MERCHANTABILITY,
# FITNESS FOR A PARTICULAR PURPOSE AND NONINFRINGEMENT. IN NO EVENT SHALL THE
# AUTHORS OR COPYRIGHT HOLDERS BE LIABLE FOR ANY CLAIM, DAMAGES OR OTHER
# LIABILITY, WHETHER IN AN ACTION OF CONTRACT, TORT OR OTHERWISE, ARISING FROM,
# OUT OF OR IN CONNECTION WITH THE SOFTWARE OR THE USE OR OTHER DEALINGS IN THE
# SOFTWARE.

"""Create, read, update and delete items in the Azure Cosmos DB SQL API service.
"""
import asyncio  # pylint: disable=do-not-import-asyncio
import warnings
from datetime import datetime
from typing import Any, AsyncIterable, Callable, cast, Mapping, Optional, overload, Sequence, Tuple, Union
from typing_extensions import Literal

from azure.core import MatchConditions
from azure.core.async_paging import AsyncItemPaged, AsyncList
from azure.core.tracing.decorator import distributed_trace
from azure.core.tracing.decorator_async import distributed_trace_async  # type: ignore
from azure.cosmos._change_feed.change_feed_utils import validate_kwargs

from ._cosmos_client_connection_async import CosmosClientConnection
from ._scripts import ScriptsProxy
from .. import _utils as utils
from .._base import (_build_properties_cache, _deserialize_throughput, _replace_throughput,
                     build_options as _build_options, GenerateGuidId, validate_cache_staleness_value)
from .._change_feed.feed_range_internal import FeedRangeInternalEpk
<<<<<<< HEAD
from .._cosmos_responses import CosmosDict, CosmosList
from .._constants import _Constants as Constants, TimeoutScope
=======
from .._constants import _Constants as Constants
from .._cosmos_responses import CosmosDict, CosmosList
>>>>>>> 48e69659
from .._routing.routing_range import Range
from .._session_token_helpers import get_latest_session_token
from ..exceptions import CosmosHttpResponseError
from ..offer import ThroughputProperties
from ..partition_key import (_get_partition_key_from_partition_key_definition, PartitionKeyType,
                             _return_undefined_or_empty_partition_key, NonePartitionKeyValue, NullPartitionKeyValue)

__all__ = ("ContainerProxy",)

# pylint: disable=protected-access,too-many-lines,line-too-long
# pylint: disable=missing-client-constructor-parameter-credential,missing-client-constructor-parameter-kwargs
# pylint: disable=too-many-public-methods
# pylint: disable=docstring-keyword-should-match-keyword-only
# cspell:ignore rerank reranker reranking


class ContainerProxy:
    """An interface to interact with a specific DB Container.

    This class should not be instantiated directly. Instead, use the
    :func:`~azure.cosmos.aio.database.DatabaseProxy.get_container_client` method to get an existing
    container, or the :func:`~azure.cosmos.aio.database.DatabaseProxy.create_container` method to create a
    new container.

    A container in an Azure Cosmos DB SQL API database is a collection of
    documents, each of which is represented as an Item.

    :ivar str id: ID (name) of the container
    :ivar str session_token: The session token for the container.
    """

    def __init__(
        self,
        client_connection: CosmosClientConnection,
        database_link: str,
        id: str,
        properties: Optional[dict[str, Any]] = None
    ) -> None:
        self.client_connection = client_connection
        self.container_cache_lock = asyncio.Lock()
        self.id = id
        self.database_link = database_link
        self.container_link = "{}/colls/{}".format(database_link, self.id)
        self._is_system_key: Optional[bool] = None
        self._scripts: Optional[ScriptsProxy] = None
        if properties:
            self.client_connection._set_container_properties_cache(self.container_link,
                                                                   _build_properties_cache(properties,
                                                                                           self.container_link))

    def __repr__(self) -> str:
        return "<ContainerProxy [{}]>".format(self.container_link)[:1024]

    async def _get_properties_with_options(self, options: Optional[dict[str, Any]] = None) -> dict[str, Any]:
        kwargs = {}
        if options:
           if "excludedLocations" in options:
               kwargs['excluded_locations'] = options['excludedLocations']
           if Constants.OperationStartTime in options:
               kwargs[Constants.OperationStartTime] = options[Constants.OperationStartTime]
           if "timeout" in options:
               kwargs['timeout'] = options['timeout']

        return await self._get_properties(**kwargs)

    async def _get_properties(self, **kwargs: Any) -> dict[str, Any]:
        if self.container_link not in self.client_connection._container_properties_cache:
            async with self.container_cache_lock:
                if self.container_link not in self.client_connection._container_properties_cache:
                    await self.read(**kwargs)
        return self.client_connection._container_properties_cache[self.container_link]

    @property
    async def is_system_key(self) -> bool:
        if self._is_system_key is None:
            properties = await self._get_properties()
            self._is_system_key = (
                properties["partitionKey"]["systemKey"] if "systemKey" in properties["partitionKey"] else False
            )
        return self._is_system_key

    def __get_client_container_caches(self) -> dict[str, dict[str, Any]]:
        return self.client_connection._container_properties_cache

    @property
    def scripts(self) -> ScriptsProxy:
        if self._scripts is None:
            self._scripts = ScriptsProxy(self, self.client_connection, self.container_link)
        return self._scripts

    def _get_document_link(self, item_or_link: Union[str, Mapping[str, Any]]) -> str:
        if isinstance(item_or_link, str):
            return "{}/docs/{}".format(self.container_link, item_or_link)
        return item_or_link["_self"]

    def _get_conflict_link(self, conflict_or_link: Union[str, Mapping[str, Any]]) -> str:
        if isinstance(conflict_or_link, str):
            return "{}/conflicts/{}".format(self.container_link, conflict_or_link)
        return conflict_or_link["_self"]

    async def _set_partition_key(
        self,
        partition_key: PartitionKeyType
    ) -> PartitionKeyType:
        if partition_key == NonePartitionKeyValue:
            return _return_undefined_or_empty_partition_key(await self.is_system_key)
        if partition_key == NullPartitionKeyValue:
            return None
        return cast(Union[str, int, float, bool, list[Union[str, int, float, bool]]], partition_key)

    async def _get_epk_range_for_partition_key(
            self,
            partition_key_value: PartitionKeyType,
            feed_options: Optional[dict[str, Any]] = None) -> Range:
        container_properties = await self._get_properties_with_options(feed_options)
        partition_key_definition = container_properties["partitionKey"]
        partition_key = _get_partition_key_from_partition_key_definition(partition_key_definition)

        return partition_key._get_epk_range_for_partition_key(partition_key_value)

    @distributed_trace_async
    async def read(
        self,
        *,
        populate_partition_key_range_statistics: Optional[bool] = None,
        populate_quota_info: Optional[bool] = None,
        priority: Optional[Literal["High", "Low"]] = None,
        initial_headers: Optional[dict[str, str]] = None,
        **kwargs: Any
    ) -> CosmosDict:
        """Read the container properties.

        :keyword bool populate_partition_key_range_statistics: Enable returning partition key
            range statistics in response headers.
        :keyword bool populate_quota_info: Enable returning collection storage quota information in response headers.
        :keyword dict[str, str] initial_headers: Initial headers to be sent as part of the request.
        :keyword response_hook: A callable invoked with the response metadata.
        :paramtype response_hook: Callable[[Mapping[str, str], dict[str, Any]], None]
        :keyword Literal["High", "Low"] priority: Priority based execution allows users to set a priority for each
            request. Once the user has reached their provisioned throughput, low priority requests are throttled
            before high priority requests start getting throttled. Feature must first be enabled at the account level.
        :raises ~azure.cosmos.exceptions.CosmosHttpResponseError: Raised if the container couldn't be retrieved.
            This includes if the container does not exist.
        :returns: Dict representing the retrieved container.
        :rtype: dict[str, Any]
        """
        session_token = kwargs.get('session_token')
        if session_token is not None:
            warnings.warn(
                "The 'session_token' flag does not apply to this method and is always ignored even if passed."
                " It will now be removed in the future.",
                DeprecationWarning)

        if priority is not None:
            kwargs['priority'] = priority
        if initial_headers is not None:
            kwargs['initial_headers'] = initial_headers
        request_options = _build_options(kwargs)
        if populate_partition_key_range_statistics is not None:
            request_options["populatePartitionKeyRangeStatistics"] = populate_partition_key_range_statistics
        if populate_quota_info is not None:
            request_options["populateQuotaInfo"] = populate_quota_info
        container = await self.client_connection.ReadContainer(self.container_link, options=request_options, **kwargs)
        # Only cache Container Properties that will not change in the lifetime of the container
        self.client_connection._set_container_properties_cache(self.container_link,  # pylint: disable=protected-access
                                                               _build_properties_cache(container, self.container_link))
        return container

    @distributed_trace_async
    async def create_item(
        self,
        body: dict[str, Any],
        *,
        pre_trigger_include: Optional[str] = None,
        post_trigger_include: Optional[str] = None,
        indexing_directive: Optional[int] = None,
        enable_automatic_id_generation: bool = False,
        session_token: Optional[str] = None,
        initial_headers: Optional[dict[str, str]] = None,
        priority: Optional[Literal["High", "Low"]] = None,
        no_response: Optional[bool] = None,
        retry_write: Optional[int] = None,
        throughput_bucket: Optional[int] = None,
        **kwargs: Any
    ) -> CosmosDict:
        """Create an item in the container.

        To update or replace an existing item, use the
        :func:`ContainerProxy.upsert_item` method.

        :param dict[str, str] body: A dict-like object representing the item to create.
        :keyword str pre_trigger_include: trigger id to be used as pre operation trigger.
        :keyword str post_trigger_include: trigger id to be used as post operation trigger.
        :keyword indexing_directive: Enumerates the possible values to indicate whether the document should
            be omitted from indexing. Possible values include: 0 for Default, 1 for Exclude, or 2 for Include.
        :paramtype indexing_directive: Union[int, ~azure.cosmos.documents.IndexingDirective]
        :keyword bool enable_automatic_id_generation: Enable automatic id generation if no id present.
        :keyword str session_token: Token for use with Session consistency.
        :keyword dict[str, str] initial_headers: Initial headers to be sent as part of the request.
        :keyword Sequence[str] excluded_locations: Excluded locations to be skipped from preferred locations. The locations
            in this list are specified as the names of the azure Cosmos locations like, 'West US', 'East US' and so on.
            If all preferred locations were excluded, primary/hub location will be used.
            This excluded_location will override existing excluded_locations in client level.
        :keyword response_hook: A callable invoked with the response metadata.
        :paramtype response_hook: Callable[[Mapping[str, str], dict[str, Any]], None]
        :keyword Literal["High", "Low"] priority: Priority based execution allows users to set a priority for each
            request. Once the user has reached their provisioned throughput, low priority requests are throttled
            before high priority requests start getting throttled. Feature must first be enabled at the account level.
        :keyword bool no_response: Indicates whether service should be instructed to skip
            sending response payloads. When not specified explicitly here, the default value will be determined from
            client-level options.
        :keyword int retry_write: Indicates how many times the SDK should automatically retry this write operation, even if
            the operation is not guaranteed to be idempotent. This should only be enabled if the application can
            tolerate such risks or has logic to safely detect and handle duplicate operations. Default is None (no retries).
        :keyword int throughput_bucket: The desired throughput bucket for the client
        :raises ~azure.cosmos.exceptions.CosmosHttpResponseError: Item with the given ID already exists.
        :returns: A CosmosDict representing the new item. The dict will be empty if `no_response` is specified.
        :rtype: ~azure.cosmos.CosmosDict[str, Any]
        """
        etag = kwargs.get('etag')
        if etag is not None:
            warnings.warn(
                "The 'etag' flag does not apply to this method and is always ignored even if passed."
                " It will now be removed in the future.",
                DeprecationWarning)
        match_condition = kwargs.get('match_condition')
        if match_condition is not None:
            warnings.warn(
                "The 'match_condition' flag does not apply to this method and is always ignored even if passed."
                " It will now be removed in the future.",
                DeprecationWarning)

        if pre_trigger_include is not None:
            kwargs['pre_trigger_include'] = pre_trigger_include
        if post_trigger_include is not None:
            kwargs['post_trigger_include'] = post_trigger_include
        if session_token is not None:
            kwargs['session_token'] = session_token
        if initial_headers is not None:
            kwargs['initial_headers'] = initial_headers
        if priority is not None:
            kwargs['priority'] = priority
        if no_response is not None:
            kwargs['no_response'] = no_response
        if retry_write is not None:
            kwargs[Constants.Kwargs.RETRY_WRITE] = retry_write
        if throughput_bucket is not None:
            kwargs["throughput_bucket"] = throughput_bucket
        request_options = _build_options(kwargs)
        request_options["disableAutomaticIdGeneration"] = not enable_automatic_id_generation
        if indexing_directive is not None:
            request_options["indexingDirective"] = indexing_directive
        await self._get_properties_with_options(request_options)
        request_options["containerRID"] = self.__get_client_container_caches()[self.container_link]["_rid"]

        result = await self.client_connection.CreateItem(
            database_or_container_link=self.container_link, document=body, options=request_options, **kwargs
        )
        return result

    @distributed_trace_async
    async def read_item(
        self,
        item: Union[str, Mapping[str, Any]],
        partition_key: PartitionKeyType,
        *,
        post_trigger_include: Optional[str] = None,
        session_token: Optional[str] = None,
        initial_headers: Optional[dict[str, str]] = None,
        max_integrated_cache_staleness_in_ms: Optional[int] = None,
        priority: Optional[Literal["High", "Low"]] = None,
        throughput_bucket: Optional[int] = None,
        **kwargs: Any
    ) -> CosmosDict:
        """Get the item identified by `item`.

        :param item: The ID (name) or dict representing item to retrieve.
        :type item: Union[str, dict[str, Any]]
        :param partition_key: Partition key for the item to retrieve. If the partition key is set to None, it will try
            to fetch an item with a partition key of null. To learn more about using partition keys, see `here
            <https://github.com/Azure/azure-sdk-for-python/blob/main/sdk/cosmos/azure-cosmos/docs/PartitionKeys.md>`_.
        :type partition_key: ~azure.cosmos.partition_key.PartitionKeyType
        :keyword str post_trigger_include: trigger id to be used as post operation trigger.
        :keyword str session_token: Token for use with Session consistency.
        :keyword dict[str, str] initial_headers: Initial headers to be sent as part of the request.
        :keyword response_hook: A callable invoked with the response metadata.
        :paramtype response_hook: Callable[[Mapping[str, str], dict[str, Any]], None]
        :keyword int max_integrated_cache_staleness_in_ms: The max cache staleness for the integrated cache in
            milliseconds. For accounts configured to use the integrated cache, using Session or Eventual consistency,
            responses are guaranteed to be no staler than this value.
        :keyword Literal["High", "Low"] priority: Priority based execution allows users to set a priority for each
            request. Once the user has reached their provisioned throughput, low priority requests are throttled
            before high priority requests start getting throttled. Feature must first be enabled at the account level.
        :keyword int throughput_bucket: The desired throughput bucket for the client
        :keyword Sequence[str] excluded_locations: Excluded locations to be skipped from preferred locations. The locations
            in this list are specified as the names of the azure Cosmos locations like, 'West US', 'East US' and so on.
            If all preferred locations were excluded, primary/hub location will be used.
            This excluded_location will override existing excluded_locations in client level.
        :raises ~azure.cosmos.exceptions.CosmosHttpResponseError: The given item couldn't be retrieved.
        :returns: A CosmosDict representing the retrieved item.
        :rtype: ~azure.cosmos.CosmosDict[str, Any]

        .. admonition:: Example:

            .. literalinclude:: ../samples/examples_async.py
                :start-after: [START update_item]
                :end-before: [END update_item]
                :language: python
                :dedent: 0
                :caption: Get an item from the database and update one of its properties:
                :name: update_item
        """
        doc_link = self._get_document_link(item)
        if post_trigger_include is not None:
            kwargs['post_trigger_include'] = post_trigger_include
        if session_token is not None:
            kwargs['session_token'] = session_token
        if initial_headers is not None:
            kwargs['initial_headers'] = initial_headers
        if priority is not None:
            kwargs['priority'] = priority
        if throughput_bucket is not None:
            kwargs["throughput_bucket"] = throughput_bucket
        request_options = _build_options(kwargs)

        request_options["partitionKey"] = await self._set_partition_key(partition_key)
        if max_integrated_cache_staleness_in_ms is not None:
            validate_cache_staleness_value(max_integrated_cache_staleness_in_ms)
            request_options["maxIntegratedCacheStaleness"] = max_integrated_cache_staleness_in_ms
        await self._get_properties_with_options(request_options)
        request_options["containerRID"] = self.__get_client_container_caches()[self.container_link]["_rid"]

        return await self.client_connection.ReadItem(document_link=doc_link, options=request_options, **kwargs)

    @distributed_trace
    def read_all_items(
        self,
        *,
        max_item_count: Optional[int] = None,
        session_token: Optional[str] = None,
        initial_headers: Optional[dict[str, str]] = None,
        max_integrated_cache_staleness_in_ms: Optional[int] = None,
        priority: Optional[Literal["High", "Low"]] = None,
        throughput_bucket: Optional[int] = None,
        **kwargs: Any
    ) -> AsyncItemPaged[dict[str, Any]]:
        """List all the items in the container.

        :keyword int max_item_count: Max number of items to be returned in the enumeration operation.
        :keyword str session_token: Token for use with Session consistency.
        :keyword dict[str, str] initial_headers: Initial headers to be sent as part of the request.
        :keyword response_hook: A callable invoked with the response metadata.
        :paramtype response_hook: Callable[[Mapping[str, str], dict[str, Any]], None]
        :keyword int max_integrated_cache_staleness_in_ms: The max cache staleness for the integrated cache in
            milliseconds. For accounts configured to use the integrated cache, using Session or Eventual consistency,
            responses are guaranteed to be no staler than this value.
        :keyword Literal["High", "Low"] priority: Priority based execution allows users to set a priority for each
            request. Once the user has reached their provisioned throughput, low priority requests are throttled
            before high priority requests start getting throttled. Feature must first be enabled at the account level.
        :keyword int throughput_bucket: The desired throughput bucket for the client
        :keyword Sequence[str] excluded_locations: Excluded locations to be skipped from preferred locations. The locations
            in this list are specified as the names of the azure Cosmos locations like, 'West US', 'East US' and so on.
            If all preferred locations were excluded, primary/hub location will be used.
            This excluded_location will override existing excluded_locations in client level.
        :returns: An AsyncItemPaged of items (dicts).
        :rtype: AsyncItemPaged[dict[str, Any]]
        """
        if session_token is not None:
            kwargs['session_token'] = session_token
        if initial_headers is not None:
            kwargs['initial_headers'] = initial_headers
        if priority is not None:
            kwargs['priority'] = priority
        if throughput_bucket is not None:
            kwargs["throughput_bucket"] = throughput_bucket
        feed_options = _build_options(kwargs)
        if max_item_count is not None:
            feed_options["maxItemCount"] = max_item_count
        if max_integrated_cache_staleness_in_ms:
            validate_cache_staleness_value(max_integrated_cache_staleness_in_ms)
            feed_options["maxIntegratedCacheStaleness"] = max_integrated_cache_staleness_in_ms
        response_hook = kwargs.pop("response_hook", None)
        if response_hook and hasattr(response_hook, "clear"):
            response_hook.clear()
        if self.container_link in self.__get_client_container_caches():
            feed_options["containerRID"] = self.__get_client_container_caches()[self.container_link]["_rid"]
        kwargs["containerProperties"] = self._get_properties_with_options

        items = self.client_connection.ReadItems(
            collection_link=self.container_link, feed_options=feed_options, response_hook=response_hook, **kwargs
        )
        return items

    @distributed_trace_async
    async def read_items(
            self,
            items: Sequence[Tuple[str, PartitionKeyType]],
            *,
            max_concurrency: Optional[int] = None,
            consistency_level: Optional[str] = None,
            session_token: Optional[str] = None,
            initial_headers: Optional[dict[str, str]] = None,
            excluded_locations: Optional[list[str]] = None,
            priority: Optional[Literal["High", "Low"]] = None,
            throughput_bucket: Optional[int] = None,
            **kwargs: Any
    ) -> CosmosList:
        """Reads multiple items from the container.

        This method is a batched point-read operation. It is more efficient than
        issuing multiple individual point reads.

        :param items: A list of tuples, where each tuple contains an item's ID and partition key.
        :type items: Sequence[Tuple[str, PartitionKeyType]]
        :keyword int max_concurrency: Specifies the maximum number of concurrent operations for the
            `read_items` request. If not provided or set to None, the internal default value will be
            used when passed to `asyncio.Semaphore`.
        :keyword str consistency_level: The consistency level to use for the request.
        :keyword str session_token: Token for use with Session consistency.
        :keyword dict[str, str] initial_headers: Initial headers to be sent as part of the request.
        :keyword Sequence[str] excluded_locations: Excluded locations to be skipped from preferred locations.
        :keyword Literal["High", "Low"] priority: Priority based execution allows users to set a priority for each
            request. Once the user has reached their provisioned throughput, low priority requests are throttled
            before high priority requests start getting throttled. Feature must first be enabled at the account level.
        :keyword int throughput_bucket: The desired throughput bucket for the client
        :raises ~azure.cosmos.exceptions.CosmosHttpResponseError: The read-many operation failed.
        :returns: A CosmosList containing the retrieved items. Items that were not found are omitted from the list.
        :rtype: ~azure.cosmos.CosmosList
        """

        if session_token is not None:
            kwargs['session_token'] = session_token
        if initial_headers is not None:
            kwargs['initial_headers'] = initial_headers
        if consistency_level is not None:
            kwargs['consistencyLevel'] = consistency_level
        if excluded_locations is not None:
            kwargs['excludedLocations'] = excluded_locations
        if priority is not None:
            kwargs['priority'] = priority
        if throughput_bucket is not None:
            kwargs["throughput_bucket"] = throughput_bucket

        kwargs['max_concurrency'] = max_concurrency
        kwargs["containerProperties"] = self._get_properties_with_options
        query_options = _build_options(kwargs)
        await self._get_properties_with_options(query_options)
        query_options["enableCrossPartitionQuery"] = True
        query_options[Constants.TimeoutScope] = TimeoutScope.OPERATION

        item_tuples = [(item_id, await self._set_partition_key(pk)) for item_id, pk in items]
        return await self.client_connection.read_items(
            collection_link=self.container_link,
            items=item_tuples,
            options= query_options,
            **kwargs)

    @overload
    def query_items(
            self,
            query: str,
            *,
            continuation_token_limit: Optional[int] = None,
            enable_scan_in_query: Optional[bool] = None,
            initial_headers: Optional[dict[str, str]] = None,
            max_integrated_cache_staleness_in_ms: Optional[int] = None,
            max_item_count: Optional[int] = None,
            parameters: Optional[list[dict[str, object]]] = None,
            partition_key: PartitionKeyType,
            populate_index_metrics: Optional[bool] = None,
            populate_query_metrics: Optional[bool] = None,
            priority: Optional[Literal["High", "Low"]] = None,
            response_hook: Optional[Callable[[Mapping[str, str], dict[str, Any]], None]] = None,
            session_token: Optional[str] = None,
            throughput_bucket: Optional[int] = None,
            **kwargs: Any
    ) -> AsyncItemPaged[dict[str, Any]]:
        """Return all results matching the given `query`.

        You can use any value for the container name in the FROM clause, but
        often the container name is used. In the examples below, the container
        name is "products," and is aliased as "p" for easier referencing in
        the WHERE clause.

        :param str query: The Azure Cosmos DB SQL query to execute.
        :keyword int continuation_token_limit: The size limit in kb of the response continuation token in the query
            response. Valid values are positive integers.
            A value of 0 is the same as not passing a value (default no limit).
        :keyword bool enable_scan_in_query: Allow scan on the queries which couldn't be served as
            indexing was opted out on the requested paths.
        :keyword Sequence[str] excluded_locations: Excluded locations to be skipped from preferred locations. The locations
            in this list are specified as the names of the Azure Cosmos locations like, 'West US', 'East US' and so on.
            If all preferred locations were excluded, primary/hub location will be used.
            This excluded_location will override existing excluded_locations in client level.
        :keyword dict[str, str] initial_headers: Initial headers to be sent as part of the request.
        :keyword int max_integrated_cache_staleness_in_ms: The max cache staleness for the integrated cache in
            milliseconds. For accounts configured to use the integrated cache, using Session or Eventual consistency,
            responses are guaranteed to be no staler than this value.
        :keyword int max_item_count: Max number of items to be returned in the enumeration operation.
        :keyword parameters: Optional array of parameters to the query.
            Each parameter is a dict() with 'name' and 'value' keys.
            Ignored if no query is provided.
        :paramtype parameters: [list[dict[str, object]]]
        :keyword partition_key: Partition key at which the query request is targeted. If the partition key is set to
            None, it will perform a cross partition query. To learn more about using partition keys, see `here
            <https://github.com/Azure/azure-sdk-for-python/blob/main/sdk/cosmos/azure-cosmos/docs/PartitionKeys.md>`_.
        :paramtype partition_key: ~azure.cosmos.partition_key.PartitionKeyType
        :keyword bool populate_index_metrics: Used to obtain the index metrics to understand how the query engine used
            existing indexes and how it could use potential new indexes. Please note that this option will incur
            overhead, so it should be enabled only when debugging slow queries.
        :keyword bool populate_query_metrics: Enable returning query metrics in response headers.
        :keyword Literal["High", "Low"] priority: Priority based execution allows users to set a priority for each
            request. Once the user has reached their provisioned throughput, low priority requests are throttled
            before high priority requests start getting throttled. Feature must first be enabled at the account level.
        :keyword response_hook: A callable invoked with the response metadata.
        :paramtype response_hook: Callable[[Mapping[str, str], dict[str, Any]], None]
        :keyword str session_token: Token for use with Session consistency.
        :keyword int throughput_bucket: The desired throughput bucket for the client.
        :returns: An Iterable of items (dicts).
        :rtype: AsyncItemPaged[dict[str, Any]]

        .. admonition:: Example:

            .. literalinclude:: ../samples/examples_async.py
                :start-after: [START query_items]
                :end-before: [END query_items]
                :language: python
                :dedent: 0
                :caption: Get all products that have not been discontinued:

            .. literalinclude:: ../samples/examples_async.py
                :start-after: [START query_items_param]
                :end-before: [END query_items_param]
                :language: python
                :dedent: 0
                :caption: Parameterized query to get all products that have been discontinued:
        """
        ...

    @overload
    def query_items(
            self,
            query: str,
            *,
            continuation_token_limit: Optional[int] = None,
            enable_scan_in_query: Optional[bool] = None,
            feed_range: dict[str, Any],
            initial_headers: Optional[dict[str, str]] = None,
            max_integrated_cache_staleness_in_ms: Optional[int] = None,
            max_item_count: Optional[int] = None,
            parameters: Optional[list[dict[str, object]]] = None,
            populate_index_metrics: Optional[bool] = None,
            populate_query_metrics: Optional[bool] = None,
            priority: Optional[Literal["High", "Low"]] = None,
            response_hook: Optional[Callable[[Mapping[str, str], dict[str, Any]], None]] = None,
            session_token: Optional[str] = None,
            throughput_bucket: Optional[int] = None,
            **kwargs: Any
    ) -> AsyncItemPaged[dict[str, Any]]:
        """Return all results matching the given `query`.

        You can use any value for the container name in the FROM clause, but
        often the container name is used. In the examples below, the container
        name is "products," and is aliased as "p" for easier referencing in
        the WHERE clause.

        :param str query: The Azure Cosmos DB SQL query to execute.
        :keyword int continuation_token_limit: The size limit in kb of the response continuation token in the query
            response. Valid values are positive integers.
            A value of 0 is the same as not passing a value (default no limit).
        :keyword bool enable_scan_in_query: Allow scan on the queries which couldn't be served as
            indexing was opted out on the requested paths.
        :keyword list[str] excluded_locations: Excluded locations to be skipped from preferred locations. The locations
            in this list are specified as the names of the Azure Cosmos locations like, 'West US', 'East US' and so on.
            If all preferred locations were excluded, primary/hub location will be used.
            This excluded_location will override existing excluded_locations in client level.
        :keyword dict[str, Any] feed_range: The feed range that is used to define the scope.
        :keyword dict[str, str] initial_headers: Initial headers to be sent as part of the request.
        :keyword int max_integrated_cache_staleness_in_ms: The max cache staleness for the integrated cache in
            milliseconds. For accounts configured to use the integrated cache, using Session or Eventual consistency,
            responses are guaranteed to be no staler than this value.
        :keyword int max_item_count: Max number of items to be returned in the enumeration operation.
        :keyword parameters: Optional array of parameters to the query.
            Each parameter is a dict() with 'name' and 'value' keys.
            Ignored if no query is provided.
        :paramtype parameters: [list[dict[str, object]]]
        :keyword bool populate_index_metrics: Used to obtain the index metrics to understand how the query engine used
            existing indexes and how it could use potential new indexes. Please note that this option will incur
            overhead, so it should be enabled only when debugging slow queries.
        :keyword bool populate_query_metrics: Enable returning query metrics in response headers.
        :keyword Literal["High", "Low"] priority: Priority based execution allows users to set a priority for each
            request. Once the user has reached their provisioned throughput, low priority requests are throttled
            before high priority requests start getting throttled. Feature must first be enabled at the account level.
        :keyword response_hook: A callable invoked with the response metadata.
        :paramtype response_hook: Callable[[Mapping[str, str], dict[str, Any]], None]
        :keyword str session_token: Token for use with Session consistency.
        :keyword int throughput_bucket: The desired throughput bucket for the client.
        :returns: An Iterable of items (dicts).
        :rtype: AsyncItemPaged[dict[str, Any]]

        .. admonition:: Example:

            .. literalinclude:: ../samples/examples_async.py
                :start-after: [START query_items]
                :end-before: [END query_items]
                :language: python
                :dedent: 0
                :caption: Get all products that have not been discontinued:

            .. literalinclude:: ../samples/examples_async.py
                :start-after: [START query_items_param]
                :end-before: [END query_items_param]
                :language: python
                :dedent: 0
                :caption: Parameterized query to get all products that have been discontinued:
        """
        ...

    @overload
    def query_items(
            self,
            query: str,
            *,
            continuation_token_limit: Optional[int] = None,
            enable_scan_in_query: Optional[bool] = None,
            initial_headers: Optional[dict[str, str]] = None,
            max_integrated_cache_staleness_in_ms: Optional[int] = None,
            max_item_count: Optional[int] = None,
            parameters: Optional[list[dict[str, object]]] = None,
            populate_index_metrics: Optional[bool] = None,
            populate_query_metrics: Optional[bool] = None,
            priority: Optional[Literal["High", "Low"]] = None,
            response_hook: Optional[Callable[[Mapping[str, str], dict[str, Any]], None]] = None,
            session_token: Optional[str] = None,
            throughput_bucket: Optional[int] = None,
            **kwargs: Any
    ) -> AsyncItemPaged[dict[str, Any]]:
        """Return all results matching the given `query`.

        You can use any value for the container name in the FROM clause, but
        often the container name is used. In the examples below, the container
        name is "products," and is aliased as "p" for easier referencing in
        the WHERE clause.

        :param str query: The Azure Cosmos DB SQL query to execute.
        :keyword int continuation_token_limit: The size limit in kb of the response continuation token in the query
            response. Valid values are positive integers.
            A value of 0 is the same as not passing a value (default no limit).
        :keyword bool enable_scan_in_query: Allow scan on the queries which couldn't be served as
            indexing was opted out on the requested paths.
        :keyword Sequence[str] excluded_locations: Excluded locations to be skipped from preferred locations. The locations
            in this list are specified as the names of the Azure Cosmos locations like, 'West US', 'East US' and so on.
            If all preferred locations were excluded, primary/hub location will be used.
            This excluded_location will override existing excluded_locations in client level.
        :keyword Dict[str, str] initial_headers: Initial headers to be sent as part of the request.
        :keyword int max_integrated_cache_staleness_in_ms: The max cache staleness for the integrated cache in
            milliseconds. For accounts configured to use the integrated cache, using Session or Eventual consistency,
            responses are guaranteed to be no staler than this value.
        :keyword int max_item_count: Max number of items to be returned in the enumeration operation.
        :keyword parameters: Optional array of parameters to the query.
            Each parameter is a dict() with 'name' and 'value' keys.
            Ignored if no query is provided.
        :paramtype parameters: [List[Dict[str, object]]]
        :keyword bool populate_index_metrics: Used to obtain the index metrics to understand how the query engine used
            existing indexes and how it could use potential new indexes. Please note that this option will incur
            overhead, so it should be enabled only when debugging slow queries.
        :keyword bool populate_query_metrics: Enable returning query metrics in response headers.
        :keyword Literal["High", "Low"] priority: Priority based execution allows users to set a priority for each
            request. Once the user has reached their provisioned throughput, low priority requests are throttled
            before high priority requests start getting throttled. Feature must first be enabled at the account level.
        :keyword response_hook: A callable invoked with the response metadata.
        :paramtype response_hook: Callable[[Mapping[str, str], Dict[str, Any]], None]
        :keyword str session_token: Token for use with Session consistency.
        :keyword int throughput_bucket: The desired throughput bucket for the client.
        :returns: An Iterable of items (dicts).
        :rtype: AsyncItemPaged[Dict[str, Any]]

        .. admonition:: Example:

            .. literalinclude:: ../samples/examples_async.py
                :start-after: [START query_items]
                :end-before: [END query_items]
                :language: python
                :dedent: 0
                :caption: Get all products that have not been discontinued:

            .. literalinclude:: ../samples/examples_async.py
                :start-after: [START query_items_param]
                :end-before: [END query_items_param]
                :language: python
                :dedent: 0
                :caption: Parameterized query to get all products that have been discontinued:
        """
        ...

    @distributed_trace
    def query_items(
        self,
        *args: Any,
        **kwargs: Any
    ) -> AsyncItemPaged[dict[str, Any]]:
        """Return all results matching the given `query`.

        You can use any value for the container name in the FROM clause, but
        often the container name is used. In the examples below, the container
        name is "products," and is aliased as "p" for easier referencing in
        the WHERE clause.

        :param Any args: args
        :keyword int continuation_token_limit: The size limit in kb of the response continuation token in the query
            response. Valid values are positive integers.
            A value of 0 is the same as not passing a value (default no limit).
        :keyword bool enable_cross_partition_query: Allows sending of more than one request to
            execute the query in the Azure Cosmos DB service.
            More than one request is necessary if the query is not scoped to single partition key value.
        :keyword bool enable_scan_in_query: Allow scan on the queries which couldn't be served as
            indexing was opted out on the requested paths.
        :keyword Sequence[str] excluded_locations: Excluded locations to be skipped from preferred locations. The locations
            in this list are specified as the names of the Azure Cosmos locations like, 'West US', 'East US' and so on.
            If all preferred locations were excluded, primary/hub location will be used.
            This excluded_location will override existing excluded_locations in client level.
        :keyword dict[str, Any] feed_range: The feed range that is used to define the scope.
        :keyword dict[str, str] initial_headers: Initial headers to be sent as part of the request.
        :keyword int max_integrated_cache_staleness_in_ms: The max cache staleness for the integrated cache in
            milliseconds. For accounts configured to use the integrated cache, using Session or Eventual consistency,
            responses are guaranteed to be no staler than this value.
        :keyword int max_item_count: Max number of items to be returned in the enumeration operation.
        :keyword parameters: Optional array of parameters to the query.
            Each parameter is a dict() with 'name' and 'value' keys.
            Ignored if no query is provided.
        :paramtype parameters: [list[dict[str, object]]]
        :keyword partition_key: Partition key at which the query request is targeted. If the partition key is set to
            None, it will perform a cross partition query. To learn more about using partition keys, see `here
            <https://github.com/Azure/azure-sdk-for-python/blob/main/sdk/cosmos/azure-cosmos/docs/PartitionKeys.md>`_.
        :paramtype partition_key: ~azure.cosmos.partition_key.PartitionKeyType
        :keyword bool populate_index_metrics: Used to obtain the index metrics to understand how the query engine used
            existing indexes and how it could use potential new indexes. Please note that this option will incur
            overhead, so it should be enabled only when debugging slow queries.
        :keyword bool populate_query_metrics: Enable returning query metrics in response headers.
        :keyword Literal["High", "Low"] priority: Priority based execution allows users to set a priority for each
            request. Once the user has reached their provisioned throughput, low priority requests are throttled
            before high priority requests start getting throttled. Feature must first be enabled at the account level.
        :keyword response_hook: A callable invoked with the response metadata.
        :paramtype response_hook: Callable[[Mapping[str, str], dict[str, Any]], None]
        :keyword str session_token: Token for use with Session consistency.
        :keyword int throughput_bucket: The desired throughput bucket for the client.
        :returns: An Iterable of items (dicts).
        :rtype: AsyncItemPaged[dict[str, Any]]

        .. admonition:: Example:

            .. literalinclude:: ../samples/examples_async.py
                :start-after: [START query_items]
                :end-before: [END query_items]
                :language: python
                :dedent: 0
                :caption: Get all products that have not been discontinued:

            .. literalinclude:: ../samples/examples_async.py
                :start-after: [START query_items_param]
                :end-before: [END query_items_param]
                :language: python
                :dedent: 0
                :caption: Parameterized query to get all products that have been discontinued:
        """
        original_positional_arg_names = ["query"]
        utils.add_args_to_kwargs(original_positional_arg_names, args, kwargs)
        feed_options = _build_options(kwargs)

        # Update 'feed_options' from 'kwargs'
        if utils.valid_key_value_exist(kwargs, "max_item_count"):
            feed_options["maxItemCount"] = kwargs.pop("max_item_count")
        if utils.valid_key_value_exist(kwargs, "populate_query_metrics"):
            feed_options["populateQueryMetrics"] = kwargs.pop("populate_query_metrics")
        if utils.valid_key_value_exist(kwargs, "populate_index_metrics"):
            feed_options["populateIndexMetrics"] = kwargs.pop("populate_index_metrics")
        if utils.valid_key_value_exist(kwargs, "enable_scan_in_query"):
            feed_options["enableScanInQuery"] = kwargs.pop("enable_scan_in_query")
        if utils.valid_key_value_exist(kwargs, "max_integrated_cache_staleness_in_ms"):
            max_integrated_cache_staleness_in_ms = kwargs.pop("max_integrated_cache_staleness_in_ms")
            validate_cache_staleness_value(max_integrated_cache_staleness_in_ms)
            feed_options["maxIntegratedCacheStaleness"] = max_integrated_cache_staleness_in_ms
        if utils.valid_key_value_exist(kwargs, "continuation_token_limit"):
            feed_options["responseContinuationTokenLimitInKb"] = kwargs.pop("continuation_token_limit")
        feed_options["correlatedActivityId"] = GenerateGuidId()

        # Set query with 'query' and 'parameters' from kwargs
        query_str = kwargs.pop("query", None)
        parameters = kwargs.pop("parameters", None)
        if parameters is not None:
            query = {"query": query_str, "parameters": parameters}
        else:
            query = query_str

        # Set method to get/cache container properties
        kwargs["containerProperties"] = self._get_properties_with_options

        utils.verify_exclusive_arguments(["feed_range", "partition_key"], **kwargs)
        # If 'partition_key' is provided, set 'partitionKey' in 'feed_options'
        if utils.valid_key_value_exist(kwargs, "partition_key"):
            feed_options["partitionKey"] = self._set_partition_key(kwargs["partition_key"])
        # If 'partition_key' or 'feed_range' is not provided, set 'enableCrossPartitionQuery' to True
        elif not utils.valid_key_value_exist(kwargs, "feed_range"):
            feed_options["enableCrossPartitionQuery"] = True
        kwargs.pop("partition_key", None)

        # Set 'response_hook'
        response_hook = kwargs.pop("response_hook", None)
        if response_hook and hasattr(response_hook, "clear"):
            response_hook.clear()

        items = self.client_connection.QueryItems(
            database_or_container_link=self.container_link,
            query=query,
            options=feed_options,
            partition_key=feed_options.get("partitionKey"),
            response_hook=response_hook,
            **kwargs
        )
        return items

    @overload
    def query_items_change_feed(
            self,
            *,
            max_item_count: Optional[int] = None,
            start_time: Optional[Union[datetime, Literal["Now", "Beginning"]]] = None,
            partition_key: PartitionKeyType,
            priority: Optional[Literal["High", "Low"]] = None,
            mode: Optional[Literal["LatestVersion", "AllVersionsAndDeletes"]] = None,
            response_hook: Optional[Callable[[Mapping[str, str], dict[str, Any]], None]] = None,
            **kwargs: Any
    ) -> AsyncItemPaged[dict[str, Any]]:
        """Get a sorted list of items that were changed, in the order in which they were modified.

        :keyword int max_item_count: Max number of items to be returned in the enumeration operation.
        :keyword start_time: The start time to start processing chang feed items.
            Beginning: Processing the change feed items from the beginning of the change feed.
            Now: Processing change feed from the current time, so only events for all future changes will be retrieved.
            ~datetime.datetime: processing change feed from a point of time. Provided value will be converted to UTC.
            By default, it is start from current ("Now")
        :paramtype start_time: Union[~datetime.datetime, Literal["Now", "Beginning"]]
        :keyword partition_key: The partition key that is used to define the scope
            (logical partition or a subset of a container). If the partition key is set to None, it will try to
            fetch an changes for an item with a partition key value of null. To learn more about using partition keys,
            see`here
            <https://github.com/Azure/azure-sdk-for-python/blob/main/sdk/cosmos/azure-cosmos/docs/PartitionKeys.md>`_.
        :paramtype partition_key: ~azure.cosmos.partition_key.PartitionKeyType
        :keyword Literal["High", "Low"] priority: Priority based execution allows users to set a priority for each
            request. Once the user has reached their provisioned throughput, low priority requests are throttled
            before high priority requests start getting throttled. Feature must first be enabled at the account level.
        :keyword mode: The modes to query change feed. If `continuation` was passed, 'mode' argument will be ignored.
            LATEST_VERSION: Query latest items from 'start_time' or 'continuation' token.
            ALL_VERSIONS_AND_DELETES: Query all versions and deleted items from either `start_time='Now'`
            or 'continuation' token.
        :paramtype mode: Literal["LatestVersion", "AllVersionsAndDeletes"]
        :keyword Sequence[str] excluded_locations: Excluded locations to be skipped from preferred locations. The locations
            in this list are specified as the names of the azure Cosmos locations like, 'West US', 'East US' and so on.
            If all preferred locations were excluded, primary/hub location will be used.
            This excluded_location will override existing excluded_locations in client level.
        :keyword response_hook: A callable invoked with the response metadata.
        :paramtype response_hook: Callable[[Mapping[str, str], dict[str, Any]], None]
        :returns: An AsyncItemPaged of items (dicts).
        :rtype: AsyncItemPaged[dict[str, Any]]
        """
        ...

    @overload
    def query_items_change_feed(
            self,
            *,
            feed_range: dict[str, Any],
            max_item_count: Optional[int] = None,
            start_time: Optional[Union[datetime, Literal["Now", "Beginning"]]] = None,
            priority: Optional[Literal["High", "Low"]] = None,
            mode: Optional[Literal["LatestVersion", "AllVersionsAndDeletes"]] = None,
            response_hook: Optional[Callable[[Mapping[str, Any], dict[str, Any]], None]] = None,
            **kwargs: Any
    ) -> AsyncItemPaged[dict[str, Any]]:
        """Get a sorted list of items that were changed, in the order in which they were modified.

        :keyword dict[str, Any] feed_range: The feed range that is used to define the scope.
        :keyword int max_item_count: Max number of items to be returned in the enumeration operation.
        :keyword start_time: The start time to start processing chang feed items.
            Beginning: Processing the change feed items from the beginning of the change feed.
            Now: Processing change feed from the current time, so only events for all future changes will be retrieved.
            ~datetime.datetime: processing change feed from a point of time. Provided value will be converted to UTC.
            By default, it is start from current ("Now")
        :paramtype start_time: Union[~datetime.datetime, Literal["Now", "Beginning"]]
        :keyword priority: Priority based execution allows users to set a priority for each
            request. Once the user has reached their provisioned throughput, low priority requests are throttled
            before high priority requests start getting throttled. Feature must first be enabled at the account level.
        :paramtype priority: Literal["High", "Low"]
        :keyword mode: The modes to query change feed. If `continuation` was passed, 'mode' argument will be ignored.
            LATEST_VERSION: Query latest items from 'start_time' or 'continuation' token.
            ALL_VERSIONS_AND_DELETES: Query all versions and deleted items from either `start_time='Now'`
            or 'continuation' token.
        :paramtype mode: Literal["LatestVersion", "AllVersionsAndDeletes"]
        :keyword Sequence[str] excluded_locations: Excluded locations to be skipped from preferred locations. The locations
            in this list are specified as the names of the azure Cosmos locations like, 'West US', 'East US' and so on.
            If all preferred locations were excluded, primary/hub location will be used.
            This excluded_location will override existing excluded_locations in client level.
        :keyword response_hook: A callable invoked with the response metadata.
        :paramtype response_hook: Callable[[Mapping[str, str], dict[str, Any]], None]
        :returns: An AsyncItemPaged of items (dicts).
        :rtype: AsyncItemPaged[dict[str, Any]]
        """
        ...

    @overload
    def query_items_change_feed(
            self,
            *,
            continuation: str,
            max_item_count: Optional[int] = None,
            priority: Optional[Literal["High", "Low"]] = None,
            response_hook: Optional[Callable[[Mapping[str, Any], dict[str, Any]], None]] = None,
            **kwargs: Any
    ) -> AsyncItemPaged[dict[str, Any]]:
        """Get a sorted list of items that were changed, in the order in which they were modified.

        :keyword str continuation: The continuation token retrieved from previous response. It contains chang feed mode.
        :type continuation: str
        :keyword int max_item_count: Max number of items to be returned in the enumeration operation.
        :keyword priority: Priority based execution allows users to set a priority for each
            request. Once the user has reached their provisioned throughput, low priority requests are throttled
            before high priority requests start getting throttled. Feature must first be enabled at the account level.
        :paramtype priority: Literal["High", "Low"]
        :keyword Sequence[str] excluded_locations: Excluded locations to be skipped from preferred locations. The locations
            in this list are specified as the names of the azure Cosmos locations like, 'West US', 'East US' and so on.
            If all preferred locations were excluded, primary/hub location will be used.
            This excluded_location will override existing excluded_locations in client level.
        :keyword response_hook: A callable invoked with the response metadata.
        :paramtype response_hook: Callable[[Mapping[str, str], dict[str, Any]], None]
        :returns: An AsyncItemPaged of items (dicts).
        :rtype: AsyncItemPaged[dict[str, Any]]
        """
        # pylint: enable=line-too-long
        ...

    @overload
    def query_items_change_feed(
            self,
            *,
            max_item_count: Optional[int] = None,
            start_time: Optional[Union[datetime, Literal["Now", "Beginning"]]] = None,
            priority: Optional[Literal["High", "Low"]] = None,
            mode: Optional[Literal["LatestVersion", "AllVersionsAndDeletes"]] = None,
            response_hook: Optional[Callable[[Mapping[str, Any], dict[str, Any]], None]] = None,
            **kwargs: Any
    ) -> AsyncItemPaged[dict[str, Any]]:
        """Get a sorted list of items that were changed in the entire container,
         in the order in which they were modified.

        :keyword int max_item_count: Max number of items to be returned in the enumeration operation.
        :keyword start_time: The start time to start processing chang feed items.
            Beginning: Processing the change feed items from the beginning of the change feed.
            Now: Processing change feed from the current time, so only events for all future changes will be retrieved.
            ~datetime.datetime: processing change feed from a point of time. Provided value will be converted to UTC.
            By default, it is start from current ("Now")
        :paramtype start_time: Union[~datetime.datetime, Literal["Now", "Beginning"]]
        :keyword priority: Priority based execution allows users to set a priority for each
            request. Once the user has reached their provisioned throughput, low priority requests are throttled
            before high priority requests start getting throttled. Feature must first be enabled at the account level.
        :paramtype priority: Literal["High", "Low"]
        :keyword mode: The modes to query change feed. If `continuation` was passed, 'mode' argument will be ignored.
            LATEST_VERSION: Query latest items from 'start_time' or 'continuation' token.
            ALL_VERSIONS_AND_DELETES: Query all versions and deleted items from either `start_time='Now'`
            or 'continuation' token.
        :paramtype mode: Literal["LatestVersion", "AllVersionsAndDeletes"]
        :keyword Sequence[str] excluded_locations: Excluded locations to be skipped from preferred locations. The locations
            in this list are specified as the names of the azure Cosmos locations like, 'West US', 'East US' and so on.
            If all preferred locations were excluded, primary/hub location will be used.
            This excluded_location will override existing excluded_locations in client level.
        :keyword response_hook: A callable invoked with the response metadata.
        :paramtype response_hook: Callable[[Mapping[str, str], dict[str, Any]], None]
        :returns: An AsyncItemPaged of items (dicts).
        :rtype: AsyncItemPaged[dict[str, Any]]
        """
        ...

    @distributed_trace
    def query_items_change_feed(  # pylint: disable=unused-argument
            self,
            **kwargs: Any
    ) -> AsyncItemPaged[dict[str, Any]]:

        """Get a sorted list of items that were changed, in the order in which they were modified.

        :keyword str continuation: The continuation token retrieved from previous response. It contains chang feed mode.
        :keyword dict[str, Any] feed_range: The feed range that is used to define the scope.
        :keyword partition_key: The partition key that is used to define the scope
            (logical partition or a subset of a container)
        :paramtype partition_key: ~azure.cosmos.partition_key.PartitionKeyType
        :keyword int max_item_count: Max number of items to be returned in the enumeration operation.
        :keyword start_time: The start time to start processing chang feed items.
            Beginning: Processing the change feed items from the beginning of the change feed.
            Now: Processing change feed from the current time, so only events for all future changes will be retrieved.
            ~datetime.datetime: processing change feed from a point of time. Provided value will be converted to UTC.
            By default, it is start from current ("Now")
        :paramtype start_time: Union[~datetime.datetime, Literal["Now", "Beginning"]]
        :keyword priority: Priority based execution allows users to set a priority for each
            request. Once the user has reached their provisioned throughput, low priority requests are throttled
            before high priority requests start getting throttled. Feature must first be enabled at the account level.
        :paramtype priority: Literal["High", "Low"]
        :keyword mode: The modes to query change feed. If `continuation` was passed, 'mode' argument will be ignored.
            LATEST_VERSION: Query latest items from 'start_time' or 'continuation' token.
            ALL_VERSIONS_AND_DELETES: Query all versions and deleted items from either `start_time='Now'`
            or 'continuation' token.
        :paramtype mode: Literal["LatestVersion", "AllVersionsAndDeletes"]
        :keyword Sequence[str] excluded_locations: Excluded locations to be skipped from preferred locations. The locations
            in this list are specified as the names of the azure Cosmos locations like, 'West US', 'East US' and so on.
            If all preferred locations were excluded, primary/hub location will be used.
            This excluded_location will override existing excluded_locations in client level.
        :keyword response_hook: A callable invoked with the response metadata.
        :paramtype response_hook: Callable[[Mapping[str, str], dict[str, Any]], None]
        :returns: An AsyncItemPaged of items (dicts).
        :rtype: AsyncItemPaged[dict[str, Any]]
        """
        # pylint: disable=too-many-statements
        validate_kwargs(kwargs)
        feed_options = _build_options(kwargs)

        change_feed_state_context = {}
        if "mode" in kwargs:
            change_feed_state_context["mode"] = kwargs.pop("mode")
        if "partition_key_range_id" in kwargs:
            change_feed_state_context["partitionKeyRangeId"] = kwargs.pop("partition_key_range_id")
        if "is_start_from_beginning" in kwargs and kwargs.pop('is_start_from_beginning') is True:
            change_feed_state_context["startTime"] = "Beginning"
        elif "start_time" in kwargs:
            change_feed_state_context["startTime"] = kwargs.pop("start_time")
        if "partition_key" in kwargs:
            partition_key_value = kwargs.pop("partition_key")
            change_feed_state_context["partitionKey"] = self._set_partition_key(
                cast(PartitionKeyType, partition_key_value))
            change_feed_state_context["partitionKeyFeedRange"] = self._get_epk_range_for_partition_key(
                partition_key_value, feed_options)
        if "feed_range" in kwargs:
            change_feed_state_context["feedRange"] = kwargs.pop('feed_range')
        if "continuation" in feed_options:
            change_feed_state_context["continuation"] = feed_options.pop("continuation")

        feed_options["changeFeedStateContext"] = change_feed_state_context
        feed_options["containerProperties"] = self._get_properties_with_options(feed_options)

        response_hook = kwargs.pop("response_hook", None)
        if hasattr(response_hook, "clear"):
            response_hook.clear()

        if self.container_link in self.__get_client_container_caches():
            feed_options["containerRID"] = self.__get_client_container_caches()[self.container_link]["_rid"]

        result = self.client_connection.QueryItemsChangeFeed(
            self.container_link, options=feed_options, response_hook=response_hook, **kwargs
        )
        return result

    @distributed_trace_async
    async def upsert_item(
        self,
        body: dict[str, Any],
        *,
        pre_trigger_include: Optional[str] = None,
        post_trigger_include: Optional[str] = None,
        session_token: Optional[str] = None,
        initial_headers: Optional[dict[str, str]] = None,
        etag: Optional[str] = None,
        match_condition: Optional[MatchConditions] = None,
        priority: Optional[Literal["High", "Low"]] = None,
        no_response: Optional[bool] = None,
        retry_write: Optional[int] = None,
        throughput_bucket: Optional[int] = None,
        **kwargs: Any
    ) -> CosmosDict:
        """Insert or update the specified item.

        If the item already exists in the container, it is replaced. If the item
        does not already exist, it is inserted.

        :param dict[str, Any] body: A dict-like object representing the item to update or insert.
        :keyword str pre_trigger_include: trigger id to be used as pre operation trigger.
        :keyword str post_trigger_include: trigger id to be used as post operation trigger.
        :keyword str session_token: Token for use with Session consistency.
        :keyword dict[str, str] initial_headers: Initial headers to be sent as part of the request.
        :keyword str etag: An ETag value, or the wildcard character (*). Used to check if the resource
            has changed, and act according to the condition specified by the `match_condition` parameter.
        :keyword match_condition: The match condition to use upon the etag.
        :paramtype match_condition: ~azure.core.MatchConditions
        :keyword response_hook: A callable invoked with the response metadata.
        :paramtype response_hook: Callable[[Mapping[str, str], dict[str, Any]], None]
        :keyword Literal["High", "Low"] priority: Priority based execution allows users to set a priority for each
            request. Once the user has reached their provisioned throughput, low priority requests are throttled
            before high priority requests start getting throttled. Feature must first be enabled at the account level.
        :keyword bool no_response: Indicates whether service should be instructed to skip
            sending response payloads. When not specified explicitly here, the default value will be determined from
            client-level options.
        :keyword int retry_write: Indicates how many times the SDK should automatically retry this write operation, even if
            the operation is not guaranteed to be idempotent. This should only be enabled if the application can
            tolerate such risks or has logic to safely detect and handle duplicate operations. Default is None (no retries).
        :keyword int throughput_bucket: The desired throughput bucket for the client
        :keyword Sequence[str] excluded_locations: Excluded locations to be skipped from preferred locations. The locations
            in this list are specified as the names of the azure Cosmos locations like, 'West US', 'East US' and so on.
            If all preferred locations were excluded, primary/hub location will be used.
            This excluded_location will override existing excluded_locations in client level.
        :raises ~azure.cosmos.exceptions.CosmosHttpResponseError: The given item could not be upserted.
        :returns: A CosmosDict representing the upserted item. The dict will be empty if
            `no_response` is specified.
        :rtype: ~azure.cosmos.CosmosDict[str, Any]
        """
        if pre_trigger_include is not None:
            kwargs['pre_trigger_include'] = pre_trigger_include
        if post_trigger_include is not None:
            kwargs['post_trigger_include'] = post_trigger_include
        if session_token is not None:
            kwargs['session_token'] = session_token
        if initial_headers is not None:
            kwargs['initial_headers'] = initial_headers
        if priority is not None:
            kwargs['priority'] = priority
        if etag is not None:
            kwargs['etag'] = etag
        if match_condition is not None:
            kwargs['match_condition'] = match_condition
        if no_response is not None:
            kwargs['no_response'] = no_response
        if retry_write is not None:
            kwargs[Constants.Kwargs.RETRY_WRITE] = retry_write
        if throughput_bucket is not None:
            kwargs["throughput_bucket"] = throughput_bucket
        request_options = _build_options(kwargs)
        request_options["disableAutomaticIdGeneration"] = True
        await self._get_properties_with_options(request_options)
        request_options["containerRID"] = self.__get_client_container_caches()[self.container_link]["_rid"]

        result = await self.client_connection.UpsertItem(
            database_or_container_link=self.container_link,
            document=body,
            options=request_options,
            **kwargs
        )
        return result

    @distributed_trace_async
    async def semantic_rerank(
        self,
        *,
        context: str,
        documents: list[str],
        options: Optional[dict[str, Any]] = None
    ) -> CosmosDict:
        """ **provisional** Rerank a list of documents using semantic reranking.

        This method uses a semantic reranker to score and reorder the provided documents
        based on their relevance to the given reranking context.

        :keyword str context: The reranking context or query string to use for reranking the documents.
        :keyword list[str] documents: A list of documents (as strings) to be reranked.
        :keyword dict[str, Any] options: Optional dictionary of additional request options to customize the semantic reranking process.

         Supported options:
         * **return_documents** (bool): Whether to return the document text in the response. If False, only scores and indices are returned. Default is True.
         * **top_k** (int): Maximum number of documents to return in the reranked results. If not specified, all documents are returned.
         * **batch_size** (int): Number of documents to process in each batch. Used for optimizing performance with large document sets.
         * **sort** (bool): Whether to sort the results by relevance score in descending order. Default is True.
         * **document_type** (str): Type of documents being reranked. Supported values are "string" and "json".
         * **target_paths** (str): If document_type is "json", the list of JSON paths to extract text from for reranking. Comma-separated string.

        :returns: A CosmosDict containing the reranking results. The structure typically includes results list with reranked documents and their relevance scores. Each result contains index, relevance_score, and optionally document.
        :rtype: ~azure.cosmos.CosmosDict[str, Any]
        :raises ~azure.cosmos.exceptions.CosmosHttpResponseError: If the semantic reranking operation fails.
        """

        inference_service = self.client_connection._get_inference_service()
        if inference_service is None:
            raise CosmosHttpResponseError(
                message="Semantic reranking requires AAD credentials (inference service not initialized).",
                response=None
            )

        result = await inference_service.rerank(
            reranking_context=context,
            documents=documents,
            semantic_reranking_options=options
        )

        return result

    @distributed_trace_async
    async def replace_item(
        self,
        item: Union[str, Mapping[str, Any]],
        body: dict[str, Any],
        *,
        pre_trigger_include: Optional[str] = None,
        post_trigger_include: Optional[str] = None,
        session_token: Optional[str] = None,
        initial_headers: Optional[dict[str, str]] = None,
        etag: Optional[str] = None,
        match_condition: Optional[MatchConditions] = None,
        priority: Optional[Literal["High", "Low"]] = None,
        no_response: Optional[bool] = None,
        retry_write: Optional[int] = None,
        throughput_bucket: Optional[int] = None,
        **kwargs: Any
    ) -> CosmosDict:
        """Replaces the specified item if it exists in the container.

        If the item does not already exist in the container, an exception is raised.

        :param item: The ID (name) or dict representing item to be replaced.
        :type item: Union[str, dict[str, Any]]
        :param dict[str, Any] body: A dict representing the item to replace.
        :keyword str pre_trigger_include: trigger id to be used as pre operation trigger.
        :keyword str post_trigger_include: trigger id to be used as post operation trigger.
        :keyword str session_token: Token for use with Session consistency.
        :keyword dict[str, str] initial_headers: Initial headers to be sent as part of the request.
        :keyword str etag: An ETag value, or the wildcard character (*). Used to check if the resource
            has changed, and act according to the condition specified by the `match_condition` parameter.
        :keyword match_condition: The match condition to use upon the etag.
        :paramtype match_condition: ~azure.core.MatchConditions
        :keyword response_hook: A callable invoked with the response metadata.
        :paramtype response_hook: Callable[[Mapping[str, str], dict[str, Any]], None]
        :keyword Literal["High", "Low"] priority: Priority based execution allows users to set a priority for each
            request. Once the user has reached their provisioned throughput, low priority requests are throttled
            before high priority requests start getting throttled. Feature must first be enabled at the account level.
        :keyword bool no_response: Indicates whether service should be instructed to skip
            sending response payloads. When not specified explicitly here, the default value will be determined from
            client-level options.
        :keyword int retry_write: Indicates how many times the SDK should automatically retry this write operation, even if
            the operation is not guaranteed to be idempotent. This should only be enabled if the application can
            tolerate such risks or has logic to safely detect and handle duplicate operations. Default is None (no retries).
        :keyword int throughput_bucket: The desired throughput bucket for the client
        :keyword Sequence[str] excluded_locations: Excluded locations to be skipped from preferred locations. The locations
            in this list are specified as the names of the azure Cosmos locations like, 'West US', 'East US' and so on.
            If all preferred locations were excluded, primary/hub location will be used.
            This excluded_location will override existing excluded_locations in client level.
        :raises ~azure.cosmos.exceptions.CosmosHttpResponseError: The replace operation failed or the item with
            given id does not exist.
        :returns: A CosmosDict representing the item after replace went through. The dict will be empty if `no_response`
            is specified.
        :rtype: ~azure.cosmos.CosmosDict[str, Any]
        """
        item_link = self._get_document_link(item)
        if pre_trigger_include is not None:
            kwargs['pre_trigger_include'] = pre_trigger_include
        if post_trigger_include is not None:
            kwargs['post_trigger_include'] = post_trigger_include
        if session_token is not None:
            kwargs['session_token'] = session_token
        if initial_headers is not None:
            kwargs['initial_headers'] = initial_headers
        if priority is not None:
            kwargs['priority'] = priority
        if etag is not None:
            kwargs['etag'] = etag
        if match_condition is not None:
            kwargs['match_condition'] = match_condition
        if no_response is not None:
            kwargs['no_response'] = no_response
        if retry_write is not None:
            kwargs[Constants.Kwargs.RETRY_WRITE] = retry_write
        if throughput_bucket is not None:
            kwargs["throughput_bucket"] = throughput_bucket
        request_options = _build_options(kwargs)
        request_options["disableAutomaticIdGeneration"] = True
        await self._get_properties_with_options(request_options)
        request_options["containerRID"] = self.__get_client_container_caches()[self.container_link]["_rid"]

        result = await self.client_connection.ReplaceItem(
            document_link=item_link, new_document=body, options=request_options, **kwargs
        )
        return result

    @distributed_trace_async
    async def patch_item(
        self,
        item: Union[str, dict[str, Any]],
        partition_key: PartitionKeyType,
        patch_operations: list[dict[str, Any]],
        *,
        filter_predicate: Optional[str] = None,
        pre_trigger_include: Optional[str] = None,
        post_trigger_include: Optional[str] = None,
        session_token: Optional[str] = None,
        etag: Optional[str] = None,
        match_condition: Optional[MatchConditions] = None,
        priority: Optional[Literal["High", "Low"]] = None,
        no_response: Optional[bool] = None,
        retry_write: Optional[int] = None,
        throughput_bucket: Optional[int] = None,
        **kwargs: Any
    ) -> CosmosDict:
        """ Patches the specified item with the provided operations if it
         exists in the container.

        If the item does not already exist in the container, an exception is raised.

        :param item: The ID (name) or dict representing item to be patched.
        :type item: Union[str, dict[str, Any]]
        :param partition_key: The partition key of the object to patch. If the partition key is set to None,
            it will try to patch an item with a partition key value of null. To learn more about using partition keys,
            see `here
            <https://github.com/Azure/azure-sdk-for-python/blob/main/sdk/cosmos/azure-cosmos/docs/PartitionKeys.md>`_.
        :type partition_key: ~azure.cosmos.partition_key.PartitionKeyType
        :param patch_operations: The list of patch operations to apply to the item.
        :type patch_operations: list[dict[str, Any]]
        :keyword str filter_predicate: conditional filter to apply to Patch operations.
        :keyword str pre_trigger_include: trigger id to be used as pre operation trigger.
        :keyword str post_trigger_include: trigger id to be used as post operation trigger.
        :keyword str session_token: Token for use with Session consistency.
        :keyword str etag: An ETag value, or the wildcard character (*). Used to check if the resource
            has changed, and act according to the condition specified by the `match_condition` parameter.
        :keyword ~azure.core.MatchConditions match_condition: The match condition to use upon the etag.
        :keyword response_hook: A callable invoked with the response metadata.
        :paramtype response_hook: Callable[[Mapping[str, str], dict[str, Any]], None]
        :keyword Literal["High", "Low"] priority: Priority based execution allows users to set a priority for each
            request. Once the user has reached their provisioned throughput, low priority requests are throttled
            before high priority requests start getting throttled. Feature must first be enabled at the account level.
        :keyword bool no_response: Indicates whether service should be instructed to skip
            sending response payloads. When not specified explicitly here, the default value will be determined from
            client-level options.
        :keyword int retry_write: Indicates how many times the SDK should automatically retry this write operation, even if
            the operation is not guaranteed to be idempotent. This should only be enabled if the application can
            tolerate such risks or has logic to safely detect and handle duplicate operations. Default is None (no retries).
        :keyword int throughput_bucket: The desired throughput bucket for the client
        :keyword Sequence[str] excluded_locations: Excluded locations to be skipped from preferred locations. The locations
            in this list are specified as the names of the azure Cosmos locations like, 'West US', 'East US' and so on.
            If all preferred locations were excluded, primary/hub location will be used.
            This excluded_location will override existing excluded_locations in client level.
        :raises ~azure.cosmos.exceptions.CosmosHttpResponseError: The patch operations failed or the item with
            given id does not exist.
        :returns: A CosmosDict representing the item after the patch operations went through. The dict will be empty if
            `no_response` is specified.
        :rtype: ~azure.cosmos.CosmosDict[str, Any]
        """
        if pre_trigger_include is not None:
            kwargs['pre_trigger_include'] = pre_trigger_include
        if post_trigger_include is not None:
            kwargs['post_trigger_include'] = post_trigger_include
        if session_token is not None:
            kwargs['session_token'] = session_token
        if priority is not None:
            kwargs['priority'] = priority
        if etag is not None:
            kwargs['etag'] = etag
        if match_condition is not None:
            kwargs['match_condition'] = match_condition
        if no_response is not None:
            kwargs['no_response'] = no_response
        if retry_write is not None:
            kwargs[Constants.Kwargs.RETRY_WRITE] = retry_write
        if throughput_bucket is not None:
            kwargs["throughput_bucket"] = throughput_bucket
        request_options = _build_options(kwargs)
        request_options["disableAutomaticIdGeneration"] = True
        request_options["partitionKey"] = await self._set_partition_key(partition_key)
        if filter_predicate is not None:
            request_options["filterPredicate"] = filter_predicate
        await self._get_properties_with_options(request_options)
        request_options["containerRID"] = self.__get_client_container_caches()[self.container_link]["_rid"]

        item_link = self._get_document_link(item)
        result = await self.client_connection.PatchItem(
            document_link=item_link, operations=patch_operations, options=request_options, **kwargs)
        return result

    @distributed_trace_async
    async def delete_item(
        self,
        item: Union[str, Mapping[str, Any]],
        partition_key: PartitionKeyType,
        *,
        pre_trigger_include: Optional[str] = None,
        post_trigger_include: Optional[str] = None,
        session_token: Optional[str] = None,
        initial_headers: Optional[dict[str, str]] = None,
        etag: Optional[str] = None,
        match_condition: Optional[MatchConditions] = None,
        priority: Optional[Literal["High", "Low"]] = None,
        retry_write: Optional[int] = None,
        throughput_bucket: Optional[int] = None,
        **kwargs: Any
    ) -> None:
        """Delete the specified item from the container.

        If the item does not already exist in the container, an exception is raised.

        :param item: The ID (name) or dict representing item to be deleted.
        :type item: Union[str, dict[str, Any]]
        :param partition_key: Specifies the partition key value for the item. If the partition key is set to None,
            it will try to delete an item with a partition key value of null. To learn more about using partition keys,
            see `here
            <https://github.com/Azure/azure-sdk-for-python/blob/main/sdk/cosmos/azure-cosmos/docs/PartitionKeys.md>`_.
        :type partition_key: ~azure.cosmos.partition_key.PartitionKeyType
        :keyword str pre_trigger_include: trigger id to be used as pre operation trigger.
        :keyword str post_trigger_include: trigger id to be used as post operation trigger.
        :keyword str session_token: Token for use with Session consistency.
        :keyword dict[str, str] initial_headers: Initial headers to be sent as part of the request.
        :keyword str etag: An ETag value, or the wildcard character (*). Used to check if the resource
            has changed, and act according to the condition specified by the `match_condition` parameter.
        :keyword match_condition: The match condition to use upon the etag.
        :paramtype match_condition: ~azure.core.MatchConditions
        :keyword Literal["High", "Low"] priority: Priority based execution allows users to set a priority for each
            request. Once the user has reached their provisioned throughput, low priority requests are throttled
            before high priority requests start getting throttled. Feature must first be enabled at the account level.
        :keyword Sequence[str] excluded_locations: Excluded locations to be skipped from preferred locations. The locations
            in this list are specified as the names of the azure Cosmos locations like, 'West US', 'East US' and so on.
            If all preferred locations were excluded, primary/hub location will be used.
            This excluded_location will override existing excluded_locations in client level.
        :keyword int retry_write: Indicates how many times the SDK should automatically retry this write operation, even if
            the operation is not guaranteed to be idempotent. This should only be enabled if the application can
            tolerate such risks or has logic to safely detect and handle duplicate operations. Default is None (no retries).
        :keyword response_hook: A callable invoked with the response metadata.
        :paramtype response_hook: Callable[[Mapping[str, str], None], None]
        :keyword int throughput_bucket: The desired throughput bucket for the client
        :raises ~azure.cosmos.exceptions.CosmosHttpResponseError: The item wasn't deleted successfully.
        :raises ~azure.cosmos.exceptions.CosmosResourceNotFoundError: The item does not exist in the container.
        :rtype: None
        """
        if pre_trigger_include is not None:
            kwargs['pre_trigger_include'] = pre_trigger_include
        if post_trigger_include is not None:
            kwargs['post_trigger_include'] = post_trigger_include
        if session_token is not None:
            kwargs['session_token'] = session_token
        if initial_headers is not None:
            kwargs['initial_headers'] = initial_headers
        if etag is not None:
            kwargs['etag'] = etag
        if match_condition is not None:
            kwargs['match_condition'] = match_condition
        if priority is not None:
            kwargs['priority'] = priority
        if retry_write is not None:
            kwargs[Constants.Kwargs.RETRY_WRITE] = retry_write
        if throughput_bucket is not None:
            kwargs["throughput_bucket"] = throughput_bucket
        request_options = _build_options(kwargs)
        request_options["partitionKey"] = await self._set_partition_key(partition_key)
        await self._get_properties_with_options(request_options)
        request_options["containerRID"] = self.__get_client_container_caches()[self.container_link]["_rid"]

        document_link = self._get_document_link(item)
        await self.client_connection.DeleteItem(document_link=document_link, options=request_options, **kwargs)

    @distributed_trace_async
    async def get_throughput(
            self,
            *,
            response_hook: Optional[Callable[[Mapping[str, Any], list[dict[str, Any]]], None]] = None,
            **kwargs: Any
    ) -> ThroughputProperties:
        """Get the ThroughputProperties object for this container.

        If no ThroughputProperties already exists for the container, an exception is raised.

        :keyword response_hook: A callable invoked with the response metadata.
        :paramtype response_hook: Callable[[dict[str, str], list[dict[str, Any]]], None]
        :raises ~azure.cosmos.exceptions.CosmosHttpResponseError: No throughput properties exist for the container
            or the throughput properties could not be retrieved.
        :returns: ThroughputProperties for the container.
        :rtype: ~azure.cosmos.offer.ThroughputProperties
        """
        throughput_properties: list[dict[str, Any]]
        properties = await self._get_properties()
        link = properties["_self"]
        query_spec = {
            "query": "SELECT * FROM root r WHERE r.resource=@link",
            "parameters": [{"name": "@link", "value": link}],
        }
        options = {"containerRID": properties["_rid"]}
        throughput_properties = [throughput async for throughput in
                                 self.client_connection.QueryOffers(query_spec, options, **kwargs)]

        if response_hook:
            response_hook(self.client_connection.last_response_headers, throughput_properties)

        return _deserialize_throughput(throughput=throughput_properties)

    @distributed_trace_async
    async def replace_throughput(
        self,
        throughput: Union[int, ThroughputProperties],
        *,
        response_hook: Optional[Callable[[Mapping[str, Any], CosmosDict], None]] = None,
        **kwargs: Any
    ) -> ThroughputProperties:
        """Replace the container's throughput.

        If no ThroughputProperties already exist for the container, an exception is raised.

        :param throughput: The throughput to be set.
        :type throughput: Union[int, ~azure.cosmos.ThroughputProperties]
        :keyword response_hook: A callable invoked with the response metadata.
        :paramtype response_hook: Callable[[Mapping[str, Any], CosmosDict], None]
        :raises ~azure.cosmos.exceptions.CosmosHttpResponseError: No throughput properties exist for the container
            or the throughput properties could not be updated.
        :returns: ThroughputProperties for the container, updated with new throughput.
        :rtype: ~azure.cosmos.offer.ThroughputProperties
        """
        throughput_properties: list[dict[str, Any]]
        properties = await self._get_properties()
        link = properties["_self"]
        query_spec = {
            "query": "SELECT * FROM root r WHERE r.resource=@link",
            "parameters": [{"name": "@link", "value": link}],
        }
        options = {"containerRID": properties["_rid"]}
        throughput_properties = [throughput async for throughput in
                                 self.client_connection.QueryOffers(query_spec, options, **kwargs)]

        new_offer = throughput_properties[0].copy()
        _replace_throughput(throughput=throughput, new_throughput_properties=new_offer)
        data = await self.client_connection.ReplaceOffer(offer_link=throughput_properties[0]["_self"],
                                                         offer=throughput_properties[0], response_hook=response_hook, **kwargs)

        return ThroughputProperties(offer_throughput=data["content"]["offerThroughput"], properties=data)

    @distributed_trace
    def list_conflicts(
        self,
        *,
        max_item_count: Optional[int] = None,
        response_hook: Optional[Callable[[Mapping[str, Any], AsyncItemPaged[dict[str, Any]]], None]] = None,
        **kwargs: Any
    ) -> AsyncItemPaged[dict[str, Any]]:
        """List all the conflicts in the container.

        :keyword int max_item_count: Max number of items to be returned in the enumeration operation.
        :keyword response_hook: A callable invoked with the response metadata.
        :paramtype response_hook: Callable[[dict[str, str], AsyncItemPaged[dict[str, Any]]], None]
        :returns: An AsyncItemPaged of conflicts (dicts).
        :rtype: AsyncItemPaged[dict[str, Any]]
        """
        feed_options = _build_options(kwargs)
        if max_item_count is not None:
            feed_options["maxItemCount"] = max_item_count
        if self.container_link in self.__get_client_container_caches():
            feed_options["containerRID"] = self.__get_client_container_caches()[self.container_link]["_rid"]

        result = self.client_connection.ReadConflicts(
            collection_link=self.container_link, feed_options=feed_options, **kwargs
        )
        if response_hook:
            response_hook(self.client_connection.last_response_headers, result)
        return result

    @distributed_trace
    def query_conflicts(
        self,
        query: str,
        *,
        parameters: Optional[list[dict[str, object]]] = None,
        partition_key: Optional[PartitionKeyType] = None,
        max_item_count: Optional[int] = None,
        response_hook: Optional[Callable[[Mapping[str, Any], AsyncItemPaged[dict[str, Any]]], None]] = None,
        **kwargs: Any
    ) -> AsyncItemPaged[dict[str, Any]]:
        """Return all conflicts matching a given `query`.

        :param str query: The Azure Cosmos DB SQL query to execute.
        :keyword parameters: Optional array of parameters to the query. Ignored if no query is provided.
        :paramtype parameters: list[dict[str, Any]]
        :keyword partition_key: Specifies the partition key value for the item. If the partition key is set to None,
            it will perform a cross partition query. To learn more about using partition keys, see `here
            <https://github.com/Azure/azure-sdk-for-python/blob/main/sdk/cosmos/azure-cosmos/docs/PartitionKeys.md>`_.
        :paramtype partition_key: ~azure.cosmos.partition_key.PartitionKeyType
        :keyword int max_item_count: Max number of items to be returned in the enumeration operation.
        :keyword response_hook: A callable invoked with the response metadata.
        :paramtype response_hook: Callable[[dict[str, str], AsyncItemPaged[dict[str, Any]]], None]
        :returns: An AsyncItemPaged of conflicts (dicts).
        :rtype: AsyncItemPaged[dict[str, Any]]
        """
        feed_options = _build_options(kwargs)
        if max_item_count is not None:
            feed_options["maxItemCount"] = max_item_count
        if partition_key is not None:
            feed_options["partitionKey"] = self._set_partition_key(partition_key)
        else:
            feed_options["enableCrossPartitionQuery"] = True
        if self.container_link in self.__get_client_container_caches():
            feed_options["containerRID"] = self.__get_client_container_caches()[self.container_link]["_rid"]

        result = self.client_connection.QueryConflicts(
            collection_link=self.container_link,
            query=query if parameters is None else {"query": query, "parameters": parameters},
            options=feed_options,
            **kwargs
        )
        if response_hook:
            response_hook(self.client_connection.last_response_headers, result)
        return result

    @distributed_trace_async
    async def get_conflict(
        self,
        conflict: Union[str, Mapping[str, Any]],
        partition_key: PartitionKeyType,
        **kwargs: Any,
    ) -> CosmosDict:
        """Get the conflict identified by `conflict`.

        :param conflict: The ID (name) or dict representing the conflict to retrieve.
        :type conflict: Union[str, dict[str, Any]]
        :param partition_key: Partition key for the conflict to retrieve. If the partition key is set to None,
            it will try to fetch a conflict with a partition key of null. To learn more about using partition keys, see
            `here
            <https://github.com/Azure/azure-sdk-for-python/blob/main/sdk/cosmos/azure-cosmos/docs/PartitionKeys.md>`_.
        :type partition_key: ~azure.cosmos.partition_key.PartitionKeyType
        :keyword response_hook: A callable invoked with the response metadata.
        :paramtype response_hook: Callable[[dict[str, str], dict[str, Any]], None]
        :raises ~azure.cosmos.exceptions.CosmosHttpResponseError: The given conflict couldn't be retrieved.
        :returns: A CosmosDict representing the retrieved conflict.
        :rtype: ~azure.cosmos.CosmosDict[str, Any]
        """
        request_options = _build_options(kwargs)
        request_options["partitionKey"] = await self._set_partition_key(partition_key)
        if self.container_link in self.__get_client_container_caches():
            request_options["containerRID"] = self.__get_client_container_caches()[self.container_link]["_rid"]
        result = await self.client_connection.ReadConflict(
            conflict_link=self._get_conflict_link(conflict), options=request_options, **kwargs
        )
        return result

    @distributed_trace_async
    async def delete_conflict(
        self,
        conflict: Union[str, Mapping[str, Any]],
        partition_key: PartitionKeyType,
        **kwargs: Any,
    ) -> None:
        """Delete a specified conflict from the container.

        If the conflict does not already exist in the container, an exception is raised.

        :param conflict: The ID (name) or dict representing the conflict to retrieve.
        :type conflict: Union[str, dict[str, Any]]
        :param partition_key: Partition key for the conflict to delete. If the partition key is set to None, it will
            try to delete a conflict with a partition key value of null. To learn more about using partition keys, see
            `here
            <https://github.com/Azure/azure-sdk-for-python/blob/main/sdk/cosmos/azure-cosmos/docs/PartitionKeys.md>`_.
        :type partition_key: ~azure.cosmos.partition_key.PartitionKeyType
        :keyword response_hook: A callable invoked with the response metadata.
        :paramtype response_hook: Callable[[dict[str, str], None], None]
        :raises ~azure.cosmos.exceptions.CosmosHttpResponseError: The conflict wasn't deleted successfully.
        :raises ~azure.cosmos.exceptions.CosmosResourceNotFoundError: The conflict does not exist in the container.
        :rtype: None
        """
        request_options = _build_options(kwargs)
        request_options["partitionKey"] = await self._set_partition_key(partition_key)

        await self.client_connection.DeleteConflict(
            conflict_link=self._get_conflict_link(conflict), options=request_options, **kwargs
        )

    @distributed_trace_async
    async def delete_all_items_by_partition_key(
        self,
        partition_key: PartitionKeyType,
        *,
        pre_trigger_include: Optional[str] = None,
        post_trigger_include: Optional[str] = None,
        session_token: Optional[str] = None,
        throughput_bucket: Optional[int] = None,
        **kwargs: Any
    ) -> None:
        """The delete by partition key feature is an asynchronous, background operation that allows you to delete all
        documents with the same logical partition key value, using the Cosmos SDK. The delete by partition key
        operation is constrained to consume at most 10% of the total
        available RU/s on the container each second. This helps in limiting the resources used by
        this background task.

        :param partition_key: Partition key for the items to be deleted. If the partition key is set to None, it will
            try to delete the items with a partition key of null. To learn more about using partition keys, see `here
            <https://github.com/Azure/azure-sdk-for-python/blob/main/sdk/cosmos/azure-cosmos/docs/PartitionKeys.md>`_.
        :type partition_key: ~azure.cosmos.partition_key.PartitionKeyType
        :keyword str pre_trigger_include: trigger id to be used as pre operation trigger.
        :keyword str post_trigger_include: trigger id to be used as post operation trigger.
        :keyword str session_token: Token for use with Session consistency.
        :keyword Sequence[str] excluded_locations: Excluded locations to be skipped from preferred locations. The locations
            in this list are specified as the names of the azure Cosmos locations like, 'West US', 'East US' and so on.
            If all preferred locations were excluded, primary/hub location will be used.
            This excluded_location will override existing excluded_locations in client level.
        :keyword Callable response_hook: A callable invoked with the response metadata.
        :keyword int throughput_bucket: The desired throughput bucket for the client
        :rtype: None
        """
        etag = kwargs.get('etag')
        if etag is not None:
            warnings.warn(
                "The 'etag' flag does not apply to this method and is always ignored even if passed."
                " It will now be removed in the future.",
                DeprecationWarning)
        match_condition = kwargs.get('match_condition')
        if match_condition is not None:
            warnings.warn(
                "The 'match_condition' flag does not apply to this method and is always ignored even if passed."
                " It will now be removed in the future.",
                DeprecationWarning)

        if pre_trigger_include is not None:
            kwargs['pre_trigger_include'] = pre_trigger_include
        if post_trigger_include is not None:
            kwargs['post_trigger_include'] = post_trigger_include
        if session_token is not None:
            kwargs['session_token'] = session_token
        if throughput_bucket is not None:
            kwargs["throughput_bucket"] = throughput_bucket
        request_options = _build_options(kwargs)
        # regardless if partition key is valid we set it as invalid partition keys are set to a default empty value
        request_options["partitionKey"] = await self._set_partition_key(partition_key)
        await self._get_properties_with_options(request_options)
        request_options["containerRID"] = self.__get_client_container_caches()[self.container_link]["_rid"]

        await self.client_connection.DeleteAllItemsByPartitionKey(collection_link=self.container_link,
                                                                  options=request_options, **kwargs)

    @distributed_trace_async
    async def execute_item_batch(
        self,
        batch_operations: Sequence[Union[Tuple[str, Tuple[Any, ...]], Tuple[str, Tuple[Any, ...], dict[str, Any]]]],
        partition_key: PartitionKeyType,
        *,
        pre_trigger_include: Optional[str] = None,
        post_trigger_include: Optional[str] = None,
        session_token: Optional[str] = None,
        priority: Optional[Literal["High", "Low"]] = None,
        throughput_bucket: Optional[int] = None,
        **kwargs: Any
    ) -> CosmosList:
        """ Executes the transactional batch for the specified partition key.

        :param batch_operations: The batch of operations to be executed.
        :type batch_operations: list[Tuple[Any]]
        :param partition_key: The partition key value of the batch operations. If the partition key is set to None, it
            will try to execute batch on an item with a partition key value of null. To learn more about using partition
            keys, see `here
            <https://github.com/Azure/azure-sdk-for-python/blob/main/sdk/cosmos/azure-cosmos/docs/PartitionKeys.md>`_.
        :type partition_key: ~azure.cosmos.partition_key.PartitionKeyType
        :keyword str pre_trigger_include: trigger id to be used as pre operation trigger.
        :keyword str post_trigger_include: trigger id to be used as post operation trigger.
        :keyword str session_token: Token for use with Session consistency.
        :keyword Literal["High", "Low"] priority: Priority based execution allows users to set a priority for each
            request. Once the user has reached their provisioned throughput, low priority requests are throttled
            before high priority requests start getting throttled. Feature must first be enabled at the account level.
        :keyword Sequence[str] excluded_locations: Excluded locations to be skipped from preferred locations. The locations
            in this list are specified as the names of the azure Cosmos locations like, 'West US', 'East US' and so on.
            If all preferred locations were excluded, primary/hub location will be used.
            This excluded_location will override existing excluded_locations in client level.
        :keyword Callable response_hook: A callable invoked with the response metadata.
        :keyword int throughput_bucket: The desired throughput bucket for the client
        :returns: A CosmosList representing the items after the batch operations went through.
        :raises ~azure.cosmos.exceptions.CosmosHttpResponseError: The batch failed to execute.
        :raises ~azure.cosmos.exceptions.CosmosBatchOperationError: A transactional batch operation failed in the batch.
        :rtype: ~azure.cosmos.CosmosList[dict[str, Any]]
        """
        etag = kwargs.get('etag')
        if etag is not None:
            warnings.warn(
                "The 'etag' flag does not apply to this method and is always ignored even if passed."
                " It will now be removed in the future.",
                DeprecationWarning)
        match_condition = kwargs.get('match_condition')
        if match_condition is not None:
            warnings.warn(
                "The 'match_condition' flag does not apply to this method and is always ignored even if passed."
                " It will now be removed in the future.",
                DeprecationWarning)

        if pre_trigger_include is not None:
            kwargs['pre_trigger_include'] = pre_trigger_include
        if post_trigger_include is not None:
            kwargs['post_trigger_include'] = post_trigger_include
        if session_token is not None:
            kwargs['session_token'] = session_token
        if priority is not None:
            kwargs['priority'] = priority
        if throughput_bucket is not None:
            kwargs["throughput_bucket"] = throughput_bucket
        request_options = _build_options(kwargs)
        request_options["partitionKey"] = await self._set_partition_key(partition_key)
        request_options["disableAutomaticIdGeneration"] = True
        await self._get_properties_with_options(request_options)
        request_options["containerRID"] = self.__get_client_container_caches()[self.container_link]["_rid"]

        return await self.client_connection.Batch(
            collection_link=self.container_link, batch_operations=batch_operations, options=request_options, **kwargs)

    @distributed_trace
    def read_feed_ranges(
            self,
            *,
            force_refresh: bool = False,
            **kwargs: Any
    ) -> AsyncIterable[dict[str, Any]]:
        """ Obtains a list of feed ranges that can be used to parallelize feed operations.

        :keyword bool force_refresh:
            Flag to indicate whether obtain the list of feed ranges directly from cache or refresh the cache.
        :returns: AsyncIterable representing the feed ranges in base64 encoded string
        :rtype: AsyncIterable[dict[str, Any]]

        .. warning::
          The structure of the dict representation of a feed range may vary, including which keys
          are present. It therefore should only be treated as an opaque value.

        """
        if force_refresh is True:
            self.client_connection.refresh_routing_map_provider()

        async def get_next(continuation_token: str) -> list[dict[str, Any]]:  # pylint: disable=unused-argument
            partition_key_ranges = \
                await self.client_connection._routing_map_provider.get_overlapping_ranges(
                    # pylint: disable=protected-access
                    self.container_link,
                    # default to full range
                    [Range("", "FF", True, False)],
                    **kwargs)

            feed_ranges = [FeedRangeInternalEpk(Range.PartitionKeyRangeToRange(partitionKeyRange)).to_dict()
                           for partitionKeyRange in partition_key_ranges]

            return feed_ranges

        async def extract_data(feed_ranges_response: list[dict[str, Any]]):
            return None, AsyncList(feed_ranges_response)

        return AsyncItemPaged(
            get_next,
            extract_data
        )

    async def get_latest_session_token(
            self,
            feed_ranges_to_session_tokens: list[Tuple[dict[str, Any], str]],
            target_feed_range: dict[str, Any]
    ) -> str:
        """ **provisional** This method is still in preview and may be subject to breaking changes.

        Gets the the most up to date session token from the list of session token and feed
        range tuples for a specific target feed range. The feed range can be obtained from a partition key
        or by reading the container feed ranges. This should only be used if maintaining own session token or else
        the CosmosClient instance will keep track of session token. Session tokens and feed ranges are
        scoped to a container. Only input session tokens and feed ranges obtained from the same container.
        :param feed_ranges_to_session_tokens: List of feed range and session token tuples.
        :type feed_ranges_to_session_tokens: list[Tuple[dict[str, Any], str]]
        :param target_feed_range: feed range to get most up to date session token.
        :type target_feed_range: dict[str, Any]
        :returns: a session token
        :rtype: str
        """
        return get_latest_session_token(feed_ranges_to_session_tokens, target_feed_range)

    async def feed_range_from_partition_key(self, partition_key: PartitionKeyType) -> dict[str, Any]:
        """Gets the feed range for a given partition key.

        :param partition_key: Partition key value used to derive the feed range. If set to ``None`` a feed range
            representing the logical partition whose partition key value is JSON null will be created. To learn more
            about using partition keys, see `Partition Keys
            <https://github.com/Azure/azure-sdk-for-python/blob/main/sdk/cosmos/azure-cosmos/docs/PartitionKeys.md>`_.
        :type partition_key: PartitionKeyType
        :returns: A feed range corresponding to the supplied partition key value.
        :rtype: dict[str, Any]

        .. warning::
          The structure of the dict representation of a feed range may vary, including which keys
          are present. It therefore should only be treated as an opaque value.

        """
        partition_key_value = await self._set_partition_key(partition_key)
        return FeedRangeInternalEpk(await self._get_epk_range_for_partition_key(partition_key_value)).to_dict()

    async def is_feed_range_subset(self, parent_feed_range: dict[str, Any],
                                   child_feed_range: dict[str, Any]) -> bool:
        """Checks if child feed range is a subset of parent feed range.
        :param parent_feed_range: left feed range
        :type parent_feed_range: dict[str, Any]
        :param child_feed_range: right feed range
        :type child_feed_range: dict[str, Any]
        :returns: a boolean indicating if child feed range is a subset of parent feed range
        :rtype: bool

        .. warning::
          The structure of the dict representation of a feed range may vary, including which keys
          are present. It therefore should only be treated as an opaque value.

        """
        parent_feed_range_epk = FeedRangeInternalEpk.from_json(parent_feed_range)
        child_feed_range_epk = FeedRangeInternalEpk.from_json(child_feed_range)
        return child_feed_range_epk.get_normalized_range().is_subset(
            parent_feed_range_epk.get_normalized_range())<|MERGE_RESOLUTION|>--- conflicted
+++ resolved
@@ -39,13 +39,9 @@
 from .._base import (_build_properties_cache, _deserialize_throughput, _replace_throughput,
                      build_options as _build_options, GenerateGuidId, validate_cache_staleness_value)
 from .._change_feed.feed_range_internal import FeedRangeInternalEpk
-<<<<<<< HEAD
+
 from .._cosmos_responses import CosmosDict, CosmosList
 from .._constants import _Constants as Constants, TimeoutScope
-=======
-from .._constants import _Constants as Constants
-from .._cosmos_responses import CosmosDict, CosmosList
->>>>>>> 48e69659
 from .._routing.routing_range import Range
 from .._session_token_helpers import get_latest_session_token
 from ..exceptions import CosmosHttpResponseError
