# The MIT License (MIT)
# Copyright (c) 2021 Microsoft Corporation

# Permission is hereby granted, free of charge, to any person obtaining a copy
# of this software and associated documentation files (the "Software"), to deal
# in the Software without restriction, including without limitation the rights
# to use, copy, modify, merge, publish, distribute, sublicense, and/or sell
# copies of the Software, and to permit persons to whom the Software is
# furnished to do so, subject to the following conditions:

# The above copyright notice and this permission notice shall be included in all
# copies or substantial portions of the Software.

# THE SOFTWARE IS PROVIDED "AS IS", WITHOUT WARRANTY OF ANY KIND, EXPRESS OR
# IMPLIED, INCLUDING BUT NOT LIMITED TO THE WARRANTIES OF MERCHANTABILITY,
# FITNESS FOR A PARTICULAR PURPOSE AND NONINFRINGEMENT. IN NO EVENT SHALL THE
# AUTHORS OR COPYRIGHT HOLDERS BE LIABLE FOR ANY CLAIM, DAMAGES OR OTHER
# LIABILITY, WHETHER IN AN ACTION OF CONTRACT, TORT OR OTHERWISE, ARISING FROM,
# OUT OF OR IN CONNECTION WITH THE SOFTWARE OR THE USE OR OTHER DEALINGS IN THE
# SOFTWARE.

"""Create, read, update and delete items in the Azure Cosmos DB SQL API service.
"""
import asyncio  # pylint: disable=do-not-import-asyncio
import warnings
from datetime import datetime
from typing import Any, AsyncIterable, Callable, cast, Mapping, Optional, overload, Sequence, Tuple, Type, Union
from typing_extensions import Literal

from azure.core import MatchConditions
from azure.core.async_paging import AsyncItemPaged, AsyncList
from azure.core.tracing.decorator import distributed_trace
from azure.core.tracing.decorator_async import distributed_trace_async  # type: ignore
from azure.cosmos._change_feed.change_feed_utils import validate_kwargs

from ._cosmos_client_connection_async import CosmosClientConnection
from ._scripts import ScriptsProxy
from .. import _utils as utils
from .._base import (_build_properties_cache, _deserialize_throughput, _replace_throughput,
                     build_options as _build_options, GenerateGuidId, validate_cache_staleness_value)
from .._change_feed.feed_range_internal import FeedRangeInternalEpk
from .._constants import _Constants as Constants
from .._cosmos_responses import CosmosDict, CosmosList
from .._routing.routing_range import Range
from .._session_token_helpers import get_latest_session_token
from ..exceptions import CosmosHttpResponseError
from ..offer import ThroughputProperties
from ..partition_key import (_get_partition_key_from_partition_key_definition, _PartitionKeyType,
                             _return_undefined_or_empty_partition_key, NonePartitionKeyValue, NullPartitionKeyValue)

__all__ = ("ContainerProxy",)

# pylint: disable=protected-access,too-many-lines,line-too-long
# pylint: disable=missing-client-constructor-parameter-credential,missing-client-constructor-parameter-kwargs
# pylint: disable=too-many-public-methods
# pylint: disable=docstring-keyword-should-match-keyword-only
# cspell:ignore rerank reranker reranking

PartitionKeyType = Union[str, int, float, bool, Sequence[Union[str, int, float, bool, None]], None, Type[NonePartitionKeyValue], Type[NullPartitionKeyValue]]  # pylint: disable=line-too-long


class ContainerProxy:
    """An interface to interact with a specific DB Container.

    This class should not be instantiated directly. Instead, use the
    :func:`~azure.cosmos.aio.database.DatabaseProxy.get_container_client` method to get an existing
    container, or the :func:`~azure.cosmos.aio.database.DatabaseProxy.create_container` method to create a
    new container.

    A container in an Azure Cosmos DB SQL API database is a collection of
    documents, each of which is represented as an Item.

    :ivar str id: ID (name) of the container
    :ivar str session_token: The session token for the container.
    """

    def __init__(
        self,
        client_connection: CosmosClientConnection,
        database_link: str,
        id: str,
        properties: Optional[dict[str, Any]] = None
    ) -> None:
        self.client_connection = client_connection
        self.container_cache_lock = asyncio.Lock()
        self.id = id
        self.database_link = database_link
        self.container_link = "{}/colls/{}".format(database_link, self.id)
        self._is_system_key: Optional[bool] = None
        self._scripts: Optional[ScriptsProxy] = None
        if properties:
            self.client_connection._set_container_properties_cache(self.container_link,
                                                                   _build_properties_cache(properties,
                                                                                           self.container_link))

    def __repr__(self) -> str:
        return "<ContainerProxy [{}]>".format(self.container_link)[:1024]

    async def _get_properties_with_options(self, options: Optional[dict[str, Any]] = None) -> dict[str, Any]:
        kwargs = {}
        if options and "excludedLocations" in options:
            kwargs['excluded_locations'] = options['excludedLocations']
        return await self._get_properties(**kwargs)

    async def _get_properties(self, **kwargs: Any) -> dict[str, Any]:
        if self.container_link not in self.client_connection._container_properties_cache:
            async with self.container_cache_lock:
                if self.container_link not in self.client_connection._container_properties_cache:
                    await self.read(**kwargs)
        return self.client_connection._container_properties_cache[self.container_link]

    @property
    async def is_system_key(self) -> bool:
        if self._is_system_key is None:
            properties = await self._get_properties()
            self._is_system_key = (
                properties["partitionKey"]["systemKey"] if "systemKey" in properties["partitionKey"] else False
            )
        return self._is_system_key

    def __get_client_container_caches(self) -> dict[str, dict[str, Any]]:
        return self.client_connection._container_properties_cache

    @property
    def scripts(self) -> ScriptsProxy:
        if self._scripts is None:
            self._scripts = ScriptsProxy(self, self.client_connection, self.container_link)
        return self._scripts

    def _get_document_link(self, item_or_link: Union[str, Mapping[str, Any]]) -> str:
        if isinstance(item_or_link, str):
            return "{}/docs/{}".format(self.container_link, item_or_link)
        return item_or_link["_self"]

    def _get_conflict_link(self, conflict_or_link: Union[str, Mapping[str, Any]]) -> str:
        if isinstance(conflict_or_link, str):
            return "{}/conflicts/{}".format(self.container_link, conflict_or_link)
        return conflict_or_link["_self"]

    async def _set_partition_key(
        self,
        partition_key: _PartitionKeyType
    ) -> _PartitionKeyType:
        if partition_key == NonePartitionKeyValue:
            return _return_undefined_or_empty_partition_key(await self.is_system_key)
        if partition_key == NullPartitionKeyValue:
            return None
        return cast(Union[str, int, float, bool, list[Union[str, int, float, bool]]], partition_key)

    async def _get_epk_range_for_partition_key(
            self,
            partition_key_value: _PartitionKeyType,
            feed_options: Optional[dict[str, Any]] = None) -> Range:
        container_properties = await self._get_properties_with_options(feed_options)
        partition_key_definition = container_properties["partitionKey"]
        partition_key = _get_partition_key_from_partition_key_definition(partition_key_definition)

        return partition_key._get_epk_range_for_partition_key(partition_key_value)

    @distributed_trace_async
    async def read(
        self,
        *,
        populate_partition_key_range_statistics: Optional[bool] = None,
        populate_quota_info: Optional[bool] = None,
        priority: Optional[Literal["High", "Low"]] = None,
        initial_headers: Optional[dict[str, str]] = None,
        **kwargs: Any
    ) -> CosmosDict:
        """Read the container properties.

        :keyword bool populate_partition_key_range_statistics: Enable returning partition key
            range statistics in response headers.
        :keyword bool populate_quota_info: Enable returning collection storage quota information in response headers.
        :keyword dict[str, str] initial_headers: Initial headers to be sent as part of the request.
        :keyword response_hook: A callable invoked with the response metadata.
        :paramtype response_hook: Callable[[Mapping[str, str], dict[str, Any]], None]
        :keyword Literal["High", "Low"] priority: Priority based execution allows users to set a priority for each
            request. Once the user has reached their provisioned throughput, low priority requests are throttled
            before high priority requests start getting throttled. Feature must first be enabled at the account level.
        :raises ~azure.cosmos.exceptions.CosmosHttpResponseError: Raised if the container couldn't be retrieved.
            This includes if the container does not exist.
        :returns: Dict representing the retrieved container.
        :rtype: dict[str, Any]
        """
        session_token = kwargs.get('session_token')
        if session_token is not None:
            warnings.warn(
                "The 'session_token' flag does not apply to this method and is always ignored even if passed."
                " It will now be removed in the future.",
                DeprecationWarning)

        if priority is not None:
            kwargs['priority'] = priority
        if initial_headers is not None:
            kwargs['initial_headers'] = initial_headers
        request_options = _build_options(kwargs)
        if populate_partition_key_range_statistics is not None:
            request_options["populatePartitionKeyRangeStatistics"] = populate_partition_key_range_statistics
        if populate_quota_info is not None:
            request_options["populateQuotaInfo"] = populate_quota_info
        container = await self.client_connection.ReadContainer(self.container_link, options=request_options, **kwargs)
        # Only cache Container Properties that will not change in the lifetime of the container
        self.client_connection._set_container_properties_cache(self.container_link,  # pylint: disable=protected-access
                                                               _build_properties_cache(container, self.container_link))
        return container

    @distributed_trace_async
    async def create_item(
        self,
        body: dict[str, Any],
        *,
        pre_trigger_include: Optional[str] = None,
        post_trigger_include: Optional[str] = None,
        indexing_directive: Optional[int] = None,
        enable_automatic_id_generation: bool = False,
        session_token: Optional[str] = None,
        initial_headers: Optional[dict[str, str]] = None,
        priority: Optional[Literal["High", "Low"]] = None,
        no_response: Optional[bool] = None,
        retry_write: Optional[bool] = None,
        throughput_bucket: Optional[int] = None,
        **kwargs: Any
    ) -> CosmosDict:
        """Create an item in the container.

        To update or replace an existing item, use the
        :func:`ContainerProxy.upsert_item` method.

        :param dict[str, str] body: A dict-like object representing the item to create.
        :keyword str pre_trigger_include: trigger id to be used as pre operation trigger.
        :keyword str post_trigger_include: trigger id to be used as post operation trigger.
        :keyword indexing_directive: Enumerates the possible values to indicate whether the document should
            be omitted from indexing. Possible values include: 0 for Default, 1 for Exclude, or 2 for Include.
        :paramtype indexing_directive: Union[int, ~azure.cosmos.documents.IndexingDirective]
        :keyword bool enable_automatic_id_generation: Enable automatic id generation if no id present.
        :keyword str session_token: Token for use with Session consistency.
        :keyword dict[str, str] initial_headers: Initial headers to be sent as part of the request.
        :keyword list[str] excluded_locations: Excluded locations to be skipped from preferred locations. The locations
            in this list are specified as the names of the azure Cosmos locations like, 'West US', 'East US' and so on.
            If all preferred locations were excluded, primary/hub location will be used.
            This excluded_location will override existing excluded_locations in client level.
        :keyword response_hook: A callable invoked with the response metadata.
        :paramtype response_hook: Callable[[Mapping[str, str], dict[str, Any]], None]
        :keyword Literal["High", "Low"] priority: Priority based execution allows users to set a priority for each
            request. Once the user has reached their provisioned throughput, low priority requests are throttled
            before high priority requests start getting throttled. Feature must first be enabled at the account level.
        :keyword bool no_response: Indicates whether service should be instructed to skip
            sending response payloads. When not specified explicitly here, the default value will be determined from
            client-level options.
        :keyword bool retry_write: Indicates whether the SDK should automatically retry this write operation, even if
            the operation is not guaranteed to be idempotent. This should only be enabled if the application can
            tolerate such risks or has logic to safely detect and handle duplicate operations.
        :keyword int throughput_bucket: The desired throughput bucket for the client
        :raises ~azure.cosmos.exceptions.CosmosHttpResponseError: Item with the given ID already exists.
        :returns: A CosmosDict representing the new item. The dict will be empty if `no_response` is specified.
        :rtype: ~azure.cosmos.CosmosDict[str, Any]
        """
        etag = kwargs.get('etag')
        if etag is not None:
            warnings.warn(
                "The 'etag' flag does not apply to this method and is always ignored even if passed."
                " It will now be removed in the future.",
                DeprecationWarning)
        match_condition = kwargs.get('match_condition')
        if match_condition is not None:
            warnings.warn(
                "The 'match_condition' flag does not apply to this method and is always ignored even if passed."
                " It will now be removed in the future.",
                DeprecationWarning)

        if pre_trigger_include is not None:
            kwargs['pre_trigger_include'] = pre_trigger_include
        if post_trigger_include is not None:
            kwargs['post_trigger_include'] = post_trigger_include
        if session_token is not None:
            kwargs['session_token'] = session_token
        if initial_headers is not None:
            kwargs['initial_headers'] = initial_headers
        if priority is not None:
            kwargs['priority'] = priority
        if no_response is not None:
            kwargs['no_response'] = no_response
        if retry_write is not None:
            kwargs[Constants.Kwargs.RETRY_WRITE] = retry_write
        if throughput_bucket is not None:
            kwargs["throughput_bucket"] = throughput_bucket
        request_options = _build_options(kwargs)
        request_options["disableAutomaticIdGeneration"] = not enable_automatic_id_generation
        if indexing_directive is not None:
            request_options["indexingDirective"] = indexing_directive
        await self._get_properties_with_options(request_options)
        request_options["containerRID"] = self.__get_client_container_caches()[self.container_link]["_rid"]

        result = await self.client_connection.CreateItem(
            database_or_container_link=self.container_link, document=body, options=request_options, **kwargs
        )
        return result

    @distributed_trace_async
    async def read_item(
        self,
        item: Union[str, Mapping[str, Any]],
        partition_key: PartitionKeyType,
        *,
        post_trigger_include: Optional[str] = None,
        session_token: Optional[str] = None,
        initial_headers: Optional[dict[str, str]] = None,
        max_integrated_cache_staleness_in_ms: Optional[int] = None,
        priority: Optional[Literal["High", "Low"]] = None,
        throughput_bucket: Optional[int] = None,
        **kwargs: Any
    ) -> CosmosDict:
        """Get the item identified by `item`.

        :param item: The ID (name) or dict representing item to retrieve.
        :type item: Union[str, dict[str, Any]]
        :param partition_key: Partition key for the item to retrieve. If the partition key is set to None, it will try
            to fetch an item with a partition key of null. To learn more about using partition keys, see `here
            <https://github.com/Azure/azure-sdk-for-python/blob/main/sdk/cosmos/azure-cosmos/docs/PartitionKeys.md>`_.
        :type partition_key: Union[str, int, float, bool, Type[NonePartitionKeyValue], Type[NullPartitionKeyValue],
            None, Sequence[Union[str, int, float, bool, None]]]
        :keyword str post_trigger_include: trigger id to be used as post operation trigger.
        :keyword str session_token: Token for use with Session consistency.
        :keyword dict[str, str] initial_headers: Initial headers to be sent as part of the request.
        :keyword response_hook: A callable invoked with the response metadata.
        :paramtype response_hook: Callable[[Mapping[str, str], dict[str, Any]], None]
        :keyword int max_integrated_cache_staleness_in_ms: The max cache staleness for the integrated cache in
            milliseconds. For accounts configured to use the integrated cache, using Session or Eventual consistency,
            responses are guaranteed to be no staler than this value.
        :keyword Literal["High", "Low"] priority: Priority based execution allows users to set a priority for each
            request. Once the user has reached their provisioned throughput, low priority requests are throttled
            before high priority requests start getting throttled. Feature must first be enabled at the account level.
        :keyword int throughput_bucket: The desired throughput bucket for the client
        :keyword list[str] excluded_locations: Excluded locations to be skipped from preferred locations. The locations
            in this list are specified as the names of the azure Cosmos locations like, 'West US', 'East US' and so on.
            If all preferred locations were excluded, primary/hub location will be used.
            This excluded_location will override existing excluded_locations in client level.
        :raises ~azure.cosmos.exceptions.CosmosHttpResponseError: The given item couldn't be retrieved.
        :returns: A CosmosDict representing the retrieved item.
        :rtype: ~azure.cosmos.CosmosDict[str, Any]

        .. admonition:: Example:

            .. literalinclude:: ../samples/examples_async.py
                :start-after: [START update_item]
                :end-before: [END update_item]
                :language: python
                :dedent: 0
                :caption: Get an item from the database and update one of its properties:
                :name: update_item
        """
        doc_link = self._get_document_link(item)
        if post_trigger_include is not None:
            kwargs['post_trigger_include'] = post_trigger_include
        if session_token is not None:
            kwargs['session_token'] = session_token
        if initial_headers is not None:
            kwargs['initial_headers'] = initial_headers
        if priority is not None:
            kwargs['priority'] = priority
        if throughput_bucket is not None:
            kwargs["throughput_bucket"] = throughput_bucket
        request_options = _build_options(kwargs)

        request_options["partitionKey"] = await self._set_partition_key(partition_key)
        if max_integrated_cache_staleness_in_ms is not None:
            validate_cache_staleness_value(max_integrated_cache_staleness_in_ms)
            request_options["maxIntegratedCacheStaleness"] = max_integrated_cache_staleness_in_ms
        await self._get_properties_with_options(request_options)
        request_options["containerRID"] = self.__get_client_container_caches()[self.container_link]["_rid"]

        return await self.client_connection.ReadItem(document_link=doc_link, options=request_options, **kwargs)

    @distributed_trace
    def read_all_items(
        self,
        *,
        max_item_count: Optional[int] = None,
        session_token: Optional[str] = None,
        initial_headers: Optional[dict[str, str]] = None,
        max_integrated_cache_staleness_in_ms: Optional[int] = None,
        priority: Optional[Literal["High", "Low"]] = None,
        throughput_bucket: Optional[int] = None,
        **kwargs: Any
    ) -> AsyncItemPaged[dict[str, Any]]:
        """List all the items in the container.

        :keyword int max_item_count: Max number of items to be returned in the enumeration operation.
        :keyword str session_token: Token for use with Session consistency.
        :keyword dict[str, str] initial_headers: Initial headers to be sent as part of the request.
        :keyword response_hook: A callable invoked with the response metadata.
        :paramtype response_hook: Callable[[Mapping[str, str], dict[str, Any]], None]
        :keyword int max_integrated_cache_staleness_in_ms: The max cache staleness for the integrated cache in
            milliseconds. For accounts configured to use the integrated cache, using Session or Eventual consistency,
            responses are guaranteed to be no staler than this value.
        :keyword Literal["High", "Low"] priority: Priority based execution allows users to set a priority for each
            request. Once the user has reached their provisioned throughput, low priority requests are throttled
            before high priority requests start getting throttled. Feature must first be enabled at the account level.
        :keyword int throughput_bucket: The desired throughput bucket for the client
        :keyword list[str] excluded_locations: Excluded locations to be skipped from preferred locations. The locations
            in this list are specified as the names of the azure Cosmos locations like, 'West US', 'East US' and so on.
            If all preferred locations were excluded, primary/hub location will be used.
            This excluded_location will override existing excluded_locations in client level.
        :returns: An AsyncItemPaged of items (dicts).
        :rtype: AsyncItemPaged[dict[str, Any]]
        """
        if session_token is not None:
            kwargs['session_token'] = session_token
        if initial_headers is not None:
            kwargs['initial_headers'] = initial_headers
        if priority is not None:
            kwargs['priority'] = priority
        if throughput_bucket is not None:
            kwargs["throughput_bucket"] = throughput_bucket
        feed_options = _build_options(kwargs)
        if max_item_count is not None:
            feed_options["maxItemCount"] = max_item_count
        if max_integrated_cache_staleness_in_ms:
            validate_cache_staleness_value(max_integrated_cache_staleness_in_ms)
            feed_options["maxIntegratedCacheStaleness"] = max_integrated_cache_staleness_in_ms
        response_hook = kwargs.pop("response_hook", None)
        if response_hook and hasattr(response_hook, "clear"):
            response_hook.clear()
        if self.container_link in self.__get_client_container_caches():
            feed_options["containerRID"] = self.__get_client_container_caches()[self.container_link]["_rid"]
        kwargs["containerProperties"] = self._get_properties_with_options

        items = self.client_connection.ReadItems(
            collection_link=self.container_link, feed_options=feed_options, response_hook=response_hook, **kwargs
        )
        return items

    @distributed_trace_async
    async def read_items(
            self,
            items: Sequence[Tuple[str, PartitionKeyType]],
            *,
            max_concurrency: int = 10,
            consistency_level: Optional[str] = None,
            session_token: Optional[str] = None,
            initial_headers: Optional[dict[str, str]] = None,
            excluded_locations: Optional[list[str]] = None,
            priority: Optional[Literal["High", "Low"]] = None,
            throughput_bucket: Optional[int] = None,
            **kwargs: Any
    ) -> CosmosList:
        """Reads multiple items from the container.

        This method is a batched point-read operation. It is more efficient than
        issuing multiple individual point reads.

        :param items: A list of tuples, where each tuple contains an item's ID and partition key.
        :type items: Sequence[Tuple[str, PartitionKeyType]]
        :keyword int max_concurrency: The maximum number of concurrent operations for the read_items
            request. Defaults to 10.
        :keyword str consistency_level: The consistency level to use for the request.
        :keyword str session_token: Token for use with Session consistency.
        :keyword dict[str, str] initial_headers: Initial headers to be sent as part of the request.
        :keyword list[str] excluded_locations: Excluded locations to be skipped from preferred locations.
        :keyword Literal["High", "Low"] priority: Priority based execution allows users to set a priority for each
            request. Once the user has reached their provisioned throughput, low priority requests are throttled
            before high priority requests start getting throttled. Feature must first be enabled at the account level.
        :keyword int throughput_bucket: The desired throughput bucket for the client
        :raises ~azure.cosmos.exceptions.CosmosHttpResponseError: The read-many operation failed.
        :returns: A CosmosList containing the retrieved items. Items that were not found are omitted from the list.
        :rtype: ~azure.cosmos.CosmosList
        """

        if session_token is not None:
            kwargs['session_token'] = session_token
        if initial_headers is not None:
            kwargs['initial_headers'] = initial_headers
        if consistency_level is not None:
            kwargs['consistencyLevel'] = consistency_level
        if excluded_locations is not None:
            kwargs['excludedLocations'] = excluded_locations
        if priority is not None:
            kwargs['priority'] = priority
        if throughput_bucket is not None:
            kwargs["throughput_bucket"] = throughput_bucket

        kwargs['max_concurrency'] = max_concurrency
        kwargs["containerProperties"] = self._get_properties_with_options
        query_options = _build_options(kwargs)
        await self._get_properties_with_options(query_options)
        query_options["enableCrossPartitionQuery"] = True

        item_tuples = [(item_id, await self._set_partition_key(pk)) for item_id, pk in items]
        return await self.client_connection.read_items(
            collection_link=self.container_link,
            items=item_tuples,
            options= query_options,
            **kwargs)

    @overload
    def query_items(
            self,
            query: str,
            *,
            continuation_token_limit: Optional[int] = None,
            enable_scan_in_query: Optional[bool] = None,
            initial_headers: Optional[dict[str, str]] = None,
            max_integrated_cache_staleness_in_ms: Optional[int] = None,
            max_item_count: Optional[int] = None,
<<<<<<< HEAD
            parameters: Optional[list[dict[str, object]]] = None,
            partition_key: Optional[PartitionKeyType] = None,
=======
            parameters: Optional[List[Dict[str, object]]] = None,
            partition_key: PartitionKeyType,
>>>>>>> b4d65d38
            populate_index_metrics: Optional[bool] = None,
            populate_query_metrics: Optional[bool] = None,
            priority: Optional[Literal["High", "Low"]] = None,
            response_hook: Optional[Callable[[Mapping[str, str], dict[str, Any]], None]] = None,
            session_token: Optional[str] = None,
            throughput_bucket: Optional[int] = None,
            **kwargs: Any
    ) -> AsyncItemPaged[Dict[str, Any]]:
        """Return all results matching the given `query`.

        You can use any value for the container name in the FROM clause, but
        often the container name is used. In the examples below, the container
        name is "products," and is aliased as "p" for easier referencing in
        the WHERE clause.

        :param str query: The Azure Cosmos DB SQL query to execute.
        :keyword int continuation_token_limit: The size limit in kb of the response continuation token in the query
            response. Valid values are positive integers.
            A value of 0 is the same as not passing a value (default no limit).
        :keyword bool enable_scan_in_query: Allow scan on the queries which couldn't be served as
            indexing was opted out on the requested paths.
        :keyword list[str] excluded_locations: Excluded locations to be skipped from preferred locations. The locations
            in this list are specified as the names of the Azure Cosmos locations like, 'West US', 'East US' and so on.
            If all preferred locations were excluded, primary/hub location will be used.
            This excluded_location will override existing excluded_locations in client level.
        :keyword dict[str, str] initial_headers: Initial headers to be sent as part of the request.
        :keyword int max_integrated_cache_staleness_in_ms: The max cache staleness for the integrated cache in
            milliseconds. For accounts configured to use the integrated cache, using Session or Eventual consistency,
            responses are guaranteed to be no staler than this value.
        :keyword int max_item_count: Max number of items to be returned in the enumeration operation.
        :keyword parameters: Optional array of parameters to the query.
            Each parameter is a dict() with 'name' and 'value' keys.
            Ignored if no query is provided.
        :paramtype parameters: [list[dict[str, object]]]
        :keyword partition_key: Partition key at which the query request is targeted. If the partition key is set to
            None, it will perform a cross partition query. To learn more about using partition keys, see `here
            <https://github.com/Azure/azure-sdk-for-python/blob/main/sdk/cosmos/azure-cosmos/docs/PartitionKeys.md>`_.
        :paramtype partition_key: Union[str, int, float, bool, Type[NonePartitionKeyValue], Type[NullPartitionKeyValue],
            None, Sequence[Union[str, int, float, bool, None]]]
        :keyword bool populate_index_metrics: Used to obtain the index metrics to understand how the query engine used
            existing indexes and how it could use potential new indexes. Please note that this option will incur
            overhead, so it should be enabled only when debugging slow queries.
        :keyword bool populate_query_metrics: Enable returning query metrics in response headers.
        :keyword Literal["High", "Low"] priority: Priority based execution allows users to set a priority for each
            request. Once the user has reached their provisioned throughput, low priority requests are throttled
            before high priority requests start getting throttled. Feature must first be enabled at the account level.
        :keyword response_hook: A callable invoked with the response metadata.
        :paramtype response_hook: Callable[[Mapping[str, str], dict[str, Any]], None]
        :keyword str session_token: Token for use with Session consistency.
        :keyword int throughput_bucket: The desired throughput bucket for the client.
        :returns: An Iterable of items (dicts).
<<<<<<< HEAD
        :rtype: ItemPaged[dict[str, Any]]
=======
        :rtype: AsyncItemPaged[Dict[str, Any]]
>>>>>>> b4d65d38

        .. admonition:: Example:

            .. literalinclude:: ../samples/examples_async.py
                :start-after: [START query_items]
                :end-before: [END query_items]
                :language: python
                :dedent: 0
                :caption: Get all products that have not been discontinued:

            .. literalinclude:: ../samples/examples_async.py
                :start-after: [START query_items_param]
                :end-before: [END query_items_param]
                :language: python
                :dedent: 0
                :caption: Parameterized query to get all products that have been discontinued:
        """
        ...

    @overload
    def query_items(
            self,
            query: str,
            *,
            continuation_token_limit: Optional[int] = None,
            enable_scan_in_query: Optional[bool] = None,
<<<<<<< HEAD
            feed_range: Optional[dict[str, Any]] = None,
            initial_headers: Optional[dict[str, str]] = None,
=======
            feed_range: Dict[str, Any],
            initial_headers: Optional[Dict[str, str]] = None,
>>>>>>> b4d65d38
            max_integrated_cache_staleness_in_ms: Optional[int] = None,
            max_item_count: Optional[int] = None,
            parameters: Optional[list[dict[str, object]]] = None,
            populate_index_metrics: Optional[bool] = None,
            populate_query_metrics: Optional[bool] = None,
            priority: Optional[Literal["High", "Low"]] = None,
            response_hook: Optional[Callable[[Mapping[str, str], dict[str, Any]], None]] = None,
            session_token: Optional[str] = None,
            throughput_bucket: Optional[int] = None,
            **kwargs: Any
    ) -> AsyncItemPaged[Dict[str, Any]]:
        """Return all results matching the given `query`.

        You can use any value for the container name in the FROM clause, but
        often the container name is used. In the examples below, the container
        name is "products," and is aliased as "p" for easier referencing in
        the WHERE clause.

        :param str query: The Azure Cosmos DB SQL query to execute.
        :keyword int continuation_token_limit: The size limit in kb of the response continuation token in the query
            response. Valid values are positive integers.
            A value of 0 is the same as not passing a value (default no limit).
        :keyword bool enable_scan_in_query: Allow scan on the queries which couldn't be served as
            indexing was opted out on the requested paths.
        :keyword list[str] excluded_locations: Excluded locations to be skipped from preferred locations. The locations
            in this list are specified as the names of the Azure Cosmos locations like, 'West US', 'East US' and so on.
            If all preferred locations were excluded, primary/hub location will be used.
            This excluded_location will override existing excluded_locations in client level.
<<<<<<< HEAD
        :keyword dict[str, str] initial_headers: Initial headers to be sent as part of the request.
=======
        :keyword Dict[str, Any] feed_range: The feed range that is used to define the scope.
        :keyword Dict[str, str] initial_headers: Initial headers to be sent as part of the request.
>>>>>>> b4d65d38
        :keyword int max_integrated_cache_staleness_in_ms: The max cache staleness for the integrated cache in
            milliseconds. For accounts configured to use the integrated cache, using Session or Eventual consistency,
            responses are guaranteed to be no staler than this value.
        :keyword int max_item_count: Max number of items to be returned in the enumeration operation.
        :keyword parameters: Optional array of parameters to the query.
            Each parameter is a dict() with 'name' and 'value' keys.
            Ignored if no query is provided.
        :paramtype parameters: [list[dict[str, object]]]
        :keyword bool populate_index_metrics: Used to obtain the index metrics to understand how the query engine used
            existing indexes and how it could use potential new indexes. Please note that this option will incur
            overhead, so it should be enabled only when debugging slow queries.
        :keyword bool populate_query_metrics: Enable returning query metrics in response headers.
        :keyword Literal["High", "Low"] priority: Priority based execution allows users to set a priority for each
            request. Once the user has reached their provisioned throughput, low priority requests are throttled
            before high priority requests start getting throttled. Feature must first be enabled at the account level.
        :keyword response_hook: A callable invoked with the response metadata.
        :paramtype response_hook: Callable[[Mapping[str, str], dict[str, Any]], None]
        :keyword str session_token: Token for use with Session consistency.
        :keyword int throughput_bucket: The desired throughput bucket for the client.
        :returns: An Iterable of items (dicts).
<<<<<<< HEAD
        :rtype: ItemPaged[dict[str, Any]]
=======
        :rtype: AsyncItemPaged[Dict[str, Any]]

        .. admonition:: Example:

            .. literalinclude:: ../samples/examples_async.py
                :start-after: [START query_items]
                :end-before: [END query_items]
                :language: python
                :dedent: 0
                :caption: Get all products that have not been discontinued:

            .. literalinclude:: ../samples/examples_async.py
                :start-after: [START query_items_param]
                :end-before: [END query_items_param]
                :language: python
                :dedent: 0
                :caption: Parameterized query to get all products that have been discontinued:
        """
        ...

    @overload
    def query_items(
            self,
            query: str,
            *,
            continuation_token_limit: Optional[int] = None,
            enable_scan_in_query: Optional[bool] = None,
            initial_headers: Optional[Dict[str, str]] = None,
            max_integrated_cache_staleness_in_ms: Optional[int] = None,
            max_item_count: Optional[int] = None,
            parameters: Optional[List[Dict[str, object]]] = None,
            populate_index_metrics: Optional[bool] = None,
            populate_query_metrics: Optional[bool] = None,
            priority: Optional[Literal["High", "Low"]] = None,
            response_hook: Optional[Callable[[Mapping[str, str], Dict[str, Any]], None]] = None,
            session_token: Optional[str] = None,
            throughput_bucket: Optional[int] = None,
            **kwargs: Any
    ) -> AsyncItemPaged[Dict[str, Any]]:
        """Return all results matching the given `query`.

        You can use any value for the container name in the FROM clause, but
        often the container name is used. In the examples below, the container
        name is "products," and is aliased as "p" for easier referencing in
        the WHERE clause.

        :param str query: The Azure Cosmos DB SQL query to execute.
        :keyword int continuation_token_limit: The size limit in kb of the response continuation token in the query
            response. Valid values are positive integers.
            A value of 0 is the same as not passing a value (default no limit).
        :keyword bool enable_scan_in_query: Allow scan on the queries which couldn't be served as
            indexing was opted out on the requested paths.
        :keyword list[str] excluded_locations: Excluded locations to be skipped from preferred locations. The locations
            in this list are specified as the names of the Azure Cosmos locations like, 'West US', 'East US' and so on.
            If all preferred locations were excluded, primary/hub location will be used.
            This excluded_location will override existing excluded_locations in client level.
        :keyword Dict[str, str] initial_headers: Initial headers to be sent as part of the request.
        :keyword int max_integrated_cache_staleness_in_ms: The max cache staleness for the integrated cache in
            milliseconds. For accounts configured to use the integrated cache, using Session or Eventual consistency,
            responses are guaranteed to be no staler than this value.
        :keyword int max_item_count: Max number of items to be returned in the enumeration operation.
        :keyword parameters: Optional array of parameters to the query.
            Each parameter is a dict() with 'name' and 'value' keys.
            Ignored if no query is provided.
        :paramtype parameters: [List[Dict[str, object]]]
        :keyword bool populate_index_metrics: Used to obtain the index metrics to understand how the query engine used
            existing indexes and how it could use potential new indexes. Please note that this option will incur
            overhead, so it should be enabled only when debugging slow queries.
        :keyword bool populate_query_metrics: Enable returning query metrics in response headers.
        :keyword Literal["High", "Low"] priority: Priority based execution allows users to set a priority for each
            request. Once the user has reached their provisioned throughput, low priority requests are throttled
            before high priority requests start getting throttled. Feature must first be enabled at the account level.
        :keyword response_hook: A callable invoked with the response metadata.
        :paramtype response_hook: Callable[[Mapping[str, str], Dict[str, Any]], None]
        :keyword str session_token: Token for use with Session consistency.
        :keyword int throughput_bucket: The desired throughput bucket for the client.
        :returns: An Iterable of items (dicts).
        :rtype: AsyncItemPaged[Dict[str, Any]]
>>>>>>> b4d65d38

        .. admonition:: Example:

            .. literalinclude:: ../samples/examples_async.py
                :start-after: [START query_items]
                :end-before: [END query_items]
                :language: python
                :dedent: 0
                :caption: Get all products that have not been discontinued:

            .. literalinclude:: ../samples/examples_async.py
                :start-after: [START query_items_param]
                :end-before: [END query_items_param]
                :language: python
                :dedent: 0
                :caption: Parameterized query to get all products that have been discontinued:
        """
        ...

    @distributed_trace
    def query_items(
        self,
        *args: Any,
        **kwargs: Any
    ) -> AsyncItemPaged[dict[str, Any]]:
        """Return all results matching the given `query`.

        You can use any value for the container name in the FROM clause, but
        often the container name is used. In the examples below, the container
        name is "products," and is aliased as "p" for easier referencing in
        the WHERE clause.

        :param Any args: args
        :keyword int continuation_token_limit: The size limit in kb of the response continuation token in the query
            response. Valid values are positive integers.
            A value of 0 is the same as not passing a value (default no limit).
        :keyword bool enable_cross_partition_query: Allows sending of more than one request to
            execute the query in the Azure Cosmos DB service.
            More than one request is necessary if the query is not scoped to single partition key value.
        :keyword bool enable_scan_in_query: Allow scan on the queries which couldn't be served as
            indexing was opted out on the requested paths.
        :keyword list[str] excluded_locations: Excluded locations to be skipped from preferred locations. The locations
            in this list are specified as the names of the Azure Cosmos locations like, 'West US', 'East US' and so on.
            If all preferred locations were excluded, primary/hub location will be used.
            This excluded_location will override existing excluded_locations in client level.
        :keyword dict[str, Any] feed_range: The feed range that is used to define the scope.
        :keyword dict[str, str] initial_headers: Initial headers to be sent as part of the request.
        :keyword int max_integrated_cache_staleness_in_ms: The max cache staleness for the integrated cache in
            milliseconds. For accounts configured to use the integrated cache, using Session or Eventual consistency,
            responses are guaranteed to be no staler than this value.
        :keyword int max_item_count: Max number of items to be returned in the enumeration operation.
        :keyword parameters: Optional array of parameters to the query.
            Each parameter is a dict() with 'name' and 'value' keys.
            Ignored if no query is provided.
        :paramtype parameters: [list[dict[str, object]]]
        :keyword partition_key: Partition key at which the query request is targeted. If the partition key is set to
            None, it will perform a cross partition query. To learn more about using partition keys, see `here
            <https://github.com/Azure/azure-sdk-for-python/blob/main/sdk/cosmos/azure-cosmos/docs/PartitionKeys.md>`_.
        :paramtype partition_key: Union[str, int, float, bool, Type[NonePartitionKeyValue], Type[NullPartitionKeyValue],
            None, Sequence[Union[str, int, float, bool, None]]]
        :keyword bool populate_index_metrics: Used to obtain the index metrics to understand how the query engine used
            existing indexes and how it could use potential new indexes. Please note that this option will incur
            overhead, so it should be enabled only when debugging slow queries.
        :keyword bool populate_query_metrics: Enable returning query metrics in response headers.
        :keyword Literal["High", "Low"] priority: Priority based execution allows users to set a priority for each
            request. Once the user has reached their provisioned throughput, low priority requests are throttled
            before high priority requests start getting throttled. Feature must first be enabled at the account level.
        :keyword response_hook: A callable invoked with the response metadata.
        :paramtype response_hook: Callable[[Mapping[str, str], dict[str, Any]], None]
        :keyword str session_token: Token for use with Session consistency.
        :keyword int throughput_bucket: The desired throughput bucket for the client.
        :returns: An Iterable of items (dicts).
<<<<<<< HEAD
        :rtype: ItemPaged[dict[str, Any]]
=======
        :rtype: AsyncItemPaged[Dict[str, Any]]
>>>>>>> b4d65d38

        .. admonition:: Example:

            .. literalinclude:: ../samples/examples_async.py
                :start-after: [START query_items]
                :end-before: [END query_items]
                :language: python
                :dedent: 0
                :caption: Get all products that have not been discontinued:

            .. literalinclude:: ../samples/examples_async.py
                :start-after: [START query_items_param]
                :end-before: [END query_items_param]
                :language: python
                :dedent: 0
                :caption: Parameterized query to get all products that have been discontinued:
        """
        original_positional_arg_names = ["query"]
        utils.add_args_to_kwargs(original_positional_arg_names, args, kwargs)
        feed_options = _build_options(kwargs)

        # Update 'feed_options' from 'kwargs'
        if utils.valid_key_value_exist(kwargs, "max_item_count"):
            feed_options["maxItemCount"] = kwargs.pop("max_item_count")
        if utils.valid_key_value_exist(kwargs, "populate_query_metrics"):
            feed_options["populateQueryMetrics"] = kwargs.pop("populate_query_metrics")
        if utils.valid_key_value_exist(kwargs, "populate_index_metrics"):
            feed_options["populateIndexMetrics"] = kwargs.pop("populate_index_metrics")
        if utils.valid_key_value_exist(kwargs, "enable_scan_in_query"):
            feed_options["enableScanInQuery"] = kwargs.pop("enable_scan_in_query")
        if utils.valid_key_value_exist(kwargs, "max_integrated_cache_staleness_in_ms"):
            max_integrated_cache_staleness_in_ms = kwargs.pop("max_integrated_cache_staleness_in_ms")
            validate_cache_staleness_value(max_integrated_cache_staleness_in_ms)
            feed_options["maxIntegratedCacheStaleness"] = max_integrated_cache_staleness_in_ms
        if utils.valid_key_value_exist(kwargs, "continuation_token_limit"):
            feed_options["responseContinuationTokenLimitInKb"] = kwargs.pop("continuation_token_limit")
        feed_options["correlatedActivityId"] = GenerateGuidId()

        # Set query with 'query' and 'parameters' from kwargs
        if utils.valid_key_value_exist(kwargs, "parameters"):
            query = {"query": kwargs.pop("query", None), "parameters": kwargs.pop("parameters", None)}
        else:
            query = kwargs.pop("query", None)

        # Set method to get/cache container properties
        kwargs["containerProperties"] = self._get_properties_with_options

        utils.verify_exclusive_arguments(["feed_range", "partition_key"], **kwargs)
        # If 'partition_key' is provided, set 'partitionKey' in 'feed_options'
        if utils.valid_key_value_exist(kwargs, "partition_key"):
            feed_options["partitionKey"] = self._set_partition_key(kwargs["partition_key"])
        # If 'partition_key' or 'feed_range' is not provided, set 'enableCrossPartitionQuery' to True
        elif not utils.valid_key_value_exist(kwargs, "feed_range"):
            feed_options["enableCrossPartitionQuery"] = True
        kwargs.pop("partition_key", None)

        # Set 'response_hook'
        response_hook = kwargs.pop("response_hook", None)
        if response_hook and hasattr(response_hook, "clear"):
            response_hook.clear()

        items = self.client_connection.QueryItems(
            database_or_container_link=self.container_link,
            query=query,
            options=feed_options,
            partition_key=feed_options.get("partitionKey"),
            response_hook=response_hook,
            **kwargs
        )
        return items

    @overload
    def query_items_change_feed(
            self,
            *,
            max_item_count: Optional[int] = None,
            start_time: Optional[Union[datetime, Literal["Now", "Beginning"]]] = None,
            partition_key: PartitionKeyType,
            priority: Optional[Literal["High", "Low"]] = None,
            mode: Optional[Literal["LatestVersion", "AllVersionsAndDeletes"]] = None,
            response_hook: Optional[Callable[[Mapping[str, str], dict[str, Any]], None]] = None,
            **kwargs: Any
    ) -> AsyncItemPaged[dict[str, Any]]:
        """Get a sorted list of items that were changed, in the order in which they were modified.

        :keyword int max_item_count: Max number of items to be returned in the enumeration operation.
        :keyword start_time: The start time to start processing chang feed items.
            Beginning: Processing the change feed items from the beginning of the change feed.
            Now: Processing change feed from the current time, so only events for all future changes will be retrieved.
            ~datetime.datetime: processing change feed from a point of time. Provided value will be converted to UTC.
            By default, it is start from current ("Now")
        :paramtype start_time: Union[~datetime.datetime, Literal["Now", "Beginning"]]
        :keyword partition_key: The partition key that is used to define the scope
            (logical partition or a subset of a container). If the partition key is set to None, it will try to
            fetch an changes for an item with a partition key value of null. To learn more about using partition keys,
            see`here
            <https://github.com/Azure/azure-sdk-for-python/blob/main/sdk/cosmos/azure-cosmos/docs/PartitionKeys.md>`_.
        :paramtype partition_key: Union[str, int, float, bool, Type[NonePartitionKeyValue], Type[NullPartitionKeyValue],
            None, Sequence[Union[str, int, float, bool, None]]]
        :keyword Literal["High", "Low"] priority: Priority based execution allows users to set a priority for each
            request. Once the user has reached their provisioned throughput, low priority requests are throttled
            before high priority requests start getting throttled. Feature must first be enabled at the account level.
        :keyword mode: The modes to query change feed. If `continuation` was passed, 'mode' argument will be ignored.
            LATEST_VERSION: Query latest items from 'start_time' or 'continuation' token.
            ALL_VERSIONS_AND_DELETES: Query all versions and deleted items from either `start_time='Now'`
            or 'continuation' token.
        :paramtype mode: Literal["LatestVersion", "AllVersionsAndDeletes"]
        :keyword list[str] excluded_locations: Excluded locations to be skipped from preferred locations. The locations
            in this list are specified as the names of the azure Cosmos locations like, 'West US', 'East US' and so on.
            If all preferred locations were excluded, primary/hub location will be used.
            This excluded_location will override existing excluded_locations in client level.
        :keyword response_hook: A callable invoked with the response metadata.
        :paramtype response_hook: Callable[[Mapping[str, str], dict[str, Any]], None]
        :returns: An AsyncItemPaged of items (dicts).
        :rtype: AsyncItemPaged[dict[str, Any]]
        """
        ...

    @overload
    def query_items_change_feed(
            self,
            *,
            feed_range: dict[str, Any],
            max_item_count: Optional[int] = None,
            start_time: Optional[Union[datetime, Literal["Now", "Beginning"]]] = None,
            priority: Optional[Literal["High", "Low"]] = None,
            mode: Optional[Literal["LatestVersion", "AllVersionsAndDeletes"]] = None,
            response_hook: Optional[Callable[[Mapping[str, Any], dict[str, Any]], None]] = None,
            **kwargs: Any
    ) -> AsyncItemPaged[dict[str, Any]]:
        """Get a sorted list of items that were changed, in the order in which they were modified.

        :keyword dict[str, Any] feed_range: The feed range that is used to define the scope.
        :keyword int max_item_count: Max number of items to be returned in the enumeration operation.
        :keyword start_time: The start time to start processing chang feed items.
            Beginning: Processing the change feed items from the beginning of the change feed.
            Now: Processing change feed from the current time, so only events for all future changes will be retrieved.
            ~datetime.datetime: processing change feed from a point of time. Provided value will be converted to UTC.
            By default, it is start from current ("Now")
        :paramtype start_time: Union[~datetime.datetime, Literal["Now", "Beginning"]]
        :keyword priority: Priority based execution allows users to set a priority for each
            request. Once the user has reached their provisioned throughput, low priority requests are throttled
            before high priority requests start getting throttled. Feature must first be enabled at the account level.
        :paramtype priority: Literal["High", "Low"]
        :keyword mode: The modes to query change feed. If `continuation` was passed, 'mode' argument will be ignored.
            LATEST_VERSION: Query latest items from 'start_time' or 'continuation' token.
            ALL_VERSIONS_AND_DELETES: Query all versions and deleted items from either `start_time='Now'`
            or 'continuation' token.
        :paramtype mode: Literal["LatestVersion", "AllVersionsAndDeletes"]
        :keyword list[str] excluded_locations: Excluded locations to be skipped from preferred locations. The locations
            in this list are specified as the names of the azure Cosmos locations like, 'West US', 'East US' and so on.
            If all preferred locations were excluded, primary/hub location will be used.
            This excluded_location will override existing excluded_locations in client level.
        :keyword response_hook: A callable invoked with the response metadata.
        :paramtype response_hook: Callable[[Mapping[str, str], dict[str, Any]], None]
        :returns: An AsyncItemPaged of items (dicts).
        :rtype: AsyncItemPaged[dict[str, Any]]
        """
        ...

    @overload
    def query_items_change_feed(
            self,
            *,
            continuation: str,
            max_item_count: Optional[int] = None,
            priority: Optional[Literal["High", "Low"]] = None,
            response_hook: Optional[Callable[[Mapping[str, Any], dict[str, Any]], None]] = None,
            **kwargs: Any
    ) -> AsyncItemPaged[dict[str, Any]]:
        """Get a sorted list of items that were changed, in the order in which they were modified.

        :keyword str continuation: The continuation token retrieved from previous response. It contains chang feed mode.
        :type continuation: str
        :keyword int max_item_count: Max number of items to be returned in the enumeration operation.
        :keyword priority: Priority based execution allows users to set a priority for each
            request. Once the user has reached their provisioned throughput, low priority requests are throttled
            before high priority requests start getting throttled. Feature must first be enabled at the account level.
        :paramtype priority: Literal["High", "Low"]
        :keyword list[str] excluded_locations: Excluded locations to be skipped from preferred locations. The locations
            in this list are specified as the names of the azure Cosmos locations like, 'West US', 'East US' and so on.
            If all preferred locations were excluded, primary/hub location will be used.
            This excluded_location will override existing excluded_locations in client level.
        :keyword response_hook: A callable invoked with the response metadata.
        :paramtype response_hook: Callable[[Mapping[str, str], dict[str, Any]], None]
        :returns: An AsyncItemPaged of items (dicts).
        :rtype: AsyncItemPaged[dict[str, Any]]
        """
        # pylint: enable=line-too-long
        ...

    @overload
    def query_items_change_feed(
            self,
            *,
            max_item_count: Optional[int] = None,
            start_time: Optional[Union[datetime, Literal["Now", "Beginning"]]] = None,
            priority: Optional[Literal["High", "Low"]] = None,
            mode: Optional[Literal["LatestVersion", "AllVersionsAndDeletes"]] = None,
            response_hook: Optional[Callable[[Mapping[str, Any], dict[str, Any]], None]] = None,
            **kwargs: Any
    ) -> AsyncItemPaged[dict[str, Any]]:
        """Get a sorted list of items that were changed in the entire container,
         in the order in which they were modified.

        :keyword int max_item_count: Max number of items to be returned in the enumeration operation.
        :keyword start_time: The start time to start processing chang feed items.
            Beginning: Processing the change feed items from the beginning of the change feed.
            Now: Processing change feed from the current time, so only events for all future changes will be retrieved.
            ~datetime.datetime: processing change feed from a point of time. Provided value will be converted to UTC.
            By default, it is start from current ("Now")
        :paramtype start_time: Union[~datetime.datetime, Literal["Now", "Beginning"]]
        :keyword priority: Priority based execution allows users to set a priority for each
            request. Once the user has reached their provisioned throughput, low priority requests are throttled
            before high priority requests start getting throttled. Feature must first be enabled at the account level.
        :paramtype priority: Literal["High", "Low"]
        :keyword mode: The modes to query change feed. If `continuation` was passed, 'mode' argument will be ignored.
            LATEST_VERSION: Query latest items from 'start_time' or 'continuation' token.
            ALL_VERSIONS_AND_DELETES: Query all versions and deleted items from either `start_time='Now'`
            or 'continuation' token.
        :paramtype mode: Literal["LatestVersion", "AllVersionsAndDeletes"]
        :keyword list[str] excluded_locations: Excluded locations to be skipped from preferred locations. The locations
            in this list are specified as the names of the azure Cosmos locations like, 'West US', 'East US' and so on.
            If all preferred locations were excluded, primary/hub location will be used.
            This excluded_location will override existing excluded_locations in client level.
        :keyword response_hook: A callable invoked with the response metadata.
        :paramtype response_hook: Callable[[Mapping[str, str], dict[str, Any]], None]
        :returns: An AsyncItemPaged of items (dicts).
        :rtype: AsyncItemPaged[dict[str, Any]]
        """
        ...

    @distributed_trace
    def query_items_change_feed(  # pylint: disable=unused-argument
            self,
            **kwargs: Any
    ) -> AsyncItemPaged[dict[str, Any]]:

        """Get a sorted list of items that were changed, in the order in which they were modified.

        :keyword str continuation: The continuation token retrieved from previous response. It contains chang feed mode.
        :keyword dict[str, Any] feed_range: The feed range that is used to define the scope.
        :keyword partition_key: The partition key that is used to define the scope
            (logical partition or a subset of a container)
        :paramtype partition_key: Union[str, int, float, bool, Sequence[Union[str, int, float, bool, None]]]
        :keyword int max_item_count: Max number of items to be returned in the enumeration operation.
        :keyword start_time: The start time to start processing chang feed items.
            Beginning: Processing the change feed items from the beginning of the change feed.
            Now: Processing change feed from the current time, so only events for all future changes will be retrieved.
            ~datetime.datetime: processing change feed from a point of time. Provided value will be converted to UTC.
            By default, it is start from current ("Now")
        :paramtype start_time: Union[~datetime.datetime, Literal["Now", "Beginning"]]
        :keyword priority: Priority based execution allows users to set a priority for each
            request. Once the user has reached their provisioned throughput, low priority requests are throttled
            before high priority requests start getting throttled. Feature must first be enabled at the account level.
        :paramtype priority: Literal["High", "Low"]
        :keyword mode: The modes to query change feed. If `continuation` was passed, 'mode' argument will be ignored.
            LATEST_VERSION: Query latest items from 'start_time' or 'continuation' token.
            ALL_VERSIONS_AND_DELETES: Query all versions and deleted items from either `start_time='Now'`
            or 'continuation' token.
        :paramtype mode: Literal["LatestVersion", "AllVersionsAndDeletes"]
        :keyword list[str] excluded_locations: Excluded locations to be skipped from preferred locations. The locations
            in this list are specified as the names of the azure Cosmos locations like, 'West US', 'East US' and so on.
            If all preferred locations were excluded, primary/hub location will be used.
            This excluded_location will override existing excluded_locations in client level.
        :keyword response_hook: A callable invoked with the response metadata.
        :paramtype response_hook: Callable[[Mapping[str, str], dict[str, Any]], None]
        :returns: An AsyncItemPaged of items (dicts).
        :rtype: AsyncItemPaged[dict[str, Any]]
        """
        # pylint: disable=too-many-statements
        validate_kwargs(kwargs)
        feed_options = _build_options(kwargs)

        change_feed_state_context = {}
        if "mode" in kwargs:
            change_feed_state_context["mode"] = kwargs.pop("mode")
        if "partition_key_range_id" in kwargs:
            change_feed_state_context["partitionKeyRangeId"] = kwargs.pop("partition_key_range_id")
        if "is_start_from_beginning" in kwargs and kwargs.pop('is_start_from_beginning') is True:
            change_feed_state_context["startTime"] = "Beginning"
        elif "start_time" in kwargs:
            change_feed_state_context["startTime"] = kwargs.pop("start_time")
        if "partition_key" in kwargs:
            partition_key_value = kwargs.pop("partition_key")
            change_feed_state_context["partitionKey"] = self._set_partition_key(
                cast(PartitionKeyType, partition_key_value))
            change_feed_state_context["partitionKeyFeedRange"] = self._get_epk_range_for_partition_key(
                partition_key_value, feed_options)
        if "feed_range" in kwargs:
            change_feed_state_context["feedRange"] = kwargs.pop('feed_range')
        if "continuation" in feed_options:
            change_feed_state_context["continuation"] = feed_options.pop("continuation")

        feed_options["changeFeedStateContext"] = change_feed_state_context
        feed_options["containerProperties"] = self._get_properties_with_options(feed_options)

        response_hook = kwargs.pop("response_hook", None)
        if hasattr(response_hook, "clear"):
            response_hook.clear()

        if self.container_link in self.__get_client_container_caches():
            feed_options["containerRID"] = self.__get_client_container_caches()[self.container_link]["_rid"]

        result = self.client_connection.QueryItemsChangeFeed(
            self.container_link, options=feed_options, response_hook=response_hook, **kwargs
        )
        return result

    @distributed_trace_async
    async def upsert_item(
        self,
        body: dict[str, Any],
        *,
        pre_trigger_include: Optional[str] = None,
        post_trigger_include: Optional[str] = None,
        session_token: Optional[str] = None,
        initial_headers: Optional[dict[str, str]] = None,
        etag: Optional[str] = None,
        match_condition: Optional[MatchConditions] = None,
        priority: Optional[Literal["High", "Low"]] = None,
        no_response: Optional[bool] = None,
        retry_write: Optional[bool] = None,
        throughput_bucket: Optional[int] = None,
        **kwargs: Any
    ) -> CosmosDict:
        """Insert or update the specified item.

        If the item already exists in the container, it is replaced. If the item
        does not already exist, it is inserted.

        :param dict[str, Any] body: A dict-like object representing the item to update or insert.
        :keyword str pre_trigger_include: trigger id to be used as pre operation trigger.
        :keyword str post_trigger_include: trigger id to be used as post operation trigger.
        :keyword str session_token: Token for use with Session consistency.
        :keyword dict[str, str] initial_headers: Initial headers to be sent as part of the request.
        :keyword str etag: An ETag value, or the wildcard character (*). Used to check if the resource
            has changed, and act according to the condition specified by the `match_condition` parameter.
        :keyword match_condition: The match condition to use upon the etag.
        :paramtype match_condition: ~azure.core.MatchConditions
        :keyword response_hook: A callable invoked with the response metadata.
        :paramtype response_hook: Callable[[Mapping[str, str], dict[str, Any]], None]
        :keyword Literal["High", "Low"] priority: Priority based execution allows users to set a priority for each
            request. Once the user has reached their provisioned throughput, low priority requests are throttled
            before high priority requests start getting throttled. Feature must first be enabled at the account level.
        :keyword bool no_response: Indicates whether service should be instructed to skip
            sending response payloads. When not specified explicitly here, the default value will be determined from
            client-level options.
        :keyword bool retry_write: Indicates whether the SDK should automatically retry this write operation, even if
            the operation is not guaranteed to be idempotent. This should only be enabled if the application can
            tolerate such risks or has logic to safely detect and handle duplicate operations.
        :keyword int throughput_bucket: The desired throughput bucket for the client
        :keyword list[str] excluded_locations: Excluded locations to be skipped from preferred locations. The locations
            in this list are specified as the names of the azure Cosmos locations like, 'West US', 'East US' and so on.
            If all preferred locations were excluded, primary/hub location will be used.
            This excluded_location will override existing excluded_locations in client level.
        :raises ~azure.cosmos.exceptions.CosmosHttpResponseError: The given item could not be upserted.
        :returns: A CosmosDict representing the upserted item. The dict will be empty if
            `no_response` is specified.
        :rtype: ~azure.cosmos.CosmosDict[str, Any]
        """
        if pre_trigger_include is not None:
            kwargs['pre_trigger_include'] = pre_trigger_include
        if post_trigger_include is not None:
            kwargs['post_trigger_include'] = post_trigger_include
        if session_token is not None:
            kwargs['session_token'] = session_token
        if initial_headers is not None:
            kwargs['initial_headers'] = initial_headers
        if priority is not None:
            kwargs['priority'] = priority
        if etag is not None:
            kwargs['etag'] = etag
        if match_condition is not None:
            kwargs['match_condition'] = match_condition
        if no_response is not None:
            kwargs['no_response'] = no_response
        if retry_write is not None:
            kwargs[Constants.Kwargs.RETRY_WRITE] = retry_write
        if throughput_bucket is not None:
            kwargs["throughput_bucket"] = throughput_bucket
        request_options = _build_options(kwargs)
        request_options["disableAutomaticIdGeneration"] = True
        await self._get_properties_with_options(request_options)
        request_options["containerRID"] = self.__get_client_container_caches()[self.container_link]["_rid"]

        result = await self.client_connection.UpsertItem(
            database_or_container_link=self.container_link,
            document=body,
            options=request_options,
            **kwargs
        )
        return result

    @distributed_trace_async
    async def semantic_rerank(
        self,
        reranking_context: str,
        documents: list[str],
        semantic_reranking_options: Optional[dict[str, Any]] = None
    ) -> CosmosDict:
        """Rerank a list of documents using semantic reranking.

        This method uses a semantic reranker to score and reorder the provided documents
        based on their relevance to the given reranking context.

        :param str reranking_context: The context or query string to use for reranking the documents.
        :param list[str] documents: A list of documents (as strings) to be reranked.
        :param semantic_reranking_options: Optional dictionary of additional options to customize the semantic reranking process.

         Supported options:

         * **return_documents** (bool): Whether to return the document text in the response. If False, only scores and indices are returned. Default is True.
         * **top_k** (int): Maximum number of documents to return in the reranked results. If not specified, all documents are returned.
         * **batch_size** (int): Number of documents to process in each batch. Used for optimizing performance with large document sets.
         * **sort** (bool): Whether to sort the results by relevance score in descending order. Default is True.
         * **document_type** (str): Type of documents being reranked. Supported values are "string" and "json".
         * **target_paths** (list[str]): If document_type is "json", the list of JSON paths to extract text from for reranking.

        :type semantic_reranking_options: Optional[dict[str, Any]]
        :returns: A CosmosDict containing the reranking results. The structure typically includes results list with reranked documents and their relevance scores. Each result contains index, relevance_score, and optionally document.
        :rtype: ~azure.cosmos.CosmosDict[str, Any]
        :raises ~azure.cosmos.exceptions.CosmosHttpResponseError: If the semantic reranking operation fails.
        """

        inference_service = self.client_connection._get_inference_service()
        if inference_service is None:
            raise CosmosHttpResponseError(
                message="Semantic reranking requires AAD credentials (inference service not initialized).",
                response=None
            )

        result = await inference_service.rerank(
            reranking_context=reranking_context,
            documents=documents,
            semantic_reranking_options=semantic_reranking_options
        )

        return result

    @distributed_trace_async
    async def replace_item(
        self,
        item: Union[str, Mapping[str, Any]],
        body: dict[str, Any],
        *,
        pre_trigger_include: Optional[str] = None,
        post_trigger_include: Optional[str] = None,
        session_token: Optional[str] = None,
        initial_headers: Optional[dict[str, str]] = None,
        etag: Optional[str] = None,
        match_condition: Optional[MatchConditions] = None,
        priority: Optional[Literal["High", "Low"]] = None,
        no_response: Optional[bool] = None,
        retry_write: Optional[bool] = None,
        throughput_bucket: Optional[int] = None,
        **kwargs: Any
    ) -> CosmosDict:
        """Replaces the specified item if it exists in the container.

        If the item does not already exist in the container, an exception is raised.

        :param item: The ID (name) or dict representing item to be replaced.
        :type item: Union[str, dict[str, Any]]
        :param dict[str, Any] body: A dict representing the item to replace.
        :keyword str pre_trigger_include: trigger id to be used as pre operation trigger.
        :keyword str post_trigger_include: trigger id to be used as post operation trigger.
        :keyword str session_token: Token for use with Session consistency.
        :keyword dict[str, str] initial_headers: Initial headers to be sent as part of the request.
        :keyword str etag: An ETag value, or the wildcard character (*). Used to check if the resource
            has changed, and act according to the condition specified by the `match_condition` parameter.
        :keyword match_condition: The match condition to use upon the etag.
        :paramtype match_condition: ~azure.core.MatchConditions
        :keyword response_hook: A callable invoked with the response metadata.
        :paramtype response_hook: Callable[[Mapping[str, str], dict[str, Any]], None]
        :keyword Literal["High", "Low"] priority: Priority based execution allows users to set a priority for each
            request. Once the user has reached their provisioned throughput, low priority requests are throttled
            before high priority requests start getting throttled. Feature must first be enabled at the account level.
        :keyword bool no_response: Indicates whether service should be instructed to skip
            sending response payloads. When not specified explicitly here, the default value will be determined from
            client-level options.
        :keyword bool retry_write: Indicates whether the SDK should automatically retry this write operation, even if
            the operation is not guaranteed to be idempotent. This should only be enabled if the application can
            tolerate such risks or has logic to safely detect and handle duplicate operations.
        :keyword int throughput_bucket: The desired throughput bucket for the client
        :keyword list[str] excluded_locations: Excluded locations to be skipped from preferred locations. The locations
            in this list are specified as the names of the azure Cosmos locations like, 'West US', 'East US' and so on.
            If all preferred locations were excluded, primary/hub location will be used.
            This excluded_location will override existing excluded_locations in client level.
        :raises ~azure.cosmos.exceptions.CosmosHttpResponseError: The replace operation failed or the item with
            given id does not exist.
        :returns: A CosmosDict representing the item after replace went through. The dict will be empty if `no_response`
            is specified.
        :rtype: ~azure.cosmos.CosmosDict[str, Any]
        """
        item_link = self._get_document_link(item)
        if pre_trigger_include is not None:
            kwargs['pre_trigger_include'] = pre_trigger_include
        if post_trigger_include is not None:
            kwargs['post_trigger_include'] = post_trigger_include
        if session_token is not None:
            kwargs['session_token'] = session_token
        if initial_headers is not None:
            kwargs['initial_headers'] = initial_headers
        if priority is not None:
            kwargs['priority'] = priority
        if etag is not None:
            kwargs['etag'] = etag
        if match_condition is not None:
            kwargs['match_condition'] = match_condition
        if no_response is not None:
            kwargs['no_response'] = no_response
        if retry_write is not None:
            kwargs[Constants.Kwargs.RETRY_WRITE] = retry_write
        if throughput_bucket is not None:
            kwargs["throughput_bucket"] = throughput_bucket
        request_options = _build_options(kwargs)
        request_options["disableAutomaticIdGeneration"] = True
        await self._get_properties_with_options(request_options)
        request_options["containerRID"] = self.__get_client_container_caches()[self.container_link]["_rid"]

        result = await self.client_connection.ReplaceItem(
            document_link=item_link, new_document=body, options=request_options, **kwargs
        )
        return result

    @distributed_trace_async
    async def patch_item(
        self,
        item: Union[str, dict[str, Any]],
        partition_key: PartitionKeyType,
        patch_operations: list[dict[str, Any]],
        *,
        filter_predicate: Optional[str] = None,
        pre_trigger_include: Optional[str] = None,
        post_trigger_include: Optional[str] = None,
        session_token: Optional[str] = None,
        etag: Optional[str] = None,
        match_condition: Optional[MatchConditions] = None,
        priority: Optional[Literal["High", "Low"]] = None,
        no_response: Optional[bool] = None,
        retry_write: Optional[bool] = None,
        throughput_bucket: Optional[int] = None,
        **kwargs: Any
    ) -> CosmosDict:
        """ Patches the specified item with the provided operations if it
         exists in the container.

        If the item does not already exist in the container, an exception is raised.

        :param item: The ID (name) or dict representing item to be patched.
        :type item: Union[str, dict[str, Any]]
        :param partition_key: The partition key of the object to patch. If the partition key is set to None,
            it will try to patch an item with a partition key value of null. To learn more about using partition keys,
            see `here
            <https://github.com/Azure/azure-sdk-for-python/blob/main/sdk/cosmos/azure-cosmos/docs/PartitionKeys.md>`_.
        :type partition_key: Union[str, int, float, bool, Type[NonePartitionKeyValue], Type[NullPartitionKeyValue],
            None, Sequence[Union[str, int, float, bool, None]]]
        :param patch_operations: The list of patch operations to apply to the item.
        :type patch_operations: list[dict[str, Any]]
        :keyword str filter_predicate: conditional filter to apply to Patch operations.
        :keyword str pre_trigger_include: trigger id to be used as pre operation trigger.
        :keyword str post_trigger_include: trigger id to be used as post operation trigger.
        :keyword str session_token: Token for use with Session consistency.
        :keyword str etag: An ETag value, or the wildcard character (*). Used to check if the resource
            has changed, and act according to the condition specified by the `match_condition` parameter.
        :keyword ~azure.core.MatchConditions match_condition: The match condition to use upon the etag.
        :keyword response_hook: A callable invoked with the response metadata.
        :paramtype response_hook: Callable[[Mapping[str, str], dict[str, Any]], None]
        :keyword Literal["High", "Low"] priority: Priority based execution allows users to set a priority for each
            request. Once the user has reached their provisioned throughput, low priority requests are throttled
            before high priority requests start getting throttled. Feature must first be enabled at the account level.
        :keyword bool no_response: Indicates whether service should be instructed to skip
            sending response payloads. When not specified explicitly here, the default value will be determined from
            client-level options.
        :keyword bool retry_write: Indicates whether the SDK should automatically retry this write operation, even if
            the operation is not guaranteed to be idempotent. This should only be enabled if the application can
            tolerate such risks or has logic to safely detect and handle duplicate operations.
        :keyword int throughput_bucket: The desired throughput bucket for the client
        :keyword list[str] excluded_locations: Excluded locations to be skipped from preferred locations. The locations
            in this list are specified as the names of the azure Cosmos locations like, 'West US', 'East US' and so on.
            If all preferred locations were excluded, primary/hub location will be used.
            This excluded_location will override existing excluded_locations in client level.
        :raises ~azure.cosmos.exceptions.CosmosHttpResponseError: The patch operations failed or the item with
            given id does not exist.
        :returns: A CosmosDict representing the item after the patch operations went through. The dict will be empty if
            `no_response` is specified.
        :rtype: ~azure.cosmos.CosmosDict[str, Any]
        """
        if pre_trigger_include is not None:
            kwargs['pre_trigger_include'] = pre_trigger_include
        if post_trigger_include is not None:
            kwargs['post_trigger_include'] = post_trigger_include
        if session_token is not None:
            kwargs['session_token'] = session_token
        if priority is not None:
            kwargs['priority'] = priority
        if etag is not None:
            kwargs['etag'] = etag
        if match_condition is not None:
            kwargs['match_condition'] = match_condition
        if no_response is not None:
            kwargs['no_response'] = no_response
        if retry_write is not None:
            kwargs[Constants.Kwargs.RETRY_WRITE] = retry_write
        if throughput_bucket is not None:
            kwargs["throughput_bucket"] = throughput_bucket
        request_options = _build_options(kwargs)
        request_options["disableAutomaticIdGeneration"] = True
        request_options["partitionKey"] = await self._set_partition_key(partition_key)
        if filter_predicate is not None:
            request_options["filterPredicate"] = filter_predicate
        await self._get_properties_with_options(request_options)
        request_options["containerRID"] = self.__get_client_container_caches()[self.container_link]["_rid"]

        item_link = self._get_document_link(item)
        result = await self.client_connection.PatchItem(
            document_link=item_link, operations=patch_operations, options=request_options, **kwargs)
        return result

    @distributed_trace_async
    async def delete_item(
        self,
        item: Union[str, Mapping[str, Any]],
        partition_key: PartitionKeyType,
        *,
        pre_trigger_include: Optional[str] = None,
        post_trigger_include: Optional[str] = None,
        session_token: Optional[str] = None,
        initial_headers: Optional[dict[str, str]] = None,
        etag: Optional[str] = None,
        match_condition: Optional[MatchConditions] = None,
        priority: Optional[Literal["High", "Low"]] = None,
        retry_write: Optional[bool] = None,
        throughput_bucket: Optional[int] = None,
        **kwargs: Any
    ) -> None:
        """Delete the specified item from the container.

        If the item does not already exist in the container, an exception is raised.

        :param item: The ID (name) or dict representing item to be deleted.
        :type item: Union[str, dict[str, Any]]
        :param partition_key: Specifies the partition key value for the item. If the partition key is set to None,
            it will try to delete an item with a partition key value of null. To learn more about using partition keys,
            see `here
            <https://github.com/Azure/azure-sdk-for-python/blob/main/sdk/cosmos/azure-cosmos/docs/PartitionKeys.md>`_.
        :type partition_key: Union[str, int, float, bool, Type[NonePartitionKeyValue], Type[NullPartitionKeyValue],
            None, Sequence[Union[str, int, float, bool, None]]]
        :keyword str pre_trigger_include: trigger id to be used as pre operation trigger.
        :keyword str post_trigger_include: trigger id to be used as post operation trigger.
        :keyword str session_token: Token for use with Session consistency.
        :keyword dict[str, str] initial_headers: Initial headers to be sent as part of the request.
        :keyword str etag: An ETag value, or the wildcard character (*). Used to check if the resource
            has changed, and act according to the condition specified by the `match_condition` parameter.
        :keyword match_condition: The match condition to use upon the etag.
        :paramtype match_condition: ~azure.core.MatchConditions
        :keyword Literal["High", "Low"] priority: Priority based execution allows users to set a priority for each
            request. Once the user has reached their provisioned throughput, low priority requests are throttled
            before high priority requests start getting throttled. Feature must first be enabled at the account level.
        :keyword list[str] excluded_locations: Excluded locations to be skipped from preferred locations. The locations
            in this list are specified as the names of the azure Cosmos locations like, 'West US', 'East US' and so on.
            If all preferred locations were excluded, primary/hub location will be used.
            This excluded_location will override existing excluded_locations in client level.
        :keyword bool retry_write: Indicates whether the SDK should automatically retry this write operation, even if
            the operation is not guaranteed to be idempotent. This should only be enabled if the application can
            tolerate such risks or has logic to safely detect and handle duplicate operations.
        :keyword response_hook: A callable invoked with the response metadata.
        :paramtype response_hook: Callable[[Mapping[str, str], None], None]
        :keyword int throughput_bucket: The desired throughput bucket for the client
        :raises ~azure.cosmos.exceptions.CosmosHttpResponseError: The item wasn't deleted successfully.
        :raises ~azure.cosmos.exceptions.CosmosResourceNotFoundError: The item does not exist in the container.
        :rtype: None
        """
        if pre_trigger_include is not None:
            kwargs['pre_trigger_include'] = pre_trigger_include
        if post_trigger_include is not None:
            kwargs['post_trigger_include'] = post_trigger_include
        if session_token is not None:
            kwargs['session_token'] = session_token
        if initial_headers is not None:
            kwargs['initial_headers'] = initial_headers
        if etag is not None:
            kwargs['etag'] = etag
        if match_condition is not None:
            kwargs['match_condition'] = match_condition
        if priority is not None:
            kwargs['priority'] = priority
        if retry_write is not None:
            kwargs[Constants.Kwargs.RETRY_WRITE] = retry_write
        if throughput_bucket is not None:
            kwargs["throughput_bucket"] = throughput_bucket
        request_options = _build_options(kwargs)
        request_options["partitionKey"] = await self._set_partition_key(partition_key)
        await self._get_properties_with_options(request_options)
        request_options["containerRID"] = self.__get_client_container_caches()[self.container_link]["_rid"]

        document_link = self._get_document_link(item)
        await self.client_connection.DeleteItem(document_link=document_link, options=request_options, **kwargs)

    @distributed_trace_async
    async def get_throughput(
            self,
            *,
            response_hook: Optional[Callable[[Mapping[str, Any], list[dict[str, Any]]], None]] = None,
            **kwargs: Any
    ) -> ThroughputProperties:
        """Get the ThroughputProperties object for this container.

        If no ThroughputProperties already exists for the container, an exception is raised.

        :keyword response_hook: A callable invoked with the response metadata.
        :paramtype response_hook: Callable[[dict[str, str], list[dict[str, Any]]], None]
        :raises ~azure.cosmos.exceptions.CosmosHttpResponseError: No throughput properties exist for the container
            or the throughput properties could not be retrieved.
        :returns: ThroughputProperties for the container.
        :rtype: ~azure.cosmos.offer.ThroughputProperties
        """
        throughput_properties: list[dict[str, Any]]
        properties = await self._get_properties()
        link = properties["_self"]
        query_spec = {
            "query": "SELECT * FROM root r WHERE r.resource=@link",
            "parameters": [{"name": "@link", "value": link}],
        }
        options = {"containerRID": properties["_rid"]}
        throughput_properties = [throughput async for throughput in
                                 self.client_connection.QueryOffers(query_spec, options, **kwargs)]

        if response_hook:
            response_hook(self.client_connection.last_response_headers, throughput_properties)

        return _deserialize_throughput(throughput=throughput_properties)

    @distributed_trace_async
    async def replace_throughput( # pylint: disable=unused-argument
        self,
        throughput: Union[int, ThroughputProperties],
        *,
        response_hook: Optional[Callable[[Mapping[str, Any], CosmosDict], None]] = None,
        **kwargs: Any
    ) -> ThroughputProperties:
        """Replace the container's throughput.

        If no ThroughputProperties already exist for the container, an exception is raised.

        :param throughput: The throughput to be set.
        :type throughput: Union[int, ~azure.cosmos.ThroughputProperties]
        :keyword response_hook: A callable invoked with the response metadata.
        :paramtype response_hook: Callable[[Mapping[str, Any], CosmosDict], None]
        :raises ~azure.cosmos.exceptions.CosmosHttpResponseError: No throughput properties exist for the container
            or the throughput properties could not be updated.
        :returns: ThroughputProperties for the container, updated with new throughput.
        :rtype: ~azure.cosmos.offer.ThroughputProperties
        """
        throughput_properties: list[dict[str, Any]]
        properties = await self._get_properties()
        link = properties["_self"]
        query_spec = {
            "query": "SELECT * FROM root r WHERE r.resource=@link",
            "parameters": [{"name": "@link", "value": link}],
        }
        options = {"containerRID": properties["_rid"]}
        throughput_properties = [throughput async for throughput in
                                 self.client_connection.QueryOffers(query_spec, options, **kwargs)]

        new_offer = throughput_properties[0].copy()
        _replace_throughput(throughput=throughput, new_throughput_properties=new_offer)
        data = await self.client_connection.ReplaceOffer(offer_link=throughput_properties[0]["_self"],
                                                         offer=throughput_properties[0], **kwargs)

        return ThroughputProperties(offer_throughput=data["content"]["offerThroughput"], properties=data)

    @distributed_trace
    def list_conflicts(
        self,
        *,
        max_item_count: Optional[int] = None,
        response_hook: Optional[Callable[[Mapping[str, Any], AsyncItemPaged[dict[str, Any]]], None]] = None,
        **kwargs: Any
    ) -> AsyncItemPaged[dict[str, Any]]:
        """List all the conflicts in the container.

        :keyword int max_item_count: Max number of items to be returned in the enumeration operation.
        :keyword response_hook: A callable invoked with the response metadata.
        :paramtype response_hook: Callable[[dict[str, str], AsyncItemPaged[dict[str, Any]]], None]
        :returns: An AsyncItemPaged of conflicts (dicts).
        :rtype: AsyncItemPaged[dict[str, Any]]
        """
        feed_options = _build_options(kwargs)
        if max_item_count is not None:
            feed_options["maxItemCount"] = max_item_count
        if self.container_link in self.__get_client_container_caches():
            feed_options["containerRID"] = self.__get_client_container_caches()[self.container_link]["_rid"]

        result = self.client_connection.ReadConflicts(
            collection_link=self.container_link, feed_options=feed_options, **kwargs
        )
        if response_hook:
            response_hook(self.client_connection.last_response_headers, result)
        return result

    @distributed_trace
    def query_conflicts(
        self,
        query: str,
        *,
        parameters: Optional[list[dict[str, object]]] = None,
        partition_key: Optional[PartitionKeyType] = None,
        max_item_count: Optional[int] = None,
        response_hook: Optional[Callable[[Mapping[str, Any], AsyncItemPaged[dict[str, Any]]], None]] = None,
        **kwargs: Any
    ) -> AsyncItemPaged[dict[str, Any]]:
        """Return all conflicts matching a given `query`.

        :param str query: The Azure Cosmos DB SQL query to execute.
        :keyword parameters: Optional array of parameters to the query. Ignored if no query is provided.
        :paramtype parameters: list[dict[str, Any]]
        :keyword partition_key: Specifies the partition key value for the item. If the partition key is set to None,
            it will perform a cross partition query. To learn more about using partition keys, see `here
            <https://github.com/Azure/azure-sdk-for-python/blob/main/sdk/cosmos/azure-cosmos/docs/PartitionKeys.md>`_.
        :paramtype partition_key: Union[str, int, float, bool, Type[NonePartitionKeyValue], Type[NullPartitionKeyValue],
            None, Sequence[Union[str, int, float, bool, None]]]
        :keyword int max_item_count: Max number of items to be returned in the enumeration operation.
        :keyword response_hook: A callable invoked with the response metadata.
        :paramtype response_hook: Callable[[dict[str, str], AsyncItemPaged[dict[str, Any]]], None]
        :returns: An AsyncItemPaged of conflicts (dicts).
        :rtype: AsyncItemPaged[dict[str, Any]]
        """
        feed_options = _build_options(kwargs)
        if max_item_count is not None:
            feed_options["maxItemCount"] = max_item_count
        if partition_key is not None:
            feed_options["partitionKey"] = self._set_partition_key(partition_key)
        else:
            feed_options["enableCrossPartitionQuery"] = True
        if self.container_link in self.__get_client_container_caches():
            feed_options["containerRID"] = self.__get_client_container_caches()[self.container_link]["_rid"]

        result = self.client_connection.QueryConflicts(
            collection_link=self.container_link,
            query=query if parameters is None else {"query": query, "parameters": parameters},
            options=feed_options,
            **kwargs
        )
        if response_hook:
            response_hook(self.client_connection.last_response_headers, result)
        return result

    @distributed_trace_async
    async def get_conflict(
        self,
        conflict: Union[str, Mapping[str, Any]],
        partition_key: PartitionKeyType,
        **kwargs: Any,
    ) -> dict[str, Any]:
        """Get the conflict identified by `conflict`.

        :param conflict: The ID (name) or dict representing the conflict to retrieve.
        :type conflict: Union[str, dict[str, Any]]
        :param partition_key: Partition key for the conflict to retrieve. If the partition key is set to None,
            it will try to fetch a conflict with a partition key of null. To learn more about using partition keys, see
            `here
            <https://github.com/Azure/azure-sdk-for-python/blob/main/sdk/cosmos/azure-cosmos/docs/PartitionKeys.md>`_.
        :type partition_key: Union[str, int, float, bool, Type[NonePartitionKeyValue], Type[NullPartitionKeyValue],
            None, Sequence[Union[str, int, float, bool, None]]]
        :keyword response_hook: A callable invoked with the response metadata.
        :paramtype response_hook: Callable[[dict[str, str], dict[str, Any]], None]
        :raises ~azure.cosmos.exceptions.CosmosHttpResponseError: The given conflict couldn't be retrieved.
        :returns: A dict representing the retrieved conflict.
        :rtype: dict[str, Any]
        """
        request_options = _build_options(kwargs)
        request_options["partitionKey"] = await self._set_partition_key(partition_key)
        if self.container_link in self.__get_client_container_caches():
            request_options["containerRID"] = self.__get_client_container_caches()[self.container_link]["_rid"]
        result = await self.client_connection.ReadConflict(
            conflict_link=self._get_conflict_link(conflict), options=request_options, **kwargs
        )
        return result

    @distributed_trace_async
    async def delete_conflict(
        self,
        conflict: Union[str, Mapping[str, Any]],
        partition_key: PartitionKeyType,
        **kwargs: Any,
    ) -> None:
        """Delete a specified conflict from the container.

        If the conflict does not already exist in the container, an exception is raised.

        :param conflict: The ID (name) or dict representing the conflict to retrieve.
        :type conflict: Union[str, dict[str, Any]]
        :param partition_key: Partition key for the conflict to delete. If the partition key is set to None, it will
            try to delete a conflict with a partition key value of null. To learn more about using partition keys, see
            `here
            <https://github.com/Azure/azure-sdk-for-python/blob/main/sdk/cosmos/azure-cosmos/docs/PartitionKeys.md>`_.
        :type partition_key: Union[str, int, float, bool, Type[NonePartitionKeyValue], Type[NullPartitionKeyValue],
            None, Sequence[Union[str, int, float, bool, None]]]
        :keyword response_hook: A callable invoked with the response metadata.
        :paramtype response_hook: Callable[[dict[str, str], None], None]
        :raises ~azure.cosmos.exceptions.CosmosHttpResponseError: The conflict wasn't deleted successfully.
        :raises ~azure.cosmos.exceptions.CosmosResourceNotFoundError: The conflict does not exist in the container.
        :rtype: None
        """
        request_options = _build_options(kwargs)
        request_options["partitionKey"] = await self._set_partition_key(partition_key)

        await self.client_connection.DeleteConflict(
            conflict_link=self._get_conflict_link(conflict), options=request_options, **kwargs
        )

    @distributed_trace_async
    async def delete_all_items_by_partition_key(
        self,
        partition_key: PartitionKeyType,
        *,
        pre_trigger_include: Optional[str] = None,
        post_trigger_include: Optional[str] = None,
        session_token: Optional[str] = None,
        throughput_bucket: Optional[int] = None,
        **kwargs: Any
    ) -> None:
        """The delete by partition key feature is an asynchronous, background operation that allows you to delete all
        documents with the same logical partition key value, using the Cosmos SDK. The delete by partition key
        operation is constrained to consume at most 10% of the total
        available RU/s on the container each second. This helps in limiting the resources used by
        this background task.

        :param partition_key: Partition key for the items to be deleted. If the partition key is set to None, it will
            try to delete the items with a partition key of null. To learn more about using partition keys, see `here
            <https://github.com/Azure/azure-sdk-for-python/blob/main/sdk/cosmos/azure-cosmos/docs/PartitionKeys.md>`_.
        :type partition_key: Union[str, int, float, bool, Type[NonePartitionKeyValue], Type[NullPartitionKeyValue],
            None, Sequence[Union[str, int, float, bool, None]]]
        :keyword str pre_trigger_include: trigger id to be used as pre operation trigger.
        :keyword str post_trigger_include: trigger id to be used as post operation trigger.
        :keyword str session_token: Token for use with Session consistency.
        :keyword list[str] excluded_locations: Excluded locations to be skipped from preferred locations. The locations
            in this list are specified as the names of the azure Cosmos locations like, 'West US', 'East US' and so on.
            If all preferred locations were excluded, primary/hub location will be used.
            This excluded_location will override existing excluded_locations in client level.
        :keyword Callable response_hook: A callable invoked with the response metadata.
        :keyword int throughput_bucket: The desired throughput bucket for the client
        :rtype: None
        """
        etag = kwargs.get('etag')
        if etag is not None:
            warnings.warn(
                "The 'etag' flag does not apply to this method and is always ignored even if passed."
                " It will now be removed in the future.",
                DeprecationWarning)
        match_condition = kwargs.get('match_condition')
        if match_condition is not None:
            warnings.warn(
                "The 'match_condition' flag does not apply to this method and is always ignored even if passed."
                " It will now be removed in the future.",
                DeprecationWarning)

        if pre_trigger_include is not None:
            kwargs['pre_trigger_include'] = pre_trigger_include
        if post_trigger_include is not None:
            kwargs['post_trigger_include'] = post_trigger_include
        if session_token is not None:
            kwargs['session_token'] = session_token
        if throughput_bucket is not None:
            kwargs["throughput_bucket"] = throughput_bucket
        request_options = _build_options(kwargs)
        # regardless if partition key is valid we set it as invalid partition keys are set to a default empty value
        request_options["partitionKey"] = await self._set_partition_key(partition_key)
        await self._get_properties_with_options(request_options)
        request_options["containerRID"] = self.__get_client_container_caches()[self.container_link]["_rid"]

        await self.client_connection.DeleteAllItemsByPartitionKey(collection_link=self.container_link,
                                                                  options=request_options, **kwargs)

    @distributed_trace_async
    async def execute_item_batch(
        self,
        batch_operations: Sequence[Union[Tuple[str, Tuple[Any, ...]], Tuple[str, Tuple[Any, ...], dict[str, Any]]]],
        partition_key: PartitionKeyType,
        *,
        pre_trigger_include: Optional[str] = None,
        post_trigger_include: Optional[str] = None,
        session_token: Optional[str] = None,
        priority: Optional[Literal["High", "Low"]] = None,
        throughput_bucket: Optional[int] = None,
        **kwargs: Any
    ) -> CosmosList:
        """ Executes the transactional batch for the specified partition key.

        :param batch_operations: The batch of operations to be executed.
        :type batch_operations: list[Tuple[Any]]
        :param partition_key: The partition key value of the batch operations. If the partition key is set to None, it
            will try to execute batch on an item with a partition key value of null. To learn more about using partition
            keys, see `here
            <https://github.com/Azure/azure-sdk-for-python/blob/main/sdk/cosmos/azure-cosmos/docs/PartitionKeys.md>`_.
        :type partition_key: Union[str, int, float, bool, Type[NonePartitionKeyValue], Type[NullPartitionKeyValue],
            None, Sequence[Union[str, int, float, bool, None]]]
        :keyword str pre_trigger_include: trigger id to be used as pre operation trigger.
        :keyword str post_trigger_include: trigger id to be used as post operation trigger.
        :keyword str session_token: Token for use with Session consistency.
        :keyword Literal["High", "Low"] priority: Priority based execution allows users to set a priority for each
            request. Once the user has reached their provisioned throughput, low priority requests are throttled
            before high priority requests start getting throttled. Feature must first be enabled at the account level.
        :keyword list[str] excluded_locations: Excluded locations to be skipped from preferred locations. The locations
            in this list are specified as the names of the azure Cosmos locations like, 'West US', 'East US' and so on.
            If all preferred locations were excluded, primary/hub location will be used.
            This excluded_location will override existing excluded_locations in client level.
        :keyword Callable response_hook: A callable invoked with the response metadata.
        :keyword int throughput_bucket: The desired throughput bucket for the client
        :returns: A CosmosList representing the items after the batch operations went through.
        :raises ~azure.cosmos.exceptions.CosmosHttpResponseError: The batch failed to execute.
        :raises ~azure.cosmos.exceptions.CosmosBatchOperationError: A transactional batch operation failed in the batch.
        :rtype: ~azure.cosmos.CosmosList[dict[str, Any]]
        """
        etag = kwargs.get('etag')
        if etag is not None:
            warnings.warn(
                "The 'etag' flag does not apply to this method and is always ignored even if passed."
                " It will now be removed in the future.",
                DeprecationWarning)
        match_condition = kwargs.get('match_condition')
        if match_condition is not None:
            warnings.warn(
                "The 'match_condition' flag does not apply to this method and is always ignored even if passed."
                " It will now be removed in the future.",
                DeprecationWarning)

        if pre_trigger_include is not None:
            kwargs['pre_trigger_include'] = pre_trigger_include
        if post_trigger_include is not None:
            kwargs['post_trigger_include'] = post_trigger_include
        if session_token is not None:
            kwargs['session_token'] = session_token
        if priority is not None:
            kwargs['priority'] = priority
        if throughput_bucket is not None:
            kwargs["throughput_bucket"] = throughput_bucket
        request_options = _build_options(kwargs)
        request_options["partitionKey"] = await self._set_partition_key(partition_key)
        request_options["disableAutomaticIdGeneration"] = True
        await self._get_properties_with_options(request_options)
        request_options["containerRID"] = self.__get_client_container_caches()[self.container_link]["_rid"]

        return await self.client_connection.Batch(
            collection_link=self.container_link, batch_operations=batch_operations, options=request_options, **kwargs)

    @distributed_trace
    def read_feed_ranges(
            self,
            *,
            force_refresh: bool = False,
            **kwargs: Any
    ) -> AsyncIterable[dict[str, Any]]:
        """ Obtains a list of feed ranges that can be used to parallelize feed operations.

        :keyword bool force_refresh:
            Flag to indicate whether obtain the list of feed ranges directly from cache or refresh the cache.
        :returns: AsyncIterable representing the feed ranges in base64 encoded string
        :rtype: AsyncIterable[dict[str, Any]]

        .. warning::
          The structure of the dict representation of a feed range may vary, including which keys
          are present. It therefore should only be treated as an opaque value.

        """
        if force_refresh is True:
            self.client_connection.refresh_routing_map_provider()

        async def get_next(continuation_token: str) -> list[dict[str, Any]]:  # pylint: disable=unused-argument
            partition_key_ranges = \
                await self.client_connection._routing_map_provider.get_overlapping_ranges(
                    # pylint: disable=protected-access
                    self.container_link,
                    # default to full range
                    [Range("", "FF", True, False)],
                    **kwargs)

            feed_ranges = [FeedRangeInternalEpk(Range.PartitionKeyRangeToRange(partitionKeyRange)).to_dict()
                           for partitionKeyRange in partition_key_ranges]

            return feed_ranges

        async def extract_data(feed_ranges_response: list[dict[str, Any]]):
            return None, AsyncList(feed_ranges_response)

        return AsyncItemPaged(
            get_next,
            extract_data
        )

    async def get_latest_session_token(
            self,
            feed_ranges_to_session_tokens: list[Tuple[dict[str, Any], str]],
            target_feed_range: dict[str, Any]
    ) -> str:
        """ **provisional** This method is still in preview and may be subject to breaking changes.

        Gets the the most up to date session token from the list of session token and feed
        range tuples for a specific target feed range. The feed range can be obtained from a partition key
        or by reading the container feed ranges. This should only be used if maintaining own session token or else
        the CosmosClient instance will keep track of session token. Session tokens and feed ranges are
        scoped to a container. Only input session tokens and feed ranges obtained from the same container.
        :param feed_ranges_to_session_tokens: List of feed range and session token tuples.
        :type feed_ranges_to_session_tokens: list[Tuple[dict[str, Any], str]]
        :param target_feed_range: feed range to get most up to date session token.
        :type target_feed_range: dict[str, Any]
        :returns: a session token
        :rtype: str
        """
        return get_latest_session_token(feed_ranges_to_session_tokens, target_feed_range)

    async def feed_range_from_partition_key(self, partition_key: PartitionKeyType) -> dict[str, Any]:
        """Gets the feed range for a given partition key.

        :param partition_key: Partition key value used to derive the feed range. If set to ``None`` a feed range
            representing the logical partition whose partition key value is JSON null will be created. To learn more
            about using partition keys, see `Partition Keys
            <https://github.com/Azure/azure-sdk-for-python/blob/main/sdk/cosmos/azure-cosmos/docs/PartitionKeys.md>`_.
        :type partition_key: PartitionKeyType
        :returns: A feed range corresponding to the supplied partition key value.
        :rtype: dict[str, Any]

        .. warning::
          The structure of the dict representation of a feed range may vary, including which keys
          are present. It therefore should only be treated as an opaque value.

        """
        partition_key_value = await self._set_partition_key(partition_key)
        return FeedRangeInternalEpk(await self._get_epk_range_for_partition_key(partition_key_value)).to_dict()

    async def is_feed_range_subset(self, parent_feed_range: dict[str, Any],
                                   child_feed_range: dict[str, Any]) -> bool:
        """Checks if child feed range is a subset of parent feed range.
        :param parent_feed_range: left feed range
        :type parent_feed_range: dict[str, Any]
        :param child_feed_range: right feed range
        :type child_feed_range: dict[str, Any]
        :returns: a boolean indicating if child feed range is a subset of parent feed range
        :rtype: bool

        .. warning::
          The structure of the dict representation of a feed range may vary, including which keys
          are present. It therefore should only be treated as an opaque value.

        """
        parent_feed_range_epk = FeedRangeInternalEpk.from_json(parent_feed_range)
        child_feed_range_epk = FeedRangeInternalEpk.from_json(child_feed_range)
        return child_feed_range_epk.get_normalized_range().is_subset(
            parent_feed_range_epk.get_normalized_range())<|MERGE_RESOLUTION|>--- conflicted
+++ resolved
@@ -503,13 +503,8 @@
             initial_headers: Optional[dict[str, str]] = None,
             max_integrated_cache_staleness_in_ms: Optional[int] = None,
             max_item_count: Optional[int] = None,
-<<<<<<< HEAD
-            parameters: Optional[list[dict[str, object]]] = None,
-            partition_key: Optional[PartitionKeyType] = None,
-=======
             parameters: Optional[List[Dict[str, object]]] = None,
             partition_key: PartitionKeyType,
->>>>>>> b4d65d38
             populate_index_metrics: Optional[bool] = None,
             populate_query_metrics: Optional[bool] = None,
             priority: Optional[Literal["High", "Low"]] = None,
@@ -517,7 +512,7 @@
             session_token: Optional[str] = None,
             throughput_bucket: Optional[int] = None,
             **kwargs: Any
-    ) -> AsyncItemPaged[Dict[str, Any]]:
+    ) -> AsyncItemPaged[dict[str, Any]]:
         """Return all results matching the given `query`.
 
         You can use any value for the container name in the FROM clause, but
@@ -561,11 +556,7 @@
         :keyword str session_token: Token for use with Session consistency.
         :keyword int throughput_bucket: The desired throughput bucket for the client.
         :returns: An Iterable of items (dicts).
-<<<<<<< HEAD
-        :rtype: ItemPaged[dict[str, Any]]
-=======
-        :rtype: AsyncItemPaged[Dict[str, Any]]
->>>>>>> b4d65d38
+        :rtype: AsyncItemPaged[dict[str, Any]]
 
         .. admonition:: Example:
 
@@ -592,13 +583,8 @@
             *,
             continuation_token_limit: Optional[int] = None,
             enable_scan_in_query: Optional[bool] = None,
-<<<<<<< HEAD
-            feed_range: Optional[dict[str, Any]] = None,
-            initial_headers: Optional[dict[str, str]] = None,
-=======
-            feed_range: Dict[str, Any],
+            feed_range: dict[str, Any],
             initial_headers: Optional[Dict[str, str]] = None,
->>>>>>> b4d65d38
             max_integrated_cache_staleness_in_ms: Optional[int] = None,
             max_item_count: Optional[int] = None,
             parameters: Optional[list[dict[str, object]]] = None,
@@ -609,7 +595,7 @@
             session_token: Optional[str] = None,
             throughput_bucket: Optional[int] = None,
             **kwargs: Any
-    ) -> AsyncItemPaged[Dict[str, Any]]:
+    ) -> AsyncItemPaged[dict[str, Any]]:
         """Return all results matching the given `query`.
 
         You can use any value for the container name in the FROM clause, but
@@ -627,12 +613,8 @@
             in this list are specified as the names of the Azure Cosmos locations like, 'West US', 'East US' and so on.
             If all preferred locations were excluded, primary/hub location will be used.
             This excluded_location will override existing excluded_locations in client level.
-<<<<<<< HEAD
+        :keyword dict[str, Any] feed_range: The feed range that is used to define the scope.
         :keyword dict[str, str] initial_headers: Initial headers to be sent as part of the request.
-=======
-        :keyword Dict[str, Any] feed_range: The feed range that is used to define the scope.
-        :keyword Dict[str, str] initial_headers: Initial headers to be sent as part of the request.
->>>>>>> b4d65d38
         :keyword int max_integrated_cache_staleness_in_ms: The max cache staleness for the integrated cache in
             milliseconds. For accounts configured to use the integrated cache, using Session or Eventual consistency,
             responses are guaranteed to be no staler than this value.
@@ -653,10 +635,7 @@
         :keyword str session_token: Token for use with Session consistency.
         :keyword int throughput_bucket: The desired throughput bucket for the client.
         :returns: An Iterable of items (dicts).
-<<<<<<< HEAD
-        :rtype: ItemPaged[dict[str, Any]]
-=======
-        :rtype: AsyncItemPaged[Dict[str, Any]]
+        :rtype: AsyncItemPaged[dict[str, Any]]
 
         .. admonition:: Example:
 
@@ -683,10 +662,10 @@
             *,
             continuation_token_limit: Optional[int] = None,
             enable_scan_in_query: Optional[bool] = None,
-            initial_headers: Optional[Dict[str, str]] = None,
+            initial_headers: Optional[dict[str, str]] = None,
             max_integrated_cache_staleness_in_ms: Optional[int] = None,
             max_item_count: Optional[int] = None,
-            parameters: Optional[List[Dict[str, object]]] = None,
+            parameters: Optional[List[dict[str, object]]] = None,
             populate_index_metrics: Optional[bool] = None,
             populate_query_metrics: Optional[bool] = None,
             priority: Optional[Literal["High", "Low"]] = None,
@@ -694,7 +673,7 @@
             session_token: Optional[str] = None,
             throughput_bucket: Optional[int] = None,
             **kwargs: Any
-    ) -> AsyncItemPaged[Dict[str, Any]]:
+    ) -> AsyncItemPaged[dict[str, Any]]:
         """Return all results matching the given `query`.
 
         You can use any value for the container name in the FROM clause, but
@@ -734,7 +713,6 @@
         :keyword int throughput_bucket: The desired throughput bucket for the client.
         :returns: An Iterable of items (dicts).
         :rtype: AsyncItemPaged[Dict[str, Any]]
->>>>>>> b4d65d38
 
         .. admonition:: Example:
 
@@ -807,11 +785,7 @@
         :keyword str session_token: Token for use with Session consistency.
         :keyword int throughput_bucket: The desired throughput bucket for the client.
         :returns: An Iterable of items (dicts).
-<<<<<<< HEAD
-        :rtype: ItemPaged[dict[str, Any]]
-=======
-        :rtype: AsyncItemPaged[Dict[str, Any]]
->>>>>>> b4d65d38
+        :rtype: AsyncItemPaged[dict[str, Any]]
 
         .. admonition:: Example:
 
