--- conflicted
+++ resolved
@@ -1457,11 +1457,7 @@
         :param throughput: The throughput to be set.
         :type throughput: Union[int, ~azure.cosmos.ThroughputProperties]
         :keyword response_hook: A callable invoked with the response metadata.
-<<<<<<< HEAD
-        :paramtype response_hook: Callable[[dict[str, str], dict[str, Any]], None]
-=======
         :paramtype response_hook: Callable[[Mapping[str, Any], CosmosDict], None]
->>>>>>> 949e5b8d
         :raises ~azure.cosmos.exceptions.CosmosHttpResponseError: No throughput properties exist for the container
             or the throughput properties could not be updated.
         :returns: ThroughputProperties for the container, updated with new throughput.
