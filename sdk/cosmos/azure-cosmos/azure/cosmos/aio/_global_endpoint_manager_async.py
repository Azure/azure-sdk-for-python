# The MIT License (MIT)
# Copyright (c) 2021 Microsoft Corporation

# Permission is hereby granted, free of charge, to any person obtaining a copy
# of this software and associated documentation files (the "Software"), to deal
# in the Software without restriction, including without limitation the rights
# to use, copy, modify, merge, publish, distribute, sublicense, and/or sell
# copies of the Software, and to permit persons to whom the Software is
# furnished to do so, subject to the following conditions:

# The above copyright notice and this permission notice shall be included in all
# copies or substantial portions of the Software.

# THE SOFTWARE IS PROVIDED "AS IS", WITHOUT WARRANTY OF ANY KIND, EXPRESS OR
# IMPLIED, INCLUDING BUT NOT LIMITED TO THE WARRANTIES OF MERCHANTABILITY,
# FITNESS FOR A PARTICULAR PURPOSE AND NONINFRINGEMENT. IN NO EVENT SHALL THE
# AUTHORS OR COPYRIGHT HOLDERS BE LIABLE FOR ANY CLAIM, DAMAGES OR OTHER
# LIABILITY, WHETHER IN AN ACTION OF CONTRACT, TORT OR OTHERWISE, ARISING FROM,
# OUT OF OR IN CONNECTION WITH THE SOFTWARE OR THE USE OR OTHER DEALINGS IN THE
# SOFTWARE.

"""Internal class for global endpoint manager implementation in the Azure Cosmos
database service.
"""

import asyncio # pylint: disable=do-not-import-asyncio
import logging
<<<<<<< HEAD
=======
from asyncio import CancelledError
>>>>>>> bf34b1f9
from typing import Tuple

from azure.core.exceptions import AzureError
from azure.cosmos import DatabaseAccount

from .. import _constants as constants
from .. import exceptions
from .._location_cache import LocationCache


# pylint: disable=protected-access

logger = logging.getLogger("azure.cosmos.aio_GlobalEndpointManager")

class _GlobalEndpointManager(object): # pylint: disable=too-many-instance-attributes
    """
    This internal class implements the logic for endpoint management for
    geo-replicated database accounts.
    """

    def __init__(self, client):
        self.client = client
        self.EnableEndpointDiscovery = client.connection_policy.EnableEndpointDiscovery
        self.PreferredLocations = client.connection_policy.PreferredLocations
        self.DefaultEndpoint = client.url_connection
        self.refresh_time_interval_in_ms = self.get_refresh_time_interval_in_ms_stub()
        self.location_cache = LocationCache(
            self.PreferredLocations,
            self.DefaultEndpoint,
            self.EnableEndpointDiscovery,
<<<<<<< HEAD
            client.connection_policy.UseMultipleWriteLocations,
            client.connection_policy,
=======
            client.connection_policy.UseMultipleWriteLocations
>>>>>>> bf34b1f9
        )
        self.startup = True
        self.refresh_task = None
        self.refresh_needed = False
        self.refresh_lock = asyncio.Lock()
        self.last_refresh_time = 0
        self._database_account_cache = None

    def get_use_multiple_write_locations(self):
        return self.location_cache.can_use_multiple_write_locations()

    def get_refresh_time_interval_in_ms_stub(self):
        return constants._Constants.DefaultEndpointsRefreshTime

    def get_write_endpoint(self):
        return self.location_cache.get_write_regional_routing_context()

    def get_read_endpoint(self):
        return self.location_cache.get_read_regional_routing_context()

    def resolve_service_endpoint(self, request):
        return self.location_cache.resolve_service_endpoint(request)

    def mark_endpoint_unavailable_for_read(self, endpoint, refresh_cache):
        self.location_cache.mark_endpoint_unavailable_for_read(endpoint, refresh_cache)

    def mark_endpoint_unavailable_for_write(self, endpoint, refresh_cache):
        self.location_cache.mark_endpoint_unavailable_for_write(endpoint, refresh_cache)

    def get_ordered_write_locations(self):
        return self.location_cache.get_ordered_write_locations()

    def can_use_multiple_write_locations(self, request):
        return self.location_cache.can_use_multiple_write_locations_for_request(request)

    async def force_refresh_on_startup(self, database_account):
        self.refresh_needed = True
        await self.refresh_endpoint_list(database_account)
        self.startup = False

    def update_location_cache(self):
        self.location_cache.update_location_cache()

    async def refresh_endpoint_list(self, database_account, **kwargs):
        if self.refresh_task and self.refresh_task.done():
            try:
                await self.refresh_task
                self.refresh_task = None
<<<<<<< HEAD
            except (Exception, asyncio.CancelledError) as exception: #pylint: disable=broad-exception-caught
=======
            except (Exception, CancelledError) as exception: #pylint: disable=broad-exception-caught
>>>>>>> bf34b1f9
                logger.exception("Health check task failed: %s", exception)
        if self.location_cache.current_time_millis() - self.last_refresh_time > self.refresh_time_interval_in_ms:
            self.refresh_needed = True
        if self.refresh_needed:
            async with self.refresh_lock:
                # if refresh is not needed or refresh is already taking place, return
                if not self.refresh_needed:
                    return
                try:
                    await self._refresh_endpoint_list_private(database_account, **kwargs)
                except Exception as e:
                    raise e

    async def _refresh_endpoint_list_private(self, database_account=None, **kwargs):
        if database_account and not self.startup:
            self.location_cache.perform_on_database_account_read(database_account)
            self.refresh_needed = False
            self.last_refresh_time = self.location_cache.current_time_millis()
        else:
            if self.location_cache.should_refresh_endpoints() or self.refresh_needed:
                self.refresh_needed = False
                self.last_refresh_time = self.location_cache.current_time_millis()
                if not self.startup:
                    # this will perform getDatabaseAccount calls to check endpoint health
                    # in background
                    self.refresh_task = asyncio.create_task(self._endpoints_health_check(**kwargs))
                else:
                    # on startup do this in foreground
                    await self._endpoints_health_check(**kwargs)

    async def _endpoints_health_check(self, **kwargs):
        """Gets the database account for each endpoint.

        Validating if the endpoint is healthy else marking it as unavailable.
        """
        endpoints_attempted = set()
        # get the database account from the default endpoint first
        database_account, attempted_endpoint = await self._GetDatabaseAccount(**kwargs)
        endpoints_attempted.add(attempted_endpoint)
        self.location_cache.perform_on_database_account_read(database_account)
        # get all the endpoints to check
        endpoints = self.location_cache.endpoints_to_health_check()
        success_count = 0
        for endpoint in endpoints:
            if endpoint not in endpoints_attempted:
                # health check continues until 4 successes or all endpoints are checked
                if success_count >= 4:
                    break
                endpoints_attempted.add(endpoint)
                try:
                    await self.client._GetDatabaseAccountCheck(endpoint, **kwargs)
                    success_count += 1
                    self.location_cache.mark_endpoint_available(endpoint)
                except (exceptions.CosmosHttpResponseError, AzureError):
                    self.mark_endpoint_unavailable_for_read(endpoint, False)
                    self.mark_endpoint_unavailable_for_write(endpoint, False)
        self.location_cache.update_location_cache()

    async def _GetDatabaseAccount(self, **kwargs) -> Tuple[DatabaseAccount, str]:
        """Gets the database account.

        First tries by using the default endpoint, and if that doesn't work,
        use the endpoints for the preferred locations in the order they are
        specified, to get the database account.
        :returns: A `DatabaseAccount` instance representing the Cosmos DB Database Account
        and the endpoint that was used for the request.
        :rtype: tuple of (~azure.cosmos.DatabaseAccount, str)
        """
        try:
            database_account = await self._GetDatabaseAccountStub(self.DefaultEndpoint, **kwargs)
            self._database_account_cache = database_account
            self.location_cache.mark_endpoint_available(self.DefaultEndpoint)
            return database_account, self.DefaultEndpoint
        # If for any reason(non-globaldb related), we are not able to get the database
        # account from the above call to GetDatabaseAccount, we would try to get this
        # information from any of the preferred locations that the user might have
        # specified (by creating a locational endpoint) and keeping eating the exception
        # until we get the database account and return None at the end, if we are not able
        # to get that info from any endpoints
        except (exceptions.CosmosHttpResponseError, AzureError):
            self.mark_endpoint_unavailable_for_read(self.DefaultEndpoint, False)
            self.mark_endpoint_unavailable_for_write(self.DefaultEndpoint, False)
            for location_name in self.PreferredLocations:
                locational_endpoint = LocationCache.GetLocationalEndpoint(self.DefaultEndpoint, location_name)
                try:
                    database_account = await self._GetDatabaseAccountStub(locational_endpoint, **kwargs)
                    self._database_account_cache = database_account
                    self.location_cache.mark_endpoint_available(locational_endpoint)
                    return database_account, locational_endpoint
                except (exceptions.CosmosHttpResponseError, AzureError):
                    self.mark_endpoint_unavailable_for_read(locational_endpoint, False)
                    self.mark_endpoint_unavailable_for_write(locational_endpoint, False)
            raise

    async def _GetDatabaseAccountStub(self, endpoint, **kwargs):
        """Stub for getting database account from the client.
        This can be used for mocking purposes as well.

        :param str endpoint: the endpoint being used to get the database account
        :returns: A `DatabaseAccount` instance representing the Cosmos DB Database Account.
        :rtype: ~azure.cosmos.DatabaseAccount
        """
        return await self.client.GetDatabaseAccount(endpoint, **kwargs)

    async def close(self):
        # cleanup any running tasks
        if self.refresh_task:
            self.refresh_task.cancel()
            try:
                await self.refresh_task
<<<<<<< HEAD
            except (Exception, asyncio.CancelledError) : #pylint: disable=broad-exception-caught
=======
            except (Exception, CancelledError) : #pylint: disable=broad-exception-caught
>>>>>>> bf34b1f9
                pass<|MERGE_RESOLUTION|>--- conflicted
+++ resolved
@@ -25,10 +25,6 @@
 
 import asyncio # pylint: disable=do-not-import-asyncio
 import logging
-<<<<<<< HEAD
-=======
-from asyncio import CancelledError
->>>>>>> bf34b1f9
 from typing import Tuple
 
 from azure.core.exceptions import AzureError
@@ -59,12 +55,8 @@
             self.PreferredLocations,
             self.DefaultEndpoint,
             self.EnableEndpointDiscovery,
-<<<<<<< HEAD
             client.connection_policy.UseMultipleWriteLocations,
-            client.connection_policy,
-=======
-            client.connection_policy.UseMultipleWriteLocations
->>>>>>> bf34b1f9
+            client.connection_policy
         )
         self.startup = True
         self.refresh_task = None
@@ -113,11 +105,7 @@
             try:
                 await self.refresh_task
                 self.refresh_task = None
-<<<<<<< HEAD
             except (Exception, asyncio.CancelledError) as exception: #pylint: disable=broad-exception-caught
-=======
-            except (Exception, CancelledError) as exception: #pylint: disable=broad-exception-caught
->>>>>>> bf34b1f9
                 logger.exception("Health check task failed: %s", exception)
         if self.location_cache.current_time_millis() - self.last_refresh_time > self.refresh_time_interval_in_ms:
             self.refresh_needed = True
@@ -228,9 +216,5 @@
             self.refresh_task.cancel()
             try:
                 await self.refresh_task
-<<<<<<< HEAD
             except (Exception, asyncio.CancelledError) : #pylint: disable=broad-exception-caught
-=======
-            except (Exception, CancelledError) : #pylint: disable=broad-exception-caught
->>>>>>> bf34b1f9
                 pass