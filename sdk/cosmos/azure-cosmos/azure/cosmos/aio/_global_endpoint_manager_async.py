# The MIT License (MIT)
# Copyright (c) 2021 Microsoft Corporation

# Permission is hereby granted, free of charge, to any person obtaining a copy
# of this software and associated documentation files (the "Software"), to deal
# in the Software without restriction, including without limitation the rights
# to use, copy, modify, merge, publish, distribute, sublicense, and/or sell
# copies of the Software, and to permit persons to whom the Software is
# furnished to do so, subject to the following conditions:

# The above copyright notice and this permission notice shall be included in all
# copies or substantial portions of the Software.

# THE SOFTWARE IS PROVIDED "AS IS", WITHOUT WARRANTY OF ANY KIND, EXPRESS OR
# IMPLIED, INCLUDING BUT NOT LIMITED TO THE WARRANTIES OF MERCHANTABILITY,
# FITNESS FOR A PARTICULAR PURPOSE AND NONINFRINGEMENT. IN NO EVENT SHALL THE
# AUTHORS OR COPYRIGHT HOLDERS BE LIABLE FOR ANY CLAIM, DAMAGES OR OTHER
# LIABILITY, WHETHER IN AN ACTION OF CONTRACT, TORT OR OTHERWISE, ARISING FROM,
# OUT OF OR IN CONNECTION WITH THE SOFTWARE OR THE USE OR OTHER DEALINGS IN THE
# SOFTWARE.

"""Internal class for global endpoint manager implementation in the Azure Cosmos
database service.
"""

import asyncio # pylint: disable=do-not-import-asyncio
import logging
from typing import Tuple, Dict, Any

from azure.core.exceptions import AzureError
from azure.cosmos import DatabaseAccount

from .. import _constants as constants
from .. import exceptions
from .._location_cache import LocationCache


# pylint: disable=protected-access

logger = logging.getLogger("azure.cosmos.aio_GlobalEndpointManager")

class _GlobalEndpointManager(object): # pylint: disable=too-many-instance-attributes
    """
    This internal class implements the logic for endpoint management for
    geo-replicated database accounts.
    """

    def __init__(self, client):
        self.client = client
        self.EnableEndpointDiscovery = client.connection_policy.EnableEndpointDiscovery
        self.PreferredLocations = client.connection_policy.PreferredLocations
        self.DefaultEndpoint = client.url_connection
        self.refresh_time_interval_in_ms = self.get_refresh_time_interval_in_ms_stub()
        self.location_cache = LocationCache(
            self.DefaultEndpoint,
            client.connection_policy
        )
        self.startup = True
        self.refresh_task = None
        self.refresh_needed = False
        self.refresh_lock = asyncio.Lock()
        self.last_refresh_time = 0
        self._database_account_cache = None

    def get_use_multiple_write_locations(self):
        return self.location_cache.can_use_multiple_write_locations()

    def get_refresh_time_interval_in_ms_stub(self):
        return constants._Constants.DefaultEndpointsRefreshTime

    def get_write_endpoint(self):
        return self.location_cache.get_write_regional_routing_context()

    def get_read_endpoint(self):
        return self.location_cache.get_read_regional_routing_context()

    def resolve_service_endpoint(self, request):
        return self.location_cache.resolve_service_endpoint(request)

    def mark_endpoint_unavailable_for_read(self, endpoint, refresh_cache):
        self.location_cache.mark_endpoint_unavailable_for_read(endpoint, refresh_cache)

    def mark_endpoint_unavailable_for_write(self, endpoint, refresh_cache):
        self.location_cache.mark_endpoint_unavailable_for_write(endpoint, refresh_cache)

    def get_ordered_write_locations(self):
        return self.location_cache.get_ordered_write_locations()

    def can_use_multiple_write_locations(self, request):
        return self.location_cache.can_use_multiple_write_locations_for_request(request)

    async def force_refresh_on_startup(self, database_account):
        self.refresh_needed = True
        await self.refresh_endpoint_list(database_account)
        self.startup = False

    def update_location_cache(self):
        self.location_cache.update_location_cache()

    async def refresh_endpoint_list(self, database_account, **kwargs):
        if self.refresh_task and self.refresh_task.done():
            try:
                await self.refresh_task
                self.refresh_task = None
            except (Exception, asyncio.CancelledError) as exception: #pylint: disable=broad-exception-caught
                logger.exception("Health check task failed: %s", exception)
        if self.location_cache.current_time_millis() - self.last_refresh_time > self.refresh_time_interval_in_ms:
            self.refresh_needed = True
        if self.refresh_needed:
            async with self.refresh_lock:
                # if refresh is not needed or refresh is already taking place, return
                if not self.refresh_needed:
                    return
                try:
                    await self._refresh_endpoint_list_private(database_account, **kwargs)
                except Exception as e:
                    raise e

    async def _refresh_endpoint_list_private(self, database_account=None, **kwargs):
        if database_account and not self.startup:
            self.location_cache.perform_on_database_account_read(database_account)
            self.refresh_needed = False
            self.last_refresh_time = self.location_cache.current_time_millis()
        else:
            if self.location_cache.should_refresh_endpoints() or self.refresh_needed:
                self.refresh_needed = False
                self.last_refresh_time = self.location_cache.current_time_millis()
                if not self.startup:
                    # this will perform getDatabaseAccount calls to check endpoint health
                    # in background
                    self.refresh_task = asyncio.create_task(self._endpoints_health_check(**kwargs))
                else:
                    # on startup do this in foreground
                    await self._endpoints_health_check(**kwargs)
                    self.startup = False

    async def _database_account_check(self, endpoint: str, **kwargs: Dict[str, Any]):
        try:
            await self.client._GetDatabaseAccountCheck(endpoint, **kwargs)
            self.location_cache.mark_endpoint_available(endpoint)
        except (exceptions.CosmosHttpResponseError, AzureError):
            self.mark_endpoint_unavailable_for_read(endpoint, False)
            self.mark_endpoint_unavailable_for_write(endpoint, False)

    async def _endpoints_health_check(self, **kwargs):
        """Gets the database account for each endpoint.

        Validating if the endpoint is healthy else marking it as unavailable.
        """
<<<<<<< HEAD
        endpoints_attempted = set()
=======
        # get the database account from the default endpoint first
>>>>>>> 32a2eac6
        database_account, attempted_endpoint = await self._GetDatabaseAccount(**kwargs)
        self.location_cache.perform_on_database_account_read(database_account)
        # get all the endpoints to check
        endpoints = self.location_cache.endpoints_to_health_check()
<<<<<<< HEAD
        logger.info("Endpoints to health check: %s", endpoints)
        logger.info("Endpoints attempted: %s", endpoints_attempted)
        success_count = 0
        for endpoint in endpoints:
            if endpoint not in endpoints_attempted:
                # health check continues until 2 successes or all endpoints are checked
                if success_count >= 4:
                    break
                endpoints_attempted.add(endpoint)
                try:
                    await self.client._GetDatabaseAccountCheck(endpoint, **kwargs)
                    success_count += 1
                    self.location_cache.mark_endpoint_available(endpoint)
                except (exceptions.CosmosHttpResponseError, AzureError) as e:
                    logger.info("Exception in health check for endpoint %s: %s", endpoint, e)
                    self.mark_endpoint_unavailable_for_read(endpoint, False)
                    self.mark_endpoint_unavailable_for_write(endpoint, False)
=======
        database_account_checks = []
        for endpoint in endpoints:
            if endpoint != attempted_endpoint:
                database_account_checks.append(self._database_account_check(endpoint, **kwargs))
        await asyncio.gather(*database_account_checks)

>>>>>>> 32a2eac6
        self.location_cache.update_location_cache()
        logger.info("Location cache unavailability info in end of health check : %s", self.location_cache.location_unavailability_info_by_endpoint)

    async def _GetDatabaseAccount(self, **kwargs) -> Tuple[DatabaseAccount, str]:
        """Gets the database account.

        First tries by using the default endpoint, and if that doesn't work,
        use the endpoints for the preferred locations in the order they are
        specified, to get the database account.
        :returns: A `DatabaseAccount` instance representing the Cosmos DB Database Account
        and the endpoint that was used for the request.
        :rtype: tuple of (~azure.cosmos.DatabaseAccount, str)
        """
        try:
            database_account = await self._GetDatabaseAccountStub(self.DefaultEndpoint, **kwargs)
            self._database_account_cache = database_account
            self.location_cache.mark_endpoint_available(self.DefaultEndpoint)
            return database_account, self.DefaultEndpoint
        # If for any reason(non-globaldb related), we are not able to get the database
        # account from the above call to GetDatabaseAccount, we would try to get this
        # information from any of the preferred locations that the user might have
        # specified (by creating a locational endpoint) and keeping eating the exception
        # until we get the database account and return None at the end, if we are not able
        # to get that info from any endpoints
        except (exceptions.CosmosHttpResponseError, AzureError) as e:
            logger.info("Exception in health check for endpoint %s: %s", self.DefaultEndpoint, e)
            self.mark_endpoint_unavailable_for_read(self.DefaultEndpoint, False)
            self.mark_endpoint_unavailable_for_write(self.DefaultEndpoint, False)
            for location_name in self.PreferredLocations:
                locational_endpoint = LocationCache.GetLocationalEndpoint(self.DefaultEndpoint, location_name)
                try:
                    database_account = await self._GetDatabaseAccountStub(locational_endpoint, **kwargs)
                    self._database_account_cache = database_account
                    self.location_cache.mark_endpoint_available(locational_endpoint)
                    return database_account, locational_endpoint
                except (exceptions.CosmosHttpResponseError, AzureError) as e:
                    logger.info("Exception in health check for endpoint %s: %s", locational_endpoint, e)
                    self.mark_endpoint_unavailable_for_read(locational_endpoint, False)
                    self.mark_endpoint_unavailable_for_write(locational_endpoint, False)
            raise

    async def _GetDatabaseAccountStub(self, endpoint, **kwargs):
        """Stub for getting database account from the client.
        This can be used for mocking purposes as well.

        :param str endpoint: the endpoint being used to get the database account
        :returns: A `DatabaseAccount` instance representing the Cosmos DB Database Account.
        :rtype: ~azure.cosmos.DatabaseAccount
        """
        return await self.client.GetDatabaseAccount(endpoint, **kwargs)

    async def close(self):
        # cleanup any running tasks
        if self.refresh_task:
            self.refresh_task.cancel()
            try:
                await self.refresh_task
            except (Exception, asyncio.CancelledError) : #pylint: disable=broad-exception-caught
                pass<|MERGE_RESOLUTION|>--- conflicted
+++ resolved
@@ -138,7 +138,8 @@
         try:
             await self.client._GetDatabaseAccountCheck(endpoint, **kwargs)
             self.location_cache.mark_endpoint_available(endpoint)
-        except (exceptions.CosmosHttpResponseError, AzureError):
+        except (exceptions.CosmosHttpResponseError, AzureError) as e:
+            logger.info("Exception in health check for endpoint %s: %s", endpoint, e)
             self.mark_endpoint_unavailable_for_read(endpoint, False)
             self.mark_endpoint_unavailable_for_write(endpoint, False)
 
@@ -147,41 +148,17 @@
 
         Validating if the endpoint is healthy else marking it as unavailable.
         """
-<<<<<<< HEAD
-        endpoints_attempted = set()
-=======
         # get the database account from the default endpoint first
->>>>>>> 32a2eac6
         database_account, attempted_endpoint = await self._GetDatabaseAccount(**kwargs)
         self.location_cache.perform_on_database_account_read(database_account)
         # get all the endpoints to check
         endpoints = self.location_cache.endpoints_to_health_check()
-<<<<<<< HEAD
-        logger.info("Endpoints to health check: %s", endpoints)
-        logger.info("Endpoints attempted: %s", endpoints_attempted)
-        success_count = 0
-        for endpoint in endpoints:
-            if endpoint not in endpoints_attempted:
-                # health check continues until 2 successes or all endpoints are checked
-                if success_count >= 4:
-                    break
-                endpoints_attempted.add(endpoint)
-                try:
-                    await self.client._GetDatabaseAccountCheck(endpoint, **kwargs)
-                    success_count += 1
-                    self.location_cache.mark_endpoint_available(endpoint)
-                except (exceptions.CosmosHttpResponseError, AzureError) as e:
-                    logger.info("Exception in health check for endpoint %s: %s", endpoint, e)
-                    self.mark_endpoint_unavailable_for_read(endpoint, False)
-                    self.mark_endpoint_unavailable_for_write(endpoint, False)
-=======
         database_account_checks = []
         for endpoint in endpoints:
             if endpoint != attempted_endpoint:
                 database_account_checks.append(self._database_account_check(endpoint, **kwargs))
         await asyncio.gather(*database_account_checks)
 
->>>>>>> 32a2eac6
         self.location_cache.update_location_cache()
         logger.info("Location cache unavailability info in end of health check : %s", self.location_cache.location_unavailability_info_by_endpoint)
 
