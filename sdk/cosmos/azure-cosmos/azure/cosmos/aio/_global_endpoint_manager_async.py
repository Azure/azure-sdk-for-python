--- conflicted
+++ resolved
@@ -146,11 +146,7 @@
                     await self._endpoints_health_check(**kwargs)
                     self.startup = False
 
-<<<<<<< HEAD
-    async def _health_check(self, endpoint: str, **kwargs: Dict[str, Any]):
-=======
-    async def _database_account_check(self, endpoint: str, **kwargs: dict[str, Any]):
->>>>>>> c93f5e7e
+    async def _health_check(self, endpoint: str, **kwargs: dict[str, Any]):
         try:
             await self.client.health_check(endpoint, **kwargs)
             self.location_cache.mark_endpoint_available(endpoint)
