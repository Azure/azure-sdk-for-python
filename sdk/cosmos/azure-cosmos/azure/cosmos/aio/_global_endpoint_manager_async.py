# The MIT License (MIT)
# Copyright (c) 2021 Microsoft Corporation

# Permission is hereby granted, free of charge, to any person obtaining a copy
# of this software and associated documentation files (the "Software"), to deal
# in the Software without restriction, including without limitation the rights
# to use, copy, modify, merge, publish, distribute, sublicense, and/or sell
# copies of the Software, and to permit persons to whom the Software is
# furnished to do so, subject to the following conditions:

# The above copyright notice and this permission notice shall be included in all
# copies or substantial portions of the Software.

# THE SOFTWARE IS PROVIDED "AS IS", WITHOUT WARRANTY OF ANY KIND, EXPRESS OR
# IMPLIED, INCLUDING BUT NOT LIMITED TO THE WARRANTIES OF MERCHANTABILITY,
# FITNESS FOR A PARTICULAR PURPOSE AND NONINFRINGEMENT. IN NO EVENT SHALL THE
# AUTHORS OR COPYRIGHT HOLDERS BE LIABLE FOR ANY CLAIM, DAMAGES OR OTHER
# LIABILITY, WHETHER IN AN ACTION OF CONTRACT, TORT OR OTHERWISE, ARISING FROM,
# OUT OF OR IN CONNECTION WITH THE SOFTWARE OR THE USE OR OTHER DEALINGS IN THE
# SOFTWARE.

"""Internal class for global endpoint manager implementation in the Azure Cosmos
database service.
"""

import asyncio # pylint: disable=do-not-import-asyncio
import logging
from asyncio import CancelledError
from typing import Tuple

from azure.core.exceptions import AzureError
from azure.cosmos import DatabaseAccount

from .. import _constants as constants
from .. import exceptions
from .._location_cache import LocationCache


# pylint: disable=protected-access

logger = logging.getLogger("azure.cosmos._GlobalEndpointManager")

class _GlobalEndpointManager(object): # pylint: disable=too-many-instance-attributes
    """
    This internal class implements the logic for endpoint management for
    geo-replicated database accounts.
    """

    def __init__(self, client):
        self.client = client
        self.EnableEndpointDiscovery = client.connection_policy.EnableEndpointDiscovery
        self.PreferredLocations = client.connection_policy.PreferredLocations
        self.DefaultEndpoint = client.url_connection
        self.refresh_time_interval_in_ms = self.get_refresh_time_interval_in_ms_stub()
        self.location_cache = LocationCache(
            self.PreferredLocations,
            self.DefaultEndpoint,
            self.EnableEndpointDiscovery,
            client.connection_policy.UseMultipleWriteLocations,
            self.refresh_time_interval_in_ms,
        )
        self.startup = True
        self.refresh_task = None
        self.refresh_needed = False
        self.refresh_lock = asyncio.Lock()
        self.last_refresh_time = 0
        self._database_account_cache = None

    def get_refresh_time_interval_in_ms_stub(self):
<<<<<<< HEAD
        return constants._Constants.DefaultEndpointRefreshTime
=======
        return constants._Constants.DefaultEndpointsRefreshTime
>>>>>>> cd153953

    def get_write_endpoint(self):
        return self.location_cache.get_write_regional_routing_context()

    def get_read_endpoint(self):
        return self.location_cache.get_read_regional_routing_context()

    def resolve_service_endpoint(self, request):
        return self.location_cache.resolve_service_endpoint(request)

    def mark_endpoint_unavailable_for_read(self, endpoint, refresh_cache):
        self.location_cache.mark_endpoint_unavailable_for_read(endpoint, refresh_cache)

    def mark_endpoint_unavailable_for_write(self, endpoint, refresh_cache):
        self.location_cache.mark_endpoint_unavailable_for_write(endpoint, refresh_cache)

    def get_ordered_write_locations(self):
        return self.location_cache.get_ordered_write_locations()

    def can_use_multiple_write_locations(self, request):
        return self.location_cache.can_use_multiple_write_locations_for_request(request)

    async def force_refresh_on_startup(self, database_account):
        self.refresh_needed = True
        await self.refresh_endpoint_list(database_account)
        self.startup = False

    def update_location_cache(self):
        self.location_cache.update_location_cache()

    async def refresh_endpoint_list(self, database_account, **kwargs):
        if self.refresh_task and self.refresh_task.done():
            try:
                await self.refresh_task
                self.refresh_task = None
            except (Exception, CancelledError) as exception: #pylint: disable=broad-exception-caught
                logger.exception("Health check task failed: %s", exception)
        if self.location_cache.current_time_millis() - self.last_refresh_time > self.refresh_time_interval_in_ms:
            self.refresh_needed = True
        if self.refresh_needed:
            async with self.refresh_lock:
                # if refresh is not needed or refresh is already taking place, return
                if not self.refresh_needed:
                    return
                try:
                    await self._refresh_endpoint_list_private(database_account, **kwargs)
                except Exception as e:
                    raise e

    async def _refresh_endpoint_list_private(self, database_account=None, **kwargs):
        if database_account:
            self.location_cache.perform_on_database_account_read(database_account)
            self.refresh_needed = False
            self.last_refresh_time = self.location_cache.current_time_millis()
        else:
            if self.location_cache.should_refresh_endpoints() or self.refresh_needed:
                self.refresh_needed = False
                self.last_refresh_time = self.location_cache.current_time_millis()
                if not self.startup:
                    # this will perform getDatabaseAccount calls to check endpoint health
                    # in background
                    self.refresh_task = asyncio.create_task(self._endpoints_health_check(**kwargs))
                else:
                    # on startup do this in foreground
                    await self._endpoints_health_check(**kwargs)

    async def _endpoints_health_check(self, **kwargs):
        """Gets the database account for each endpoint.

        Validating if the endpoint is healthy else marking it as unavailable.
        """
        endpoints_attempted = set()
        database_account, attempted_endpoint = await self._GetDatabaseAccount(**kwargs)
        endpoints_attempted.add(attempted_endpoint)
        self.location_cache.perform_on_database_account_read(database_account)
        # get all the endpoints to check
        endpoints = self.location_cache.endpoints_to_health_check()
        success_count = 0
        for endpoint in endpoints:
            if endpoint not in endpoints_attempted:
                # health check continues until 2 successes or all endpoints are checked
                if success_count >= 4:
                    break
                endpoints_attempted.add(endpoint)
                try:
                    await self.client._GetDatabaseAccountCheck(endpoint, **kwargs)
                    success_count += 1
                    self.location_cache.mark_endpoint_available(endpoint)
                except (exceptions.CosmosHttpResponseError, AzureError):
                    self.mark_endpoint_unavailable_for_read(endpoint, False)
                    self.mark_endpoint_unavailable_for_write(endpoint, False)
        self.location_cache.update_location_cache()

    async def _GetDatabaseAccount(self, **kwargs) -> Tuple[DatabaseAccount, str]:
        """Gets the database account.

        First tries by using the default endpoint, and if that doesn't work,
        use the endpoints for the preferred locations in the order they are
        specified, to get the database account.
        :returns: A `DatabaseAccount` instance representing the Cosmos DB Database Account
        and the endpoint that was used for the request.
        :rtype: tuple of (~azure.cosmos.DatabaseAccount, str)
        """
        try:
            database_account = await self._GetDatabaseAccountStub(self.DefaultEndpoint, **kwargs)
            self._database_account_cache = database_account
            return database_account, self.DefaultEndpoint
        # If for any reason(non-globaldb related), we are not able to get the database
        # account from the above call to GetDatabaseAccount, we would try to get this
        # information from any of the preferred locations that the user might have
        # specified (by creating a locational endpoint) and keeping eating the exception
        # until we get the database account and return None at the end, if we are not able
        # to get that info from any endpoints
        except (exceptions.CosmosHttpResponseError, AzureError):
            self.mark_endpoint_unavailable_for_read(self.DefaultEndpoint, False)
            self.mark_endpoint_unavailable_for_write(self.DefaultEndpoint, False)
            for location_name in self.PreferredLocations:
                locational_endpoint = LocationCache.GetLocationalEndpoint(self.DefaultEndpoint, location_name)
                try:
                    database_account = await self._GetDatabaseAccountStub(locational_endpoint, **kwargs)
                    self._database_account_cache = database_account
                    return database_account, locational_endpoint
                except (exceptions.CosmosHttpResponseError, AzureError):
                    self.mark_endpoint_unavailable_for_read(locational_endpoint, False)
                    self.mark_endpoint_unavailable_for_write(locational_endpoint, False)
            raise

    async def _GetDatabaseAccountStub(self, endpoint, **kwargs):
        """Stub for getting database account from the client.
        This can be used for mocking purposes as well.

        :param str endpoint: the endpoint being used to get the database account
        :returns: A `DatabaseAccount` instance representing the Cosmos DB Database Account.
        :rtype: ~azure.cosmos.DatabaseAccount
        """
        return await self.client.GetDatabaseAccount(endpoint, **kwargs)

    async def close(self):
        # cleanup any running tasks
        if self.refresh_task:
            self.refresh_task.cancel()
            try:
                await self.refresh_task
            except (Exception, CancelledError) : #pylint: disable=broad-exception-caught
                pass<|MERGE_RESOLUTION|>--- conflicted
+++ resolved
@@ -67,11 +67,7 @@
         self._database_account_cache = None
 
     def get_refresh_time_interval_in_ms_stub(self):
-<<<<<<< HEAD
-        return constants._Constants.DefaultEndpointRefreshTime
-=======
         return constants._Constants.DefaultEndpointsRefreshTime
->>>>>>> cd153953
 
     def get_write_endpoint(self):
         return self.location_cache.get_write_regional_routing_context()
