--- conflicted
+++ resolved
@@ -142,28 +142,6 @@
 
         Validating if the endpoint is healthy else marking it as unavailable.
         """
-<<<<<<< HEAD
-        all_endpoints = [self.location_cache.read_regional_endpoints[0]]
-        all_endpoints.extend(self.location_cache.write_regional_endpoints)
-        validated_endpoints = {}
-        count = 0
-        for endpoint in all_endpoints:
-            if (endpoint.get_current() in validated_endpoints):
-                continue
-
-            count += 1
-            if count > 3:
-                break
-            try:
-                await self.client._GetDatabaseAccountCheck(endpoint.get_current(), **kwargs)
-                validated_endpoints[endpoint.get_current()] = ""
-            except (exceptions.CosmosHttpResponseError, AzureError):
-                if endpoint in self.location_cache.read_regional_endpoints:
-                    self.mark_endpoint_unavailable_for_read(endpoint.get_current(), False)
-                if endpoint in self.location_cache.write_regional_endpoints:
-                    self.mark_endpoint_unavailable_for_write(endpoint.get_current(), False)
-                    endpoint.swap()
-=======
         endpoints_attempted = set()
         # get the database account from the default endpoint first
         database_account, attempted_endpoint = await self._GetDatabaseAccount(**kwargs)
@@ -185,7 +163,6 @@
                 except (exceptions.CosmosHttpResponseError, AzureError):
                     self.mark_endpoint_unavailable_for_read(endpoint, False)
                     self.mark_endpoint_unavailable_for_write(endpoint, False)
->>>>>>> a0ab10d5
         self.location_cache.update_location_cache()
 
     async def _GetDatabaseAccount(self, **kwargs) -> Tuple[DatabaseAccount, str]:
