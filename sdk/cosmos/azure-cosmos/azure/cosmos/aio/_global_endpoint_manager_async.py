# The MIT License (MIT)
# Copyright (c) 2021 Microsoft Corporation

# Permission is hereby granted, free of charge, to any person obtaining a copy
# of this software and associated documentation files (the "Software"), to deal
# in the Software without restriction, including without limitation the rights
# to use, copy, modify, merge, publish, distribute, sublicense, and/or sell
# copies of the Software, and to permit persons to whom the Software is
# furnished to do so, subject to the following conditions:

# The above copyright notice and this permission notice shall be included in all
# copies or substantial portions of the Software.

# THE SOFTWARE IS PROVIDED "AS IS", WITHOUT WARRANTY OF ANY KIND, EXPRESS OR
# IMPLIED, INCLUDING BUT NOT LIMITED TO THE WARRANTIES OF MERCHANTABILITY,
# FITNESS FOR A PARTICULAR PURPOSE AND NONINFRINGEMENT. IN NO EVENT SHALL THE
# AUTHORS OR COPYRIGHT HOLDERS BE LIABLE FOR ANY CLAIM, DAMAGES OR OTHER
# LIABILITY, WHETHER IN AN ACTION OF CONTRACT, TORT OR OTHERWISE, ARISING FROM,
# OUT OF OR IN CONNECTION WITH THE SOFTWARE OR THE USE OR OTHER DEALINGS IN THE
# SOFTWARE.

"""Internal class for global endpoint manager implementation in the Azure Cosmos
database service.
"""

import asyncio  # pylint: disable=do-not-import-asyncio
import logging
<<<<<<< HEAD
from typing import Tuple, Any, Optional
=======
from typing import Any
>>>>>>> bc745f01

from azure.core.exceptions import AzureError

from azure.cosmos import DatabaseAccount
from .. import _constants as constants
from .. import exceptions
from .._location_cache import LocationCache, RegionalRoutingContext
from .._request_object import RequestObject
from .._utils import current_time_millis

# pylint: disable=protected-access

logger = logging.getLogger("azure.cosmos.aio._GlobalEndpointManager")

class _GlobalEndpointManager(object): # pylint: disable=too-many-instance-attributes
    """
    This internal class implements the logic for endpoint management for
    geo-replicated database accounts.
    """

    def __init__(self, client):
        self.client = client
        self.PreferredLocations = client.connection_policy.PreferredLocations
        self.DefaultEndpoint = client.url_connection
        self.refresh_time_interval_in_ms = self.get_refresh_time_interval_in_ms_stub()
        self.location_cache = LocationCache(
            self.DefaultEndpoint,
            client.connection_policy
        )
        self.startup = True
        self.refresh_task = None
        self.refresh_needed = False
        self.refresh_lock = asyncio.Lock()
        self.last_refresh_time = 0
        self._database_account_cache = None
        self._aenter_used = False

    def get_refresh_time_interval_in_ms_stub(self):
        return constants._Constants.DefaultEndpointsRefreshTime

    def get_write_endpoint(self):
        return self.location_cache.get_write_regional_routing_context()

    def get_read_endpoint(self):
        return self.location_cache.get_read_regional_routing_context()

    def _resolve_service_endpoint(
            self,
            request: RequestObject
    ) -> str:
        return self.location_cache.resolve_service_endpoint(request)

    def mark_endpoint_unavailable_for_read(self, endpoint, refresh_cache, context: str):
        self.location_cache.mark_endpoint_unavailable_for_read(endpoint, refresh_cache, context)

    def mark_endpoint_unavailable_for_write(self, endpoint, refresh_cache, context: str):
        self.location_cache.mark_endpoint_unavailable_for_write(endpoint, refresh_cache, context)

    def get_ordered_write_locations(self):
        return self.location_cache.get_ordered_write_locations()

    def get_ordered_read_locations(self):
        return self.location_cache.get_ordered_read_locations()

    def get_applicable_read_regional_routing_contexts(self, request: RequestObject) -> list[RegionalRoutingContext]: # pylint: disable=name-too-long
        """Gets the applicable read regional routing contexts based on request parameters.

        :param request: Request object containing operation parameters and exclusion lists
        :type request: RequestObject
        :returns: List of regional routing contexts available for read operations
        :rtype: list[RegionalRoutingContext]
        """
        return self.location_cache._get_applicable_read_regional_routing_contexts(request)

    def get_applicable_write_regional_routing_contexts(self, request: RequestObject) -> list[RegionalRoutingContext]: # pylint: disable=name-too-long
        """Gets the applicable write regional routing contexts based on request parameters.

        :param request: Request object containing operation parameters and exclusion lists
        :type request: RequestObject
        :returns: List of regional routing contexts available for write operations
        :rtype: list[RegionalRoutingContext]
        """
        return self.location_cache._get_applicable_write_regional_routing_contexts(request)

    def get_region_name(self, endpoint, is_write_operation: bool) -> Optional[str]:
        """Get the region name associated with an endpoint.

        :param endpoint: The endpoint URL to get the region name for
        :type endpoint: str
        :param is_write_operation: Whether the endpoint is being used for write operations
        :type is_write_operation: bool
        :returns: The region name associated with the endpoint, or None if not found
        :rtype: Optional[str]
        """

        return self.location_cache.get_region_name(endpoint, is_write_operation)

    def can_use_multiple_write_locations(self, request):
        return self.location_cache.can_use_multiple_write_locations_for_request(request)

    async def force_refresh_on_startup(self, database_account):
        self.refresh_needed = True
        self._aenter_used = True
        await self.refresh_endpoint_list(database_account)
        self.startup = False

    def update_location_cache(self):
        self.location_cache.update_location_cache()

    def _mark_endpoint_unavailable(self, endpoint: str, context: str):
        """Marks an endpoint as unavailable for the appropriate operations.
        :param str endpoint: The endpoint to mark as unavailable.
        :param str context: The context or reason for marking the endpoint as unavailable.
        """
        write_endpoints = self.location_cache.get_all_write_endpoints()
        self.mark_endpoint_unavailable_for_read(endpoint, False, context)
        if endpoint in write_endpoints:
            self.mark_endpoint_unavailable_for_write(endpoint, False, context)

    async def refresh_endpoint_list(self, database_account, **kwargs):
        if self.refresh_task and self.refresh_task.done():
            try:
                await self.refresh_task
                self.refresh_task = None
            except (Exception, asyncio.CancelledError) as exception: #pylint: disable=broad-exception-caught
                logger.error("Health check task failed: %s", exception, exc_info=True)
        if current_time_millis() - self.last_refresh_time > self.refresh_time_interval_in_ms:
            self.refresh_needed = True
        if self.refresh_needed:
            async with self.refresh_lock:
                # if refresh is not needed or refresh is already taking place, return
                if not self.refresh_needed:
                    return
                try:
                    await self._refresh_endpoint_list_private(database_account, **kwargs)
                except Exception as e:
                    raise e

    async def _refresh_endpoint_list_private(self, database_account=None, **kwargs):
        if database_account and not self.startup:
            self.location_cache.perform_on_database_account_read(database_account)
            self.refresh_needed = False
            self.last_refresh_time = current_time_millis()
        else:
            if self.location_cache.should_refresh_endpoints() or self.refresh_needed:
                self.refresh_needed = False
                self.last_refresh_time = current_time_millis()
                if not self.startup:
                    # this will perform both database account and checks for endpoint health
                    # in background
                    self.refresh_task = asyncio.create_task(self._refresh_database_account_and_health())
                else:
                    if not self._aenter_used:
                        database_account = await self._GetDatabaseAccount(**kwargs)
                    self.location_cache.perform_on_database_account_read(database_account)
                    # this will perform only calls to check endpoint health
                    # in background
                    self.refresh_task = asyncio.create_task(self._endpoints_health_check(**kwargs))
                    self.startup = False

    async def _refresh_database_account_and_health(self, **kwargs):
        database_account = await self._GetDatabaseAccount(**kwargs)
        self.location_cache.perform_on_database_account_read(database_account)
        await self._endpoints_health_check(**kwargs)

    async def _health_check(self, endpoint: str, **kwargs: dict[str, Any]):
        try:
            await self.client.health_check(endpoint, **kwargs)
            self.location_cache.mark_endpoint_available(endpoint)
        except (exceptions.CosmosHttpResponseError, AzureError):
            self._mark_endpoint_unavailable(endpoint,"_database_account_check")

    async def _endpoints_health_check(self, **kwargs):
        """Gets the database account for each endpoint.

        Validating if the endpoint is healthy else marking it as unavailable.
        """
        # get all the endpoints to check
        endpoints = self.location_cache.endpoints_to_health_check()
        health_checks = []
        for endpoint in endpoints:
            health_checks.append(self._health_check(endpoint, **kwargs))
        await asyncio.gather(*health_checks)

        self.location_cache.update_location_cache()

    async def _GetDatabaseAccount(self, **kwargs) -> DatabaseAccount:
        """Gets the database account.

        First tries by using the default endpoint, and if that doesn't work,
        use the endpoints for the preferred locations in the order they are
        specified, to get the database account.
        :returns: A `DatabaseAccount` instance representing the Cosmos DB Database Account
        and the endpoint that was used for the request.
        :rtype: ~azure.cosmos.DatabaseAccount
        """
        try:
            database_account = await self._GetDatabaseAccountStub(self.DefaultEndpoint, **kwargs)
            self._database_account_cache = database_account
            return database_account
        # If for any reason(non-globaldb related), we are not able to get the database
        # account from the above call to GetDatabaseAccount, we would try to get this
        # information from any of the preferred locations that the user might have
        # specified (by creating a locational endpoint) and keeping eating the exception
        # until we get the database account and return None at the end, if we are not able
        # to get that info from any endpoints
        except (exceptions.CosmosHttpResponseError, AzureError):
            for location_name in self.PreferredLocations:
                locational_endpoint = LocationCache.GetLocationalEndpoint(self.DefaultEndpoint, location_name)
                try:
                    database_account = await self._GetDatabaseAccountStub(locational_endpoint, **kwargs)
                    self._database_account_cache = database_account
                    return database_account
                except (exceptions.CosmosHttpResponseError, AzureError):
                    self._mark_endpoint_unavailable(locational_endpoint,"_GetDatabaseAccount")
            raise

    async def _GetDatabaseAccountStub(self, endpoint, **kwargs):
        """Stub for getting database account from the client.
        This can be used for mocking purposes as well.

        :param str endpoint: the endpoint being used to get the database account
        :returns: A `DatabaseAccount` instance representing the Cosmos DB Database Account.
        :rtype: ~azure.cosmos.DatabaseAccount
        """
        return await self.client.GetDatabaseAccount(endpoint, **kwargs)

    async def close(self):
        # cleanup any running tasks
        if self.refresh_task:
            self.refresh_task.cancel()
            try:
                await self.refresh_task
            except (Exception, asyncio.CancelledError) : #pylint: disable=broad-exception-caught
                pass<|MERGE_RESOLUTION|>--- conflicted
+++ resolved
@@ -25,11 +25,7 @@
 
 import asyncio  # pylint: disable=do-not-import-asyncio
 import logging
-<<<<<<< HEAD
-from typing import Tuple, Any, Optional
-=======
-from typing import Any
->>>>>>> bc745f01
+from typing import Any, Optional
 
 from azure.core.exceptions import AzureError
 
