# The MIT License (MIT)
# Copyright (c) 2021 Microsoft Corporation

# Permission is hereby granted, free of charge, to any person obtaining a copy
# of this software and associated documentation files (the "Software"), to deal
# in the Software without restriction, including without limitation the rights
# to use, copy, modify, merge, publish, distribute, sublicense, and/or sell
# copies of the Software, and to permit persons to whom the Software is
# furnished to do so, subject to the following conditions:

# The above copyright notice and this permission notice shall be included in all
# copies or substantial portions of the Software.

# THE SOFTWARE IS PROVIDED "AS IS", WITHOUT WARRANTY OF ANY KIND, EXPRESS OR
# IMPLIED, INCLUDING BUT NOT LIMITED TO THE WARRANTIES OF MERCHANTABILITY,
# FITNESS FOR A PARTICULAR PURPOSE AND NONINFRINGEMENT. IN NO EVENT SHALL THE
# AUTHORS OR COPYRIGHT HOLDERS BE LIABLE FOR ANY CLAIM, DAMAGES OR OTHER
# LIABILITY, WHETHER IN AN ACTION OF CONTRACT, TORT OR OTHERWISE, ARISING FROM,
# OUT OF OR IN CONNECTION WITH THE SOFTWARE OR THE USE OR OTHER DEALINGS IN THE
# SOFTWARE.

"""Internal class for global endpoint manager implementation in the Azure Cosmos
database service.
"""

import asyncio # pylint: disable=do-not-import-asyncio
import logging
<<<<<<< HEAD
=======
from asyncio import CancelledError # pylint: disable=do-not-import-asyncio
>>>>>>> f03f51f3
from typing import Tuple

from azure.core.exceptions import AzureError
from azure.cosmos import DatabaseAccount

from .. import _constants as constants
from .. import exceptions
from .._location_cache import LocationCache, current_time_millis
from .._request_object import RequestObject

# pylint: disable=protected-access

logger = logging.getLogger("azure.cosmos.aio_GlobalEndpointManager")

class _GlobalEndpointManager(object): # pylint: disable=too-many-instance-attributes
    """
    This internal class implements the logic for endpoint management for
    geo-replicated database accounts.
    """

    def __init__(self, client):
        self.client = client
        self.PreferredLocations = client.connection_policy.PreferredLocations
        self.DefaultEndpoint = client.url_connection
        self.refresh_time_interval_in_ms = self.get_refresh_time_interval_in_ms_stub()
        self.location_cache = LocationCache(
            self.DefaultEndpoint,
<<<<<<< HEAD
            client.connection_policy.EnableEndpointDiscovery,
            client.connection_policy.UseMultipleWriteLocations,
=======
>>>>>>> f03f51f3
            client.connection_policy
        )
        self.startup = True
        self.refresh_task = None
        self.refresh_needed = False
        self.refresh_lock = asyncio.Lock()
        self.last_refresh_time = 0
        self._database_account_cache = None

    def get_use_multiple_write_locations(self, request: RequestObject):
        return self.location_cache.can_use_multiple_write_locations_for_request(request)

    def get_refresh_time_interval_in_ms_stub(self):
        return constants._Constants.DefaultEndpointsRefreshTime

    def get_write_endpoint(self):
        return self.location_cache.get_write_regional_routing_context()

    def get_read_endpoint(self):
        return self.location_cache.get_read_regional_routing_context()

    def resolve_service_endpoint(self, request):
        return self.location_cache.resolve_service_endpoint(request)

    def mark_endpoint_unavailable_for_read(self, endpoint, refresh_cache):
        self.location_cache.mark_endpoint_unavailable_for_read(endpoint, refresh_cache)

    def mark_endpoint_unavailable_for_write(self, endpoint, refresh_cache):
        self.location_cache.mark_endpoint_unavailable_for_write(endpoint, refresh_cache)

    def get_ordered_write_locations(self):
        return self.location_cache.get_ordered_write_locations()

    def can_use_multiple_write_locations(self, request):
        return self.location_cache.can_use_multiple_write_locations_for_request(request)

    async def force_refresh_on_startup(self, database_account):
        self.refresh_needed = True
        await self.refresh_endpoint_list(database_account)
        self.startup = False

    def update_location_cache(self):
        self.location_cache.update_location_cache()

    async def refresh_endpoint_list(self, database_account, **kwargs):
        if self.refresh_task and self.refresh_task.done():
            try:
                await self.refresh_task
                self.refresh_task = None
            except (Exception, asyncio.CancelledError) as exception: #pylint: disable=broad-exception-caught
                logger.exception("Health check task failed: %s", exception)
        if current_time_millis() - self.last_refresh_time > self.refresh_time_interval_in_ms:
            self.refresh_needed = True
        if self.refresh_needed:
            async with self.refresh_lock:
                # if refresh is not needed or refresh is already taking place, return
                if not self.refresh_needed:
                    return
                try:
                    await self._refresh_endpoint_list_private(database_account, **kwargs)
                except Exception as e:
                    raise e

    async def _refresh_endpoint_list_private(self, database_account=None, **kwargs):
        if database_account and not self.startup:
            self.location_cache.perform_on_database_account_read(database_account)
            self.refresh_needed = False
            self.last_refresh_time = current_time_millis()
        else:
            if self.location_cache.should_refresh_endpoints() or self.refresh_needed:
                self.refresh_needed = False
                self.last_refresh_time = current_time_millis()
                if not self.startup:
                    # this will perform getDatabaseAccount calls to check endpoint health
                    # in background
                    self.refresh_task = asyncio.create_task(self._endpoints_health_check(**kwargs))
                else:
                    # on startup do this in foreground
                    await self._endpoints_health_check(**kwargs)
                    self.startup = False

    async def _endpoints_health_check(self, **kwargs):
        """Gets the database account for each endpoint.

        Validating if the endpoint is healthy else marking it as unavailable.
        """
        endpoints_attempted = set()
        # get the database account from the default endpoint first
        database_account, attempted_endpoint = await self._GetDatabaseAccount(**kwargs)
        endpoints_attempted.add(attempted_endpoint)
        self.location_cache.perform_on_database_account_read(database_account)
        # get all the endpoints to check
        endpoints = self.location_cache.endpoints_to_health_check()
        success_count = 0
        for endpoint in endpoints:
            if endpoint not in endpoints_attempted:
                # health check continues until 4 successes or all endpoints are checked
                if success_count >= 4:
                    break
                endpoints_attempted.add(endpoint)
                try:
                    await self.client._GetDatabaseAccountCheck(endpoint, **kwargs)
                    success_count += 1
                    self.location_cache.mark_endpoint_available(endpoint)
                except (exceptions.CosmosHttpResponseError, AzureError):
                    self.mark_endpoint_unavailable_for_read(endpoint, False)
                    self.mark_endpoint_unavailable_for_write(endpoint, False)
        self.location_cache.update_location_cache()

    async def _GetDatabaseAccount(self, **kwargs) -> Tuple[DatabaseAccount, str]:
        """Gets the database account.

        First tries by using the default endpoint, and if that doesn't work,
        use the endpoints for the preferred locations in the order they are
        specified, to get the database account.
        :returns: A `DatabaseAccount` instance representing the Cosmos DB Database Account
        and the endpoint that was used for the request.
        :rtype: tuple of (~azure.cosmos.DatabaseAccount, str)
        """
        try:
            database_account = await self._GetDatabaseAccountStub(self.DefaultEndpoint, **kwargs)
            self._database_account_cache = database_account
            self.location_cache.mark_endpoint_available(self.DefaultEndpoint)
            return database_account, self.DefaultEndpoint
        # If for any reason(non-globaldb related), we are not able to get the database
        # account from the above call to GetDatabaseAccount, we would try to get this
        # information from any of the preferred locations that the user might have
        # specified (by creating a locational endpoint) and keeping eating the exception
        # until we get the database account and return None at the end, if we are not able
        # to get that info from any endpoints
        except (exceptions.CosmosHttpResponseError, AzureError):
            self.mark_endpoint_unavailable_for_read(self.DefaultEndpoint, False)
            self.mark_endpoint_unavailable_for_write(self.DefaultEndpoint, False)
            for location_name in self.PreferredLocations:
                locational_endpoint = LocationCache.GetLocationalEndpoint(self.DefaultEndpoint, location_name)
                try:
                    database_account = await self._GetDatabaseAccountStub(locational_endpoint, **kwargs)
                    self._database_account_cache = database_account
                    self.location_cache.mark_endpoint_available(locational_endpoint)
                    return database_account, locational_endpoint
                except (exceptions.CosmosHttpResponseError, AzureError):
                    self.mark_endpoint_unavailable_for_read(locational_endpoint, False)
                    self.mark_endpoint_unavailable_for_write(locational_endpoint, False)
            raise

    async def _GetDatabaseAccountStub(self, endpoint, **kwargs):
        """Stub for getting database account from the client.
        This can be used for mocking purposes as well.

        :param str endpoint: the endpoint being used to get the database account
        :returns: A `DatabaseAccount` instance representing the Cosmos DB Database Account.
        :rtype: ~azure.cosmos.DatabaseAccount
        """
        return await self.client.GetDatabaseAccount(endpoint, **kwargs)

    async def close(self):
        # cleanup any running tasks
        if self.refresh_task:
            self.refresh_task.cancel()
            try:
                await self.refresh_task
            except (Exception, asyncio.CancelledError) : #pylint: disable=broad-exception-caught
                pass<|MERGE_RESOLUTION|>--- conflicted
+++ resolved
@@ -25,10 +25,7 @@
 
 import asyncio # pylint: disable=do-not-import-asyncio
 import logging
-<<<<<<< HEAD
-=======
 from asyncio import CancelledError # pylint: disable=do-not-import-asyncio
->>>>>>> f03f51f3
 from typing import Tuple
 
 from azure.core.exceptions import AzureError
@@ -56,11 +53,6 @@
         self.refresh_time_interval_in_ms = self.get_refresh_time_interval_in_ms_stub()
         self.location_cache = LocationCache(
             self.DefaultEndpoint,
-<<<<<<< HEAD
-            client.connection_policy.EnableEndpointDiscovery,
-            client.connection_policy.UseMultipleWriteLocations,
-=======
->>>>>>> f03f51f3
             client.connection_policy
         )
         self.startup = True
