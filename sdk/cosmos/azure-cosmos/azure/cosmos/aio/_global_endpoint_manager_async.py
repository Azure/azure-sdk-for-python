# The MIT License (MIT)
# Copyright (c) 2021 Microsoft Corporation

# Permission is hereby granted, free of charge, to any person obtaining a copy
# of this software and associated documentation files (the "Software"), to deal
# in the Software without restriction, including without limitation the rights
# to use, copy, modify, merge, publish, distribute, sublicense, and/or sell
# copies of the Software, and to permit persons to whom the Software is
# furnished to do so, subject to the following conditions:

# The above copyright notice and this permission notice shall be included in all
# copies or substantial portions of the Software.

# THE SOFTWARE IS PROVIDED "AS IS", WITHOUT WARRANTY OF ANY KIND, EXPRESS OR
# IMPLIED, INCLUDING BUT NOT LIMITED TO THE WARRANTIES OF MERCHANTABILITY,
# FITNESS FOR A PARTICULAR PURPOSE AND NONINFRINGEMENT. IN NO EVENT SHALL THE
# AUTHORS OR COPYRIGHT HOLDERS BE LIABLE FOR ANY CLAIM, DAMAGES OR OTHER
# LIABILITY, WHETHER IN AN ACTION OF CONTRACT, TORT OR OTHERWISE, ARISING FROM,
# OUT OF OR IN CONNECTION WITH THE SOFTWARE OR THE USE OR OTHER DEALINGS IN THE
# SOFTWARE.

"""Internal class for global endpoint manager implementation in the Azure Cosmos
database service.
"""

import asyncio # pylint: disable=do-not-import-asyncio
import logging
from typing import Tuple, Dict, Any

from azure.core.exceptions import AzureError
from azure.cosmos import DatabaseAccount

from .. import _constants as constants
from .. import exceptions
from .._location_cache import LocationCache, current_time_millis
from .._request_object import RequestObject
from .._routing.routing_range import PartitionKeyRangeWrapper

# pylint: disable=protected-access

logger = logging.getLogger("azure.cosmos.aio_GlobalEndpointManager")

class _GlobalEndpointManager(object): # pylint: disable=too-many-instance-attributes
    """
    This internal class implements the logic for endpoint management for
    geo-replicated database accounts.
    """

    def __init__(self, client):
        self.client = client
        self.PreferredLocations = client.connection_policy.PreferredLocations
        self.DefaultEndpoint = client.url_connection
        self.refresh_time_interval_in_ms = self.get_refresh_time_interval_in_ms_stub()
        self.location_cache = LocationCache(
            self.DefaultEndpoint,
            client.connection_policy
        )
        self.startup = True
        self.refresh_task = None
        self.refresh_needed = False
        self.refresh_lock = asyncio.Lock()
        self.last_refresh_time = 0
        self._database_account_cache = None

    def get_refresh_time_interval_in_ms_stub(self):
        return constants._Constants.DefaultEndpointsRefreshTime

    def get_write_endpoint(self):
        return self.location_cache.get_write_regional_routing_context()

    def get_read_endpoint(self):
        return self.location_cache.get_read_regional_routing_context()

    def resolve_service_endpoint(
            self,
            request: RequestObject,
            pk_range_wrapper: PartitionKeyRangeWrapper # pylint: disable=unused-argument
    ) -> str:
        return self.location_cache.resolve_service_endpoint(request)

    def mark_endpoint_unavailable_for_read(self, endpoint, refresh_cache):
        self.location_cache.mark_endpoint_unavailable_for_read(endpoint, refresh_cache)

    def mark_endpoint_unavailable_for_write(self, endpoint, refresh_cache):
        self.location_cache.mark_endpoint_unavailable_for_write(endpoint, refresh_cache)

    def get_ordered_write_locations(self):
        return self.location_cache.get_ordered_write_locations()

    def can_use_multiple_write_locations(self, request):
        return self.location_cache.can_use_multiple_write_locations_for_request(request)

    async def force_refresh_on_startup(self, database_account):
        self.refresh_needed = True
        await self.refresh_endpoint_list(database_account)
        self.startup = False

    def update_location_cache(self):
        self.location_cache.update_location_cache()

    async def refresh_endpoint_list(self, database_account, **kwargs):
        if self.refresh_task and self.refresh_task.done():
            try:
                await self.refresh_task
                self.refresh_task = None
            except (Exception, asyncio.CancelledError) as exception: #pylint: disable=broad-exception-caught
<<<<<<< HEAD
                logger.exception("Health check task failed: %s", exception)
        if current_time_millis() - self.last_refresh_time > self.refresh_time_interval_in_ms:
=======
                logger.exception("Health check task failed: %s", exception) #pylint: disable=do-not-use-logging-exception
        if self.location_cache.current_time_millis() - self.last_refresh_time > self.refresh_time_interval_in_ms:
>>>>>>> 26aedf7d
            self.refresh_needed = True
        if self.refresh_needed:
            async with self.refresh_lock:
                # if refresh is not needed or refresh is already taking place, return
                if not self.refresh_needed:
                    return
                try:
                    await self._refresh_endpoint_list_private(database_account, **kwargs)
                except Exception as e:
                    raise e

    async def _refresh_endpoint_list_private(self, database_account=None, **kwargs):
        if database_account and not self.startup:
            self.location_cache.perform_on_database_account_read(database_account)
            self.refresh_needed = False
            self.last_refresh_time = current_time_millis()
        else:
            if self.location_cache.should_refresh_endpoints() or self.refresh_needed:
                self.refresh_needed = False
                self.last_refresh_time = current_time_millis()
                if not self.startup:
                    # this will perform getDatabaseAccount calls to check endpoint health
                    # in background
                    self.refresh_task = asyncio.create_task(self._endpoints_health_check(**kwargs))
                else:
                    # on startup do this in foreground
                    await self._endpoints_health_check(**kwargs)
                    self.startup = False

    async def _database_account_check(self, endpoint: str, **kwargs: Dict[str, Any]):
        try:
            await self.client._GetDatabaseAccountCheck(endpoint, **kwargs)
            self.location_cache.mark_endpoint_available(endpoint)
        except (exceptions.CosmosHttpResponseError, AzureError):
            self.mark_endpoint_unavailable_for_read(endpoint, False)
            self.mark_endpoint_unavailable_for_write(endpoint, False)

    async def _endpoints_health_check(self, **kwargs):
        """Gets the database account for each endpoint.

        Validating if the endpoint is healthy else marking it as unavailable.
        """
        # get the database account from the default endpoint first
        database_account, attempted_endpoint = await self._GetDatabaseAccount(**kwargs)
        self.location_cache.perform_on_database_account_read(database_account)
        # get all the endpoints to check
        endpoints = self.location_cache.endpoints_to_health_check()
        database_account_checks = []
        for endpoint in endpoints:
            if endpoint != attempted_endpoint:
                database_account_checks.append(self._database_account_check(endpoint, **kwargs))
        await asyncio.gather(*database_account_checks)

        self.location_cache.update_location_cache()

    async def _GetDatabaseAccount(self, **kwargs) -> Tuple[DatabaseAccount, str]:
        """Gets the database account.

        First tries by using the default endpoint, and if that doesn't work,
        use the endpoints for the preferred locations in the order they are
        specified, to get the database account.
        :returns: A `DatabaseAccount` instance representing the Cosmos DB Database Account
        and the endpoint that was used for the request.
        :rtype: tuple of (~azure.cosmos.DatabaseAccount, str)
        """
        try:
            database_account = await self._GetDatabaseAccountStub(self.DefaultEndpoint, **kwargs)
            self._database_account_cache = database_account
            self.location_cache.mark_endpoint_available(self.DefaultEndpoint)
            return database_account, self.DefaultEndpoint
        # If for any reason(non-globaldb related), we are not able to get the database
        # account from the above call to GetDatabaseAccount, we would try to get this
        # information from any of the preferred locations that the user might have
        # specified (by creating a locational endpoint) and keeping eating the exception
        # until we get the database account and return None at the end, if we are not able
        # to get that info from any endpoints
        except (exceptions.CosmosHttpResponseError, AzureError):
            self.mark_endpoint_unavailable_for_read(self.DefaultEndpoint, False)
            self.mark_endpoint_unavailable_for_write(self.DefaultEndpoint, False)
            for location_name in self.PreferredLocations:
                locational_endpoint = LocationCache.GetLocationalEndpoint(self.DefaultEndpoint, location_name)
                try:
                    database_account = await self._GetDatabaseAccountStub(locational_endpoint, **kwargs)
                    self._database_account_cache = database_account
                    self.location_cache.mark_endpoint_available(locational_endpoint)
                    return database_account, locational_endpoint
                except (exceptions.CosmosHttpResponseError, AzureError):
                    self.mark_endpoint_unavailable_for_read(locational_endpoint, False)
                    self.mark_endpoint_unavailable_for_write(locational_endpoint, False)
            raise

    async def _GetDatabaseAccountStub(self, endpoint, **kwargs):
        """Stub for getting database account from the client.
        This can be used for mocking purposes as well.

        :param str endpoint: the endpoint being used to get the database account
        :returns: A `DatabaseAccount` instance representing the Cosmos DB Database Account.
        :rtype: ~azure.cosmos.DatabaseAccount
        """
        return await self.client.GetDatabaseAccount(endpoint, **kwargs)

    async def close(self):
        # cleanup any running tasks
        if self.refresh_task:
            self.refresh_task.cancel()
            try:
                await self.refresh_task
            except (Exception, asyncio.CancelledError) : #pylint: disable=broad-exception-caught
                pass<|MERGE_RESOLUTION|>--- conflicted
+++ resolved
@@ -104,13 +104,8 @@
                 await self.refresh_task
                 self.refresh_task = None
             except (Exception, asyncio.CancelledError) as exception: #pylint: disable=broad-exception-caught
-<<<<<<< HEAD
-                logger.exception("Health check task failed: %s", exception)
+                logger.exception("Health check task failed: %s", exception) #pylint: disable=do-not-use-logging-exception
         if current_time_millis() - self.last_refresh_time > self.refresh_time_interval_in_ms:
-=======
-                logger.exception("Health check task failed: %s", exception) #pylint: disable=do-not-use-logging-exception
-        if self.location_cache.current_time_millis() - self.last_refresh_time > self.refresh_time_interval_in_ms:
->>>>>>> 26aedf7d
             self.refresh_needed = True
         if self.refresh_needed:
             async with self.refresh_lock:
