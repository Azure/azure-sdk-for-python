--- conflicted
+++ resolved
@@ -323,17 +323,12 @@
         )
 
     @distributed_trace_async
-<<<<<<< HEAD
-    async def replace_trigger(self, trigger, body, **kwargs):
-        # type: (Union[str, Dict[str, Any]], Dict[str, Any], Any) -> Dict[str, Any]
-=======
     async def replace_trigger(
             self,
             trigger: Union[str, Dict[str, Any]],
             body: Dict[str, Any],
             **kwargs: Any
     ) -> Dict[str, Any]:
->>>>>>> 24c5a738
         """Replace a specified trigger in the container.
 
         If the trigger does not already exist in the container, an exception is raised.
