--- conflicted
+++ resolved
@@ -262,12 +262,8 @@
         id: str,
         *,
         offer_throughput: Optional[Union[int, ThroughputProperties]] = None,
-<<<<<<< HEAD
-        initial_headers: Optional[Dict[str, str]] = None,
+        initial_headers: Optional[dict[str, str]] = None,
         response_hook: Optional[Callable[[Mapping[str, Any]], None]] = None,
-=======
-        initial_headers: Optional[dict[str, str]] = None,
->>>>>>> edfa2803
         throughput_bucket: Optional[int] = None,
         return_properties: Literal[False] = False,
         **kwargs: Any
@@ -279,12 +275,9 @@
         :keyword Union[int, ~azure.cosmos.ThroughputProperties] offer_throughput: The provisioned throughput
             for this database.
         :keyword dict[str, str] initial_headers: Initial headers to be sent as part of the request.
-        :keyword Callable[[Mapping[str, Any]], None] response_hook: A callable invoked with the response metadata.
-        :keyword int throughput_bucket: The desired throughput bucket for the client
-<<<<<<< HEAD
-=======
-        :paramtype response_hook: Callable[[dict[str, str], dict[str, Any]], None]
->>>>>>> edfa2803
+        :keyword Callable[[dict[str, str], dict[str, Any]], None] response_hook: A callable invoked with
+            the response metadata.
+        :keyword int throughput_bucket: The desired throughput bucket for the client
         :keyword bool return_properties: Specifies whether to return either a DatabaseProxy
             or a Tuple containing a DatabaseProxy and the associated database properties.
         :raises ~azure.cosmos.exceptions.CosmosResourceExistsError: Database with the given ID already exists.
@@ -309,12 +302,8 @@
         id: str,
         *,
         offer_throughput: Optional[Union[int, ThroughputProperties]] = None,
-<<<<<<< HEAD
-        initial_headers: Optional[Dict[str, str]] = None,
+        initial_headers: Optional[dict[str, str]] = None,
         response_hook: Optional[Callable[[Mapping[str, Any]], None]] = None,
-=======
-        initial_headers: Optional[dict[str, str]] = None,
->>>>>>> edfa2803
         throughput_bucket: Optional[int] = None,
         return_properties: Literal[True],
         **kwargs: Any
@@ -326,12 +315,9 @@
         :keyword Union[int, ~azure.cosmos.ThroughputProperties] offer_throughput: The provisioned throughput
             for this database.
         :keyword dict[str, str] initial_headers: Initial headers to be sent as part of the request.
-        :keyword Callable[[Mapping[str, Any]], None] response_hook: A callable invoked with the response metadata.
-        :keyword int throughput_bucket: The desired throughput bucket for the client
-<<<<<<< HEAD
-=======
-        :paramtype response_hook: Callable[[dict[str, str], dict[str, Any]], None]
->>>>>>> edfa2803
+        :keyword Callable[[dict[str, str], dict[str, Any]], None] response_hook: A callable invoked with
+            the response metadata.
+        :keyword int throughput_bucket: The desired throughput bucket for the client
         :keyword bool return_properties: Specifies whether to return either a DatabaseProxy
             or a Tuple containing a DatabaseProxy and the associated database properties.
         :raises ~azure.cosmos.exceptions.CosmosResourceExistsError: Database with the given ID already exists.
@@ -364,12 +350,9 @@
         :keyword Union[int, ~azure.cosmos.ThroughputProperties] offer_throughput: The provisioned throughput
             for this database.
         :keyword dict[str, str] initial_headers: Initial headers to be sent as part of the request.
-        :keyword Callable[[Mapping[str, Any]], None] response_hook: A callable invoked with the response metadata.
-        :keyword int throughput_bucket: The desired throughput bucket for the client
-<<<<<<< HEAD
-=======
-        :paramtype response_hook: Callable[[dict[str, str], dict[str, Any]], None]
->>>>>>> edfa2803
+        :keyword Callable[[dict[str, str], dict[str, Any]], None] response_hook: A callable invoked with
+            the response metadata.
+        :keyword int throughput_bucket: The desired throughput bucket for the client
         :keyword bool return_properties: Specifies whether to return either a DatabaseProxy
             or a Tuple containing a DatabaseProxy and the associated database properties.
         :raises ~azure.cosmos.exceptions.CosmosResourceExistsError: Database with the given ID already exists.
@@ -429,12 +412,8 @@
         id: str,
         *,
         offer_throughput: Optional[Union[int, ThroughputProperties]] = None,
-<<<<<<< HEAD
-        initial_headers: Optional[Dict[str, str]] = None,
+        initial_headers: Optional[dict[str, str]] = None,
         response_hook: Optional[Callable[[Mapping[str, Any]], None]] = None,
-=======
-        initial_headers: Optional[dict[str, str]] = None,
->>>>>>> edfa2803
         throughput_bucket: Optional[int] = None,
         return_properties: Literal[False] = False,
         **kwargs: Any
@@ -452,12 +431,9 @@
         :keyword Union[int, ~azure.cosmos.ThroughputProperties] offer_throughput: The provisioned throughput
             for this database.
         :keyword dict[str, str] initial_headers: Initial headers to be sent as part of the request.
-        :keyword Callable[[Mapping[str, Any]], None] response_hook: A callable invoked with the response metadata.
-        :keyword int throughput_bucket: The desired throughput bucket for the client
-<<<<<<< HEAD
-=======
-        :paramtype response_hook: Callable[[dict[str, str], dict[str, Any]], None]
->>>>>>> edfa2803
+        :keyword Callable[[dict[str, str], dict[str, Any]], None] response_hook: A callable invoked with
+            the response metadata.
+        :keyword int throughput_bucket: The desired throughput bucket for the client
         :keyword bool return_properties: Specifies whether to return either a DatabaseProxy
             or a Tuple containing a DatabaseProxy and the associated database properties.
         :raises ~azure.cosmos.exceptions.CosmosHttpResponseError: The database read or creation failed.
@@ -472,12 +448,8 @@
         id: str,
         *,
         offer_throughput: Optional[Union[int, ThroughputProperties]] = None,
-<<<<<<< HEAD
-        initial_headers: Optional[Dict[str, str]] = None,
+        initial_headers: Optional[dict[str, str]] = None,
         response_hook: Optional[Callable[[Mapping[str, Any]], None]] = None,
-=======
-        initial_headers: Optional[dict[str, str]] = None,
->>>>>>> edfa2803
         throughput_bucket: Optional[int] = None,
         return_properties: Literal[True],
         **kwargs: Any
@@ -495,12 +467,9 @@
         :keyword Union[int, ~azure.cosmos.ThroughputProperties] offer_throughput: The provisioned throughput
             for this database.
         :keyword dict[str, str] initial_headers: Initial headers to be sent as part of the request.
-        :keyword Callable[[Mapping[str, Any]], None] response_hook: A callable invoked with the response metadata.
-        :keyword int throughput_bucket: The desired throughput bucket for the client
-<<<<<<< HEAD
-=======
-        :paramtype response_hook: Callable[[dict[str, str], dict[str, Any]], None]
->>>>>>> edfa2803
+        :keyword Callable[[dict[str, str], dict[str, Any]], None] response_hook: A callable invoked with
+            the response metadata.
+        :keyword int throughput_bucket: The desired throughput bucket for the client
         :keyword bool return_properties: Specifies whether to return either a DatabaseProxy
             or a Tuple containing a DatabaseProxy and the associated database properties.
         :raises ~azure.cosmos.exceptions.CosmosHttpResponseError: The database read or creation failed.
@@ -529,12 +498,9 @@
         :keyword Union[int, ~azure.cosmos.ThroughputProperties] offer_throughput: The provisioned throughput
             for this database.
         :keyword dict[str, str] initial_headers: Initial headers to be sent as part of the request.
-        :keyword Callable[[Mapping[str, Any]], None] response_hook: A callable invoked with the response metadata.
-        :keyword int throughput_bucket: The desired throughput bucket for the client
-<<<<<<< HEAD
-=======
-        :paramtype response_hook: Callable[[dict[str, str], dict[str, Any]], None]
->>>>>>> edfa2803
+        :keyword Callable[[dict[str, str], dict[str, Any]], None] response_hook: A callable invoked with
+            the response metadata.
+        :keyword int throughput_bucket: The desired throughput bucket for the client
         :keyword bool return_properties: Specifies whether to return either a DatabaseProxy
             or a Tuple containing a DatabaseProxy and the associated database properties.
         :raises ~azure.cosmos.exceptions.CosmosHttpResponseError: The database read or creation failed.
