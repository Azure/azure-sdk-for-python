--- conflicted
+++ resolved
@@ -252,12 +252,7 @@
         *,
         offer_throughput: Optional[Union[int, ThroughputProperties]] = None,
         initial_headers: Optional[Dict[str, str]] = None,
-<<<<<<< HEAD
-        etag: Optional[str] = None,
-        match_condition: Optional[MatchConditions] = None,
         throughput_bucket: Optional[int] = None,
-=======
->>>>>>> b328d88e
         **kwargs: Any
     ) -> DatabaseProxy:
         """
@@ -298,18 +293,14 @@
                 DeprecationWarning)
         match_condition = kwargs.get('match_condition')
         if match_condition is not None:
-<<<<<<< HEAD
-            kwargs["match_condition"] = match_condition
+            warnings.warn(
+                "The 'match_condition' flag does not apply to this method and is always ignored even if passed."
+                " It will now be removed in the future.",
+                DeprecationWarning)
+        if initial_headers is not None:
+            kwargs["initial_headers"] = initial_headers
         if throughput_bucket is not None:
             kwargs["throughput_bucket"] = throughput_bucket
-=======
-            warnings.warn(
-                "The 'match_condition' flag does not apply to this method and is always ignored even if passed."
-                " It will now be removed in the future.",
-                DeprecationWarning)
-        if initial_headers is not None:
-            kwargs["initial_headers"] = initial_headers
->>>>>>> b328d88e
         request_options = _build_options(kwargs)
         _set_throughput_options(offer=offer_throughput, request_options=request_options)
 
@@ -323,12 +314,7 @@
         *,
         offer_throughput: Optional[Union[int, ThroughputProperties]] = None,
         initial_headers: Optional[Dict[str, str]] = None,
-<<<<<<< HEAD
-        etag: Optional[str] = None,
-        match_condition: Optional[MatchConditions] = None,
         throughput_bucket: Optional[int] = None,
-=======
->>>>>>> b328d88e
         **kwargs: Any
     ) -> DatabaseProxy:
         """
@@ -365,18 +351,14 @@
                 DeprecationWarning)
         match_condition = kwargs.get('match_condition')
         if match_condition is not None:
-<<<<<<< HEAD
-            kwargs["match_condition"] = match_condition
-        if throughput_bucket is not None:
+            warnings.warn(
+                "The 'match_condition' flag does not apply to this method and is always ignored even if passed."
+                " It will now be removed in the future.",
+                DeprecationWarning)
+       if throughput_bucket is not None:
             kwargs["throughput_bucket"] = throughput_bucket
-=======
-            warnings.warn(
-                "The 'match_condition' flag does not apply to this method and is always ignored even if passed."
-                " It will now be removed in the future.",
-                DeprecationWarning)
         if initial_headers is not None:
             kwargs["initial_headers"] = initial_headers
->>>>>>> b328d88e
         try:
             database_proxy = self.get_database_client(id)
             await database_proxy.read(**kwargs)
@@ -530,18 +512,12 @@
                 DeprecationWarning)
         match_condition = kwargs.get('match_condition')
         if match_condition is not None:
-<<<<<<< HEAD
-            kwargs["match_condition"] = match_condition
+            warnings.warn(
+                "The 'match_condition' flag does not apply to this method and is always ignored even if passed."
+                " It will now be removed in the future.",
+                DeprecationWarning)
         if throughput_bucket is not None:
             kwargs['throughput_bucket'] = throughput_bucket
-        request_options = _build_options(kwargs)
-=======
-            warnings.warn(
-                "The 'match_condition' flag does not apply to this method and is always ignored even if passed."
-                " It will now be removed in the future.",
-                DeprecationWarning)
->>>>>>> b328d88e
-
         if initial_headers is not None:
             kwargs["initial_headers"] = initial_headers
         request_options = _build_options(kwargs)
