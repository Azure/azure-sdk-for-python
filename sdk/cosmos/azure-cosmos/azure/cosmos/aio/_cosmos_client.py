--- conflicted
+++ resolved
@@ -163,11 +163,8 @@
         geo-replicated database accounts. (Default: True)
     :keyword list[str] preferred_locations: The preferred locations for geo-replicated database accounts.
     :keyword list[str] excluded_locations: The excluded locations to be skipped from preferred locations. The locations
-<<<<<<< HEAD
-=======
         in this list are specified as the names of the azure Cosmos locations like, 'West US', 'East US' and so on.
         If all preferred locations were excluded, primary/hub location will be used.
->>>>>>> d11ffc68
     :keyword bool enable_diagnostics_logging: Enable the CosmosHttpLogging policy.
         Must be used along with a logger to work.
     :keyword ~logging.Logger logger: Logger to be used for collecting request diagnostics. Can be passed in at client
