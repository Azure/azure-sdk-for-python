--- conflicted
+++ resolved
@@ -51,13 +51,8 @@
     :rtype: tuple of (dict, dict)
 
     """
-<<<<<<< HEAD
-    # pylint: disable=protected-access
+    # pylint: disable=protected-access, too-many-branches
     kwargs.pop(_Constants.OperationStartTime, None)
-=======
-    # pylint: disable=protected-access, too-many-branches
-
->>>>>>> 967ca1db
     connection_timeout = connection_policy.RequestTimeout
     read_timeout = connection_policy.ReadTimeout
     connection_timeout = kwargs.pop("connection_timeout", connection_timeout)
