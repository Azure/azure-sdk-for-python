# The MIT License (MIT)
# Copyright (c) 2021 Microsoft Corporation

# Permission is hereby granted, free of charge, to any person obtaining a copy
# of this software and associated documentation files (the "Software"), to deal
# in the Software without restriction, including without limitation the rights
# to use, copy, modify, merge, publish, distribute, sublicense, and/or sell
# copies of the Software, and to permit persons to whom the Software is
# furnished to do so, subject to the following conditions:

# The above copyright notice and this permission notice shall be included in all
# copies or substantial portions of the Software.

# THE SOFTWARE IS PROVIDED "AS IS", WITHOUT WARRANTY OF ANY KIND, EXPRESS OR
# IMPLIED, INCLUDING BUT NOT LIMITED TO THE WARRANTIES OF MERCHANTABILITY,
# FITNESS FOR A PARTICULAR PURPOSE AND NONINFRINGEMENT. IN NO EVENT SHALL THE
# AUTHORS OR COPYRIGHT HOLDERS BE LIABLE FOR ANY CLAIM, DAMAGES OR OTHER
# LIABILITY, WHETHER IN AN ACTION OF CONTRACT, TORT OR OTHERWISE, ARISING FROM,
# OUT OF OR IN CONNECTION WITH THE SOFTWARE OR THE USE OR OTHER DEALINGS IN THE
# SOFTWARE.

"""Create, read, and delete databases in the Azure Cosmos DB SQL API service.
"""

from typing import Any, Dict, Optional, Union, cast, List
from azure.core.async_paging import AsyncItemPaged

from azure.core.tracing.decorator_async import distributed_trace_async
from azure.core.tracing.decorator import distributed_trace

from ..cosmos_client import _parse_connection_str, _build_auth
from ._cosmos_client_connection_async import CosmosClientConnection
from .._base import build_options as _build_options
from ._retry_utility_async import _ConnectionRetryPolicy
from .database import DatabaseProxy
from ..documents import ConnectionPolicy, DatabaseAccount
from ..exceptions import CosmosResourceNotFoundError

__all__ = ("CosmosClient",)


def _build_connection_policy(kwargs):
    # type: (Dict[str, Any]) -> ConnectionPolicy
    # pylint: disable=protected-access
    policy = kwargs.pop('connection_policy', None) or ConnectionPolicy()

    # Connection config
    policy.RequestTimeout = kwargs.pop('request_timeout', None) or \
        kwargs.pop('connection_timeout', None) or \
        policy.RequestTimeout
    policy.ConnectionMode = kwargs.pop('connection_mode', None) or policy.ConnectionMode
    policy.ProxyConfiguration = kwargs.pop('proxy_config', None) or policy.ProxyConfiguration
    policy.EnableEndpointDiscovery = kwargs.pop('enable_endpoint_discovery', None) or policy.EnableEndpointDiscovery
    policy.PreferredLocations = kwargs.pop('preferred_locations', None) or policy.PreferredLocations
    policy.UseMultipleWriteLocations = kwargs.pop('multiple_write_locations', None) or \
        policy.UseMultipleWriteLocations

    # SSL config
    verify = kwargs.pop('connection_verify', None)
    policy.DisableSSLVerification = not bool(verify if verify is not None else True)
    ssl = kwargs.pop('ssl_config', None) or policy.SSLConfiguration
    if ssl:
        ssl.SSLCertFile = kwargs.pop('connection_cert', None) or ssl.SSLCertFile
        ssl.SSLCaCerts = verify or ssl.SSLCaCerts
        policy.SSLConfiguration = ssl

    # Retry config
    retry = kwargs.pop('retry_options', None) or policy.RetryOptions
    total_retries = kwargs.pop('retry_total', None)
    retry._max_retry_attempt_count = total_retries or retry._max_retry_attempt_count
    retry._fixed_retry_interval_in_milliseconds = kwargs.pop('retry_fixed_interval', None) or \
        retry._fixed_retry_interval_in_milliseconds
    max_backoff = kwargs.pop('retry_backoff_max', None)
    retry._max_wait_time_in_seconds = max_backoff or retry._max_wait_time_in_seconds
    policy.RetryOptions = retry
    connection_retry = kwargs.pop('connection_retry_policy', None) or policy.ConnectionRetryConfiguration
    if not connection_retry:
        connection_retry = _ConnectionRetryPolicy(
            retry_total=total_retries,
            retry_connect=kwargs.pop('retry_connect', None),
            retry_read=kwargs.pop('retry_read', None),
            retry_status=kwargs.pop('retry_status', None),
            retry_backoff_max=max_backoff,
            retry_on_status_codes=kwargs.pop('retry_on_status_codes', []),
            retry_backoff_factor=kwargs.pop('retry_backoff_factor', 0.8),
        )
    policy.ConnectionRetryConfiguration = connection_retry

    return policy

class CosmosClient(object):
    """A client-side logical representation of an Azure Cosmos DB account.

    Use this client to configure and execute requests to the Azure Cosmos DB service.

    :param str url: The URL of the Cosmos DB account.
    :param credential: Can be the account key, or a dictionary of resource tokens.
    :type credential: str or dict[str, str]
    :keyword str consistency_level: Consistency level to use for the session. The default value is "Session".

    .. admonition:: Example:

        .. literalinclude:: ../samples/examples_async.py
            :start-after: [START create_client]
            :end-before: [END create_client]
            :language: python
            :dedent: 0
            :caption: Create a new instance of the Cosmos DB client:
            :name: create_client
    """

    def __init__(self, url, credential, **kwargs):
        # type: (str, Any, str, Any) -> None
        """Instantiate a new CosmosClient."""
        auth = _build_auth(credential)
        consistency_level = kwargs.get('consistency_level', 'Session')
        connection_policy = _build_connection_policy(kwargs)
        self.client_connection = CosmosClientConnection(
            url,
            auth=auth,
            consistency_level=consistency_level,
            connection_policy=connection_policy,
            **kwargs
        )

    def __repr__(self):
        # type: () -> str
        return "<CosmosClient [{}]>".format(self.client_connection.url_connection)[:1024]

    async def __aenter__(self):
        await self.client_connection.pipeline_client.__aenter__()
        await self.client_connection._setup()
        return self

    async def __aexit__(self, *args):
        return await self.client_connection.pipeline_client.__aexit__(*args)

    async def close(self):
        # type: () -> None
        """Close this instance of CosmosClient."""
        await self.__aexit__()

    @classmethod
    def from_connection_string(cls, conn_str, credential=None, consistency_level="Session", **kwargs):
        # type: (str, Optional[Union[str, Dict[str, str]]], str, Any) -> CosmosClient
        """Create a CosmosClient instance from a connection string.

        This can be retrieved from the Azure portal.For full list of optional
        keyword arguments, see the CosmosClient constructor.

        :param conn_str: The connection string.
        :type conn_str: str
        :param credential: Alternative credentials to use instead of the key
            provided in the connection string.
        :type credential: str or Dict[str, str]
        :param conn_str: The connection string.
        :type conn_str: str
        :param consistency_level: Consistency level to use for the session. The default value is "Session".
        :type consistency_level: str
        """
        settings = _parse_connection_str(conn_str, credential)
        return cls(
            url=settings['AccountEndpoint'],
            credential=credential or settings['AccountKey'],
<<<<<<< HEAD
            consistency_level=kwargs.get('consistency_level', 'Session'),
=======
            consistency_level=consistency_level,
>>>>>>> 9791fb5b
            **kwargs
        )

    @staticmethod
    def _get_database_link(database_or_id):
        # type: (Union[DatabaseProxy, str, Dict[str, str]]) -> str
        if isinstance(database_or_id, str):
            return "dbs/{}".format(database_or_id)
        try:
            return cast("DatabaseProxy", database_or_id).database_link
        except AttributeError:
            pass
        database_id = cast("Dict[str, str]", database_or_id)["id"]
        return "dbs/{}".format(database_id)

    @distributed_trace_async
    async def create_database(  # pylint: disable=redefined-builtin
        self,
        id,  # type: str
        offer_throughput=None,  # type: Optional[int]
        **kwargs  # type: Any
    ):
        # type: (...) -> DatabaseProxy
        """
        Create a new database with the given ID (name).

        :param id: ID (name) of the database to create.
        :param int offer_throughput: The provisioned throughput for this offer.
        :keyword str session_token: Token for use with Session consistency.
        :keyword dict[str,str] initial_headers: Initial headers to be sent as part of the request.
        :keyword str etag: An ETag value, or the wildcard character (*). Used to check if the resource
            has changed, and act according to the condition specified by the `match_condition` parameter.
        :keyword ~azure.core.MatchConditions match_condition: The match condition to use upon the etag.
        :keyword Callable response_hook: A callable invoked with the response metadata.
        :returns: A DatabaseProxy instance representing the new database.
        :rtype: ~azure.cosmos.DatabaseProxy
        :raises ~azure.cosmos.exceptions.CosmosResourceExistsError: Database with the given ID already exists.

        .. admonition:: Example:

            .. literalinclude:: ../samples/examples_async.py
                :start-after: [START create_database]
                :end-before: [END create_database]
                :language: python
                :dedent: 0
                :caption: Create a database in the Cosmos DB account:
                :name: create_database
        """

        request_options = _build_options(kwargs)
        response_hook = kwargs.pop('response_hook', None)
        if offer_throughput is not None:
            request_options["offerThroughput"] = offer_throughput

        result = await self.client_connection.CreateDatabase(database=dict(id=id), options=request_options, **kwargs)
        if response_hook:
            response_hook(self.client_connection.last_response_headers)
        return DatabaseProxy(self.client_connection, id=result["id"], properties=result)

    @distributed_trace_async
    async def create_database_if_not_exists(  # pylint: disable=redefined-builtin
        self,
        id,  # type: str
        offer_throughput=None,  # type: Optional[int]
        **kwargs  # type: Any
    ):
        # type: (...) -> DatabaseProxy
        """
        Create the database if it does not exist already.

        If the database already exists, the existing settings are returned.

        ..note::
            This function does not check or update existing database settings or
            offer throughput if they differ from what is passed in.

        :param id: ID (name) of the database to read or create.
        :param int offer_throughput: The provisioned throughput for this offer.
        :keyword str session_token: Token for use with Session consistency.
        :keyword dict[str,str] initial_headers: Initial headers to be sent as part of the request.
        :keyword str etag: An ETag value, or the wildcard character (*). Used to check if the resource
            has changed, and act according to the condition specified by the `match_condition` parameter.
        :keyword ~azure.core.MatchConditions match_condition: The match condition to use upon the etag.
        :keyword Callable response_hook: A callable invoked with the response metadata.
        :returns: A DatabaseProxy instance representing the database.
        :rtype: ~azure.cosmos.DatabaseProxy
        :raises ~azure.cosmos.exceptions.CosmosHttpResponseError: The database read or creation failed.
        """
        try:
            database_proxy = self.get_database_client(id)
            await database_proxy.read(**kwargs)
            return database_proxy
        except CosmosResourceNotFoundError:
            return await self.create_database(
                id,
                offer_throughput=offer_throughput,
                **kwargs
            )

    def get_database_client(self, database):
        # type: (Union[str, DatabaseProxy, Dict[str, Any]]) -> DatabaseProxy
        """Retrieve an existing database with the ID (name) `id`.

        :param database: The ID (name) representing the properties of the database to read.
        :type database: str or dict(str, str) or ~azure.cosmos.DatabaseProxy
        :returns: A `DatabaseProxy` instance representing the retrieved database.
        :rtype: ~azure.cosmos.DatabaseProxy
        """
        try:
            id_value = database.id
        except AttributeError:
            try:
                id_value = database['id']
            except TypeError:
                id_value = database

        return DatabaseProxy(self.client_connection, id_value)

    @distributed_trace
    def list_databases(
        self,
        max_item_count=None,  # type: Optional[int]
        **kwargs  # type: Any
    ):
        # type: (...) -> AsyncItemPaged[Dict[str, Any]]
        """List the databases in a Cosmos DB SQL database account.

        :param int max_item_count: Max number of items to be returned in the enumeration operation.
        :keyword str session_token: Token for use with Session consistency.
        :keyword dict[str,str] initial_headers: Initial headers to be sent as part of the request.
        :keyword Callable response_hook: A callable invoked with the response metadata.
        :returns: An AsyncItemPaged of database properties (dicts).
        :rtype: AsyncItemPaged[dict[str, str]]
        """
        feed_options = _build_options(kwargs)
        response_hook = kwargs.pop('response_hook', None)
        if max_item_count is not None:
            feed_options["maxItemCount"] = max_item_count

        result = self.client_connection.ReadDatabases(options=feed_options, **kwargs)
        if response_hook:
            response_hook(self.client_connection.last_response_headers)
        return result

    @distributed_trace
    def query_databases(
        self,
        query,  # type: str
        parameters=None,  # type: Optional[List[Dict[str, Any]]]
        max_item_count=None,  # type:  Optional[int]
        **kwargs  # type: Any
    ):
        # type: (...) -> AsyncItemPaged[Dict[str, Any]]
        """Query the databases in a Cosmos DB SQL database account.

        :param str query: The Azure Cosmos DB SQL query to execute.
        :param list[dict[str, any]] parameters: Optional array of parameters to the query.
            Each parameter is a dict() with 'name' and 'value' keys.
            Ignored if no query is provided.
        :param int max_item_count: Max number of items to be returned in the enumeration operation.
        :keyword str session_token: Token for use with Session consistency.
        :keyword dict[str,str] initial_headers: Initial headers to be sent as part of the request.
        :keyword Callable response_hook: A callable invoked with the response metadata.
        :returns: An AsyncItemPaged of database properties (dicts).
        :rtype: AsyncItemPaged[dict[str, str]]
        """
        feed_options = _build_options(kwargs)
        response_hook = kwargs.pop('response_hook', None)
        if max_item_count is not None:
            feed_options["maxItemCount"] = max_item_count

        result = self.client_connection.QueryDatabases(
            query=query if parameters is None else dict(query=query, parameters=parameters),
            options=feed_options,
            **kwargs)
        if response_hook:
            response_hook(self.client_connection.last_response_headers)
        return result

    @distributed_trace_async
    async def delete_database(
        self,
        database,  # type: Union[str, DatabaseProxy, Dict[str, Any]]
        **kwargs  # type: Any
    ):
        # type: (...) -> None
        """Delete the database with the given ID (name).

        :param database: The ID (name), dict representing the properties, or :class:`DatabaseProxy`
            instance of the database to delete.
        :type database: str or dict(str, str) or ~azure.cosmos.DatabaseProxy
        :keyword str session_token: Token for use with Session consistency.
        :keyword dict[str,str] initial_headers: Initial headers to be sent as part of the request.
        :keyword str etag: An ETag value, or the wildcard character (*). Used to check if the resource
            has changed, and act according to the condition specified by the `match_condition` parameter.
        :keyword ~azure.core.MatchConditions match_condition: The match condition to use upon the etag.
        :keyword Callable response_hook: A callable invoked with the response metadata.
        :raises ~azure.cosmos.exceptions.CosmosHttpResponseError: If the database couldn't be deleted.
        :rtype: None
        """
        request_options = _build_options(kwargs)
        response_hook = kwargs.pop('response_hook', None)

        database_link = self._get_database_link(database)
        await self.client_connection.DeleteDatabase(database_link, options=request_options, **kwargs)
        if response_hook:
            response_hook(self.client_connection.last_response_headers)

    @distributed_trace_async
    async def _get_database_account(self, **kwargs):
        # type: (Any) -> DatabaseAccount
        """Retrieve the database account information.

        :keyword Callable response_hook: A callable invoked with the response metadata.
        :returns: A `DatabaseAccount` instance representing the Cosmos DB Database Account.
        :rtype: ~azure.cosmos.DatabaseAccount
        """
        response_hook = kwargs.pop('response_hook', None)
        result = await self.client_connection.GetDatabaseAccount(**kwargs)
        if response_hook:
            response_hook(self.client_connection.last_response_headers)
        return result<|MERGE_RESOLUTION|>--- conflicted
+++ resolved
@@ -162,11 +162,7 @@
         return cls(
             url=settings['AccountEndpoint'],
             credential=credential or settings['AccountKey'],
-<<<<<<< HEAD
-            consistency_level=kwargs.get('consistency_level', 'Session'),
-=======
             consistency_level=consistency_level,
->>>>>>> 9791fb5b
             **kwargs
         )
 
