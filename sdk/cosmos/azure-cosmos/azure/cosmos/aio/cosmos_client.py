--- conflicted
+++ resolved
@@ -147,17 +147,13 @@
         await self.__aexit__()
 
     @classmethod
-<<<<<<< HEAD
     def from_connection_string(
             cls: ClassType,
             conn_str: str,
             credential: Union[str, Dict[str, Any]] = None,
+            consistency_level: str = "Session",
             **kwargs: Any
     ) -> ClassType:
-=======
-    def from_connection_string(cls, conn_str, credential=None, consistency_level="Session", **kwargs):
-        # type: (str, Optional[Union[str, Dict[str, str]]], str, Any) -> CosmosClient
->>>>>>> 5451ba96
         """Create a CosmosClient instance from a connection string.
 
         This can be retrieved from the Azure portal.For full list of optional
@@ -167,29 +163,19 @@
         :type conn_str: str
         :param credential: Alternative credentials to use instead of the key
             provided in the connection string.
-<<<<<<< HEAD
-        :type credential: str or Dict[str, Any]
-        :keyword consistency_level: Consistency level to use for the session. The default value is "Session".
-        :paramtype consistency_level: str
-        :returns: a CosmosClient instance
-        :rtype: ~azure.cosmos.aio.CosmosClient
-=======
         :type credential: str or Dict[str, str]
         :param conn_str: The connection string.
         :type conn_str: str
         :param consistency_level: Consistency level to use for the session. The default value is "Session".
         :type consistency_level: str
->>>>>>> 5451ba96
+        :returns: a CosmosClient instance
+        :rtype: ~azure.cosmos.aio.CosmosClient
         """
         settings = _parse_connection_str(conn_str, credential)
         return cls(
             url=settings['AccountEndpoint'],
             credential=credential or settings['AccountKey'],
-<<<<<<< HEAD
-            consistency_level=kwargs.get('consistency_level', 'Session'),
-=======
             consistency_level=consistency_level,
->>>>>>> 5451ba96
             **kwargs
         )
 
