# The MIT License (MIT)
# Copyright (c) 2021 Microsoft Corporation

# Permission is hereby granted, free of charge, to any person obtaining a copy
# of this software and associated documentation files (the "Software"), to deal
# in the Software without restriction, including without limitation the rights
# to use, copy, modify, merge, publish, distribute, sublicense, and/or sell
# copies of the Software, and to permit persons to whom the Software is
# furnished to do so, subject to the following conditions:

# The above copyright notice and this permission notice shall be included in all
# copies or substantial portions of the Software.

# THE SOFTWARE IS PROVIDED "AS IS", WITHOUT WARRANTY OF ANY KIND, EXPRESS OR
# IMPLIED, INCLUDING BUT NOT LIMITED TO THE WARRANTIES OF MERCHANTABILITY,
# FITNESS FOR A PARTICULAR PURPOSE AND NONINFRINGEMENT. IN NO EVENT SHALL THE
# AUTHORS OR COPYRIGHT HOLDERS BE LIABLE FOR ANY CLAIM, DAMAGES OR OTHER
# LIABILITY, WHETHER IN AN ACTION OF CONTRACT, TORT OR OTHERWISE, ARISING FROM,
# OUT OF OR IN CONNECTION WITH THE SOFTWARE OR THE USE OR OTHER DEALINGS IN THE
# SOFTWARE.

"""Create, read, and delete databases in the Azure Cosmos DB SQL API service.
"""

from typing import Any, Dict, Optional, Union, cast, List, TypeVar
from azure.core.async_paging import AsyncItemPaged

from azure.core.tracing.decorator_async import distributed_trace_async
from azure.core.tracing.decorator import distributed_trace

from ..cosmos_client import _parse_connection_str, _build_auth
from ._cosmos_client_connection_async import CosmosClientConnection
from .._base import build_options as _build_options
from ._retry_utility_async import _ConnectionRetryPolicy
from .database import DatabaseProxy
from ..documents import ConnectionPolicy, DatabaseAccount
from ..exceptions import CosmosResourceNotFoundError

ClassType = TypeVar("ClassType")

__all__ = ("CosmosClient",)


def _build_connection_policy(kwargs: Dict[str, Any]) -> ConnectionPolicy:
    # pylint: disable=protected-access
    policy = kwargs.pop('connection_policy', None) or ConnectionPolicy()

    # Connection config
    policy.RequestTimeout = kwargs.pop('request_timeout', None) or \
                            kwargs.pop('connection_timeout', None) or \
                            policy.RequestTimeout
    policy.ConnectionMode = kwargs.pop('connection_mode', None) or policy.ConnectionMode
    policy.ProxyConfiguration = kwargs.pop('proxy_config', None) or policy.ProxyConfiguration
    policy.EnableEndpointDiscovery = kwargs.pop('enable_endpoint_discovery', None) or policy.EnableEndpointDiscovery
    policy.PreferredLocations = kwargs.pop('preferred_locations', None) or policy.PreferredLocations
    policy.UseMultipleWriteLocations = kwargs.pop('multiple_write_locations', None) or \
                                       policy.UseMultipleWriteLocations

    # SSL config
    verify = kwargs.pop('connection_verify', None)
    policy.DisableSSLVerification = not bool(verify if verify is not None else True)
    ssl = kwargs.pop('ssl_config', None) or policy.SSLConfiguration
    if ssl:
        ssl.SSLCertFile = kwargs.pop('connection_cert', None) or ssl.SSLCertFile
        ssl.SSLCaCerts = verify or ssl.SSLCaCerts
        policy.SSLConfiguration = ssl

    # Retry config
    retry_options = policy.RetryOptions
    total_retries = kwargs.pop('retry_total', None)
<<<<<<< HEAD
    retry._max_retry_attempt_count = total_retries or retry._max_retry_attempt_count
    retry._fixed_retry_interval_in_milliseconds = kwargs.pop('retry_fixed_interval', None) or \
                                                  retry._fixed_retry_interval_in_milliseconds
=======
    retry_options._max_retry_attempt_count = total_retries or retry_options._max_retry_attempt_count
    retry_options._fixed_retry_interval_in_milliseconds = kwargs.pop('retry_fixed_interval', None) or \
        retry_options._fixed_retry_interval_in_milliseconds
>>>>>>> 73f4c8fb
    max_backoff = kwargs.pop('retry_backoff_max', None)
    retry_options._max_wait_time_in_seconds = max_backoff or retry_options._max_wait_time_in_seconds
    policy.RetryOptions = retry_options
    connection_retry = policy.ConnectionRetryConfiguration
    if not connection_retry:
        connection_retry = _ConnectionRetryPolicy(
            retry_total=total_retries,
            retry_connect=kwargs.pop('retry_connect', None),
            retry_read=kwargs.pop('retry_read', None),
            retry_status=kwargs.pop('retry_status', None),
            retry_backoff_max=max_backoff,
            retry_on_status_codes=kwargs.pop('retry_on_status_codes', []),
            retry_backoff_factor=kwargs.pop('retry_backoff_factor', 0.8),
        )
    policy.ConnectionRetryConfiguration = connection_retry

    return policy


class CosmosClient(object):
    """A client-side logical representation of an Azure Cosmos DB account.

    Use this client to configure and execute requests to the Azure Cosmos DB service.

    :param str url: The URL of the Cosmos DB account.
    :param credential: Can be the account key, or a dictionary of resource tokens.
    :type credential: Union[str, Dict[str, str], ~azure.core.credentials_async.AsyncTokenCredential]
    :param str consistency_level: Consistency level to use for the session. Default value is None (account-level).
        More on consistency levels and possible values: https://aka.ms/cosmos-consistency-levels

    .. admonition:: Example:

        .. literalinclude:: ../samples/examples_async.py
            :start-after: [START create_client]
            :end-before: [END create_client]
            :language: python
            :dedent: 0
            :caption: Create a new instance of the Cosmos DB client:
            :name: create_client
    """

    def __init__(
            self,
            url: str,
            credential: Union[str, Dict[str, str], ClassType],
            consistency_level: Optional[str] = None,
            **kwargs: Any
    ) -> None:
        """Instantiate a new CosmosClient."""
        auth = _build_auth(credential)
        connection_policy = _build_connection_policy(kwargs)
        self.client_connection = CosmosClientConnection(
            url,
            auth=auth,
            consistency_level=consistency_level,
            connection_policy=connection_policy,
            **kwargs
        )

    def __repr__(self) -> str:
        return "<CosmosClient [{}]>".format(self.client_connection.url_connection)[:1024]

    async def __aenter__(self):
        await self.client_connection.pipeline_client.__aenter__()
        await self.client_connection._setup()
        return self

    async def __aexit__(self, *args):
        return await self.client_connection.pipeline_client.__aexit__(*args)

    async def close(self) -> None:
        """Close this instance of CosmosClient."""
        await self.__aexit__()

    @classmethod
    def from_connection_string(
            cls: ClassType,
            conn_str: str,
            credential: Optional[Union[str, Dict[str, str]]] = None,
            consistency_level: Optional[str] = None,
            **kwargs: Any
    ) -> ClassType:
        """Create a CosmosClient instance from a connection string.

        This can be retrieved from the Azure portal.For full list of optional
        keyword arguments, see the CosmosClient constructor.

        :param conn_str: The connection string.
        :type conn_str: str
        :param credential: Alternative credentials to use instead of the key
            provided in the connection string.
        :type credential: Optional[Union[str, Dict[str, str]]]
        :param str conn_str: The connection string.
        :param str consistency_level: Consistency level to use for the session. Default value is None (account-level).
            More on consistency levels and possible values: https://aka.ms/cosmos-consistency-levels
        :returns: a CosmosClient instance
        :rtype: ~azure.cosmos.aio.CosmosClient
        """
        settings = _parse_connection_str(conn_str, credential)
        return cls(
            url=settings['AccountEndpoint'],
            credential=credential or settings['AccountKey'],
            consistency_level=consistency_level,
            **kwargs
        )

    @staticmethod
    def _get_database_link(database_or_id: Union[DatabaseProxy, str, Dict[str, str]]) -> str:
        if isinstance(database_or_id, str):
            return "dbs/{}".format(database_or_id)
        try:
            return cast("DatabaseProxy", database_or_id).database_link
        except AttributeError:
            pass
        database_id = cast("Dict[str, str]", database_or_id)["id"]
        return "dbs/{}".format(database_id)

    @distributed_trace_async
    async def create_database(  # pylint: disable=redefined-builtin
            self,
            id: str,
            **kwargs: Any
    ) -> DatabaseProxy:
        """
        Create a new database with the given ID (name).

        :param id: ID (name) of the database to create.
        :type id: str
        :keyword int offer_throughput: The provisioned throughput for this offer.
        :keyword str session_token: Token for use with Session consistency.
        :keyword Dict[str, str] initial_headers: Initial headers to be sent as part of the request.
        :keyword str etag: An ETag value, or the wildcard character (*). Used to check if the resource
            has changed, and act according to the condition specified by the `match_condition` parameter.
        :keyword match_condition: The match condition to use upon the etag.
        :paramtype match_condition: ~azure.core.MatchConditions
        :keyword response_hook: A callable invoked with the response metadata.
        :paramtype response_hook: Callable[[Dict[str, str], Dict[str, Any]], Any]
        :raises ~azure.cosmos.exceptions.CosmosResourceExistsError: Database with the given ID already exists.
        :returns: A DatabaseProxy instance representing the new database.
        :rtype: ~azure.cosmos.aio.DatabaseProxy

        .. admonition:: Example:

            .. literalinclude:: ../samples/examples_async.py
                :start-after: [START create_database]
                :end-before: [END create_database]
                :language: python
                :dedent: 0
                :caption: Create a database in the Cosmos DB account:
                :name: create_database
        """

        request_options = _build_options(kwargs)
        response_hook = kwargs.pop('response_hook', None)
        offer_throughput = kwargs.pop('offer_throughput', None)
        if offer_throughput is not None:
            request_options["offerThroughput"] = offer_throughput

        result = await self.client_connection.CreateDatabase(database=dict(id=id), options=request_options, **kwargs)
        if response_hook:
            response_hook(self.client_connection.last_response_headers, result)
        return DatabaseProxy(self.client_connection, id=result["id"], properties=result)

    @distributed_trace_async
    async def create_database_if_not_exists(  # pylint: disable=redefined-builtin
            self,
            id: str,
            **kwargs: Any
    ) -> DatabaseProxy:
        """
        Create the database if it does not exist already.

        If the database already exists, the existing settings are returned.

        ..note::
            This function does not check or update existing database settings or
            offer throughput if they differ from what is passed in.

        :param str id: ID (name) of the database to read or create.
        :keyword int offer_throughput: The provisioned throughput for this offer.
        :keyword str session_token: Token for use with Session consistency.
        :keyword Dict[str, str] initial_headers: Initial headers to be sent as part of the request.
        :keyword str etag: An ETag value, or the wildcard character (*). Used to check if the resource
            has changed, and act according to the condition specified by the `match_condition` parameter.
        :keyword match_condition: The match condition to use upon the etag.
        :paramtype match_condition: ~azure.core.MatchConditions
        :keyword response_hook: A callable invoked with the response metadata.
        :paramtype response_hook: Callable[[Dict[str, str], Dict[str, Any]], Any]
        :raises ~azure.cosmos.exceptions.CosmosHttpResponseError: The database read or creation failed.
        :returns: A DatabaseProxy instance representing the database.
        :rtype: ~azure.cosmos.DatabaseProxy
        """
        try:
            database_proxy = self.get_database_client(id)
            await database_proxy.read(**kwargs)
            return database_proxy
        except CosmosResourceNotFoundError:
            return await self.create_database(
                id,
                **kwargs
            )

    def get_database_client(self, database: Union[str, DatabaseProxy, Dict[str, Any]]) -> DatabaseProxy:
        """Retrieve an existing database with the ID (name) `id`.

        :param database: The ID (name), dict representing the properties, or :class:`DatabaseProxy`
            instance of the database to get.
        :type database: Union[str, ~azure.cosmos.DatabaseProxy, Dict[str, Any]]
        :returns: A `DatabaseProxy` instance representing the retrieved database.
        :rtype: ~azure.cosmos.DatabaseProxy
        """
        try:
            id_value = database.id
        except AttributeError:
            try:
                id_value = database['id']
            except TypeError:
                id_value = database

        return DatabaseProxy(self.client_connection, id_value)

    @distributed_trace
    def list_databases(
            self,
            **kwargs: Any
    ) -> AsyncItemPaged[Dict[str, Any]]:
        """List the databases in a Cosmos DB SQL database account.

        :keyword int max_item_count: Max number of items to be returned in the enumeration operation.
        :keyword str session_token: Token for use with Session consistency.
        :keyword Dict[str, str] initial_headers: Initial headers to be sent as part of the request.
        :keyword response_hook: A callable invoked with the response metadata.
        :paramtype response_hook: Callable[[Dict[str, str]], Any]
        :returns: An AsyncItemPaged of database properties (dicts).
        :rtype: AsyncItemPaged[Dict[str, str]]
        """
        feed_options = _build_options(kwargs)
        response_hook = kwargs.pop('response_hook', None)
        max_item_count = kwargs.pop('max_item_count', None)
        if max_item_count is not None:
            feed_options["maxItemCount"] = max_item_count

        result = self.client_connection.ReadDatabases(options=feed_options, **kwargs)
        if response_hook:
            response_hook(self.client_connection.last_response_headers)
        return result

    @distributed_trace
    def query_databases(
            self,
            query: str,
            parameters: Optional[List[Dict[str, Any]]] = None,
            **kwargs: Any
    ) -> AsyncItemPaged[Dict[str, Any]]:
        """Query the databases in a Cosmos DB SQL database account.

        :param str query: The Azure Cosmos DB SQL query to execute.
        :param parameters: Optional array of parameters to the query.
            Each parameter is a dict() with 'name' and 'value' keys.
        :type parameters: Optional[List[Dict[str, Any]]]
        :keyword int max_item_count: Max number of items to be returned in the enumeration operation.
        :keyword str session_token: Token for use with Session consistency.
        :keyword Dict[str, str] initial_headers: Initial headers to be sent as part of the request.
        :keyword response_hook: A callable invoked with the response metadata.
        :paramtype response_hook: Callable[[Dict[str, str]], Any]
        :returns: An AsyncItemPaged of database properties (dicts).
        :rtype: AsyncItemPaged[Dict[str, str]]
        """
        feed_options = _build_options(kwargs)
        response_hook = kwargs.pop('response_hook', None)
        max_item_count = kwargs.pop('max_item_count', None)
        if max_item_count is not None:
            feed_options["maxItemCount"] = max_item_count

        result = self.client_connection.QueryDatabases(
            query=query if parameters is None else dict(query=query, parameters=parameters),
            options=feed_options,
            **kwargs)
        if response_hook:
            response_hook(self.client_connection.last_response_headers)
        return result

    @distributed_trace_async
    async def delete_database(
            self,
            database: Union[str, DatabaseProxy, Dict[str, Any]],
            **kwargs: Any
    ) -> None:
        """Delete the database with the given ID (name).

        :param database: The ID (name), dict representing the properties, or :class:`DatabaseProxy`
            instance of the database to delete.
        :type database: Union[str, ~azure.cosmos.DatabaseProxy, Dict[str, Any]]
        :keyword str session_token: Token for use with Session consistency.
        :keyword Dict[str, str] initial_headers: Initial headers to be sent as part of the request.
        :keyword str etag: An ETag value, or the wildcard character (*). Used to check if the resource
            has changed, and act according to the condition specified by the `match_condition` parameter.
        :keyword match_condition: The match condition to use upon the etag.
        :paramtype match_condition: ~azure.core.MatchConditions
        :keyword response_hook: A callable invoked with the response metadata.
        :paramtype response_hook: Callable[[Dict[str, str]], Any]
        :raises ~azure.cosmos.exceptions.CosmosHttpResponseError: If the database couldn't be deleted.
        :rtype: None
        """
        request_options = _build_options(kwargs)
        response_hook = kwargs.pop('response_hook', None)

        database_link = self._get_database_link(database)
        await self.client_connection.DeleteDatabase(database_link, options=request_options, **kwargs)
        if response_hook:
            response_hook(self.client_connection.last_response_headers)

    @distributed_trace_async
    async def _get_database_account(self, **kwargs: Any) -> DatabaseAccount:
        """Retrieve the database account information.

        :keyword response_hook: A callable invoked with the response metadata.
        :paramtype response_hook: Callable[[Dict[str, str]], Any]
        :returns: A `DatabaseAccount` instance representing the Cosmos DB Database Account.
        :rtype: ~azure.cosmos.DatabaseAccount
        """
        response_hook = kwargs.pop('response_hook', None)
        result = await self.client_connection.GetDatabaseAccount(**kwargs)
        if response_hook:
            response_hook(self.client_connection.last_response_headers)
        return result<|MERGE_RESOLUTION|>--- conflicted
+++ resolved
@@ -68,15 +68,9 @@
     # Retry config
     retry_options = policy.RetryOptions
     total_retries = kwargs.pop('retry_total', None)
-<<<<<<< HEAD
-    retry._max_retry_attempt_count = total_retries or retry._max_retry_attempt_count
-    retry._fixed_retry_interval_in_milliseconds = kwargs.pop('retry_fixed_interval', None) or \
-                                                  retry._fixed_retry_interval_in_milliseconds
-=======
     retry_options._max_retry_attempt_count = total_retries or retry_options._max_retry_attempt_count
     retry_options._fixed_retry_interval_in_milliseconds = kwargs.pop('retry_fixed_interval', None) or \
         retry_options._fixed_retry_interval_in_milliseconds
->>>>>>> 73f4c8fb
     max_backoff = kwargs.pop('retry_backoff_max', None)
     retry_options._max_wait_time_in_seconds = max_backoff or retry_options._max_wait_time_in_seconds
     policy.RetryOptions = retry_options
