# The MIT License (MIT)
# Copyright (c) 2021 Microsoft Corporation

# Permission is hereby granted, free of charge, to any person obtaining a copy
# of this software and associated documentation files (the "Software"), to deal
# in the Software without restriction, including without limitation the rights
# to use, copy, modify, merge, publish, distribute, sublicense, and/or sell
# copies of the Software, and to permit persons to whom the Software is
# furnished to do so, subject to the following conditions:

# The above copyright notice and this permission notice shall be included in all
# copies or substantial portions of the Software.

# THE SOFTWARE IS PROVIDED "AS IS", WITHOUT WARRANTY OF ANY KIND, EXPRESS OR
# IMPLIED, INCLUDING BUT NOT LIMITED TO THE WARRANTIES OF MERCHANTABILITY,
# FITNESS FOR A PARTICULAR PURPOSE AND NONINFRINGEMENT. IN NO EVENT SHALL THE
# AUTHORS OR COPYRIGHT HOLDERS BE LIABLE FOR ANY CLAIM, DAMAGES OR OTHER
# LIABILITY, WHETHER IN AN ACTION OF CONTRACT, TORT OR OTHERWISE, ARISING FROM,
# OUT OF OR IN CONNECTION WITH THE SOFTWARE OR THE USE OR OTHER DEALINGS IN THE
# SOFTWARE.

"""Create, read, update and delete items in the Azure Cosmos DB SQL API service.
"""

<<<<<<< HEAD
import warnings
from typing import Any, Dict, List, Optional, Union, cast
=======
from typing import Any, Dict, List, Optional, Union, cast, Awaitable
>>>>>>> 21e367a1
from azure.core.async_paging import AsyncItemPaged

from azure.core.tracing.decorator import distributed_trace  # pylint: disable=unused-import
from azure.core.tracing.decorator_async import distributed_trace_async  # type: ignore

from ._cosmos_client_connection_async import CosmosClientConnection
from .._base import build_options as _build_options, validate_cache_staleness_value
from ..exceptions import CosmosResourceNotFoundError
from ..http_constants import StatusCodes
from ..throughput_properties import ThroughputProperties
from .scripts import ScriptsProxy
from ..partition_key import NonePartitionKeyValue

__all__ = ("ContainerProxy",)


# pylint: disable=protected-access
# pylint: disable=missing-client-constructor-parameter-credential,missing-client-constructor-parameter-kwargs

class ContainerProxy(object):
    """An interface to interact with a specific DB Container.

    This class should not be instantiated directly. Instead, use the
    :func:`~azure.cosmos.aio.database.DatabaseProxy.get_container_client` method to get an existing
    container, or the :func:`~azure.cosmos.aio.database.DatabaseProxy` method to create a
    new container.

    A container in an Azure Cosmos DB SQL API database is a collection of
    documents, each of which is represented as an Item.

    :ivar str id: ID (name) of the container
    :ivar str session_token: The session token for the container.
    """

    def __init__(self, client_connection, database_link, id, properties=None):  # pylint: disable=redefined-builtin
        # type: (CosmosClientConnection, str, str, Dict[str, Any]) -> None
        self.client_connection = client_connection
        self.id = id
        self._properties = properties
        self.database_link = database_link
        self.container_link = u"{}/colls/{}".format(database_link, self.id)
        self._is_system_key = None
        self._scripts = None  # type: Optional[ScriptsProxy]

    def __repr__(self):
        # type () -> str
        return "<ContainerProxy [{}]>".format(self.container_link)[:1024]

    async def _get_properties(self):
        # type: () -> Dict[str, Any]
        if self._properties is None:
            self._properties = await self.read()
        return self._properties

    @property
    async def is_system_key(self):
        # type: () -> bool
        if self._is_system_key is None:
            properties = await self._get_properties()
            self._is_system_key = (
                properties["partitionKey"]["systemKey"] if "systemKey" in properties["partitionKey"] else False
            )
        return cast('bool', self._is_system_key)

    @property
    def scripts(self):
        # type: () -> ScriptsProxy
        if self._scripts is None:
            self._scripts = ScriptsProxy(self, self.client_connection, self.container_link)
        return cast('ScriptsProxy', self._scripts)

    def _get_document_link(self, item_or_link):
        # type: (Union[Dict[str, Any], str]) -> str
        if isinstance(item_or_link, str):
            return u"{}/docs/{}".format(self.container_link, item_or_link)
        return item_or_link["_self"]

    def _get_conflict_link(self, conflict_or_link):
        # type: (Union[Dict[str, Any], str]) -> str
        if isinstance(conflict_or_link, str):
            return u"{}/conflicts/{}".format(self.container_link, conflict_or_link)
        return conflict_or_link["_self"]

    def _set_partition_key(self, partition_key) -> Union[str, Awaitable]:
        if partition_key == NonePartitionKeyValue:
            return CosmosClientConnection._return_undefined_or_empty_partition_key(self.is_system_key)
        return partition_key


    @distributed_trace_async
    async def read(
            self,
            populate_partition_key_range_statistics=None,  # type: Optional[bool]
            populate_quota_info=None,  # type: Optional[bool]
            **kwargs  # type: Any
<<<<<<< HEAD
    ):
        # type: (...) -> Dict[str, Any]
=======
    ) -> Dict[str, Any]:
>>>>>>> 21e367a1
        """Read the container properties.

        :param populate_partition_key_range_statistics: Enable returning partition key
            range statistics in response headers.
        :param populate_quota_info: Enable returning collection storage quota information in response headers.
        :keyword str session_token: Token for use with Session consistency.
        :keyword dict[str,str] initial_headers: Initial headers to be sent as part of the request.
        :keyword Callable response_hook: A callable invoked with the response metadata.
        :raises ~azure.cosmos.exceptions.CosmosHttpResponseError: Raised if the container couldn't be retrieved.
            This includes if the container does not exist.
        :returns: Dict representing the retrieved container.
        :rtype: dict[str, Any]
        """
        request_options = _build_options(kwargs)
        response_hook = kwargs.pop('response_hook', None)
        if populate_partition_key_range_statistics is not None:
            request_options["populatePartitionKeyRangeStatistics"] = populate_partition_key_range_statistics
        if populate_quota_info is not None:
            request_options["populateQuotaInfo"] = populate_quota_info

        collection_link = self.container_link
        self._properties = await self.client_connection.ReadContainer(
            collection_link, options=request_options, **kwargs
        )

        if response_hook:
            response_hook(self.client_connection.last_response_headers, self._properties)

        return cast('Dict[str, Any]', self._properties)

    @distributed_trace_async
    async def create_item(
            self,
            body,  # type: Dict[str, Any]
            **kwargs  # type: Any
<<<<<<< HEAD
    ):
        # type: (...) -> Dict[str, Any]
=======
    ) -> Dict[str, Any]:
>>>>>>> 21e367a1
        """Create an item in the container.

        To update or replace an existing item, use the
        :func:`ContainerProxy.upsert_item` method.

        :param body: A dict-like object representing the item to create.
        :keyword pre_trigger_include: trigger id to be used as pre operation trigger.
        :keyword post_trigger_include: trigger id to be used as post operation trigger.
        :keyword indexing_directive: Indicate whether the document should be omitted from indexing.
        :keyword bool enable_automatic_id_generation: Enable automatic id generation if no id present.
        :keyword str session_token: Token for use with Session consistency.
        :keyword dict[str,str] initial_headers: Initial headers to be sent as part of the request.
        :keyword str etag: An ETag value, or the wildcard character (*). Used to check if the resource
            has changed, and act according to the condition specified by the `match_condition` parameter.
        :keyword ~azure.core.MatchConditions match_condition: The match condition to use upon the etag.
        :keyword Callable response_hook: A callable invoked with the response metadata.
        :returns: A dict representing the new item.
        :raises ~azure.cosmos.exceptions.CosmosHttpResponseError: Item with the given ID already exists.
        :rtype: dict[str, Any]
        """
        request_options = _build_options(kwargs)
        response_hook = kwargs.pop('response_hook', None)
        pre_trigger_include = kwargs.pop('pre_trigger_include', None)
        post_trigger_include = kwargs.pop('post_trigger_include', None)
        indexing_directive = kwargs.pop('indexing_directive', None)

        request_options["disableAutomaticIdGeneration"] = not kwargs.pop('enable_automatic_id_generation', False)
        if pre_trigger_include is not None:
            request_options["preTriggerInclude"] = pre_trigger_include
        if post_trigger_include is not None:
            request_options["postTriggerInclude"] = post_trigger_include
        if indexing_directive is not None:
            request_options["indexingDirective"] = indexing_directive

        result = await self.client_connection.CreateItem(
            database_or_container_link=self.container_link, document=body, options=request_options, **kwargs
        )
        if response_hook:
            response_hook(self.client_connection.last_response_headers, result)
        return result

    @distributed_trace_async
    async def read_item(
            self,
            item,  # type: Union[str, Dict[str, Any]]
            partition_key,  # type: Any
            **kwargs  # type: Any
<<<<<<< HEAD
    ):
        # type: (...) -> Dict[str, Any]
=======
    ) -> Dict[str, Any]:
>>>>>>> 21e367a1
        """Get the item identified by `item`.

        :param item: The ID (name) or dict representing item to retrieve.
        :param partition_key: Partition key for the item to retrieve.
        :keyword str session_token: Token for use with Session consistency.
        :keyword dict[str,str] initial_headers: Initial headers to be sent as part of the request.
        :keyword Callable response_hook: A callable invoked with the response metadata.
        **Provisional** keyword argument max_integrated_cache_staleness_in_ms
        :keyword int max_integrated_cache_staleness_in_ms:
        The max cache staleness for the integrated cache in milliseconds.
            For accounts configured to use the integrated cache, using Session or Eventual consistency,
            responses are guaranteed to be no staler than this value.
        :returns: Dict representing the item to be retrieved.
        :raises ~azure.cosmos.exceptions.CosmosHttpResponseError: The given item couldn't be retrieved.
        :rtype: dict[str, Any]

        .. admonition:: Example:

            .. literalinclude:: ../samples/examples_async.py
                :start-after: [START update_item]
                :end-before: [END update_item]
                :language: python
                :dedent: 0
                :caption: Get an item from the database and update one of its properties:
                :name: update_item
        """
        doc_link = self._get_document_link(item)
        request_options = _build_options(kwargs)
        response_hook = kwargs.pop('response_hook', None)
        request_options["partitionKey"] = self._set_partition_key(partition_key)
        max_integrated_cache_staleness_in_ms = kwargs.pop('max_integrated_cache_staleness_in_ms', None)
        if max_integrated_cache_staleness_in_ms is not None:
            validate_cache_staleness_value(max_integrated_cache_staleness_in_ms)
            request_options["maxIntegratedCacheStaleness"] = max_integrated_cache_staleness_in_ms

        result = await self.client_connection.ReadItem(document_link=doc_link, options=request_options, **kwargs)
        if response_hook:
            response_hook(self.client_connection.last_response_headers, result)
        return result

    @distributed_trace
    def read_all_items(
            self,
            max_item_count=None,  # type: Optional[int]
            **kwargs  # type: Any
<<<<<<< HEAD
    ):
        # type: (...) -> AsyncItemPaged[Dict[str, Any]]
=======
    ) -> AsyncItemPaged[Dict[str, Any]]:
>>>>>>> 21e367a1
        """List all the items in the container.

        :param max_item_count: Max number of items to be returned in the enumeration operation.
        :keyword str session_token: Token for use with Session consistency.
        :keyword dict[str,str] initial_headers: Initial headers to be sent as part of the request.
        :keyword Callable response_hook: A callable invoked with the response metadata.
        **Provisional** keyword argument max_integrated_cache_staleness_in_ms
        :keyword int max_integrated_cache_staleness_in_ms:
        The max cache staleness for the integrated cache in milliseconds.
            For accounts configured to use the integrated cache, using Session or Eventual consistency,
            responses are guaranteed to be no staler than this value.
        :returns: An AsyncItemPaged of items (dicts).
        :rtype: AsyncItemPaged[Dict[str, Any]]
        """
        feed_options = _build_options(kwargs)
        response_hook = kwargs.pop('response_hook', None)
        if max_item_count is not None:
            feed_options["maxItemCount"] = max_item_count
        max_integrated_cache_staleness_in_ms = kwargs.pop('max_integrated_cache_staleness_in_ms', None)
        if max_integrated_cache_staleness_in_ms:
            validate_cache_staleness_value(max_integrated_cache_staleness_in_ms)
            feed_options["maxIntegratedCacheStaleness"] = max_integrated_cache_staleness_in_ms

        if hasattr(response_hook, "clear"):
            response_hook.clear()

        items = self.client_connection.ReadItems(
            collection_link=self.container_link, feed_options=feed_options, response_hook=response_hook, **kwargs
        )
        if response_hook:
            response_hook(self.client_connection.last_response_headers, items)
        return items

    @distributed_trace
    def query_items(
            self,
            query,  # type: str
            parameters=None,  # type: Optional[List[Dict[str, Any]]]
            partition_key=None,  # type: Optional[Any]
            max_item_count=None,  # type: Optional[int]
            enable_scan_in_query=None,  # type: Optional[bool]
            populate_query_metrics=None,  # type: Optional[bool]
            **kwargs  # type: Any
<<<<<<< HEAD
    ):
        # type: (...) -> AsyncItemPaged[Dict[str, Any]]
=======
    ) -> AsyncItemPaged[Dict[str, Any]]:
>>>>>>> 21e367a1
        """Return all results matching the given `query`.

        You can use any value for the container name in the FROM clause, but
        often the container name is used. In the examples below, the container
        name is "products," and is aliased as "p" for easier referencing in
        the WHERE clause.

        :param query: The Azure Cosmos DB SQL query to execute.
        :param parameters: Optional array of parameters to the query.
            Each parameter is a dict() with 'name' and 'value' keys.
            Ignored if no query is provided.
        :param partition_key: Specifies the partition key value for the item. If none is provided,
            a cross-partition query will be executed
        :param max_item_count: Max number of items to be returned in the enumeration operation.
        :param enable_scan_in_query: Allow scan on the queries which couldn't be served as
            indexing was opted out on the requested paths.
        :param populate_query_metrics: Enable returning query metrics in response headers.
        :keyword str session_token: Token for use with Session consistency.
        :keyword dict[str,str] initial_headers: Initial headers to be sent as part of the request.
        :keyword Callable response_hook: A callable invoked with the response metadata.
        **Provisional** keyword argument max_integrated_cache_staleness_in_ms
        :keyword int max_integrated_cache_staleness_in_ms:
        The max cache staleness for the integrated cache in milliseconds.
            For accounts configured to use the integrated cache, using Session or Eventual consistency,
            responses are guaranteed to be no staler than this value.
        :returns: An AsyncItemPaged of items (dicts).
        :rtype: AsyncItemPaged[Dict[str, Any]]

        .. admonition:: Example:

            .. literalinclude:: ../samples/examples_async.py
                :start-after: [START query_items]
                :end-before: [END query_items]
                :language: python
                :dedent: 0
                :caption: Get all products that have not been discontinued:
                :name: query_items

            .. literalinclude:: ../samples/examples_async.py
                :start-after: [START query_items_param]
                :end-before: [END query_items_param]
                :language: python
                :dedent: 0
                :caption: Parameterized query to get all products that have been discontinued:
                :name: query_items_param
        """
        feed_options = _build_options(kwargs)
        response_hook = kwargs.pop('response_hook', None)
        if max_item_count is not None:
            feed_options["maxItemCount"] = max_item_count
        if populate_query_metrics is not None:
            feed_options["populateQueryMetrics"] = populate_query_metrics
        if enable_scan_in_query is not None:
            feed_options["enableScanInQuery"] = enable_scan_in_query
        if partition_key is not None:
            feed_options["partitionKey"] = self._set_partition_key(partition_key)
        else:
            feed_options["enableCrossPartitionQuery"] = True
        max_integrated_cache_staleness_in_ms = kwargs.pop('max_integrated_cache_staleness_in_ms', None)
        if max_integrated_cache_staleness_in_ms:
            validate_cache_staleness_value(max_integrated_cache_staleness_in_ms)
            feed_options["maxIntegratedCacheStaleness"] = max_integrated_cache_staleness_in_ms

        if hasattr(response_hook, "clear"):
            response_hook.clear()

        items = self.client_connection.QueryItems(
            database_or_container_link=self.container_link,
            query=query if parameters is None else dict(query=query, parameters=parameters),
            options=feed_options,
            partition_key=partition_key,
            response_hook=response_hook,
            **kwargs
        )
        if response_hook:
            response_hook(self.client_connection.last_response_headers, items)
        return items

    @distributed_trace
    def query_items_change_feed(
            self,
            partition_key_range_id=None,  # type: Optional[str]
            is_start_from_beginning=False,  # type: bool
            continuation=None,  # type: Optional[str]
            max_item_count=None,  # type: Optional[int]
            **kwargs  # type: Any
<<<<<<< HEAD
    ):
        # type: (...) -> AsyncItemPaged[Dict[str, Any]]
=======
    ) -> AsyncItemPaged[Dict[str, Any]]:
>>>>>>> 21e367a1
        """Get a sorted list of items that were changed, in the order in which they were modified.

        :param partition_key_range_id: ChangeFeed requests can be executed against specific partition key ranges.
            This is used to process the change feed in parallel across multiple consumers.
        :param partition_key: partition key at which ChangeFeed requests are targetted.
        :param is_start_from_beginning: Get whether change feed should start from
            beginning (true) or from current (false). By default it's start from current (false).
        :param continuation: e_tag value to be used as continuation for reading change feed.
        :param max_item_count: Max number of items to be returned in the enumeration operation.
        :keyword Callable response_hook: A callable invoked with the response metadata.
        :returns: An AsyncItemPaged of items (dicts).
        :rtype: AsyncItemPaged[Dict[str, Any]]
        """
        feed_options = _build_options(kwargs)
        response_hook = kwargs.pop('response_hook', None)
        if partition_key_range_id is not None:
            feed_options["partitionKeyRangeId"] = partition_key_range_id
        partition_key = kwargs.pop("partitionKey", None)
        if partition_key is not None:
            feed_options["partitionKey"] = self._set_partition_key(partition_key)
        if is_start_from_beginning is not None:
            feed_options["isStartFromBeginning"] = is_start_from_beginning
        if max_item_count is not None:
            feed_options["maxItemCount"] = max_item_count
        if continuation is not None:
            feed_options["continuation"] = continuation

        if hasattr(response_hook, "clear"):
            response_hook.clear()

        result = self.client_connection.QueryItemsChangeFeed(
            self.container_link, options=feed_options, response_hook=response_hook, **kwargs
        )
        if response_hook:
            response_hook(self.client_connection.last_response_headers, result)
        return result

    @distributed_trace_async
    async def upsert_item(
            self,
            body,  # type: Dict[str, Any]
            pre_trigger_include=None,  # type: Optional[str]
            post_trigger_include=None,  # type: Optional[str]
            **kwargs  # type: Any
<<<<<<< HEAD
    ):
        # type: (...) -> Dict[str, Any]
=======
    ) -> Dict[str, Any]:
>>>>>>> 21e367a1
        """Insert or update the specified item.

        If the item already exists in the container, it is replaced. If the item
        does not already exist, it is inserted.

        :param body: A dict-like object representing the item to update or insert.
        :param pre_trigger_include: trigger id to be used as pre operation trigger.
        :param post_trigger_include: trigger id to be used as post operation trigger.
        :keyword str session_token: Token for use with Session consistency.
        :keyword dict[str,str] initial_headers: Initial headers to be sent as part of the request.
        :keyword str etag: An ETag value, or the wildcard character (*). Used to check if the resource
            has changed, and act according to the condition specified by the `match_condition` parameter.
        :keyword ~azure.core.MatchConditions match_condition: The match condition to use upon the etag.
        :keyword Callable response_hook: A callable invoked with the response metadata.
        :returns: A dict representing the upserted item.
        :raises ~azure.cosmos.exceptions.CosmosHttpResponseError: The given item could not be upserted.
        :rtype: dict[str, Any]
        """
        request_options = _build_options(kwargs)
        response_hook = kwargs.pop('response_hook', None)
        request_options["disableIdGeneration"] = True
        if pre_trigger_include is not None:
            request_options["preTriggerInclude"] = pre_trigger_include
        if post_trigger_include is not None:
            request_options["postTriggerInclude"] = post_trigger_include

        result = await self.client_connection.UpsertItem(
            database_or_container_link=self.container_link,
            document=body,
            options=request_options,
            **kwargs
        )
        if response_hook:
            response_hook(self.client_connection.last_response_headers, result)
        return result

    @distributed_trace_async
    async def replace_item(
            self,
            item,  # type: Union[str, Dict[str, Any]]
            body,  # type: Dict[str, Any]
            pre_trigger_include=None,  # type: Optional[str]
            post_trigger_include=None,  # type: Optional[str]
            **kwargs  # type: Any
<<<<<<< HEAD
    ):
        # type: (...) -> Dict[str, Any]
=======
    ) -> Dict[str, Any]:
>>>>>>> 21e367a1
        """Replaces the specified item if it exists in the container.

        If the item does not already exist in the container, an exception is raised.

        :param item: The ID (name) or dict representing item to be replaced.
        :param body: A dict-like object representing the item to replace.
        :param pre_trigger_include: trigger id to be used as pre operation trigger.
        :param post_trigger_include: trigger id to be used as post operation trigger.
        :keyword str session_token: Token for use with Session consistency.
        :keyword dict[str,str] initial_headers: Initial headers to be sent as part of the request.
        :keyword str etag: An ETag value, or the wildcard character (*). Used to check if the resource
            has changed, and act according to the condition specified by the `match_condition` parameter.
        :keyword ~azure.core.MatchConditions match_condition: The match condition to use upon the etag.
        :keyword Callable response_hook: A callable invoked with the response metadata.
        :returns: A dict representing the item after replace went through.
        :raises ~azure.cosmos.exceptions.CosmosHttpResponseError: The replace failed or the item with
            given id does not exist.
        :rtype: dict[str, Any]
        """
        item_link = self._get_document_link(item)
        request_options = _build_options(kwargs)
        response_hook = kwargs.pop('response_hook', None)
        request_options["disableIdGeneration"] = True
        if pre_trigger_include is not None:
            request_options["preTriggerInclude"] = pre_trigger_include
        if post_trigger_include is not None:
            request_options["postTriggerInclude"] = post_trigger_include

        result = await self.client_connection.ReplaceItem(
            document_link=item_link, new_document=body, options=request_options, **kwargs
        )
        if response_hook:
            response_hook(self.client_connection.last_response_headers, result)
        return result

    @distributed_trace_async
    async def delete_item(
            self,
            item,  # type: Union[str, Dict[str, Any]]
            partition_key,  # type: Any
            pre_trigger_include=None,  # type: Optional[str]
            post_trigger_include=None,  # type: Optional[str]
            **kwargs  # type: Any
<<<<<<< HEAD
    ):
        # type: (...) -> None
=======
    ) -> None:
>>>>>>> 21e367a1
        """Delete the specified item from the container.

        If the item does not already exist in the container, an exception is raised.

        :param item: The ID (name) or dict representing item to be deleted.
        :param partition_key: Specifies the partition key value for the item.
        :param pre_trigger_include: trigger id to be used as pre operation trigger.
        :param post_trigger_include: trigger id to be used as post operation trigger.
        :keyword str session_token: Token for use with Session consistency.
        :keyword dict[str,str] initial_headers: Initial headers to be sent as part of the request.
        :keyword str etag: An ETag value, or the wildcard character (*). Used to check if the resource
            has changed, and act according to the condition specified by the `match_condition` parameter.
        :keyword ~azure.core.MatchConditions match_condition: The match condition to use upon the etag.
        :keyword Callable response_hook: A callable invoked with the response metadata.
        :raises ~azure.cosmos.exceptions.CosmosHttpResponseError: The item wasn't deleted successfully.
        :raises ~azure.cosmos.exceptions.CosmosResourceNotFoundError: The item does not exist in the container.
        :rtype: None
        """
        request_options = _build_options(kwargs)
        response_hook = kwargs.pop('response_hook', None)
        request_options["partitionKey"] = self._set_partition_key(partition_key)
        if pre_trigger_include is not None:
            request_options["preTriggerInclude"] = pre_trigger_include
        if post_trigger_include is not None:
            request_options["postTriggerInclude"] = post_trigger_include

        document_link = self._get_document_link(item)
        result = await self.client_connection.DeleteItem(document_link=document_link, options=request_options, **kwargs)
        if response_hook:
            response_hook(self.client_connection.last_response_headers, result)

    @distributed_trace_async
    async def read_offer(self, **kwargs):
        # type: (Any) -> ThroughputProperties
        """Read the ThroughputProperties object for this container.

        If no ThroughputProperties already exist for the container, an exception is raised.

        :keyword Callable response_hook: A callable invoked with the response metadata.
        :returns: ThroughputProperties for the container.
        :raises ~azure.cosmos.exceptions.CosmosHttpResponseError: No throughput properties exists for the container or
            the throughput properties could not be retrieved.
        :rtype: ~azure.cosmos.ThroughputProperties
        """
        warnings.warn(
            "read_offer is a deprecated method name, use read_throughput instead",
            DeprecationWarning
        )
        return await self.read_throughput(**kwargs)

    @distributed_trace_async
    async def read_throughput(self, **kwargs):
        # type: (Any) -> ThroughputProperties
        """Read the ThroughputProperties object for this container.

        If no ThroughputProperties already exist for the container, an exception is raised.

        :keyword Callable response_hook: A callable invoked with the response metadata.
        :returns: ThroughputProperties for the container.
        :raises ~azure.cosmos.exceptions.CosmosHttpResponseError: No throughput properties exists for the container or
            the throughput properties could not be retrieved.
        :rtype: ~azure.cosmos.ThroughputProperties
        """
        response_hook = kwargs.pop('response_hook', None)
        properties = await self._get_properties()
        link = properties["_self"]
        query_spec = {
            "query": "SELECT * FROM root r WHERE r.resource=@link",
            "parameters": [{"name": "@link", "value": link}],
        }
        throughput_properties = [throughput async for throughput in
                                 self.client_connection.QueryOffers(query_spec, **kwargs)]
        if len(throughput_properties) == 0:
            raise CosmosResourceNotFoundError(
                status_code=StatusCodes.NOT_FOUND,
                message="Could not find ThroughputProperties for container " + self.container_link)

        if response_hook:
            response_hook(self.client_connection.last_response_headers, throughput_properties)

        return ThroughputProperties(
            offer_throughput=throughput_properties[0]["content"]["offerThroughput"],
            properties=throughput_properties[0])

    @distributed_trace_async
    async def replace_throughput(self, throughput, **kwargs):
        # type: (int, Any) -> ThroughputProperties
        """Replace the container's throughput.

        If no ThroughputProperties already exist for the container, an exception is raised.

        :param throughput: The throughput to be set (an integer).
        :keyword Callable response_hook: A callable invoked with the response metadata.
        :returns: ThroughputProperties for the container, updated with new throughput.
        :raises ~azure.cosmos.exceptions.CosmosHttpResponseError: No throughput properties exist for the container
            or the throughput properties could not be updated.
        :rtype: ~azure.cosmos.ThroughputProperties
        """
        response_hook = kwargs.pop('response_hook', None)
        properties = await self._get_properties()
        link = properties["_self"]
        query_spec = {
            "query": "SELECT * FROM root r WHERE r.resource=@link",
            "parameters": [{"name": "@link", "value": link}],
        }
        throughput_properties = [throughput async for throughput in
                                 self.client_connection.QueryOffers(query_spec, **kwargs)]
        if len(throughput_properties) == 0:
            raise CosmosResourceNotFoundError(
                status_code=StatusCodes.NOT_FOUND,
                message="Could not find ThroughputProperties for container " + self.container_link)

        new_throughput_properties = throughput_properties[0].copy()
        new_throughput_properties["content"]["offerThroughput"] = throughput
        data = await self.client_connection.ReplaceOffer(offer_link=throughput_properties[0]["_self"],
                                                         offer=throughput_properties[0], **kwargs)
        if response_hook:
            response_hook(self.client_connection.last_response_headers, data)

        return ThroughputProperties(offer_throughput=data["content"]["offerThroughput"], properties=data)

    @distributed_trace
    def list_conflicts(self, max_item_count=None, **kwargs):
        # type: (Optional[int], Any) -> AsyncItemPaged[Dict[str, Any]]
        """List all the conflicts in the container.

        :param max_item_count: Max number of items to be returned in the enumeration operation.
        :keyword Callable response_hook: A callable invoked with the response metadata.
        :returns: An AsyncItemPaged of conflicts (dicts).
        :rtype: AsyncItemPaged[Dict[str, Any]]
        """
        feed_options = _build_options(kwargs)
        response_hook = kwargs.pop('response_hook', None)
        if max_item_count is not None:
            feed_options["maxItemCount"] = max_item_count

        result = self.client_connection.ReadConflicts(
            collection_link=self.container_link, feed_options=feed_options, **kwargs
        )
        if response_hook:
            response_hook(self.client_connection.last_response_headers, result)
        return result

    @distributed_trace
    def query_conflicts(
            self,
            query,  # type: str
            parameters=None,  # type: Optional[List[Dict[str, Any]]]
            partition_key=None,  # type: Optional[Any]
            max_item_count=None,  # type: Optional[int]
            **kwargs  # type: Any
<<<<<<< HEAD
    ):
        # type: (...) -> AsyncItemPaged[Dict[str, Any]]
=======
    ) -> AsyncItemPaged[Dict[str, Any]]:
>>>>>>> 21e367a1
        """Return all conflicts matching a given `query`.

        :param query: The Azure Cosmos DB SQL query to execute.
        :param parameters: Optional array of parameters to the query. Ignored if no query is provided.
        :param partition_key: Specifies the partition key value for the item. If none is passed in, a
            cross partition query will be executed.
        :param max_item_count: Max number of items to be returned in the enumeration operation.
        :keyword Callable response_hook: A callable invoked with the response metadata.
        :returns: An AsyncItemPaged of conflicts (dicts).
        :rtype: AsyncItemPaged[Dict[str, Any]]
        """
        feed_options = _build_options(kwargs)
        response_hook = kwargs.pop('response_hook', None)
        if max_item_count is not None:
            feed_options["maxItemCount"] = max_item_count
        if partition_key is not None:
            feed_options["partitionKey"] = self._set_partition_key(partition_key)
        else:
            feed_options["enableCrossPartitionQuery"] = True

        result = self.client_connection.QueryConflicts(
            collection_link=self.container_link,
            query=query if parameters is None else dict(query=query, parameters=parameters),
            options=feed_options,
            **kwargs
        )
        if response_hook:
            response_hook(self.client_connection.last_response_headers, result)
        return result

    @distributed_trace_async
    async def read_conflict(
            self,
            conflict,  # type: Union[str, Dict[str, Any]]
            partition_key,  # type: Any
            **kwargs  # type: Any
<<<<<<< HEAD
    ):
        # type: (Union[str, Dict[str, Any]], Any, Any) -> Dict[str, Any]
=======
    ) -> Dict[str, Any]:
>>>>>>> 21e367a1
        """Get the conflict identified by `conflict`.

        :param conflict: The ID (name) or dict representing the conflict to retrieve.
        :param partition_key: Partition key for the conflict to retrieve.
        :keyword Callable response_hook: A callable invoked with the response metadata.
        :returns: A dict representing the retrieved conflict.
        :raises ~azure.cosmos.exceptions.CosmosHttpResponseError: The given conflict couldn't be retrieved.
        :rtype: dict[str, Any]
        """
        request_options = _build_options(kwargs)
        response_hook = kwargs.pop('response_hook', None)
        request_options["partitionKey"] = self._set_partition_key(partition_key)
        result = await self.client_connection.ReadConflict(
            conflict_link=self._get_conflict_link(conflict), options=request_options, **kwargs
        )
        if response_hook:
            response_hook(self.client_connection.last_response_headers, result)
        return result

    @distributed_trace_async
    async def delete_conflict(
            self,
            conflict,  # type: Union[str, Dict[str, Any]]
            partition_key,  # type: Any
            **kwargs  # type: Any
<<<<<<< HEAD
    ):
        # type: (Union[str, Dict[str, Any]], Any, Any) -> None
=======
    ) -> None:
>>>>>>> 21e367a1
        """Delete a specified conflict from the container.

        If the conflict does not already exist in the container, an exception is raised.

        :param conflict: The ID (name) or dict representing the conflict to be deleted.
        :param partition_key: Partition key for the conflict to delete.
        :keyword Callable response_hook: A callable invoked with the response metadata.
        :raises ~azure.cosmos.exceptions.CosmosHttpResponseError: The conflict wasn't deleted successfully.
        :raises ~azure.cosmos.exceptions.CosmosResourceNotFoundError: The conflict does not exist in the container.
        :rtype: None
        """
        request_options = _build_options(kwargs)
        response_hook = kwargs.pop('response_hook', None)
        request_options["partitionKey"] = self._set_partition_key(partition_key)
        result = await self.client_connection.DeleteConflict(
            conflict_link=self._get_conflict_link(conflict), options=request_options, **kwargs
        )
        if response_hook:
            response_hook(self.client_connection.last_response_headers, result)<|MERGE_RESOLUTION|>--- conflicted
+++ resolved
@@ -22,12 +22,8 @@
 """Create, read, update and delete items in the Azure Cosmos DB SQL API service.
 """
 
-<<<<<<< HEAD
 import warnings
-from typing import Any, Dict, List, Optional, Union, cast
-=======
 from typing import Any, Dict, List, Optional, Union, cast, Awaitable
->>>>>>> 21e367a1
 from azure.core.async_paging import AsyncItemPaged
 
 from azure.core.tracing.decorator import distributed_trace  # pylint: disable=unused-import
@@ -123,12 +119,7 @@
             populate_partition_key_range_statistics=None,  # type: Optional[bool]
             populate_quota_info=None,  # type: Optional[bool]
             **kwargs  # type: Any
-<<<<<<< HEAD
-    ):
-        # type: (...) -> Dict[str, Any]
-=======
     ) -> Dict[str, Any]:
->>>>>>> 21e367a1
         """Read the container properties.
 
         :param populate_partition_key_range_statistics: Enable returning partition key
@@ -164,12 +155,7 @@
             self,
             body,  # type: Dict[str, Any]
             **kwargs  # type: Any
-<<<<<<< HEAD
-    ):
-        # type: (...) -> Dict[str, Any]
-=======
     ) -> Dict[str, Any]:
->>>>>>> 21e367a1
         """Create an item in the container.
 
         To update or replace an existing item, use the
@@ -217,12 +203,7 @@
             item,  # type: Union[str, Dict[str, Any]]
             partition_key,  # type: Any
             **kwargs  # type: Any
-<<<<<<< HEAD
-    ):
-        # type: (...) -> Dict[str, Any]
-=======
     ) -> Dict[str, Any]:
->>>>>>> 21e367a1
         """Get the item identified by `item`.
 
         :param item: The ID (name) or dict representing item to retrieve.
@@ -268,12 +249,7 @@
             self,
             max_item_count=None,  # type: Optional[int]
             **kwargs  # type: Any
-<<<<<<< HEAD
-    ):
-        # type: (...) -> AsyncItemPaged[Dict[str, Any]]
-=======
     ) -> AsyncItemPaged[Dict[str, Any]]:
->>>>>>> 21e367a1
         """List all the items in the container.
 
         :param max_item_count: Max number of items to be returned in the enumeration operation.
@@ -317,12 +293,7 @@
             enable_scan_in_query=None,  # type: Optional[bool]
             populate_query_metrics=None,  # type: Optional[bool]
             **kwargs  # type: Any
-<<<<<<< HEAD
-    ):
-        # type: (...) -> AsyncItemPaged[Dict[str, Any]]
-=======
     ) -> AsyncItemPaged[Dict[str, Any]]:
->>>>>>> 21e367a1
         """Return all results matching the given `query`.
 
         You can use any value for the container name in the FROM clause, but
@@ -409,12 +380,7 @@
             continuation=None,  # type: Optional[str]
             max_item_count=None,  # type: Optional[int]
             **kwargs  # type: Any
-<<<<<<< HEAD
-    ):
-        # type: (...) -> AsyncItemPaged[Dict[str, Any]]
-=======
     ) -> AsyncItemPaged[Dict[str, Any]]:
->>>>>>> 21e367a1
         """Get a sorted list of items that were changed, in the order in which they were modified.
 
         :param partition_key_range_id: ChangeFeed requests can be executed against specific partition key ranges.
@@ -459,12 +425,7 @@
             pre_trigger_include=None,  # type: Optional[str]
             post_trigger_include=None,  # type: Optional[str]
             **kwargs  # type: Any
-<<<<<<< HEAD
-    ):
-        # type: (...) -> Dict[str, Any]
-=======
     ) -> Dict[str, Any]:
->>>>>>> 21e367a1
         """Insert or update the specified item.
 
         If the item already exists in the container, it is replaced. If the item
@@ -509,12 +470,7 @@
             pre_trigger_include=None,  # type: Optional[str]
             post_trigger_include=None,  # type: Optional[str]
             **kwargs  # type: Any
-<<<<<<< HEAD
-    ):
-        # type: (...) -> Dict[str, Any]
-=======
     ) -> Dict[str, Any]:
->>>>>>> 21e367a1
         """Replaces the specified item if it exists in the container.
 
         If the item does not already exist in the container, an exception is raised.
@@ -558,12 +514,7 @@
             pre_trigger_include=None,  # type: Optional[str]
             post_trigger_include=None,  # type: Optional[str]
             **kwargs  # type: Any
-<<<<<<< HEAD
-    ):
-        # type: (...) -> None
-=======
     ) -> None:
->>>>>>> 21e367a1
         """Delete the specified item from the container.
 
         If the item does not already exist in the container, an exception is raised.
@@ -715,12 +666,7 @@
             partition_key=None,  # type: Optional[Any]
             max_item_count=None,  # type: Optional[int]
             **kwargs  # type: Any
-<<<<<<< HEAD
-    ):
-        # type: (...) -> AsyncItemPaged[Dict[str, Any]]
-=======
     ) -> AsyncItemPaged[Dict[str, Any]]:
->>>>>>> 21e367a1
         """Return all conflicts matching a given `query`.
 
         :param query: The Azure Cosmos DB SQL query to execute.
@@ -757,12 +703,7 @@
             conflict,  # type: Union[str, Dict[str, Any]]
             partition_key,  # type: Any
             **kwargs  # type: Any
-<<<<<<< HEAD
-    ):
-        # type: (Union[str, Dict[str, Any]], Any, Any) -> Dict[str, Any]
-=======
     ) -> Dict[str, Any]:
->>>>>>> 21e367a1
         """Get the conflict identified by `conflict`.
 
         :param conflict: The ID (name) or dict representing the conflict to retrieve.
@@ -788,12 +729,7 @@
             conflict,  # type: Union[str, Dict[str, Any]]
             partition_key,  # type: Any
             **kwargs  # type: Any
-<<<<<<< HEAD
-    ):
-        # type: (Union[str, Dict[str, Any]], Any, Any) -> None
-=======
     ) -> None:
->>>>>>> 21e367a1
         """Delete a specified conflict from the container.
 
         If the conflict does not already exist in the container, an exception is raised.
