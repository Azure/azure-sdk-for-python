--- conflicted
+++ resolved
@@ -462,12 +462,8 @@
         """
         request_options = _build_options(kwargs)
         response_hook = kwargs.pop('response_hook', None)
-<<<<<<< HEAD
-        request_options["disableIdGeneration"] = True
+        request_options["disableAutomaticIdGeneration"] = True
         pre_trigger_include = kwargs.pop('pre_trigger_include', None)
-=======
-        request_options["disableAutomaticIdGeneration"] = True
->>>>>>> 2d0c24cd
         if pre_trigger_include is not None:
             request_options["preTriggerInclude"] = pre_trigger_include
         post_trigger_include = kwargs.pop('post_trigger_include', None)
@@ -516,12 +512,8 @@
         item_link = self._get_document_link(item)
         request_options = _build_options(kwargs)
         response_hook = kwargs.pop('response_hook', None)
-<<<<<<< HEAD
-        request_options["disableIdGeneration"] = True
+        request_options["disableAutomaticIdGeneration"] = True
         pre_trigger_include = kwargs.pop('pre_trigger_include', None)
-=======
-        request_options["disableAutomaticIdGeneration"] = True
->>>>>>> 2d0c24cd
         if pre_trigger_include is not None:
             request_options["preTriggerInclude"] = pre_trigger_include
         post_trigger_include = kwargs.pop('post_trigger_include', None)
