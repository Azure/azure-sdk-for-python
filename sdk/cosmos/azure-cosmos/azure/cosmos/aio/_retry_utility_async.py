# The MIT License (MIT)
# Copyright (c) 2021 Microsoft Corporation

# Permission is hereby granted, free of charge, to any person obtaining a copy
# of this software and associated documentation files (the "Software"), to deal
# in the Software without restriction, including without limitation the rights
# to use, copy, modify, merge, publish, distribute, sublicense, and/or sell
# copies of the Software, and to permit persons to whom the Software is
# furnished to do so, subject to the following conditions:

# The above copyright notice and this permission notice shall be included in all
# copies or substantial portions of the Software.

# THE SOFTWARE IS PROVIDED "AS IS", WITHOUT WARRANTY OF ANY KIND, EXPRESS OR
# IMPLIED, INCLUDING BUT NOT LIMITED TO THE WARRANTIES OF MERCHANTABILITY,
# FITNESS FOR A PARTICULAR PURPOSE AND NONINFRINGEMENT. IN NO EVENT SHALL THE
# AUTHORS OR COPYRIGHT HOLDERS BE LIABLE FOR ANY CLAIM, DAMAGES OR OTHER
# LIABILITY, WHETHER IN AN ACTION OF CONTRACT, TORT OR OTHERWISE, ARISING FROM,
# OUT OF OR IN CONNECTION WITH THE SOFTWARE OR THE USE OR OTHER DEALINGS IN THE
# SOFTWARE.

"""Internal methods for executing functions in the Azure Cosmos database service.
"""
import asyncio  # pylint: disable=do-not-import-asyncio
import json
import time
import logging

import requests
from azure.core.exceptions import (AzureError, ClientAuthenticationError, ServiceRequestError,
                                   ServiceResponseError)
from azure.core.pipeline.policies import AsyncRetryPolicy

from .. import _default_retry_policy, _health_check_retry_policy
from .. import _endpoint_discovery_retry_policy
from .. import _gone_retry_policy
from .. import _resource_throttle_retry_policy
from .. import _service_response_retry_policy, _service_request_retry_policy
from .. import _session_retry_policy
from .. import _timeout_failover_retry_policy
from .. import exceptions
from .._constants import _Constants
from .._container_recreate_retry_policy import ContainerRecreateRetryPolicy
from .._retry_utility import (_configure_timeout, _has_read_retryable_headers,
                              _handle_service_response_retries, _handle_service_request_retries,
                              _has_database_account_header)
from ..exceptions import CosmosHttpResponseError
from ..http_constants import HttpHeaders, StatusCodes, SubStatusCodes
from .._cosmos_http_logging_policy import _log_diagnostics_error


# pylint: disable=protected-access, disable=too-many-lines, disable=too-many-statements, disable=too-many-branches

# args [0] is the request object
# args [1] is the connection policy
# args [2] is the pipeline client
# args [3] is the http request
async def ExecuteAsync(client, global_endpoint_manager, function, *args, **kwargs): # pylint: disable=too-many-locals
    """Executes the function with passed parameters applying all retry policies

    :param object client:
        Document client instance
    :param object global_endpoint_manager:
        Instance of _GlobalEndpointManager class
    :param function function:
        Function to be called wrapped with retries
    :param list args:
    :returns: the result of running the passed in function as a (result, headers) tuple
    :rtype: tuple of (dict, dict)
    """
    timeout = kwargs.get('timeout')
    operation_start_time = kwargs.get(_Constants.OperationStartTime, time.time())

    # Track the last error for chaining
    last_error = None

    pk_range_wrapper = None
    if args and global_endpoint_manager.is_circuit_breaker_applicable(args[0]):
        pk_range_wrapper = await global_endpoint_manager.create_pk_range_wrapper(args[0])
    # instantiate all retry policies here to be applied for each request execution
    endpointDiscovery_retry_policy = _endpoint_discovery_retry_policy.EndpointDiscoveryRetryPolicy(
        client.connection_policy, global_endpoint_manager, *args
    )
    health_check_retry_policy = _health_check_retry_policy.HealthCheckRetryPolicy(
        client.connection_policy,
        *args
    )
    resourceThrottle_retry_policy = _resource_throttle_retry_policy.ResourceThrottleRetryPolicy(
        client.connection_policy.RetryOptions.MaxRetryAttemptCount,
        client.connection_policy.RetryOptions.FixedRetryIntervalInMilliseconds,
        client.connection_policy.RetryOptions.MaxWaitTimeInSeconds,
    )
    defaultRetry_policy = _default_retry_policy.DefaultRetryPolicy(*args)

    sessionRetry_policy = _session_retry_policy._SessionRetryPolicy(
        client.connection_policy.EnableEndpointDiscovery, global_endpoint_manager, pk_range_wrapper, *args
    )
    partition_key_range_gone_retry_policy = _gone_retry_policy.PartitionKeyRangeGoneRetryPolicy(client, *args)
    timeout_failover_retry_policy = _timeout_failover_retry_policy._TimeoutFailoverRetryPolicy(
        client.connection_policy, global_endpoint_manager, pk_range_wrapper, *args
    )
    service_response_retry_policy = _service_response_retry_policy.ServiceResponseRetryPolicy(
        client.connection_policy, global_endpoint_manager, pk_range_wrapper, *args,
    )
    service_request_retry_policy = _service_request_retry_policy.ServiceRequestRetryPolicy(
        client.connection_policy, global_endpoint_manager, pk_range_wrapper, *args,
    )
    # Get Logger
    logger = kwargs.get("logger", logging.getLogger("azure.cosmos._retry_utility_async"))
    # HttpRequest we would need to modify for Container Recreate Retry Policy
    request = None
    if args and len(args) > 3:
        # Reference HttpRequest instance in args
        request = args[3]
        container_recreate_retry_policy = ContainerRecreateRetryPolicy(
            client, client._container_properties_cache, request, *args)
    else:
        container_recreate_retry_policy = ContainerRecreateRetryPolicy(
            client, client._container_properties_cache, None, *args)

    while True:
        start_time = time.time()
        # Check timeout before executing function
        if timeout:
            elapsed = time.time() - operation_start_time
            if elapsed >= timeout:
                raise exceptions.CosmosClientTimeoutError(error=last_error)
        try:
            if args:
                result = await ExecuteFunctionAsync(function, global_endpoint_manager, *args, **kwargs)
                await global_endpoint_manager.record_success(args[0])
            else:
                result = await ExecuteFunctionAsync(function, *args, **kwargs)
                # Check timeout after successful execution
                if timeout:
                    elapsed = time.time() - operation_start_time
                    if elapsed >= timeout:
                        raise exceptions.CosmosClientTimeoutError(error=last_error)
            if not client.last_response_headers:
                client.last_response_headers = {}

            # setting the throttle related response headers before returning the result
            client.last_response_headers[
                HttpHeaders.ThrottleRetryCount
            ] = resourceThrottle_retry_policy.current_retry_attempt_count
            client.last_response_headers[
                HttpHeaders.ThrottleRetryWaitTimeInMs
            ] = resourceThrottle_retry_policy.cumulative_wait_time_in_milliseconds
            # TODO: It is better to raise Exceptions manually in the method related to the request,
            #  a rework of retry would be needed to be able to retry exceptions raised that way.
            #  for now raising a manual exception here should allow it to be retried.
            # If container does not have throughput, results will return empty list.
            # We manually raise a 404. We raise it here, so we can handle it in retry utilities.
            if result and isinstance(result[0], dict) and 'Offers' in result[0] and not result[0]['Offers'] \
                    and request.method == 'POST':
                # Grab the link used for getting throughput properties to add to message.
                link = json.loads(request.body)["parameters"][0]["value"]
                response = exceptions._InternalCosmosException(status_code=StatusCodes.NOT_FOUND,
                                                               headers={HttpHeaders.SubStatus:
                                                                     SubStatusCodes.THROUGHPUT_OFFER_NOT_FOUND})
                e_offer = exceptions.CosmosResourceNotFoundError(
                    status_code=StatusCodes.NOT_FOUND,
                    message="Could not find ThroughputProperties for container " + link,
                    response=response)

                response_headers = result[1] if len(result) > 1 else {}
                logger_attributes = {
                    "duration": time.time() - start_time,
                    "verb": request.method,
                    "status_code": e_offer.status_code,
                    "sub_status_code": e_offer.sub_status,
                }
                _log_diagnostics_error(client._enable_diagnostics_logging, request, response_headers, e_offer,
                                       logger_attributes, global_endpoint_manager, logger=logger)
                raise e_offer

            return result
<<<<<<< HEAD
        except (exceptions.CosmosHttpResponseError, ServiceRequestError, ServiceResponseError) as e:
            # Store the last error
            last_error = e
            if isinstance(e, exceptions.CosmosHttpResponseError):
                if request:
                    # update session token for relevant operations
                    client._UpdateSessionIfRequired(request.headers, {}, e.headers)
                if request and _has_database_account_header(request.headers):
                    retry_policy = database_account_retry_policy
                elif e.status_code == StatusCodes.FORBIDDEN and e.sub_status in \
                        [SubStatusCodes.DATABASE_ACCOUNT_NOT_FOUND, SubStatusCodes.WRITE_FORBIDDEN]:
                    retry_policy = endpointDiscovery_retry_policy
                elif e.status_code == StatusCodes.TOO_MANY_REQUESTS:
                    retry_policy = resourceThrottle_retry_policy
                elif (
                    e.status_code == StatusCodes.NOT_FOUND
                    and e.sub_status
                    and e.sub_status == SubStatusCodes.READ_SESSION_NOTAVAILABLE
                ):
                    retry_policy = sessionRetry_policy
                elif exceptions._partition_range_is_gone(e):
                    retry_policy = partition_key_range_gone_retry_policy
                elif exceptions._container_recreate_exception(e):
                    retry_policy = container_recreate_retry_policy
                    # Before we retry if retry policy is container recreate, we need refresh the cache of the
                    # container properties and pass in the new RID in the headers.
                    await client._refresh_container_properties_cache(retry_policy.container_link)
                    if e.sub_status != SubStatusCodes.COLLECTION_RID_MISMATCH and retry_policy.check_if_rid_different(
                          retry_policy.container_link, client._container_properties_cache, retry_policy.container_rid):
                        retry_policy.refresh_container_properties_cache = False
                    else:
                        cached_container = client._container_properties_cache[retry_policy.container_link]
                        # If partition key value was previously extracted from the document definition
                        # reattempt to extract partition key with updated partition key definition
                        if retry_policy.should_extract_partition_key(cached_container):
                            new_partition_key = await retry_policy._extract_partition_key_async(
                                client, container_cache=cached_container, body=request.body
                            )
                            request.headers[HttpHeaders.PartitionKey] = new_partition_key
                        # If getting throughput, we have to replace the container link received from stale cache
                        # with refreshed cache
                        if retry_policy.should_update_throughput_link(request.body, cached_container):
                            new_body = retry_policy._update_throughput_link(request.body)
                            request.body = new_body

                        retry_policy.container_rid = cached_container["_rid"]
                        request.headers[retry_policy._intended_headers] = retry_policy.container_rid
                elif e.status_code == StatusCodes.REQUEST_TIMEOUT or e.status_code >= StatusCodes.INTERNAL_SERVER_ERROR:
                    # record the failure for circuit breaker tracking
                    if args:
                        await global_endpoint_manager.record_failure(args[0])
                    retry_policy = timeout_failover_retry_policy
=======
        except exceptions.CosmosHttpResponseError as e:
            if request:
                # update session token for relevant operations
                client._UpdateSessionIfRequired(request.headers, {}, e.headers)
            if request and _has_database_account_header(request.headers):
                retry_policy = health_check_retry_policy
            elif e.status_code == StatusCodes.FORBIDDEN and e.sub_status in \
                    [SubStatusCodes.DATABASE_ACCOUNT_NOT_FOUND, SubStatusCodes.WRITE_FORBIDDEN]:
                retry_policy = endpointDiscovery_retry_policy
            elif e.status_code == StatusCodes.TOO_MANY_REQUESTS:
                retry_policy = resourceThrottle_retry_policy
            elif (
                e.status_code == StatusCodes.NOT_FOUND
                and e.sub_status
                and e.sub_status == SubStatusCodes.READ_SESSION_NOTAVAILABLE
            ):
                retry_policy = sessionRetry_policy
            elif exceptions._partition_range_is_gone(e):
                retry_policy = partition_key_range_gone_retry_policy
            elif exceptions._container_recreate_exception(e):
                retry_policy = container_recreate_retry_policy
                # Before we retry if retry policy is container recreate, we need refresh the cache of the
                # container properties and pass in the new RID in the headers.
                await client._refresh_container_properties_cache(retry_policy.container_link)
                if e.sub_status != SubStatusCodes.COLLECTION_RID_MISMATCH and retry_policy.check_if_rid_different(
                        retry_policy.container_link, client._container_properties_cache, retry_policy.container_rid):
                    retry_policy.refresh_container_properties_cache = False
>>>>>>> 48e69659
                else:
                    retry_policy = defaultRetry_policy

<<<<<<< HEAD
                # If none of the retry policies applies or there is no retry needed, set the
                # throttle related response headers and re-throw the exception back arg[0]
                # is the request. It needs to be modified for write forbidden exception
                if not retry_policy.ShouldRetry(e):
                    if not client.last_response_headers:
                        client.last_response_headers = {}
                    client.last_response_headers[
                        HttpHeaders.ThrottleRetryCount
                    ] = resourceThrottle_retry_policy.current_retry_attempt_count
                    client.last_response_headers[
                        HttpHeaders.ThrottleRetryWaitTimeInMs
                    ] = resourceThrottle_retry_policy.cumulative_wait_time_in_milliseconds
                    if args and args[0].should_clear_session_token_on_session_read_failure and client.session:
                        client.session.clear_session_token(client.last_response_headers)
                    raise

                # Check timeout only before retrying
                if timeout:
                   elapsed = time.time() - operation_start_time
                   if elapsed >= timeout:
                      raise exceptions.CosmosClientTimeoutError(error=last_error)
                # Wait for retry_after_in_milliseconds time before the next retry
                await asyncio.sleep(retry_policy.retry_after_in_milliseconds / 1000.0)


            elif isinstance(e, ServiceRequestError):
                if request and _has_database_account_header(request.headers):
                    if not database_account_retry_policy.ShouldRetry(e):
                        raise e
                else:
                    _handle_service_request_retries(client, service_request_retry_policy, e, *args)

            elif isinstance(e, ServiceResponseError):
                if request and _has_database_account_header(request.headers):
                    if not database_account_retry_policy.ShouldRetry(e):
                        raise e
                else:
                    try:
                        # pylint: disable=networking-import-outside-azure-core-transport
                        from aiohttp.client_exceptions import (
                            ClientConnectionError)
                        if isinstance(e.inner_exception, ClientConnectionError):
                            _handle_service_request_retries(client, service_request_retry_policy, e, *args)
                        else:
                            if args:
                                await global_endpoint_manager.record_failure(args[0])
                            _handle_service_response_retries(request, client, service_response_retry_policy, e, *args)
                    # in case customer is not using aiohttp
                    except ImportError:
=======
            # Wait for retry_after_in_milliseconds time before the next retry
            await asyncio.sleep(retry_policy.retry_after_in_milliseconds / 1000.0)
            if client_timeout:
                kwargs['timeout'] = client_timeout - (time.time() - start_time)
                if kwargs['timeout'] <= 0:
                    raise exceptions.CosmosClientTimeoutError()

        except ServiceRequestError as e:
            if request and _has_database_account_header(request.headers):
                if not health_check_retry_policy.ShouldRetry(e):
                    raise e
            else:
                _handle_service_request_retries(client, service_request_retry_policy, e, *args)

        except ServiceResponseError as e:
            if request and _has_database_account_header(request.headers):
                if not health_check_retry_policy.ShouldRetry(e):
                    raise e
            else:
                try:
                    # pylint: disable=networking-import-outside-azure-core-transport
                    from aiohttp.client_exceptions import (
                        ClientConnectionError)
                    if isinstance(e.inner_exception, ClientConnectionError):
                        _handle_service_request_retries(client, service_request_retry_policy, e, *args)
                    else:
>>>>>>> 48e69659
                        if args:
                            await global_endpoint_manager.record_failure(args[0])
                        _handle_service_response_retries(request, client, service_response_retry_policy, e, *args)


async def ExecuteFunctionAsync(function, *args, **kwargs):
    """Stub method so that it can be used for mocking purposes as well.
    :param Callable function: the function to execute.
    :param list args: the explicit arguments for the function.
    :returns: the result of executing the function with the passed in arguments
    :rtype: tuple(dict, dict)
    """
    return await function(*args, **kwargs)


class _ConnectionRetryPolicy(AsyncRetryPolicy):

    def __init__(self, **kwargs):
        clean_kwargs = {k: v for k, v in kwargs.items() if v is not None}
        super(_ConnectionRetryPolicy, self).__init__(**clean_kwargs)

    async def send(self, request):
        """Sends the PipelineRequest object to the next policy. Uses retry settings if necessary.
        Also enforces an absolute client-side timeout that spans multiple retry attempts.

        :param request: The PipelineRequest object
        :type request: ~azure.core.pipeline.PipelineRequest
        :return: Returns the PipelineResponse or raises error if maximum retries exceeded.
        :rtype: ~azure.core.pipeline.PipelineResponse
        :raises ~azure.core.exceptions.AzureError: Maximum retries exceeded.
        :raises ~azure.cosmos.exceptions.CosmosClientTimeoutError: Specified timeout exceeded.
        :raises ~azure.core.exceptions.ClientAuthenticationError: Authentication failed.
        """
        absolute_timeout = request.context.options.pop('timeout', None)
        per_request_timeout = request.context.options.pop('connection_timeout', 0)
        request_params = request.context.options.pop('request_params', None)
        global_endpoint_manager = request.context.options.pop('global_endpoint_manager', None)
        retry_error = None
        retry_active = True
        response = None
        retry_settings = self.configure_retries(request.context.options)
        while retry_active:
            start_time = time.time()
            try:
                _configure_timeout(request, absolute_timeout, per_request_timeout)
                response = await self.next.send(request)
                break
            except ClientAuthenticationError:  # pylint:disable=try-except-raise
                # the authentication policy failed such that the client's request can't
                # succeed--we'll never have a response to it, so propagate the exception
                raise
            except exceptions.CosmosClientTimeoutError as timeout_error:
                timeout_error.inner_exception = retry_error
                timeout_error.response = response
                timeout_error.history = retry_settings['history']
                raise
            except ServiceRequestError as err:
                retry_error = err
                # the request ran into a socket timeout or failed to establish a new connection
                # since request wasn't sent, raise exception immediately to be dealt with in client retry policies
                if (not _has_database_account_header(request.http_request.headers)
                        and not request_params.healthy_tentative_location):
                    if retry_settings['connect'] > 0:
                        retry_active = self.increment(retry_settings, response=request, error=err)
                        if retry_active:
                            await self.sleep(retry_settings, request.context.transport)
                            continue
                raise err
            except ServiceResponseError as err:
                retry_error = err
                if (_has_database_account_header(request.http_request.headers) or
                        request_params.healthy_tentative_location):
                    raise err
                # Since this is ClientConnectionError, it is safe to be retried on both read and write requests
                try:
                    # pylint: disable=networking-import-outside-azure-core-transport
                    from aiohttp.client_exceptions import (
                        ClientConnectionError)
                    if (isinstance(err.inner_exception, ClientConnectionError)
                            or _has_read_retryable_headers(request.http_request.headers)):
                        # This logic is based on the _retry.py file from azure-core
                        if retry_settings['read'] > 0:
                            # record the failure for circuit breaker tracking for retries in connection retry policy
                            # retries in the execute function will mark those failures
                            await global_endpoint_manager.record_failure(request_params)
                            retry_active = self.increment(retry_settings, response=request, error=err)
                            if retry_active:
                                await self.sleep(retry_settings, request.context.transport)
                                continue

                except ImportError:
                    raise err # pylint: disable=raise-missing-from
                raise err
            except CosmosHttpResponseError as err:
                raise err
            except AzureError as err:
                retry_error = err
                if (_has_database_account_header(request.http_request.headers) or
                        request_params.healthy_tentative_location):
                    raise err
                if _has_read_retryable_headers(request.http_request.headers) and retry_settings['read'] > 0:
                    retry_active = self.increment(retry_settings, response=request, error=err)
                    if retry_active:
                        await self.sleep(retry_settings, request.context.transport)
                        continue
                raise err
            finally:
                end_time = time.time()
                if absolute_timeout:
                    absolute_timeout -= (end_time - start_time)

        self.update_context(response.context, retry_settings)
        return response<|MERGE_RESOLUTION|>--- conflicted
+++ resolved
@@ -26,7 +26,6 @@
 import time
 import logging
 
-import requests
 from azure.core.exceptions import (AzureError, ClientAuthenticationError, ServiceRequestError,
                                    ServiceResponseError)
 from azure.core.pipeline.policies import AsyncRetryPolicy
@@ -175,61 +174,8 @@
                 raise e_offer
 
             return result
-<<<<<<< HEAD
-        except (exceptions.CosmosHttpResponseError, ServiceRequestError, ServiceResponseError) as e:
-            # Store the last error
+        except exceptions.CosmosHttpResponseError as e:
             last_error = e
-            if isinstance(e, exceptions.CosmosHttpResponseError):
-                if request:
-                    # update session token for relevant operations
-                    client._UpdateSessionIfRequired(request.headers, {}, e.headers)
-                if request and _has_database_account_header(request.headers):
-                    retry_policy = database_account_retry_policy
-                elif e.status_code == StatusCodes.FORBIDDEN and e.sub_status in \
-                        [SubStatusCodes.DATABASE_ACCOUNT_NOT_FOUND, SubStatusCodes.WRITE_FORBIDDEN]:
-                    retry_policy = endpointDiscovery_retry_policy
-                elif e.status_code == StatusCodes.TOO_MANY_REQUESTS:
-                    retry_policy = resourceThrottle_retry_policy
-                elif (
-                    e.status_code == StatusCodes.NOT_FOUND
-                    and e.sub_status
-                    and e.sub_status == SubStatusCodes.READ_SESSION_NOTAVAILABLE
-                ):
-                    retry_policy = sessionRetry_policy
-                elif exceptions._partition_range_is_gone(e):
-                    retry_policy = partition_key_range_gone_retry_policy
-                elif exceptions._container_recreate_exception(e):
-                    retry_policy = container_recreate_retry_policy
-                    # Before we retry if retry policy is container recreate, we need refresh the cache of the
-                    # container properties and pass in the new RID in the headers.
-                    await client._refresh_container_properties_cache(retry_policy.container_link)
-                    if e.sub_status != SubStatusCodes.COLLECTION_RID_MISMATCH and retry_policy.check_if_rid_different(
-                          retry_policy.container_link, client._container_properties_cache, retry_policy.container_rid):
-                        retry_policy.refresh_container_properties_cache = False
-                    else:
-                        cached_container = client._container_properties_cache[retry_policy.container_link]
-                        # If partition key value was previously extracted from the document definition
-                        # reattempt to extract partition key with updated partition key definition
-                        if retry_policy.should_extract_partition_key(cached_container):
-                            new_partition_key = await retry_policy._extract_partition_key_async(
-                                client, container_cache=cached_container, body=request.body
-                            )
-                            request.headers[HttpHeaders.PartitionKey] = new_partition_key
-                        # If getting throughput, we have to replace the container link received from stale cache
-                        # with refreshed cache
-                        if retry_policy.should_update_throughput_link(request.body, cached_container):
-                            new_body = retry_policy._update_throughput_link(request.body)
-                            request.body = new_body
-
-                        retry_policy.container_rid = cached_container["_rid"]
-                        request.headers[retry_policy._intended_headers] = retry_policy.container_rid
-                elif e.status_code == StatusCodes.REQUEST_TIMEOUT or e.status_code >= StatusCodes.INTERNAL_SERVER_ERROR:
-                    # record the failure for circuit breaker tracking
-                    if args:
-                        await global_endpoint_manager.record_failure(args[0])
-                    retry_policy = timeout_failover_retry_policy
-=======
-        except exceptions.CosmosHttpResponseError as e:
             if request:
                 # update session token for relevant operations
                 client._UpdateSessionIfRequired(request.headers, {}, e.headers)
@@ -256,67 +202,54 @@
                 if e.sub_status != SubStatusCodes.COLLECTION_RID_MISMATCH and retry_policy.check_if_rid_different(
                         retry_policy.container_link, client._container_properties_cache, retry_policy.container_rid):
                     retry_policy.refresh_container_properties_cache = False
->>>>>>> 48e69659
                 else:
-                    retry_policy = defaultRetry_policy
-
-<<<<<<< HEAD
-                # If none of the retry policies applies or there is no retry needed, set the
-                # throttle related response headers and re-throw the exception back arg[0]
-                # is the request. It needs to be modified for write forbidden exception
-                if not retry_policy.ShouldRetry(e):
-                    if not client.last_response_headers:
-                        client.last_response_headers = {}
-                    client.last_response_headers[
-                        HttpHeaders.ThrottleRetryCount
-                    ] = resourceThrottle_retry_policy.current_retry_attempt_count
-                    client.last_response_headers[
-                        HttpHeaders.ThrottleRetryWaitTimeInMs
-                    ] = resourceThrottle_retry_policy.cumulative_wait_time_in_milliseconds
-                    if args and args[0].should_clear_session_token_on_session_read_failure and client.session:
-                        client.session.clear_session_token(client.last_response_headers)
-                    raise
-
-                # Check timeout only before retrying
-                if timeout:
-                   elapsed = time.time() - operation_start_time
-                   if elapsed >= timeout:
-                      raise exceptions.CosmosClientTimeoutError(error=last_error)
-                # Wait for retry_after_in_milliseconds time before the next retry
-                await asyncio.sleep(retry_policy.retry_after_in_milliseconds / 1000.0)
-
-
-            elif isinstance(e, ServiceRequestError):
-                if request and _has_database_account_header(request.headers):
-                    if not database_account_retry_policy.ShouldRetry(e):
-                        raise e
-                else:
-                    _handle_service_request_retries(client, service_request_retry_policy, e, *args)
-
-            elif isinstance(e, ServiceResponseError):
-                if request and _has_database_account_header(request.headers):
-                    if not database_account_retry_policy.ShouldRetry(e):
-                        raise e
-                else:
-                    try:
-                        # pylint: disable=networking-import-outside-azure-core-transport
-                        from aiohttp.client_exceptions import (
-                            ClientConnectionError)
-                        if isinstance(e.inner_exception, ClientConnectionError):
-                            _handle_service_request_retries(client, service_request_retry_policy, e, *args)
-                        else:
-                            if args:
-                                await global_endpoint_manager.record_failure(args[0])
-                            _handle_service_response_retries(request, client, service_response_retry_policy, e, *args)
-                    # in case customer is not using aiohttp
-                    except ImportError:
-=======
+                    cached_container = client._container_properties_cache[retry_policy.container_link]
+                    # If partition key value was previously extracted from the document definition
+                    # reattempt to extract partition key with updated partition key definition
+                    if retry_policy.should_extract_partition_key(cached_container):
+                        new_partition_key = await retry_policy._extract_partition_key_async(
+                            client, container_cache=cached_container, body=request.body
+                        )
+                        request.headers[HttpHeaders.PartitionKey] = new_partition_key
+                    # If getting throughput, we have to replace the container link received from stale cache
+                    # with refreshed cache
+                    if retry_policy.should_update_throughput_link(request.body, cached_container):
+                        new_body = retry_policy._update_throughput_link(request.body)
+                        request.body = new_body
+
+                    retry_policy.container_rid = cached_container["_rid"]
+                    request.headers[retry_policy._intended_headers] = retry_policy.container_rid
+            elif e.status_code == StatusCodes.REQUEST_TIMEOUT or e.status_code >= StatusCodes.INTERNAL_SERVER_ERROR:
+                # record the failure for circuit breaker tracking
+                if args:
+                    await global_endpoint_manager.record_failure(args[0])
+                retry_policy = timeout_failover_retry_policy
+            else:
+                retry_policy = defaultRetry_policy
+
+            # If none of the retry policies applies or there is no retry needed, set the
+            # throttle related response headers and re-throw the exception back arg[0]
+            # is the request. It needs to be modified for write forbidden exception
+            if not retry_policy.ShouldRetry(e):
+                if not client.last_response_headers:
+                    client.last_response_headers = {}
+                client.last_response_headers[
+                    HttpHeaders.ThrottleRetryCount
+                ] = resourceThrottle_retry_policy.current_retry_attempt_count
+                client.last_response_headers[
+                    HttpHeaders.ThrottleRetryWaitTimeInMs
+                ] = resourceThrottle_retry_policy.cumulative_wait_time_in_milliseconds
+                if args and args[0].should_clear_session_token_on_session_read_failure and client.session:
+                    client.session.clear_session_token(client.last_response_headers)
+                raise
+
+            # Check timeout only before retrying
+            if timeout:
+               elapsed = time.time() - operation_start_time
+               if elapsed >= timeout:
+                   raise exceptions.CosmosClientTimeoutError(error=last_error)
             # Wait for retry_after_in_milliseconds time before the next retry
             await asyncio.sleep(retry_policy.retry_after_in_milliseconds / 1000.0)
-            if client_timeout:
-                kwargs['timeout'] = client_timeout - (time.time() - start_time)
-                if kwargs['timeout'] <= 0:
-                    raise exceptions.CosmosClientTimeoutError()
 
         except ServiceRequestError as e:
             if request and _has_database_account_header(request.headers):
@@ -337,10 +270,14 @@
                     if isinstance(e.inner_exception, ClientConnectionError):
                         _handle_service_request_retries(client, service_request_retry_policy, e, *args)
                     else:
->>>>>>> 48e69659
                         if args:
                             await global_endpoint_manager.record_failure(args[0])
                         _handle_service_response_retries(request, client, service_response_retry_policy, e, *args)
+                # in case customer is not using aiohttp
+                except ImportError:
+                    if args:
+                        await global_endpoint_manager.record_failure(args[0])
+                    _handle_service_response_retries(request, client, service_response_retry_policy, e, *args)
 
 
 async def ExecuteFunctionAsync(function, *args, **kwargs):
