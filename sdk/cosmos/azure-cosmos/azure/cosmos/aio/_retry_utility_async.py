--- conflicted
+++ resolved
@@ -25,17 +25,14 @@
 import json
 import time
 import logging
+from typing import Optional
 
 from azure.core.exceptions import AzureError, ClientAuthenticationError, ServiceRequestError, ServiceResponseError
 from azure.core.pipeline.policies import AsyncRetryPolicy
 
-<<<<<<< HEAD
-from ._global_partition_endpoint_manager_circuit_breaker_async import \
-    _GlobalPartitionEndpointManagerForCircuitBreakerAsync
-from .. import _default_retry_policy, _database_account_retry_policy
-=======
+from ._global_partition_endpoint_manager_per_partition_automatic_failover_async import \
+    _GlobalPartitionEndpointManagerForPerPartitionAutomaticFailoverAsync
 from .. import _default_retry_policy, _health_check_retry_policy, _service_unavailable_retry_policy
->>>>>>> bc745f01
 from .. import _endpoint_discovery_retry_policy
 from .. import _gone_retry_policy
 from .. import _resource_throttle_retry_policy
@@ -48,6 +45,7 @@
 from .._retry_utility import (_configure_timeout, _has_read_retryable_headers,
                               _handle_service_response_retries, _handle_service_request_retries,
                               _has_database_account_header)
+from .._routing.routing_range import PartitionKeyRangeWrapper
 from ..exceptions import CosmosHttpResponseError
 from ..http_constants import HttpHeaders, StatusCodes, SubStatusCodes
 from .._cosmos_http_logging_policy import _log_diagnostics_error
@@ -127,11 +125,7 @@
         try:
             if args:
                 result = await ExecuteFunctionAsync(function, global_endpoint_manager, *args, **kwargs)
-<<<<<<< HEAD
-                await _record_success_if_request_not_cancelled(args[0], global_endpoint_manager)
-=======
-                await global_endpoint_manager.record_success(args[0], pk_range_wrapper)
->>>>>>> bc745f01
+                await _record_success_if_request_not_cancelled(args[0], global_endpoint_manager, pk_range_wrapper)
             else:
                 result = await ExecuteFunctionAsync(function, *args, **kwargs)
             if not client.last_response_headers:
@@ -219,16 +213,12 @@
             elif e.status_code == StatusCodes.SERVICE_UNAVAILABLE:
                 if args:
                     # record the failure for circuit breaker tracking
-                    await global_endpoint_manager.record_ppcb_failure(args[0], pk_range_wrapper)
+                    await _record_ppcb_failure_if_request_not_cancelled(args[0], pk_range_wrapper)
                 retry_policy = service_unavailable_retry_policy
             elif e.status_code == StatusCodes.REQUEST_TIMEOUT or e.status_code >= StatusCodes.INTERNAL_SERVER_ERROR:
                 if args:
-<<<<<<< HEAD
-                    await _record_failure_if_request_not_cancelled(args[0], global_endpoint_manager)
-=======
                     # record the failure for ppaf/circuit breaker tracking
-                    await global_endpoint_manager.record_failure(args[0], pk_range_wrapper)
->>>>>>> bc745f01
+                    await _record_failure_if_request_not_cancelled(args[0], global_endpoint_manager, pk_range_wrapper)
                 retry_policy = timeout_failover_retry_policy
             else:
                 retry_policy = defaultRetry_policy
@@ -276,35 +266,37 @@
                         _handle_service_request_retries(client, service_request_retry_policy, e, *args)
                     else:
                         if args:
-<<<<<<< HEAD
-                            await _record_failure_if_request_not_cancelled(args[0], global_endpoint_manager)
-=======
-                            await global_endpoint_manager.record_failure(args[0], pk_range_wrapper)
->>>>>>> bc745f01
+                            await _record_failure_if_request_not_cancelled(args[0], global_endpoint_manager, pk_range_wrapper)
                         _handle_service_response_retries(request, client, service_response_retry_policy, e, *args)
                 # in case customer is not using aiohttp
                 except ImportError:
                     if args:
-<<<<<<< HEAD
-                        await _record_failure_if_request_not_cancelled(args[0], global_endpoint_manager)
-=======
-                        await global_endpoint_manager.record_failure(args[0], pk_range_wrapper)
->>>>>>> bc745f01
+                        await _record_failure_if_request_not_cancelled(args[0], global_endpoint_manager, pk_range_wrapper)
                     _handle_service_response_retries(request, client, service_response_retry_policy, e, *args)
 
 async def _record_success_if_request_not_cancelled(
         request_params: RequestObject,
-        global_endpoint_manager: _GlobalPartitionEndpointManagerForCircuitBreakerAsync) -> None:
+        global_endpoint_manager: _GlobalPartitionEndpointManagerForPerPartitionAutomaticFailoverAsync,
+        pk_range_wrapper: Optional[PartitionKeyRangeWrapper]) -> None:
 
     if not request_params.should_cancel_request():
-        await global_endpoint_manager.record_success(request_params)
+        await global_endpoint_manager.record_success(request_params, pk_range_wrapper)
 
 async def _record_failure_if_request_not_cancelled(
         request_params: RequestObject,
-        global_endpoint_manager: _GlobalPartitionEndpointManagerForCircuitBreakerAsync) -> None:
+        global_endpoint_manager: _GlobalPartitionEndpointManagerForPerPartitionAutomaticFailoverAsync,
+        pk_range_wrapper: Optional[PartitionKeyRangeWrapper]) -> None:
 
     if not request_params.should_cancel_request():
-        await global_endpoint_manager.record_failure(request_params)
+        await global_endpoint_manager.record_failure(request_params, pk_range_wrapper)
+
+async def _record_ppcb_failure_if_request_not_cancelled(
+        request_params: RequestObject,
+        global_endpoint_manager: _GlobalPartitionEndpointManagerForPerPartitionAutomaticFailoverAsync,
+        pk_range_wrapper: Optional[PartitionKeyRangeWrapper]) -> None:
+
+    if not request_params.should_cancel_request():
+        await global_endpoint_manager.record_ppcb_failure(request_params, pk_range_wrapper)
 
 async def ExecuteFunctionAsync(function, *args, **kwargs):
     """Stub method so that it can be used for mocking purposes as well.
@@ -385,7 +377,7 @@
                         if retry_settings['read'] > 0:
                             # record the failure for circuit breaker tracking for retries in connection retry policy
                             # retries in the execute function will mark those failures
-                            await _record_failure_if_request_not_cancelled(request_params, global_endpoint_manager)
+                            await _record_failure_if_request_not_cancelled(request_params, global_endpoint_manager, None)
                             retry_active = self.increment(retry_settings, response=request, error=err)
                             if retry_active:
                                 await self.sleep(retry_settings, request.context.transport)
