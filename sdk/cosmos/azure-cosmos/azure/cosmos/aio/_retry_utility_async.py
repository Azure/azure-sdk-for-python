# The MIT License (MIT)
# Copyright (c) 2021 Microsoft Corporation

# Permission is hereby granted, free of charge, to any person obtaining a copy
# of this software and associated documentation files (the "Software"), to deal
# in the Software without restriction, including without limitation the rights
# to use, copy, modify, merge, publish, distribute, sublicense, and/or sell
# copies of the Software, and to permit persons to whom the Software is
# furnished to do so, subject to the following conditions:

# The above copyright notice and this permission notice shall be included in all
# copies or substantial portions of the Software.

# THE SOFTWARE IS PROVIDED "AS IS", WITHOUT WARRANTY OF ANY KIND, EXPRESS OR
# IMPLIED, INCLUDING BUT NOT LIMITED TO THE WARRANTIES OF MERCHANTABILITY,
# FITNESS FOR A PARTICULAR PURPOSE AND NONINFRINGEMENT. IN NO EVENT SHALL THE
# AUTHORS OR COPYRIGHT HOLDERS BE LIABLE FOR ANY CLAIM, DAMAGES OR OTHER
# LIABILITY, WHETHER IN AN ACTION OF CONTRACT, TORT OR OTHERWISE, ARISING FROM,
# OUT OF OR IN CONNECTION WITH THE SOFTWARE OR THE USE OR OTHER DEALINGS IN THE
# SOFTWARE.

"""Internal methods for executing functions in the Azure Cosmos database service.
"""
import asyncio  # pylint: disable=do-not-import-asyncio
import json
import logging
import time

from azure.core.exceptions import AzureError, ClientAuthenticationError, ServiceRequestError, ServiceResponseError
from azure.core.pipeline.policies import AsyncRetryPolicy

from .. import _default_retry_policy, _database_account_retry_policy
from .. import _endpoint_discovery_retry_policy
from .. import _gone_retry_policy
from .. import _resource_throttle_retry_policy
from .. import _service_response_retry_policy, _service_request_retry_policy
from .. import _session_retry_policy
from .. import _timeout_failover_retry_policy
from .. import exceptions
from .._container_recreate_retry_policy import ContainerRecreateRetryPolicy
from .._retry_utility import (_configure_timeout, _has_read_retryable_headers,
                              _handle_service_response_retries, _handle_service_request_retries,
                              _has_database_account_header, _log_diagnostics_error)
from ..exceptions import CosmosHttpResponseError
from ..http_constants import HttpHeaders, StatusCodes, SubStatusCodes


# pylint: disable=protected-access, disable=too-many-lines, disable=too-many-statements, disable=too-many-branches

<<<<<<< HEAD
# The list of headers we do not want to log, it needs to be updated if any new headers should not be logged
__disallow_list = ["Authorization", "ProxyAuthorization", "TransferEncoding"]
__cosmos_allow_list = set([
            v.lower() for k, v in HttpHeaders.__dict__.items() if not k.startswith("_") and k not in __disallow_list
        ])

=======
# args [0] is the request object
# args [1] is the connection policy
# args [2] is the pipeline client
# args [3] is the http request
>>>>>>> f336e8f5
async def ExecuteAsync(client, global_endpoint_manager, function, *args, **kwargs): # pylint: disable=too-many-locals
    """Executes the function with passed parameters applying all retry policies

    :param object client:
        Document client instance
    :param object global_endpoint_manager:
        Instance of _GlobalEndpointManager class
    :param function function:
        Function to be called wrapped with retries
    :param list args:
    :returns: the result of running the passed in function as a (result, headers) tuple
    :rtype: tuple of (dict, dict)
    """
    pk_range_wrapper = None
    if args and global_endpoint_manager.is_circuit_breaker_applicable(args[0]):
        pk_range_wrapper = await global_endpoint_manager.create_pk_range_wrapper(args[0])
    # instantiate all retry policies here to be applied for each request execution
    endpointDiscovery_retry_policy = _endpoint_discovery_retry_policy.EndpointDiscoveryRetryPolicy(
        client.connection_policy, global_endpoint_manager, *args
    )
    database_account_retry_policy = _database_account_retry_policy.DatabaseAccountRetryPolicy(
        client.connection_policy
    )
    resourceThrottle_retry_policy = _resource_throttle_retry_policy.ResourceThrottleRetryPolicy(
        client.connection_policy.RetryOptions.MaxRetryAttemptCount,
        client.connection_policy.RetryOptions.FixedRetryIntervalInMilliseconds,
        client.connection_policy.RetryOptions.MaxWaitTimeInSeconds,
    )
    defaultRetry_policy = _default_retry_policy.DefaultRetryPolicy(*args)

    sessionRetry_policy = _session_retry_policy._SessionRetryPolicy(
        client.connection_policy.EnableEndpointDiscovery, global_endpoint_manager, pk_range_wrapper, *args
    )
    partition_key_range_gone_retry_policy = _gone_retry_policy.PartitionKeyRangeGoneRetryPolicy(client, *args)
    timeout_failover_retry_policy = _timeout_failover_retry_policy._TimeoutFailoverRetryPolicy(
        client.connection_policy, global_endpoint_manager, pk_range_wrapper, *args
    )
    service_response_retry_policy = _service_response_retry_policy.ServiceResponseRetryPolicy(
        client.connection_policy, global_endpoint_manager, pk_range_wrapper, *args,
    )
    service_request_retry_policy = _service_request_retry_policy.ServiceRequestRetryPolicy(
        client.connection_policy, global_endpoint_manager, pk_range_wrapper, *args,
    )
    # HttpRequest we would need to modify for Container Recreate Retry Policy
    request = None
    if args and len(args) > 3:
        # Reference HttpRequest instance in args
        request = args[3]
        container_recreate_retry_policy = ContainerRecreateRetryPolicy(
            client, client._container_properties_cache, request, *args)
    else:
        container_recreate_retry_policy = ContainerRecreateRetryPolicy(
            client, client._container_properties_cache, None, *args)

    while True:
        client_timeout = kwargs.get('timeout')
        start_time = time.time()
        try:
            if args:
                result = await ExecuteFunctionAsync(function, global_endpoint_manager, *args, **kwargs)
                await global_endpoint_manager.record_success(args[0])
            else:
                result = await ExecuteFunctionAsync(function, *args, **kwargs)
            if not client.last_response_headers:
                client.last_response_headers = {}

            # setting the throttle related response headers before returning the result
            client.last_response_headers[
                HttpHeaders.ThrottleRetryCount
            ] = resourceThrottle_retry_policy.current_retry_attempt_count
            client.last_response_headers[
                HttpHeaders.ThrottleRetryWaitTimeInMs
            ] = resourceThrottle_retry_policy.cumulative_wait_time_in_milliseconds
            # TODO: It is better to raise Exceptions manually in the method related to the request,
            #  a rework of retry would be needed to be able to retry exceptions raised that way.
            #  for now raising a manual exception here should allow it to be retried.
            # If container does not have throughput, results will return empty list.
            # We manually raise a 404. We raise it here, so we can handle it in retry utilities.
            if result and isinstance(result[0], dict) and 'Offers' in result[0] and not result[0]['Offers'] \
                    and request.method == 'POST':
                # Grab the link used for getting throughput properties to add to message.
                link = json.loads(request.body)["parameters"][0]["value"]
                e_offer = exceptions.CosmosResourceNotFoundError(
                    status_code=StatusCodes.NOT_FOUND,
                    message="Could not find ThroughputProperties for container " + link,
                    sub_status_code=SubStatusCodes.THROUGHPUT_OFFER_NOT_FOUND)
                if client._enable_diagnostics_logging:
                    if client._enable_diagnostics_logging:
                        _log_diagnostics_error(request, result[1], e_offer,
                                               {}, global_endpoint_manager)
                raise e_offer

            return result
        except exceptions.CosmosHttpResponseError as e:
            if client._enable_diagnostics_logging:
                logger_attributes = {
                    "duration": float(time.time() - start_time)
                }
                _log_diagnostics_error(request, None, e,
                                       logger_attributes, global_endpoint_manager)
            if request and _has_database_account_header(request.headers):
                retry_policy = database_account_retry_policy
            elif e.status_code == StatusCodes.FORBIDDEN and e.sub_status in \
                    [SubStatusCodes.DATABASE_ACCOUNT_NOT_FOUND, SubStatusCodes.WRITE_FORBIDDEN]:
                retry_policy = endpointDiscovery_retry_policy
            elif e.status_code == StatusCodes.TOO_MANY_REQUESTS:
                retry_policy = resourceThrottle_retry_policy
            elif (
                e.status_code == StatusCodes.NOT_FOUND
                and e.sub_status
                and e.sub_status == SubStatusCodes.READ_SESSION_NOTAVAILABLE
            ):
                retry_policy = sessionRetry_policy
            elif exceptions._partition_range_is_gone(e):
                retry_policy = partition_key_range_gone_retry_policy
            elif exceptions._container_recreate_exception(e):
                retry_policy = container_recreate_retry_policy
                # Before we retry if retry policy is container recreate, we need refresh the cache of the
                # container properties and pass in the new RID in the headers.
                await client._refresh_container_properties_cache(retry_policy.container_link)
                if e.sub_status != SubStatusCodes.COLLECTION_RID_MISMATCH and retry_policy.check_if_rid_different(
                        retry_policy.container_link, client._container_properties_cache, retry_policy.container_rid):
                    retry_policy.refresh_container_properties_cache = False
                else:
                    cached_container = client._container_properties_cache[retry_policy.container_link]
                    # If partition key value was previously extracted from the document definition
                    # reattempt to extract partition key with updated partition key definition
                    if retry_policy.should_extract_partition_key(cached_container):
                        new_partition_key = await retry_policy._extract_partition_key_async(
                            client, container_cache=cached_container, body=request.body
                        )
                        request.headers[HttpHeaders.PartitionKey] = new_partition_key
                    # If getting throughput, we have to replace the container link received from stale cache
                    # with refreshed cache
                    if retry_policy.should_update_throughput_link(request.body, cached_container):
                        new_body = retry_policy._update_throughput_link(request.body)
                        request.body = new_body

                    retry_policy.container_rid = cached_container["_rid"]
                    request.headers[retry_policy._intended_headers] = retry_policy.container_rid
            elif e.status_code == StatusCodes.REQUEST_TIMEOUT or e.status_code >= StatusCodes.INTERNAL_SERVER_ERROR:
                # record the failure for circuit breaker tracking
                if args:
                    await global_endpoint_manager.record_failure(args[0])
                retry_policy = timeout_failover_retry_policy
            else:
                retry_policy = defaultRetry_policy

            # If none of the retry policies applies or there is no retry needed, set the
            # throttle related response headers and re-throw the exception back arg[0]
            # is the request. It needs to be modified for write forbidden exception
            if not retry_policy.ShouldRetry(e):
                if not client.last_response_headers:
                    client.last_response_headers = {}
                client.last_response_headers[
                    HttpHeaders.ThrottleRetryCount
                ] = resourceThrottle_retry_policy.current_retry_attempt_count
                client.last_response_headers[
                    HttpHeaders.ThrottleRetryWaitTimeInMs
                ] = resourceThrottle_retry_policy.cumulative_wait_time_in_milliseconds
                if args and args[0].should_clear_session_token_on_session_read_failure and client.session:
                    client.session.clear_session_token(client.last_response_headers)
                raise

            # Wait for retry_after_in_milliseconds time before the next retry
            await asyncio.sleep(retry_policy.retry_after_in_milliseconds / 1000.0)
            if client_timeout:
                kwargs['timeout'] = client_timeout - (time.time() - start_time)
                if kwargs['timeout'] <= 0:
                    raise exceptions.CosmosClientTimeoutError()

        except ServiceRequestError as e:
            if request and _has_database_account_header(request.headers):
                if not database_account_retry_policy.ShouldRetry(e):
                    if client._enable_diagnostics_logging:
                        # TODO : We need to get status code information from the exception.
                        logger_attributes = {
                            "duration": float(time.time() - start_time)
                        }
                        _log_diagnostics_error(request, None, e,
                                               logger_attributes, global_endpoint_manager)
                    raise e
            else:
                _handle_service_request_retries(request, client, service_request_retry_policy, e, *args)

        except ServiceResponseError as e:
            if request and _has_database_account_header(request.headers):
                if not database_account_retry_policy.ShouldRetry(e):
                    if client._enable_diagnostics_logging:
                        # TODO : We need to get status code information from the exception.
                        logger_attributes = {
                            "duration": float(time.time() - start_time)
                        }
                        _log_diagnostics_error(request, None, e,
                                               logger_attributes, global_endpoint_manager)
                    raise e
            else:
                try:
                    # pylint: disable=networking-import-outside-azure-core-transport
                    from aiohttp.client_exceptions import (
                        ClientConnectionError)
                    if isinstance(e.inner_exception, ClientConnectionError):
                        _handle_service_request_retries(client, service_request_retry_policy, e, *args)
                    else:
                        if args:
                            await global_endpoint_manager.record_failure(args[0])
                        _handle_service_response_retries(request, client, service_response_retry_policy, e, *args)
                # in case customer is not using aiohttp
                except ImportError:
                    if args:
                        await global_endpoint_manager.record_failure(args[0])
                    _handle_service_response_retries(request, client, service_response_retry_policy, e, *args)


async def ExecuteFunctionAsync(function, *args, **kwargs):
    """Stub method so that it can be used for mocking purposes as well.
    :param Callable function: the function to execute.
    :param list args: the explicit arguments for the function.
    :returns: the result of executing the function with the passed in arguments
    :rtype: tuple(dict, dict)
    """
    return await function(*args, **kwargs)


class _ConnectionRetryPolicy(AsyncRetryPolicy):

    def __init__(self, **kwargs):
        clean_kwargs = {k: v for k, v in kwargs.items() if v is not None}
        super(_ConnectionRetryPolicy, self).__init__(**clean_kwargs)

    async def send(self, request):
        """Sends the PipelineRequest object to the next policy. Uses retry settings if necessary.
        Also enforces an absolute client-side timeout that spans multiple retry attempts.

        :param request: The PipelineRequest object
        :type request: ~azure.core.pipeline.PipelineRequest
        :return: Returns the PipelineResponse or raises error if maximum retries exceeded.
        :rtype: ~azure.core.pipeline.PipelineResponse
        :raises ~azure.core.exceptions.AzureError: Maximum retries exceeded.
        :raises ~azure.cosmos.exceptions.CosmosClientTimeoutError: Specified timeout exceeded.
        :raises ~azure.core.exceptions.ClientAuthenticationError: Authentication failed.
        """
        absolute_timeout = request.context.options.pop('timeout', None)
        per_request_timeout = request.context.options.pop('connection_timeout', 0)
        request_params = request.context.options.pop('request_params', None)
        global_endpoint_manager = request.context.options.pop('global_endpoint_manager', None)
        retry_error = None
        retry_active = True
        response = None
        retry_settings = self.configure_retries(request.context.options)
        while retry_active:
            start_time = time.time()
            try:
                _configure_timeout(request, absolute_timeout, per_request_timeout)
                response = await self.next.send(request)
                break
            except ClientAuthenticationError:  # pylint:disable=try-except-raise
                # the authentication policy failed such that the client's request can't
                # succeed--we'll never have a response to it, so propagate the exception
                raise
            except exceptions.CosmosClientTimeoutError as timeout_error:
                timeout_error.inner_exception = retry_error
                timeout_error.response = response
                timeout_error.history = retry_settings['history']
                raise
            except ServiceRequestError as err:
                retry_error = err
                # the request ran into a socket timeout or failed to establish a new connection
                # since request wasn't sent, raise exception immediately to be dealt with in client retry policies
                if (not _has_database_account_header(request.http_request.headers)
                        and not request_params.healthy_tentative_location):
                    if retry_settings['connect'] > 0:
                        retry_active = self.increment(retry_settings, response=request, error=err)
                        if retry_active:
                            await self.sleep(retry_settings, request.context.transport)
                            continue
                raise err
            except ServiceResponseError as err:
                retry_error = err
                if (_has_database_account_header(request.http_request.headers) or
                        request_params.healthy_tentative_location):
                    raise err
                # Since this is ClientConnectionError, it is safe to be retried on both read and write requests
                try:
                    # pylint: disable=networking-import-outside-azure-core-transport
                    from aiohttp.client_exceptions import (
                        ClientConnectionError)
                    if (isinstance(err.inner_exception, ClientConnectionError)
                            or _has_read_retryable_headers(request.http_request.headers)):
                        # This logic is based on the _retry.py file from azure-core
                        if retry_settings['read'] > 0:
                            # record the failure for circuit breaker tracking for retries in connection retry policy
                            # retries in the execute function will mark those failures
                            await global_endpoint_manager.record_failure(request_params)
                            retry_active = self.increment(retry_settings, response=request, error=err)
                            if retry_active:
                                await self.sleep(retry_settings, request.context.transport)
                                continue
                except ImportError:
                    raise err # pylint: disable=raise-missing-from
                raise err
            except CosmosHttpResponseError as err:
                raise err
            except AzureError as err:
                retry_error = err
                if (_has_database_account_header(request.http_request.headers) or
                        request_params.healthy_tentative_location):
                    raise err
                if _has_read_retryable_headers(request.http_request.headers) and retry_settings['read'] > 0:
                    retry_active = self.increment(retry_settings, response=request, error=err)
                    if retry_active:
                        await self.sleep(retry_settings, request.context.transport)
                        continue
                raise err
            finally:
                end_time = time.time()
                if absolute_timeout:
                    absolute_timeout -= (end_time - start_time)

        self.update_context(response.context, retry_settings)
        return response<|MERGE_RESOLUTION|>--- conflicted
+++ resolved
@@ -47,19 +47,10 @@
 
 # pylint: disable=protected-access, disable=too-many-lines, disable=too-many-statements, disable=too-many-branches
 
-<<<<<<< HEAD
-# The list of headers we do not want to log, it needs to be updated if any new headers should not be logged
-__disallow_list = ["Authorization", "ProxyAuthorization", "TransferEncoding"]
-__cosmos_allow_list = set([
-            v.lower() for k, v in HttpHeaders.__dict__.items() if not k.startswith("_") and k not in __disallow_list
-        ])
-
-=======
 # args [0] is the request object
 # args [1] is the connection policy
 # args [2] is the pipeline client
 # args [3] is the http request
->>>>>>> f336e8f5
 async def ExecuteAsync(client, global_endpoint_manager, function, *args, **kwargs): # pylint: disable=too-many-locals
     """Executes the function with passed parameters applying all retry policies
 
