# The MIT License (MIT)
# Copyright (c) 2018 Microsoft Corporation

# Permission is hereby granted, free of charge, to any person obtaining a copy
# of this software and associated documentation files (the "Software"), to deal
# in the Software without restriction, including without limitation the rights
# to use, copy, modify, merge, publish, distribute, sublicense, and/or sell
# copies of the Software, and to permit persons to whom the Software is
# furnished to do so, subject to the following conditions:

# The above copyright notice and this permission notice shall be included in all
# copies or substantial portions of the Software.

# THE SOFTWARE IS PROVIDED "AS IS", WITHOUT WARRANTY OF ANY KIND, EXPRESS OR
# IMPLIED, INCLUDING BUT NOT LIMITED TO THE WARRANTIES OF MERCHANTABILITY,
# FITNESS FOR A PARTICULAR PURPOSE AND NONINFRINGEMENT. IN NO EVENT SHALL THE
# AUTHORS OR COPYRIGHT HOLDERS BE LIABLE FOR ANY CLAIM, DAMAGES OR OTHER
# LIABILITY, WHETHER IN AN ACTION OF CONTRACT, TORT OR OTHERWISE, ARISING FROM,
# OUT OF OR IN CONNECTION WITH THE SOFTWARE OR THE USE OR OTHER DEALINGS IN THE
# SOFTWARE.

import logging
import asyncio # pylint: disable=C4763  # Used for Semaphore and gather, not for sleep
<<<<<<< HEAD
from typing import (
    Dict,
    List,
    Tuple,
    Any,
    Sequence,
    Optional,
    TYPE_CHECKING, Union, Mapping
)
=======
from typing import Tuple, Any, Sequence, Optional, TYPE_CHECKING, Mapping

>>>>>>> 48e69659
from azure.cosmos import _base, exceptions
from azure.core.utils import CaseInsensitiveDict
from azure.cosmos._query_builder import _QueryBuilder
from azure.cosmos.partition_key import _get_partition_key_from_partition_key_definition, PartitionKeyType
from azure.cosmos import CosmosList

if TYPE_CHECKING:
    from azure.cosmos.aio._cosmos_client_connection_async import CosmosClientConnection

class ReadItemsHelperAsync:
    """Helper class for handling read many items operations.

    This implementation preserves the original order of items in the input sequence
    when returning results, regardless of how items are distributed across partitions
    or processed in chunks.
    """
    logger = logging.getLogger("azure.cosmos.ReadManyItemsHelper")

    def __init__(
            self,
            client: 'CosmosClientConnection',
            collection_link: str,
            items: Sequence[Tuple[str, PartitionKeyType]],
            options: Optional[Mapping[str, Any]],
            partition_key_definition: dict[str, Any],
            max_concurrency: int = 5,
            **kwargs: Any
    ):
        self.client = client
        self.collection_link = collection_link
        self.items = items
        self.options = dict(options) if options is not None else {}
        self.partition_key_definition = partition_key_definition
        self.kwargs = kwargs
        self.max_concurrency = max_concurrency if max_concurrency and max_concurrency > 0 else 5
        self.max_items_per_query = 1000

    async def read_items(self) -> 'CosmosList':
        """Executes the read-many operation.

        :return: A list of the retrieved items in the same order as the input.
        :rtype: ~azure.cosmos.CosmosList
        """

        if not self.items:
            return CosmosList([], response_headers=CaseInsensitiveDict())

        items_by_partition = await self._partition_items_by_range()
        if not items_by_partition:
            return CosmosList([], response_headers=CaseInsensitiveDict())

        query_chunks = self._create_query_chunks(items_by_partition)

        indexed_results, combined_headers = await self._execute_queries_concurrently(query_chunks)

        indexed_results.sort(key=lambda x: x[0])
        all_results = [item[1] for item in indexed_results]
        cosmos_list = CosmosList(all_results, response_headers=combined_headers)

        if 'response_hook' in self.kwargs:
            self.kwargs['response_hook'](combined_headers, cosmos_list)

        return cosmos_list

    async def _partition_items_by_range(self) -> dict[str, list[Tuple[int, str, "PartitionKeyType"]]]:
        # pylint: disable=protected-access
        """
        Groups items by their partition key range ID efficiently while preserving original order.

        :return: A dictionary mapping partition key range IDs to lists of tuples containing the
                    original index, item ID, and partition key value.
        :rtype: dict[str, list[tuple[int, str, PartitionKeyType]]]
        """
        collection_rid = _base.GetResourceIdOrFullNameFromLink(self.collection_link)
        partition_key = _get_partition_key_from_partition_key_definition(self.partition_key_definition)
        items_by_partition: dict[str, list[Tuple[int, str, "PartitionKeyType"]]] = {}

        items_by_pk_value: dict[Any, list[Tuple[int, str, "PartitionKeyType"]]] = {}
        for idx, (item_id, pk_value) in enumerate(self.items):
            key = tuple(pk_value) if isinstance(pk_value, list) else pk_value
            if key not in items_by_pk_value:
                items_by_pk_value[key] = []
            items_by_pk_value[key].append((idx, item_id, pk_value))

        for pk_items in items_by_pk_value.values():
            pk_value = pk_items[0][2]
            epk_range = partition_key._get_epk_range_for_partition_key(pk_value)
            overlapping_ranges = await self.client._routing_map_provider.get_overlapping_ranges(
                collection_rid, [epk_range], self.options
            )
            if overlapping_ranges:
                range_id = overlapping_ranges[0]["id"]
                if range_id not in items_by_partition:
                    items_by_partition[range_id] = []
                items_by_partition[range_id].extend(pk_items)

        return items_by_partition

    def _create_query_chunks(
            self,
            items_by_partition: dict[str, list[Tuple[int, str, "PartitionKeyType"]]]
    ) -> list[dict[str, list[Tuple[int, str, "PartitionKeyType"]]]]:

        """
        Create query chunks for concurrency control while preserving original indices.

        :param items_by_partition: A dictionary mapping partition key range IDs to lists of tuples containing the
                                original index, item ID, and partition key value.
        :type items_by_partition: dict[str, list[tuple[int, str, PartitionKeyType]]]
        :return: A list of dictionaries, each mapping a partition ID to a chunk of items.
        :rtype: list[dict[str, list[tuple[int, str, PartitionKeyType]]]]
        """
        query_chunks = []
        for partition_id, partition_items in items_by_partition.items():
            for i in range(0, len(partition_items), self.max_items_per_query):
                chunk = partition_items[i:i + self.max_items_per_query]
                query_chunks.append({partition_id: chunk})
        return query_chunks

    async def _execute_queries_concurrently(
            self,
            query_chunks: list[dict[str, list[Tuple[int, str, "PartitionKeyType"]]]],
    ) -> Tuple[list[Tuple[int, Any]], CaseInsensitiveDict]:
        """
        Execute query chunks concurrently and return aggregated results with original indices.

        :param query_chunks: A list of dictionaries, each mapping a partition ID to a chunk of items to query.
        :type query_chunks: list[dict[str, list[tuple[int, str, PartitionKeyType]]]]
        :return: A tuple containing a list of results with original indices and the combined response headers.
        :rtype: tuple[list[tuple[int, any]], CaseInsensitiveDict]
        """
        if not query_chunks:
            return [], CaseInsensitiveDict()

        semaphore = asyncio.Semaphore(self.max_concurrency)
        indexed_results = []
        total_request_charge = 0.0

        async def execute_chunk_query(partition_id, chunk_partition_items):
            async with semaphore:
                id_to_idx = {item[1]: item[0] for item in chunk_partition_items}
                items_for_query = [(item[1], item[2]) for item in chunk_partition_items]
                request_kwargs = self.kwargs.copy()

                if len(items_for_query) == 1:
                    item_id, pk_value = items_for_query[0]
                    result, headers = await self._execute_point_read(item_id, pk_value, request_kwargs)
                    chunk_results = [(id_to_idx[item_id], result)] if result else []
                else:
                    chunk_results, headers = await self._execute_query(
                        partition_id, items_for_query, id_to_idx, request_kwargs)

                request_charge = self._extract_request_charge(headers)
                return chunk_results, request_charge

        tasks = [
            asyncio.create_task(execute_chunk_query(partition_id, items))
            for chunk in query_chunks
            for partition_id, items in chunk.items()
        ]

        try:
            all_chunk_results = await asyncio.gather(*tasks)
        except Exception:
            for task in tasks:
                if not task.done():
                    task.cancel()
            await asyncio.gather(*tasks, return_exceptions=True)
            raise

        for chunk_result, ru_charge in all_chunk_results:
            indexed_results.extend(chunk_result)
            total_request_charge += ru_charge

        final_headers = CaseInsensitiveDict({'x-ms-request-charge': str(total_request_charge)})
        return indexed_results, final_headers

    def _extract_request_charge(self, headers: CaseInsensitiveDict) -> float:
        """Extract the request charge from the headers.

        :param headers: The response headers.
        :type headers: ~azure.core.utils.CaseInsensitiveDict
        :return: The request charge.
        :rtype: float
        """
        charge = headers.get('x-ms-request-charge')
        request_charge = 0.0  # Renamed from ru_charge to avoid shadowing
        if charge:
            try:
                request_charge = float(charge)
            except (ValueError, TypeError):
                self.logger.warning("Invalid request charge format: %s", charge)
        return request_charge

    async def _execute_point_read(
            self,
            item_id: str,
            pk_value: "PartitionKeyType",
            request_kwargs: dict[str, Any]
    ) -> Tuple[Optional[Any], CaseInsensitiveDict]:
        """
        Executes a point read for a single item.

        :param item_id: The ID of the item to read.
        :type item_id: str
        :param pk_value: The partition key value for the item.
        :type pk_value: PartitionKeyType
        :param request_kwargs: Additional keyword arguments for the request.
        :type request_kwargs: dict[str, any]
        :return: A tuple containing the item (or None if not found) and the response headers.
        :rtype: tuple[Optional[any], CaseInsensitiveDict]
        """
        doc_link = f"{self.collection_link}/docs/{item_id}"
        point_read_options = self.options.copy()
        point_read_options["partitionKey"] = pk_value
        captured_headers = {}

        def local_response_hook(hook_headers, _):
            captured_headers.update(hook_headers)

        request_kwargs['response_hook'] = local_response_hook
        request_kwargs.pop("containerProperties", None)

        try:
            result = await self.client.ReadItem(doc_link, point_read_options, **request_kwargs)
            return result, CaseInsensitiveDict(captured_headers)
        except exceptions.CosmosResourceNotFoundError as e:
            captured_headers.update(e.headers)
            return None, CaseInsensitiveDict(captured_headers)

    async def _execute_query(
            self,
            partition_id: str,
            items_for_query: Sequence[Tuple[str, "PartitionKeyType"]],
            id_to_idx: dict[str, int],
            request_kwargs: dict[str, Any]
    ) -> Tuple[list[Tuple[int, Any]], CaseInsensitiveDict]:
        """
        Builds and executes a query for a chunk of items.

        :param partition_id: The partition key range ID for the query.
        :type partition_id: str
        :param items_for_query: A list of tuples containing item IDs and partition key values to query.
        :type items_for_query: list[tuple[str, PartitionKeyType]]
        :param id_to_idx: A mapping from item ID to its original index in the input sequence.
        :type id_to_idx: dict[str, int]
        :param request_kwargs: Additional keyword arguments for the request.
        :type request_kwargs: dict[str, any]
        :return: A tuple containing a list of results with original indices and the response headers.
        :rtype: tuple[list[tuple[int, any]], CaseInsensitiveDict]
        """
        captured_headers = {}

        def local_response_hook(hook_headers, _):
            captured_headers.update(hook_headers)

        request_kwargs['response_hook'] = local_response_hook

        if _QueryBuilder.is_id_partition_key_query(items_for_query, self.partition_key_definition):
            query_obj = _QueryBuilder.build_id_in_query(items_for_query)
        elif _QueryBuilder.is_single_logical_partition_query(items_for_query):
            query_obj = _QueryBuilder.build_pk_and_id_in_query(items_for_query, self.partition_key_definition)
        else:
            partition_items_dict = {partition_id: items_for_query}
            query_obj = _QueryBuilder.build_parameterized_query_for_items(
                partition_items_dict, self.partition_key_definition)

        page_iterator = self.client.QueryItems(
            self.collection_link, query_obj, self.options, **request_kwargs).by_page()

        chunk_indexed_results = []
        async for page in page_iterator:
            async for item in page:
                doc_id = item.get('id')
                if doc_id in id_to_idx:
                    chunk_indexed_results.append((id_to_idx[doc_id], item))
                else:
                    self.logger.warning("Received document with unexpected ID: %s", doc_id)

        return chunk_indexed_results, CaseInsensitiveDict(captured_headers)<|MERGE_RESOLUTION|>--- conflicted
+++ resolved
@@ -21,20 +21,8 @@
 
 import logging
 import asyncio # pylint: disable=C4763  # Used for Semaphore and gather, not for sleep
-<<<<<<< HEAD
-from typing import (
-    Dict,
-    List,
-    Tuple,
-    Any,
-    Sequence,
-    Optional,
-    TYPE_CHECKING, Union, Mapping
-)
-=======
 from typing import Tuple, Any, Sequence, Optional, TYPE_CHECKING, Mapping
 
->>>>>>> 48e69659
 from azure.cosmos import _base, exceptions
 from azure.core.utils import CaseInsensitiveDict
 from azure.cosmos._query_builder import _QueryBuilder
