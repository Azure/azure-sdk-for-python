# The MIT License (MIT)
# Copyright (c) 2018 Microsoft Corporation

# Permission is hereby granted, free of charge, to any person obtaining a copy
# of this software and associated documentation files (the "Software"), to deal
# in the Software without restriction, including without limitation the rights
# to use, copy, modify, merge, publish, distribute, sublicense, and/or sell
# copies of the Software, and to permit persons to whom the Software is
# furnished to do so, subject to the following conditions:

# The above copyright notice and this permission notice shall be included in all
# copies or substantial portions of the Software.

# THE SOFTWARE IS PROVIDED "AS IS", WITHOUT WARRANTY OF ANY KIND, EXPRESS OR
# IMPLIED, INCLUDING BUT NOT LIMITED TO THE WARRANTIES OF MERCHANTABILITY,
# FITNESS FOR A PARTICULAR PURPOSE AND NONINFRINGEMENT. IN NO EVENT SHALL THE
# AUTHORS OR COPYRIGHT HOLDERS BE LIABLE FOR ANY CLAIM, DAMAGES OR OTHER
# LIABILITY, WHETHER IN AN ACTION OF CONTRACT, TORT OR OTHERWISE, ARISING FROM,
# OUT OF OR IN CONNECTION WITH THE SOFTWARE OR THE USE OR OTHER DEALINGS IN THE
# SOFTWARE.

import logging
import asyncio # pylint: disable=C4763  # Used for Semaphore and gather, not for sleep
<<<<<<< HEAD
from typing import Tuple, Any, Sequence, Optional, TYPE_CHECKING, Union, Mapping
=======
from typing import (
    Dict,
    List,
    Tuple,
    Any,
    Sequence,
    Optional,
    TYPE_CHECKING,
    Mapping
)
>>>>>>> 13be40c3

from azure.cosmos import _base, exceptions
from azure.core.utils import CaseInsensitiveDict
from azure.cosmos._query_builder import _QueryBuilder
from azure.cosmos.partition_key import _get_partition_key_from_partition_key_definition, PartitionKeyType
from azure.cosmos import CosmosList

if TYPE_CHECKING:
    from azure.cosmos.aio._cosmos_client_connection_async import CosmosClientConnection

class ReadItemsHelperAsync:
    """Helper class for handling read many items operations.

    This implementation preserves the original order of items in the input sequence
    when returning results, regardless of how items are distributed across partitions
    or processed in chunks.
    """
    logger = logging.getLogger("azure.cosmos.ReadManyItemsHelper")

    def __init__(
            self,
            client: 'CosmosClientConnection',
            collection_link: str,
            items: Sequence[Tuple[str, PartitionKeyType]],
            options: Optional[Mapping[str, Any]],
            partition_key_definition: dict[str, Any],
            max_concurrency: int = 10,
            **kwargs: Any
    ):
        self.client = client
        self.collection_link = collection_link
        self.items = items
        self.options = dict(options) if options is not None else {}
        self.partition_key_definition = partition_key_definition
        self.kwargs = kwargs
        self.max_concurrency = max_concurrency
        self.max_items_per_query = 1000

    async def read_items(self) -> 'CosmosList':
        """Executes the read-many operation.

        :return: A list of the retrieved items in the same order as the input.
        :rtype: ~azure.cosmos.CosmosList
        """
        if not self.items:
            return CosmosList([], response_headers=CaseInsensitiveDict())

        items_by_partition = await self._partition_items_by_range()
        if not items_by_partition:
            return CosmosList([], response_headers=CaseInsensitiveDict())

        query_chunks = self._create_query_chunks(items_by_partition)

        indexed_results, combined_headers = await self._execute_queries_concurrently(query_chunks)

        indexed_results.sort(key=lambda x: x[0])
        all_results = [item[1] for item in indexed_results]
        cosmos_list = CosmosList(all_results, response_headers=combined_headers)

        if 'response_hook' in self.kwargs:
            self.kwargs['response_hook'](combined_headers, cosmos_list)

        return cosmos_list

    async def _partition_items_by_range(self) -> dict[str, list[Tuple[int, str, "PartitionKeyType"]]]:
        # pylint: disable=protected-access
        """
        Groups items by their partition key range ID efficiently while preserving original order.

        :return: A dictionary mapping partition key range IDs to lists of tuples containing the
                    original index, item ID, and partition key value.
        :rtype: dict[str, list[tuple[int, str, PartitionKeyType]]]
        """
        collection_rid = _base.GetResourceIdOrFullNameFromLink(self.collection_link)
        partition_key = _get_partition_key_from_partition_key_definition(self.partition_key_definition)
        items_by_partition: dict[str, list[Tuple[int, str, "PartitionKeyType"]]] = {}

        items_by_pk_value: dict[Any, list[Tuple[int, str, "PartitionKeyType"]]] = {}
        for idx, (item_id, pk_value) in enumerate(self.items):
            key = tuple(pk_value) if isinstance(pk_value, list) else pk_value
            if key not in items_by_pk_value:
                items_by_pk_value[key] = []
            items_by_pk_value[key].append((idx, item_id, pk_value))

        for pk_items in items_by_pk_value.values():
            pk_value = pk_items[0][2]
            epk_range = partition_key._get_epk_range_for_partition_key(pk_value)
            overlapping_ranges = await self.client._routing_map_provider.get_overlapping_ranges(
                collection_rid, [epk_range], self.options
            )
            if overlapping_ranges:
                range_id = overlapping_ranges[0]["id"]
                if range_id not in items_by_partition:
                    items_by_partition[range_id] = []
                items_by_partition[range_id].extend(pk_items)

        return items_by_partition

    def _create_query_chunks(
            self,
            items_by_partition: dict[str, list[Tuple[int, str, "PartitionKeyType"]]]
    ) -> list[dict[str, list[Tuple[int, str, "PartitionKeyType"]]]]:

        """
        Create query chunks for concurrency control while preserving original indices.

        :param items_by_partition: A dictionary mapping partition key range IDs to lists of tuples containing the
                                original index, item ID, and partition key value.
        :type items_by_partition: dict[str, list[tuple[int, str, PartitionKeyType]]]
        :return: A list of dictionaries, each mapping a partition ID to a chunk of items.
        :rtype: list[dict[str, list[tuple[int, str, PartitionKeyType]]]]
        """
        query_chunks = []
        for partition_id, partition_items in items_by_partition.items():
            for i in range(0, len(partition_items), self.max_items_per_query):
                chunk = partition_items[i:i + self.max_items_per_query]
                query_chunks.append({partition_id: chunk})
        return query_chunks

    async def _execute_queries_concurrently(
            self,
            query_chunks: list[dict[str, list[Tuple[int, str, "PartitionKeyType"]]]],
    ) -> Tuple[list[Tuple[int, Any]], CaseInsensitiveDict]:
        """
        Execute query chunks concurrently and return aggregated results with original indices.

        :param query_chunks: A list of dictionaries, each mapping a partition ID to a chunk of items to query.
        :type query_chunks: list[dict[str, list[tuple[int, str, PartitionKeyType]]]]
        :return: A tuple containing a list of results with original indices and the combined response headers.
        :rtype: tuple[list[tuple[int, any]], CaseInsensitiveDict]
        """
        if not query_chunks:
            return [], CaseInsensitiveDict()

        semaphore = asyncio.Semaphore(self.max_concurrency)
        indexed_results = []
        total_request_charge = 0.0

        async def execute_chunk_query(partition_id, chunk_partition_items):
            async with semaphore:
                id_to_idx = {item[1]: item[0] for item in chunk_partition_items}
                items_for_query = [(item[1], item[2]) for item in chunk_partition_items]
                request_kwargs = self.kwargs.copy()

                if len(items_for_query) == 1:
                    item_id, pk_value = items_for_query[0]
                    result, headers = await self._execute_point_read(item_id, pk_value, request_kwargs)
                    chunk_results = [(id_to_idx[item_id], result)] if result else []
                else:
                    chunk_results, headers = await self._execute_query(
                        partition_id, items_for_query, id_to_idx, request_kwargs)

                request_charge = self._extract_request_charge(headers)
                return chunk_results, request_charge

        tasks = [
            asyncio.create_task(execute_chunk_query(partition_id, items))
            for chunk in query_chunks
            for partition_id, items in chunk.items()
        ]

        try:
            all_chunk_results = await asyncio.gather(*tasks)
        except Exception:
            for task in tasks:
                if not task.done():
                    task.cancel()
            await asyncio.gather(*tasks, return_exceptions=True)
            raise

        for chunk_result, ru_charge in all_chunk_results:
            indexed_results.extend(chunk_result)
            total_request_charge += ru_charge

        final_headers = CaseInsensitiveDict({'x-ms-request-charge': str(total_request_charge)})
        return indexed_results, final_headers

    def _extract_request_charge(self, headers: CaseInsensitiveDict) -> float:
        """Extract the request charge from the headers.

        :param headers: The response headers.
        :type headers: ~azure.core.utils.CaseInsensitiveDict
        :return: The request charge.
        :rtype: float
        """
        charge = headers.get('x-ms-request-charge')
        request_charge = 0.0  # Renamed from ru_charge to avoid shadowing
        if charge:
            try:
                request_charge = float(charge)
            except (ValueError, TypeError):
                self.logger.warning("Invalid request charge format: %s", charge)
        return request_charge

    async def _execute_point_read(
            self,
            item_id: str,
            pk_value: "PartitionKeyType",
            request_kwargs: dict[str, Any]
    ) -> Tuple[Optional[Any], CaseInsensitiveDict]:
        """
        Executes a point read for a single item.

        :param item_id: The ID of the item to read.
        :type item_id: str
        :param pk_value: The partition key value for the item.
        :type pk_value: PartitionKeyType
        :param request_kwargs: Additional keyword arguments for the request.
        :type request_kwargs: dict[str, any]
        :return: A tuple containing the item (or None if not found) and the response headers.
        :rtype: tuple[Optional[any], CaseInsensitiveDict]
        """
        doc_link = f"{self.collection_link}/docs/{item_id}"
        point_read_options = self.options.copy()
        point_read_options["partitionKey"] = pk_value
        captured_headers = {}

        def local_response_hook(hook_headers, _):
            captured_headers.update(hook_headers)

        request_kwargs['response_hook'] = local_response_hook
        request_kwargs.pop("containerProperties", None)

        try:
            result = await self.client.ReadItem(doc_link, point_read_options, **request_kwargs)
            return result, CaseInsensitiveDict(captured_headers)
        except exceptions.CosmosResourceNotFoundError as e:
            captured_headers.update(e.headers)
            return None, CaseInsensitiveDict(captured_headers)

    async def _execute_query(
            self,
            partition_id: str,
            items_for_query: Sequence[Tuple[str, "PartitionKeyType"]],
            id_to_idx: dict[str, int],
            request_kwargs: dict[str, Any]
    ) -> Tuple[list[Tuple[int, Any]], CaseInsensitiveDict]:
        """
        Builds and executes a query for a chunk of items.

        :param partition_id: The partition key range ID for the query.
        :type partition_id: str
        :param items_for_query: A list of tuples containing item IDs and partition key values to query.
        :type items_for_query: list[tuple[str, PartitionKeyType]]
        :param id_to_idx: A mapping from item ID to its original index in the input sequence.
        :type id_to_idx: dict[str, int]
        :param request_kwargs: Additional keyword arguments for the request.
        :type request_kwargs: dict[str, any]
        :return: A tuple containing a list of results with original indices and the response headers.
        :rtype: tuple[list[tuple[int, any]], CaseInsensitiveDict]
        """
        captured_headers = {}

        def local_response_hook(hook_headers, _):
            captured_headers.update(hook_headers)

        request_kwargs['response_hook'] = local_response_hook

        if _QueryBuilder.is_id_partition_key_query(items_for_query, self.partition_key_definition):
            query_obj = _QueryBuilder.build_id_in_query(items_for_query)
        elif _QueryBuilder.is_single_logical_partition_query(items_for_query):
            query_obj = _QueryBuilder.build_pk_and_id_in_query(items_for_query, self.partition_key_definition)
        else:
            partition_items_dict = {partition_id: items_for_query}
            query_obj = _QueryBuilder.build_parameterized_query_for_items(
                partition_items_dict, self.partition_key_definition)

        page_iterator = self.client.QueryItems(
            self.collection_link, query_obj, self.options, **request_kwargs).by_page()

        chunk_indexed_results = []
        async for page in page_iterator:
            async for item in page:
                doc_id = item.get('id')
                if doc_id in id_to_idx:
                    chunk_indexed_results.append((id_to_idx[doc_id], item))
                else:
                    self.logger.warning("Received document with unexpected ID: %s", doc_id)

        return chunk_indexed_results, CaseInsensitiveDict(captured_headers)<|MERGE_RESOLUTION|>--- conflicted
+++ resolved
@@ -21,20 +21,7 @@
 
 import logging
 import asyncio # pylint: disable=C4763  # Used for Semaphore and gather, not for sleep
-<<<<<<< HEAD
 from typing import Tuple, Any, Sequence, Optional, TYPE_CHECKING, Union, Mapping
-=======
-from typing import (
-    Dict,
-    List,
-    Tuple,
-    Any,
-    Sequence,
-    Optional,
-    TYPE_CHECKING,
-    Mapping
-)
->>>>>>> 13be40c3
 
 from azure.cosmos import _base, exceptions
 from azure.core.utils import CaseInsensitiveDict
