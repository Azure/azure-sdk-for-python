# The MIT License (MIT)
# Copyright (c) 2018 Microsoft Corporation

# Permission is hereby granted, free of charge, to any person obtaining a copy
# of this software and associated documentation files (the "Software"), to deal
# in the Software without restriction, including without limitation the rights
# to use, copy, modify, merge, publish, distribute, sublicense, and/or sell
# copies of the Software, and to permit persons to whom the Software is
# furnished to do so, subject to the following conditions:

# The above copyright notice and this permission notice shall be included in all
# copies or substantial portions of the Software.

# THE SOFTWARE IS PROVIDED "AS IS", WITHOUT WARRANTY OF ANY KIND, EXPRESS OR
# IMPLIED, INCLUDING BUT NOT LIMITED TO THE WARRANTIES OF MERCHANTABILITY,
# FITNESS FOR A PARTICULAR PURPOSE AND NONINFRINGEMENT. IN NO EVENT SHALL THE
# AUTHORS OR COPYRIGHT HOLDERS BE LIABLE FOR ANY CLAIM, DAMAGES OR OTHER
# LIABILITY, WHETHER IN AN ACTION OF CONTRACT, TORT OR OTHERWISE, ARISING FROM,
# OUT OF OR IN CONNECTION WITH THE SOFTWARE OR THE USE OR OTHER DEALINGS IN THE
# SOFTWARE.

import logging
import asyncio # pylint: disable=C4763  # Used for Semaphore and gather, not for sleep
from typing import Tuple, Any, Sequence, Optional, TYPE_CHECKING, Mapping

from azure.cosmos import _base, exceptions
from azure.core.utils import CaseInsensitiveDict
from azure.cosmos._query_builder import _QueryBuilder
from azure.cosmos.partition_key import _get_partition_key_from_partition_key_definition, PartitionKeyType
from azure.cosmos import CosmosList

if TYPE_CHECKING:
    from azure.cosmos.aio._cosmos_client_connection_async import CosmosClientConnection

class ReadItemsHelperAsync:
    """Helper class for handling read many items operations.

    This implementation preserves the original order of items in the input sequence
    when returning results, regardless of how items are distributed across partitions
    or processed in chunks.
    """
    logger = logging.getLogger("azure.cosmos.ReadManyItemsHelper")

    def __init__(
            self,
            client: 'CosmosClientConnection',
            collection_link: str,
            items: Sequence[Tuple[str, PartitionKeyType]],
            options: Optional[Mapping[str, Any]],
            partition_key_definition: dict[str, Any],
<<<<<<< HEAD
            max_concurrency: int = 10,
=======
            max_concurrency: int = 5,
>>>>>>> 32aad08d
            **kwargs: Any
    ):
        self.client = client
        self.collection_link = collection_link
        self.items = items
        self.options = dict(options) if options is not None else {}
        self.partition_key_definition = partition_key_definition
        self.kwargs = kwargs
        self.max_concurrency = max_concurrency if max_concurrency and max_concurrency > 0 else 5
        self.max_items_per_query = 1000

    async def read_items(self) -> 'CosmosList':
        """Executes the read-many operation.

        :return: A list of the retrieved items in the same order as the input.
        :rtype: ~azure.cosmos.CosmosList
        """
        if not self.items:
            return CosmosList([], response_headers=CaseInsensitiveDict())

        items_by_partition = await self._partition_items_by_range()
        if not items_by_partition:
            return CosmosList([], response_headers=CaseInsensitiveDict())

        query_chunks = self._create_query_chunks(items_by_partition)

        indexed_results, combined_headers = await self._execute_queries_concurrently(query_chunks)

        indexed_results.sort(key=lambda x: x[0])
        all_results = [item[1] for item in indexed_results]
        cosmos_list = CosmosList(all_results, response_headers=combined_headers)

        if 'response_hook' in self.kwargs:
            self.kwargs['response_hook'](combined_headers, cosmos_list)

        return cosmos_list

    async def _partition_items_by_range(self) -> dict[str, list[Tuple[int, str, "PartitionKeyType"]]]:
        # pylint: disable=protected-access
        """
        Groups items by their partition key range ID efficiently while preserving original order.

        :return: A dictionary mapping partition key range IDs to lists of tuples containing the
                    original index, item ID, and partition key value.
        :rtype: dict[str, list[tuple[int, str, PartitionKeyType]]]
        """
        collection_rid = _base.GetResourceIdOrFullNameFromLink(self.collection_link)
        partition_key = _get_partition_key_from_partition_key_definition(self.partition_key_definition)
        items_by_partition: dict[str, list[Tuple[int, str, "PartitionKeyType"]]] = {}

        items_by_pk_value: dict[Any, list[Tuple[int, str, "PartitionKeyType"]]] = {}
        for idx, (item_id, pk_value) in enumerate(self.items):
            key = tuple(pk_value) if isinstance(pk_value, list) else pk_value
            if key not in items_by_pk_value:
                items_by_pk_value[key] = []
            items_by_pk_value[key].append((idx, item_id, pk_value))

        for pk_items in items_by_pk_value.values():
            pk_value = pk_items[0][2]
            epk_range = partition_key._get_epk_range_for_partition_key(pk_value)
            overlapping_ranges = await self.client._routing_map_provider.get_overlapping_ranges(
                collection_rid, [epk_range], self.options
            )
            if overlapping_ranges:
                range_id = overlapping_ranges[0]["id"]
                if range_id not in items_by_partition:
                    items_by_partition[range_id] = []
                items_by_partition[range_id].extend(pk_items)

        return items_by_partition

    def _create_query_chunks(
            self,
            items_by_partition: dict[str, list[Tuple[int, str, "PartitionKeyType"]]]
    ) -> list[dict[str, list[Tuple[int, str, "PartitionKeyType"]]]]:

        """
        Create query chunks for concurrency control while preserving original indices.

        :param items_by_partition: A dictionary mapping partition key range IDs to lists of tuples containing the
                                original index, item ID, and partition key value.
        :type items_by_partition: dict[str, list[tuple[int, str, PartitionKeyType]]]
        :return: A list of dictionaries, each mapping a partition ID to a chunk of items.
        :rtype: list[dict[str, list[tuple[int, str, PartitionKeyType]]]]
        """
        query_chunks = []
        for partition_id, partition_items in items_by_partition.items():
            for i in range(0, len(partition_items), self.max_items_per_query):
                chunk = partition_items[i:i + self.max_items_per_query]
                query_chunks.append({partition_id: chunk})
        return query_chunks

    async def _execute_queries_concurrently(
            self,
            query_chunks: list[dict[str, list[Tuple[int, str, "PartitionKeyType"]]]],
    ) -> Tuple[list[Tuple[int, Any]], CaseInsensitiveDict]:
        """
        Execute query chunks concurrently and return aggregated results with original indices.

        :param query_chunks: A list of dictionaries, each mapping a partition ID to a chunk of items to query.
        :type query_chunks: list[dict[str, list[tuple[int, str, PartitionKeyType]]]]
        :return: A tuple containing a list of results with original indices and the combined response headers.
        :rtype: tuple[list[tuple[int, any]], CaseInsensitiveDict]
        """
        if not query_chunks:
            return [], CaseInsensitiveDict()

        semaphore = asyncio.Semaphore(self.max_concurrency)
        indexed_results = []
        total_request_charge = 0.0

        async def execute_chunk_query(partition_id, chunk_partition_items):
            async with semaphore:
                id_to_idx = {item[1]: item[0] for item in chunk_partition_items}
                items_for_query = [(item[1], item[2]) for item in chunk_partition_items]
                request_kwargs = self.kwargs.copy()

                if len(items_for_query) == 1:
                    item_id, pk_value = items_for_query[0]
                    result, headers = await self._execute_point_read(item_id, pk_value, request_kwargs)
                    chunk_results = [(id_to_idx[item_id], result)] if result else []
                else:
                    chunk_results, headers = await self._execute_query(
                        partition_id, items_for_query, id_to_idx, request_kwargs)

                request_charge = self._extract_request_charge(headers)
                return chunk_results, request_charge

        tasks = [
            asyncio.create_task(execute_chunk_query(partition_id, items))
            for chunk in query_chunks
            for partition_id, items in chunk.items()
        ]

        try:
            all_chunk_results = await asyncio.gather(*tasks)
        except Exception:
            for task in tasks:
                if not task.done():
                    task.cancel()
            await asyncio.gather(*tasks, return_exceptions=True)
            raise

        for chunk_result, ru_charge in all_chunk_results:
            indexed_results.extend(chunk_result)
            total_request_charge += ru_charge

        final_headers = CaseInsensitiveDict({'x-ms-request-charge': str(total_request_charge)})
        return indexed_results, final_headers

    def _extract_request_charge(self, headers: CaseInsensitiveDict) -> float:
        """Extract the request charge from the headers.

        :param headers: The response headers.
        :type headers: ~azure.core.utils.CaseInsensitiveDict
        :return: The request charge.
        :rtype: float
        """
        charge = headers.get('x-ms-request-charge')
        request_charge = 0.0  # Renamed from ru_charge to avoid shadowing
        if charge:
            try:
                request_charge = float(charge)
            except (ValueError, TypeError):
                self.logger.warning("Invalid request charge format: %s", charge)
        return request_charge

    async def _execute_point_read(
            self,
            item_id: str,
            pk_value: "PartitionKeyType",
            request_kwargs: dict[str, Any]
    ) -> Tuple[Optional[Any], CaseInsensitiveDict]:
        """
        Executes a point read for a single item.

        :param item_id: The ID of the item to read.
        :type item_id: str
        :param pk_value: The partition key value for the item.
        :type pk_value: PartitionKeyType
        :param request_kwargs: Additional keyword arguments for the request.
        :type request_kwargs: dict[str, any]
        :return: A tuple containing the item (or None if not found) and the response headers.
        :rtype: tuple[Optional[any], CaseInsensitiveDict]
        """
        doc_link = f"{self.collection_link}/docs/{item_id}"
        point_read_options = self.options.copy()
        point_read_options["partitionKey"] = pk_value
        captured_headers = {}

        def local_response_hook(hook_headers, _):
            captured_headers.update(hook_headers)

        request_kwargs['response_hook'] = local_response_hook
        request_kwargs.pop("containerProperties", None)

        try:
            result = await self.client.ReadItem(doc_link, point_read_options, **request_kwargs)
            return result, CaseInsensitiveDict(captured_headers)
        except exceptions.CosmosResourceNotFoundError as e:
            captured_headers.update(e.headers)
            return None, CaseInsensitiveDict(captured_headers)

    async def _execute_query(
            self,
            partition_id: str,
            items_for_query: Sequence[Tuple[str, "PartitionKeyType"]],
            id_to_idx: dict[str, int],
            request_kwargs: dict[str, Any]
    ) -> Tuple[list[Tuple[int, Any]], CaseInsensitiveDict]:
        """
        Builds and executes a query for a chunk of items.

        :param partition_id: The partition key range ID for the query.
        :type partition_id: str
        :param items_for_query: A list of tuples containing item IDs and partition key values to query.
        :type items_for_query: list[tuple[str, PartitionKeyType]]
        :param id_to_idx: A mapping from item ID to its original index in the input sequence.
        :type id_to_idx: dict[str, int]
        :param request_kwargs: Additional keyword arguments for the request.
        :type request_kwargs: dict[str, any]
        :return: A tuple containing a list of results with original indices and the response headers.
        :rtype: tuple[list[tuple[int, any]], CaseInsensitiveDict]
        """
        captured_headers = {}

        def local_response_hook(hook_headers, _):
            captured_headers.update(hook_headers)

        request_kwargs['response_hook'] = local_response_hook

        if _QueryBuilder.is_id_partition_key_query(items_for_query, self.partition_key_definition):
            query_obj = _QueryBuilder.build_id_in_query(items_for_query)
        elif _QueryBuilder.is_single_logical_partition_query(items_for_query):
            query_obj = _QueryBuilder.build_pk_and_id_in_query(items_for_query, self.partition_key_definition)
        else:
            partition_items_dict = {partition_id: items_for_query}
            query_obj = _QueryBuilder.build_parameterized_query_for_items(
                partition_items_dict, self.partition_key_definition)

        page_iterator = self.client.QueryItems(
            self.collection_link, query_obj, self.options, **request_kwargs).by_page()

        chunk_indexed_results = []
        async for page in page_iterator:
            async for item in page:
                doc_id = item.get('id')
                if doc_id in id_to_idx:
                    chunk_indexed_results.append((id_to_idx[doc_id], item))
                else:
                    self.logger.warning("Received document with unexpected ID: %s", doc_id)

        return chunk_indexed_results, CaseInsensitiveDict(captured_headers)<|MERGE_RESOLUTION|>--- conflicted
+++ resolved
@@ -48,11 +48,7 @@
             items: Sequence[Tuple[str, PartitionKeyType]],
             options: Optional[Mapping[str, Any]],
             partition_key_definition: dict[str, Any],
-<<<<<<< HEAD
-            max_concurrency: int = 10,
-=======
             max_concurrency: int = 5,
->>>>>>> 32aad08d
             **kwargs: Any
     ):
         self.client = client
