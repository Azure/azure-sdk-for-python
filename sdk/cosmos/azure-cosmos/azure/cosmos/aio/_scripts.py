# The MIT License (MIT)
# Copyright (c) 2021 Microsoft Corporation

# Permission is hereby granted, free of charge, to any person obtaining a copy
# of this software and associated documentation files (the "Software"), to deal
# in the Software without restriction, including without limitation the rights
# to use, copy, modify, merge, publish, distribute, sublicense, and/or sell
# copies of the Software, and to permit persons to whom the Software is
# furnished to do so, subject to the following conditions:

# The above copyright notice and this permission notice shall be included in all
# copies or substantial portions of the Software.

# THE SOFTWARE IS PROVIDED "AS IS", WITHOUT WARRANTY OF ANY KIND, EXPRESS OR
# IMPLIED, INCLUDING BUT NOT LIMITED TO THE WARRANTIES OF MERCHANTABILITY,
# FITNESS FOR A PARTICULAR PURPOSE AND NONINFRINGEMENT. IN NO EVENT SHALL THE
# AUTHORS OR COPYRIGHT HOLDERS BE LIABLE FOR ANY CLAIM, DAMAGES OR OTHER
# LIABILITY, WHETHER IN AN ACTION OF CONTRACT, TORT OR OTHERWISE, ARISING FROM,
# OUT OF OR IN CONNECTION WITH THE SOFTWARE OR THE USE OR OTHER DEALINGS IN THE
# SOFTWARE.

"""Create, read, update and delete and execute scripts in the Azure Cosmos DB SQL API service.
"""
# pylint: disable=protected-access
# pylint: disable=missing-client-constructor-parameter-credential,missing-client-constructor-parameter-kwargs

from typing import Any, Mapping, Union, Optional, Type, Sequence, TYPE_CHECKING

from azure.core.async_paging import AsyncItemPaged
from azure.core.tracing.decorator_async import distributed_trace_async
from azure.core.tracing.decorator import distributed_trace
from azure.cosmos import CosmosDict

from ._cosmos_client_connection_async import CosmosClientConnection as _CosmosClientConnection
from .._base import build_options as _build_options
from ..scripts import ScriptType
from ..partition_key import NonePartitionKeyValue, _return_undefined_or_empty_partition_key, PartitionKeyType

if TYPE_CHECKING:
    from ._container import ContainerProxy

class ScriptsProxy:
    """An interface to interact with stored procedures.

    This class should not be instantiated directly. Instead, use the
    :func:`ContainerProxy.scripts` attribute.
    """

    def __init__(
        self,
        container: "ContainerProxy",
        client_connection: _CosmosClientConnection,
        container_link: str
    ) -> None:
        self.client_connection = client_connection
        self.container_link = container_link
        self.container_proxy = container

    def _get_resource_link(self, script_or_id: Union[Mapping[str, Any], str], typ: str) -> str:
        if isinstance(script_or_id, str):
            return "{}/{}/{}".format(self.container_link, typ, script_or_id)
        return script_or_id["_self"]

    @distributed_trace
    def list_stored_procedures(
        self,
        *,
        max_item_count: Optional[int] = None,
        **kwargs: Any
    ) -> AsyncItemPaged[dict[str, Any]]:
        """List all stored procedures in the container.

        :keyword int max_item_count: Max number of items to be returned in the enumeration operation.
        :returns: An AsyncItemPaged of stored procedures (dicts).
        :rtype: AsyncItemPaged[dict[str, Any]]
        """
        feed_options = _build_options(kwargs)
        if max_item_count is not None:
            feed_options["maxItemCount"] = max_item_count

        return self.client_connection.ReadStoredProcedures(
            collection_link=self.container_link, options=feed_options, **kwargs
        )

    @distributed_trace
    def query_stored_procedures(
        self,
        query: str,
        *,
        parameters: Optional[list[dict[str, Any]]] = None,
        max_item_count: Optional[int] = None,
        **kwargs: Any
    ) -> AsyncItemPaged[dict[str, Any]]:
        """Return all stored procedures matching the given `query`.

        :param str query: The Azure Cosmos DB SQL query to execute.
        :keyword parameters: Optional array of parameters to the query. Ignored if no query is provided.
        :paramtype parameters: list[dict[str, Any]]
        :keyword int max_item_count: Max number of items to be returned in the enumeration operation.
        :returns: An AsyncItemPaged of stored procedures (dicts).
        :rtype: AsyncItemPaged[dict[str, Any]]
        """
        feed_options = _build_options(kwargs)
        if max_item_count is not None:
            feed_options["maxItemCount"] = max_item_count

        return self.client_connection.QueryStoredProcedures(
            collection_link=self.container_link,
            query=query if parameters is None else {"query": query, "parameters": parameters},
            options=feed_options,
            **kwargs
        )

    @distributed_trace_async
<<<<<<< HEAD
    async def get_stored_procedure(self, sproc: Union[str, Mapping[str, Any]], **kwargs: Any) -> dict[str, Any]:
=======
    async def get_stored_procedure(
        self,
        sproc: Union[str, Mapping[str, Any]],
        **kwargs: Any
    ) -> CosmosDict:
>>>>>>> 25ac959f
        """Get the stored procedure identified by `sproc`.

        :param sproc: The ID (name) or dict representing the stored procedure to retrieve.
        :type sproc: Union[str, dict[str, Any]]
        :raises ~azure.cosmos.exceptions.CosmosHttpResponseError: If the given stored procedure couldn't be retrieved.
        :returns: A dict representing the retrieved stored procedure.
<<<<<<< HEAD
        :rtype: dict[str, Any]
=======
        :rtype: ~azure.cosmos.CosmosDict[str, Any]
>>>>>>> 25ac959f
        """
        request_options = _build_options(kwargs)

        return await self.client_connection.ReadStoredProcedure(
            sproc_link=self._get_resource_link(sproc, ScriptType.StoredProcedure), options=request_options, **kwargs
        )

    @distributed_trace_async
<<<<<<< HEAD
    async def create_stored_procedure(self, body: dict[str, Any], **kwargs: Any) -> dict[str, Any]:
=======
    async def create_stored_procedure(
        self,
        body: Dict[str, Any],
        **kwargs: Any
    ) -> CosmosDict:
>>>>>>> 25ac959f
        """Create a new stored procedure in the container.

        To replace an existing stored procedure, use the :func:`Container.scripts.replace_stored_procedure` method.

        :param dict[str, Any] body: A dict representing the stored procedure to create.
        :raises ~azure.cosmos.exceptions.CosmosHttpResponseError: If the given stored procedure couldn't be created.
        :returns: A dict representing the new stored procedure.
<<<<<<< HEAD
        :rtype: dict[str, Any]
=======
        :rtype: ~azure.cosmos.CosmosDict[str, Any]
>>>>>>> 25ac959f
        """
        request_options = _build_options(kwargs)

        return await self.client_connection.CreateStoredProcedure(
            collection_link=self.container_link, sproc=body, options=request_options, **kwargs
        )

    @distributed_trace_async
    async def replace_stored_procedure(
        self,
        sproc: Union[str, Mapping[str, Any]],
        body: dict[str, Any],
        **kwargs: Any
<<<<<<< HEAD
    ) -> dict[str, Any]:
=======
    ) -> CosmosDict:
>>>>>>> 25ac959f
        """Replace a specified stored procedure in the container.

        If the stored procedure does not already exist in the container, an exception is raised.

        :param sproc: The ID (name) or dict representing stored procedure to be replaced.
        :type sproc: Union[str, dict[str, Any]]
        :param dict[str, Any] body: A dict representing the stored procedure to replace.
        :raises ~azure.cosmos.exceptions.CosmosHttpResponseError: If the replace operation failed or the stored
            procedure with given id does not exist.
        :returns: A dict representing the stored procedure after replace went through.
<<<<<<< HEAD
        :rtype: dict[str, Any]
=======
        :rtype: ~azure.cosmos.CosmosDict[str, Any]
>>>>>>> 25ac959f
        """
        request_options = _build_options(kwargs)
        return await self.client_connection.ReplaceStoredProcedure(
            sproc_link=self._get_resource_link(sproc, ScriptType.StoredProcedure),
            sproc=body,
            options=request_options,
            **kwargs
        )

    @distributed_trace_async
    async def delete_stored_procedure(self, sproc: Union[str, Mapping[str, Any]], **kwargs: Any) -> None:
        """Delete a specified stored procedure from the container.

        If the stored procedure does not already exist in the container, an exception is raised.

        :param sproc: The ID (name) or dict representing stored procedure to be deleted.
        :type sproc: Union[str, dict[str, Any]]
        :raises ~azure.cosmos.exceptions.CosmosHttpResponseError: The stored procedure wasn't deleted successfully.
        :raises ~azure.cosmos.exceptions.CosmosResourceNotFoundError: The stored procedure does not exist in
            the container.
        :rtype: None
        """
        request_options = _build_options(kwargs)

        await self.client_connection.DeleteStoredProcedure(
            sproc_link=self._get_resource_link(sproc, ScriptType.StoredProcedure), options=request_options, **kwargs
        )

    @distributed_trace_async
    async def execute_stored_procedure(
        self,
        sproc: Union[str, dict[str, Any]],
        *,
        partition_key: Optional[PartitionKeyType] = None,
        parameters: Optional[list[dict[str, Any]]] = None,
        enable_script_logging: Optional[bool] = None,
        **kwargs: Any
<<<<<<< HEAD
    ) -> dict[str, Any]:
=======
    ) -> Any:
>>>>>>> 25ac959f
        """Execute a specified stored procedure.

        If the stored procedure does not already exist in the container, an exception is raised.

        :param sproc: The ID (name) or dict representing the stored procedure to be executed.
        :type sproc: Union[str, dict[str, Any]]
        :keyword partition_key: Specifies the partition key to indicate which partition the stored procedure should
            execute on.
        :paramtype partition_key: Union[str, bool, int, float, list[Union[str, bool, int, float]]]
        :keyword parameters: List of parameters to be passed to the stored procedure to be executed.
        :paramtype parameters: list[dict[str, Any]]
        :keyword bool enable_script_logging: Enables or disables script logging for the current request.
        :raises ~azure.cosmos.exceptions.CosmosHttpResponseError: If the stored procedure execution failed
            or if the stored procedure with given id does not exists in the container.
        :returns: Result of the executed stored procedure for the given parameters.
<<<<<<< HEAD
        :rtype: dict[str, Any]
=======
        :rtype: Any
>>>>>>> 25ac959f
        """

        request_options = _build_options(kwargs)
        if partition_key is not None:
            request_options["partitionKey"] = (
                _return_undefined_or_empty_partition_key(
                    await self.container_proxy.is_system_key)
                if partition_key == NonePartitionKeyValue
                else partition_key
            )
        if enable_script_logging is not None:
            request_options["enableScriptLogging"] = enable_script_logging
        return await self.client_connection.ExecuteStoredProcedure(
            sproc_link=self._get_resource_link(sproc, ScriptType.StoredProcedure),
            params=parameters,
            options=request_options,
            **kwargs
        )

    @distributed_trace
    def list_triggers(
        self,
        *,
        max_item_count: Optional[int] = None,
        **kwargs: Any
    ) -> AsyncItemPaged[dict[str, Any]]:
        """List all triggers in the container.

        :keyword int max_item_count: Max number of items to be returned in the enumeration operation.
        :returns: An AsyncItemPaged of triggers (dicts).
        :rtype: AsyncItemPaged[dict[str, Any]]
        """
        feed_options = _build_options(kwargs)
        if max_item_count is not None:
            feed_options["maxItemCount"] = max_item_count

        return self.client_connection.ReadTriggers(
            collection_link=self.container_link, options=feed_options, **kwargs
        )

    @distributed_trace
    def query_triggers(
        self,
        query: str,
        *,
        parameters: Optional[list[dict[str, Any]]] = None,
        max_item_count: Optional[int] = None,
        **kwargs: Any
    ) -> AsyncItemPaged[dict[str, Any]]:
        """Return all triggers matching the given `query`.

        :param str query: The Azure Cosmos DB SQL query to execute.
        :keyword parameters: Optional array of parameters to the query. Ignored if no query is provided.
        :paramtype parameters: list[dict[str, Any]]
        :keyword int max_item_count: Max number of items to be returned in the enumeration operation.
        :returns: An AsyncItemPaged of triggers (dicts).
        :rtype: AsyncItemPaged[dict[str, Any]]
        """
        feed_options = _build_options(kwargs)
        if max_item_count is not None:
            feed_options["maxItemCount"] = max_item_count
        return self.client_connection.QueryTriggers(
            collection_link=self.container_link,
            query=query if parameters is None else {"query": query, "parameters": parameters},
            options=feed_options,
            **kwargs
        )

    @distributed_trace_async
    async def get_trigger(self, trigger: Union[str, Mapping[str, Any]], **kwargs: Any) -> dict[str, Any]:
        """Get a trigger identified by `id`.

        :param trigger: The ID (name) or dict representing trigger to retrieve.
        :type trigger: Union[str, dict[str, Any]]
        :raises ~azure.cosmos.exceptions.CosmosHttpResponseError: If the given trigger couldn't be retrieved.
        :returns: A dict representing the retrieved trigger.
        :rtype: dict[str, Any]
        """
        request_options = _build_options(kwargs)
        return await self.client_connection.ReadTrigger(
            trigger_link=self._get_resource_link(trigger, ScriptType.Trigger), options=request_options, **kwargs
        )

    @distributed_trace_async
    async def create_trigger(self, body: dict[str, Any], **kwargs: Any) -> dict[str, Any]:
        """Create a trigger in the container.

        To replace an existing trigger, use the :func:`ContainerProxy.scripts.replace_trigger` method.

        :param dict[str, Any] body: A dict-like object representing the trigger to create.
        :raises ~azure.cosmos.exceptions.CosmosHttpResponseError: If the given trigger couldn't be created.
        :returns: A dict representing the new trigger.
        :rtype: dict[str, Any]
        """
        request_options = _build_options(kwargs)
        return await self.client_connection.CreateTrigger(
            collection_link=self.container_link, trigger=body, options=request_options, **kwargs
        )

    @distributed_trace_async
    async def replace_trigger(
        self,
        trigger: Union[str, Mapping[str, Any]],
        body: dict[str, Any],
        **kwargs: Any
    ) -> dict[str, Any]:
        """Replace a specified trigger in the container.

        If the trigger does not already exist in the container, an exception is raised.

        :param trigger: The ID (name) or dict representing trigger to be replaced.
        :type trigger: Union[str, dict[str, Any]]
        :param dict[str, Any] body: A dict-like object representing the trigger to replace.
        :raises ~azure.cosmos.exceptions.CosmosHttpResponseError: If the replace operation failed or the trigger with
            given id does not exist.
        :returns: A dict representing the trigger after replace went through.
        :rtype: dict[str, Any]
        """
        request_options = _build_options(kwargs)

        return await self.client_connection.ReplaceTrigger(
            trigger_link=self._get_resource_link(trigger, ScriptType.Trigger),
            trigger=body,
            options=request_options,
            **kwargs
        )

    @distributed_trace_async
    async def delete_trigger(self, trigger: Union[str, Mapping[str, Any]], **kwargs: Any) -> None:
        """Delete a specified trigger from the container.

        If the trigger does not already exist in the container, an exception is raised.

        :param trigger: The ID (name) or dict representing trigger to be deleted.
        :type trigger: Union[str, dict[str, Any]]
        :raises ~azure.cosmos.exceptions.CosmosHttpResponseError: The trigger wasn't deleted successfully.
        :raises ~azure.cosmos.exceptions.CosmosResourceNotFoundError: The trigger does not exist in the container.
        :rtype: None
        """
        request_options = _build_options(kwargs)
        await self.client_connection.DeleteTrigger(
            trigger_link=self._get_resource_link(trigger, ScriptType.Trigger), options=request_options, **kwargs
        )

    @distributed_trace
    def list_user_defined_functions(
        self,
        *,
        max_item_count: Optional[int] = None,
        **kwargs: Any
    ) -> AsyncItemPaged[dict[str, Any]]:
        """List all the user-defined functions in the container.

        :keyword int max_item_count: Max number of items to be returned in the enumeration operation.
        :returns: An AsyncItemPaged of user-defined functions (dicts).
        :rtype: AsyncItemPaged[dict[str, Any]]
        """
        feed_options = _build_options(kwargs)
        if max_item_count is not None:
            feed_options["maxItemCount"] = max_item_count

        return self.client_connection.ReadUserDefinedFunctions(
            collection_link=self.container_link, options=feed_options, **kwargs
        )

    @distributed_trace
    def query_user_defined_functions(
        self,
        query: str,
        *,
        parameters: Optional[list[dict[str, Any]]] = None,
        max_item_count: Optional[int] = None,
        **kwargs: Any
    ) -> AsyncItemPaged[dict[str, Any]]:
        """Return user-defined functions matching a given `query`.

        :param str query: The Azure Cosmos DB SQL query to execute.
        :keyword parameters: Optional array of parameters to the query. Ignored if no query is provided.
        :paramtype parameters: list[dict[str, Any]]
        :keyword int max_item_count: Max number of items to be returned in the enumeration operation.
        :returns: An AsyncItemPaged of user-defined functions (dicts).
        :rtype: AsyncItemPaged[dict[str, Any]]
        """
        feed_options = _build_options(kwargs)
        if max_item_count is not None:
            feed_options["maxItemCount"] = max_item_count

        return self.client_connection.QueryUserDefinedFunctions(
            collection_link=self.container_link,
            query=query if parameters is None else {"query": query, "parameters": parameters},
            options=feed_options,
            **kwargs
        )

    @distributed_trace_async
    async def get_user_defined_function(self, udf: Union[str, Mapping[str, Any]], **kwargs: Any) -> dict[str, Any]:
        """Get a user-defined function identified by `id`.

        :param udf: The ID (name) or dict representing udf to retrieve.
        :type udf: Union[str, dict[str, Any]]
        :raises ~azure.cosmos.exceptions.CosmosHttpResponseError: If the user-defined function couldn't be retrieved.
        :returns: A dict representing the retrieved user-defined function.
        :rtype: dict[str, Any]
        """
        request_options = _build_options(kwargs)
        return await self.client_connection.ReadUserDefinedFunction(
            udf_link=self._get_resource_link(udf, ScriptType.UserDefinedFunction), options=request_options, **kwargs
        )

    @distributed_trace_async
    async def create_user_defined_function(self, body: dict[str, Any], **kwargs: Any) -> dict[str, Any]:
        """Create a user-defined function in the container.

        To replace an existing user-defined function, use the
        :func:`ContainerProxy.scripts.replace_user_defined_function` method.

        :param dict[str, Any] body: A dict-like object representing the user-defined function to create.
        :raises ~azure.cosmos.exceptions.CosmosHttpResponseError: If the user-defined function couldn't be created.
        :returns: A dict representing the new user-defined function.
        :rtype: dict[str, Any]
        """
        request_options = _build_options(kwargs)
        return await self.client_connection.CreateUserDefinedFunction(
            collection_link=self.container_link, udf=body, options=request_options, **kwargs
        )

    @distributed_trace_async
    async def replace_user_defined_function(
        self,
        udf: Union[str, Mapping[str, Any]],
        body: dict[str, Any],
        **kwargs: Any
    ) -> dict[str, Any]:
        """Replace a specified user-defined function in the container.

        If the user-defined function does not already exist in the container, an exception is raised.

        :param udf: The ID (name) or dict representing user-defined function to be replaced.
        :type udf: Union[str, dict[str, Any]]
        :param dict[str, Any] body: A dict-like object representing the udf to replace.
        :raises ~azure.cosmos.exceptions.CosmosHttpResponseError: If the replace operation failed or the user-defined
            function with the given id does not exist.
        :returns: A dict representing the user-defined function after replace went through.
        :rtype: dict[str, Any]
        """
        request_options = _build_options(kwargs)
        return await self.client_connection.ReplaceUserDefinedFunction(
            udf_link=self._get_resource_link(udf, ScriptType.UserDefinedFunction),
            udf=body,
            options=request_options,
            **kwargs
        )

    @distributed_trace_async
    async def delete_user_defined_function(self, udf: Union[str, Mapping[str, Any]], **kwargs: Any) -> None:
        """Delete a specified user-defined function from the container.

        If the user-defined function does not already exist in the container, an exception is raised.

        :param udf: The ID (name) or dict representing udf to be deleted.
        :type udf: Union[str, dict[str, Any]]
        :raises ~azure.cosmos.exceptions.CosmosHttpResponseError: The udf wasn't deleted successfully.
        :raises ~azure.cosmos.exceptions.CosmosResourceNotFoundError: The UDF does not exist in the container.
        :rtype: None
        """
        request_options = _build_options(kwargs)
        await self.client_connection.DeleteUserDefinedFunction(
            udf_link=self._get_resource_link(udf, ScriptType.UserDefinedFunction), options=request_options, **kwargs
        )<|MERGE_RESOLUTION|>--- conflicted
+++ resolved
@@ -112,26 +112,18 @@
         )
 
     @distributed_trace_async
-<<<<<<< HEAD
-    async def get_stored_procedure(self, sproc: Union[str, Mapping[str, Any]], **kwargs: Any) -> dict[str, Any]:
-=======
     async def get_stored_procedure(
         self,
         sproc: Union[str, Mapping[str, Any]],
         **kwargs: Any
     ) -> CosmosDict:
->>>>>>> 25ac959f
         """Get the stored procedure identified by `sproc`.
 
         :param sproc: The ID (name) or dict representing the stored procedure to retrieve.
         :type sproc: Union[str, dict[str, Any]]
         :raises ~azure.cosmos.exceptions.CosmosHttpResponseError: If the given stored procedure couldn't be retrieved.
-        :returns: A dict representing the retrieved stored procedure.
-<<<<<<< HEAD
-        :rtype: dict[str, Any]
-=======
+        :returns: A CosmosDict representing the retrieved stored procedure.
         :rtype: ~azure.cosmos.CosmosDict[str, Any]
->>>>>>> 25ac959f
         """
         request_options = _build_options(kwargs)
 
@@ -140,27 +132,19 @@
         )
 
     @distributed_trace_async
-<<<<<<< HEAD
-    async def create_stored_procedure(self, body: dict[str, Any], **kwargs: Any) -> dict[str, Any]:
-=======
     async def create_stored_procedure(
         self,
-        body: Dict[str, Any],
+        body: dict[str, Any],
         **kwargs: Any
     ) -> CosmosDict:
->>>>>>> 25ac959f
         """Create a new stored procedure in the container.
 
         To replace an existing stored procedure, use the :func:`Container.scripts.replace_stored_procedure` method.
 
         :param dict[str, Any] body: A dict representing the stored procedure to create.
         :raises ~azure.cosmos.exceptions.CosmosHttpResponseError: If the given stored procedure couldn't be created.
-        :returns: A dict representing the new stored procedure.
-<<<<<<< HEAD
-        :rtype: dict[str, Any]
-=======
+        :returns: A CosmosDict representing the new stored procedure.
         :rtype: ~azure.cosmos.CosmosDict[str, Any]
->>>>>>> 25ac959f
         """
         request_options = _build_options(kwargs)
 
@@ -174,11 +158,7 @@
         sproc: Union[str, Mapping[str, Any]],
         body: dict[str, Any],
         **kwargs: Any
-<<<<<<< HEAD
-    ) -> dict[str, Any]:
-=======
     ) -> CosmosDict:
->>>>>>> 25ac959f
         """Replace a specified stored procedure in the container.
 
         If the stored procedure does not already exist in the container, an exception is raised.
@@ -188,12 +168,8 @@
         :param dict[str, Any] body: A dict representing the stored procedure to replace.
         :raises ~azure.cosmos.exceptions.CosmosHttpResponseError: If the replace operation failed or the stored
             procedure with given id does not exist.
-        :returns: A dict representing the stored procedure after replace went through.
-<<<<<<< HEAD
-        :rtype: dict[str, Any]
-=======
+        :returns: A CosmosDict representing the stored procedure after replace went through.
         :rtype: ~azure.cosmos.CosmosDict[str, Any]
->>>>>>> 25ac959f
         """
         request_options = _build_options(kwargs)
         return await self.client_connection.ReplaceStoredProcedure(
@@ -231,11 +207,7 @@
         parameters: Optional[list[dict[str, Any]]] = None,
         enable_script_logging: Optional[bool] = None,
         **kwargs: Any
-<<<<<<< HEAD
-    ) -> dict[str, Any]:
-=======
     ) -> Any:
->>>>>>> 25ac959f
         """Execute a specified stored procedure.
 
         If the stored procedure does not already exist in the container, an exception is raised.
@@ -251,11 +223,7 @@
         :raises ~azure.cosmos.exceptions.CosmosHttpResponseError: If the stored procedure execution failed
             or if the stored procedure with given id does not exists in the container.
         :returns: Result of the executed stored procedure for the given parameters.
-<<<<<<< HEAD
-        :rtype: dict[str, Any]
-=======
         :rtype: Any
->>>>>>> 25ac959f
         """
 
         request_options = _build_options(kwargs)
