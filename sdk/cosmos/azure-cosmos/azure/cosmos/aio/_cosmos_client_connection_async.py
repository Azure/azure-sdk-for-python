# The MIT License (MIT)
# Copyright (c) 2021 Microsoft Corporation

# Permission is hereby granted, free of charge, to any person obtaining a copy
# of this software and associated documentation files (the "Software"), to deal
# in the Software without restriction, including without limitation the rights
# to use, copy, modify, merge, publish, distribute, sublicense, and/or sell
# copies of the Software, and to permit persons to whom the Software is
# furnished to do so, subject to the following conditions:

# The above copyright notice and this permission notice shall be included in all
# copies or substantial portions of the Software.

# THE SOFTWARE IS PROVIDED "AS IS", WITHOUT WARRANTY OF ANY KIND, EXPRESS OR
# IMPLIED, INCLUDING BUT NOT LIMITED TO THE WARRANTIES OF MERCHANTABILITY,
# FITNESS FOR A PARTICULAR PURPOSE AND NONINFRINGEMENT. IN NO EVENT SHALL THE
# AUTHORS OR COPYRIGHT HOLDERS BE LIABLE FOR ANY CLAIM, DAMAGES OR OTHER
# LIABILITY, WHETHER IN AN ACTION OF CONTRACT, TORT OR OTHERWISE, ARISING FROM,
# OUT OF OR IN CONNECTION WITH THE SOFTWARE OR THE USE OR OTHER DEALINGS IN THE
# SOFTWARE.

# pylint: disable=protected-access,too-many-lines

"""Document client class for the Azure Cosmos database service.
"""
import os
from urllib.parse import urlparse
import uuid
from typing import (
    Callable, Dict, Any, Iterable, Mapping, Optional, List,
    Sequence, Tuple, Type, Union, cast
)

from typing_extensions import TypedDict
from urllib3.util.retry import Retry

from azure.core.async_paging import AsyncItemPaged
from azure.core.credentials_async import AsyncTokenCredential
from azure.core import AsyncPipelineClient
from azure.core.pipeline.transport import HttpRequest, AsyncHttpResponse  # pylint: disable=no-legacy-azure-core-http-response-import
from azure.core.pipeline.policies import (
    AsyncHTTPPolicy,
    ContentDecodePolicy,
    HeadersPolicy,
    UserAgentPolicy,
    NetworkTraceLoggingPolicy,
    CustomHookPolicy,
    DistributedTracingPolicy,
    ProxyPolicy)
from azure.core.utils import CaseInsensitiveDict

from .. import _base as base
from .._base import _set_properties_cache
from .. import documents
from .._change_feed.aio.change_feed_iterable import ChangeFeedIterable
from .._change_feed.change_feed_state import ChangeFeedState
from .._routing import routing_range
from ..documents import ConnectionPolicy, DatabaseAccount
from .._constants import _Constants as Constants
from .._cosmos_responses import CosmosDict, CosmosList
from .. import http_constants, exceptions
from . import _query_iterable_async as query_iterable
from .. import _runtime_constants as runtime_constants
from .. import _request_object
from . import _asynchronous_request as asynchronous_request
from . import _global_endpoint_manager_async as global_endpoint_manager_async
from .._routing.aio.routing_map_provider import SmartRoutingMapProvider
from ._retry_utility_async import _ConnectionRetryPolicy
from .. import _session
from .. import _utils
from ..partition_key import (
    _Undefined,
    PartitionKey,
    _return_undefined_or_empty_partition_key,
    NonePartitionKeyValue, _Empty
)
from ._auth_policy_async import AsyncCosmosBearerTokenCredentialPolicy
from .._cosmos_http_logging_policy import CosmosHttpLoggingPolicy
from .._range_partition_resolver import RangePartitionResolver


PartitionKeyType = Union[str, int, float, bool, Sequence[Union[str, int, float, bool, None]], Type[NonePartitionKeyValue]]  # pylint: disable=line-too-long


class CredentialDict(TypedDict, total=False):
    masterKey: str
    resourceTokens: Mapping[str, Any]
    permissionFeed: Iterable[Mapping[str, Any]]
    clientSecretCredential: AsyncTokenCredential


class CosmosClientConnection:  # pylint: disable=too-many-public-methods,too-many-instance-attributes
    """Represents a document client.

    Provides a client-side logical representation of the Azure Cosmos
    service. This client is used to configure and execute requests against the
    service.

    The service client encapsulates the endpoint and credentials used to access
    the Azure Cosmos service.
    """

    class _QueryCompatibilityMode:
        Default = 0
        Query = 1
        SqlQuery = 2

    # default number precisions
    _DefaultNumberHashPrecision = 3
    _DefaultNumberRangePrecision = -1

    # default string precision
    _DefaultStringHashPrecision = 3
    _DefaultStringRangePrecision = -1

    def __init__( # pylint: disable=too-many-statements
            self,
            url_connection: str,
            auth: CredentialDict,
            connection_policy: Optional[ConnectionPolicy] = None,
            consistency_level: Optional[str] = None,
            **kwargs: Any
    ) -> None:
        """
        :param str url_connection:
            The URL for connecting to the DB server.
        :param dict auth:
            Contains 'masterKey' or 'resourceTokens', where
            auth['masterKey'] is the default authorization key to use to
            create the client, and auth['resourceTokens'] is the alternative
            authorization key.
        :param documents.ConnectionPolicy connection_policy:
            The connection policy for the client.
        :param documents.ConsistencyLevel consistency_level:
            The default consistency policy for client operations.

        """
        self.client_id = str(uuid.uuid4())
        self.url_connection = url_connection
        self.master_key: Optional[str] = None
        self.resource_tokens: Optional[Mapping[str, Any]] = None
        self.aad_credentials: Optional[AsyncTokenCredential] = None
        if auth is not None:
            self.master_key = auth.get("masterKey")
            self.resource_tokens = auth.get("resourceTokens")
            self.aad_credentials = auth.get("clientSecretCredential")

            if auth.get("permissionFeed"):
                self.resource_tokens = {}
                for permission_feed in auth["permissionFeed"]:
                    resource_parts = permission_feed["resource"].split("/")
                    id_ = resource_parts[-1]
                    self.resource_tokens[id_] = permission_feed["_token"]

        self.connection_policy = connection_policy or ConnectionPolicy()
        self.partition_resolvers: Dict[str, RangePartitionResolver] = {}
        self.__container_properties_cache: Dict[str, Dict[str, Any]] = {}
        self.default_headers: Dict[str, Any] = {
            http_constants.HttpHeaders.CacheControl: "no-cache",
            http_constants.HttpHeaders.Version: http_constants.Versions.CurrentVersion,
            # For single partition query with aggregate functions we would try to accumulate the results on the SDK.
            # We need to set continuation as not expected.
            http_constants.HttpHeaders.IsContinuationExpected: False,
        }

        throughput_bucket = kwargs.pop('throughput_bucket', None)
        if throughput_bucket:
            self.default_headers[http_constants.HttpHeaders.ThroughputBucket] = throughput_bucket

        if consistency_level is not None:
            self.default_headers[http_constants.HttpHeaders.ConsistencyLevel] = consistency_level

        # Keeps the latest response headers from the server.
        self.last_response_headers: CaseInsensitiveDict = CaseInsensitiveDict()
        self.UseMultipleWriteLocations = False
        self._global_endpoint_manager = global_endpoint_manager_async._GlobalEndpointManager(self)

        retry_policy = None
        if isinstance(self.connection_policy.ConnectionRetryConfiguration, AsyncHTTPPolicy):
            retry_policy = self.connection_policy.ConnectionRetryConfiguration
        elif isinstance(self.connection_policy.ConnectionRetryConfiguration, int):
            retry_policy = _ConnectionRetryPolicy(total=self.connection_policy.ConnectionRetryConfiguration)
        elif isinstance(self.connection_policy.ConnectionRetryConfiguration, Retry):
            # Convert a urllib3 retry policy to a Pipeline policy
            retry_policy = _ConnectionRetryPolicy(
                retry_total=self.connection_policy.ConnectionRetryConfiguration.total,
                retry_connect=self.connection_policy.ConnectionRetryConfiguration.connect,
                retry_read=self.connection_policy.ConnectionRetryConfiguration.read,
                retry_status=self.connection_policy.ConnectionRetryConfiguration.status,
                retry_backoff_max=self.connection_policy.ConnectionRetryConfiguration.DEFAULT_BACKOFF_MAX,
                retry_on_status_codes=list(self.connection_policy.ConnectionRetryConfiguration.status_forcelist),
                retry_backoff_factor=self.connection_policy.ConnectionRetryConfiguration.backoff_factor
            )
        else:
            raise TypeError(
                "Unsupported retry policy. Must be an azure.cosmos.ConnectionRetryPolicy, int, or urllib3.Retry")

        proxies = kwargs.pop('proxies', {})
        if self.connection_policy.ProxyConfiguration and self.connection_policy.ProxyConfiguration.Host:
            host = self.connection_policy.ProxyConfiguration.Host
            url = urlparse(host)
            proxy = host if url.port else host + ":" + str(self.connection_policy.ProxyConfiguration.Port)
            proxies.update({url.scheme: proxy})

        self._user_agent = _utils.get_user_agent_async()

        credentials_policy = None
        if self.aad_credentials:
            scope = base.create_scope_from_url(self.url_connection)
            credentials_policy = AsyncCosmosBearerTokenCredentialPolicy(self.aad_credentials, scope)

        policies = [
            HeadersPolicy(**kwargs),
            ProxyPolicy(proxies=proxies),
            UserAgentPolicy(base_user_agent=self._user_agent, **kwargs),
            ContentDecodePolicy(),
            retry_policy,
            credentials_policy,
            CustomHookPolicy(**kwargs),
            NetworkTraceLoggingPolicy(**kwargs),
            DistributedTracingPolicy(**kwargs),
            CosmosHttpLoggingPolicy(
                logger=kwargs.pop("logger", None),
                enable_diagnostics_logging=kwargs.pop("enable_diagnostics_logging", False),
                global_endpoint_manager=self._global_endpoint_manager,
                **kwargs
            ),
        ]

        transport = kwargs.pop("transport", None)
        self.pipeline_client: AsyncPipelineClient[HttpRequest, AsyncHttpResponse] = AsyncPipelineClient(
            base_url=url_connection,
            transport=transport,
            policies=policies
        )
        self._setup_kwargs: Dict[str, Any] = kwargs
        self.session: Optional[_session.Session] = None

        # Query compatibility mode.
        # Allows to specify compatibility mode used by client when making query requests. Should be removed when
        # application/sql is no longer supported.
        self._query_compatibility_mode: int = CosmosClientConnection._QueryCompatibilityMode.Default

        # Routing map provider
        self._routing_map_provider: SmartRoutingMapProvider = SmartRoutingMapProvider(self)

    @property
    def _container_properties_cache(self) -> Dict[str, Dict[str, Any]]:
        """Gets the container properties cache from the client.
        :returns: the container properties cache for the client.
        :rtype: Dict[str, Dict[str, Any]]"""
        return self.__container_properties_cache

    def _set_container_properties_cache(self, container_link: str, properties: Optional[Dict[str, Any]]) -> None:
        """Sets the container properties cache for the specified container.

        This will only update the properties cache for a specified container.
        :param container_link: The container link will be used as the key to cache the container properties.
        :type container_link: str
        :param properties: These are the container properties to cache.
        :type properties:  Optional[Dict[str, Any]]"""
        if properties:
            self.__container_properties_cache[container_link] = properties
        else:
            self.__container_properties_cache[container_link] = {}

    @property
    def _Session(self) -> Optional[_session.Session]:
        """Gets the session object from the client.
         :returns: the session for the client.
         :rtype: _session.Session
        """
        return self.session

    @_Session.setter
    def _Session(self, session: Optional[_session.Session]) -> None:
        """Sets a session object on the document client.

        This will override the existing session
        :param _session.Session session: the client session to set.
        """
        self.session = session

    @property
    def _WriteEndpoint(self) -> str:
        """Gets the current write endpoint for a geo-replicated database account.
        :returns: the write endpoint for the database account
        :rtype: str
        """
        return self._global_endpoint_manager.get_write_endpoint()

    @property
    def _ReadEndpoint(self) -> str:
        """Gets the current read endpoint for a geo-replicated database account.
        :returns: the read endpoint for the database account
        :rtype: str
        """
        return self._global_endpoint_manager.get_read_endpoint()

    async def _setup(self) -> None:
        if 'database_account' not in self._setup_kwargs:
            database_account, _ = await self._global_endpoint_manager._GetDatabaseAccount(
                **self._setup_kwargs
            )
            self._setup_kwargs['database_account'] = database_account
            await self._global_endpoint_manager.force_refresh_on_startup(self._setup_kwargs['database_account'])
        else:
            database_account = self._setup_kwargs['database_account']

        # Save the choice that was made (either None or some value) and branch to set or get the consistency
        if self.default_headers.get(http_constants.HttpHeaders.ConsistencyLevel):
            user_defined_consistency = self.default_headers[http_constants.HttpHeaders.ConsistencyLevel]
        else:
            # Use database_account if no consistency passed in to verify consistency level to be used
            user_defined_consistency = self._check_if_account_session_consistency(database_account)

        if user_defined_consistency == documents.ConsistencyLevel.Session:
            # create a Session if the user wants Session consistency
            self.session = _session.Session(self.url_connection)
        else:
            self.session = None

    def _check_if_account_session_consistency(self, database_account: DatabaseAccount) -> Optional[str]:
        """Checks account consistency level to set header if needed.

        :param database_account: The database account to be used to check consistency levels
        :type database_account: ~azure.cosmos.documents.DatabaseAccount
        :returns consistency_level: the account consistency level
        :rtype: str
        """
        # Set to default level present in account
        user_consistency_policy = database_account.ConsistencyPolicy
        if user_consistency_policy:
            consistency_level = user_consistency_policy[Constants.DefaultConsistencyLevel]
            if consistency_level == documents.ConsistencyLevel.Session:
                # We only set the header if we're using session consistency in the account in order to keep
                # the current update_session logic which uses the header
                self.default_headers[http_constants.HttpHeaders.ConsistencyLevel] = consistency_level
            return consistency_level
        return None

    def _GetDatabaseIdWithPathForUser(
        self,
        database_link: str,
        user: Mapping[str, Any]
    ) -> Tuple[Optional[str], str]:
        base._validate_resource(user)
        path = base.GetPathFromLink(database_link, http_constants.ResourceType.User)
        database_id = base.GetResourceIdOrFullNameFromLink(database_link)
        return database_id, path

    def _GetContainerIdWithPathForSproc(
        self,
        collection_link: str,
        sproc: Mapping[str, Any]
    ) -> Tuple[Optional[str], str, Dict[str, Any]]:
        base._validate_resource(sproc)
        sproc = dict(sproc)
        if sproc.get("serverScript"):
            sproc["body"] = str(sproc.pop("serverScript", ""))
        elif sproc.get("body"):
            sproc["body"] = str(sproc["body"])
        path = base.GetPathFromLink(collection_link, http_constants.ResourceType.StoredProcedure)
        collection_id = base.GetResourceIdOrFullNameFromLink(collection_link)
        return collection_id, path, sproc

    def _GetContainerIdWithPathForTrigger(
        self,
        collection_link: str,
        trigger: Mapping[str, Any]
    ) -> Tuple[Optional[str], str, Dict[str, Any]]:
        base._validate_resource(trigger)
        trigger = dict(trigger)
        if trigger.get("serverScript"):
            trigger["body"] = str(trigger.pop("serverScript", ""))
        elif trigger.get("body"):
            trigger["body"] = str(trigger["body"])

        path = base.GetPathFromLink(collection_link, http_constants.ResourceType.Trigger)
        collection_id = base.GetResourceIdOrFullNameFromLink(collection_link)
        return collection_id, path, trigger

    def _GetContainerIdWithPathForUDF(
        self,
        collection_link: str,
        udf: Mapping[str, Any]
    ) -> Tuple[Optional[str], str, Dict[str, Any]]:
        base._validate_resource(udf)
        udf = dict(udf)
        if udf.get("serverScript"):
            udf["body"] = str(udf.pop("serverScript", ""))
        elif udf.get("body"):
            udf["body"] = str(udf["body"])

        path = base.GetPathFromLink(collection_link, http_constants.ResourceType.UserDefinedFunction)
        collection_id = base.GetResourceIdOrFullNameFromLink(collection_link)
        return collection_id, path, udf

    async def GetDatabaseAccount(
        self,
        url_connection: Optional[str] = None,
        **kwargs: Any
    ) -> documents.DatabaseAccount:
        """Gets database account info.

        :param str url_connection: the endpoint used to get the database account
        :return:
            The Database Account.
        :rtype:
            documents.DatabaseAccount

        """
        if url_connection is None:
            url_connection = self.url_connection

        initial_headers = dict(self.default_headers)
        headers = base.GetHeaders(self, initial_headers, "get", "", "", "",
                                  documents._OperationType.Read, {},
                                  client_id=self.client_id)  # path  # id  # type

        request_params = _request_object.RequestObject(http_constants.ResourceType.DatabaseAccount,
                                                       documents._OperationType.Read, url_connection)

        result, self.last_response_headers = await self.__Get("", request_params, headers, **kwargs)
        database_account = documents.DatabaseAccount()
        database_account.DatabasesLink = "/dbs/"
        database_account.MediaLink = "/media/"
        if http_constants.HttpHeaders.MaxMediaStorageUsageInMB in self.last_response_headers:
            database_account.MaxMediaStorageUsageInMB = self.last_response_headers[
                http_constants.HttpHeaders.MaxMediaStorageUsageInMB
            ]
        if http_constants.HttpHeaders.CurrentMediaStorageUsageInMB in self.last_response_headers:
            database_account.CurrentMediaStorageUsageInMB = self.last_response_headers[
                http_constants.HttpHeaders.CurrentMediaStorageUsageInMB
            ]
        database_account.ConsistencyPolicy = result.get(Constants.UserConsistencyPolicy)

        # WritableLocations and ReadableLocations fields will be available only for geo-replicated database accounts
        if Constants.WritableLocations in result:
            database_account._WritableLocations = result[Constants.WritableLocations]
        if Constants.ReadableLocations in result:
            database_account._ReadableLocations = result[Constants.ReadableLocations]
        if Constants.EnableMultipleWritableLocations in result:
            database_account._EnableMultipleWritableLocations = result[
                Constants.EnableMultipleWritableLocations
            ]

        self.UseMultipleWriteLocations = (
                self.connection_policy.UseMultipleWriteLocations and database_account._EnableMultipleWritableLocations
        )
        return database_account

    async def _GetDatabaseAccountCheck(
            self,
            url_connection: Optional[str] = None,
            **kwargs: Any
    ):
        """Gets database account info.

        :param str url_connection: the endpoint used to get the database account
        :return: The Database Account.
        :rtype: documents.DatabaseAccount
        """
        if url_connection is None:
            url_connection = self.url_connection

        initial_headers = dict(self.default_headers)
        headers = base.GetHeaders(self, initial_headers, "get", "", "", "",
                                  documents._OperationType.Read, {},
                                  client_id=self.client_id)  # path  # id  # type

        request_params = _request_object.RequestObject(http_constants.ResourceType.DatabaseAccount,
                                                       documents._OperationType.Read, url_connection)
        await self.__Get("", request_params, headers, **kwargs)

    async def CreateDatabase(
        self,
        database: Dict[str, Any],
        options: Optional[Mapping[str, Any]] = None,
        **kwargs: Any
    ) -> Dict[str, Any]:
        """Creates a database.

        :param dict database:
            The Azure Cosmos database to create.
        :param dict options:
            The request options for the request.
        :return:
            The Database that was created.
        :rtype: dict

        """
        if options is None:
            options = {}

        base._validate_resource(database)
        path = "/dbs"
        return await self.Create(database, path, http_constants.ResourceType.Database, None, None, options, **kwargs)

    async def CreateUser(
        self,
        database_link: str,
        user: Dict[str, Any],
        options: Optional[Mapping[str, Any]] = None,
        **kwargs: Any
    ) -> Dict[str, Any]:
        """Creates a user.

        :param str database_link:
            The link to the database.
        :param dict user:
            The Azure Cosmos user to create.
        :param dict options:
            The request options for the request.
        :return:
            The created User.
        :rtype:
            dict

        """
        if options is None:
            options = {}

        database_id, path = self._GetDatabaseIdWithPathForUser(database_link, user)
        return await self.Create(user, path, http_constants.ResourceType.User, database_id, None, options, **kwargs)

    async def CreateContainer(
        self,
        database_link: str,
        collection: Dict[str, Any],
        options: Optional[Mapping[str, Any]] = None,
        **kwargs: Any
    ):
        """Creates a collection in a database.

        :param str database_link:
            The link to the database.
        :param dict collection:
            The Azure Cosmos collection to create.
        :param dict options:
            The request options for the request.
        :return: The Collection that was created.
        :rtype: dict

        """
        if options is None:
            options = {}

        base._validate_resource(collection)
        path = base.GetPathFromLink(database_link, http_constants.ResourceType.Collection)
        database_id = base.GetResourceIdOrFullNameFromLink(database_link)
        return await self.Create(collection, path, http_constants.ResourceType.Collection, database_id, None,
                                 options, **kwargs)

    async def CreateItem(
        self,
        database_or_container_link: str,
        document: Dict[str, Any],
        options: Optional[Mapping[str, Any]] = None,
        **kwargs: Any
    ) -> CosmosDict:
        """Creates a document in a collection.

        :param str database_or_container_link:
            The link to the database when using partitioning, otherwise link to the document collection.
        :param dict document:
            The Azure Cosmos document to create.
        :param dict options:
            The request options for the request.
        :return:
            The created Document.
        :rtype:
            CosmosDict

        """
        # Python's default arguments are evaluated once when the function is defined,
        # not each time the function is called (like it is in say, Ruby). This means
        # that if you use a mutable default argument and mutate it, you will and have
        # mutated that object for all future calls to the function as well. So, using
        # a non-mutable default in this case(None) and assigning an empty dict(mutable)
        # inside the method For more details on this gotcha, please refer
        # http://docs.python-guide.org/en/latest/writing/gotchas/
        if options is None:
            options = {}

        # We check the link to be document collection link since it can be database
        # link in case of client side partitioning
        collection_id, document, path = self._GetContainerIdWithPathForItem(
            database_or_container_link, document, options
        )

        if base.IsItemContainerLink(database_or_container_link):
            options = await self._AddPartitionKey(database_or_container_link, document, options)

        return await self.Create(document, path, http_constants.ResourceType.Document, collection_id, None,
                                 options, **kwargs)

    async def CreatePermission(
        self,
        user_link: str,
        permission: Dict[str, Any],
        options: Optional[Mapping[str, Any]] = None,
        **kwargs: Any
    ) -> Dict[str, Any]:
        """Creates a permission for a user.

        :param str user_link:
            The link to the user entity.
        :param dict permission:
            The Azure Cosmos user permission to create.
        :param dict options:
            The request options for the request.
        :return:
            The created Permission.
        :rtype:
            dict

        """
        if options is None:
            options = {}

        path, user_id = self._GetUserIdWithPathForPermission(permission, user_link)
        return await self.Create(permission, path, "permissions", user_id, None, options, **kwargs)

    async def CreateUserDefinedFunction(
        self,
        collection_link: str,
        udf: Dict[str, Any],
        options: Optional[Mapping[str, Any]] = None,
        **kwargs: Any
    ) -> Dict[str, Any]:
        """Creates a user-defined function in a collection.

        :param str collection_link:
            The link to the collection.
        :param str udf:
        :param dict options:
            The request options for the request.
        :return:
            The created UDF.
        :rtype:
            dict

        """
        if options is None:
            options = {}

        collection_id, path, udf = self._GetContainerIdWithPathForUDF(collection_link, udf)
        return await self.Create(udf, path, http_constants.ResourceType.UserDefinedFunction, collection_id, None,
                                 options, **kwargs)

    async def CreateTrigger(
        self,
        collection_link: str,
        trigger: Dict[str, Any],
        options: Optional[Mapping[str, Any]] = None,
        **kwargs: Any
    ) -> Dict[str, Any]:
        """Creates a trigger in a collection.

        :param str collection_link:
            The link to the document collection.
        :param dict trigger:
        :param dict options:
            The request options for the request.
        :return:
            The created Trigger.
        :rtype:
            dict

        """
        if options is None:
            options = {}

        collection_id, path, trigger = self._GetContainerIdWithPathForTrigger(collection_link, trigger)
        return await self.Create(trigger, path, http_constants.ResourceType.Trigger, collection_id, None,
                                 options, **kwargs)

    async def CreateStoredProcedure(
        self,
        collection_link: str,
        sproc: Dict[str, Any],
        options: Optional[Mapping[str, Any]] = None,
        **kwargs
    ) -> Dict[str, Any]:
        """Creates a stored procedure in a collection.

        :param str collection_link:
            The link to the document collection.
        :param str sproc:
        :param dict options:
            The request options for the request.
        :return:
            The created Stored Procedure.
        :rtype:
            dict

        """
        if options is None:
            options = {}

        collection_id, path, sproc = self._GetContainerIdWithPathForSproc(collection_link, sproc)
        return await self.Create(sproc, path, http_constants.ResourceType.StoredProcedure, collection_id, None,
                                 options, **kwargs)

    async def ExecuteStoredProcedure(
        self,
        sproc_link: str,
        params: Optional[Union[Dict[str, Any], List[Dict[str, Any]]]],
        options: Optional[Mapping[str, Any]] = None,
        **kwargs: Any
    ) -> Dict[str, Any]:
        """Executes a store procedure.

        :param str sproc_link:
            The link to the stored procedure.
        :param dict params:
            List or None
        :param dict options:
            The request options for the request.
        :return:
            The Stored Procedure response.
        :rtype:
            dict

        """
        if options is None:
            options = {}

        initial_headers = dict(self.default_headers)
        initial_headers.update({http_constants.HttpHeaders.Accept: (runtime_constants.MediaTypes.Json)})

        if params and not isinstance(params, list):
            params = [params]

        path = base.GetPathFromLink(sproc_link)
        sproc_id = base.GetResourceIdOrFullNameFromLink(sproc_link)
        headers = base.GetHeaders(self, initial_headers, "post", path, sproc_id,
                                  http_constants.ResourceType.StoredProcedure,
                                  documents._OperationType.ExecuteJavaScript, options)

        # ExecuteStoredProcedure will use WriteEndpoint since it uses POST operation
        request_params = _request_object.RequestObject(http_constants.ResourceType.StoredProcedure,
                                                       documents._OperationType.ExecuteJavaScript)
        result, self.last_response_headers = await self.__Post(path, request_params, params, headers, **kwargs)
        return result

    async def Create(
        self,
        body: Dict[str, Any],
        path: str,
        typ: str,
        id: Optional[str],
        initial_headers: Optional[Mapping[str, Any]],
        options: Optional[Mapping[str, Any]] = None,
        **kwargs: Any
    ) -> CosmosDict:
        """Creates an Azure Cosmos resource and returns it.

        :param dict body:
        :param str path:
        :param str typ:
        :param str id:
        :param dict initial_headers:
        :param dict options:
            The request options for the request.
        :return:
            The created Azure Cosmos resource.
        :rtype:
            CosmosDict

        """
        response_hook = kwargs.pop("response_hook", None)
        if options is None:
            options = {}

        initial_headers = initial_headers or self.default_headers
        headers = base.GetHeaders(self, initial_headers, "post", path, id, typ,
                                  documents._OperationType.Create, options)
        # Create will use WriteEndpoint since it uses POST operation

        request_params = _request_object.RequestObject(typ, documents._OperationType.Create)
        request_params.set_excluded_location_from_options(options)
        result, last_response_headers = await self.__Post(path, request_params, body, headers, **kwargs)
        self.last_response_headers = last_response_headers

        # update session for write request
        self._UpdateSessionIfRequired(headers, result, last_response_headers)
        if response_hook:
            response_hook(last_response_headers, result)
        return CosmosDict(result, response_headers=last_response_headers)

    async def UpsertUser(
        self,
        database_link: str,
        user: Dict[str, Any],
        options: Optional[Mapping[str, Any]] = None,
        **kwargs: Any
    ) -> Dict[str, Any]:
        """Upserts a user.

        :param str database_link:
            The link to the database.
        :param dict user:
            The Azure Cosmos user to upsert.
        :param dict options:
            The request options for the request.
        :return:
            The upserted User.
        :rtype: dict
        """
        if options is None:
            options = {}

        database_id, path = self._GetDatabaseIdWithPathForUser(database_link, user)
        return await self.Upsert(user, path, http_constants.ResourceType.User, database_id, None, options, **kwargs)

    async def UpsertPermission(
        self,
        user_link: str,
        permission: Dict[str, Any],
        options: Optional[Mapping[str, Any]] = None,
        **kwargs: Any
    ) -> Dict[str, Any]:
        """Upserts a permission for a user.

        :param str user_link:
            The link to the user entity.
        :param dict permission:
            The Azure Cosmos user permission to upsert.
        :param dict options:
            The request options for the request.
        :return:
            The upserted permission.
        :rtype:
            dict

        """
        if options is None:
            options = {}

        path, user_id = self._GetUserIdWithPathForPermission(permission, user_link)
        return await self.Upsert(permission, path, "permissions", user_id, None, options, **kwargs)

    async def UpsertItem(
        self,
        database_or_container_link: str,
        document: Dict[str, Any],
        options: Optional[Mapping[str, Any]] = None,
        **kwargs: Any
    ) -> CosmosDict:
        """Upserts a document in a collection.

        :param str database_or_container_link:
            The link to the database when using partitioning, otherwise link to the document collection.
        :param dict document:
            The Azure Cosmos document to upsert.
        :param dict options:
            The request options for the request.
        :return:
            The upserted Document.
        :rtype:
            CosmosDict

        """
        # Python's default arguments are evaluated once when the function is defined,
        # not each time the function is called (like it is in say, Ruby). This means
        # that if you use a mutable default argument and mutate it, you will and have
        # mutated that object for all future calls to the function as well. So, using
        # a non-mutable deafult in this case(None) and assigning an empty dict(mutable)
        # inside the method For more details on this gotcha, please refer
        # http://docs.python-guide.org/en/latest/writing/gotchas/
        if options is None:
            options = {}

        # We check the link to be document collection link since it can be database
        # link in case of client side partitioning
        if base.IsItemContainerLink(database_or_container_link):
            options = await self._AddPartitionKey(database_or_container_link, document, options)

        collection_id, document, path = self._GetContainerIdWithPathForItem(
            database_or_container_link, document, options
        )
        return await self.Upsert(document, path, http_constants.ResourceType.Document, collection_id, None,
                                 options, **kwargs)

    async def Upsert(
        self,
        body: Dict[str, Any],
        path: str,
        typ: str,
        id: Optional[str],
        initial_headers: Optional[Mapping[str, Any]],
        options: Optional[Mapping[str, Any]] = None,
        **kwargs: Any
    ) -> CosmosDict:
        """Upserts an Azure Cosmos resource and returns it.

        :param dict body:
        :param str path:
        :param str typ:
        :param str id:
        :param dict initial_headers:
        :param dict options:
            The request options for the request.
        :return:
            The upserted Azure Cosmos resource.
        :rtype:
            CosmosDict

        """
        response_hook = kwargs.pop("response_hook", None)
        if options is None:
            options = {}

        initial_headers = initial_headers or self.default_headers
        headers = base.GetHeaders(self, initial_headers, "post", path, id, typ, documents._OperationType.Upsert,
                                  options)

        headers[http_constants.HttpHeaders.IsUpsert] = True

        # Upsert will use WriteEndpoint since it uses POST operation
        request_params = _request_object.RequestObject(typ, documents._OperationType.Upsert)
        request_params.set_excluded_location_from_options(options)
        result, last_response_headers = await self.__Post(path, request_params, body, headers, **kwargs)
        self.last_response_headers = last_response_headers
        # update session for write request
        self._UpdateSessionIfRequired(headers, result, self.last_response_headers)
        if response_hook:
            response_hook(last_response_headers, result)
        return CosmosDict(result,
                                  response_headers=last_response_headers)

    async def __Post(
        self,
        path: str,
        request_params: _request_object.RequestObject,
        body: Optional[Union[str, List[Dict[str, Any]], Dict[str, Any]]],
        req_headers: Dict[str, Any],
        **kwargs: Any
    ) -> Tuple[Dict[str, Any], CaseInsensitiveDict]:
        """Azure Cosmos 'POST' async http request.

        :param str path: the url to be used for the request.
        :param ~azure.cosmos._request_object.RequestObject request_params: the request parameters.
        :param Union[str, List[Dict[str, Any]], Dict[Any, Any]] body: the request body.
        :param Dict[str, Any] req_headers: the request headers.
        :return: Tuple of (result, headers).
        :rtype: tuple of (dict, dict)
        """
        request = self.pipeline_client.post(url=path, headers=req_headers)
        return await asynchronous_request.AsynchronousRequest(
            client=self,
            request_params=request_params,
            global_endpoint_manager=self._global_endpoint_manager,
            connection_policy=self.connection_policy,
            pipeline_client=self.pipeline_client,
            request=request,
            request_data=body,
            **kwargs
        )

    async def ReadDatabase(
        self,
        database_link: str,
        options: Optional[Mapping[str, Any]] = None,
        **kwargs: Any
    ) -> Dict[str, Any]:
        """Reads a database.

        :param str database_link:
            The link to the database.
        :param dict options:
            The request options for the request.
        :return:
            The Database that was read.
        :rtype: dict

        """
        if options is None:
            options = {}

        path = base.GetPathFromLink(database_link)
        database_id = base.GetResourceIdOrFullNameFromLink(database_link)
        return await self.Read(path, http_constants.ResourceType.Database, database_id, None, options, **kwargs)

    async def ReadContainer(
        self,
        collection_link: str,
        options: Optional[Mapping[str, Any]] = None,
        **kwargs: Any
    ) -> Dict[str, Any]:
        """Reads a collection.

        :param str collection_link:
            The link to the document collection.
        :param dict options:
            The request options for the request.

        :return:
            The read Collection.
        :rtype:
            dict

        """
        if options is None:
            options = {}

        path = base.GetPathFromLink(collection_link)
        collection_id = base.GetResourceIdOrFullNameFromLink(collection_link)
        return await self.Read(path, http_constants.ResourceType.Collection, collection_id, None, options, **kwargs)

    async def ReadItem(
        self,
        document_link: str,
        options: Optional[Mapping[str, Any]] = None,
        **kwargs: Any
    ) -> CosmosDict:
        """Reads a document.

        :param str document_link:
            The link to the document.
        :param dict options:
            The request options for the request.

        :return:
            The read Document.
        :rtype:
            CosmosDict

        """
        if options is None:
            options = {}

        path = base.GetPathFromLink(document_link)
        document_id = base.GetResourceIdOrFullNameFromLink(document_link)
        return await self.Read(path, http_constants.ResourceType.Document, document_id, None, options, **kwargs)

    async def ReadUser(
        self,
        user_link: str,
        options: Optional[Mapping[str, Any]] = None,
        **kwargs: Any
    ) -> Dict[str, Any]:
        """Reads a user.

        :param str user_link:
            The link to the user entity.
        :param dict options:
            The request options for the request.

        :return:
            The read User.
        :rtype:
            dict

        """
        if options is None:
            options = {}

        path = base.GetPathFromLink(user_link)
        user_id = base.GetResourceIdOrFullNameFromLink(user_link)
        return await self.Read(path, http_constants.ResourceType.User, user_id, None, options, **kwargs)

    async def ReadPermission(
        self,
        permission_link: str,
        options: Optional[Mapping[str, Any]] = None,
        **kwargs: Any
    ) -> Dict[str, Any]:
        """Reads a permission.

        :param str permission_link:
            The link to the permission.
        :param dict options:
            The request options for the request.

        :return:
            The read permission.
        :rtype:
            dict

        """
        if options is None:
            options = {}

        path = base.GetPathFromLink(permission_link)
        permission_id = base.GetResourceIdOrFullNameFromLink(permission_link)
        return await self.Read(path, "permissions", permission_id, None, options, **kwargs)

    async def ReadUserDefinedFunction(
        self,
        udf_link: str,
        options: Optional[Mapping[str, Any]] = None,
        **kwargs: Any
    ) -> Dict[str, Any]:
        """Reads a user-defined function.

        :param str udf_link:
            The link to the user-defined function.
        :param dict options:
            The request options for the request.

        :return:
            The read UDF.
        :rtype:
            dict

        """
        if options is None:
            options = {}

        path = base.GetPathFromLink(udf_link)
        udf_id = base.GetResourceIdOrFullNameFromLink(udf_link)
        return await self.Read(path, http_constants.ResourceType.UserDefinedFunction, udf_id, None, options, **kwargs)

    async def ReadStoredProcedure(
        self,
        sproc_link: str,
        options: Optional[Mapping[str, Any]] = None,
        **kwargs: Any
    ) -> Dict[str, Any]:
        """Reads a stored procedure.

        :param str sproc_link:
            The link to the stored procedure.
        :param dict options:
            The request options for the request.

        :return:
            The read Stored Procedure.
        :rtype:
            dict
        """
        if options is None:
            options = {}

        path = base.GetPathFromLink(sproc_link)
        sproc_id = base.GetResourceIdOrFullNameFromLink(sproc_link)
        return await self.Read(path, http_constants.ResourceType.StoredProcedure, sproc_id, None, options, **kwargs)

    async def ReadTrigger(
        self,
        trigger_link: str,
        options: Optional[Mapping[str, Any]] = None,
        **kwargs: Any
    ) -> Dict[str, Any]:
        """Reads a trigger.

        :param str trigger_link:
            The link to the trigger.
        :param dict options:
            The request options for the request.

        :return:
            The read Trigger.
        :rtype:
            dict

        """
        if options is None:
            options = {}

        path = base.GetPathFromLink(trigger_link)
        trigger_id = base.GetResourceIdOrFullNameFromLink(trigger_link)
        return await self.Read(path, http_constants.ResourceType.Trigger, trigger_id, None, options, **kwargs)

    async def ReadConflict(
        self,
        conflict_link: str,
        options: Optional[Mapping[str, Any]] = None,
        **kwargs: Any
    ) -> Dict[str, Any]:
        """Reads a conflict.

        :param str conflict_link:
            The link to the conflict.
        :param dict options:

        :return:
            The read Conflict.
        :rtype:
            dict

        """
        if options is None:
            options = {}

        path = base.GetPathFromLink(conflict_link)
        conflict_id = base.GetResourceIdOrFullNameFromLink(conflict_link)
        return await self.Read(path, http_constants.ResourceType.Conflict, conflict_id, None, options, **kwargs)

    async def Read(
        self,
        path: str,
        typ: str,
        id: Optional[str],
        initial_headers: Optional[Mapping[str, Any]],
        options: Optional[Mapping[str, Any]] = None,
        **kwargs: Any
    ) -> CosmosDict:
        """Reads an Azure Cosmos resource and returns it.

        :param str path:
        :param str typ:
        :param str id:
        :param dict initial_headers:
        :param dict options:
            The request options for the request.

        :return:
            The retrieved Azure Cosmos resource.
        :rtype:
            CosmosDict

        """
        response_hook = kwargs.pop("response_hook", None)
        if options is None:
            options = {}

        initial_headers = initial_headers or self.default_headers
        headers = base.GetHeaders(self, initial_headers, "get", path, id, typ, documents._OperationType.Read,
                                  options)
        # Read will use ReadEndpoint since it uses GET operation
        request_params = _request_object.RequestObject(typ, documents._OperationType.Read)
        request_params.set_excluded_location_from_options(options)
        result, last_response_headers = await self.__Get(path, request_params, headers, **kwargs)
        self.last_response_headers = last_response_headers
        if response_hook:
            response_hook(last_response_headers, result)
        return CosmosDict(result,
                                  response_headers=last_response_headers)

    async def __Get(
        self,
        path: str,
        request_params: _request_object.RequestObject,
        req_headers: Dict[str, Any],
        **kwargs: Any
    ) -> Tuple[Dict[str, Any], CaseInsensitiveDict]:
        """Azure Cosmos 'GET' async http request.

        :param str path: the url to be used for the request.
        :param ~azure.cosmos._request_object.RequestObject request_params: the request parameters.
        :param Dict[str, Any] req_headers: the request headers.
        :return: Tuple of (result, headers).
        :rtype: tuple of (dict, dict)
        """
        request = self.pipeline_client.get(url=path, headers=req_headers)
        return await asynchronous_request.AsynchronousRequest(
            client=self,
            request_params=request_params,
            global_endpoint_manager=self._global_endpoint_manager,
            connection_policy=self.connection_policy,
            pipeline_client=self.pipeline_client,
            request=request,
            request_data=None,
            **kwargs
        )

    async def ReplaceUser(
        self,
        user_link: str,
        user: Dict[str, Any],
        options: Optional[Mapping[str, Any]] = None,
        **kwargs: Any
    ) -> Dict[str, Any]:
        """Replaces a user and return it.

        :param str user_link:
            The link to the user entity.
        :param dict user:
        :param dict options:
            The request options for the request.
        :return:
            The new User.
        :rtype:
            dict

        """
        if options is None:
            options = {}

        base._validate_resource(user)
        path = base.GetPathFromLink(user_link)
        user_id = base.GetResourceIdOrFullNameFromLink(user_link)
        return await self.Replace(user, path, http_constants.ResourceType.User, user_id, None, options, **kwargs)

    async def ReplacePermission(
        self,
        permission_link: str,
        permission: Dict[str, Any],
        options: Optional[Mapping[str, Any]] = None,
        **kwargs: Any
    ) -> Dict[str, Any]:
        """Replaces a permission and return it.

        :param str permission_link:
            The link to the permission.
        :param dict permission:
        :param dict options:
            The request options for the request.
        :return:
            The new Permission.
        :rtype:
            dict

        """
        if options is None:
            options = {}

        base._validate_resource(permission)
        path = base.GetPathFromLink(permission_link)
        permission_id = base.GetResourceIdOrFullNameFromLink(permission_link)
        return await self.Replace(permission, path, "permissions", permission_id, None, options, **kwargs)

    async def ReplaceContainer(
        self,
        collection_link: str,
        collection: Dict[str, Any],
        options: Optional[Mapping[str, Any]] = None,
        **kwargs: Any
    ) -> Dict[str, Any]:
        """Replaces a collection and return it.

        :param str collection_link:
            The link to the collection entity.
        :param dict collection:
            The collection to be used.
        :param dict options:
            The request options for the request.
        :return:
            The new Collection.
        :rtype:
            dict

        """
        if options is None:
            options = {}

        base._validate_resource(collection)
        path = base.GetPathFromLink(collection_link)
        collection_id = base.GetResourceIdOrFullNameFromLink(collection_link)
        return await self.Replace(collection, path, http_constants.ResourceType.Collection, collection_id, None,
                                  options, **kwargs)

    async def ReplaceUserDefinedFunction(
        self,
        udf_link: str,
        udf: Dict[str, Any],
        options: Optional[Mapping[str, Any]] = None,
        **kwargs: Any
    ) -> Dict[str, Any]:
        """Replaces a user-defined function and returns it.

        :param str udf_link:
            The link to the user-defined function.
        :param dict udf:
        :param dict options:
            The request options for the request.
        :return:
            The new UDF.
        :rtype:
            dict

        """
        if options is None:
            options = {}

        base._validate_resource(udf)
        udf = udf.copy()
        if udf.get("serverScript"):
            udf["body"] = str(udf.pop("serverScript", ""))
        elif udf.get("body"):
            udf["body"] = str(udf["body"])

        path = base.GetPathFromLink(udf_link)
        udf_id = base.GetResourceIdOrFullNameFromLink(udf_link)
        return await self.Replace(udf, path, http_constants.ResourceType.UserDefinedFunction, udf_id, None,
                                  options, **kwargs)

    async def ReplaceTrigger(
        self,
        trigger_link: str,
        trigger: Dict[str, Any],
        options: Optional[Mapping[str, Any]] = None,
        **kwargs
    ) -> Dict[str, Any]:
        """Replaces a trigger and returns it.

        :param str trigger_link:
            The link to the trigger.
        :param dict trigger:
        :param dict options:
            The request options for the request.
        :return:
            The replaced Trigger.
        :rtype:
            dict

        """
        if options is None:
            options = {}

        base._validate_resource(trigger)
        trigger = trigger.copy()
        if trigger.get("serverScript"):
            trigger["body"] = str(trigger.pop("serverScript", ""))
        elif trigger.get("body"):
            trigger["body"] = str(trigger["body"])

        path = base.GetPathFromLink(trigger_link)
        trigger_id = base.GetResourceIdOrFullNameFromLink(trigger_link)
        return await self.Replace(trigger, path, http_constants.ResourceType.Trigger, trigger_id, None,
                                  options, **kwargs)

    async def ReplaceItem(
        self,
        document_link: str,
        new_document: Dict[str, Any],
        options: Optional[Mapping[str, Any]] = None,
        **kwargs: Any
    ) -> CosmosDict:
        """Replaces a document and returns it.

        :param str document_link:
            The link to the document.
        :param dict new_document:
        :param dict options:
            The request options for the request.
        :return:
            The new Document.
        :rtype:
            CosmosDict

        """
        base._validate_resource(new_document)
        path = base.GetPathFromLink(document_link)
        document_id = base.GetResourceIdOrFullNameFromLink(document_link)

        # Python's default arguments are evaluated once when the function is defined,
        # not each time the function is called (like it is in say, Ruby). This means
        # that if you use a mutable default argument and mutate it, you will and have
        # mutated that object for all future calls to the function as well. So, using
        # a non-mutable deafult in this case(None) and assigning an empty dict(mutable)
        # inside the function so that it remains local For more details on this gotcha,
        # please refer http://docs.python-guide.org/en/latest/writing/gotchas/
        if options is None:
            options = {}

        # Extract the document collection link and add the partition key to options
        collection_link = base.GetItemContainerLink(document_link)
        options = await self._AddPartitionKey(collection_link, new_document, options)

        return await self.Replace(new_document, path, http_constants.ResourceType.Document, document_id, None,
                                  options, **kwargs)

    async def PatchItem(
        self,
        document_link: str,
        operations: List[Dict[str, Any]],
        options: Optional[Mapping[str, Any]] = None,
        **kwargs: Any
    ) -> CosmosDict:
        """Patches a document and returns it.

        :param str document_link: The link to the document.
        :param list operations: The operations for the patch request.
        :param dict options: The request options for the request.
        :return:
            The new Document.
        :rtype:
            CosmosDict

        """
        response_hook = kwargs.pop("response_hook", None)
        path = base.GetPathFromLink(document_link)
        document_id = base.GetResourceIdOrFullNameFromLink(document_link)
        typ = http_constants.ResourceType.Document

        if options is None:
            options = {}

        initial_headers = self.default_headers
        headers = base.GetHeaders(self, initial_headers, "patch", path, document_id, typ,
                                  documents._OperationType.Patch, options)
        # Patch will use WriteEndpoint since it uses PUT operation
        request_params = _request_object.RequestObject(typ, documents._OperationType.Patch)
        request_params.set_excluded_location_from_options(options)
        request_data = {}
        if options.get("filterPredicate"):
            request_data["condition"] = options.get("filterPredicate")
        request_data["operations"] = operations
        result, last_response_headers = await self.__Patch(path, request_params, request_data, headers, **kwargs)
        self.last_response_headers = last_response_headers

        # update session for request mutates data on server side
        self._UpdateSessionIfRequired(headers, result, last_response_headers)
        if response_hook:
            response_hook(last_response_headers, result)
        return CosmosDict(result,
                                  response_headers=last_response_headers)

    async def ReplaceOffer(
        self,
        offer_link: str,
        offer: Dict[str, Any],
        **kwargs: Any
    ) -> Dict[str, Any]:
        """Replaces an offer and returns it.

        :param str offer_link:
            The link to the offer.
        :param dict offer:
        :return:
            The replaced Offer.
        :rtype:
            dict

        """
        base._validate_resource(offer)
        path = base.GetPathFromLink(offer_link)
        offer_id = base.GetResourceIdOrFullNameFromLink(offer_link)
        return await self.Replace(offer, path, http_constants.ResourceType.Offer, offer_id, None, None, **kwargs)

    async def ReplaceStoredProcedure(
        self,
        sproc_link: str,
        sproc: Dict[str, Any],
        options: Optional[Mapping[str, Any]] = None,
        **kwargs: Any
    ) -> Dict[str, Any]:
        """Replaces a stored procedure and returns it.

        :param str sproc_link:
            The link to the stored procedure.
        :param dict sproc:
        :param dict options:
            The request options for the request.
        :return:
            The replaced Stored Procedure.
        :rtype:
            dict

        """
        if options is None:
            options = {}

        base._validate_resource(sproc)
        sproc = sproc.copy()
        if sproc.get("serverScript"):
            sproc["body"] = str(sproc.pop("serverScript", ""))
        elif sproc.get("body"):
            sproc["body"] = str(sproc["body"])

        path = base.GetPathFromLink(sproc_link)
        sproc_id = base.GetResourceIdOrFullNameFromLink(sproc_link)
        return await self.Replace(sproc, path, http_constants.ResourceType.StoredProcedure, sproc_id, None,
                                  options, **kwargs)

    async def Replace(
        self,
        resource: Dict[str, Any],
        path: str,
        typ: str,
        id: Optional[str],
        initial_headers: Optional[Mapping[str, Any]],
        options: Optional[Mapping[str, Any]] = None,
        **kwargs: Any
    ) -> CosmosDict:
        """Replaces an Azure Cosmos resource and returns it.

        :param dict resource:
        :param str path:
        :param str typ:
        :param str id:
        :param dict initial_headers:
        :param dict options:
            The request options for the request.
        :return:
            The new Azure Cosmos resource.
        :rtype:
            CosmosDict

        """
        response_hook = kwargs.pop("response_hook", None)
        if options is None:
            options = {}

        initial_headers = initial_headers or self.default_headers
        headers = base.GetHeaders(self, initial_headers, "put", path, id, typ, documents._OperationType.Replace,
                                  options)
        # Replace will use WriteEndpoint since it uses PUT operation
        request_params = _request_object.RequestObject(typ, documents._OperationType.Replace)
        request_params.set_excluded_location_from_options(options)
        result, last_response_headers = await self.__Put(path, request_params, resource, headers, **kwargs)
        self.last_response_headers = last_response_headers

        # update session for request mutates data on server side
        self._UpdateSessionIfRequired(headers, result, self.last_response_headers)
        if response_hook:
            response_hook(last_response_headers, result)
        return CosmosDict(result,
                                  response_headers=last_response_headers)

    async def __Put(
        self,
        path: str,
        request_params: _request_object.RequestObject,
        body: Dict[str, Any],
        req_headers: Dict[str, Any],
        **kwargs: Any
    ) -> Tuple[Dict[str, Any], CaseInsensitiveDict]:
        """Azure Cosmos 'PUT' async http request.

        :param str path: the url to be used for the request.
        :param ~azure.cosmos._request_object.RequestObject request_params: the request parameters.
        :param Union[str, unicode, Dict[Any, Any]] body: the request body.
        :param Dict[str, Any] req_headers: the request headers.
        :return: Tuple of (result, headers).
        :rtype: tuple of (dict, dict)
        """
        request = self.pipeline_client.put(url=path, headers=req_headers)
        return await asynchronous_request.AsynchronousRequest(
            client=self,
            request_params=request_params,
            global_endpoint_manager=self._global_endpoint_manager,
            connection_policy=self.connection_policy,
            pipeline_client=self.pipeline_client,
            request=request,
            request_data=body,
            **kwargs
        )

    async def __Patch(
        self,
        path: str,
        request_params: _request_object.RequestObject,
        request_data: Dict[str, Any],
        req_headers: Dict[str, Any],
        **kwargs: Any
    ) -> Tuple[Dict[str, Any], CaseInsensitiveDict]:
        """Azure Cosmos 'PATCH' http request.

        :param str path: the url to be used for the request.
        :param ~azure.cosmos._request_object.RequestObject request_params: the request parameters.
        :param Union[str, unicode, Dict[Any, Any]] request_data: the request body.
        :param Dict[str, Any] req_headers: the request headers.
        :return: Tuple of (result, headers).
        :rtype: tuple of (dict, dict)
        """
        request = self.pipeline_client.patch(url=path, headers=req_headers)
        return await asynchronous_request.AsynchronousRequest(
            client=self,
            request_params=request_params,
            global_endpoint_manager=self._global_endpoint_manager,
            connection_policy=self.connection_policy,
            pipeline_client=self.pipeline_client,
            request=request,
            request_data=request_data,
            **kwargs
        )

    async def DeleteDatabase(
        self,
        database_link: str,
        options: Optional[Mapping[str, Any]] = None,
        **kwargs: Any
    ) -> None:
        """Deletes a database.

        :param str database_link:
            The link to the database.
        :param dict options:
            The request options for the request.
        :return:
            The deleted Database.
        :rtype:
            None
        """
        if options is None:
            options = {}

        path = base.GetPathFromLink(database_link)
        database_id = base.GetResourceIdOrFullNameFromLink(database_link)
        await self.DeleteResource(path, http_constants.ResourceType.Database, database_id, None, options, **kwargs)

    async def DeleteUser(
        self,
        user_link: str,
        options: Optional[Mapping[str, Any]] = None,
        **kwargs: Any
    ) -> None:
        """Deletes a user.

        :param str user_link:
            The link to the user entity.
        :param dict options:
            The request options for the request.
        :return:
            The deleted user.
        :rtype:
            dict

        """
        if options is None:
            options = {}

        path = base.GetPathFromLink(user_link)
        user_id = base.GetResourceIdOrFullNameFromLink(user_link)
        await self.DeleteResource(path, http_constants.ResourceType.User, user_id, None, options, **kwargs)

    async def DeletePermission(
        self,
        permission_link: str,
        options: Optional[Mapping[str, Any]] = None,
        **kwargs: Any
    ) -> None:
        """Deletes a permission.

        :param str permission_link:
            The link to the permission.
        :param dict options:
            The request options for the request.
        :return:
            The deleted Permission.
        :rtype:
            dict

        """
        if options is None:
            options = {}

        path = base.GetPathFromLink(permission_link)
        permission_id = base.GetResourceIdOrFullNameFromLink(permission_link)
        await self.DeleteResource(path, "permissions", permission_id, None, options, **kwargs)

    async def DeleteContainer(
        self,
        collection_link: str,
        options: Optional[Mapping[str, Any]] = None,
        **kwargs: Any
    ) -> None:
        """Deletes a collection.

        :param str collection_link:
            The link to the document collection.
        :param dict options:
            The request options for the request.
        :return:
            The deleted Collection.
        :rtype:
            dict

        """
        if options is None:
            options = {}

        path = base.GetPathFromLink(collection_link)
        collection_id = base.GetResourceIdOrFullNameFromLink(collection_link)
        await self.DeleteResource(path, http_constants.ResourceType.Collection, collection_id, None, options, **kwargs)

    async def DeleteItem(
        self,
        document_link: str,
        options: Optional[Mapping[str, Any]] = None,
        **kwargs: Any
    ) -> None:
        """Deletes a document.

        :param str document_link:
            The link to the document.
        :param dict options:
            The request options for the request.
        :return:
            The deleted Document.
        :rtype:
            dict

        """
        if options is None:
            options = {}

        path = base.GetPathFromLink(document_link)
        document_id = base.GetResourceIdOrFullNameFromLink(document_link)
        await self.DeleteResource(path, http_constants.ResourceType.Document, document_id, None, options, **kwargs)

    async def DeleteUserDefinedFunction(
        self,
        udf_link: str,
        options: Optional[Mapping[str, Any]] = None,
        **kwargs: Any
    ) -> None:
        """Deletes a user-defined function.

        :param str udf_link:
            The link to the user-defined function.
        :param dict options:
            The request options for the request.
        :return:
            The deleted UDF.
        :rtype:
            None
        """
        if options is None:
            options = {}

        path = base.GetPathFromLink(udf_link)
        udf_id = base.GetResourceIdOrFullNameFromLink(udf_link)
        await self.DeleteResource(path, http_constants.ResourceType.UserDefinedFunction, udf_id, None,
                                  options, **kwargs)

    async def DeleteTrigger(
        self,
        trigger_link: str,
        options: Optional[Mapping[str, Any]] = None,
        **kwargs: Any
    ) -> None:
        """Deletes a trigger.

        :param str trigger_link:
            The link to the trigger.
        :param dict options:
            The request options for the request.
        :return:
            The deleted Trigger.
        :rtype:
            dict

        """
        if options is None:
            options = {}

        path = base.GetPathFromLink(trigger_link)
        trigger_id = base.GetResourceIdOrFullNameFromLink(trigger_link)
        await self.DeleteResource(path, http_constants.ResourceType.Trigger, trigger_id, None, options, **kwargs)

    async def DeleteStoredProcedure(
        self,
        sproc_link: str,
        options: Optional[Mapping[str, Any]] = None,
        **kwargs: Any
    ) -> None:
        """Deletes a stored procedure.

        :param str sproc_link:
            The link to the stored procedure.
        :param dict options:
            The request options for the request.
        :return:
            The deleted Stored Procedure.
        :rtype:
            dict

        """
        if options is None:
            options = {}

        path = base.GetPathFromLink(sproc_link)
        sproc_id = base.GetResourceIdOrFullNameFromLink(sproc_link)
        await self.DeleteResource(path, http_constants.ResourceType.StoredProcedure, sproc_id, None, options, **kwargs)

    async def DeleteConflict(
        self,
        conflict_link: str,
        options: Optional[Mapping[str, Any]] = None,
        **kwargs: Any
    ) -> None:
        """Deletes a conflict.

        :param str conflict_link:
            The link to the conflict.
        :param dict options:
            The request options for the request.
        :return:
            The deleted Conflict.
        :rtype:
            dict

        """
        if options is None:
            options = {}

        path = base.GetPathFromLink(conflict_link)
        conflict_id = base.GetResourceIdOrFullNameFromLink(conflict_link)
        await self.DeleteResource(path, http_constants.ResourceType.Conflict, conflict_id, None, options, **kwargs)

    async def DeleteResource(
        self,
        path: str,
        typ: str,
        id: Optional[str],
        initial_headers: Optional[Mapping[str, Any]],
        options: Optional[Mapping[str, Any]] = None,
        **kwargs: Any
    ) -> None:
        """Deletes an Azure Cosmos resource and returns it.

        :param str path:
        :param str typ:
        :param str id:
        :param dict initial_headers:
        :param dict options:
            The request options for the request.
        :return:
            The deleted Azure Cosmos resource.
        :rtype:
            dict

        """
        response_hook = kwargs.pop("response_hook", None)
        if options is None:
            options = {}

        initial_headers = initial_headers or self.default_headers
        headers = base.GetHeaders(self, initial_headers, "delete", path, id, typ, documents._OperationType.Delete,
                                  options)
        # Delete will use WriteEndpoint since it uses DELETE operation
        request_params = _request_object.RequestObject(typ, documents._OperationType.Delete)
        request_params.set_excluded_location_from_options(options)
        result, last_response_headers = await self.__Delete(path, request_params, headers, **kwargs)
        self.last_response_headers = last_response_headers

        # update session for request mutates data on server side
        self._UpdateSessionIfRequired(headers, result, last_response_headers)
        if response_hook:
            response_hook(last_response_headers, None)

    async def __Delete(
        self,
        path: str,
        request_params: _request_object.RequestObject,
        req_headers: Dict[str, Any],
        **kwargs: Any
    ) -> Tuple[None, CaseInsensitiveDict]:
        """Azure Cosmos 'DELETE' async http request.

        :param str path: the url to be used for the request.
        :param ~azure.cosmos._request_object.RequestObject request_params: the request parameters.
        :param Dict[str, Any] req_headers: the request headers.
        :return: Tuple of (result, headers).
        :rtype: tuple of (dict, dict)
        """
        request = self.pipeline_client.delete(url=path, headers=req_headers)
        return await asynchronous_request.AsynchronousRequest(
            client=self,
            request_params=request_params,
            global_endpoint_manager=self._global_endpoint_manager,
            connection_policy=self.connection_policy,
            pipeline_client=self.pipeline_client,
            request=request,
            request_data=None,
            **kwargs
        )

    async def Batch(
        self,
        collection_link: str,
        batch_operations: Sequence[Union[Tuple[str, Tuple[Any, ...]], Tuple[str, Tuple[Any, ...], Dict[str, Any]]]],
        options: Optional[Mapping[str, Any]] = None,
        **kwargs: Any
    ) -> CosmosList:
        """Executes the given operations in transactional batch.

        :param str collection_link: The link to the collection
        :param list batch_operations: The batch of operations for the batch request.
        :param dict options: The request options for the request.

        :return:
            The result of the batch operation.
        :rtype:
            CosmosList

        """
        response_hook = kwargs.pop("response_hook", None)
        if options is None:
            options = {}

        path = base.GetPathFromLink(collection_link, http_constants.ResourceType.Document)
        collection_id = base.GetResourceIdOrFullNameFromLink(collection_link)

        formatted_operations = base._format_batch_operations(batch_operations)

        results, last_response_headers = await self._Batch(
            formatted_operations,
            path,
            collection_id,
            options,
            **kwargs)
        self.last_response_headers = last_response_headers

        final_responses = []
        is_error = False
        error_status = 0
        error_index = 0
        for i, result in enumerate(results):
            final_responses.append(result)
            status_code = int(result["statusCode"])
            if status_code >= 400:
                is_error = True
                if status_code != 424:  # Find the operation that had the error
                    error_status = status_code
                    error_index = i
        if is_error:
            raise exceptions.CosmosBatchOperationError(
                error_index=error_index,
                headers=self.last_response_headers,
                status_code=error_status,
                message="There was an error in the transactional batch on" +
                        " index {}. Error message: {}".format(
                            str(error_index),
                            Constants.ERROR_TRANSLATIONS.get(error_status)
                ),
                operation_responses=final_responses
            )
        if response_hook:
            response_hook(last_response_headers, final_responses)
        return CosmosList(final_responses,
                                  response_headers=last_response_headers)

    async def _Batch(
        self,
        batch_operations: List[Dict[str, Any]],
        path: str,
        collection_id: Optional[str],
        options: Mapping[str, Any],
        **kwargs: Any
    ) -> Tuple[List[Dict[str, Any]], CaseInsensitiveDict]:
        initial_headers = self.default_headers.copy()
        base._populate_batch_headers(initial_headers)
        headers = base.GetHeaders(self, initial_headers, "post", path, collection_id,
                                  http_constants.ResourceType.Document,
                                  documents._OperationType.Batch, options)
        request_params = _request_object.RequestObject(http_constants.ResourceType.Document,
                                                       documents._OperationType.Batch)
        request_params.set_excluded_location_from_options(options)
        result = await self.__Post(path, request_params, batch_operations, headers, **kwargs)
        return cast(Tuple[List[Dict[str, Any]], CaseInsensitiveDict], result)

    def _ReadPartitionKeyRanges(
        self,
        collection_link: str,
        feed_options: Optional[Mapping[str, Any]] = None,
        **kwargs: Any
    ) -> AsyncItemPaged[Dict[str, Any]]:
        """Reads Partition Key Ranges.

        :param str collection_link:
            The link to the document collection.
        :param dict feed_options:
        :return:
            Query Iterable of PartitionKeyRanges.
        :rtype:
            query_iterable.QueryIterable

        """
        if feed_options is None:
            feed_options = {}

        return self._QueryPartitionKeyRanges(collection_link, None, feed_options, **kwargs)

    def _QueryPartitionKeyRanges(
        self,
        collection_link: str,
        query: Optional[Union[str, Dict[str, Any]]],
        options: Optional[Mapping[str, Any]] = None,
        **kwargs: Any
    ) -> AsyncItemPaged[Dict[str, Any]]:
        """Queries Partition Key Ranges in a collection.

        :param str collection_link:
            The link to the document collection.
        :param (str or dict) query:
        :param dict options:
            The request options for the request.
        :return:
            Query Iterable of PartitionKeyRanges.
        :rtype:
            query_iterable.QueryIterable

        """
        if options is None:
            options = {}

        path = base.GetPathFromLink(collection_link, http_constants.ResourceType.PartitionKeyRange)
        collection_id = base.GetResourceIdOrFullNameFromLink(collection_link)

        async def fetch_fn(options: Mapping[str, Any]) -> Tuple[List[Dict[str, Any]], CaseInsensitiveDict]:
            return (
                await self.__QueryFeed(
                    path, http_constants.ResourceType.PartitionKeyRange, collection_id,
                    lambda r: r["PartitionKeyRanges"],
                    lambda _, b: b, query, options, **kwargs
                ),
                self.last_response_headers,
            )

        return AsyncItemPaged(
            self, query, options, fetch_function=fetch_fn, page_iterator_class=query_iterable.QueryIterable
        )

    def ReadDatabases(
        self,
        options: Optional[Mapping[str, Any]] = None,
        **kwargs: Any
    ) -> AsyncItemPaged[Dict[str, Any]]:
        """Reads all databases.

        :param dict options:
            The request options for the request.
        :return:
            Query Iterable of Databases.
        :rtype:
            query_iterable.QueryIterable

        """
        if options is None:
            options = {}

        return self.QueryDatabases(None, options, **kwargs)

    def QueryDatabases(
        self,
        query: Optional[Union[str, Dict[str, Any]]],
        options: Optional[Mapping[str, Any]] = None,
        **kwargs: Any
    ) -> AsyncItemPaged[Dict[str, Any]]:
        """Queries databases.

        :param (str or dict) query:
        :param dict options:
            The request options for the request.
        :return: Query Iterable of Databases.
        :rtype:
            query_iterable.QueryIterable

        """
        if options is None:
            options = {}

        async def fetch_fn(options: Mapping[str, Any]) -> Tuple[List[Dict[str, Any]], CaseInsensitiveDict]:
            return (
                await self.__QueryFeed(
                    "/dbs", http_constants.ResourceType.Database, "", lambda r: r["Databases"],
                    lambda _, b: b, query, options, **kwargs
                ),
                self.last_response_headers,
            )

        return AsyncItemPaged(
            self, query, options, fetch_function=fetch_fn, page_iterator_class=query_iterable.QueryIterable
        )

    def ReadContainers(
        self,
        database_link: str,
        options: Optional[Mapping[str, Any]] = None,
        **kwargs: Any
    ) -> AsyncItemPaged[Dict[str, Any]]:
        """Reads all collections in a database.

        :param str database_link:
            The link to the database.
        :param dict options:
            The request options for the request.
        :return: Query Iterable of Collections.
        :rtype:
            query_iterable.QueryIterable

        """
        if options is None:
            options = {}

        return self.QueryContainers(database_link, None, options, **kwargs)

    def QueryContainers(
        self,
        database_link: str,
        query: Optional[Union[str, Dict[str, Any]]],
        options: Optional[Mapping[str, Any]] = None,
        **kwargs: Any
    ) -> AsyncItemPaged[Dict[str, Any]]:
        """Queries collections in a database.

        :param str database_link:
            The link to the database.
        :param (str or dict) query:
        :param dict options:
            The request options for the request.
        :return: Query Iterable of Collections.
        :rtype:
            query_iterable.QueryIterable

        """
        if options is None:
            options = {}

        path = base.GetPathFromLink(database_link, http_constants.ResourceType.Collection)
        database_id = base.GetResourceIdOrFullNameFromLink(database_link)

        async def fetch_fn(options: Mapping[str, Any]) -> Tuple[List[Dict[str, Any]], CaseInsensitiveDict]:
            return (
                await self.__QueryFeed(
                    path, http_constants.ResourceType.Collection, database_id, lambda r: r["DocumentCollections"],
                    lambda _, body: body, query, options, **kwargs
                ),
                self.last_response_headers,
            )

        return AsyncItemPaged(
            self, query, options, fetch_function=fetch_fn, page_iterator_class=query_iterable.QueryIterable
        )

    def ReadItems(
        self,
        collection_link: str,
        feed_options: Optional[Mapping[str, Any]] = None,
        response_hook: Optional[Callable[[Mapping[str, Any], Dict[str, Any]], None]] = None,
        **kwargs: Any
    ) -> AsyncItemPaged[Dict[str, Any]]:
        """Reads all documents in a collection.

        :param str collection_link: The link to the document collection.
        :param dict feed_options: The additional options for the operation.
        :param response_hook: A callable invoked with the response metadata.
        :type response_hook: Callable[[Mapping[str, Any], AsyncItemPaged[Dict[str, Any]]], None]
        :return: Query Iterable of Documents.
        :rtype: query_iterable.QueryIterable

        """
        if feed_options is None:
            feed_options = {}

        return self.QueryItems(collection_link, None, feed_options, response_hook=response_hook, **kwargs)

    def QueryItems(
        self,
        database_or_container_link: str,
        query: Optional[Union[str, Dict[str, Any]]],
        options: Optional[Mapping[str, Any]] = None,
        partition_key: Optional[PartitionKeyType] = None,
        response_hook: Optional[Callable[[Mapping[str, Any], Dict[str, Any]], None]] = None,
        **kwargs: Any
    ) -> AsyncItemPaged[Dict[str, Any]]:
        """Queries documents in a collection.

        :param str database_or_container_link:
            The link to the database when using partitioning, otherwise link to the document collection.
        :param (str or dict) query: the query to be used
        :param dict options: The request options for the request.
        :param str partition_key: Partition key for the query(default value None)
        :param response_hook: A callable invoked with the response metadata.
        :type response_hook: Callable[[Mapping[str, Any], Dict[str, Any]], None], None]
        :return:
            Query Iterable of Documents.
        :rtype:
            query_iterable.QueryIterable

        """
        database_or_container_link = base.TrimBeginningAndEndingSlashes(database_or_container_link)

        if options is None:
            options = {}

        if base.IsDatabaseLink(database_or_container_link):
            return AsyncItemPaged(
                self,
                query,
                options,
                database_link=database_or_container_link,
                partition_key=partition_key,
                page_iterator_class=query_iterable.QueryIterable
            )

        path = base.GetPathFromLink(database_or_container_link, http_constants.ResourceType.Document)
        collection_id = base.GetResourceIdOrFullNameFromLink(database_or_container_link)

        async def fetch_fn(options: Mapping[str, Any]) -> Tuple[List[Dict[str, Any]], CaseInsensitiveDict]:
            return (
                await self.__QueryFeed(
                    path,
                    http_constants.ResourceType.Document,
                    collection_id,
                    lambda r: r["Documents"],
                    lambda _, b: b,
                    query,
                    options,
                    response_hook=response_hook,
                    **kwargs
                ),
                self.last_response_headers,
            )

        return AsyncItemPaged(
            self,
            query,
            options,
            fetch_function=fetch_fn,
            collection_link=database_or_container_link,
            page_iterator_class=query_iterable.QueryIterable,
            response_hook=response_hook
        )

    def QueryItemsChangeFeed(
        self,
        collection_link: str,
        options: Optional[Mapping[str, Any]] = None,
        response_hook: Optional[Callable[[Mapping[str, Any], Mapping[str, Any]], None]] = None,
        **kwargs: Any
    ) -> AsyncItemPaged[Dict[str, Any]]:
        """Queries documents change feed in a collection.

        :param str collection_link: The link to the document collection.
        :param dict options: The request options for the request.
        :param response_hook: A callable invoked with the response metadata.
        :type response_hook: Callable[[Dict[str, str], Dict[str, Any]]
        :return:
            Query Iterable of Documents.
        :rtype:
            query_iterable.QueryIterable

        """

        partition_key_range_id = None
        if options is not None and "partitionKeyRangeId" in options:
            partition_key_range_id = options["partitionKeyRangeId"]

        return self._QueryChangeFeed(
            collection_link, "Documents", options, partition_key_range_id, response_hook=response_hook, **kwargs
        )

    def _QueryChangeFeed(
            self,
            collection_link: str,
            resource_type: str,
            options: Optional[Mapping[str, Any]] = None,
            partition_key_range_id: Optional[str] = None,
            response_hook: Optional[Callable[[Mapping[str, Any], Mapping[str, Any]], None]] = None,
            **kwargs: Any
    ) -> AsyncItemPaged[Dict[str, Any]]:
        """Queries change feed of a resource in a collection.

        :param str collection_link: The link to the document collection.
        :param str resource_type: The type of the resource.
        :param dict options: The request options for the request.
        :param str partition_key_range_id: Specifies partition key range id.
        :param response_hook: A callable invoked with the response metadata
        :type response_hook: Callable[[Dict[str, str], Dict[str, Any]]
        :return:
            Query Iterable of Documents.
        :rtype:
            query_iterable.QueryIterable

        """
        if options is None:
            options = {}
        else:
            options = dict(options)

        resource_key_map = {"Documents": http_constants.ResourceType.Document}

        # For now, change feed only supports Documents and Partition Key Range resource type
        if resource_type not in resource_key_map:
            raise NotImplementedError(resource_type + " change feed query is not supported.")

        resource_key = resource_key_map[resource_type]
        path = base.GetPathFromLink(collection_link, resource_key)
        collection_id = base.GetResourceIdOrFullNameFromLink(collection_link)

        async def fetch_fn(options: Mapping[str, Any]) -> Tuple[List[Dict[str, Any]], CaseInsensitiveDict]:
            if collection_link in self.__container_properties_cache:
                new_options = dict(options)
                new_options["containerRID"] = self.__container_properties_cache[collection_link]["_rid"]
                options = new_options
            return (
                await self.__QueryFeed(
                    path,
                    resource_key,
                    collection_id,
                    lambda r: r[resource_type],
                    lambda _, b: b,
                    None,
                    options,
                    partition_key_range_id,
                    response_hook=response_hook,
                    **kwargs
                ),
                self.last_response_headers,
            )

        return AsyncItemPaged(
            self,
            options,
            fetch_function=fetch_fn,
            collection_link=collection_link,
            page_iterator_class=ChangeFeedIterable
        )

    def QueryOffers(
        self,
        query: Optional[Union[str, Dict[str, Any]]],
        options: Optional[Mapping[str, Any]] = None,
        **kwargs: Any
    ) -> AsyncItemPaged[Dict[str, Any]]:
        """Query for all offers.

        :param (str or dict) query:
        :param dict options:
            The request options for the request
        :return:
            Query Iterable of Offers.
        :rtype:
            query_iterable.QueryIterable

        """
        if options is None:
            options = {}

        async def fetch_fn(options: Mapping[str, Any]) -> Tuple[List[Dict[str, Any]], CaseInsensitiveDict]:
            return (
                await self.__QueryFeed(
                    "/offers", http_constants.ResourceType.Offer, "", lambda r: r["Offers"],
                    lambda _, b: b, query, options, **kwargs
                ),
                self.last_response_headers,
            )

        return AsyncItemPaged(
            self,
            query,
            options,
            fetch_function=fetch_fn,
            page_iterator_class=query_iterable.QueryIterable
        )

    def ReadUsers(
        self,
        database_link: str,
        options: Optional[Mapping[str, Any]] = None,
        **kwargs: Any
    ) -> AsyncItemPaged[Dict[str, Any]]:
        """Reads all users in a database.

        :param str database_link:
            The link to the database.
        :param dict[str, Any] options:
            The request options for the request.
        :return:
            Query iterable of Users.
        :rtype:
            query_iterable.QueryIterable

        """
        if options is None:
            options = {}

        return self.QueryUsers(database_link, None, options, **kwargs)

    def QueryUsers(
        self,
        database_link: str,
        query: Optional[Union[str, Dict[str, Any]]],
        options: Optional[Mapping[str, Any]] = None,
        **kwargs: Any
    ) -> AsyncItemPaged[Dict[str, Any]]:
        """Queries users in a database.

        :param str database_link:
            The link to the database.
        :param (str or dict) query:
        :param dict options:
            The request options for the request.
        :return:
            Query Iterable of Users.
        :rtype:
            query_iterable.QueryIterable

        """
        if options is None:
            options = {}

        path = base.GetPathFromLink(database_link, http_constants.ResourceType.User)
        database_id = base.GetResourceIdOrFullNameFromLink(database_link)

        async def fetch_fn(options: Mapping[str, Any]) -> Tuple[List[Dict[str, Any]], CaseInsensitiveDict]:
            return (
                await self.__QueryFeed(
                    path, http_constants.ResourceType.User, database_id, lambda r: r["Users"],
                    lambda _, b: b, query, options, **kwargs
                ),
                self.last_response_headers,
            )

        return AsyncItemPaged(
            self, query, options, fetch_function=fetch_fn, page_iterator_class=query_iterable.QueryIterable
        )

    def ReadPermissions(
        self,
        user_link: str,
        options: Optional[Mapping[str, Any]] = None,
        **kwargs: Any
    ) -> AsyncItemPaged[Dict[str, Any]]:
        """Reads all permissions for a user.

        :param str user_link:
            The link to the user entity.
        :param dict options:
            The request options for the request.
        :return:
            Query Iterable of Permissions.
        :rtype:
            query_iterable.QueryIterable

        """
        if options is None:
            options = {}

        return self.QueryPermissions(user_link, None, options, **kwargs)

    def QueryPermissions(
        self,
        user_link: str,
        query: Optional[Union[str, Dict[str, Any]]],
        options: Optional[Mapping[str, Any]] = None,
        **kwargs
    ) -> AsyncItemPaged[Dict[str, Any]]:
        """Queries permissions for a user.

        :param str user_link:
            The link to the user entity.
        :param (str or dict) query:
        :param dict options:
            The request options for the request.
        :return:
            Query Iterable of Permissions.
        :rtype:
            query_iterable.QueryIterable

        """
        if options is None:
            options = {}

        path = base.GetPathFromLink(user_link, "permissions")
        user_id = base.GetResourceIdOrFullNameFromLink(user_link)

        async def fetch_fn(options: Mapping[str, Any]) -> Tuple[List[Dict[str, Any]], CaseInsensitiveDict]:
            return (
                await self.__QueryFeed(
                    path, "permissions", user_id, lambda r: r["Permissions"], lambda _, b: b, query, options, **kwargs
                ),
                self.last_response_headers,
            )

        return AsyncItemPaged(
            self, query, options, fetch_function=fetch_fn, page_iterator_class=query_iterable.QueryIterable
        )

    def ReadStoredProcedures(
        self,
        collection_link: str,
        options: Optional[Mapping[str, Any]] = None,
        **kwargs: Any
    ) -> AsyncItemPaged[Dict[str, Any]]:
        """Reads all store procedures in a collection.

        :param str collection_link:
            The link to the document collection.
        :param dict options:
            The request options for the request.
        :return:
            Query Iterable of Stored Procedures.
        :rtype:
            query_iterable.QueryIterable

        """
        if options is None:
            options = {}

        return self.QueryStoredProcedures(collection_link, None, options, **kwargs)

    def QueryStoredProcedures(
        self,
        collection_link: str,
        query: Optional[Union[str, Dict[str, Any]]],
        options: Optional[Mapping[str, Any]] = None,
        **kwargs: Any
    ) -> AsyncItemPaged[Dict[str, Any]]:
        """Queries stored procedures in a collection.

        :param str collection_link:
            The link to the document collection.
        :param (str or dict) query:
        :param dict options:
            The request options for the request.
        :return:
            Query Iterable of Stored Procedures.
        :rtype:
            query_iterable.QueryIterable

        """
        if options is None:
            options = {}

        path = base.GetPathFromLink(collection_link, http_constants.ResourceType.StoredProcedure)
        collection_id = base.GetResourceIdOrFullNameFromLink(collection_link)

        async def fetch_fn(options: Mapping[str, Any]) -> Tuple[List[Dict[str, Any]], CaseInsensitiveDict]:
            return (
                await self.__QueryFeed(
                    path, http_constants.ResourceType.StoredProcedure, collection_id, lambda r: r["StoredProcedures"],
                    lambda _, b: b, query, options, **kwargs
                ),
                self.last_response_headers,
            )

        return AsyncItemPaged(
            self, query, options, fetch_function=fetch_fn, page_iterator_class=query_iterable.QueryIterable
        )

    def ReadTriggers(
        self,
        collection_link: str,
        options: Optional[Mapping[str, Any]] = None,
        **kwargs: Any
    ) -> AsyncItemPaged[Dict[str, Any]]:
        """Reads all triggers in a collection.

        :param str collection_link:
            The link to the document collection.
        :param dict options:
            The request options for the request.
        :return:
            Query Iterable of Triggers.
        :rtype:
            query_iterable.QueryIterable

        """
        if options is None:
            options = {}

        return self.QueryTriggers(collection_link, None, options, **kwargs)

    def QueryTriggers(
        self,
        collection_link: str,
        query: Optional[Union[str, Dict[str, Any]]],
        options: Optional[Mapping[str, Any]] = None,
        **kwargs: Any
    ) -> AsyncItemPaged[Dict[str, Any]]:
        """Queries triggers in a collection.

        :param str collection_link:
            The link to the document collection.
        :param (str or dict) query:
        :param dict options:
            The request options for the request.
        :return:
            Query Iterable of Triggers.
        :rtype:
            query_iterable.QueryIterable

        """
        if options is None:
            options = {}

        path = base.GetPathFromLink(collection_link, http_constants.ResourceType.Trigger)
        collection_id = base.GetResourceIdOrFullNameFromLink(collection_link)

        async def fetch_fn(options: Mapping[str, Any]) -> Tuple[List[Dict[str, Any]], CaseInsensitiveDict]:
            return (
                await self.__QueryFeed(
                    path, http_constants.ResourceType.Trigger, collection_id, lambda r: r["Triggers"],
                    lambda _, b: b, query, options, **kwargs
                ),
                self.last_response_headers,
            )

        return AsyncItemPaged(
            self, query, options, fetch_function=fetch_fn, page_iterator_class=query_iterable.QueryIterable
        )

    def ReadUserDefinedFunctions(
        self,
        collection_link: str,
        options: Optional[Mapping[str, Any]] = None,
        **kwargs: Any
    ) -> AsyncItemPaged[Dict[str, Any]]:
        """Reads all user-defined functions in a collection.

        :param str collection_link:
            The link to the document collection.
        :param dict options:
            The request options for the request.
        :return:
            Query Iterable of UDFs.
        :rtype:
            query_iterable.QueryIterable

        """
        if options is None:
            options = {}

        return self.QueryUserDefinedFunctions(collection_link, None, options, **kwargs)

    def QueryUserDefinedFunctions(
        self,
        collection_link: str,
        query: Optional[Union[str, Dict[str, Any]]],
        options: Optional[Mapping[str, Any]] = None,
        **kwargs: Any
    ) -> AsyncItemPaged[Dict[str, Any]]:
        """Queries user-defined functions in a collection.

        :param str collection_link:
            The link to the collection.
        :param (str or dict) query:
        :param dict options:
            The request options for the request.
        :return:
            Query Iterable of UDFs.
        :rtype:
            query_iterable.QueryIterable

        """
        if options is None:
            options = {}

        path = base.GetPathFromLink(collection_link, http_constants.ResourceType.UserDefinedFunction)
        collection_id = base.GetResourceIdOrFullNameFromLink(collection_link)

        async def fetch_fn(options: Mapping[str, Any]) -> Tuple[List[Dict[str, Any]], CaseInsensitiveDict]:
            return (
                await self.__QueryFeed(
                    path, http_constants.ResourceType.UserDefinedFunction, collection_id,
                    lambda r: r["UserDefinedFunctions"],
                    lambda _, b: b, query, options, **kwargs
                ),
                self.last_response_headers,
            )

        return AsyncItemPaged(
            self, query, options, fetch_function=fetch_fn, page_iterator_class=query_iterable.QueryIterable
        )

    def ReadConflicts(
        self,
        collection_link: str,
        feed_options: Optional[Mapping[str, Any]] = None,
        **kwargs
    ) -> AsyncItemPaged[Dict[str, Any]]:
        """Reads conflicts.

        :param str collection_link:
            The link to the document collection.
        :param dict feed_options:
        :return:
            Query Iterable of Conflicts.
        :rtype:
            query_iterable.QueryIterable

        """
        if feed_options is None:
            feed_options = {}

        return self.QueryConflicts(collection_link, None, feed_options, **kwargs)

    def QueryConflicts(
        self,
        collection_link: str,
        query: Optional[Union[str, Dict[str, Any]]],
        options: Optional[Mapping[str, Any]] = None,
        **kwargs: Any
    ) -> AsyncItemPaged[Dict[str, Any]]:
        """Queries conflicts in a collection.

        :param str collection_link:
            The link to the document collection.
        :param (str or dict) query:
        :param dict options:
            The request options for the request.
        :return:
            Query Iterable of Conflicts.
        :rtype:
            query_iterable.QueryIterable

        """
        if options is None:
            options = {}

        path = base.GetPathFromLink(collection_link, http_constants.ResourceType.Conflict)
        collection_id = base.GetResourceIdOrFullNameFromLink(collection_link)

        async def fetch_fn(options: Mapping[str, Any]) -> Tuple[List[Dict[str, Any]], CaseInsensitiveDict]:
            return (
                await self.__QueryFeed(
                    path, http_constants.ResourceType.Conflict, collection_id, lambda r: r["Conflicts"],
                    lambda _, b: b, query, options, **kwargs
                ),
                self.last_response_headers,
            )

        return AsyncItemPaged(
            self, query, options, fetch_function=fetch_fn, page_iterator_class=query_iterable.QueryIterable
        )

    async def QueryFeed(
        self,
        path: str,
        collection_id: str,
        query: Optional[Union[str, Dict[str, Any]]],
        options: Mapping[str, Any],
        partition_key_range_id: Optional[str] = None,
        **kwargs: Any
    ) -> Tuple[List[Dict[str, Any]], CaseInsensitiveDict]:
        """Query Feed for Document Collection resource.

        :param str path: Path to the document collection.
        :param str collection_id: Id of the document collection.
        :param (str or dict) query:
        :param dict options: The request options for the request.
        :param str partition_key_range_id: Partition key range id.
        :return: Tuple of (result, headers).
        :rtype: tuple of (dict, dict)
        """
        return (
            await self.__QueryFeed(
                path,
                http_constants.ResourceType.Document,
                collection_id,
                lambda r: r["Documents"],
                lambda _, b: b,
                query,
                options,
                partition_key_range_id,
                **kwargs
            ),
            self.last_response_headers,
        )

    async def __QueryFeed(  # pylint: disable=too-many-branches,too-many-statements,too-many-locals
        self,
        path: str,
        typ: str,
        id_: Optional[str],
        result_fn: Callable[[Dict[str, Any]], List[Dict[str, Any]]],
        create_fn: Optional[Callable[['CosmosClientConnection', Dict[str, Any]], Dict[str, Any]]],
        query: Optional[Union[str, Dict[str, Any]]],
        options: Optional[Mapping[str, Any]] = None,
        partition_key_range_id: Optional[str] = None,
        response_hook: Optional[Callable[[Mapping[str, Any], Dict[str, Any]], None]] = None,
        is_query_plan: bool = False,
        **kwargs: Any
    ) -> List[Dict[str, Any]]:
        """Query for more than one Azure Cosmos resources.

        :param str path:
        :param str typ:
        :param str id_:
        :param function result_fn:
        :param function create_fn:
        :param (str or dict) query:
        :param dict options:
            The request options for the request.
        :param str partition_key_range_id:
            Specifies partition key range id.
        :param response_hook: A callable invoked with the response metadata.
        :type response_hook: Callable[[Mapping[str, Any], Dict[str, Any]], None]
        :param bool is_query_plan:
            Specifies if the call is to fetch query plan
        :returns: A list of the queried resources.
        :rtype: list
        :raises SystemError: If the query compatibility mode is undefined.
        """
        if options is None:
            options = {}

        if query:
            __GetBodiesFromQueryResult = result_fn
        else:

            def __GetBodiesFromQueryResult(result: Dict[str, Any]) -> List[Dict[str, Any]]:
                if create_fn and result is not None:
                    return [create_fn(self, body) for body in result_fn(result)]
                # If there is no change feed, the result data is empty and result is None.
                # This case should be interpreted as an empty array.
                return []

        initial_headers = self.default_headers.copy()
        # Copy to make sure that default_headers won't be changed.
        if query is None:
            # Query operations will use ReadEndpoint even though it uses GET(for feed requests)
            request_params = _request_object.RequestObject(
                typ,
                documents._OperationType.QueryPlan if is_query_plan else documents._OperationType.ReadFeed
            )
            request_params.set_excluded_location_from_options(options)
            headers = base.GetHeaders(self, initial_headers, "get", path, id_, typ, request_params.operation_type,
                                      options, partition_key_range_id)

            change_feed_state: Optional[ChangeFeedState] = options.get("changeFeedState")
            if change_feed_state is not None:
                feed_options = {}
                if 'excludedLocations' in options:
                    feed_options['excludedLocations'] = options['excludedLocations']
                await change_feed_state.populate_request_headers_async(self._routing_map_provider, headers,
                                                                       feed_options)

            result, self.last_response_headers = await self.__Get(path, request_params, headers, **kwargs)
            if response_hook:
                response_hook(self.last_response_headers, result)
            return __GetBodiesFromQueryResult(result)

        query = self.__CheckAndUnifyQueryFormat(query)

        initial_headers[http_constants.HttpHeaders.IsQuery] = "true"
        if not is_query_plan:
            initial_headers[http_constants.HttpHeaders.IsQuery] = "true"

        if (
                self._query_compatibility_mode in (CosmosClientConnection._QueryCompatibilityMode.Default,
                                                   CosmosClientConnection._QueryCompatibilityMode.Query)):
            initial_headers[http_constants.HttpHeaders.ContentType] = runtime_constants.MediaTypes.QueryJson
        elif self._query_compatibility_mode == CosmosClientConnection._QueryCompatibilityMode.SqlQuery:
            initial_headers[http_constants.HttpHeaders.ContentType] = runtime_constants.MediaTypes.SQL
        else:
            raise SystemError("Unexpected query compatibility mode.")

        # Query operations will use ReadEndpoint even though it uses POST(for regular query operations)
        request_params = _request_object.RequestObject(typ, documents._OperationType.SqlQuery)
        request_params.set_excluded_location_from_options(options)
        req_headers = base.GetHeaders(self, initial_headers, "post", path, id_, typ, request_params.operation_type,
                                      options, partition_key_range_id)

        # check if query has prefix partition key
        cont_prop = kwargs.pop("containerProperties", None)
        partition_key_value = options.get("partitionKey", None)
        is_prefix_partition_query = False
        partition_key_obj = None
        if cont_prop:
<<<<<<< HEAD
            properties = await cont_prop(options)   # get properties with feed options
            partition_key_definition = properties["partitionKey"]
            partition_key_obj = PartitionKey(path=partition_key_definition["paths"],
                                             kind=partition_key_definition["kind"])
            is_prefix_partition_query = partition_key_obj._is_prefix_partition_key(partition_key_value)

        if is_prefix_partition_query and partition_key_obj:
=======
            cont_prop = await cont_prop()
            pk_properties = cont_prop["partitionKey"]
            partition_key_definition = PartitionKey(
                path=pk_properties["paths"],
                kind=pk_properties["kind"],
                version=pk_properties["version"])
            if partition_key_definition.kind == "MultiHash" and \
                    (isinstance(partition_key, List) and \
                     len(partition_key_definition['paths']) != len(partition_key)):
                isPrefixPartitionQuery = True

        if isPrefixPartitionQuery and partition_key_definition:
>>>>>>> 8d6ed76e
            # here get the overlapping ranges
            req_headers.pop(http_constants.HttpHeaders.PartitionKey, None)
            feedrangeEPK = partition_key_obj._get_epk_range_for_prefix_partition_key(
                partition_key_value)  # cspell:disable-line
            over_lapping_ranges = await self._routing_map_provider.get_overlapping_ranges(id_, [feedrangeEPK], options)
            results: Dict[str, Any] = {}
            # For each over lapping range we will take a sub range of the feed range EPK that overlaps with the over
            # lapping physical partition. The EPK sub range will be one of four:
            # 1) Will have a range min equal to the feed range EPK min, and a range max equal to the over lapping
            # partition
            # 2) Will have a range min equal to the over lapping partition range min, and a range max equal to the
            # feed range EPK range max.
            # 3) will match exactly with the current over lapping physical partition, so we just return the over lapping
            # physical partition's partition key id.
            # 4) Will equal the feed range EPK since it is a sub range of a single physical partition
            for over_lapping_range in over_lapping_ranges:
                single_range = routing_range.Range.PartitionKeyRangeToRange(over_lapping_range)
                # Since the range min and max are all Upper Cased string Hex Values,
                # we can compare the values lexicographically
                EPK_sub_range = routing_range.Range(range_min=max(single_range.min, feedrangeEPK.min),
                                                    range_max=min(single_range.max, feedrangeEPK.max),
                                                    isMinInclusive=True, isMaxInclusive=False)
                if single_range.min == EPK_sub_range.min and EPK_sub_range.max == single_range.max:
                    # The Epk Sub Range spans exactly one physical partition
                    # In this case we can route to the physical pk range id
                    req_headers[http_constants.HttpHeaders.PartitionKeyRangeID] = over_lapping_range["id"]
                else:
                    # The Epk Sub Range spans less than a single physical partition
                    # In this case we route to the physical partition and
                    # pass the epk sub range to the headers to filter within partition
                    req_headers[http_constants.HttpHeaders.PartitionKeyRangeID] = over_lapping_range["id"]
                    req_headers[http_constants.HttpHeaders.StartEpkString] = EPK_sub_range.min
                    req_headers[http_constants.HttpHeaders.EndEpkString] = EPK_sub_range.max
                req_headers[http_constants.HttpHeaders.ReadFeedKeyType] = "EffectivePartitionKeyRange"
                partial_result, self.last_response_headers = await self.__Post(
                    path,
                    request_params,
                    query,
                    req_headers,
                    **kwargs
                )
                if results:
                    # add up all the query results from all over lapping ranges
                    results["Documents"].extend(partial_result["Documents"])
                else:
                    results = partial_result
                if response_hook:
                    response_hook(self.last_response_headers, partial_result)
            # if the prefix partition query has results lets return it
            if results:
                return __GetBodiesFromQueryResult(results)

        result, self.last_response_headers = await self.__Post(path, request_params, query, req_headers, **kwargs)
        if self.last_response_headers.get(http_constants.HttpHeaders.IndexUtilization) is not None:
            INDEX_METRICS_HEADER = http_constants.HttpHeaders.IndexUtilization
            index_metrics_raw = self.last_response_headers[INDEX_METRICS_HEADER]
            self.last_response_headers[INDEX_METRICS_HEADER] = _utils.get_index_metrics_info(index_metrics_raw)
        if response_hook:
            response_hook(self.last_response_headers, result)

        return __GetBodiesFromQueryResult(result)

    def __CheckAndUnifyQueryFormat(
        self,
        query_body: Union[str, Dict[str, Any]]
    ) -> Union[str, Dict[str, Any]]:
        """Checks and unifies the format of the query body.

        :raises TypeError: If query_body is not of expected type (depending on the query compatibility mode).
        :raises ValueError: If query_body is a dict but doesn\'t have valid query text.
        :raises SystemError: If the query compatibility mode is undefined.

        :param (str or dict) query_body:

        :return:
            The formatted query body.
        :rtype:
            dict or string
        """
        if (
                self._query_compatibility_mode in (CosmosClientConnection._QueryCompatibilityMode.Default,
                                                   CosmosClientConnection._QueryCompatibilityMode.Query)):
            if not isinstance(query_body, dict) and not isinstance(query_body, str):
                raise TypeError("query body must be a dict or string.")
            if isinstance(query_body, dict) and not query_body.get("query"):
                raise ValueError('query body must have valid query text with key "query".')
            if isinstance(query_body, str):
                return {"query": query_body}
        elif (
                self._query_compatibility_mode == CosmosClientConnection._QueryCompatibilityMode.SqlQuery
                and not isinstance(query_body, str)
        ):
            raise TypeError("query body must be a string.")
        else:
            raise SystemError("Unexpected query compatibility mode.")
        return query_body

    def _UpdateSessionIfRequired(
        self,
        request_headers: Mapping[str, Any],
        response_result: Optional[Mapping[str, Any]],
        response_headers: Optional[Mapping[str, Any]]
    ) -> None:
        """
        Updates session if necessary.

        :param dict request_headers: The request headers.
        :param dict response_result: The response result.
        :param dict response_headers: The response headers.
        """

        # if this request was made with consistency level as session, then update the session
        if response_result is None or response_headers is None:
            return

        is_session_consistency = False
        if http_constants.HttpHeaders.ConsistencyLevel in request_headers:
            if documents.ConsistencyLevel.Session == request_headers[http_constants.HttpHeaders.ConsistencyLevel]:
                is_session_consistency = True

        if is_session_consistency and self.session:
            # update session
            self.session.update_session(response_result, response_headers)

    PartitionResolverErrorMessage = (
            "Couldn't find any partition resolvers for the database link provided. "
            + "Ensure that the link you used when registering the partition resolvers "
            + "matches the link provided or you need to register both types of database "
            + "link(self link as well as ID based link)."
    )

    # Gets the collection id and path for the document
    def _GetContainerIdWithPathForItem(self, database_or_container_link, document, options):

        if not database_or_container_link:
            raise ValueError("database_or_container_link is None or empty.")

        if document is None:
            raise ValueError("document is None.")

        base._validate_resource(document)
        document = document.copy()
        if not document.get("id") and not options.get("disableAutomaticIdGeneration"):
            document["id"] = base.GenerateGuidId()

        collection_link = database_or_container_link

        if base.IsDatabaseLink(database_or_container_link):
            partition_resolver = self.GetPartitionResolver(database_or_container_link)

            if partition_resolver is not None:
                collection_link = partition_resolver.ResolveForCreate(document)
            else:
                raise ValueError(CosmosClientConnection.PartitionResolverErrorMessage)

        path = base.GetPathFromLink(collection_link, http_constants.ResourceType.Document)
        collection_id = base.GetResourceIdOrFullNameFromLink(collection_link)
        return collection_id, document, path

    def _GetUserIdWithPathForPermission(self, permission, user_link):
        base._validate_resource(permission)
        path = base.GetPathFromLink(user_link, "permissions")
        user_id = base.GetResourceIdOrFullNameFromLink(user_link)
        return path, user_id

    def RegisterPartitionResolver(
        self,
        database_link: str,
        partition_resolver: RangePartitionResolver
    ) -> None:
        """Registers the partition resolver associated with the database link

        :param str database_link:
            Database Self Link or ID based link.
        :param object partition_resolver:
            An instance of PartitionResolver.

        """
        if not database_link:
            raise ValueError("database_link is None or empty.")

        if partition_resolver is None:
            raise ValueError("partition_resolver is None.")

        self.partition_resolvers = {base.TrimBeginningAndEndingSlashes(database_link): partition_resolver}

    def GetPartitionResolver(self, database_link: str) -> Optional[RangePartitionResolver]:
        """Gets the partition resolver associated with the database link

        :param str database_link:
            Database self link or ID based link.

        :return:
            An instance of PartitionResolver.
        :rtype: object

        """
        if not database_link:
            raise ValueError("database_link is None or empty.")

        return self.partition_resolvers.get(base.TrimBeginningAndEndingSlashes(database_link))

    # Adds the partition key to options
    async def _AddPartitionKey(self, collection_link, document, options):
        collection_link = base.TrimBeginningAndEndingSlashes(collection_link)
        partitionKeyDefinition = await self._get_partition_key_definition(collection_link, options)
        new_options = dict(options)
        # If the collection doesn't have a partition key definition, skip it as it's a legacy collection
        if partitionKeyDefinition:
            # If the user has passed in the partitionKey in options use that else extract it from the document
            if "partitionKey" not in options:
                partitionKeyValue = self._ExtractPartitionKey(partitionKeyDefinition, document)
                new_options["partitionKey"] = partitionKeyValue

        return new_options

    # Extracts the partition key from the document using the partitionKey definition
    def _ExtractPartitionKey(self, partitionKeyDefinition, document):
        if partitionKeyDefinition["kind"] == "MultiHash":
            ret = []
            for partition_key_level in partitionKeyDefinition.get("paths"):
                # Parses the paths into a list of token each representing a property
                partition_key_parts = base.ParsePaths([partition_key_level])
                # Check if the partitionKey is system generated or not
                is_system_key = partitionKeyDefinition["systemKey"] if "systemKey" in partitionKeyDefinition else False

                # Navigates the document to retrieve the partitionKey specified in the paths
                val = self._retrieve_partition_key(partition_key_parts, document, is_system_key)
                if isinstance(val, (_Undefined, _Empty)):
                    val = None
                ret.append(val)
            return ret

        # Parses the paths into a list of token each representing a property
        partition_key_parts = base.ParsePaths(partitionKeyDefinition.get("paths"))
        # Check if the partitionKey is system generated or not
        is_system_key = partitionKeyDefinition["systemKey"] if "systemKey" in partitionKeyDefinition else False

        # Navigates the document to retrieve the partitionKey specified in the paths

        return self._retrieve_partition_key(partition_key_parts, document, is_system_key)

    # Navigates the document to retrieve the partitionKey specified in the partition key parts
    def _retrieve_partition_key(self, partition_key_parts, document, is_system_key):
        expected_matchCount = len(partition_key_parts)
        matchCount = 0
        partitionKey = document

        for part in partition_key_parts:
            # At any point if we don't find the value of a sub-property in the document, we return as Undefined
            if part not in partitionKey:
                return _return_undefined_or_empty_partition_key(is_system_key)

            partitionKey = partitionKey.get(part)
            matchCount += 1
            # Once we reach the "leaf" value(not a dict), we break from loop
            if not isinstance(partitionKey, dict):
                break

        # Match the count of hops we did to get the partitionKey with the length of
        # partition key parts and validate that it's not a dict at that level
        if (matchCount != expected_matchCount) or isinstance(partitionKey, dict):
            return _return_undefined_or_empty_partition_key(is_system_key)

        return partitionKey

    def refresh_routing_map_provider(self) -> None:
        # re-initializes the routing map provider, effectively refreshing the current partition key range cache
        self._routing_map_provider = SmartRoutingMapProvider(self)

    async def _refresh_container_properties_cache(self, container_link: str):
        # If container properties cache is stale, refresh it by reading the container.
        container = await self.ReadContainer(container_link, options=None)
        # Only cache Container Properties that will not change in the lifetime of the container
        self._set_container_properties_cache(container_link, _set_properties_cache(container))

    async def _GetQueryPlanThroughGateway(self, query: str, resource_link: str,
                                          excluded_locations: Optional[str] = None,
                                          **kwargs) -> List[Dict[str, Any]]:
        supported_query_features = (documents._QueryFeature.Aggregate + "," +
                                    documents._QueryFeature.CompositeAggregate + "," +
                                    documents._QueryFeature.Distinct + "," +
                                    documents._QueryFeature.MultipleOrderBy + "," +
                                    documents._QueryFeature.OffsetAndLimit + "," +
                                    documents._QueryFeature.OrderBy + "," +
                                    documents._QueryFeature.Top + "," +
                                    documents._QueryFeature.NonStreamingOrderBy + "," +
                                    documents._QueryFeature.HybridSearch + "," +
                                    documents._QueryFeature.CountIf + "," +
                                    documents._QueryFeature.WeightedRankFusion)
        if os.environ.get(Constants.NON_STREAMING_ORDER_BY_DISABLED_CONFIG,
                          Constants.NON_STREAMING_ORDER_BY_DISABLED_CONFIG_DEFAULT) == "True":
            supported_query_features = (documents._QueryFeature.Aggregate + "," +
                                        documents._QueryFeature.CompositeAggregate + "," +
                                        documents._QueryFeature.Distinct + "," +
                                        documents._QueryFeature.MultipleOrderBy + "," +
                                        documents._QueryFeature.OffsetAndLimit + "," +
                                        documents._QueryFeature.OrderBy + "," +
                                        documents._QueryFeature.Top)

        options = {
            "contentType": runtime_constants.MediaTypes.Json,
            "isQueryPlanRequest": True,
            "supportedQueryFeatures": supported_query_features,
            "queryVersion": http_constants.Versions.QueryVersion
        }
        if excluded_locations is not None:
            options["excludedLocations"] = excluded_locations
        resource_link = base.TrimBeginningAndEndingSlashes(resource_link)
        path = base.GetPathFromLink(resource_link, http_constants.ResourceType.Document)
        resource_id = base.GetResourceIdOrFullNameFromLink(resource_link)

        return await self.__QueryFeed(
            path,
            http_constants.ResourceType.Document,
            resource_id,
            lambda r: cast(List[Dict[str, Any]], r),
            None,
            query,
            options,
            is_query_plan=True,
            **kwargs
        )

    async def DeleteAllItemsByPartitionKey(
        self,
        collection_link: str,
        options: Optional[Mapping[str, Any]] = None,
        **kwargs: Any
    ) -> None:
        """Exposes an API to delete all items with a single partition key without the user having
         to explicitly call delete on each record in the partition key.

        :param str collection_link:
            The link to the document collection.
        :param dict options:
            The request options for the request.

        :return:
            None
        :rtype:
            None

        """
        response_hook = kwargs.pop("response_hook", None)
        if options is None:
            options = {}

        path = base.GetPathFromLink(collection_link)
        # Specified url to perform background operation to delete all items by partition key
        path = '{}{}/{}'.format(path, "operations", "partitionkeydelete")
        collection_id = base.GetResourceIdOrFullNameFromLink(collection_link)
        initial_headers = dict(self.default_headers)
        headers = base.GetHeaders(self, initial_headers, "post", path, collection_id, "partitionkey",
                                  documents._OperationType.Delete, options)
        request_params = _request_object.RequestObject("partitionkey", documents._OperationType.Delete)
        request_params.set_excluded_location_from_options(options)
        _, last_response_headers = await self.__Post(path=path, request_params=request_params,
                                                        req_headers=headers, body=None, **kwargs)
        self.last_response_headers = last_response_headers
        if response_hook:
            response_hook(last_response_headers, None)

    async def _get_partition_key_definition(
            self,
            collection_link: str,
            options: Mapping[str, Any]
    ) -> Optional[Dict[str, Any]]:
        partition_key_definition: Optional[Dict[str, Any]]
        # If the document collection link is present in the cache, then use the cached partitionkey definition
        if collection_link in self.__container_properties_cache:
            cached_container: Dict[str, Any] = self.__container_properties_cache.get(collection_link, {})
            partition_key_definition = cached_container.get("partitionKey")
        # Else read the collection from backend and add it to the cache
        else:
            container = await self.ReadContainer(collection_link, options)
            partition_key_definition = container.get("partitionKey")
            self.__container_properties_cache[collection_link] = _set_properties_cache(container)
        return partition_key_definition<|MERGE_RESOLUTION|>--- conflicted
+++ resolved
@@ -2938,28 +2938,14 @@
         is_prefix_partition_query = False
         partition_key_obj = None
         if cont_prop:
-<<<<<<< HEAD
             properties = await cont_prop(options)   # get properties with feed options
             partition_key_definition = properties["partitionKey"]
             partition_key_obj = PartitionKey(path=partition_key_definition["paths"],
-                                             kind=partition_key_definition["kind"])
+                                             kind=partition_key_definition["kind"],
+                                             version=partition_key_definition["version"])
             is_prefix_partition_query = partition_key_obj._is_prefix_partition_key(partition_key_value)
 
         if is_prefix_partition_query and partition_key_obj:
-=======
-            cont_prop = await cont_prop()
-            pk_properties = cont_prop["partitionKey"]
-            partition_key_definition = PartitionKey(
-                path=pk_properties["paths"],
-                kind=pk_properties["kind"],
-                version=pk_properties["version"])
-            if partition_key_definition.kind == "MultiHash" and \
-                    (isinstance(partition_key, List) and \
-                     len(partition_key_definition['paths']) != len(partition_key)):
-                isPrefixPartitionQuery = True
-
-        if isPrefixPartitionQuery and partition_key_definition:
->>>>>>> 8d6ed76e
             # here get the overlapping ranges
             req_headers.pop(http_constants.HttpHeaders.PartitionKey, None)
             feedrangeEPK = partition_key_obj._get_epk_range_for_prefix_partition_key(
