# The MIT License (MIT)
# Copyright (c) 2021 Microsoft Corporation

# Permission is hereby granted, free of charge, to any person obtaining a copy
# of this software and associated documentation files (the "Software"), to deal
# in the Software without restriction, including without limitation the rights
# to use, copy, modify, merge, publish, distribute, sublicense, and/or sell
# copies of the Software, and to permit persons to whom the Software is
# furnished to do so, subject to the following conditions:

# The above copyright notice and this permission notice shall be included in all
# copies or substantial portions of the Software.

# THE SOFTWARE IS PROVIDED "AS IS", WITHOUT WARRANTY OF ANY KIND, EXPRESS OR
# IMPLIED, INCLUDING BUT NOT LIMITED TO THE WARRANTIES OF MERCHANTABILITY,
# FITNESS FOR A PARTICULAR PURPOSE AND NONINFRINGEMENT. IN NO EVENT SHALL THE
# AUTHORS OR COPYRIGHT HOLDERS BE LIABLE FOR ANY CLAIM, DAMAGES OR OTHER
# LIABILITY, WHETHER IN AN ACTION OF CONTRACT, TORT OR OTHERWISE, ARISING FROM,
# OUT OF OR IN CONNECTION WITH THE SOFTWARE OR THE USE OR OTHER DEALINGS IN THE
# SOFTWARE.

# pylint: disable=protected-access,too-many-lines

"""Document client class for the Azure Cosmos database service.
"""
import os
from urllib.parse import urlparse
import uuid
from typing import (
    Callable, Dict, Any, Iterable, Mapping, Optional, List,
    Sequence, Tuple, Type, Union, cast
)

from typing_extensions import TypedDict
from urllib3.util.retry import Retry

from azure.core.async_paging import AsyncItemPaged
from azure.core.credentials_async import AsyncTokenCredential
from azure.core import AsyncPipelineClient
from azure.core.pipeline.transport import HttpRequest, AsyncHttpResponse  # pylint: disable=no-legacy-azure-core-http-response-import
from azure.core.pipeline.policies import (
    AsyncHTTPPolicy,
    ContentDecodePolicy,
    HeadersPolicy,
    UserAgentPolicy,
    NetworkTraceLoggingPolicy,
    CustomHookPolicy,
    DistributedTracingPolicy,
    ProxyPolicy)
from azure.core.utils import CaseInsensitiveDict
from azure.cosmos.aio._global_partition_endpoint_manager_circuit_breaker_async import (
    _GlobalPartitionEndpointManagerForCircuitBreakerAsync)

from .. import _base as base
from .._base import _build_properties_cache
from .. import documents
from .._change_feed.aio.change_feed_iterable import ChangeFeedIterable
from .._change_feed.change_feed_state import ChangeFeedState
from .._change_feed.feed_range_internal import FeedRangeInternalEpk
from .._routing import routing_range
from ..documents import ConnectionPolicy, DatabaseAccount
from .._constants import _Constants as Constants
from .._cosmos_responses import CosmosDict, CosmosList
from .. import http_constants, exceptions
from . import _query_iterable_async as query_iterable
from .. import _runtime_constants as runtime_constants
from .. import _request_object
from . import _asynchronous_request as asynchronous_request
from .._routing.aio.routing_map_provider import SmartRoutingMapProvider
from ._retry_utility_async import _ConnectionRetryPolicy
from .. import _session
from .. import _utils
from ..partition_key import (
    _Undefined,
    _PartitionKeyKind,
    _SequentialPartitionKeyType,
    _return_undefined_or_empty_partition_key,
    NonePartitionKeyValue, _Empty,
    _build_partition_key_from_properties,
)
from ._auth_policy_async import AsyncCosmosBearerTokenCredentialPolicy
from .._cosmos_http_logging_policy import CosmosHttpLoggingPolicy
from .._range_partition_resolver import RangePartitionResolver


PartitionKeyType = Union[str, int, float, bool, Sequence[Union[str, int, float,
                                                               bool, None]], Type[NonePartitionKeyValue]]  # pylint: disable=line-too-long


class CredentialDict(TypedDict, total=False):
    masterKey: str
    resourceTokens: Mapping[str, Any]
    permissionFeed: Iterable[Mapping[str, Any]]
    clientSecretCredential: AsyncTokenCredential


class CosmosClientConnection:  # pylint: disable=too-many-public-methods,too-many-instance-attributes
    """Represents a document client.

    Provides a client-side logical representation of the Azure Cosmos
    service. This client is used to configure and execute requests against the
    service.

    The service client encapsulates the endpoint and credentials used to access
    the Azure Cosmos service.
    """

    class _QueryCompatibilityMode:
        Default = 0
        Query = 1
        SqlQuery = 2

    # default number precisions
    _DefaultNumberHashPrecision = 3
    _DefaultNumberRangePrecision = -1

    # default string precision
    _DefaultStringHashPrecision = 3
    _DefaultStringRangePrecision = -1

    def __init__(  # pylint: disable=too-many-statements
            self,
            url_connection: str,
            auth: CredentialDict,
            connection_policy: Optional[ConnectionPolicy] = None,
            consistency_level: Optional[str] = None,
            **kwargs: Any
    ) -> None:
        """
        :param str url_connection:
            The URL for connecting to the DB server.
        :param dict auth:
            Contains 'masterKey' or 'resourceTokens', where
            auth['masterKey'] is the default authorization key to use to
            create the client, and auth['resourceTokens'] is the alternative
            authorization key.
        :param documents.ConnectionPolicy connection_policy:
            The connection policy for the client.
        :param documents.ConsistencyLevel consistency_level:
            The default consistency policy for client operations.

        """
        self.client_id = str(uuid.uuid4())
        self.url_connection = url_connection
        self.master_key: Optional[str] = None
        self.resource_tokens: Optional[Mapping[str, Any]] = None
        self.aad_credentials: Optional[AsyncTokenCredential] = None
        if auth is not None:
            self.master_key = auth.get("masterKey")
            self.resource_tokens = auth.get("resourceTokens")
            self.aad_credentials = auth.get("clientSecretCredential")

            if auth.get("permissionFeed"):
                self.resource_tokens = {}
                for permission_feed in auth["permissionFeed"]:
                    resource_parts = permission_feed["resource"].split("/")
                    id_ = resource_parts[-1]
                    self.resource_tokens[id_] = permission_feed["_token"]

        self.connection_policy = connection_policy or ConnectionPolicy()
        self.partition_resolvers: Dict[str, RangePartitionResolver] = {}
        self.__container_properties_cache: Dict[str, Dict[str, Any]] = {}
        self.default_headers: Dict[str, Any] = {
            http_constants.HttpHeaders.CacheControl: "no-cache",
            http_constants.HttpHeaders.Version: http_constants.Versions.CurrentVersion,
            # For single partition query with aggregate functions we would try to accumulate the results on the SDK.
            # We need to set continuation as not expected.
            http_constants.HttpHeaders.IsContinuationExpected: False,
        }

        throughput_bucket = kwargs.pop('throughput_bucket', None)
        if throughput_bucket:
            self.default_headers[http_constants.HttpHeaders.ThroughputBucket] = throughput_bucket

        if consistency_level is not None:
            self.default_headers[http_constants.HttpHeaders.ConsistencyLevel] = consistency_level

        # Keeps the latest response headers from the server.
        self.last_response_headers: CaseInsensitiveDict = CaseInsensitiveDict()
        self.UseMultipleWriteLocations = False
<<<<<<< HEAD
        self._global_endpoint_manager = global_endpoint_manager_async._GlobalEndpointManager(
            self)
=======
        self._global_endpoint_manager = _GlobalPartitionEndpointManagerForCircuitBreakerAsync(self)
>>>>>>> 5eba99f1

        retry_policy = None
        if isinstance(self.connection_policy.ConnectionRetryConfiguration, AsyncHTTPPolicy):
            retry_policy = self.connection_policy.ConnectionRetryConfiguration
        elif isinstance(self.connection_policy.ConnectionRetryConfiguration, int):
            retry_policy = _ConnectionRetryPolicy(
                total=self.connection_policy.ConnectionRetryConfiguration)
        elif isinstance(self.connection_policy.ConnectionRetryConfiguration, Retry):
            # Convert a urllib3 retry policy to a Pipeline policy
            retry_policy = _ConnectionRetryPolicy(
                retry_total=self.connection_policy.ConnectionRetryConfiguration.total,
                retry_connect=self.connection_policy.ConnectionRetryConfiguration.connect,
                retry_read=self.connection_policy.ConnectionRetryConfiguration.read,
                retry_status=self.connection_policy.ConnectionRetryConfiguration.status,
                retry_backoff_max=self.connection_policy.ConnectionRetryConfiguration.DEFAULT_BACKOFF_MAX,
                retry_on_status_codes=list(
                    self.connection_policy.ConnectionRetryConfiguration.status_forcelist),
                retry_backoff_factor=self.connection_policy.ConnectionRetryConfiguration.backoff_factor
            )
        else:
            raise TypeError(
                "Unsupported retry policy. Must be an azure.cosmos.ConnectionRetryPolicy, int, or urllib3.Retry")

        proxies = kwargs.pop('proxies', {})
        if self.connection_policy.ProxyConfiguration and self.connection_policy.ProxyConfiguration.Host:
            host = self.connection_policy.ProxyConfiguration.Host
            url = urlparse(host)
            proxy = host if url.port else host + ":" + \
                str(self.connection_policy.ProxyConfiguration.Port)
            proxies.update({url.scheme: proxy})

        suffix = kwargs.pop('user_agent_suffix', None)
        self._user_agent = _utils.get_user_agent_async(suffix)

        credentials_policy = None
        if self.aad_credentials:
<<<<<<< HEAD
            scope = base.create_scope_from_url(self.url_connection)
            credentials_policy = AsyncCosmosBearerTokenCredentialPolicy(
                self.aad_credentials, scope)
=======
            scope_override = os.environ.get(Constants.AAD_SCOPE_OVERRIDE, "")
            if scope_override:
                scope = scope_override
            else:
                scope = base.create_scope_from_url(self.url_connection)
            credentials_policy = AsyncCosmosBearerTokenCredentialPolicy(self.aad_credentials, scope)
>>>>>>> 5eba99f1

        policies = [
            HeadersPolicy(**kwargs),
            ProxyPolicy(proxies=proxies),
            UserAgentPolicy(base_user_agent=self._user_agent, **kwargs),
            ContentDecodePolicy(),
            retry_policy,
            credentials_policy,
            CustomHookPolicy(**kwargs),
            NetworkTraceLoggingPolicy(**kwargs),
            DistributedTracingPolicy(**kwargs),
            CosmosHttpLoggingPolicy(
                logger=kwargs.pop("logger", None),
                enable_diagnostics_logging=kwargs.pop(
                    "enable_diagnostics_logging", False),
                global_endpoint_manager=self._global_endpoint_manager,
                **kwargs
            ),
        ]

        transport = kwargs.pop("transport", None)
        self.pipeline_client: AsyncPipelineClient[HttpRequest, AsyncHttpResponse] = AsyncPipelineClient(
            base_url=url_connection,
            transport=transport,
            policies=policies
        )
        self._setup_kwargs: Dict[str, Any] = kwargs
        self.session: Optional[_session.Session] = None

        # Query compatibility mode.
        # Allows to specify compatibility mode used by client when making query requests. Should be removed when
        # application/sql is no longer supported.
        self._query_compatibility_mode: int = CosmosClientConnection._QueryCompatibilityMode.Default

        # Routing map provider
        self._routing_map_provider: SmartRoutingMapProvider = SmartRoutingMapProvider(
            self)

    @property
    def _container_properties_cache(self) -> Dict[str, Dict[str, Any]]:
        """Gets the container properties cache from the client.
        :returns: the container properties cache for the client.
        :rtype: Dict[str, Dict[str, Any]]"""
        return self.__container_properties_cache

    def _set_container_properties_cache(self, container_link: str, properties: Optional[Dict[str, Any]]) -> None:
        """Sets the container properties cache for the specified container.

        This will only update the properties cache for a specified container.
        :param container_link: The container link will be used as the key to cache the container properties.
        :type container_link: str
        :param properties: These are the container properties to cache.
        :type properties:  Optional[Dict[str, Any]]"""
        if properties:
            self.__container_properties_cache[container_link] = properties
            self.__container_properties_cache[properties["_rid"]] = properties
        else:
            self.__container_properties_cache[container_link] = {}

    @property
    def _Session(self) -> Optional[_session.Session]:
        """Gets the session object from the client.
         :returns: the session for the client.
         :rtype: _session.Session
        """
        return self.session

    @_Session.setter
    def _Session(self, session: Optional[_session.Session]) -> None:
        """Sets a session object on the document client.

        This will override the existing session
        :param _session.Session session: the client session to set.
        """
        self.session = session

    @property
    def _WriteEndpoint(self) -> str:
        """Gets the current write endpoint for a geo-replicated database account.
        :returns: the write endpoint for the database account
        :rtype: str
        """
        return self._global_endpoint_manager.get_write_endpoint()

    @property
    def _ReadEndpoint(self) -> str:
        """Gets the current read endpoint for a geo-replicated database account.
        :returns: the read endpoint for the database account
        :rtype: str
        """
        return self._global_endpoint_manager.get_read_endpoint()

    async def _setup(self) -> None:
        if 'database_account' not in self._setup_kwargs:
            database_account, _ = await self._global_endpoint_manager._GetDatabaseAccount(
                **self._setup_kwargs
            )
            self._setup_kwargs['database_account'] = database_account
            await self._global_endpoint_manager.force_refresh_on_startup(self._setup_kwargs['database_account'])
        else:
            database_account = self._setup_kwargs['database_account']

        # Save the choice that was made (either None or some value) and branch to set or get the consistency
        if self.default_headers.get(http_constants.HttpHeaders.ConsistencyLevel):
            user_defined_consistency = self.default_headers[http_constants.HttpHeaders.ConsistencyLevel]
        else:
            # Use database_account if no consistency passed in to verify consistency level to be used
            user_defined_consistency = self._check_if_account_session_consistency(
                database_account)

        if user_defined_consistency == documents.ConsistencyLevel.Session:
            # create a Session if the user wants Session consistency
            self.session = _session.Session(self.url_connection)
        else:
            self.session = None

    def _check_if_account_session_consistency(self, database_account: DatabaseAccount) -> Optional[str]:
        """Checks account consistency level to set header if needed.

        :param database_account: The database account to be used to check consistency levels
        :type database_account: ~azure.cosmos.documents.DatabaseAccount
        :returns consistency_level: the account consistency level
        :rtype: str
        """
        # Set to default level present in account
        user_consistency_policy = database_account.ConsistencyPolicy
        if user_consistency_policy:
            consistency_level = user_consistency_policy[Constants.DefaultConsistencyLevel]
            if consistency_level == documents.ConsistencyLevel.Session:
                # We only set the header if we're using session consistency in the account in order to keep
                # the current update_session logic which uses the header
                self.default_headers[http_constants.HttpHeaders.ConsistencyLevel] = consistency_level
            return consistency_level
        return None

    def _GetDatabaseIdWithPathForUser(
        self,
        database_link: str,
        user: Mapping[str, Any]
    ) -> Tuple[Optional[str], str]:
        base._validate_resource(user)
        path = base.GetPathFromLink(database_link, http_constants.ResourceType.User)
        database_id = base.GetResourceIdOrFullNameFromLink(database_link)
        return database_id, path

    def _GetContainerIdWithPathForSproc(
        self,
        collection_link: str,
        sproc: Mapping[str, Any]
    ) -> Tuple[Optional[str], str, Dict[str, Any]]:
        base._validate_resource(sproc)
        sproc = dict(sproc)
        if sproc.get("serverScript"):
            sproc["body"] = str(sproc.pop("serverScript", ""))
        elif sproc.get("body"):
            sproc["body"] = str(sproc["body"])
        path = base.GetPathFromLink(collection_link, http_constants.ResourceType.StoredProcedure)
        collection_id = base.GetResourceIdOrFullNameFromLink(collection_link)
        return collection_id, path, sproc

    def _GetContainerIdWithPathForTrigger(
        self,
        collection_link: str,
        trigger: Mapping[str, Any]
    ) -> Tuple[Optional[str], str, Dict[str, Any]]:
        base._validate_resource(trigger)
        trigger = dict(trigger)
        if trigger.get("serverScript"):
            trigger["body"] = str(trigger.pop("serverScript", ""))
        elif trigger.get("body"):
            trigger["body"] = str(trigger["body"])

        path = base.GetPathFromLink(collection_link, http_constants.ResourceType.Trigger)
        collection_id = base.GetResourceIdOrFullNameFromLink(collection_link)
        return collection_id, path, trigger

    def _GetContainerIdWithPathForUDF(
        self,
        collection_link: str,
        udf: Mapping[str, Any]
    ) -> Tuple[Optional[str], str, Dict[str, Any]]:
        base._validate_resource(udf)
        udf = dict(udf)
        if udf.get("serverScript"):
            udf["body"] = str(udf.pop("serverScript", ""))
        elif udf.get("body"):
            udf["body"] = str(udf["body"])

        path = base.GetPathFromLink(collection_link, http_constants.ResourceType.UserDefinedFunction)
        collection_id = base.GetResourceIdOrFullNameFromLink(collection_link)
        return collection_id, path, udf

    async def GetDatabaseAccount(
        self,
        url_connection: Optional[str] = None,
        **kwargs: Any
    ) -> documents.DatabaseAccount:
        """Gets database account info.

        :param str url_connection: the endpoint used to get the database account
        :return:
            The Database Account.
        :rtype:
            documents.DatabaseAccount

        """
        if url_connection is None:
            url_connection = self.url_connection

        initial_headers = dict(self.default_headers)
        headers = base.GetHeaders(self, initial_headers, "get", "", "", "",
                                  documents._OperationType.Read, {},
                                  client_id=self.client_id)  # path  # id  # type

<<<<<<< HEAD
        request_params = _request_object.RequestObject(
            "databaseaccount", documents._OperationType.Read, url_connection)
=======
        request_params = _request_object.RequestObject(http_constants.ResourceType.DatabaseAccount,
                                                       documents._OperationType.Read,
                                                       headers, url_connection)
>>>>>>> 5eba99f1

        result, self.last_response_headers = await self.__Get("", request_params, headers, **kwargs)
        database_account = documents.DatabaseAccount()
        database_account.DatabasesLink = "/dbs/"
        database_account.MediaLink = "/media/"
        if http_constants.HttpHeaders.MaxMediaStorageUsageInMB in self.last_response_headers:
            database_account.MaxMediaStorageUsageInMB = self.last_response_headers[
                http_constants.HttpHeaders.MaxMediaStorageUsageInMB
            ]
        if http_constants.HttpHeaders.CurrentMediaStorageUsageInMB in self.last_response_headers:
            database_account.CurrentMediaStorageUsageInMB = self.last_response_headers[
                http_constants.HttpHeaders.CurrentMediaStorageUsageInMB
            ]
        database_account.ConsistencyPolicy = result.get(
            Constants.UserConsistencyPolicy)

        # WritableLocations and ReadableLocations fields will be available only for geo-replicated database accounts
        if Constants.WritableLocations in result:
            database_account._WritableLocations = result[Constants.WritableLocations]
        if Constants.ReadableLocations in result:
            database_account._ReadableLocations = result[Constants.ReadableLocations]
        if Constants.EnableMultipleWritableLocations in result:
            database_account._EnableMultipleWritableLocations = result[
                Constants.EnableMultipleWritableLocations
            ]

        self.UseMultipleWriteLocations = (
            self.connection_policy.UseMultipleWriteLocations and database_account._EnableMultipleWritableLocations
        )
        return database_account

    async def _GetDatabaseAccountCheck(
            self,
            url_connection: Optional[str] = None,
            **kwargs: Any
    ):
        """Gets database account info.

        :param str url_connection: the endpoint used to get the database account
        :return: The Database Account.
        :rtype: documents.DatabaseAccount
        """
        if url_connection is None:
            url_connection = self.url_connection

        initial_headers = dict(self.default_headers)
        headers = base.GetHeaders(self, initial_headers, "get", "", "", "",
                                  documents._OperationType.Read, {},
                                  client_id=self.client_id)  # path  # id  # type

<<<<<<< HEAD
        request_params = _request_object.RequestObject(
            "databaseaccount", documents._OperationType.Read, url_connection)
=======
        request_params = _request_object.RequestObject(http_constants.ResourceType.DatabaseAccount,
                                                       documents._OperationType.Read,
                                                       headers,
                                                       url_connection)
>>>>>>> 5eba99f1
        await self.__Get("", request_params, headers, **kwargs)

    async def CreateDatabase(
        self,
        database: Dict[str, Any],
        options: Optional[Mapping[str, Any]] = None,
        **kwargs: Any
    ) -> Dict[str, Any]:
        """Creates a database.

        :param dict database:
            The Azure Cosmos database to create.
        :param dict options:
            The request options for the request.
        :return:
            The Database that was created.
        :rtype: dict

        """
        if options is None:
            options = {}

        base._validate_resource(database)
        path = "/dbs"
        return await self.Create(database, path, http_constants.ResourceType.Database, None, None, options, **kwargs)

    async def CreateUser(
        self,
        database_link: str,
        user: Dict[str, Any],
        options: Optional[Mapping[str, Any]] = None,
        **kwargs: Any
    ) -> Dict[str, Any]:
        """Creates a user.

        :param str database_link:
            The link to the database.
        :param dict user:
            The Azure Cosmos user to create.
        :param dict options:
            The request options for the request.
        :return:
            The created User.
        :rtype:
            dict

        """
        if options is None:
            options = {}

<<<<<<< HEAD
        database_id, path = self._GetDatabaseIdWithPathForUser(
            database_link, user)
        return await self.Create(user, path, "users", database_id, None, options, **kwargs)
=======
        database_id, path = self._GetDatabaseIdWithPathForUser(database_link, user)
        return await self.Create(user, path, http_constants.ResourceType.User, database_id, None, options, **kwargs)
>>>>>>> 5eba99f1

    async def CreateContainer(
        self,
        database_link: str,
        collection: Dict[str, Any],
        options: Optional[Mapping[str, Any]] = None,
        **kwargs: Any
    ):
        """Creates a collection in a database.

        :param str database_link:
            The link to the database.
        :param dict collection:
            The Azure Cosmos collection to create.
        :param dict options:
            The request options for the request.
        :return: The Collection that was created.
        :rtype: dict

        """
        if options is None:
            options = {}

        base._validate_resource(collection)
        path = base.GetPathFromLink(database_link, http_constants.ResourceType.Collection)
        database_id = base.GetResourceIdOrFullNameFromLink(database_link)
        return await self.Create(collection, path, http_constants.ResourceType.Collection, database_id, None,
                                 options, **kwargs)

    async def CreateItem(
        self,
        database_or_container_link: str,
        document: Dict[str, Any],
        options: Optional[Mapping[str, Any]] = None,
        **kwargs: Any
    ) -> CosmosDict:
        """Creates a document in a collection.

        :param str database_or_container_link:
            The link to the database when using partitioning, otherwise link to the document collection.
        :param dict document:
            The Azure Cosmos document to create.
        :param dict options:
            The request options for the request.
        :return:
            The created Document.
        :rtype:
            CosmosDict

        """
        # Python's default arguments are evaluated once when the function is defined,
        # not each time the function is called (like it is in say, Ruby). This means
        # that if you use a mutable default argument and mutate it, you will and have
        # mutated that object for all future calls to the function as well. So, using
        # a non-mutable default in this case(None) and assigning an empty dict(mutable)
        # inside the method For more details on this gotcha, please refer
        # http://docs.python-guide.org/en/latest/writing/gotchas/
        if options is None:
            options = {}

        # We check the link to be document collection link since it can be database
        # link in case of client side partitioning
        collection_id, document, path = self._GetContainerIdWithPathForItem(
            database_or_container_link, document, options
        )

        if base.IsItemContainerLink(database_or_container_link):
            options = await self._AddPartitionKey(database_or_container_link, document, options)

        return await self.Create(document, path, http_constants.ResourceType.Document, collection_id, None,
                                 options, **kwargs)

    async def CreatePermission(
        self,
        user_link: str,
        permission: Dict[str, Any],
        options: Optional[Mapping[str, Any]] = None,
        **kwargs: Any
    ) -> Dict[str, Any]:
        """Creates a permission for a user.

        :param str user_link:
            The link to the user entity.
        :param dict permission:
            The Azure Cosmos user permission to create.
        :param dict options:
            The request options for the request.
        :return:
            The created Permission.
        :rtype:
            dict

        """
        if options is None:
            options = {}

        path, user_id = self._GetUserIdWithPathForPermission(
            permission, user_link)
        return await self.Create(permission, path, "permissions", user_id, None, options, **kwargs)

    async def CreateUserDefinedFunction(
        self,
        collection_link: str,
        udf: Dict[str, Any],
        options: Optional[Mapping[str, Any]] = None,
        **kwargs: Any
    ) -> Dict[str, Any]:
        """Creates a user-defined function in a collection.

        :param str collection_link:
            The link to the collection.
        :param str udf:
        :param dict options:
            The request options for the request.
        :return:
            The created UDF.
        :rtype:
            dict

        """
        if options is None:
            options = {}

<<<<<<< HEAD
        collection_id, path, udf = self._GetContainerIdWithPathForUDF(
            collection_link, udf)
        return await self.Create(udf, path, "udfs", collection_id, None, options, **kwargs)
=======
        collection_id, path, udf = self._GetContainerIdWithPathForUDF(collection_link, udf)
        return await self.Create(udf, path, http_constants.ResourceType.UserDefinedFunction, collection_id, None,
                                 options, **kwargs)
>>>>>>> 5eba99f1

    async def CreateTrigger(
        self,
        collection_link: str,
        trigger: Dict[str, Any],
        options: Optional[Mapping[str, Any]] = None,
        **kwargs: Any
    ) -> Dict[str, Any]:
        """Creates a trigger in a collection.

        :param str collection_link:
            The link to the document collection.
        :param dict trigger:
        :param dict options:
            The request options for the request.
        :return:
            The created Trigger.
        :rtype:
            dict

        """
        if options is None:
            options = {}

<<<<<<< HEAD
        collection_id, path, trigger = self._GetContainerIdWithPathForTrigger(
            collection_link, trigger)
        return await self.Create(trigger, path, "triggers", collection_id, None, options, **kwargs)
=======
        collection_id, path, trigger = self._GetContainerIdWithPathForTrigger(collection_link, trigger)
        return await self.Create(trigger, path, http_constants.ResourceType.Trigger, collection_id, None,
                                 options, **kwargs)
>>>>>>> 5eba99f1

    async def CreateStoredProcedure(
        self,
        collection_link: str,
        sproc: Dict[str, Any],
        options: Optional[Mapping[str, Any]] = None,
        **kwargs
    ) -> Dict[str, Any]:
        """Creates a stored procedure in a collection.

        :param str collection_link:
            The link to the document collection.
        :param str sproc:
        :param dict options:
            The request options for the request.
        :return:
            The created Stored Procedure.
        :rtype:
            dict

        """
        if options is None:
            options = {}

<<<<<<< HEAD
        collection_id, path, sproc = self._GetContainerIdWithPathForSproc(
            collection_link, sproc)
        return await self.Create(sproc, path, "sprocs", collection_id, None, options, **kwargs)
=======
        collection_id, path, sproc = self._GetContainerIdWithPathForSproc(collection_link, sproc)
        return await self.Create(sproc, path, http_constants.ResourceType.StoredProcedure, collection_id, None,
                                 options, **kwargs)
>>>>>>> 5eba99f1

    async def ExecuteStoredProcedure(
        self,
        sproc_link: str,
        params: Optional[Union[Dict[str, Any], List[Dict[str, Any]]]],
        options: Optional[Mapping[str, Any]] = None,
        **kwargs: Any
    ) -> Dict[str, Any]:
        """Executes a store procedure.

        :param str sproc_link:
            The link to the stored procedure.
        :param dict params:
            List or None
        :param dict options:
            The request options for the request.
        :return:
            The Stored Procedure response.
        :rtype:
            dict

        """
        if options is None:
            options = {}

        initial_headers = dict(self.default_headers)
        initial_headers.update(
            {http_constants.HttpHeaders.Accept: (runtime_constants.MediaTypes.Json)})

        if params and not isinstance(params, list):
            params = [params]

        path = base.GetPathFromLink(sproc_link)
        sproc_id = base.GetResourceIdOrFullNameFromLink(sproc_link)
        headers = base.GetHeaders(self, initial_headers, "post", path, sproc_id,
                                  http_constants.ResourceType.StoredProcedure,
                                  documents._OperationType.ExecuteJavaScript, options)

        # ExecuteStoredProcedure will use WriteEndpoint since it uses POST operation
<<<<<<< HEAD
        request_params = _request_object.RequestObject(
            "sprocs", documents._OperationType.ExecuteJavaScript)
=======
        request_params = _request_object.RequestObject(http_constants.ResourceType.StoredProcedure,
                                                       documents._OperationType.ExecuteJavaScript, headers)
        request_params.set_excluded_location_from_options(options)
>>>>>>> 5eba99f1
        result, self.last_response_headers = await self.__Post(path, request_params, params, headers, **kwargs)
        return result

    async def Create(
        self,
        body: Dict[str, Any],
        path: str,
        resource_type: str,
        id: Optional[str],
        initial_headers: Optional[Mapping[str, Any]],
        options: Optional[Mapping[str, Any]] = None,
        **kwargs: Any
    ) -> CosmosDict:
        """Creates an Azure Cosmos resource and returns it.

        :param dict body:
        :param str path:
        :param str resource_type:
        :param str id:
        :param dict initial_headers:
        :param dict options:
            The request options for the request.
        :return:
            The created Azure Cosmos resource.
        :rtype:
            CosmosDict

        """
        response_hook = kwargs.pop("response_hook", None)
        if options is None:
            options = {}

        initial_headers = initial_headers or self.default_headers
        headers = base.GetHeaders(self, initial_headers, "post", path, id, resource_type,
                                  documents._OperationType.Create, options)
        # Create will use WriteEndpoint since it uses POST operation
<<<<<<< HEAD

        request_params = _request_object.RequestObject(
            typ, documents._OperationType.Create)
=======
        request_params = _request_object.RequestObject(resource_type, documents._OperationType.Create, headers)
        request_params.set_excluded_location_from_options(options)
        await base.set_session_token_header_async(self, headers, path, request_params, options)
        request_params.set_retry_write(options, self.connection_policy.RetryNonIdempotentWrites)
>>>>>>> 5eba99f1
        result, last_response_headers = await self.__Post(path, request_params, body, headers, **kwargs)
        self.last_response_headers = last_response_headers

        # update session for write request
        self._UpdateSessionIfRequired(headers, result, last_response_headers)
        if response_hook:
            response_hook(last_response_headers, result)
        return CosmosDict(result, response_headers=last_response_headers)

    async def UpsertUser(
        self,
        database_link: str,
        user: Dict[str, Any],
        options: Optional[Mapping[str, Any]] = None,
        **kwargs: Any
    ) -> Dict[str, Any]:
        """Upserts a user.

        :param str database_link:
            The link to the database.
        :param dict user:
            The Azure Cosmos user to upsert.
        :param dict options:
            The request options for the request.
        :return:
            The upserted User.
        :rtype: dict
        """
        if options is None:
            options = {}

<<<<<<< HEAD
        database_id, path = self._GetDatabaseIdWithPathForUser(
            database_link, user)
        return await self.Upsert(user, path, "users", database_id, None, options, **kwargs)
=======
        database_id, path = self._GetDatabaseIdWithPathForUser(database_link, user)
        return await self.Upsert(user, path, http_constants.ResourceType.User, database_id, None, options, **kwargs)
>>>>>>> 5eba99f1

    async def UpsertPermission(
        self,
        user_link: str,
        permission: Dict[str, Any],
        options: Optional[Mapping[str, Any]] = None,
        **kwargs: Any
    ) -> Dict[str, Any]:
        """Upserts a permission for a user.

        :param str user_link:
            The link to the user entity.
        :param dict permission:
            The Azure Cosmos user permission to upsert.
        :param dict options:
            The request options for the request.
        :return:
            The upserted permission.
        :rtype:
            dict

        """
        if options is None:
            options = {}

        path, user_id = self._GetUserIdWithPathForPermission(
            permission, user_link)
        return await self.Upsert(permission, path, "permissions", user_id, None, options, **kwargs)

    async def UpsertItem(
        self,
        database_or_container_link: str,
        document: Dict[str, Any],
        options: Optional[Mapping[str, Any]] = None,
        **kwargs: Any
    ) -> CosmosDict:
        """Upserts a document in a collection.

        :param str database_or_container_link:
            The link to the database when using partitioning, otherwise link to the document collection.
        :param dict document:
            The Azure Cosmos document to upsert.
        :param dict options:
            The request options for the request.
        :return:
            The upserted Document.
        :rtype:
            CosmosDict

        """
        # Python's default arguments are evaluated once when the function is defined,
        # not each time the function is called (like it is in say, Ruby). This means
        # that if you use a mutable default argument and mutate it, you will and have
        # mutated that object for all future calls to the function as well. So, using
        # a non-mutable deafult in this case(None) and assigning an empty dict(mutable)
        # inside the method For more details on this gotcha, please refer
        # http://docs.python-guide.org/en/latest/writing/gotchas/
        if options is None:
            options = {}

        # We check the link to be document collection link since it can be database
        # link in case of client side partitioning
        if base.IsItemContainerLink(database_or_container_link):
            options = await self._AddPartitionKey(database_or_container_link, document, options)

        collection_id, document, path = self._GetContainerIdWithPathForItem(
            database_or_container_link, document, options
        )
        return await self.Upsert(document, path, http_constants.ResourceType.Document, collection_id, None,
                                 options, **kwargs)

    async def Upsert(
        self,
        body: Dict[str, Any],
        path: str,
        resource_type: str,
        id: Optional[str],
        initial_headers: Optional[Mapping[str, Any]],
        options: Optional[Mapping[str, Any]] = None,
        **kwargs: Any
    ) -> CosmosDict:
        """Upserts an Azure Cosmos resource and returns it.

        :param dict body:
        :param str path:
        :param str resource_type:
        :param str id:
        :param dict initial_headers:
        :param dict options:
            The request options for the request.
        :return:
            The upserted Azure Cosmos resource.
        :rtype:
            CosmosDict

        """
        response_hook = kwargs.pop("response_hook", None)
        if options is None:
            options = {}

        initial_headers = initial_headers or self.default_headers
        headers = base.GetHeaders(self, initial_headers, "post", path, id, resource_type,
                                    documents._OperationType.Upsert, options)
        headers[http_constants.HttpHeaders.IsUpsert] = True

        # Upsert will use WriteEndpoint since it uses POST operation
<<<<<<< HEAD
        request_params = _request_object.RequestObject(
            typ, documents._OperationType.Upsert)
        result, last_response_headers = await self.__Post(path, request_params, body, headers, **kwargs)
        self.last_response_headers = last_response_headers
        # update session for write request
        self._UpdateSessionIfRequired(
            headers, result, self.last_response_headers)
        if response_hook:
            response_hook(last_response_headers, result)
        return CosmosDict(result,
                          response_headers=last_response_headers)
=======
        request_params = _request_object.RequestObject(resource_type, documents._OperationType.Upsert, headers)
        request_params.set_excluded_location_from_options(options)
        await base.set_session_token_header_async(self, headers, path, request_params, options)
        request_params.set_retry_write(options, self.connection_policy.RetryNonIdempotentWrites)
        result, last_response_headers = await self.__Post(path, request_params, body, headers, **kwargs)
        self.last_response_headers = last_response_headers
        # update session for write request
        self._UpdateSessionIfRequired(headers, result, last_response_headers)
        if response_hook:
            response_hook(last_response_headers, result)
        return CosmosDict(result, response_headers=last_response_headers)
>>>>>>> 5eba99f1

    async def __Post(
        self,
        path: str,
        request_params: _request_object.RequestObject,
        body: Optional[Union[str, List[Dict[str, Any]], Dict[str, Any]]],
        req_headers: Dict[str, Any],
        **kwargs: Any
    ) -> Tuple[Dict[str, Any], CaseInsensitiveDict]:
        """Azure Cosmos 'POST' async http request.

        :param str path: the url to be used for the request.
        :param ~azure.cosmos._request_object.RequestObject request_params: the request parameters.
        :param Union[str, List[Dict[str, Any]], Dict[Any, Any]] body: the request body.
        :param Dict[str, Any] req_headers: the request headers.
        :return: Tuple of (result, headers).
        :rtype: tuple of (dict, dict)
        """
        request = self.pipeline_client.post(url=path, headers=req_headers)
        return await asynchronous_request.AsynchronousRequest(
            client=self,
            request_params=request_params,
            global_endpoint_manager=self._global_endpoint_manager,
            connection_policy=self.connection_policy,
            pipeline_client=self.pipeline_client,
            request=request,
            request_data=body,
            **kwargs
        )

    async def ReadDatabase(
        self,
        database_link: str,
        options: Optional[Mapping[str, Any]] = None,
        **kwargs: Any
    ) -> Dict[str, Any]:
        """Reads a database.

        :param str database_link:
            The link to the database.
        :param dict options:
            The request options for the request.
        :return:
            The Database that was read.
        :rtype: dict

        """
        if options is None:
            options = {}

        path = base.GetPathFromLink(database_link)
        database_id = base.GetResourceIdOrFullNameFromLink(database_link)
        return await self.Read(path, http_constants.ResourceType.Database, database_id, None, options, **kwargs)

    async def ReadContainer(
        self,
        collection_link: str,
        options: Optional[Mapping[str, Any]] = None,
        **kwargs: Any
    ) -> Dict[str, Any]:
        """Reads a collection.

        :param str collection_link:
            The link to the document collection.
        :param dict options:
            The request options for the request.

        :return:
            The read Collection.
        :rtype:
            dict

        """
        if options is None:
            options = {}

        path = base.GetPathFromLink(collection_link)
        collection_id = base.GetResourceIdOrFullNameFromLink(collection_link)
        return await self.Read(path, http_constants.ResourceType.Collection, collection_id, None, options, **kwargs)

    async def ReadItem(
        self,
        document_link: str,
        options: Optional[Mapping[str, Any]] = None,
        **kwargs: Any
    ) -> CosmosDict:
        """Reads a document.

        :param str document_link:
            The link to the document.
        :param dict options:
            The request options for the request.

        :return:
            The read Document.
        :rtype:
            CosmosDict

        """
        if options is None:
            options = {}

        path = base.GetPathFromLink(document_link)
        document_id = base.GetResourceIdOrFullNameFromLink(document_link)
        return await self.Read(path, http_constants.ResourceType.Document, document_id, None, options, **kwargs)

    async def ReadUser(
        self,
        user_link: str,
        options: Optional[Mapping[str, Any]] = None,
        **kwargs: Any
    ) -> Dict[str, Any]:
        """Reads a user.

        :param str user_link:
            The link to the user entity.
        :param dict options:
            The request options for the request.

        :return:
            The read User.
        :rtype:
            dict

        """
        if options is None:
            options = {}

        path = base.GetPathFromLink(user_link)
        user_id = base.GetResourceIdOrFullNameFromLink(user_link)
        return await self.Read(path, http_constants.ResourceType.User, user_id, None, options, **kwargs)

    async def ReadPermission(
        self,
        permission_link: str,
        options: Optional[Mapping[str, Any]] = None,
        **kwargs: Any
    ) -> Dict[str, Any]:
        """Reads a permission.

        :param str permission_link:
            The link to the permission.
        :param dict options:
            The request options for the request.

        :return:
            The read permission.
        :rtype:
            dict

        """
        if options is None:
            options = {}

        path = base.GetPathFromLink(permission_link)
        permission_id = base.GetResourceIdOrFullNameFromLink(permission_link)
        return await self.Read(path, "permissions", permission_id, None, options, **kwargs)

    async def ReadUserDefinedFunction(
        self,
        udf_link: str,
        options: Optional[Mapping[str, Any]] = None,
        **kwargs: Any
    ) -> Dict[str, Any]:
        """Reads a user-defined function.

        :param str udf_link:
            The link to the user-defined function.
        :param dict options:
            The request options for the request.

        :return:
            The read UDF.
        :rtype:
            dict

        """
        if options is None:
            options = {}

        path = base.GetPathFromLink(udf_link)
        udf_id = base.GetResourceIdOrFullNameFromLink(udf_link)
        return await self.Read(path, http_constants.ResourceType.UserDefinedFunction, udf_id, None, options, **kwargs)

    async def ReadStoredProcedure(
        self,
        sproc_link: str,
        options: Optional[Mapping[str, Any]] = None,
        **kwargs: Any
    ) -> Dict[str, Any]:
        """Reads a stored procedure.

        :param str sproc_link:
            The link to the stored procedure.
        :param dict options:
            The request options for the request.

        :return:
            The read Stored Procedure.
        :rtype:
            dict
        """
        if options is None:
            options = {}

        path = base.GetPathFromLink(sproc_link)
        sproc_id = base.GetResourceIdOrFullNameFromLink(sproc_link)
        return await self.Read(path, http_constants.ResourceType.StoredProcedure, sproc_id, None, options, **kwargs)

    async def ReadTrigger(
        self,
        trigger_link: str,
        options: Optional[Mapping[str, Any]] = None,
        **kwargs: Any
    ) -> Dict[str, Any]:
        """Reads a trigger.

        :param str trigger_link:
            The link to the trigger.
        :param dict options:
            The request options for the request.

        :return:
            The read Trigger.
        :rtype:
            dict

        """
        if options is None:
            options = {}

        path = base.GetPathFromLink(trigger_link)
        trigger_id = base.GetResourceIdOrFullNameFromLink(trigger_link)
        return await self.Read(path, http_constants.ResourceType.Trigger, trigger_id, None, options, **kwargs)

    async def ReadConflict(
        self,
        conflict_link: str,
        options: Optional[Mapping[str, Any]] = None,
        **kwargs: Any
    ) -> Dict[str, Any]:
        """Reads a conflict.

        :param str conflict_link:
            The link to the conflict.
        :param dict options:

        :return:
            The read Conflict.
        :rtype:
            dict

        """
        if options is None:
            options = {}

        path = base.GetPathFromLink(conflict_link)
        conflict_id = base.GetResourceIdOrFullNameFromLink(conflict_link)
        return await self.Read(path, http_constants.ResourceType.Conflict, conflict_id, None, options, **kwargs)

    async def Read(
        self,
        path: str,
        resource_type: str,
        id: Optional[str],
        initial_headers: Optional[Mapping[str, Any]],
        options: Optional[Mapping[str, Any]] = None,
        **kwargs: Any
    ) -> CosmosDict:
        """Reads an Azure Cosmos resource and returns it.

        :param str path:
        :param str resource_type:
        :param str id:
        :param dict initial_headers:
        :param dict options:
            The request options for the request.

        :return:
            The retrieved Azure Cosmos resource.
        :rtype:
            CosmosDict

        """
        response_hook = kwargs.pop("response_hook", None)
        if options is None:
            options = {}

        initial_headers = initial_headers or self.default_headers
        headers = base.GetHeaders(self, initial_headers, "get", path, id, resource_type,
                                    documents._OperationType.Read, options)
        # Read will use ReadEndpoint since it uses GET operation
<<<<<<< HEAD
        request_params = _request_object.RequestObject(
            typ, documents._OperationType.Read)
=======
        request_params = _request_object.RequestObject(resource_type, documents._OperationType.Read, headers)
        request_params.set_excluded_location_from_options(options)
        await base.set_session_token_header_async(self, headers, path, request_params, options)
>>>>>>> 5eba99f1
        result, last_response_headers = await self.__Get(path, request_params, headers, **kwargs)
        # update session for request mutates data on server side
        self._UpdateSessionIfRequired(headers, result, last_response_headers)
        self.last_response_headers = last_response_headers
        if response_hook:
            response_hook(last_response_headers, result)
<<<<<<< HEAD
        return CosmosDict(result,
                          response_headers=last_response_headers)
=======
        return CosmosDict(result, response_headers=last_response_headers)
>>>>>>> 5eba99f1

    async def __Get(
        self,
        path: str,
        request_params: _request_object.RequestObject,
        req_headers: Dict[str, Any],
        **kwargs: Any
    ) -> Tuple[Dict[str, Any], CaseInsensitiveDict]:
        """Azure Cosmos 'GET' async http request.

        :param str path: the url to be used for the request.
        :param ~azure.cosmos._request_object.RequestObject request_params: the request parameters.
        :param Dict[str, Any] req_headers: the request headers.
        :return: Tuple of (result, headers).
        :rtype: tuple of (dict, dict)
        """
        request = self.pipeline_client.get(url=path, headers=req_headers)
        return await asynchronous_request.AsynchronousRequest(
            client=self,
            request_params=request_params,
            global_endpoint_manager=self._global_endpoint_manager,
            connection_policy=self.connection_policy,
            pipeline_client=self.pipeline_client,
            request=request,
            request_data=None,
            **kwargs
        )

    async def ReplaceUser(
        self,
        user_link: str,
        user: Dict[str, Any],
        options: Optional[Mapping[str, Any]] = None,
        **kwargs: Any
    ) -> Dict[str, Any]:
        """Replaces a user and return it.

        :param str user_link:
            The link to the user entity.
        :param dict user:
        :param dict options:
            The request options for the request.
        :return:
            The new User.
        :rtype:
            dict

        """
        if options is None:
            options = {}

        base._validate_resource(user)
        path = base.GetPathFromLink(user_link)
        user_id = base.GetResourceIdOrFullNameFromLink(user_link)
        return await self.Replace(user, path, http_constants.ResourceType.User, user_id, None, options, **kwargs)

    async def ReplacePermission(
        self,
        permission_link: str,
        permission: Dict[str, Any],
        options: Optional[Mapping[str, Any]] = None,
        **kwargs: Any
    ) -> Dict[str, Any]:
        """Replaces a permission and return it.

        :param str permission_link:
            The link to the permission.
        :param dict permission:
        :param dict options:
            The request options for the request.
        :return:
            The new Permission.
        :rtype:
            dict

        """
        if options is None:
            options = {}

        base._validate_resource(permission)
        path = base.GetPathFromLink(permission_link)
        permission_id = base.GetResourceIdOrFullNameFromLink(permission_link)
        return await self.Replace(permission, path, "permissions", permission_id, None, options, **kwargs)

    async def ReplaceContainer(
        self,
        collection_link: str,
        collection: Dict[str, Any],
        options: Optional[Mapping[str, Any]] = None,
        **kwargs: Any
    ) -> Dict[str, Any]:
        """Replaces a collection and return it.

        :param str collection_link:
            The link to the collection entity.
        :param dict collection:
            The collection to be used.
        :param dict options:
            The request options for the request.
        :return:
            The new Collection.
        :rtype:
            dict

        """
        if options is None:
            options = {}

        base._validate_resource(collection)
        path = base.GetPathFromLink(collection_link)
        collection_id = base.GetResourceIdOrFullNameFromLink(collection_link)
        return await self.Replace(collection, path, http_constants.ResourceType.Collection, collection_id, None,
                                  options, **kwargs)

    async def ReplaceUserDefinedFunction(
        self,
        udf_link: str,
        udf: Dict[str, Any],
        options: Optional[Mapping[str, Any]] = None,
        **kwargs: Any
    ) -> Dict[str, Any]:
        """Replaces a user-defined function and returns it.

        :param str udf_link:
            The link to the user-defined function.
        :param dict udf:
        :param dict options:
            The request options for the request.
        :return:
            The new UDF.
        :rtype:
            dict

        """
        if options is None:
            options = {}

        base._validate_resource(udf)
        udf = udf.copy()
        if udf.get("serverScript"):
            udf["body"] = str(udf.pop("serverScript", ""))
        elif udf.get("body"):
            udf["body"] = str(udf["body"])

        path = base.GetPathFromLink(udf_link)
        udf_id = base.GetResourceIdOrFullNameFromLink(udf_link)
        return await self.Replace(udf, path, http_constants.ResourceType.UserDefinedFunction, udf_id, None,
                                  options, **kwargs)

    async def ReplaceTrigger(
        self,
        trigger_link: str,
        trigger: Dict[str, Any],
        options: Optional[Mapping[str, Any]] = None,
        **kwargs
    ) -> Dict[str, Any]:
        """Replaces a trigger and returns it.

        :param str trigger_link:
            The link to the trigger.
        :param dict trigger:
        :param dict options:
            The request options for the request.
        :return:
            The replaced Trigger.
        :rtype:
            dict

        """
        if options is None:
            options = {}

        base._validate_resource(trigger)
        trigger = trigger.copy()
        if trigger.get("serverScript"):
            trigger["body"] = str(trigger.pop("serverScript", ""))
        elif trigger.get("body"):
            trigger["body"] = str(trigger["body"])

        path = base.GetPathFromLink(trigger_link)
        trigger_id = base.GetResourceIdOrFullNameFromLink(trigger_link)
        return await self.Replace(trigger, path, http_constants.ResourceType.Trigger, trigger_id, None,
                                  options, **kwargs)

    async def ReplaceItem(
        self,
        document_link: str,
        new_document: Dict[str, Any],
        options: Optional[Mapping[str, Any]] = None,
        **kwargs: Any
    ) -> CosmosDict:
        """Replaces a document and returns it.

        :param str document_link:
            The link to the document.
        :param dict new_document:
        :param dict options:
            The request options for the request.
        :return:
            The new Document.
        :rtype:
            CosmosDict

        """
        base._validate_resource(new_document)
        path = base.GetPathFromLink(document_link)
        document_id = base.GetResourceIdOrFullNameFromLink(document_link)

        # Python's default arguments are evaluated once when the function is defined,
        # not each time the function is called (like it is in say, Ruby). This means
        # that if you use a mutable default argument and mutate it, you will and have
        # mutated that object for all future calls to the function as well. So, using
        # a non-mutable deafult in this case(None) and assigning an empty dict(mutable)
        # inside the function so that it remains local For more details on this gotcha,
        # please refer http://docs.python-guide.org/en/latest/writing/gotchas/
        if options is None:
            options = {}

        # Extract the document collection link and add the partition key to options
        collection_link = base.GetItemContainerLink(document_link)
        options = await self._AddPartitionKey(collection_link, new_document, options)

        return await self.Replace(new_document, path, http_constants.ResourceType.Document, document_id, None,
                                  options, **kwargs)

    async def PatchItem(
        self,
        document_link: str,
        operations: List[Dict[str, Any]],
        options: Optional[Mapping[str, Any]] = None,
        **kwargs: Any
    ) -> CosmosDict:
        """Patches a document and returns it.

        :param str document_link: The link to the document.
        :param list operations: The operations for the patch request.
        :param dict options: The request options for the request.
        :return:
            The new Document.
        :rtype:
            CosmosDict

        """
        response_hook = kwargs.pop("response_hook", None)
        path = base.GetPathFromLink(document_link)
        document_id = base.GetResourceIdOrFullNameFromLink(document_link)
        resource_type = http_constants.ResourceType.Document

        if options is None:
            options = {}

        initial_headers = self.default_headers
        headers = base.GetHeaders(self, initial_headers, "patch", path, document_id, resource_type,
                                  documents._OperationType.Patch, options)
        # Patch will use WriteEndpoint since it uses PUT operation
<<<<<<< HEAD
        request_params = _request_object.RequestObject(
            typ, documents._OperationType.Patch)
=======
        request_params = _request_object.RequestObject(resource_type, documents._OperationType.Patch, headers)
        request_params.set_excluded_location_from_options(options)
        await base.set_session_token_header_async(self, headers, path, request_params, options)
        request_params.set_retry_write(options, self.connection_policy.RetryNonIdempotentWrites)
>>>>>>> 5eba99f1
        request_data = {}
        if options.get("filterPredicate"):
            request_data["condition"] = options.get("filterPredicate")
        request_data["operations"] = operations
        result, last_response_headers = await self.__Patch(path, request_params, request_data, headers, **kwargs)
        self.last_response_headers = last_response_headers

        # update session for request mutates data on server side
        self._UpdateSessionIfRequired(headers, result, last_response_headers)
        if response_hook:
            response_hook(last_response_headers, result)
<<<<<<< HEAD
        return CosmosDict(result,
                          response_headers=last_response_headers)
=======
        return CosmosDict(result, response_headers=last_response_headers)
>>>>>>> 5eba99f1

    async def ReplaceOffer(
        self,
        offer_link: str,
        offer: Dict[str, Any],
        **kwargs: Any
    ) -> Dict[str, Any]:
        """Replaces an offer and returns it.

        :param str offer_link:
            The link to the offer.
        :param dict offer:
        :return:
            The replaced Offer.
        :rtype:
            dict

        """
        base._validate_resource(offer)
        path = base.GetPathFromLink(offer_link)
        offer_id = base.GetResourceIdOrFullNameFromLink(offer_link)
        return await self.Replace(offer, path, http_constants.ResourceType.Offer, offer_id, None, None, **kwargs)

    async def ReplaceStoredProcedure(
        self,
        sproc_link: str,
        sproc: Dict[str, Any],
        options: Optional[Mapping[str, Any]] = None,
        **kwargs: Any
    ) -> Dict[str, Any]:
        """Replaces a stored procedure and returns it.

        :param str sproc_link:
            The link to the stored procedure.
        :param dict sproc:
        :param dict options:
            The request options for the request.
        :return:
            The replaced Stored Procedure.
        :rtype:
            dict

        """
        if options is None:
            options = {}

        base._validate_resource(sproc)
        sproc = sproc.copy()
        if sproc.get("serverScript"):
            sproc["body"] = str(sproc.pop("serverScript", ""))
        elif sproc.get("body"):
            sproc["body"] = str(sproc["body"])

        path = base.GetPathFromLink(sproc_link)
        sproc_id = base.GetResourceIdOrFullNameFromLink(sproc_link)
        return await self.Replace(sproc, path, http_constants.ResourceType.StoredProcedure, sproc_id, None,
                                  options, **kwargs)

    async def Replace(
        self,
        resource: Dict[str, Any],
        path: str,
        resource_type: str,
        id: Optional[str],
        initial_headers: Optional[Mapping[str, Any]],
        options: Optional[Mapping[str, Any]] = None,
        **kwargs: Any
    ) -> CosmosDict:
        """Replaces an Azure Cosmos resource and returns it.

        :param dict resource:
        :param str path:
        :param str resource_type:
        :param str id:
        :param dict initial_headers:
        :param dict options:
            The request options for the request.
        :return:
            The new Azure Cosmos resource.
        :rtype:
            CosmosDict

        """
        response_hook = kwargs.pop("response_hook", None)
        if options is None:
            options = {}

        initial_headers = initial_headers or self.default_headers
        headers = base.GetHeaders(self, initial_headers, "put", path, id, resource_type,
                                    documents._OperationType.Replace, options)
        # Replace will use WriteEndpoint since it uses PUT operation
<<<<<<< HEAD
        request_params = _request_object.RequestObject(
            typ, documents._OperationType.Replace)
=======
        request_params = _request_object.RequestObject(resource_type, documents._OperationType.Replace, headers)
        request_params.set_excluded_location_from_options(options)
        await base.set_session_token_header_async(self, headers, path, request_params, options)
        request_params.set_retry_write(options, self.connection_policy.RetryNonIdempotentWrites)
>>>>>>> 5eba99f1
        result, last_response_headers = await self.__Put(path, request_params, resource, headers, **kwargs)
        self.last_response_headers = last_response_headers

        # update session for request mutates data on server side
        self._UpdateSessionIfRequired(
            headers, result, self.last_response_headers)
        if response_hook:
            response_hook(last_response_headers, result)
<<<<<<< HEAD
        return CosmosDict(result,
                          response_headers=last_response_headers)
=======
        return CosmosDict(result, response_headers=last_response_headers)
>>>>>>> 5eba99f1

    async def __Put(
        self,
        path: str,
        request_params: _request_object.RequestObject,
        body: Dict[str, Any],
        req_headers: Dict[str, Any],
        **kwargs: Any
    ) -> Tuple[Dict[str, Any], CaseInsensitiveDict]:
        """Azure Cosmos 'PUT' async http request.

        :param str path: the url to be used for the request.
        :param ~azure.cosmos._request_object.RequestObject request_params: the request parameters.
        :param Union[str, unicode, Dict[Any, Any]] body: the request body.
        :param Dict[str, Any] req_headers: the request headers.
        :return: Tuple of (result, headers).
        :rtype: tuple of (dict, dict)
        """
        request = self.pipeline_client.put(url=path, headers=req_headers)
        return await asynchronous_request.AsynchronousRequest(
            client=self,
            request_params=request_params,
            global_endpoint_manager=self._global_endpoint_manager,
            connection_policy=self.connection_policy,
            pipeline_client=self.pipeline_client,
            request=request,
            request_data=body,
            **kwargs
        )

    async def __Patch(
        self,
        path: str,
        request_params: _request_object.RequestObject,
        request_data: Dict[str, Any],
        req_headers: Dict[str, Any],
        **kwargs: Any
    ) -> Tuple[Dict[str, Any], CaseInsensitiveDict]:
        """Azure Cosmos 'PATCH' http request.

        :param str path: the url to be used for the request.
        :param ~azure.cosmos._request_object.RequestObject request_params: the request parameters.
        :param Union[str, unicode, Dict[Any, Any]] request_data: the request body.
        :param Dict[str, Any] req_headers: the request headers.
        :return: Tuple of (result, headers).
        :rtype: tuple of (dict, dict)
        """
        request = self.pipeline_client.patch(url=path, headers=req_headers)
        return await asynchronous_request.AsynchronousRequest(
            client=self,
            request_params=request_params,
            global_endpoint_manager=self._global_endpoint_manager,
            connection_policy=self.connection_policy,
            pipeline_client=self.pipeline_client,
            request=request,
            request_data=request_data,
            **kwargs
        )

    async def DeleteDatabase(
        self,
        database_link: str,
        options: Optional[Mapping[str, Any]] = None,
        **kwargs: Any
    ) -> None:
        """Deletes a database.

        :param str database_link:
            The link to the database.
        :param dict options:
            The request options for the request.
        :return:
            The deleted Database.
        :rtype:
            None
        """
        if options is None:
            options = {}

        path = base.GetPathFromLink(database_link)
        database_id = base.GetResourceIdOrFullNameFromLink(database_link)
        await self.DeleteResource(path, http_constants.ResourceType.Database, database_id, None, options, **kwargs)

    async def DeleteUser(
        self,
        user_link: str,
        options: Optional[Mapping[str, Any]] = None,
        **kwargs: Any
    ) -> None:
        """Deletes a user.

        :param str user_link:
            The link to the user entity.
        :param dict options:
            The request options for the request.
        :return:
            The deleted user.
        :rtype:
            dict

        """
        if options is None:
            options = {}

        path = base.GetPathFromLink(user_link)
        user_id = base.GetResourceIdOrFullNameFromLink(user_link)
        await self.DeleteResource(path, http_constants.ResourceType.User, user_id, None, options, **kwargs)

    async def DeletePermission(
        self,
        permission_link: str,
        options: Optional[Mapping[str, Any]] = None,
        **kwargs: Any
    ) -> None:
        """Deletes a permission.

        :param str permission_link:
            The link to the permission.
        :param dict options:
            The request options for the request.
        :return:
            The deleted Permission.
        :rtype:
            dict

        """
        if options is None:
            options = {}

        path = base.GetPathFromLink(permission_link)
        permission_id = base.GetResourceIdOrFullNameFromLink(permission_link)
        await self.DeleteResource(path, "permissions", permission_id, None, options, **kwargs)

    async def DeleteContainer(
        self,
        collection_link: str,
        options: Optional[Mapping[str, Any]] = None,
        **kwargs: Any
    ) -> None:
        """Deletes a collection.

        :param str collection_link:
            The link to the document collection.
        :param dict options:
            The request options for the request.
        :return:
            The deleted Collection.
        :rtype:
            dict

        """
        if options is None:
            options = {}

        path = base.GetPathFromLink(collection_link)
        collection_id = base.GetResourceIdOrFullNameFromLink(collection_link)
        await self.DeleteResource(path, http_constants.ResourceType.Collection, collection_id, None, options, **kwargs)

    async def DeleteItem(
        self,
        document_link: str,
        options: Optional[Mapping[str, Any]] = None,
        **kwargs: Any
    ) -> None:
        """Deletes a document.

        :param str document_link:
            The link to the document.
        :param dict options:
            The request options for the request.
        :return:
            The deleted Document.
        :rtype:
            dict

        """
        if options is None:
            options = {}

        path = base.GetPathFromLink(document_link)
        document_id = base.GetResourceIdOrFullNameFromLink(document_link)
        await self.DeleteResource(path, http_constants.ResourceType.Document, document_id, None, options, **kwargs)

    async def DeleteUserDefinedFunction(
        self,
        udf_link: str,
        options: Optional[Mapping[str, Any]] = None,
        **kwargs: Any
    ) -> None:
        """Deletes a user-defined function.

        :param str udf_link:
            The link to the user-defined function.
        :param dict options:
            The request options for the request.
        :return:
            The deleted UDF.
        :rtype:
            None
        """
        if options is None:
            options = {}

        path = base.GetPathFromLink(udf_link)
        udf_id = base.GetResourceIdOrFullNameFromLink(udf_link)
        await self.DeleteResource(path, http_constants.ResourceType.UserDefinedFunction, udf_id, None,
                                  options, **kwargs)

    async def DeleteTrigger(
        self,
        trigger_link: str,
        options: Optional[Mapping[str, Any]] = None,
        **kwargs: Any
    ) -> None:
        """Deletes a trigger.

        :param str trigger_link:
            The link to the trigger.
        :param dict options:
            The request options for the request.
        :return:
            The deleted Trigger.
        :rtype:
            dict

        """
        if options is None:
            options = {}

        path = base.GetPathFromLink(trigger_link)
        trigger_id = base.GetResourceIdOrFullNameFromLink(trigger_link)
        await self.DeleteResource(path, http_constants.ResourceType.Trigger, trigger_id, None, options, **kwargs)

    async def DeleteStoredProcedure(
        self,
        sproc_link: str,
        options: Optional[Mapping[str, Any]] = None,
        **kwargs: Any
    ) -> None:
        """Deletes a stored procedure.

        :param str sproc_link:
            The link to the stored procedure.
        :param dict options:
            The request options for the request.
        :return:
            The deleted Stored Procedure.
        :rtype:
            dict

        """
        if options is None:
            options = {}

        path = base.GetPathFromLink(sproc_link)
        sproc_id = base.GetResourceIdOrFullNameFromLink(sproc_link)
        await self.DeleteResource(path, http_constants.ResourceType.StoredProcedure, sproc_id, None, options, **kwargs)

    async def DeleteConflict(
        self,
        conflict_link: str,
        options: Optional[Mapping[str, Any]] = None,
        **kwargs: Any
    ) -> None:
        """Deletes a conflict.

        :param str conflict_link:
            The link to the conflict.
        :param dict options:
            The request options for the request.
        :return:
            The deleted Conflict.
        :rtype:
            dict

        """
        if options is None:
            options = {}

        path = base.GetPathFromLink(conflict_link)
        conflict_id = base.GetResourceIdOrFullNameFromLink(conflict_link)
        await self.DeleteResource(path, http_constants.ResourceType.Conflict, conflict_id, None, options, **kwargs)

    async def DeleteResource(
        self,
        path: str,
        resource_type: str,
        id: Optional[str],
        initial_headers: Optional[Mapping[str, Any]],
        options: Optional[Mapping[str, Any]] = None,
        **kwargs: Any
    ) -> None:
        """Deletes an Azure Cosmos resource and returns it.

        :param str path:
        :param str resource_type:
        :param str id:
        :param dict initial_headers:
        :param dict options:
            The request options for the request.
        :return:
            The deleted Azure Cosmos resource.
        :rtype:
            dict

        """
        response_hook = kwargs.pop("response_hook", None)
        if options is None:
            options = {}

        initial_headers = initial_headers or self.default_headers
        headers = base.GetHeaders(self, initial_headers, "delete", path, id, resource_type,
                                    documents._OperationType.Delete, options)
        # Delete will use WriteEndpoint since it uses DELETE operation
<<<<<<< HEAD
        request_params = _request_object.RequestObject(
            typ, documents._OperationType.Delete)
=======
        request_params = _request_object.RequestObject(resource_type, documents._OperationType.Delete, headers)
        request_params.set_excluded_location_from_options(options)
        await base.set_session_token_header_async(self, headers, path, request_params, options)
        request_params.set_retry_write(options, self.connection_policy.RetryNonIdempotentWrites)
>>>>>>> 5eba99f1
        result, last_response_headers = await self.__Delete(path, request_params, headers, **kwargs)
        self.last_response_headers = last_response_headers

        # update session for request mutates data on server side
        self._UpdateSessionIfRequired(headers, result, last_response_headers)
        if response_hook:
            response_hook(last_response_headers, None)

    async def __Delete(
        self,
        path: str,
        request_params: _request_object.RequestObject,
        req_headers: Dict[str, Any],
        **kwargs: Any
    ) -> Tuple[None, CaseInsensitiveDict]:
        """Azure Cosmos 'DELETE' async http request.

        :param str path: the url to be used for the request.
        :param ~azure.cosmos._request_object.RequestObject request_params: the request parameters.
        :param Dict[str, Any] req_headers: the request headers.
        :return: Tuple of (result, headers).
        :rtype: tuple of (dict, dict)
        """
        request = self.pipeline_client.delete(url=path, headers=req_headers)
        return await asynchronous_request.AsynchronousRequest(
            client=self,
            request_params=request_params,
            global_endpoint_manager=self._global_endpoint_manager,
            connection_policy=self.connection_policy,
            pipeline_client=self.pipeline_client,
            request=request,
            request_data=None,
            **kwargs
        )

    async def Batch(
        self,
        collection_link: str,
        batch_operations: Sequence[Union[Tuple[str, Tuple[Any, ...]], Tuple[str, Tuple[Any, ...], Dict[str, Any]]]],
        options: Optional[Mapping[str, Any]] = None,
        **kwargs: Any
    ) -> CosmosList:
        """Executes the given operations in transactional batch.

        :param str collection_link: The link to the collection
        :param list batch_operations: The batch of operations for the batch request.
        :param dict options: The request options for the request.

        :return:
            The result of the batch operation.
        :rtype:
            CosmosList

        """
        response_hook = kwargs.pop("response_hook", None)
        if options is None:
            options = {}

        path = base.GetPathFromLink(collection_link, http_constants.ResourceType.Document)
        collection_id = base.GetResourceIdOrFullNameFromLink(collection_link)

        formatted_operations = base._format_batch_operations(batch_operations)

        results, last_response_headers = await self._Batch(
            formatted_operations,
            path,
            collection_id,
            options,
            **kwargs)
        self.last_response_headers = last_response_headers

        final_responses = []
        is_error = False
        error_status = 0
        error_index = 0
        for i, result in enumerate(results):
            final_responses.append(result)
            status_code = int(result["statusCode"])
            if status_code >= 400:
                is_error = True
                if status_code != 424:  # Find the operation that had the error
                    error_status = status_code
                    error_index = i
        if is_error:
            raise exceptions.CosmosBatchOperationError(
                error_index=error_index,
                headers=self.last_response_headers,
                status_code=error_status,
                message="There was an error in the transactional batch on" +
                        " index {}. Error message: {}".format(
                            str(error_index),
                            Constants.ERROR_TRANSLATIONS.get(error_status)
                        ),
                operation_responses=final_responses
            )
        if response_hook:
            response_hook(last_response_headers, final_responses)
        return CosmosList(final_responses,
                          response_headers=last_response_headers)

    async def _Batch(
        self,
        batch_operations: List[Dict[str, Any]],
        path: str,
        collection_id: Optional[str],
        options: Mapping[str, Any],
        **kwargs: Any
    ) -> Tuple[List[Dict[str, Any]], CaseInsensitiveDict]:
        initial_headers = self.default_headers.copy()
        base._populate_batch_headers(initial_headers)
        headers = base.GetHeaders(self, initial_headers, "post", path, collection_id,
                                  http_constants.ResourceType.Document,
                                  documents._OperationType.Batch, options)
<<<<<<< HEAD
        request_params = _request_object.RequestObject(
            "docs", documents._OperationType.Batch)
=======
        request_params = _request_object.RequestObject(http_constants.ResourceType.Document,
                                                       documents._OperationType.Batch, headers)
        request_params.set_excluded_location_from_options(options)
        await base.set_session_token_header_async(self, headers, path, request_params, options)
>>>>>>> 5eba99f1
        result = await self.__Post(path, request_params, batch_operations, headers, **kwargs)
        return cast(Tuple[List[Dict[str, Any]], CaseInsensitiveDict], result)

    def _ReadPartitionKeyRanges(
        self,
        collection_link: str,
        feed_options: Optional[Mapping[str, Any]] = None,
        **kwargs: Any
    ) -> AsyncItemPaged[Dict[str, Any]]:
        """Reads Partition Key Ranges.

        :param str collection_link:
            The link to the document collection.
        :param dict feed_options:
        :return:
            Query Iterable of PartitionKeyRanges.
        :rtype:
            query_iterable.QueryIterable

        """
        if feed_options is None:
            feed_options = {}

        return self._QueryPartitionKeyRanges(collection_link, None, feed_options, **kwargs)

    def _QueryPartitionKeyRanges(
        self,
        collection_link: str,
        query: Optional[Union[str, Dict[str, Any]]],
        options: Optional[Mapping[str, Any]] = None,
        **kwargs: Any
    ) -> AsyncItemPaged[Dict[str, Any]]:
        """Queries Partition Key Ranges in a collection.

        :param str collection_link:
            The link to the document collection.
        :param (str or dict) query:
        :param dict options:
            The request options for the request.
        :return:
            Query Iterable of PartitionKeyRanges.
        :rtype:
            query_iterable.QueryIterable

        """
        if options is None:
            options = {}

        path = base.GetPathFromLink(collection_link, http_constants.ResourceType.PartitionKeyRange)
        collection_id = base.GetResourceIdOrFullNameFromLink(collection_link)

        async def fetch_fn(options: Mapping[str, Any]) -> Tuple[List[Dict[str, Any]], CaseInsensitiveDict]:
            return (
                await self.__QueryFeed(
                    path, http_constants.ResourceType.PartitionKeyRange, collection_id,
                    lambda r: r["PartitionKeyRanges"],
                    lambda _, b: b, query, options, **kwargs
                ),
                self.last_response_headers,
            )

        return AsyncItemPaged(
            self, query, options, fetch_function=fetch_fn, page_iterator_class=query_iterable.QueryIterable,
            resource_type=http_constants.ResourceType.PartitionKeyRange
        )

    def ReadDatabases(
        self,
        options: Optional[Mapping[str, Any]] = None,
        **kwargs: Any
    ) -> AsyncItemPaged[Dict[str, Any]]:
        """Reads all databases.

        :param dict options:
            The request options for the request.
        :return:
            Query Iterable of Databases.
        :rtype:
            query_iterable.QueryIterable

        """
        if options is None:
            options = {}

        return self.QueryDatabases(None, options, **kwargs)

    def QueryDatabases(
        self,
        query: Optional[Union[str, Dict[str, Any]]],
        options: Optional[Mapping[str, Any]] = None,
        **kwargs: Any
    ) -> AsyncItemPaged[Dict[str, Any]]:
        """Queries databases.

        :param (str or dict) query:
        :param dict options:
            The request options for the request.
        :return: Query Iterable of Databases.
        :rtype:
            query_iterable.QueryIterable

        """
        if options is None:
            options = {}

        async def fetch_fn(options: Mapping[str, Any]) -> Tuple[List[Dict[str, Any]], CaseInsensitiveDict]:
            return (
                await self.__QueryFeed(
                    "/dbs", http_constants.ResourceType.Database, "", lambda r: r["Databases"],
                    lambda _, b: b, query, options, **kwargs
                ),
                self.last_response_headers,
            )

        return AsyncItemPaged(
            self, query, options, fetch_function=fetch_fn, page_iterator_class=query_iterable.QueryIterable
        )

    def ReadContainers(
        self,
        database_link: str,
        options: Optional[Mapping[str, Any]] = None,
        **kwargs: Any
    ) -> AsyncItemPaged[Dict[str, Any]]:
        """Reads all collections in a database.

        :param str database_link:
            The link to the database.
        :param dict options:
            The request options for the request.
        :return: Query Iterable of Collections.
        :rtype:
            query_iterable.QueryIterable

        """
        if options is None:
            options = {}

        return self.QueryContainers(database_link, None, options, **kwargs)

    def QueryContainers(
        self,
        database_link: str,
        query: Optional[Union[str, Dict[str, Any]]],
        options: Optional[Mapping[str, Any]] = None,
        **kwargs: Any
    ) -> AsyncItemPaged[Dict[str, Any]]:
        """Queries collections in a database.

        :param str database_link:
            The link to the database.
        :param (str or dict) query:
        :param dict options:
            The request options for the request.
        :return: Query Iterable of Collections.
        :rtype:
            query_iterable.QueryIterable

        """
        if options is None:
            options = {}

        path = base.GetPathFromLink(database_link, http_constants.ResourceType.Collection)
        database_id = base.GetResourceIdOrFullNameFromLink(database_link)

        async def fetch_fn(options: Mapping[str, Any]) -> Tuple[List[Dict[str, Any]], CaseInsensitiveDict]:
            return (
                await self.__QueryFeed(
                    path, http_constants.ResourceType.Collection, database_id, lambda r: r["DocumentCollections"],
                    lambda _, body: body, query, options, **kwargs
                ),
                self.last_response_headers,
            )

        return AsyncItemPaged(
            self, query, options, fetch_function=fetch_fn, page_iterator_class=query_iterable.QueryIterable
        )

    def ReadItems(
        self,
        collection_link: str,
        feed_options: Optional[Mapping[str, Any]] = None,
<<<<<<< HEAD
        response_hook: Optional[Callable[[
            Mapping[str, Any], Mapping[str, Any]], None]] = None,
=======
        response_hook: Optional[Callable[[Mapping[str, Any], Dict[str, Any]], None]] = None,
>>>>>>> 5eba99f1
        **kwargs: Any
    ) -> AsyncItemPaged[Dict[str, Any]]:
        """Reads all documents in a collection.

        :param str collection_link: The link to the document collection.
        :param dict feed_options: The additional options for the operation.
        :param response_hook: A callable invoked with the response metadata.
        :type response_hook: Callable[[Mapping[str, Any], AsyncItemPaged[Dict[str, Any]]], None]
        :return: Query Iterable of Documents.
        :rtype: query_iterable.QueryIterable

        """
        if feed_options is None:
            feed_options = {}

        return self.QueryItems(collection_link, None, feed_options, response_hook=response_hook, **kwargs)

    def QueryItems(
        self,
        database_or_container_link: str,
        query: Optional[Union[str, Dict[str, Any]]],
        options: Optional[Mapping[str, Any]] = None,
        partition_key: Optional[PartitionKeyType] = None,
<<<<<<< HEAD
        response_hook: Optional[Callable[[
            Mapping[str, Any], Mapping[str, Any]], None]] = None,
=======
        response_hook: Optional[Callable[[Mapping[str, Any], Dict[str, Any]], None]] = None,
>>>>>>> 5eba99f1
        **kwargs: Any
    ) -> AsyncItemPaged[Dict[str, Any]]:
        """Queries documents in a collection.

        :param str database_or_container_link:
            The link to the database when using partitioning, otherwise link to the document collection.
        :param (str or dict) query: the query to be used
        :param dict options: The request options for the request.
        :param str partition_key: Partition key for the query(default value None)
        :param response_hook: A callable invoked with the response metadata.
        :type response_hook: Callable[[Mapping[str, Any], Dict[str, Any]], None], None]
        :return:
            Query Iterable of Documents.
        :rtype:
            query_iterable.QueryIterable

        """
        database_or_container_link = base.TrimBeginningAndEndingSlashes(
            database_or_container_link)

        if options is None:
            options = {}

        if base.IsDatabaseLink(database_or_container_link):
            return AsyncItemPaged(
                self,
                query,
                options,
                database_link=database_or_container_link,
                partition_key=partition_key,
                page_iterator_class=query_iterable.QueryIterable
            )

<<<<<<< HEAD
        path = base.GetPathFromLink(database_or_container_link, "docs")
        collection_id = base.GetResourceIdOrFullNameFromLink(
            database_or_container_link)
=======
        path = base.GetPathFromLink(database_or_container_link, http_constants.ResourceType.Document)
        collection_id = base.GetResourceIdOrFullNameFromLink(database_or_container_link)
>>>>>>> 5eba99f1

        async def fetch_fn(options: Mapping[str, Any]) -> Tuple[List[Dict[str, Any]], CaseInsensitiveDict]:
            await kwargs["containerProperties"](options)
            new_options = dict(options)
            new_options["containerRID"] = self.__container_properties_cache[database_or_container_link]["_rid"]
            return (
                await self.__QueryFeed(
                    path,
                    http_constants.ResourceType.Document,
                    collection_id,
                    lambda r: r["Documents"],
                    lambda _, b: b,
                    query,
                    new_options,
                    response_hook=response_hook,
                    **kwargs
                ),
                self.last_response_headers,
            )

        return AsyncItemPaged(
            self,
            query,
            options,
            fetch_function=fetch_fn,
            collection_link=database_or_container_link,
            page_iterator_class=query_iterable.QueryIterable,
            response_hook=response_hook,
            raw_response_hook=kwargs.get('raw_response_hook'),
            resource_type=http_constants.ResourceType.Document
        )

    def QueryItemsChangeFeed(
        self,
        collection_link: str,
        options: Optional[Mapping[str, Any]] = None,
        response_hook: Optional[Callable[[
            Mapping[str, Any], Mapping[str, Any]], None]] = None,
        **kwargs: Any
    ) -> AsyncItemPaged[Dict[str, Any]]:
        """Queries documents change feed in a collection.

        :param str collection_link: The link to the document collection.
        :param dict options: The request options for the request.
        :param response_hook: A callable invoked with the response metadata.
        :type response_hook: Callable[[Dict[str, str], Dict[str, Any]]
        :return:
            Query Iterable of Documents.
        :rtype:
            query_iterable.QueryIterable

        """

        partition_key_range_id = None
        if options is not None and "partitionKeyRangeId" in options:
            partition_key_range_id = options["partitionKeyRangeId"]

        return self._QueryChangeFeed(
            collection_link, "Documents", options, partition_key_range_id, response_hook=response_hook, **kwargs
        )

    def _QueryChangeFeed(
            self,
            collection_link: str,
            resource_type: str,
            options: Optional[Mapping[str, Any]] = None,
            partition_key_range_id: Optional[str] = None,
            response_hook: Optional[Callable[[
                Mapping[str, Any], Mapping[str, Any]], None]] = None,
            **kwargs: Any
    ) -> AsyncItemPaged[Dict[str, Any]]:
        """Queries change feed of a resource in a collection.

        :param str collection_link: The link to the document collection.
        :param str resource_type: The type of the resource.
        :param dict options: The request options for the request.
        :param str partition_key_range_id: Specifies partition key range id.
        :param response_hook: A callable invoked with the response metadata
        :type response_hook: Callable[[Dict[str, str], Dict[str, Any]]
        :return:
            Query Iterable of Documents.
        :rtype:
            query_iterable.QueryIterable

        """
        if options is None:
            options = {}
        else:
            options = dict(options)

        resource_key_map = {"Documents": http_constants.ResourceType.Document}

        # For now, change feed only supports Documents and Partition Key Range resource type
        if resource_type not in resource_key_map:
            raise NotImplementedError(
                resource_type + " change feed query is not supported.")

        resource_key = resource_key_map[resource_type]
        path = base.GetPathFromLink(collection_link, resource_key)
        collection_id = base.GetResourceIdOrFullNameFromLink(collection_link)

        async def fetch_fn(options: Mapping[str, Any]) -> Tuple[List[Dict[str, Any]], CaseInsensitiveDict]:
            if collection_link in self.__container_properties_cache:
                new_options = dict(options)
                new_options["containerRID"] = self.__container_properties_cache[collection_link]["_rid"]
                options = new_options
            return (
                await self.__QueryFeed(
                    path,
                    resource_key,
                    collection_id,
                    lambda r: r[resource_type],
                    lambda _, b: b,
                    None,
                    options,
                    partition_key_range_id,
                    response_hook=response_hook,
                    **kwargs
                ),
                self.last_response_headers,
            )

        return AsyncItemPaged(
            self,
            options,
            fetch_function=fetch_fn,
            collection_link=collection_link,
            page_iterator_class=ChangeFeedIterable
        )

    def QueryOffers(
        self,
        query: Optional[Union[str, Dict[str, Any]]],
        options: Optional[Mapping[str, Any]] = None,
        **kwargs: Any
    ) -> AsyncItemPaged[Dict[str, Any]]:
        """Query for all offers.

        :param (str or dict) query:
        :param dict options:
            The request options for the request
        :return:
            Query Iterable of Offers.
        :rtype:
            query_iterable.QueryIterable

        """
        if options is None:
            options = {}

        async def fetch_fn(options: Mapping[str, Any]) -> Tuple[List[Dict[str, Any]], CaseInsensitiveDict]:
            return (
                await self.__QueryFeed(
                    "/offers", http_constants.ResourceType.Offer, "", lambda r: r["Offers"],
                    lambda _, b: b, query, options, **kwargs
                ),
                self.last_response_headers,
            )

        return AsyncItemPaged(
            self,
            query,
            options,
            fetch_function=fetch_fn,
            page_iterator_class=query_iterable.QueryIterable,
            resource_type=http_constants.ResourceType.Offer
        )

    def ReadUsers(
        self,
        database_link: str,
        options: Optional[Mapping[str, Any]] = None,
        **kwargs: Any
    ) -> AsyncItemPaged[Dict[str, Any]]:
        """Reads all users in a database.

        :param str database_link:
            The link to the database.
        :param dict[str, Any] options:
            The request options for the request.
        :return:
            Query iterable of Users.
        :rtype:
            query_iterable.QueryIterable

        """
        if options is None:
            options = {}

        return self.QueryUsers(database_link, None, options, **kwargs)

    def QueryUsers(
        self,
        database_link: str,
        query: Optional[Union[str, Dict[str, Any]]],
        options: Optional[Mapping[str, Any]] = None,
        **kwargs: Any
    ) -> AsyncItemPaged[Dict[str, Any]]:
        """Queries users in a database.

        :param str database_link:
            The link to the database.
        :param (str or dict) query:
        :param dict options:
            The request options for the request.
        :return:
            Query Iterable of Users.
        :rtype:
            query_iterable.QueryIterable

        """
        if options is None:
            options = {}

        path = base.GetPathFromLink(database_link, http_constants.ResourceType.User)
        database_id = base.GetResourceIdOrFullNameFromLink(database_link)

        async def fetch_fn(options: Mapping[str, Any]) -> Tuple[List[Dict[str, Any]], CaseInsensitiveDict]:
            return (
                await self.__QueryFeed(
                    path, http_constants.ResourceType.User, database_id, lambda r: r["Users"],
                    lambda _, b: b, query, options, **kwargs
                ),
                self.last_response_headers,
            )

        return AsyncItemPaged(
            self, query, options, fetch_function=fetch_fn, page_iterator_class=query_iterable.QueryIterable,
            resource_type=http_constants.ResourceType.User
        )

    def ReadPermissions(
        self,
        user_link: str,
        options: Optional[Mapping[str, Any]] = None,
        **kwargs: Any
    ) -> AsyncItemPaged[Dict[str, Any]]:
        """Reads all permissions for a user.

        :param str user_link:
            The link to the user entity.
        :param dict options:
            The request options for the request.
        :return:
            Query Iterable of Permissions.
        :rtype:
            query_iterable.QueryIterable

        """
        if options is None:
            options = {}

        return self.QueryPermissions(user_link, None, options, **kwargs)

    def QueryPermissions(
        self,
        user_link: str,
        query: Optional[Union[str, Dict[str, Any]]],
        options: Optional[Mapping[str, Any]] = None,
        **kwargs
    ) -> AsyncItemPaged[Dict[str, Any]]:
        """Queries permissions for a user.

        :param str user_link:
            The link to the user entity.
        :param (str or dict) query:
        :param dict options:
            The request options for the request.
        :return:
            Query Iterable of Permissions.
        :rtype:
            query_iterable.QueryIterable

        """
        if options is None:
            options = {}

        path = base.GetPathFromLink(user_link, http_constants.ResourceType.Permission)
        user_id = base.GetResourceIdOrFullNameFromLink(user_link)

        async def fetch_fn(options: Mapping[str, Any]) -> Tuple[List[Dict[str, Any]], CaseInsensitiveDict]:
            return (
                await self.__QueryFeed(
                    path, http_constants.ResourceType.Permission, user_id, lambda r: r["Permissions"], lambda _, b: b,
                    query, options, **kwargs
                ),
                self.last_response_headers,
            )

        return AsyncItemPaged(
            self, query, options, fetch_function=fetch_fn, page_iterator_class=query_iterable.QueryIterable,
            resource_type=http_constants.ResourceType.Permission
        )

    def ReadStoredProcedures(
        self,
        collection_link: str,
        options: Optional[Mapping[str, Any]] = None,
        **kwargs: Any
    ) -> AsyncItemPaged[Dict[str, Any]]:
        """Reads all store procedures in a collection.

        :param str collection_link:
            The link to the document collection.
        :param dict options:
            The request options for the request.
        :return:
            Query Iterable of Stored Procedures.
        :rtype:
            query_iterable.QueryIterable

        """
        if options is None:
            options = {}

        return self.QueryStoredProcedures(collection_link, None, options, **kwargs)

    def QueryStoredProcedures(
        self,
        collection_link: str,
        query: Optional[Union[str, Dict[str, Any]]],
        options: Optional[Mapping[str, Any]] = None,
        **kwargs: Any
    ) -> AsyncItemPaged[Dict[str, Any]]:
        """Queries stored procedures in a collection.

        :param str collection_link:
            The link to the document collection.
        :param (str or dict) query:
        :param dict options:
            The request options for the request.
        :return:
            Query Iterable of Stored Procedures.
        :rtype:
            query_iterable.QueryIterable

        """
        if options is None:
            options = {}

        path = base.GetPathFromLink(collection_link, http_constants.ResourceType.StoredProcedure)
        collection_id = base.GetResourceIdOrFullNameFromLink(collection_link)

        async def fetch_fn(options: Mapping[str, Any]) -> Tuple[List[Dict[str, Any]], CaseInsensitiveDict]:
            return (
                await self.__QueryFeed(
                    path, http_constants.ResourceType.StoredProcedure, collection_id, lambda r: r["StoredProcedures"],
                    lambda _, b: b, query, options, **kwargs
                ),
                self.last_response_headers,
            )

        return AsyncItemPaged(
            self, query, options, fetch_function=fetch_fn, page_iterator_class=query_iterable.QueryIterable,
            resource_type=http_constants.ResourceType.StoredProcedure
        )

    def ReadTriggers(
        self,
        collection_link: str,
        options: Optional[Mapping[str, Any]] = None,
        **kwargs: Any
    ) -> AsyncItemPaged[Dict[str, Any]]:
        """Reads all triggers in a collection.

        :param str collection_link:
            The link to the document collection.
        :param dict options:
            The request options for the request.
        :return:
            Query Iterable of Triggers.
        :rtype:
            query_iterable.QueryIterable

        """
        if options is None:
            options = {}

        return self.QueryTriggers(collection_link, None, options, **kwargs)

    def QueryTriggers(
        self,
        collection_link: str,
        query: Optional[Union[str, Dict[str, Any]]],
        options: Optional[Mapping[str, Any]] = None,
        **kwargs: Any
    ) -> AsyncItemPaged[Dict[str, Any]]:
        """Queries triggers in a collection.

        :param str collection_link:
            The link to the document collection.
        :param (str or dict) query:
        :param dict options:
            The request options for the request.
        :return:
            Query Iterable of Triggers.
        :rtype:
            query_iterable.QueryIterable

        """
        if options is None:
            options = {}

        path = base.GetPathFromLink(collection_link, http_constants.ResourceType.Trigger)
        collection_id = base.GetResourceIdOrFullNameFromLink(collection_link)

        async def fetch_fn(options: Mapping[str, Any]) -> Tuple[List[Dict[str, Any]], CaseInsensitiveDict]:
            return (
                await self.__QueryFeed(
                    path, http_constants.ResourceType.Trigger, collection_id, lambda r: r["Triggers"],
                    lambda _, b: b, query, options, **kwargs
                ),
                self.last_response_headers,
            )

        return AsyncItemPaged(
            self, query, options, fetch_function=fetch_fn, page_iterator_class=query_iterable.QueryIterable,
            resource_type=http_constants.ResourceType.Trigger
        )

    def ReadUserDefinedFunctions(
        self,
        collection_link: str,
        options: Optional[Mapping[str, Any]] = None,
        **kwargs: Any
    ) -> AsyncItemPaged[Dict[str, Any]]:
        """Reads all user-defined functions in a collection.

        :param str collection_link:
            The link to the document collection.
        :param dict options:
            The request options for the request.
        :return:
            Query Iterable of UDFs.
        :rtype:
            query_iterable.QueryIterable

        """
        if options is None:
            options = {}

        return self.QueryUserDefinedFunctions(collection_link, None, options, **kwargs)

    def QueryUserDefinedFunctions(
        self,
        collection_link: str,
        query: Optional[Union[str, Dict[str, Any]]],
        options: Optional[Mapping[str, Any]] = None,
        **kwargs: Any
    ) -> AsyncItemPaged[Dict[str, Any]]:
        """Queries user-defined functions in a collection.

        :param str collection_link:
            The link to the collection.
        :param (str or dict) query:
        :param dict options:
            The request options for the request.
        :return:
            Query Iterable of UDFs.
        :rtype:
            query_iterable.QueryIterable

        """
        if options is None:
            options = {}

        path = base.GetPathFromLink(collection_link, http_constants.ResourceType.UserDefinedFunction)
        collection_id = base.GetResourceIdOrFullNameFromLink(collection_link)

        async def fetch_fn(options: Mapping[str, Any]) -> Tuple[List[Dict[str, Any]], CaseInsensitiveDict]:
            return (
                await self.__QueryFeed(
                    path, http_constants.ResourceType.UserDefinedFunction, collection_id,
                    lambda r: r["UserDefinedFunctions"],
                    lambda _, b: b, query, options, **kwargs
                ),
                self.last_response_headers,
            )

        return AsyncItemPaged(
            self, query, options, fetch_function=fetch_fn, page_iterator_class=query_iterable.QueryIterable,
            resource_type=http_constants.ResourceType.UserDefinedFunction
        )

    def ReadConflicts(
        self,
        collection_link: str,
        feed_options: Optional[Mapping[str, Any]] = None,
        **kwargs
    ) -> AsyncItemPaged[Dict[str, Any]]:
        """Reads conflicts.

        :param str collection_link:
            The link to the document collection.
        :param dict feed_options:
        :return:
            Query Iterable of Conflicts.
        :rtype:
            query_iterable.QueryIterable

        """
        if feed_options is None:
            feed_options = {}

        return self.QueryConflicts(collection_link, None, feed_options, **kwargs)

    def QueryConflicts(
        self,
        collection_link: str,
        query: Optional[Union[str, Dict[str, Any]]],
        options: Optional[Mapping[str, Any]] = None,
        **kwargs: Any
    ) -> AsyncItemPaged[Dict[str, Any]]:
        """Queries conflicts in a collection.

        :param str collection_link:
            The link to the document collection.
        :param (str or dict) query:
        :param dict options:
            The request options for the request.
        :return:
            Query Iterable of Conflicts.
        :rtype:
            query_iterable.QueryIterable

        """
        if options is None:
            options = {}

        path = base.GetPathFromLink(collection_link, http_constants.ResourceType.Conflict)
        collection_id = base.GetResourceIdOrFullNameFromLink(collection_link)

        async def fetch_fn(options: Mapping[str, Any]) -> Tuple[List[Dict[str, Any]], CaseInsensitiveDict]:
            return (
                await self.__QueryFeed(
                    path, http_constants.ResourceType.Conflict, collection_id, lambda r: r["Conflicts"],
                    lambda _, b: b, query, options, **kwargs
                ),
                self.last_response_headers,
            )

        return AsyncItemPaged(
            self, query, options, fetch_function=fetch_fn, page_iterator_class=query_iterable.QueryIterable,
            resource_type=http_constants.ResourceType.Conflict
        )

    async def QueryFeed(
        self,
        path: str,
        collection_id: str,
        query: Optional[Union[str, Dict[str, Any]]],
        options: Mapping[str, Any],
        partition_key_range_id: Optional[str] = None,
        **kwargs: Any
    ) -> Tuple[List[Dict[str, Any]], CaseInsensitiveDict]:
        """Query Feed for Document Collection resource.

        :param str path: Path to the document collection.
        :param str collection_id: Id of the document collection.
        :param (str or dict) query:
        :param dict options: The request options for the request.
        :param str partition_key_range_id: Partition key range id.
        :return: Tuple of (result, headers).
        :rtype: tuple of (dict, dict)
        """
        return (
            await self.__QueryFeed(
                path,
                http_constants.ResourceType.Document,
                collection_id,
                lambda r: r["Documents"],
                lambda _, b: b,
                query,
                options,
                partition_key_range_id,
                **kwargs
            ),
            self.last_response_headers,
        )

    async def __QueryFeed(  # pylint: disable=too-many-branches,too-many-statements,too-many-locals
        self,
        path: str,
        resource_type: str,
        id_: Optional[str],
        result_fn: Callable[[Dict[str, Any]], List[Dict[str, Any]]],
        create_fn: Optional[Callable[['CosmosClientConnection', Dict[str, Any]], Dict[str, Any]]],
        query: Optional[Union[str, Dict[str, Any]]],
        options: Optional[Mapping[str, Any]] = None,
        partition_key_range_id: Optional[str] = None,
<<<<<<< HEAD
        response_hook: Optional[Callable[[
            Mapping[str, Any], Mapping[str, Any]], None]] = None,
=======
        response_hook: Optional[Callable[[Mapping[str, Any], Dict[str, Any]], None]] = None,
>>>>>>> 5eba99f1
        is_query_plan: bool = False,
        **kwargs: Any
    ) -> List[Dict[str, Any]]:
        """Query for more than one Azure Cosmos resources.

        :param str path:
        :param str resource_type:
        :param str id_:
        :param function result_fn:
        :param function create_fn:
        :param (str or dict) query:
        :param dict options:
            The request options for the request.
        :param str partition_key_range_id:
            Specifies partition key range id.
        :param response_hook: A callable invoked with the response metadata.
        :type response_hook: Callable[[Mapping[str, Any], Dict[str, Any]], None]
        :param bool is_query_plan:
            Specifies if the call is to fetch query plan
        :returns: A list of the queried resources.
        :rtype: list
        :raises SystemError: If the query compatibility mode is undefined.
        """
        if options is None:
            options = {}

        if query:
            __GetBodiesFromQueryResult = result_fn
        else:

            def __GetBodiesFromQueryResult(result: Dict[str, Any]) -> List[Dict[str, Any]]:
                if create_fn and result is not None:
                    return [create_fn(self, body) for body in result_fn(result)]
                # If there is no change feed, the result data is empty and result is None.
                # This case should be interpreted as an empty array.
                return []

        initial_headers = self.default_headers.copy()
        container_property_func = kwargs.pop("containerProperties", None)
        container_property = None
        if container_property_func:
            container_property = await container_property_func(options) # get properties with feed options

        # Copy to make sure that default_headers won't be changed.
        if query is None:
            op_type = documents._OperationType.QueryPlan if is_query_plan else documents._OperationType.ReadFeed
            # Query operations will use ReadEndpoint even though it uses GET(for feed requests)
            headers = base.GetHeaders(self, initial_headers, "get", path, id_, resource_type, op_type,
                                      options, partition_key_range_id)
            request_params = _request_object.RequestObject(
                resource_type,
                op_type,
                headers
            )
<<<<<<< HEAD
            headers = base.GetHeaders(self, initial_headers, "get", path, id_, typ, request_params.operation_type,
                                      options, partition_key_range_id)

            change_feed_state: Optional[ChangeFeedState] = options.get(
                "changeFeedState")
=======
            request_params.set_excluded_location_from_options(options)
            headers = base.GetHeaders(self, initial_headers, "get", path, id_, resource_type,
                                      request_params.operation_type, options, partition_key_range_id)
            await base.set_session_token_header_async(self, headers, path, request_params, options,
                                                      partition_key_range_id)
            change_feed_state: Optional[ChangeFeedState] = options.get("changeFeedState")
>>>>>>> 5eba99f1
            if change_feed_state is not None:
                feed_options = {}
                if 'excludedLocations' in options:
                    feed_options['excludedLocations'] = options['excludedLocations']
                await change_feed_state.populate_request_headers_async(self._routing_map_provider, headers,
                                                                       feed_options)
                request_params.headers = headers

            result, last_response_headers = await self.__Get(path, request_params, headers, **kwargs)
            self.last_response_headers = last_response_headers
            self._UpdateSessionIfRequired(headers, result, last_response_headers)
            if response_hook:
                response_hook(self.last_response_headers, result)
            return __GetBodiesFromQueryResult(result)

        query = self.__CheckAndUnifyQueryFormat(query)

        if not is_query_plan:
            initial_headers[http_constants.HttpHeaders.IsQuery] = "true"

        if (self._query_compatibility_mode in (CosmosClientConnection._QueryCompatibilityMode.Default,
                                                CosmosClientConnection._QueryCompatibilityMode.Query)):
            initial_headers[http_constants.HttpHeaders.ContentType] = runtime_constants.MediaTypes.QueryJson
        elif self._query_compatibility_mode == CosmosClientConnection._QueryCompatibilityMode.SqlQuery:
            initial_headers[http_constants.HttpHeaders.ContentType] = runtime_constants.MediaTypes.SQL
        else:
            raise SystemError("Unexpected query compatibility mode.")

        # Query operations will use ReadEndpoint even though it uses POST(for regular query operations)
<<<<<<< HEAD
        request_params = _request_object.RequestObject(
            typ, documents._OperationType.SqlQuery)
        req_headers = base.GetHeaders(self, initial_headers, "post", path, id_, typ, request_params.operation_type,
                                      options, partition_key_range_id)

        # check if query has prefix partition key
        cont_prop = kwargs.pop("containerProperties", None)
        partition_key = options.get("partitionKey", None)
        isPrefixPartitionQuery = False
        partition_key_definition = None
        if cont_prop:
            cont_prop = await cont_prop()
            pk_properties = cont_prop["partitionKey"]
            partition_key_definition = PartitionKey(
                path=pk_properties["paths"], kind=pk_properties["kind"])
            if partition_key_definition.kind == "MultiHash" and \
                    (isinstance(partition_key, List) and
                     len(partition_key_definition['paths']) != len(partition_key)):
                isPrefixPartitionQuery = True

        if isPrefixPartitionQuery and partition_key_definition:
            # here get the overlapping ranges
            req_headers.pop(http_constants.HttpHeaders.PartitionKey, None)
            feedrangeEPK = partition_key_definition._get_epk_range_for_prefix_partition_key(
                partition_key)  # cspell:disable-line
            over_lapping_ranges = await self._routing_map_provider.get_overlapping_ranges(id_, [feedrangeEPK])
=======
        req_headers = base.GetHeaders(self, initial_headers, "post", path, id_, resource_type,
                                      documents._OperationType.SqlQuery, options, partition_key_range_id)
        request_params = _request_object.RequestObject(resource_type, documents._OperationType.SqlQuery, req_headers)
        request_params.set_excluded_location_from_options(options)
        if not is_query_plan:
            await base.set_session_token_header_async(self, req_headers, path, request_params, options,
                                                      partition_key_range_id)

        # Check if the over lapping ranges can be populated
        feed_range_epk = None
        if "feed_range" in kwargs:
            feed_range = kwargs.pop("feed_range")
            feed_range_epk = FeedRangeInternalEpk.from_json(feed_range).get_normalized_range()
        elif options.get("partitionKey") is not None and container_property is not None:
            # check if query has prefix partition key
            partition_key_value = options["partitionKey"]
            partition_key_obj = _build_partition_key_from_properties(container_property)
            if partition_key_obj._is_prefix_partition_key(partition_key_value):
                req_headers.pop(http_constants.HttpHeaders.PartitionKey, None)
                partition_key_value = cast(_SequentialPartitionKeyType, partition_key_value)
                feed_range_epk = partition_key_obj._get_epk_range_for_prefix_partition_key(partition_key_value)

        if feed_range_epk is not None:
            over_lapping_ranges = await self._routing_map_provider.get_overlapping_ranges(id_, [feed_range_epk],
                                                                                          options)
>>>>>>> 5eba99f1
            results: Dict[str, Any] = {}
            # For each over lapping range we will take a sub range of the feed range EPK that overlaps with the over
            # lapping physical partition. The EPK sub range will be one of four:
            # 1) Will have a range min equal to the feed range EPK min, and a range max equal to the over lapping
            # partition
            # 2) Will have a range min equal to the over lapping partition range min, and a range max equal to the
            # feed range EPK range max.
            # 3) will match exactly with the current over lapping physical partition, so we just return the over lapping
            # physical partition's partition key id.
            # 4) Will equal the feed range EPK since it is a sub range of a single physical partition
            for over_lapping_range in over_lapping_ranges:
                single_range = routing_range.Range.PartitionKeyRangeToRange(
                    over_lapping_range)
                # Since the range min and max are all Upper Cased string Hex Values,
                # we can compare the values lexicographically
<<<<<<< HEAD
                EPK_sub_range = routing_range.Range(range_min=max(single_range.min, feedrangeEPK.min),
                                                    range_max=min(
                                                        single_range.max, feedrangeEPK.max),
=======
                EPK_sub_range = routing_range.Range(range_min=max(single_range.min, feed_range_epk.min),
                                                    range_max=min(single_range.max, feed_range_epk.max),
>>>>>>> 5eba99f1
                                                    isMinInclusive=True, isMaxInclusive=False)
                if single_range.min == EPK_sub_range.min and EPK_sub_range.max == single_range.max:
                    # The Epk Sub Range spans exactly one physical partition
                    # In this case we can route to the physical pk range id
                    req_headers[http_constants.HttpHeaders.PartitionKeyRangeID] = over_lapping_range["id"]
                else:
                    # The Epk Sub Range spans less than a single physical partition
                    # In this case we route to the physical partition and
                    # pass the epk sub range to the headers to filter within partition
                    req_headers[http_constants.HttpHeaders.PartitionKeyRangeID] = over_lapping_range["id"]
                    req_headers[http_constants.HttpHeaders.StartEpkString] = EPK_sub_range.min
                    req_headers[http_constants.HttpHeaders.EndEpkString] = EPK_sub_range.max
                req_headers[http_constants.HttpHeaders.ReadFeedKeyType] = "EffectivePartitionKeyRange"
                partial_result, last_response_headers = await self.__Post(
                    path,
                    request_params,
                    query,
                    req_headers,
                    **kwargs
                )
                self.last_response_headers = last_response_headers
                self._UpdateSessionIfRequired(req_headers, partial_result, last_response_headers)
                if results:
                    # add up all the query results from all over lapping ranges
                    results["Documents"].extend(partial_result["Documents"])
                else:
                    results = partial_result
                if response_hook:
                    response_hook(self.last_response_headers, partial_result)
            # if the prefix partition query has results lets return it
            if results:
                return __GetBodiesFromQueryResult(results)

        result, last_response_headers = await self.__Post(path, request_params, query, req_headers, **kwargs)
        self.last_response_headers = last_response_headers
        # update session for request mutates data on server side
        self._UpdateSessionIfRequired(req_headers, result, last_response_headers)
        # TODO: this part might become an issue since HTTP/2 can return read-only headers
        if self.last_response_headers.get(http_constants.HttpHeaders.IndexUtilization) is not None:
            INDEX_METRICS_HEADER = http_constants.HttpHeaders.IndexUtilization
            index_metrics_raw = self.last_response_headers[INDEX_METRICS_HEADER]
            self.last_response_headers[INDEX_METRICS_HEADER] = _utils.get_index_metrics_info(
                index_metrics_raw)
        if response_hook:
            response_hook(self.last_response_headers, result)

        return __GetBodiesFromQueryResult(result)

    def __CheckAndUnifyQueryFormat(
        self,
        query_body: Union[str, Dict[str, Any]]
    ) -> Union[str, Dict[str, Any]]:
        """Checks and unifies the format of the query body.

        :raises TypeError: If query_body is not of expected type (depending on the query compatibility mode).
        :raises ValueError: If query_body is a dict but doesn\'t have valid query text.
        :raises SystemError: If the query compatibility mode is undefined.

        :param (str or dict) query_body:

        :return:
            The formatted query body.
        :rtype:
            dict or string
        """
        if (
                self._query_compatibility_mode in (CosmosClientConnection._QueryCompatibilityMode.Default,
                                                   CosmosClientConnection._QueryCompatibilityMode.Query)):
            if not isinstance(query_body, dict) and not isinstance(query_body, str):
                raise TypeError("query body must be a dict or string.")
            if isinstance(query_body, dict) and not query_body.get("query"):
                raise ValueError(
                    'query body must have valid query text with key "query".')
            if isinstance(query_body, str):
                return {"query": query_body}
        elif (
                self._query_compatibility_mode == CosmosClientConnection._QueryCompatibilityMode.SqlQuery
                and not isinstance(query_body, str)
        ):
            raise TypeError("query body must be a string.")
        else:
            raise SystemError("Unexpected query compatibility mode.")
        return query_body

    def _UpdateSessionIfRequired(
        self,
        request_headers: Mapping[str, Any],
        response_result: Optional[Mapping[str, Any]],
        response_headers: Optional[Mapping[str, Any]]
    ) -> None:
        """
        Updates session if necessary.

        :param dict request_headers: The request headers.
        :param dict response_result: The response result.
        :param dict response_headers: The response headers.
        """

        # if this request was made with consistency level as session, then update the session
        if response_headers is None:
            return
        # deal with delete requests
        if response_result is None:
            response_result = {}

        is_session_consistency = False
        if http_constants.HttpHeaders.ConsistencyLevel in request_headers:
            if documents.ConsistencyLevel.Session == request_headers[http_constants.HttpHeaders.ConsistencyLevel]:
                is_session_consistency = True

        if (is_session_consistency and self.session and http_constants.HttpHeaders.SessionToken in response_headers and
                not base.IsMasterResource(request_headers[http_constants.HttpHeaders.ThinClientProxyResourceType])):
            # update session
            self.session.update_session(self, response_result, response_headers)

    PartitionResolverErrorMessage = (
        "Couldn't find any partition resolvers for the database link provided. "
        + "Ensure that the link you used when registering the partition resolvers "
        + "matches the link provided or you need to register both types of database "
        + "link(self link as well as ID based link)."
    )

    # Gets the collection id and path for the document
    def _GetContainerIdWithPathForItem(self, database_or_container_link, document, options):

        if not database_or_container_link:
            raise ValueError("database_or_container_link is None or empty.")

        if document is None:
            raise ValueError("document is None.")

        base._validate_resource(document)
        document = document.copy()
        if not document.get("id") and not options.get("disableAutomaticIdGeneration"):
            document["id"] = base.GenerateGuidId()

        collection_link = database_or_container_link

        if base.IsDatabaseLink(database_or_container_link):
            partition_resolver = self.GetPartitionResolver(
                database_or_container_link)

            if partition_resolver is not None:
                collection_link = partition_resolver.ResolveForCreate(document)
            else:
                raise ValueError(
                    CosmosClientConnection.PartitionResolverErrorMessage)

        path = base.GetPathFromLink(collection_link, http_constants.ResourceType.Document)
        collection_id = base.GetResourceIdOrFullNameFromLink(collection_link)
        return collection_id, document, path

    def _GetUserIdWithPathForPermission(self, permission, user_link):
        base._validate_resource(permission)
        path = base.GetPathFromLink(user_link, "permissions")
        user_id = base.GetResourceIdOrFullNameFromLink(user_link)
        return path, user_id

    def RegisterPartitionResolver(
        self,
        database_link: str,
        partition_resolver: RangePartitionResolver
    ) -> None:
        """Registers the partition resolver associated with the database link

        :param str database_link:
            Database Self Link or ID based link.
        :param object partition_resolver:
            An instance of PartitionResolver.

        """
        if not database_link:
            raise ValueError("database_link is None or empty.")

        if partition_resolver is None:
            raise ValueError("partition_resolver is None.")

        self.partition_resolvers = {base.TrimBeginningAndEndingSlashes(
            database_link): partition_resolver}

    def GetPartitionResolver(self, database_link: str) -> Optional[RangePartitionResolver]:
        """Gets the partition resolver associated with the database link

        :param str database_link:
            Database self link or ID based link.

        :return:
            An instance of PartitionResolver.
        :rtype: object

        """
        if not database_link:
            raise ValueError("database_link is None or empty.")

        return self.partition_resolvers.get(base.TrimBeginningAndEndingSlashes(database_link))

    # Adds the partition key to options
    async def _AddPartitionKey(self, collection_link, document, options):
        collection_link = base.TrimBeginningAndEndingSlashes(collection_link)
        partitionKeyDefinition = await self._get_partition_key_definition(collection_link, options)
        new_options = dict(options)
        # If the collection doesn't have a partition key definition, skip it as it's a legacy collection
        if partitionKeyDefinition:
            # If the user has passed in the partitionKey in options use that else extract it from the document
            if "partitionKey" not in options:
                partitionKeyValue = self._ExtractPartitionKey(
                    partitionKeyDefinition, document)
                new_options["partitionKey"] = partitionKeyValue

        return new_options

    # Extracts the partition key from the document using the partitionKey definition
    def _ExtractPartitionKey(self, partitionKeyDefinition, document):
        if partitionKeyDefinition["kind"] == _PartitionKeyKind.MULTI_HASH:
            ret = []
            for partition_key_level in partitionKeyDefinition.get("paths"):
                # Parses the paths into a list of token each representing a property
                partition_key_parts = base.ParsePaths([partition_key_level])
                # Check if the partitionKey is system generated or not
                is_system_key = partitionKeyDefinition["systemKey"] if "systemKey" in partitionKeyDefinition else False

                # Navigates the document to retrieve the partitionKey specified in the paths
                val = self._retrieve_partition_key(
                    partition_key_parts, document, is_system_key)
                if isinstance(val, (_Undefined, _Empty)):
                    val = None
                ret.append(val)
            return ret

        # Parses the paths into a list of token each representing a property
        partition_key_parts = base.ParsePaths(
            partitionKeyDefinition.get("paths"))
        # Check if the partitionKey is system generated or not
        is_system_key = partitionKeyDefinition["systemKey"] if "systemKey" in partitionKeyDefinition else False

        # Navigates the document to retrieve the partitionKey specified in the paths

        return self._retrieve_partition_key(partition_key_parts, document, is_system_key)

    # Navigates the document to retrieve the partitionKey specified in the partition key parts
    def _retrieve_partition_key(self, partition_key_parts, document, is_system_key):
        expected_matchCount = len(partition_key_parts)
        matchCount = 0
        partitionKey = document

        for part in partition_key_parts:
            # At any point if we don't find the value of a sub-property in the document, we return as Undefined
            if part not in partitionKey:
                return _return_undefined_or_empty_partition_key(is_system_key)

            partitionKey = partitionKey.get(part)
            matchCount += 1
            # Once we reach the "leaf" value(not a dict), we break from loop
            if not isinstance(partitionKey, dict):
                break

        # Match the count of hops we did to get the partitionKey with the length of
        # partition key parts and validate that it's not a dict at that level
        if (matchCount != expected_matchCount) or isinstance(partitionKey, dict):
            return _return_undefined_or_empty_partition_key(is_system_key)

        return partitionKey

    def refresh_routing_map_provider(self) -> None:
        # re-initializes the routing map provider, effectively refreshing the current partition key range cache
        self._routing_map_provider = SmartRoutingMapProvider(self)

    async def _refresh_container_properties_cache(self, container_link: str):
        # If container properties cache is stale, refresh it by reading the container.
        container = await self.ReadContainer(container_link, options=None)
        # Only cache Container Properties that will not change in the lifetime of the container
<<<<<<< HEAD
        self._set_container_properties_cache(
            container_link, _set_properties_cache(container))
=======
        self._set_container_properties_cache(container_link, _build_properties_cache(container, container_link))
>>>>>>> 5eba99f1

    async def _GetQueryPlanThroughGateway(self, query: str, resource_link: str,
                                          excluded_locations: Optional[str] = None,
                                          **kwargs) -> List[Dict[str, Any]]:
        supported_query_features = (documents._QueryFeature.Aggregate + "," +
                                    documents._QueryFeature.CompositeAggregate + "," +
                                    documents._QueryFeature.Distinct + "," +
                                    documents._QueryFeature.MultipleOrderBy + "," +
                                    documents._QueryFeature.OffsetAndLimit + "," +
                                    documents._QueryFeature.OrderBy + "," +
                                    documents._QueryFeature.Top + "," +
                                    documents._QueryFeature.NonStreamingOrderBy + "," +
                                    documents._QueryFeature.HybridSearch + "," +
                                    documents._QueryFeature.CountIf + "," +
                                    documents._QueryFeature.WeightedRankFusion)
        if os.environ.get(Constants.NON_STREAMING_ORDER_BY_DISABLED_CONFIG,
                          Constants.NON_STREAMING_ORDER_BY_DISABLED_CONFIG_DEFAULT) == "True":
            supported_query_features = (documents._QueryFeature.Aggregate + "," +
                                        documents._QueryFeature.CompositeAggregate + "," +
                                        documents._QueryFeature.Distinct + "," +
                                        documents._QueryFeature.MultipleOrderBy + "," +
                                        documents._QueryFeature.OffsetAndLimit + "," +
                                        documents._QueryFeature.OrderBy + "," +
                                        documents._QueryFeature.Top)

        options = {
            "contentType": runtime_constants.MediaTypes.Json,
            "isQueryPlanRequest": True,
            "supportedQueryFeatures": supported_query_features,
            "queryVersion": http_constants.Versions.QueryVersion
        }
        if excluded_locations is not None:
            options["excludedLocations"] = excluded_locations
        path = base.GetPathFromLink(resource_link, http_constants.ResourceType.Document)
        resource_id = base.GetResourceIdOrFullNameFromLink(resource_link)

        return await self.__QueryFeed(
            path,
            http_constants.ResourceType.Document,
            resource_id,
            lambda r: cast(List[Dict[str, Any]], r),
            None,
            query,
            options,
            is_query_plan=True,
            **kwargs
        )

    async def DeleteAllItemsByPartitionKey(
        self,
        collection_link: str,
        options: Optional[Mapping[str, Any]] = None,
        **kwargs: Any
    ) -> None:
        """Exposes an API to delete all items with a single partition key without the user having
         to explicitly call delete on each record in the partition key.

        :param str collection_link:
            The link to the document collection.
        :param dict options:
            The request options for the request.

        :return:
            None
        :rtype:
            None

        """
        response_hook = kwargs.pop("response_hook", None)
        if options is None:
            options = {}

        path = base.GetPathFromLink(collection_link)
        # Specified url to perform background operation to delete all items by partition key
        path = '{}{}/{}'.format(path, "operations", "partitionkeydelete")
        collection_id = base.GetResourceIdOrFullNameFromLink(collection_link)
        initial_headers = dict(self.default_headers)
        headers = base.GetHeaders(self, initial_headers, "post", path, collection_id, "partitionkey",
                                  documents._OperationType.Delete, options)
<<<<<<< HEAD
        request_params = _request_object.RequestObject(
            "partitionkey", documents._OperationType.Delete)
        _, last_response_headers = await self.__Post(path=path, request_params=request_params,
                                                     req_headers=headers, body=None, **kwargs)
=======
        request_params = _request_object.RequestObject("partitionkey", documents._OperationType.Delete,
                                                       headers)
        request_params.set_excluded_location_from_options(options)
        _, last_response_headers = await self.__Post(path=path, request_params=request_params,
                                                        req_headers=headers, body=None, **kwargs)
        self._UpdateSessionIfRequired(headers, None, last_response_headers)
>>>>>>> 5eba99f1
        self.last_response_headers = last_response_headers
        if response_hook:
            response_hook(last_response_headers, None)

    async def _get_partition_key_definition(
            self,
            collection_link: str,
            options: Mapping[str, Any]
    ) -> Optional[Dict[str, Any]]:
        partition_key_definition: Optional[Dict[str, Any]]
        # If the document collection link is present in the cache, then use the cached partitionkey definition
        if collection_link in self.__container_properties_cache:
            cached_container: Dict[str, Any] = self.__container_properties_cache.get(
                collection_link, {})
            partition_key_definition = cached_container.get("partitionKey")
        # Else read the collection from backend and add it to the cache
        else:
            container = await self.ReadContainer(collection_link, options)
            partition_key_definition = container.get("partitionKey")
<<<<<<< HEAD
            self.__container_properties_cache[collection_link] = _set_properties_cache(
                container)
=======
            self._set_container_properties_cache(collection_link, _build_properties_cache(container, collection_link))
>>>>>>> 5eba99f1
        return partition_key_definition<|MERGE_RESOLUTION|>--- conflicted
+++ resolved
@@ -178,12 +178,8 @@
         # Keeps the latest response headers from the server.
         self.last_response_headers: CaseInsensitiveDict = CaseInsensitiveDict()
         self.UseMultipleWriteLocations = False
-<<<<<<< HEAD
-        self._global_endpoint_manager = global_endpoint_manager_async._GlobalEndpointManager(
+        self._global_endpoint_manager = _GlobalPartitionEndpointManagerForCircuitBreakerAsync(
             self)
-=======
-        self._global_endpoint_manager = _GlobalPartitionEndpointManagerForCircuitBreakerAsync(self)
->>>>>>> 5eba99f1
 
         retry_policy = None
         if isinstance(self.connection_policy.ConnectionRetryConfiguration, AsyncHTTPPolicy):
@@ -220,18 +216,13 @@
 
         credentials_policy = None
         if self.aad_credentials:
-<<<<<<< HEAD
-            scope = base.create_scope_from_url(self.url_connection)
-            credentials_policy = AsyncCosmosBearerTokenCredentialPolicy(
-                self.aad_credentials, scope)
-=======
             scope_override = os.environ.get(Constants.AAD_SCOPE_OVERRIDE, "")
             if scope_override:
                 scope = scope_override
             else:
                 scope = base.create_scope_from_url(self.url_connection)
-            credentials_policy = AsyncCosmosBearerTokenCredentialPolicy(self.aad_credentials, scope)
->>>>>>> 5eba99f1
+            credentials_policy = AsyncCosmosBearerTokenCredentialPolicy(
+                self.aad_credentials, scope)
 
         policies = [
             HeadersPolicy(**kwargs),
@@ -446,14 +437,10 @@
                                   documents._OperationType.Read, {},
                                   client_id=self.client_id)  # path  # id  # type
 
-<<<<<<< HEAD
         request_params = _request_object.RequestObject(
-            "databaseaccount", documents._OperationType.Read, url_connection)
-=======
-        request_params = _request_object.RequestObject(http_constants.ResourceType.DatabaseAccount,
+            http_constants.ResourceType.DatabaseAccount,
                                                        documents._OperationType.Read,
                                                        headers, url_connection)
->>>>>>> 5eba99f1
 
         result, self.last_response_headers = await self.__Get("", request_params, headers, **kwargs)
         database_account = documents.DatabaseAccount()
@@ -504,15 +491,11 @@
                                   documents._OperationType.Read, {},
                                   client_id=self.client_id)  # path  # id  # type
 
-<<<<<<< HEAD
         request_params = _request_object.RequestObject(
-            "databaseaccount", documents._OperationType.Read, url_connection)
-=======
-        request_params = _request_object.RequestObject(http_constants.ResourceType.DatabaseAccount,
+            http_constants.ResourceType.DatabaseAccount,
                                                        documents._OperationType.Read,
                                                        headers,
                                                        url_connection)
->>>>>>> 5eba99f1
         await self.__Get("", request_params, headers, **kwargs)
 
     async def CreateDatabase(
@@ -563,14 +546,9 @@
         if options is None:
             options = {}
 
-<<<<<<< HEAD
         database_id, path = self._GetDatabaseIdWithPathForUser(
             database_link, user)
-        return await self.Create(user, path, "users", database_id, None, options, **kwargs)
-=======
-        database_id, path = self._GetDatabaseIdWithPathForUser(database_link, user)
         return await self.Create(user, path, http_constants.ResourceType.User, database_id, None, options, **kwargs)
->>>>>>> 5eba99f1
 
     async def CreateContainer(
         self,
@@ -694,15 +672,10 @@
         if options is None:
             options = {}
 
-<<<<<<< HEAD
         collection_id, path, udf = self._GetContainerIdWithPathForUDF(
             collection_link, udf)
-        return await self.Create(udf, path, "udfs", collection_id, None, options, **kwargs)
-=======
-        collection_id, path, udf = self._GetContainerIdWithPathForUDF(collection_link, udf)
         return await self.Create(udf, path, http_constants.ResourceType.UserDefinedFunction, collection_id, None,
                                  options, **kwargs)
->>>>>>> 5eba99f1
 
     async def CreateTrigger(
         self,
@@ -727,15 +700,10 @@
         if options is None:
             options = {}
 
-<<<<<<< HEAD
         collection_id, path, trigger = self._GetContainerIdWithPathForTrigger(
             collection_link, trigger)
-        return await self.Create(trigger, path, "triggers", collection_id, None, options, **kwargs)
-=======
-        collection_id, path, trigger = self._GetContainerIdWithPathForTrigger(collection_link, trigger)
         return await self.Create(trigger, path, http_constants.ResourceType.Trigger, collection_id, None,
                                  options, **kwargs)
->>>>>>> 5eba99f1
 
     async def CreateStoredProcedure(
         self,
@@ -760,15 +728,10 @@
         if options is None:
             options = {}
 
-<<<<<<< HEAD
         collection_id, path, sproc = self._GetContainerIdWithPathForSproc(
             collection_link, sproc)
-        return await self.Create(sproc, path, "sprocs", collection_id, None, options, **kwargs)
-=======
-        collection_id, path, sproc = self._GetContainerIdWithPathForSproc(collection_link, sproc)
         return await self.Create(sproc, path, http_constants.ResourceType.StoredProcedure, collection_id, None,
                                  options, **kwargs)
->>>>>>> 5eba99f1
 
     async def ExecuteStoredProcedure(
         self,
@@ -808,14 +771,10 @@
                                   documents._OperationType.ExecuteJavaScript, options)
 
         # ExecuteStoredProcedure will use WriteEndpoint since it uses POST operation
-<<<<<<< HEAD
         request_params = _request_object.RequestObject(
-            "sprocs", documents._OperationType.ExecuteJavaScript)
-=======
-        request_params = _request_object.RequestObject(http_constants.ResourceType.StoredProcedure,
+            http_constants.ResourceType.StoredProcedure,
                                                        documents._OperationType.ExecuteJavaScript, headers)
         request_params.set_excluded_location_from_options(options)
->>>>>>> 5eba99f1
         result, self.last_response_headers = await self.__Post(path, request_params, params, headers, **kwargs)
         return result
 
@@ -852,16 +811,12 @@
         headers = base.GetHeaders(self, initial_headers, "post", path, id, resource_type,
                                   documents._OperationType.Create, options)
         # Create will use WriteEndpoint since it uses POST operation
-<<<<<<< HEAD
 
         request_params = _request_object.RequestObject(
-            typ, documents._OperationType.Create)
-=======
-        request_params = _request_object.RequestObject(resource_type, documents._OperationType.Create, headers)
+            resource_type, documents._OperationType.Create, headers)
         request_params.set_excluded_location_from_options(options)
         await base.set_session_token_header_async(self, headers, path, request_params, options)
         request_params.set_retry_write(options, self.connection_policy.RetryNonIdempotentWrites)
->>>>>>> 5eba99f1
         result, last_response_headers = await self.__Post(path, request_params, body, headers, **kwargs)
         self.last_response_headers = last_response_headers
 
@@ -893,14 +848,9 @@
         if options is None:
             options = {}
 
-<<<<<<< HEAD
         database_id, path = self._GetDatabaseIdWithPathForUser(
             database_link, user)
-        return await self.Upsert(user, path, "users", database_id, None, options, **kwargs)
-=======
-        database_id, path = self._GetDatabaseIdWithPathForUser(database_link, user)
         return await self.Upsert(user, path, http_constants.ResourceType.User, database_id, None, options, **kwargs)
->>>>>>> 5eba99f1
 
     async def UpsertPermission(
         self,
@@ -1007,31 +957,20 @@
         headers[http_constants.HttpHeaders.IsUpsert] = True
 
         # Upsert will use WriteEndpoint since it uses POST operation
-<<<<<<< HEAD
         request_params = _request_object.RequestObject(
-            typ, documents._OperationType.Upsert)
-        result, last_response_headers = await self.__Post(path, request_params, body, headers, **kwargs)
-        self.last_response_headers = last_response_headers
-        # update session for write request
-        self._UpdateSessionIfRequired(
-            headers, result, self.last_response_headers)
-        if response_hook:
-            response_hook(last_response_headers, result)
-        return CosmosDict(result,
-                          response_headers=last_response_headers)
-=======
-        request_params = _request_object.RequestObject(resource_type, documents._OperationType.Upsert, headers)
+            resource_type, documents._OperationType.Upsert, headers)
         request_params.set_excluded_location_from_options(options)
         await base.set_session_token_header_async(self, headers, path, request_params, options)
         request_params.set_retry_write(options, self.connection_policy.RetryNonIdempotentWrites)
         result, last_response_headers = await self.__Post(path, request_params, body, headers, **kwargs)
         self.last_response_headers = last_response_headers
         # update session for write request
-        self._UpdateSessionIfRequired(headers, result, last_response_headers)
+        self._UpdateSessionIfRequired(
+            headers, result, last_response_headers)
         if response_hook:
             response_hook(last_response_headers, result)
-        return CosmosDict(result, response_headers=last_response_headers)
->>>>>>> 5eba99f1
+        return CosmosDict(result,
+                          response_headers=last_response_headers)
 
     async def __Post(
         self,
@@ -1324,26 +1263,18 @@
         headers = base.GetHeaders(self, initial_headers, "get", path, id, resource_type,
                                     documents._OperationType.Read, options)
         # Read will use ReadEndpoint since it uses GET operation
-<<<<<<< HEAD
         request_params = _request_object.RequestObject(
-            typ, documents._OperationType.Read)
-=======
-        request_params = _request_object.RequestObject(resource_type, documents._OperationType.Read, headers)
+            resource_type, documents._OperationType.Read, headers)
         request_params.set_excluded_location_from_options(options)
         await base.set_session_token_header_async(self, headers, path, request_params, options)
->>>>>>> 5eba99f1
         result, last_response_headers = await self.__Get(path, request_params, headers, **kwargs)
         # update session for request mutates data on server side
         self._UpdateSessionIfRequired(headers, result, last_response_headers)
         self.last_response_headers = last_response_headers
         if response_hook:
             response_hook(last_response_headers, result)
-<<<<<<< HEAD
         return CosmosDict(result,
                           response_headers=last_response_headers)
-=======
-        return CosmosDict(result, response_headers=last_response_headers)
->>>>>>> 5eba99f1
 
     async def __Get(
         self,
@@ -1599,15 +1530,11 @@
         headers = base.GetHeaders(self, initial_headers, "patch", path, document_id, resource_type,
                                   documents._OperationType.Patch, options)
         # Patch will use WriteEndpoint since it uses PUT operation
-<<<<<<< HEAD
         request_params = _request_object.RequestObject(
-            typ, documents._OperationType.Patch)
-=======
-        request_params = _request_object.RequestObject(resource_type, documents._OperationType.Patch, headers)
+            resource_type, documents._OperationType.Patch, headers)
         request_params.set_excluded_location_from_options(options)
         await base.set_session_token_header_async(self, headers, path, request_params, options)
         request_params.set_retry_write(options, self.connection_policy.RetryNonIdempotentWrites)
->>>>>>> 5eba99f1
         request_data = {}
         if options.get("filterPredicate"):
             request_data["condition"] = options.get("filterPredicate")
@@ -1619,12 +1546,8 @@
         self._UpdateSessionIfRequired(headers, result, last_response_headers)
         if response_hook:
             response_hook(last_response_headers, result)
-<<<<<<< HEAD
         return CosmosDict(result,
                           response_headers=last_response_headers)
-=======
-        return CosmosDict(result, response_headers=last_response_headers)
->>>>>>> 5eba99f1
 
     async def ReplaceOffer(
         self,
@@ -1716,15 +1639,11 @@
         headers = base.GetHeaders(self, initial_headers, "put", path, id, resource_type,
                                     documents._OperationType.Replace, options)
         # Replace will use WriteEndpoint since it uses PUT operation
-<<<<<<< HEAD
         request_params = _request_object.RequestObject(
-            typ, documents._OperationType.Replace)
-=======
-        request_params = _request_object.RequestObject(resource_type, documents._OperationType.Replace, headers)
+            resource_type, documents._OperationType.Replace, headers)
         request_params.set_excluded_location_from_options(options)
         await base.set_session_token_header_async(self, headers, path, request_params, options)
         request_params.set_retry_write(options, self.connection_policy.RetryNonIdempotentWrites)
->>>>>>> 5eba99f1
         result, last_response_headers = await self.__Put(path, request_params, resource, headers, **kwargs)
         self.last_response_headers = last_response_headers
 
@@ -1733,12 +1652,8 @@
             headers, result, self.last_response_headers)
         if response_hook:
             response_hook(last_response_headers, result)
-<<<<<<< HEAD
         return CosmosDict(result,
                           response_headers=last_response_headers)
-=======
-        return CosmosDict(result, response_headers=last_response_headers)
->>>>>>> 5eba99f1
 
     async def __Put(
         self,
@@ -2053,15 +1968,11 @@
         headers = base.GetHeaders(self, initial_headers, "delete", path, id, resource_type,
                                     documents._OperationType.Delete, options)
         # Delete will use WriteEndpoint since it uses DELETE operation
-<<<<<<< HEAD
         request_params = _request_object.RequestObject(
-            typ, documents._OperationType.Delete)
-=======
-        request_params = _request_object.RequestObject(resource_type, documents._OperationType.Delete, headers)
+            resource_type, documents._OperationType.Delete, headers)
         request_params.set_excluded_location_from_options(options)
         await base.set_session_token_header_async(self, headers, path, request_params, options)
         request_params.set_retry_write(options, self.connection_policy.RetryNonIdempotentWrites)
->>>>>>> 5eba99f1
         result, last_response_headers = await self.__Delete(path, request_params, headers, **kwargs)
         self.last_response_headers = last_response_headers
 
@@ -2175,15 +2086,11 @@
         headers = base.GetHeaders(self, initial_headers, "post", path, collection_id,
                                   http_constants.ResourceType.Document,
                                   documents._OperationType.Batch, options)
-<<<<<<< HEAD
         request_params = _request_object.RequestObject(
-            "docs", documents._OperationType.Batch)
-=======
-        request_params = _request_object.RequestObject(http_constants.ResourceType.Document,
+            http_constants.ResourceType.Document,
                                                        documents._OperationType.Batch, headers)
         request_params.set_excluded_location_from_options(options)
         await base.set_session_token_header_async(self, headers, path, request_params, options)
->>>>>>> 5eba99f1
         result = await self.__Post(path, request_params, batch_operations, headers, **kwargs)
         return cast(Tuple[List[Dict[str, Any]], CaseInsensitiveDict], result)
 
@@ -2366,12 +2273,8 @@
         self,
         collection_link: str,
         feed_options: Optional[Mapping[str, Any]] = None,
-<<<<<<< HEAD
         response_hook: Optional[Callable[[
-            Mapping[str, Any], Mapping[str, Any]], None]] = None,
-=======
-        response_hook: Optional[Callable[[Mapping[str, Any], Dict[str, Any]], None]] = None,
->>>>>>> 5eba99f1
+            Mapping[str, Any], Dict[str, Any]], None]] = None,
         **kwargs: Any
     ) -> AsyncItemPaged[Dict[str, Any]]:
         """Reads all documents in a collection.
@@ -2395,12 +2298,8 @@
         query: Optional[Union[str, Dict[str, Any]]],
         options: Optional[Mapping[str, Any]] = None,
         partition_key: Optional[PartitionKeyType] = None,
-<<<<<<< HEAD
         response_hook: Optional[Callable[[
-            Mapping[str, Any], Mapping[str, Any]], None]] = None,
-=======
-        response_hook: Optional[Callable[[Mapping[str, Any], Dict[str, Any]], None]] = None,
->>>>>>> 5eba99f1
+            Mapping[str, Any], Dict[str, Any]], None]] = None,
         **kwargs: Any
     ) -> AsyncItemPaged[Dict[str, Any]]:
         """Queries documents in a collection.
@@ -2434,14 +2333,9 @@
                 page_iterator_class=query_iterable.QueryIterable
             )
 
-<<<<<<< HEAD
-        path = base.GetPathFromLink(database_or_container_link, "docs")
+        path = base.GetPathFromLink(database_or_container_link, http_constants.ResourceType.Document)
         collection_id = base.GetResourceIdOrFullNameFromLink(
             database_or_container_link)
-=======
-        path = base.GetPathFromLink(database_or_container_link, http_constants.ResourceType.Document)
-        collection_id = base.GetResourceIdOrFullNameFromLink(database_or_container_link)
->>>>>>> 5eba99f1
 
         async def fetch_fn(options: Mapping[str, Any]) -> Tuple[List[Dict[str, Any]], CaseInsensitiveDict]:
             await kwargs["containerProperties"](options)
@@ -3032,12 +2926,8 @@
         query: Optional[Union[str, Dict[str, Any]]],
         options: Optional[Mapping[str, Any]] = None,
         partition_key_range_id: Optional[str] = None,
-<<<<<<< HEAD
         response_hook: Optional[Callable[[
-            Mapping[str, Any], Mapping[str, Any]], None]] = None,
-=======
-        response_hook: Optional[Callable[[Mapping[str, Any], Dict[str, Any]], None]] = None,
->>>>>>> 5eba99f1
+            Mapping[str, Any], Dict[str, Any]], None]] = None,
         is_query_plan: bool = False,
         **kwargs: Any
     ) -> List[Dict[str, Any]]:
@@ -3092,20 +2982,13 @@
                 op_type,
                 headers
             )
-<<<<<<< HEAD
-            headers = base.GetHeaders(self, initial_headers, "get", path, id_, typ, request_params.operation_type,
-                                      options, partition_key_range_id)
-
-            change_feed_state: Optional[ChangeFeedState] = options.get(
-                "changeFeedState")
-=======
             request_params.set_excluded_location_from_options(options)
             headers = base.GetHeaders(self, initial_headers, "get", path, id_, resource_type,
                                       request_params.operation_type, options, partition_key_range_id)
             await base.set_session_token_header_async(self, headers, path, request_params, options,
                                                       partition_key_range_id)
-            change_feed_state: Optional[ChangeFeedState] = options.get("changeFeedState")
->>>>>>> 5eba99f1
+            change_feed_state: Optional[ChangeFeedState] = options.get(
+                "changeFeedState")
             if change_feed_state is not None:
                 feed_options = {}
                 if 'excludedLocations' in options:
@@ -3135,37 +3018,9 @@
             raise SystemError("Unexpected query compatibility mode.")
 
         # Query operations will use ReadEndpoint even though it uses POST(for regular query operations)
-<<<<<<< HEAD
-        request_params = _request_object.RequestObject(
-            typ, documents._OperationType.SqlQuery)
-        req_headers = base.GetHeaders(self, initial_headers, "post", path, id_, typ, request_params.operation_type,
-                                      options, partition_key_range_id)
-
-        # check if query has prefix partition key
-        cont_prop = kwargs.pop("containerProperties", None)
-        partition_key = options.get("partitionKey", None)
-        isPrefixPartitionQuery = False
-        partition_key_definition = None
-        if cont_prop:
-            cont_prop = await cont_prop()
-            pk_properties = cont_prop["partitionKey"]
-            partition_key_definition = PartitionKey(
-                path=pk_properties["paths"], kind=pk_properties["kind"])
-            if partition_key_definition.kind == "MultiHash" and \
-                    (isinstance(partition_key, List) and
-                     len(partition_key_definition['paths']) != len(partition_key)):
-                isPrefixPartitionQuery = True
-
-        if isPrefixPartitionQuery and partition_key_definition:
-            # here get the overlapping ranges
-            req_headers.pop(http_constants.HttpHeaders.PartitionKey, None)
-            feedrangeEPK = partition_key_definition._get_epk_range_for_prefix_partition_key(
-                partition_key)  # cspell:disable-line
-            over_lapping_ranges = await self._routing_map_provider.get_overlapping_ranges(id_, [feedrangeEPK])
-=======
         req_headers = base.GetHeaders(self, initial_headers, "post", path, id_, resource_type,
-                                      documents._OperationType.SqlQuery, options, partition_key_range_id)
-        request_params = _request_object.RequestObject(resource_type, documents._OperationType.SqlQuery, req_headers)
+                                      documents._OperationType.SqlQuery, options, partition_key_range_id)request_params = _request_object.RequestObject(
+            resource_type, documents._OperationType.SqlQuery, req_headers)
         request_params.set_excluded_location_from_options(options)
         if not is_query_plan:
             await base.set_session_token_header_async(self, req_headers, path, request_params, options,
@@ -3188,7 +3043,6 @@
         if feed_range_epk is not None:
             over_lapping_ranges = await self._routing_map_provider.get_overlapping_ranges(id_, [feed_range_epk],
                                                                                           options)
->>>>>>> 5eba99f1
             results: Dict[str, Any] = {}
             # For each over lapping range we will take a sub range of the feed range EPK that overlaps with the over
             # lapping physical partition. The EPK sub range will be one of four:
@@ -3204,14 +3058,9 @@
                     over_lapping_range)
                 # Since the range min and max are all Upper Cased string Hex Values,
                 # we can compare the values lexicographically
-<<<<<<< HEAD
-                EPK_sub_range = routing_range.Range(range_min=max(single_range.min, feedrangeEPK.min),
+                EPK_sub_range = routing_range.Range(range_min=max(single_range.min, feed_range_epk.min),
                                                     range_max=min(
-                                                        single_range.max, feedrangeEPK.max),
-=======
-                EPK_sub_range = routing_range.Range(range_min=max(single_range.min, feed_range_epk.min),
-                                                    range_max=min(single_range.max, feed_range_epk.max),
->>>>>>> 5eba99f1
+                                                        single_range.max, feed_range_epk.max),
                                                     isMinInclusive=True, isMaxInclusive=False)
                 if single_range.min == EPK_sub_range.min and EPK_sub_range.max == single_range.max:
                     # The Epk Sub Range spans exactly one physical partition
@@ -3483,12 +3332,8 @@
         # If container properties cache is stale, refresh it by reading the container.
         container = await self.ReadContainer(container_link, options=None)
         # Only cache Container Properties that will not change in the lifetime of the container
-<<<<<<< HEAD
         self._set_container_properties_cache(
-            container_link, _set_properties_cache(container))
-=======
-        self._set_container_properties_cache(container_link, _build_properties_cache(container, container_link))
->>>>>>> 5eba99f1
+            container_link, _build_properties_cache(container, container_link))
 
     async def _GetQueryPlanThroughGateway(self, query: str, resource_link: str,
                                           excluded_locations: Optional[str] = None,
@@ -3568,19 +3413,13 @@
         initial_headers = dict(self.default_headers)
         headers = base.GetHeaders(self, initial_headers, "post", path, collection_id, "partitionkey",
                                   documents._OperationType.Delete, options)
-<<<<<<< HEAD
         request_params = _request_object.RequestObject(
-            "partitionkey", documents._OperationType.Delete)
-        _, last_response_headers = await self.__Post(path=path, request_params=request_params,
-                                                     req_headers=headers, body=None, **kwargs)
-=======
-        request_params = _request_object.RequestObject("partitionkey", documents._OperationType.Delete,
+            "partitionkey", documents._OperationType.Delete,
                                                        headers)
         request_params.set_excluded_location_from_options(options)
         _, last_response_headers = await self.__Post(path=path, request_params=request_params,
-                                                        req_headers=headers, body=None, **kwargs)
+                                                     req_headers=headers, body=None, **kwargs)
         self._UpdateSessionIfRequired(headers, None, last_response_headers)
->>>>>>> 5eba99f1
         self.last_response_headers = last_response_headers
         if response_hook:
             response_hook(last_response_headers, None)
@@ -3600,10 +3439,6 @@
         else:
             container = await self.ReadContainer(collection_link, options)
             partition_key_definition = container.get("partitionKey")
-<<<<<<< HEAD
-            self.__container_properties_cache[collection_link] = _set_properties_cache(
-                container)
-=======
-            self._set_container_properties_cache(collection_link, _build_properties_cache(container, collection_link))
->>>>>>> 5eba99f1
+            self._set_container_properties_cache(collection_link, _build_properties_cache(
+                container, collection_link))
         return partition_key_definition