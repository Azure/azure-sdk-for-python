--- conflicted
+++ resolved
@@ -785,12 +785,7 @@
         headers = base.GetHeaders(self, initial_headers, "post", path, id, resource_type,
                                   documents._OperationType.Create, options)
         # Create will use WriteEndpoint since it uses POST operation
-<<<<<<< HEAD
-        request_params = _request_object.RequestObject(resource_type, documents._OperationType.Create)
-=======
-
-        request_params = _request_object.RequestObject(typ, documents._OperationType.Create, headers)
->>>>>>> 37c99f03
+        request_params = _request_object.RequestObject(resource_type, documents._OperationType.Create, headers)
         request_params.set_excluded_location_from_options(options)
         await base.set_session_token_header_async(self, headers, path, request_params, options)
         result, last_response_headers = await self.__Post(path, request_params, body, headers, **kwargs)
@@ -931,11 +926,7 @@
         headers[http_constants.HttpHeaders.IsUpsert] = True
 
         # Upsert will use WriteEndpoint since it uses POST operation
-<<<<<<< HEAD
-        request_params = _request_object.RequestObject(resource_type, documents._OperationType.Upsert)
-=======
-        request_params = _request_object.RequestObject(typ, documents._OperationType.Upsert, headers)
->>>>>>> 37c99f03
+        request_params = _request_object.RequestObject(resource_type, documents._OperationType.Upsert, headers)
         request_params.set_excluded_location_from_options(options)
         await base.set_session_token_header_async(self, headers, path, request_params, options)
         result, last_response_headers = await self.__Post(path, request_params, body, headers, **kwargs)
@@ -1237,11 +1228,7 @@
         headers = base.GetHeaders(self, initial_headers, "get", path, id, resource_type,
                                     documents._OperationType.Read, options)
         # Read will use ReadEndpoint since it uses GET operation
-<<<<<<< HEAD
-        request_params = _request_object.RequestObject(resource_type, documents._OperationType.Read)
-=======
-        request_params = _request_object.RequestObject(typ, documents._OperationType.Read, headers)
->>>>>>> 37c99f03
+        request_params = _request_object.RequestObject(resource_type, documents._OperationType.Read, headers)
         request_params.set_excluded_location_from_options(options)
         await base.set_session_token_header_async(self, headers, path, request_params, options)
         result, last_response_headers = await self.__Get(path, request_params, headers, **kwargs)
@@ -1506,11 +1493,7 @@
         headers = base.GetHeaders(self, initial_headers, "patch", path, document_id, resource_type,
                                   documents._OperationType.Patch, options)
         # Patch will use WriteEndpoint since it uses PUT operation
-<<<<<<< HEAD
-        request_params = _request_object.RequestObject(resource_type, documents._OperationType.Patch)
-=======
-        request_params = _request_object.RequestObject(typ, documents._OperationType.Patch, headers)
->>>>>>> 37c99f03
+        request_params = _request_object.RequestObject(resource_type, documents._OperationType.Patch, headers)
         request_params.set_excluded_location_from_options(options)
         await base.set_session_token_header_async(self, headers, path, request_params, options)
         request_data = {}
@@ -1616,11 +1599,7 @@
         headers = base.GetHeaders(self, initial_headers, "put", path, id, resource_type,
                                     documents._OperationType.Replace, options)
         # Replace will use WriteEndpoint since it uses PUT operation
-<<<<<<< HEAD
-        request_params = _request_object.RequestObject(resource_type, documents._OperationType.Replace)
-=======
-        request_params = _request_object.RequestObject(typ, documents._OperationType.Replace, headers)
->>>>>>> 37c99f03
+        request_params = _request_object.RequestObject(resource_type, documents._OperationType.Replace, headers)
         request_params.set_excluded_location_from_options(options)
         await base.set_session_token_header_async(self, headers, path, request_params, options)
         result, last_response_headers = await self.__Put(path, request_params, resource, headers, **kwargs)
@@ -1945,11 +1924,7 @@
         headers = base.GetHeaders(self, initial_headers, "delete", path, id, resource_type,
                                     documents._OperationType.Delete, options)
         # Delete will use WriteEndpoint since it uses DELETE operation
-<<<<<<< HEAD
-        request_params = _request_object.RequestObject(resource_type, documents._OperationType.Delete)
-=======
-        request_params = _request_object.RequestObject(typ, documents._OperationType.Delete, headers)
->>>>>>> 37c99f03
+        request_params = _request_object.RequestObject(resource_type, documents._OperationType.Delete, headers)
         request_params.set_excluded_location_from_options(options)
         await base.set_session_token_header_async(self, headers, path, request_params, options)
         result, last_response_headers = await self.__Delete(path, request_params, headers, **kwargs)
@@ -2934,28 +2909,20 @@
 
         # Copy to make sure that default_headers won't be changed.
         if query is None:
-            op_typ = documents._OperationType.QueryPlan if is_query_plan else documents._OperationType.ReadFeed
+            op_type = documents._OperationType.QueryPlan if is_query_plan else documents._OperationType.ReadFeed
             # Query operations will use ReadEndpoint even though it uses GET(for feed requests)
             headers = base.GetHeaders(self, initial_headers, "get", path, id_, typ, op_typ,
                                       options, partition_key_range_id)
             request_params = _request_object.RequestObject(
-<<<<<<< HEAD
                 resource_type,
-                documents._OperationType.QueryPlan if is_query_plan else documents._OperationType.ReadFeed
+                op_type,
+                headers
             )
             request_params.set_excluded_location_from_options(options)
             headers = base.GetHeaders(self, initial_headers, "get", path, id_, resource_type,
                                       request_params.operation_type, options, partition_key_range_id)
             await base.set_session_token_header_async(self, headers, path, request_params, options,
                                                       partition_key_range_id)
-=======
-                typ,
-                op_typ,
-                headers
-            )
-            request_params.set_excluded_location_from_options(options)
-
->>>>>>> 37c99f03
             change_feed_state: Optional[ChangeFeedState] = options.get("changeFeedState")
             if change_feed_state is not None:
                 feed_options = {}
@@ -2985,21 +2952,13 @@
             raise SystemError("Unexpected query compatibility mode.")
 
         # Query operations will use ReadEndpoint even though it uses POST(for regular query operations)
-<<<<<<< HEAD
-        request_params = _request_object.RequestObject(resource_type, documents._OperationType.SqlQuery)
+        request_params = _request_object.RequestObject(resource_type, documents._OperationType.SqlQuery, req_headers)
         request_params.set_excluded_location_from_options(options)
         req_headers = base.GetHeaders(self, initial_headers, "post", path, id_, resource_type,
                                       request_params.operation_type, options, partition_key_range_id)
         if not is_query_plan:
             await base.set_session_token_header_async(self, req_headers, path, request_params, options,
                                                       partition_key_range_id)
-=======
-        req_headers = base.GetHeaders(self, initial_headers, "post", path, id_, typ,
-                                      documents._OperationType.SqlQuery,
-                                      options, partition_key_range_id)
-        request_params = _request_object.RequestObject(typ, documents._OperationType.SqlQuery, req_headers)
-        request_params.set_excluded_location_from_options(options)
->>>>>>> 37c99f03
 
         # check if query has prefix partition key
         partition_key_value = options.get("partitionKey", None)
