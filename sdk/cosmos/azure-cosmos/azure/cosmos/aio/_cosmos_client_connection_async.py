# The MIT License (MIT)
# Copyright (c) 2021 Microsoft Corporation

# Permission is hereby granted, free of charge, to any person obtaining a copy
# of this software and associated documentation files (the "Software"), to deal
# in the Software without restriction, including without limitation the rights
# to use, copy, modify, merge, publish, distribute, sublicense, and/or sell
# copies of the Software, and to permit persons to whom the Software is
# furnished to do so, subject to the following conditions:

# The above copyright notice and this permission notice shall be included in all
# copies or substantial portions of the Software.

# THE SOFTWARE IS PROVIDED "AS IS", WITHOUT WARRANTY OF ANY KIND, EXPRESS OR
# IMPLIED, INCLUDING BUT NOT LIMITED TO THE WARRANTIES OF MERCHANTABILITY,
# FITNESS FOR A PARTICULAR PURPOSE AND NONINFRINGEMENT. IN NO EVENT SHALL THE
# AUTHORS OR COPYRIGHT HOLDERS BE LIABLE FOR ANY CLAIM, DAMAGES OR OTHER
# LIABILITY, WHETHER IN AN ACTION OF CONTRACT, TORT OR OTHERWISE, ARISING FROM,
# OUT OF OR IN CONNECTION WITH THE SOFTWARE OR THE USE OR OTHER DEALINGS IN THE
# SOFTWARE.

# pylint: disable=protected-access,too-many-lines

"""Document client class for the Azure Cosmos database service.
"""
import os
from urllib.parse import urlparse
import uuid
from typing import (
    Callable, Dict, Any, Iterable, Mapping, Optional, List,
    Sequence, Tuple, Type, Union, cast
)

from typing_extensions import TypedDict
from urllib3.util.retry import Retry

from azure.core.async_paging import AsyncItemPaged
from azure.core.credentials_async import AsyncTokenCredential
from azure.core import AsyncPipelineClient
from azure.core.pipeline.transport import HttpRequest, AsyncHttpResponse  # pylint: disable=no-legacy-azure-core-http-response-import
from azure.core.pipeline.policies import (
    AsyncHTTPPolicy,
    ContentDecodePolicy,
    HeadersPolicy,
    UserAgentPolicy,
    NetworkTraceLoggingPolicy,
    CustomHookPolicy,
    DistributedTracingPolicy,
    ProxyPolicy)
from azure.core.utils import CaseInsensitiveDict
from azure.cosmos.aio._global_partition_endpoint_manager_circuit_breaker_async import (
    _GlobalPartitionEndpointManagerForCircuitBreakerAsync)

from .. import _base as base
from .._base import _set_properties_cache
from .. import documents
from .._change_feed.aio.change_feed_iterable import ChangeFeedIterable
from .._change_feed.change_feed_state import ChangeFeedState
from .._routing import routing_range
from ..documents import ConnectionPolicy, DatabaseAccount
from .._constants import _Constants as Constants
from .._cosmos_responses import CosmosDict, CosmosList
from .. import http_constants, exceptions
from . import _query_iterable_async as query_iterable
from .. import _runtime_constants as runtime_constants
from .. import _request_object
from . import _asynchronous_request as asynchronous_request
from .._routing.aio.routing_map_provider import SmartRoutingMapProvider
from ._retry_utility_async import _ConnectionRetryPolicy
from .. import _session
from .. import _utils
from ..partition_key import (
    _Undefined,
    PartitionKey,
    _return_undefined_or_empty_partition_key,
    NonePartitionKeyValue, _Empty
)
from ._auth_policy_async import AsyncCosmosBearerTokenCredentialPolicy
from .._cosmos_http_logging_policy import CosmosHttpLoggingPolicy
from .._range_partition_resolver import RangePartitionResolver


PartitionKeyType = Union[str, int, float, bool, Sequence[Union[str, int, float, bool, None]], Type[NonePartitionKeyValue]]  # pylint: disable=line-too-long


class CredentialDict(TypedDict, total=False):
    masterKey: str
    resourceTokens: Mapping[str, Any]
    permissionFeed: Iterable[Mapping[str, Any]]
    clientSecretCredential: AsyncTokenCredential


class CosmosClientConnection:  # pylint: disable=too-many-public-methods,too-many-instance-attributes
    """Represents a document client.

    Provides a client-side logical representation of the Azure Cosmos
    service. This client is used to configure and execute requests against the
    service.

    The service client encapsulates the endpoint and credentials used to access
    the Azure Cosmos service.
    """

    class _QueryCompatibilityMode:
        Default = 0
        Query = 1
        SqlQuery = 2

    # default number precisions
    _DefaultNumberHashPrecision = 3
    _DefaultNumberRangePrecision = -1

    # default string precision
    _DefaultStringHashPrecision = 3
    _DefaultStringRangePrecision = -1

    def __init__( # pylint: disable=too-many-statements
            self,
            url_connection: str,
            auth: CredentialDict,
            connection_policy: Optional[ConnectionPolicy] = None,
            consistency_level: Optional[str] = None,
            **kwargs: Any
    ) -> None:
        """
        :param str url_connection:
            The URL for connecting to the DB server.
        :param dict auth:
            Contains 'masterKey' or 'resourceTokens', where
            auth['masterKey'] is the default authorization key to use to
            create the client, and auth['resourceTokens'] is the alternative
            authorization key.
        :param documents.ConnectionPolicy connection_policy:
            The connection policy for the client.
        :param documents.ConsistencyLevel consistency_level:
            The default consistency policy for client operations.

        """
        self.client_id = str(uuid.uuid4())
        self.url_connection = url_connection
        self.master_key: Optional[str] = None
        self.resource_tokens: Optional[Mapping[str, Any]] = None
        self.aad_credentials: Optional[AsyncTokenCredential] = None
        if auth is not None:
            self.master_key = auth.get("masterKey")
            self.resource_tokens = auth.get("resourceTokens")
            self.aad_credentials = auth.get("clientSecretCredential")

            if auth.get("permissionFeed"):
                self.resource_tokens = {}
                for permission_feed in auth["permissionFeed"]:
                    resource_parts = permission_feed["resource"].split("/")
                    id_ = resource_parts[-1]
                    self.resource_tokens[id_] = permission_feed["_token"]

        self.connection_policy = connection_policy or ConnectionPolicy()
        self.partition_resolvers: Dict[str, RangePartitionResolver] = {}
        self.__container_properties_cache: Dict[str, Dict[str, Any]] = {}
        self.default_headers: Dict[str, Any] = {
            http_constants.HttpHeaders.CacheControl: "no-cache",
            http_constants.HttpHeaders.Version: http_constants.Versions.CurrentVersion,
            # For single partition query with aggregate functions we would try to accumulate the results on the SDK.
            # We need to set continuation as not expected.
            http_constants.HttpHeaders.IsContinuationExpected: False,
        }

        if consistency_level is not None:
            self.default_headers[http_constants.HttpHeaders.ConsistencyLevel] = consistency_level

        # Keeps the latest response headers from the server.
        self.last_response_headers: CaseInsensitiveDict = CaseInsensitiveDict()
        self.UseMultipleWriteLocations = False
        self._global_endpoint_manager = _GlobalPartitionEndpointManagerForCircuitBreakerAsync(self)

        retry_policy = None
        if isinstance(self.connection_policy.ConnectionRetryConfiguration, AsyncHTTPPolicy):
            retry_policy = self.connection_policy.ConnectionRetryConfiguration
        elif isinstance(self.connection_policy.ConnectionRetryConfiguration, int):
            retry_policy = _ConnectionRetryPolicy(total=self.connection_policy.ConnectionRetryConfiguration)
        elif isinstance(self.connection_policy.ConnectionRetryConfiguration, Retry):
            # Convert a urllib3 retry policy to a Pipeline policy
            retry_policy = _ConnectionRetryPolicy(
                retry_total=self.connection_policy.ConnectionRetryConfiguration.total,
                retry_connect=self.connection_policy.ConnectionRetryConfiguration.connect,
                retry_read=self.connection_policy.ConnectionRetryConfiguration.read,
                retry_status=self.connection_policy.ConnectionRetryConfiguration.status,
                retry_backoff_max=self.connection_policy.ConnectionRetryConfiguration.DEFAULT_BACKOFF_MAX,
                retry_on_status_codes=list(self.connection_policy.ConnectionRetryConfiguration.status_forcelist),
                retry_backoff_factor=self.connection_policy.ConnectionRetryConfiguration.backoff_factor
            )
        else:
            raise TypeError(
                "Unsupported retry policy. Must be an azure.cosmos.ConnectionRetryPolicy, int, or urllib3.Retry")

        proxies = kwargs.pop('proxies', {})
        if self.connection_policy.ProxyConfiguration and self.connection_policy.ProxyConfiguration.Host:
            host = self.connection_policy.ProxyConfiguration.Host
            url = urlparse(host)
            proxy = host if url.port else host + ":" + str(self.connection_policy.ProxyConfiguration.Port)
            proxies.update({url.scheme: proxy})

        self._user_agent = _utils.get_user_agent_async()

        credentials_policy = None
        if self.aad_credentials:
            scope = base.create_scope_from_url(self.url_connection)
            credentials_policy = AsyncCosmosBearerTokenCredentialPolicy(self.aad_credentials, scope)

        policies = [
            HeadersPolicy(**kwargs),
            ProxyPolicy(proxies=proxies),
            UserAgentPolicy(base_user_agent=self._user_agent, **kwargs),
            ContentDecodePolicy(),
            retry_policy,
            credentials_policy,
            CustomHookPolicy(**kwargs),
            NetworkTraceLoggingPolicy(**kwargs),
            DistributedTracingPolicy(**kwargs),
            CosmosHttpLoggingPolicy(
                logger=kwargs.pop("logger", None),
                enable_diagnostics_logging=kwargs.pop("enable_diagnostics_logging", False),
                global_endpoint_manager=self._global_endpoint_manager,
                diagnostics_handler=kwargs.pop("diagnostics_handler", None),
                **kwargs
            ),
        ]

        transport = kwargs.pop("transport", None)
        self.pipeline_client: AsyncPipelineClient[HttpRequest, AsyncHttpResponse] = AsyncPipelineClient(
            base_url=url_connection,
            transport=transport,
            policies=policies
        )
        self._setup_kwargs: Dict[str, Any] = kwargs
        self.session: Optional[_session.Session] = None

        # Query compatibility mode.
        # Allows to specify compatibility mode used by client when making query requests. Should be removed when
        # application/sql is no longer supported.
        self._query_compatibility_mode: int = CosmosClientConnection._QueryCompatibilityMode.Default

        # Routing map provider
        self._routing_map_provider: SmartRoutingMapProvider = SmartRoutingMapProvider(self)

    @property
    def _container_properties_cache(self) -> Dict[str, Dict[str, Any]]:
        """Gets the container properties cache from the client.
        :returns: the container properties cache for the client.
        :rtype: Dict[str, Dict[str, Any]]"""
        return self.__container_properties_cache

    def _set_container_properties_cache(self, container_link: str, properties: Optional[Dict[str, Any]]) -> None:
        """Sets the container properties cache for the specified container.

        This will only update the properties cache for a specified container.
        :param container_link: The container link will be used as the key to cache the container properties.
        :type container_link: str
        :param properties: These are the container properties to cache.
        :type properties:  Optional[Dict[str, Any]]"""
        if properties:
            self.__container_properties_cache[container_link] = properties
        else:
            self.__container_properties_cache[container_link] = {}

    @property
    def _Session(self) -> Optional[_session.Session]:
        """Gets the session object from the client.
         :returns: the session for the client.
         :rtype: _session.Session
        """
        return self.session

    @_Session.setter
    def _Session(self, session: Optional[_session.Session]) -> None:
        """Sets a session object on the document client.

        This will override the existing session
        :param _session.Session session: the client session to set.
        """
        self.session = session

    @property
    def _WriteEndpoint(self) -> str:
        """Gets the current write endpoint for a geo-replicated database account.
        :returns: the write endpoint for the database account
        :rtype: str
        """
        return self._global_endpoint_manager.get_write_endpoint()

    @property
    def _ReadEndpoint(self) -> str:
        """Gets the current read endpoint for a geo-replicated database account.
        :returns: the read endpoint for the database account
        :rtype: str
        """
        return self._global_endpoint_manager.get_read_endpoint()

    async def _setup(self) -> None:
        if 'database_account' not in self._setup_kwargs:
            database_account, _ = await self._global_endpoint_manager._GetDatabaseAccount(
                **self._setup_kwargs
            )
            self._setup_kwargs['database_account'] = database_account
            await self._global_endpoint_manager.force_refresh_on_startup(self._setup_kwargs['database_account'])
        else:
            database_account = self._setup_kwargs['database_account']

        # Save the choice that was made (either None or some value) and branch to set or get the consistency
        if self.default_headers.get(http_constants.HttpHeaders.ConsistencyLevel):
            user_defined_consistency = self.default_headers[http_constants.HttpHeaders.ConsistencyLevel]
        else:
            # Use database_account if no consistency passed in to verify consistency level to be used
            user_defined_consistency = self._check_if_account_session_consistency(database_account)

        if user_defined_consistency == documents.ConsistencyLevel.Session:
            # create a Session if the user wants Session consistency
            self.session = _session.Session(self.url_connection)
        else:
            self.session = None

    def _check_if_account_session_consistency(self, database_account: DatabaseAccount) -> Optional[str]:
        """Checks account consistency level to set header if needed.

        :param database_account: The database account to be used to check consistency levels
        :type database_account: ~azure.cosmos.documents.DatabaseAccount
        :returns consistency_level: the account consistency level
        :rtype: str
        """
        # Set to default level present in account
        user_consistency_policy = database_account.ConsistencyPolicy
        if user_consistency_policy:
            consistency_level = user_consistency_policy[Constants.DefaultConsistencyLevel]
            if consistency_level == documents.ConsistencyLevel.Session:
                # We only set the header if we're using session consistency in the account in order to keep
                # the current update_session logic which uses the header
                self.default_headers[http_constants.HttpHeaders.ConsistencyLevel] = consistency_level
            return consistency_level
        return None

    def _GetDatabaseIdWithPathForUser(
        self,
        database_link: str,
        user: Mapping[str, Any]
    ) -> Tuple[Optional[str], str]:
        base._validate_resource(user)
        path = base.GetPathFromLink(database_link, "users")
        database_id = base.GetResourceIdOrFullNameFromLink(database_link)
        return database_id, path

    def _GetContainerIdWithPathForSproc(
        self,
        collection_link: str,
        sproc: Mapping[str, Any]
    ) -> Tuple[Optional[str], str, Dict[str, Any]]:
        base._validate_resource(sproc)
        sproc = dict(sproc)
        if sproc.get("serverScript"):
            sproc["body"] = str(sproc.pop("serverScript", ""))
        elif sproc.get("body"):
            sproc["body"] = str(sproc["body"])
        path = base.GetPathFromLink(collection_link, "sprocs")
        collection_id = base.GetResourceIdOrFullNameFromLink(collection_link)
        return collection_id, path, sproc

    def _GetContainerIdWithPathForTrigger(
        self,
        collection_link: str,
        trigger: Mapping[str, Any]
    ) -> Tuple[Optional[str], str, Dict[str, Any]]:
        base._validate_resource(trigger)
        trigger = dict(trigger)
        if trigger.get("serverScript"):
            trigger["body"] = str(trigger.pop("serverScript", ""))
        elif trigger.get("body"):
            trigger["body"] = str(trigger["body"])

        path = base.GetPathFromLink(collection_link, "triggers")
        collection_id = base.GetResourceIdOrFullNameFromLink(collection_link)
        return collection_id, path, trigger

    def _GetContainerIdWithPathForUDF(
        self,
        collection_link: str,
        udf: Mapping[str, Any]
    ) -> Tuple[Optional[str], str, Dict[str, Any]]:
        base._validate_resource(udf)
        udf = dict(udf)
        if udf.get("serverScript"):
            udf["body"] = str(udf.pop("serverScript", ""))
        elif udf.get("body"):
            udf["body"] = str(udf["body"])

        path = base.GetPathFromLink(collection_link, "udfs")
        collection_id = base.GetResourceIdOrFullNameFromLink(collection_link)
        return collection_id, path, udf

    async def GetDatabaseAccount(
        self,
        url_connection: Optional[str] = None,
        **kwargs: Any
    ) -> documents.DatabaseAccount:
        """Gets database account info.

        :param str url_connection: the endpoint used to get the database account
        :return:
            The Database Account.
        :rtype:
            documents.DatabaseAccount

        """
        if url_connection is None:
            url_connection = self.url_connection

        initial_headers = dict(self.default_headers)
        headers = base.GetHeaders(self, initial_headers, "get", "", "", "",
                                  documents._OperationType.Read, {},
                                  client_id=self.client_id)  # path  # id  # type

        request_params = _request_object.RequestObject("databaseaccount", documents._OperationType.Read,
                                                       headers, url_connection)

        result, self.last_response_headers = await self.__Get("", request_params, headers, **kwargs)
        database_account = documents.DatabaseAccount()
        database_account.DatabasesLink = "/dbs/"
        database_account.MediaLink = "/media/"
        if http_constants.HttpHeaders.MaxMediaStorageUsageInMB in self.last_response_headers:
            database_account.MaxMediaStorageUsageInMB = self.last_response_headers[
                http_constants.HttpHeaders.MaxMediaStorageUsageInMB
            ]
        if http_constants.HttpHeaders.CurrentMediaStorageUsageInMB in self.last_response_headers:
            database_account.CurrentMediaStorageUsageInMB = self.last_response_headers[
                http_constants.HttpHeaders.CurrentMediaStorageUsageInMB
            ]
        database_account.ConsistencyPolicy = result.get(Constants.UserConsistencyPolicy)

        # WritableLocations and ReadableLocations fields will be available only for geo-replicated database accounts
        if Constants.WritableLocations in result:
            database_account._WritableLocations = result[Constants.WritableLocations]
        if Constants.ReadableLocations in result:
            database_account._ReadableLocations = result[Constants.ReadableLocations]
        if Constants.EnableMultipleWritableLocations in result:
            database_account._EnableMultipleWritableLocations = result[
                Constants.EnableMultipleWritableLocations
            ]

        self.UseMultipleWriteLocations = (
                self.connection_policy.UseMultipleWriteLocations and database_account._EnableMultipleWritableLocations
        )
        return database_account

    async def _GetDatabaseAccountCheck(
            self,
            url_connection: Optional[str] = None,
            **kwargs: Any
    ):
        """Gets database account info.

        :param str url_connection: the endpoint used to get the database account
        :return: The Database Account.
        :rtype: documents.DatabaseAccount
        """
        if url_connection is None:
            url_connection = self.url_connection

        initial_headers = dict(self.default_headers)
        headers = base.GetHeaders(self, initial_headers, "get", "", "", "",
                                  documents._OperationType.Read, {},
                                  client_id=self.client_id)  # path  # id  # type

        request_params = _request_object.RequestObject("databaseaccount", documents._OperationType.Read,
                                                       headers,
                                                       url_connection)
        await self.__Get("", request_params, headers, **kwargs)

    async def CreateDatabase(
        self,
        database: Dict[str, Any],
        options: Optional[Mapping[str, Any]] = None,
        **kwargs: Any
    ) -> Dict[str, Any]:
        """Creates a database.

        :param dict database:
            The Azure Cosmos database to create.
        :param dict options:
            The request options for the request.
        :return:
            The Database that was created.
        :rtype: dict

        """
        if options is None:
            options = {}

        base._validate_resource(database)
        path = "/dbs"
        return await self.Create(database, path, "dbs", None, None, options, **kwargs)

    async def CreateUser(
        self,
        database_link: str,
        user: Dict[str, Any],
        options: Optional[Mapping[str, Any]] = None,
        **kwargs: Any
    ) -> Dict[str, Any]:
        """Creates a user.

        :param str database_link:
            The link to the database.
        :param dict user:
            The Azure Cosmos user to create.
        :param dict options:
            The request options for the request.
        :return:
            The created User.
        :rtype:
            dict

        """
        if options is None:
            options = {}

        database_id, path = self._GetDatabaseIdWithPathForUser(database_link, user)
        return await self.Create(user, path, "users", database_id, None, options, **kwargs)

    async def CreateContainer(
        self,
        database_link: str,
        collection: Dict[str, Any],
        options: Optional[Mapping[str, Any]] = None,
        **kwargs: Any
    ):
        """Creates a collection in a database.

        :param str database_link:
            The link to the database.
        :param dict collection:
            The Azure Cosmos collection to create.
        :param dict options:
            The request options for the request.
        :return: The Collection that was created.
        :rtype: dict

        """
        if options is None:
            options = {}

        base._validate_resource(collection)
        path = base.GetPathFromLink(database_link, "colls")
        database_id = base.GetResourceIdOrFullNameFromLink(database_link)
        return await self.Create(collection, path, "colls", database_id, None, options, **kwargs)

    async def CreateItem(
        self,
        database_or_container_link: str,
        document: Dict[str, Any],
        options: Optional[Mapping[str, Any]] = None,
        **kwargs: Any
    ) -> CosmosDict:
        """Creates a document in a collection.

        :param str database_or_container_link:
            The link to the database when using partitioning, otherwise link to the document collection.
        :param dict document:
            The Azure Cosmos document to create.
        :param dict options:
            The request options for the request.
        :return:
            The created Document.
        :rtype:
            CosmosDict

        """
        # Python's default arguments are evaluated once when the function is defined,
        # not each time the function is called (like it is in say, Ruby). This means
        # that if you use a mutable default argument and mutate it, you will and have
        # mutated that object for all future calls to the function as well. So, using
        # a non-mutable default in this case(None) and assigning an empty dict(mutable)
        # inside the method For more details on this gotcha, please refer
        # http://docs.python-guide.org/en/latest/writing/gotchas/
        if options is None:
            options = {}

        # We check the link to be document collection link since it can be database
        # link in case of client side partitioning
        collection_id, document, path = self._GetContainerIdWithPathForItem(
            database_or_container_link, document, options
        )

        if base.IsItemContainerLink(database_or_container_link):
            options = await self._AddPartitionKey(database_or_container_link, document, options)

        return await self.Create(document, path, "docs", collection_id, None, options, **kwargs)

    async def CreatePermission(
        self,
        user_link: str,
        permission: Dict[str, Any],
        options: Optional[Mapping[str, Any]] = None,
        **kwargs: Any
    ) -> Dict[str, Any]:
        """Creates a permission for a user.

        :param str user_link:
            The link to the user entity.
        :param dict permission:
            The Azure Cosmos user permission to create.
        :param dict options:
            The request options for the request.
        :return:
            The created Permission.
        :rtype:
            dict

        """
        if options is None:
            options = {}

        path, user_id = self._GetUserIdWithPathForPermission(permission, user_link)
        return await self.Create(permission, path, "permissions", user_id, None, options, **kwargs)

    async def CreateUserDefinedFunction(
        self,
        collection_link: str,
        udf: Dict[str, Any],
        options: Optional[Mapping[str, Any]] = None,
        **kwargs: Any
    ) -> Dict[str, Any]:
        """Creates a user-defined function in a collection.

        :param str collection_link:
            The link to the collection.
        :param str udf:
        :param dict options:
            The request options for the request.
        :return:
            The created UDF.
        :rtype:
            dict

        """
        if options is None:
            options = {}

        collection_id, path, udf = self._GetContainerIdWithPathForUDF(collection_link, udf)
        return await self.Create(udf, path, "udfs", collection_id, None, options, **kwargs)

    async def CreateTrigger(
        self,
        collection_link: str,
        trigger: Dict[str, Any],
        options: Optional[Mapping[str, Any]] = None,
        **kwargs: Any
    ) -> Dict[str, Any]:
        """Creates a trigger in a collection.

        :param str collection_link:
            The link to the document collection.
        :param dict trigger:
        :param dict options:
            The request options for the request.
        :return:
            The created Trigger.
        :rtype:
            dict

        """
        if options is None:
            options = {}

        collection_id, path, trigger = self._GetContainerIdWithPathForTrigger(collection_link, trigger)
        return await self.Create(trigger, path, "triggers", collection_id, None, options, **kwargs)

    async def CreateStoredProcedure(
        self,
        collection_link: str,
        sproc: Dict[str, Any],
        options: Optional[Mapping[str, Any]] = None,
        **kwargs
    ) -> Dict[str, Any]:
        """Creates a stored procedure in a collection.

        :param str collection_link:
            The link to the document collection.
        :param str sproc:
        :param dict options:
            The request options for the request.
        :return:
            The created Stored Procedure.
        :rtype:
            dict

        """
        if options is None:
            options = {}

        collection_id, path, sproc = self._GetContainerIdWithPathForSproc(collection_link, sproc)
        return await self.Create(sproc, path, "sprocs", collection_id, None, options, **kwargs)

    async def ExecuteStoredProcedure(
        self,
        sproc_link: str,
        params: Optional[Union[Dict[str, Any], List[Dict[str, Any]]]],
        options: Optional[Mapping[str, Any]] = None,
        **kwargs: Any
    ) -> Dict[str, Any]:
        """Executes a store procedure.

        :param str sproc_link:
            The link to the stored procedure.
        :param dict params:
            List or None
        :param dict options:
            The request options for the request.
        :return:
            The Stored Procedure response.
        :rtype:
            dict

        """
        if options is None:
            options = {}

        initial_headers = dict(self.default_headers)
        initial_headers.update({http_constants.HttpHeaders.Accept: (runtime_constants.MediaTypes.Json)})

        if params and not isinstance(params, list):
            params = [params]

        path = base.GetPathFromLink(sproc_link)
        sproc_id = base.GetResourceIdOrFullNameFromLink(sproc_link)
        headers = base.GetHeaders(self, initial_headers, "post", path, sproc_id, "sprocs",
                                  documents._OperationType.ExecuteJavaScript, options)

        # ExecuteStoredProcedure will use WriteEndpoint since it uses POST operation
        request_params = _request_object.RequestObject("sprocs",
                                                       documents._OperationType.ExecuteJavaScript, headers)
        request_params.set_excluded_location_from_options(options)
        result, self.last_response_headers = await self.__Post(path, request_params, params, headers, **kwargs)
        return result

    async def Create(
        self,
        body: Dict[str, Any],
        path: str,
        typ: str,
        id: Optional[str],
        initial_headers: Optional[Mapping[str, Any]],
        options: Optional[Mapping[str, Any]] = None,
        **kwargs: Any
    ) -> CosmosDict:
        """Creates an Azure Cosmos resource and returns it.

        :param dict body:
        :param str path:
        :param str typ:
        :param str id:
        :param dict initial_headers:
        :param dict options:
            The request options for the request.
        :return:
            The created Azure Cosmos resource.
        :rtype:
            CosmosDict

        """
        response_hook = kwargs.pop("response_hook", None)
        if options is None:
            options = {}

        initial_headers = initial_headers or self.default_headers
        headers = base.GetHeaders(self, initial_headers, "post", path, id, typ,
                                  documents._OperationType.Create, options)
        # Create will use WriteEndpoint since it uses POST operation

<<<<<<< HEAD
        request_params = _request_object.RequestObject(typ, documents._OperationType.Create, headers)
=======
        request_params = _request_object.RequestObject(typ, documents._OperationType.Create)
>>>>>>> d11ffc68
        request_params.set_excluded_location_from_options(options)
        result, last_response_headers = await self.__Post(path, request_params, body, headers, **kwargs)
        self.last_response_headers = last_response_headers

        # update session for write request
        self._UpdateSessionIfRequired(headers, result, last_response_headers)
        if response_hook:
            response_hook(last_response_headers, result)
        return CosmosDict(result, response_headers=last_response_headers)

    async def UpsertUser(
        self,
        database_link: str,
        user: Dict[str, Any],
        options: Optional[Mapping[str, Any]] = None,
        **kwargs: Any
    ) -> Dict[str, Any]:
        """Upserts a user.

        :param str database_link:
            The link to the database.
        :param dict user:
            The Azure Cosmos user to upsert.
        :param dict options:
            The request options for the request.
        :return:
            The upserted User.
        :rtype: dict
        """
        if options is None:
            options = {}

        database_id, path = self._GetDatabaseIdWithPathForUser(database_link, user)
        return await self.Upsert(user, path, "users", database_id, None, options, **kwargs)

    async def UpsertPermission(
        self,
        user_link: str,
        permission: Dict[str, Any],
        options: Optional[Mapping[str, Any]] = None,
        **kwargs: Any
    ) -> Dict[str, Any]:
        """Upserts a permission for a user.

        :param str user_link:
            The link to the user entity.
        :param dict permission:
            The Azure Cosmos user permission to upsert.
        :param dict options:
            The request options for the request.
        :return:
            The upserted permission.
        :rtype:
            dict

        """
        if options is None:
            options = {}

        path, user_id = self._GetUserIdWithPathForPermission(permission, user_link)
        return await self.Upsert(permission, path, "permissions", user_id, None, options, **kwargs)

    async def UpsertItem(
        self,
        database_or_container_link: str,
        document: Dict[str, Any],
        options: Optional[Mapping[str, Any]] = None,
        **kwargs: Any
    ) -> CosmosDict:
        """Upserts a document in a collection.

        :param str database_or_container_link:
            The link to the database when using partitioning, otherwise link to the document collection.
        :param dict document:
            The Azure Cosmos document to upsert.
        :param dict options:
            The request options for the request.
        :return:
            The upserted Document.
        :rtype:
            CosmosDict

        """
        # Python's default arguments are evaluated once when the function is defined,
        # not each time the function is called (like it is in say, Ruby). This means
        # that if you use a mutable default argument and mutate it, you will and have
        # mutated that object for all future calls to the function as well. So, using
        # a non-mutable deafult in this case(None) and assigning an empty dict(mutable)
        # inside the method For more details on this gotcha, please refer
        # http://docs.python-guide.org/en/latest/writing/gotchas/
        if options is None:
            options = {}

        # We check the link to be document collection link since it can be database
        # link in case of client side partitioning
        if base.IsItemContainerLink(database_or_container_link):
            options = await self._AddPartitionKey(database_or_container_link, document, options)

        collection_id, document, path = self._GetContainerIdWithPathForItem(
            database_or_container_link, document, options
        )
        return await self.Upsert(document, path, "docs", collection_id, None, options, **kwargs)

    async def Upsert(
        self,
        body: Dict[str, Any],
        path: str,
        typ: str,
        id: Optional[str],
        initial_headers: Optional[Mapping[str, Any]],
        options: Optional[Mapping[str, Any]] = None,
        **kwargs: Any
    ) -> CosmosDict:
        """Upserts an Azure Cosmos resource and returns it.

        :param dict body:
        :param str path:
        :param str typ:
        :param str id:
        :param dict initial_headers:
        :param dict options:
            The request options for the request.
        :return:
            The upserted Azure Cosmos resource.
        :rtype:
            CosmosDict

        """
        response_hook = kwargs.pop("response_hook", None)
        if options is None:
            options = {}

        initial_headers = initial_headers or self.default_headers
        headers = base.GetHeaders(self, initial_headers, "post", path, id, typ, documents._OperationType.Upsert,
                                  options)

        headers[http_constants.HttpHeaders.IsUpsert] = True

        # Upsert will use WriteEndpoint since it uses POST operation
<<<<<<< HEAD
        request_params = _request_object.RequestObject(typ, documents._OperationType.Upsert, headers)
=======
        request_params = _request_object.RequestObject(typ, documents._OperationType.Upsert)
>>>>>>> d11ffc68
        request_params.set_excluded_location_from_options(options)
        result, last_response_headers = await self.__Post(path, request_params, body, headers, **kwargs)
        self.last_response_headers = last_response_headers
        # update session for write request
        self._UpdateSessionIfRequired(headers, result, self.last_response_headers)
        if response_hook:
            response_hook(last_response_headers, result)
        return CosmosDict(result,
                                  response_headers=last_response_headers)

    async def __Post(
        self,
        path: str,
        request_params: _request_object.RequestObject,
        body: Optional[Union[str, List[Dict[str, Any]], Dict[str, Any]]],
        req_headers: Dict[str, Any],
        **kwargs: Any
    ) -> Tuple[Dict[str, Any], CaseInsensitiveDict]:
        """Azure Cosmos 'POST' async http request.

        :param str path: the url to be used for the request.
        :param ~azure.cosmos._request_object.RequestObject request_params: the request parameters.
        :param Union[str, List[Dict[str, Any]], Dict[Any, Any]] body: the request body.
        :param Dict[str, Any] req_headers: the request headers.
        :return: Tuple of (result, headers).
        :rtype: tuple of (dict, dict)
        """
        request = self.pipeline_client.post(url=path, headers=req_headers)
        return await asynchronous_request.AsynchronousRequest(
            client=self,
            request_params=request_params,
            global_endpoint_manager=self._global_endpoint_manager,
            connection_policy=self.connection_policy,
            pipeline_client=self.pipeline_client,
            request=request,
            request_data=body,
            **kwargs
        )

    async def ReadDatabase(
        self,
        database_link: str,
        options: Optional[Mapping[str, Any]] = None,
        **kwargs: Any
    ) -> Dict[str, Any]:
        """Reads a database.

        :param str database_link:
            The link to the database.
        :param dict options:
            The request options for the request.
        :return:
            The Database that was read.
        :rtype: dict

        """
        if options is None:
            options = {}

        path = base.GetPathFromLink(database_link)
        database_id = base.GetResourceIdOrFullNameFromLink(database_link)
        return await self.Read(path, "dbs", database_id, None, options, **kwargs)

    async def ReadContainer(
        self,
        collection_link: str,
        options: Optional[Mapping[str, Any]] = None,
        **kwargs: Any
    ) -> Dict[str, Any]:
        """Reads a collection.

        :param str collection_link:
            The link to the document collection.
        :param dict options:
            The request options for the request.

        :return:
            The read Collection.
        :rtype:
            dict

        """
        if options is None:
            options = {}

        path = base.GetPathFromLink(collection_link)
        collection_id = base.GetResourceIdOrFullNameFromLink(collection_link)
        return await self.Read(path, "colls", collection_id, None, options, **kwargs)

    async def ReadItem(
        self,
        document_link: str,
        options: Optional[Mapping[str, Any]] = None,
        **kwargs: Any
    ) -> CosmosDict:
        """Reads a document.

        :param str document_link:
            The link to the document.
        :param dict options:
            The request options for the request.

        :return:
            The read Document.
        :rtype:
            CosmosDict

        """
        if options is None:
            options = {}

        path = base.GetPathFromLink(document_link)
        document_id = base.GetResourceIdOrFullNameFromLink(document_link)
        return await self.Read(path, "docs", document_id, None, options, **kwargs)

    async def ReadUser(
        self,
        user_link: str,
        options: Optional[Mapping[str, Any]] = None,
        **kwargs: Any
    ) -> Dict[str, Any]:
        """Reads a user.

        :param str user_link:
            The link to the user entity.
        :param dict options:
            The request options for the request.

        :return:
            The read User.
        :rtype:
            dict

        """
        if options is None:
            options = {}

        path = base.GetPathFromLink(user_link)
        user_id = base.GetResourceIdOrFullNameFromLink(user_link)
        return await self.Read(path, "users", user_id, None, options, **kwargs)

    async def ReadPermission(
        self,
        permission_link: str,
        options: Optional[Mapping[str, Any]] = None,
        **kwargs: Any
    ) -> Dict[str, Any]:
        """Reads a permission.

        :param str permission_link:
            The link to the permission.
        :param dict options:
            The request options for the request.

        :return:
            The read permission.
        :rtype:
            dict

        """
        if options is None:
            options = {}

        path = base.GetPathFromLink(permission_link)
        permission_id = base.GetResourceIdOrFullNameFromLink(permission_link)
        return await self.Read(path, "permissions", permission_id, None, options, **kwargs)

    async def ReadUserDefinedFunction(
        self,
        udf_link: str,
        options: Optional[Mapping[str, Any]] = None,
        **kwargs: Any
    ) -> Dict[str, Any]:
        """Reads a user-defined function.

        :param str udf_link:
            The link to the user-defined function.
        :param dict options:
            The request options for the request.

        :return:
            The read UDF.
        :rtype:
            dict

        """
        if options is None:
            options = {}

        path = base.GetPathFromLink(udf_link)
        udf_id = base.GetResourceIdOrFullNameFromLink(udf_link)
        return await self.Read(path, "udfs", udf_id, None, options, **kwargs)

    async def ReadStoredProcedure(
        self,
        sproc_link: str,
        options: Optional[Mapping[str, Any]] = None,
        **kwargs: Any
    ) -> Dict[str, Any]:
        """Reads a stored procedure.

        :param str sproc_link:
            The link to the stored procedure.
        :param dict options:
            The request options for the request.

        :return:
            The read Stored Procedure.
        :rtype:
            dict
        """
        if options is None:
            options = {}

        path = base.GetPathFromLink(sproc_link)
        sproc_id = base.GetResourceIdOrFullNameFromLink(sproc_link)
        return await self.Read(path, "sprocs", sproc_id, None, options, **kwargs)

    async def ReadTrigger(
        self,
        trigger_link: str,
        options: Optional[Mapping[str, Any]] = None,
        **kwargs: Any
    ) -> Dict[str, Any]:
        """Reads a trigger.

        :param str trigger_link:
            The link to the trigger.
        :param dict options:
            The request options for the request.

        :return:
            The read Trigger.
        :rtype:
            dict

        """
        if options is None:
            options = {}

        path = base.GetPathFromLink(trigger_link)
        trigger_id = base.GetResourceIdOrFullNameFromLink(trigger_link)
        return await self.Read(path, "triggers", trigger_id, None, options, **kwargs)

    async def ReadConflict(
        self,
        conflict_link: str,
        options: Optional[Mapping[str, Any]] = None,
        **kwargs: Any
    ) -> Dict[str, Any]:
        """Reads a conflict.

        :param str conflict_link:
            The link to the conflict.
        :param dict options:

        :return:
            The read Conflict.
        :rtype:
            dict

        """
        if options is None:
            options = {}

        path = base.GetPathFromLink(conflict_link)
        conflict_id = base.GetResourceIdOrFullNameFromLink(conflict_link)
        return await self.Read(path, "conflicts", conflict_id, None, options, **kwargs)

    async def Read(
        self,
        path: str,
        typ: str,
        id: Optional[str],
        initial_headers: Optional[Mapping[str, Any]],
        options: Optional[Mapping[str, Any]] = None,
        **kwargs: Any
    ) -> CosmosDict:
        """Reads an Azure Cosmos resource and returns it.

        :param str path:
        :param str typ:
        :param str id:
        :param dict initial_headers:
        :param dict options:
            The request options for the request.

        :return:
            The retrieved Azure Cosmos resource.
        :rtype:
            CosmosDict

        """
        response_hook = kwargs.pop("response_hook", None)
        if options is None:
            options = {}

        initial_headers = initial_headers or self.default_headers
        headers = base.GetHeaders(self, initial_headers, "get", path, id, typ, documents._OperationType.Read,
                                  options)
        # Read will use ReadEndpoint since it uses GET operation
<<<<<<< HEAD
        request_params = _request_object.RequestObject(typ, documents._OperationType.Read, headers)
=======
        request_params = _request_object.RequestObject(typ, documents._OperationType.Read)
>>>>>>> d11ffc68
        request_params.set_excluded_location_from_options(options)
        result, last_response_headers = await self.__Get(path, request_params, headers, **kwargs)
        self.last_response_headers = last_response_headers
        if response_hook:
            response_hook(last_response_headers, result)
        return CosmosDict(result,
                                  response_headers=last_response_headers)

    async def __Get(
        self,
        path: str,
        request_params: _request_object.RequestObject,
        req_headers: Dict[str, Any],
        **kwargs: Any
    ) -> Tuple[Dict[str, Any], CaseInsensitiveDict]:
        """Azure Cosmos 'GET' async http request.

        :param str path: the url to be used for the request.
        :param ~azure.cosmos._request_object.RequestObject request_params: the request parameters.
        :param Dict[str, Any] req_headers: the request headers.
        :return: Tuple of (result, headers).
        :rtype: tuple of (dict, dict)
        """
        request = self.pipeline_client.get(url=path, headers=req_headers)
        return await asynchronous_request.AsynchronousRequest(
            client=self,
            request_params=request_params,
            global_endpoint_manager=self._global_endpoint_manager,
            connection_policy=self.connection_policy,
            pipeline_client=self.pipeline_client,
            request=request,
            request_data=None,
            **kwargs
        )

    async def ReplaceUser(
        self,
        user_link: str,
        user: Dict[str, Any],
        options: Optional[Mapping[str, Any]] = None,
        **kwargs: Any
    ) -> Dict[str, Any]:
        """Replaces a user and return it.

        :param str user_link:
            The link to the user entity.
        :param dict user:
        :param dict options:
            The request options for the request.
        :return:
            The new User.
        :rtype:
            dict

        """
        if options is None:
            options = {}

        base._validate_resource(user)
        path = base.GetPathFromLink(user_link)
        user_id = base.GetResourceIdOrFullNameFromLink(user_link)
        return await self.Replace(user, path, "users", user_id, None, options, **kwargs)

    async def ReplacePermission(
        self,
        permission_link: str,
        permission: Dict[str, Any],
        options: Optional[Mapping[str, Any]] = None,
        **kwargs: Any
    ) -> Dict[str, Any]:
        """Replaces a permission and return it.

        :param str permission_link:
            The link to the permission.
        :param dict permission:
        :param dict options:
            The request options for the request.
        :return:
            The new Permission.
        :rtype:
            dict

        """
        if options is None:
            options = {}

        base._validate_resource(permission)
        path = base.GetPathFromLink(permission_link)
        permission_id = base.GetResourceIdOrFullNameFromLink(permission_link)
        return await self.Replace(permission, path, "permissions", permission_id, None, options, **kwargs)

    async def ReplaceContainer(
        self,
        collection_link: str,
        collection: Dict[str, Any],
        options: Optional[Mapping[str, Any]] = None,
        **kwargs: Any
    ) -> Dict[str, Any]:
        """Replaces a collection and return it.

        :param str collection_link:
            The link to the collection entity.
        :param dict collection:
            The collection to be used.
        :param dict options:
            The request options for the request.
        :return:
            The new Collection.
        :rtype:
            dict

        """
        if options is None:
            options = {}

        base._validate_resource(collection)
        path = base.GetPathFromLink(collection_link)
        collection_id = base.GetResourceIdOrFullNameFromLink(collection_link)
        return await self.Replace(collection, path, "colls", collection_id, None, options, **kwargs)

    async def ReplaceUserDefinedFunction(
        self,
        udf_link: str,
        udf: Dict[str, Any],
        options: Optional[Mapping[str, Any]] = None,
        **kwargs: Any
    ) -> Dict[str, Any]:
        """Replaces a user-defined function and returns it.

        :param str udf_link:
            The link to the user-defined function.
        :param dict udf:
        :param dict options:
            The request options for the request.
        :return:
            The new UDF.
        :rtype:
            dict

        """
        if options is None:
            options = {}

        base._validate_resource(udf)
        udf = udf.copy()
        if udf.get("serverScript"):
            udf["body"] = str(udf.pop("serverScript", ""))
        elif udf.get("body"):
            udf["body"] = str(udf["body"])

        path = base.GetPathFromLink(udf_link)
        udf_id = base.GetResourceIdOrFullNameFromLink(udf_link)
        return await self.Replace(udf, path, "udfs", udf_id, None, options, **kwargs)

    async def ReplaceTrigger(
        self,
        trigger_link: str,
        trigger: Dict[str, Any],
        options: Optional[Mapping[str, Any]] = None,
        **kwargs
    ) -> Dict[str, Any]:
        """Replaces a trigger and returns it.

        :param str trigger_link:
            The link to the trigger.
        :param dict trigger:
        :param dict options:
            The request options for the request.
        :return:
            The replaced Trigger.
        :rtype:
            dict

        """
        if options is None:
            options = {}

        base._validate_resource(trigger)
        trigger = trigger.copy()
        if trigger.get("serverScript"):
            trigger["body"] = str(trigger.pop("serverScript", ""))
        elif trigger.get("body"):
            trigger["body"] = str(trigger["body"])

        path = base.GetPathFromLink(trigger_link)
        trigger_id = base.GetResourceIdOrFullNameFromLink(trigger_link)
        return await self.Replace(trigger, path, "triggers", trigger_id, None, options, **kwargs)

    async def ReplaceItem(
        self,
        document_link: str,
        new_document: Dict[str, Any],
        options: Optional[Mapping[str, Any]] = None,
        **kwargs: Any
    ) -> CosmosDict:
        """Replaces a document and returns it.

        :param str document_link:
            The link to the document.
        :param dict new_document:
        :param dict options:
            The request options for the request.
        :return:
            The new Document.
        :rtype:
            CosmosDict

        """
        base._validate_resource(new_document)
        path = base.GetPathFromLink(document_link)
        document_id = base.GetResourceIdOrFullNameFromLink(document_link)

        # Python's default arguments are evaluated once when the function is defined,
        # not each time the function is called (like it is in say, Ruby). This means
        # that if you use a mutable default argument and mutate it, you will and have
        # mutated that object for all future calls to the function as well. So, using
        # a non-mutable deafult in this case(None) and assigning an empty dict(mutable)
        # inside the function so that it remains local For more details on this gotcha,
        # please refer http://docs.python-guide.org/en/latest/writing/gotchas/
        if options is None:
            options = {}

        # Extract the document collection link and add the partition key to options
        collection_link = base.GetItemContainerLink(document_link)
        options = await self._AddPartitionKey(collection_link, new_document, options)

        return await self.Replace(new_document, path, "docs", document_id, None, options, **kwargs)

    async def PatchItem(
        self,
        document_link: str,
        operations: List[Dict[str, Any]],
        options: Optional[Mapping[str, Any]] = None,
        **kwargs: Any
    ) -> CosmosDict:
        """Patches a document and returns it.

        :param str document_link: The link to the document.
        :param list operations: The operations for the patch request.
        :param dict options: The request options for the request.
        :return:
            The new Document.
        :rtype:
            CosmosDict

        """
        response_hook = kwargs.pop("response_hook", None)
        path = base.GetPathFromLink(document_link)
        document_id = base.GetResourceIdOrFullNameFromLink(document_link)
        typ = "docs"

        if options is None:
            options = {}

        initial_headers = self.default_headers
        headers = base.GetHeaders(self, initial_headers, "patch", path, document_id, typ,
                                  documents._OperationType.Patch, options)
        # Patch will use WriteEndpoint since it uses PUT operation
<<<<<<< HEAD
        request_params = _request_object.RequestObject(typ, documents._OperationType.Patch, headers)
=======
        request_params = _request_object.RequestObject(typ, documents._OperationType.Patch)
>>>>>>> d11ffc68
        request_params.set_excluded_location_from_options(options)
        request_data = {}
        if options.get("filterPredicate"):
            request_data["condition"] = options.get("filterPredicate")
        request_data["operations"] = operations
        result, last_response_headers = await self.__Patch(path, request_params, request_data, headers, **kwargs)
        self.last_response_headers = last_response_headers

        # update session for request mutates data on server side
        self._UpdateSessionIfRequired(headers, result, last_response_headers)
        if response_hook:
            response_hook(last_response_headers, result)
        return CosmosDict(result,
                                  response_headers=last_response_headers)

    async def ReplaceOffer(
        self,
        offer_link: str,
        offer: Dict[str, Any],
        **kwargs: Any
    ) -> Dict[str, Any]:
        """Replaces an offer and returns it.

        :param str offer_link:
            The link to the offer.
        :param dict offer:
        :return:
            The replaced Offer.
        :rtype:
            dict

        """
        base._validate_resource(offer)
        path = base.GetPathFromLink(offer_link)
        offer_id = base.GetResourceIdOrFullNameFromLink(offer_link)
        return await self.Replace(offer, path, "offers", offer_id, None, None, **kwargs)

    async def ReplaceStoredProcedure(
        self,
        sproc_link: str,
        sproc: Dict[str, Any],
        options: Optional[Mapping[str, Any]] = None,
        **kwargs: Any
    ) -> Dict[str, Any]:
        """Replaces a stored procedure and returns it.

        :param str sproc_link:
            The link to the stored procedure.
        :param dict sproc:
        :param dict options:
            The request options for the request.
        :return:
            The replaced Stored Procedure.
        :rtype:
            dict

        """
        if options is None:
            options = {}

        base._validate_resource(sproc)
        sproc = sproc.copy()
        if sproc.get("serverScript"):
            sproc["body"] = str(sproc.pop("serverScript", ""))
        elif sproc.get("body"):
            sproc["body"] = str(sproc["body"])

        path = base.GetPathFromLink(sproc_link)
        sproc_id = base.GetResourceIdOrFullNameFromLink(sproc_link)
        return await self.Replace(sproc, path, "sprocs", sproc_id, None, options, **kwargs)

    async def Replace(
        self,
        resource: Dict[str, Any],
        path: str,
        typ: str,
        id: Optional[str],
        initial_headers: Optional[Mapping[str, Any]],
        options: Optional[Mapping[str, Any]] = None,
        **kwargs: Any
    ) -> CosmosDict:
        """Replaces an Azure Cosmos resource and returns it.

        :param dict resource:
        :param str path:
        :param str typ:
        :param str id:
        :param dict initial_headers:
        :param dict options:
            The request options for the request.
        :return:
            The new Azure Cosmos resource.
        :rtype:
            CosmosDict

        """
        response_hook = kwargs.pop("response_hook", None)
        if options is None:
            options = {}

        initial_headers = initial_headers or self.default_headers
        headers = base.GetHeaders(self, initial_headers, "put", path, id, typ, documents._OperationType.Replace,
                                  options)
        # Replace will use WriteEndpoint since it uses PUT operation
<<<<<<< HEAD
        request_params = _request_object.RequestObject(typ, documents._OperationType.Replace, headers)
=======
        request_params = _request_object.RequestObject(typ, documents._OperationType.Replace)
>>>>>>> d11ffc68
        request_params.set_excluded_location_from_options(options)
        result, last_response_headers = await self.__Put(path, request_params, resource, headers, **kwargs)
        self.last_response_headers = last_response_headers

        # update session for request mutates data on server side
        self._UpdateSessionIfRequired(headers, result, self.last_response_headers)
        if response_hook:
            response_hook(last_response_headers, result)
        return CosmosDict(result,
                                  response_headers=last_response_headers)

    async def __Put(
        self,
        path: str,
        request_params: _request_object.RequestObject,
        body: Dict[str, Any],
        req_headers: Dict[str, Any],
        **kwargs: Any
    ) -> Tuple[Dict[str, Any], CaseInsensitiveDict]:
        """Azure Cosmos 'PUT' async http request.

        :param str path: the url to be used for the request.
        :param ~azure.cosmos._request_object.RequestObject request_params: the request parameters.
        :param Union[str, unicode, Dict[Any, Any]] body: the request body.
        :param Dict[str, Any] req_headers: the request headers.
        :return: Tuple of (result, headers).
        :rtype: tuple of (dict, dict)
        """
        request = self.pipeline_client.put(url=path, headers=req_headers)
        return await asynchronous_request.AsynchronousRequest(
            client=self,
            request_params=request_params,
            global_endpoint_manager=self._global_endpoint_manager,
            connection_policy=self.connection_policy,
            pipeline_client=self.pipeline_client,
            request=request,
            request_data=body,
            **kwargs
        )

    async def __Patch(
        self,
        path: str,
        request_params: _request_object.RequestObject,
        request_data: Dict[str, Any],
        req_headers: Dict[str, Any],
        **kwargs: Any
    ) -> Tuple[Dict[str, Any], CaseInsensitiveDict]:
        """Azure Cosmos 'PATCH' http request.

        :param str path: the url to be used for the request.
        :param ~azure.cosmos._request_object.RequestObject request_params: the request parameters.
        :param Union[str, unicode, Dict[Any, Any]] request_data: the request body.
        :param Dict[str, Any] req_headers: the request headers.
        :return: Tuple of (result, headers).
        :rtype: tuple of (dict, dict)
        """
        request = self.pipeline_client.patch(url=path, headers=req_headers)
        return await asynchronous_request.AsynchronousRequest(
            client=self,
            request_params=request_params,
            global_endpoint_manager=self._global_endpoint_manager,
            connection_policy=self.connection_policy,
            pipeline_client=self.pipeline_client,
            request=request,
            request_data=request_data,
            **kwargs
        )

    async def DeleteDatabase(
        self,
        database_link: str,
        options: Optional[Mapping[str, Any]] = None,
        **kwargs: Any
    ) -> None:
        """Deletes a database.

        :param str database_link:
            The link to the database.
        :param dict options:
            The request options for the request.
        :return:
            The deleted Database.
        :rtype:
            None
        """
        if options is None:
            options = {}

        path = base.GetPathFromLink(database_link)
        database_id = base.GetResourceIdOrFullNameFromLink(database_link)
        await self.DeleteResource(path, "dbs", database_id, None, options, **kwargs)

    async def DeleteUser(
        self,
        user_link: str,
        options: Optional[Mapping[str, Any]] = None,
        **kwargs: Any
    ) -> None:
        """Deletes a user.

        :param str user_link:
            The link to the user entity.
        :param dict options:
            The request options for the request.
        :return:
            The deleted user.
        :rtype:
            dict

        """
        if options is None:
            options = {}

        path = base.GetPathFromLink(user_link)
        user_id = base.GetResourceIdOrFullNameFromLink(user_link)
        await self.DeleteResource(path, "users", user_id, None, options, **kwargs)

    async def DeletePermission(
        self,
        permission_link: str,
        options: Optional[Mapping[str, Any]] = None,
        **kwargs: Any
    ) -> None:
        """Deletes a permission.

        :param str permission_link:
            The link to the permission.
        :param dict options:
            The request options for the request.
        :return:
            The deleted Permission.
        :rtype:
            dict

        """
        if options is None:
            options = {}

        path = base.GetPathFromLink(permission_link)
        permission_id = base.GetResourceIdOrFullNameFromLink(permission_link)
        await self.DeleteResource(path, "permissions", permission_id, None, options, **kwargs)

    async def DeleteContainer(
        self,
        collection_link: str,
        options: Optional[Mapping[str, Any]] = None,
        **kwargs: Any
    ) -> None:
        """Deletes a collection.

        :param str collection_link:
            The link to the document collection.
        :param dict options:
            The request options for the request.
        :return:
            The deleted Collection.
        :rtype:
            dict

        """
        if options is None:
            options = {}

        path = base.GetPathFromLink(collection_link)
        collection_id = base.GetResourceIdOrFullNameFromLink(collection_link)
        await self.DeleteResource(path, "colls", collection_id, None, options, **kwargs)

    async def DeleteItem(
        self,
        document_link: str,
        options: Optional[Mapping[str, Any]] = None,
        **kwargs: Any
    ) -> None:
        """Deletes a document.

        :param str document_link:
            The link to the document.
        :param dict options:
            The request options for the request.
        :return:
            The deleted Document.
        :rtype:
            dict

        """
        if options is None:
            options = {}

        path = base.GetPathFromLink(document_link)
        document_id = base.GetResourceIdOrFullNameFromLink(document_link)
        await self.DeleteResource(path, "docs", document_id, None, options, **kwargs)

    async def DeleteUserDefinedFunction(
        self,
        udf_link: str,
        options: Optional[Mapping[str, Any]] = None,
        **kwargs: Any
    ) -> None:
        """Deletes a user-defined function.

        :param str udf_link:
            The link to the user-defined function.
        :param dict options:
            The request options for the request.
        :return:
            The deleted UDF.
        :rtype:
            None
        """
        if options is None:
            options = {}

        path = base.GetPathFromLink(udf_link)
        udf_id = base.GetResourceIdOrFullNameFromLink(udf_link)
        await self.DeleteResource(path, "udfs", udf_id, None, options, **kwargs)

    async def DeleteTrigger(
        self,
        trigger_link: str,
        options: Optional[Mapping[str, Any]] = None,
        **kwargs: Any
    ) -> None:
        """Deletes a trigger.

        :param str trigger_link:
            The link to the trigger.
        :param dict options:
            The request options for the request.
        :return:
            The deleted Trigger.
        :rtype:
            dict

        """
        if options is None:
            options = {}

        path = base.GetPathFromLink(trigger_link)
        trigger_id = base.GetResourceIdOrFullNameFromLink(trigger_link)
        await self.DeleteResource(path, "triggers", trigger_id, None, options, **kwargs)

    async def DeleteStoredProcedure(
        self,
        sproc_link: str,
        options: Optional[Mapping[str, Any]] = None,
        **kwargs: Any
    ) -> None:
        """Deletes a stored procedure.

        :param str sproc_link:
            The link to the stored procedure.
        :param dict options:
            The request options for the request.
        :return:
            The deleted Stored Procedure.
        :rtype:
            dict

        """
        if options is None:
            options = {}

        path = base.GetPathFromLink(sproc_link)
        sproc_id = base.GetResourceIdOrFullNameFromLink(sproc_link)
        await self.DeleteResource(path, "sprocs", sproc_id, None, options, **kwargs)

    async def DeleteConflict(
        self,
        conflict_link: str,
        options: Optional[Mapping[str, Any]] = None,
        **kwargs: Any
    ) -> None:
        """Deletes a conflict.

        :param str conflict_link:
            The link to the conflict.
        :param dict options:
            The request options for the request.
        :return:
            The deleted Conflict.
        :rtype:
            dict

        """
        if options is None:
            options = {}

        path = base.GetPathFromLink(conflict_link)
        conflict_id = base.GetResourceIdOrFullNameFromLink(conflict_link)
        await self.DeleteResource(path, "conflicts", conflict_id, None, options, **kwargs)

    async def DeleteResource(
        self,
        path: str,
        typ: str,
        id: Optional[str],
        initial_headers: Optional[Mapping[str, Any]],
        options: Optional[Mapping[str, Any]] = None,
        **kwargs: Any
    ) -> None:
        """Deletes an Azure Cosmos resource and returns it.

        :param str path:
        :param str typ:
        :param str id:
        :param dict initial_headers:
        :param dict options:
            The request options for the request.
        :return:
            The deleted Azure Cosmos resource.
        :rtype:
            dict

        """
        response_hook = kwargs.pop("response_hook", None)
        if options is None:
            options = {}

        initial_headers = initial_headers or self.default_headers
        headers = base.GetHeaders(self, initial_headers, "delete", path, id, typ, documents._OperationType.Delete,
                                  options)
        # Delete will use WriteEndpoint since it uses DELETE operation
<<<<<<< HEAD
        request_params = _request_object.RequestObject(typ, documents._OperationType.Delete, headers)
=======
        request_params = _request_object.RequestObject(typ, documents._OperationType.Delete)
>>>>>>> d11ffc68
        request_params.set_excluded_location_from_options(options)
        result, last_response_headers = await self.__Delete(path, request_params, headers, **kwargs)
        self.last_response_headers = last_response_headers

        # update session for request mutates data on server side
        self._UpdateSessionIfRequired(headers, result, last_response_headers)
        if response_hook:
            response_hook(last_response_headers, None)

    async def __Delete(
        self,
        path: str,
        request_params: _request_object.RequestObject,
        req_headers: Dict[str, Any],
        **kwargs: Any
    ) -> Tuple[None, CaseInsensitiveDict]:
        """Azure Cosmos 'DELETE' async http request.

        :param str path: the url to be used for the request.
        :param ~azure.cosmos._request_object.RequestObject request_params: the request parameters.
        :param Dict[str, Any] req_headers: the request headers.
        :return: Tuple of (result, headers).
        :rtype: tuple of (dict, dict)
        """
        request = self.pipeline_client.delete(url=path, headers=req_headers)
        return await asynchronous_request.AsynchronousRequest(
            client=self,
            request_params=request_params,
            global_endpoint_manager=self._global_endpoint_manager,
            connection_policy=self.connection_policy,
            pipeline_client=self.pipeline_client,
            request=request,
            request_data=None,
            **kwargs
        )

    async def Batch(
        self,
        collection_link: str,
        batch_operations: Sequence[Union[Tuple[str, Tuple[Any, ...]], Tuple[str, Tuple[Any, ...], Dict[str, Any]]]],
        options: Optional[Mapping[str, Any]] = None,
        **kwargs: Any
    ) -> CosmosList:
        """Executes the given operations in transactional batch.

        :param str collection_link: The link to the collection
        :param list batch_operations: The batch of operations for the batch request.
        :param dict options: The request options for the request.

        :return:
            The result of the batch operation.
        :rtype:
            CosmosList

        """
        response_hook = kwargs.pop("response_hook", None)
        if options is None:
            options = {}

        path = base.GetPathFromLink(collection_link, "docs")
        collection_id = base.GetResourceIdOrFullNameFromLink(collection_link)

        formatted_operations = base._format_batch_operations(batch_operations)

        results, last_response_headers = await self._Batch(
            formatted_operations,
            path,
            collection_id,
            options,
            **kwargs)
        self.last_response_headers = last_response_headers

        final_responses = []
        is_error = False
        error_status = 0
        error_index = 0
        for i, result in enumerate(results):
            final_responses.append(result)
            status_code = int(result["statusCode"])
            if status_code >= 400:
                is_error = True
                if status_code != 424:  # Find the operation that had the error
                    error_status = status_code
                    error_index = i
        if is_error:
            raise exceptions.CosmosBatchOperationError(
                error_index=error_index,
                headers=self.last_response_headers,
                status_code=error_status,
                message="There was an error in the transactional batch on" +
                        " index {}. Error message: {}".format(
                            str(error_index),
                            Constants.ERROR_TRANSLATIONS.get(error_status)
                ),
                operation_responses=final_responses
            )
        if response_hook:
            response_hook(last_response_headers, final_responses)
        return CosmosList(final_responses,
                                  response_headers=last_response_headers)

    async def _Batch(
        self,
        batch_operations: List[Dict[str, Any]],
        path: str,
        collection_id: Optional[str],
        options: Mapping[str, Any],
        **kwargs: Any
    ) -> Tuple[List[Dict[str, Any]], CaseInsensitiveDict]:
        initial_headers = self.default_headers.copy()
        base._populate_batch_headers(initial_headers)
        headers = base.GetHeaders(self, initial_headers, "post", path, collection_id, "docs",
                                  documents._OperationType.Batch, options)
<<<<<<< HEAD
        request_params = _request_object.RequestObject("docs", documents._OperationType.Batch, headers)
=======
        request_params = _request_object.RequestObject("docs", documents._OperationType.Batch)
>>>>>>> d11ffc68
        request_params.set_excluded_location_from_options(options)
        result = await self.__Post(path, request_params, batch_operations, headers, **kwargs)
        return cast(Tuple[List[Dict[str, Any]], CaseInsensitiveDict], result)

    def _ReadPartitionKeyRanges(
        self,
        collection_link: str,
        feed_options: Optional[Mapping[str, Any]] = None,
        **kwargs: Any
    ) -> AsyncItemPaged[Dict[str, Any]]:
        """Reads Partition Key Ranges.

        :param str collection_link:
            The link to the document collection.
        :param dict feed_options:
        :return:
            Query Iterable of PartitionKeyRanges.
        :rtype:
            query_iterable.QueryIterable

        """
        if feed_options is None:
            feed_options = {}

        return self._QueryPartitionKeyRanges(collection_link, None, feed_options, **kwargs)

    def _QueryPartitionKeyRanges(
        self,
        collection_link: str,
        query: Optional[Union[str, Dict[str, Any]]],
        options: Optional[Mapping[str, Any]] = None,
        **kwargs: Any
    ) -> AsyncItemPaged[Dict[str, Any]]:
        """Queries Partition Key Ranges in a collection.

        :param str collection_link:
            The link to the document collection.
        :param (str or dict) query:
        :param dict options:
            The request options for the request.
        :return:
            Query Iterable of PartitionKeyRanges.
        :rtype:
            query_iterable.QueryIterable

        """
        if options is None:
            options = {}

        path = base.GetPathFromLink(collection_link, "pkranges")
        collection_id = base.GetResourceIdOrFullNameFromLink(collection_link)

        async def fetch_fn(options: Mapping[str, Any]) -> Tuple[List[Dict[str, Any]], CaseInsensitiveDict]:
            return (
                await self.__QueryFeed(
                    path, "pkranges", collection_id, lambda r: r["PartitionKeyRanges"],
                    lambda _, b: b, query, options, **kwargs
                ),
                self.last_response_headers,
            )

        return AsyncItemPaged(
            self, query, options, fetch_function=fetch_fn, page_iterator_class=query_iterable.QueryIterable
        )

    def ReadDatabases(
        self,
        options: Optional[Mapping[str, Any]] = None,
        **kwargs: Any
    ) -> AsyncItemPaged[Dict[str, Any]]:
        """Reads all databases.

        :param dict options:
            The request options for the request.
        :return:
            Query Iterable of Databases.
        :rtype:
            query_iterable.QueryIterable

        """
        if options is None:
            options = {}

        return self.QueryDatabases(None, options, **kwargs)

    def QueryDatabases(
        self,
        query: Optional[Union[str, Dict[str, Any]]],
        options: Optional[Mapping[str, Any]] = None,
        **kwargs: Any
    ) -> AsyncItemPaged[Dict[str, Any]]:
        """Queries databases.

        :param (str or dict) query:
        :param dict options:
            The request options for the request.
        :return: Query Iterable of Databases.
        :rtype:
            query_iterable.QueryIterable

        """
        if options is None:
            options = {}

        async def fetch_fn(options: Mapping[str, Any]) -> Tuple[List[Dict[str, Any]], CaseInsensitiveDict]:
            return (
                await self.__QueryFeed(
                    "/dbs", "dbs", "", lambda r: r["Databases"],
                    lambda _, b: b, query, options, **kwargs
                ),
                self.last_response_headers,
            )

        return AsyncItemPaged(
            self, query, options, fetch_function=fetch_fn, page_iterator_class=query_iterable.QueryIterable
        )

    def ReadContainers(
        self,
        database_link: str,
        options: Optional[Mapping[str, Any]] = None,
        **kwargs: Any
    ) -> AsyncItemPaged[Dict[str, Any]]:
        """Reads all collections in a database.

        :param str database_link:
            The link to the database.
        :param dict options:
            The request options for the request.
        :return: Query Iterable of Collections.
        :rtype:
            query_iterable.QueryIterable

        """
        if options is None:
            options = {}

        return self.QueryContainers(database_link, None, options, **kwargs)

    def QueryContainers(
        self,
        database_link: str,
        query: Optional[Union[str, Dict[str, Any]]],
        options: Optional[Mapping[str, Any]] = None,
        **kwargs: Any
    ) -> AsyncItemPaged[Dict[str, Any]]:
        """Queries collections in a database.

        :param str database_link:
            The link to the database.
        :param (str or dict) query:
        :param dict options:
            The request options for the request.
        :return: Query Iterable of Collections.
        :rtype:
            query_iterable.QueryIterable

        """
        if options is None:
            options = {}

        path = base.GetPathFromLink(database_link, "colls")
        database_id = base.GetResourceIdOrFullNameFromLink(database_link)

        async def fetch_fn(options: Mapping[str, Any]) -> Tuple[List[Dict[str, Any]], CaseInsensitiveDict]:
            return (
                await self.__QueryFeed(
                    path, "colls", database_id, lambda r: r["DocumentCollections"],
                    lambda _, body: body, query, options, **kwargs
                ),
                self.last_response_headers,
            )

        return AsyncItemPaged(
            self, query, options, fetch_function=fetch_fn, page_iterator_class=query_iterable.QueryIterable
        )

    def ReadItems(
        self,
        collection_link: str,
        feed_options: Optional[Mapping[str, Any]] = None,
        response_hook: Optional[Callable[[Mapping[str, Any], Dict[str, Any]], None]] = None,
        **kwargs: Any
    ) -> AsyncItemPaged[Dict[str, Any]]:
        """Reads all documents in a collection.

        :param str collection_link: The link to the document collection.
        :param dict feed_options: The additional options for the operation.
        :param response_hook: A callable invoked with the response metadata.
        :type response_hook: Callable[[Mapping[str, Any], AsyncItemPaged[Dict[str, Any]]], None]
        :return: Query Iterable of Documents.
        :rtype: query_iterable.QueryIterable

        """
        if feed_options is None:
            feed_options = {}

        return self.QueryItems(collection_link, None, feed_options, response_hook=response_hook, **kwargs)

    def QueryItems(
        self,
        database_or_container_link: str,
        query: Optional[Union[str, Dict[str, Any]]],
        options: Optional[Mapping[str, Any]] = None,
        partition_key: Optional[PartitionKeyType] = None,
        response_hook: Optional[Callable[[Mapping[str, Any], Dict[str, Any]], None]] = None,
        **kwargs: Any
    ) -> AsyncItemPaged[Dict[str, Any]]:
        """Queries documents in a collection.

        :param str database_or_container_link:
            The link to the database when using partitioning, otherwise link to the document collection.
        :param (str or dict) query: the query to be used
        :param dict options: The request options for the request.
        :param str partition_key: Partition key for the query(default value None)
        :param response_hook: A callable invoked with the response metadata.
        :type response_hook: Callable[[Mapping[str, Any], Dict[str, Any]], None], None]
        :return:
            Query Iterable of Documents.
        :rtype:
            query_iterable.QueryIterable

        """
        database_or_container_link = base.TrimBeginningAndEndingSlashes(database_or_container_link)

        if options is None:
            options = {}

        if base.IsDatabaseLink(database_or_container_link):
            return AsyncItemPaged(
                self,
                query,
                options,
                database_link=database_or_container_link,
                partition_key=partition_key,
                page_iterator_class=query_iterable.QueryIterable
            )

        path = base.GetPathFromLink(database_or_container_link, "docs")
        collection_id = base.GetResourceIdOrFullNameFromLink(database_or_container_link)

        async def fetch_fn(options: Mapping[str, Any]) -> Tuple[List[Dict[str, Any]], CaseInsensitiveDict]:
            return (
                await self.__QueryFeed(
                    path,
                    "docs",
                    collection_id,
                    lambda r: r["Documents"],
                    lambda _, b: b,
                    query,
                    options,
                    response_hook=response_hook,
                    **kwargs
                ),
                self.last_response_headers,
            )

        return AsyncItemPaged(
            self,
            query,
            options,
            fetch_function=fetch_fn,
            collection_link=database_or_container_link,
            page_iterator_class=query_iterable.QueryIterable
        )

    def QueryItemsChangeFeed(
        self,
        collection_link: str,
        options: Optional[Mapping[str, Any]] = None,
        response_hook: Optional[Callable[[Mapping[str, Any], Mapping[str, Any]], None]] = None,
        **kwargs: Any
    ) -> AsyncItemPaged[Dict[str, Any]]:
        """Queries documents change feed in a collection.

        :param str collection_link: The link to the document collection.
        :param dict options: The request options for the request.
        :param response_hook: A callable invoked with the response metadata.
        :type response_hook: Callable[[Dict[str, str], Dict[str, Any]]
        :return:
            Query Iterable of Documents.
        :rtype:
            query_iterable.QueryIterable

        """

        partition_key_range_id = None
        if options is not None and "partitionKeyRangeId" in options:
            partition_key_range_id = options["partitionKeyRangeId"]

        return self._QueryChangeFeed(
            collection_link, "Documents", options, partition_key_range_id, response_hook=response_hook, **kwargs
        )

    def _QueryChangeFeed(
            self,
            collection_link: str,
            resource_type: str,
            options: Optional[Mapping[str, Any]] = None,
            partition_key_range_id: Optional[str] = None,
            response_hook: Optional[Callable[[Mapping[str, Any], Mapping[str, Any]], None]] = None,
            **kwargs: Any
    ) -> AsyncItemPaged[Dict[str, Any]]:
        """Queries change feed of a resource in a collection.

        :param str collection_link: The link to the document collection.
        :param str resource_type: The type of the resource.
        :param dict options: The request options for the request.
        :param str partition_key_range_id: Specifies partition key range id.
        :param response_hook: A callable invoked with the response metadata
        :type response_hook: Callable[[Dict[str, str], Dict[str, Any]]
        :return:
            Query Iterable of Documents.
        :rtype:
            query_iterable.QueryIterable

        """
        if options is None:
            options = {}
        else:
            options = dict(options)

        resource_key_map = {"Documents": "docs"}

        # For now, change feed only supports Documents and Partition Key Range resource type
        if resource_type not in resource_key_map:
            raise NotImplementedError(resource_type + " change feed query is not supported.")

        resource_key = resource_key_map[resource_type]
        path = base.GetPathFromLink(collection_link, resource_key)
        collection_id = base.GetResourceIdOrFullNameFromLink(collection_link)

        async def fetch_fn(options: Mapping[str, Any]) -> Tuple[List[Dict[str, Any]], CaseInsensitiveDict]:
            if collection_link in self.__container_properties_cache:
                new_options = dict(options)
                new_options["containerRID"] = self.__container_properties_cache[collection_link]["_rid"]
                options = new_options
            return (
                await self.__QueryFeed(
                    path,
                    resource_key,
                    collection_id,
                    lambda r: r[resource_type],
                    lambda _, b: b,
                    None,
                    options,
                    partition_key_range_id,
                    response_hook=response_hook,
                    **kwargs
                ),
                self.last_response_headers,
            )

        return AsyncItemPaged(
            self,
            options,
            fetch_function=fetch_fn,
            collection_link=collection_link,
            page_iterator_class=ChangeFeedIterable
        )

    def QueryOffers(
        self,
        query: Optional[Union[str, Dict[str, Any]]],
        options: Optional[Mapping[str, Any]] = None,
        **kwargs: Any
    ) -> AsyncItemPaged[Dict[str, Any]]:
        """Query for all offers.

        :param (str or dict) query:
        :param dict options:
            The request options for the request
        :return:
            Query Iterable of Offers.
        :rtype:
            query_iterable.QueryIterable

        """
        if options is None:
            options = {}

        async def fetch_fn(options: Mapping[str, Any]) -> Tuple[List[Dict[str, Any]], CaseInsensitiveDict]:
            return (
                await self.__QueryFeed(
                    "/offers", "offers", "", lambda r: r["Offers"], lambda _, b: b, query, options, **kwargs
                ),
                self.last_response_headers,
            )

        return AsyncItemPaged(
            self,
            query,
            options,
            fetch_function=fetch_fn,
            page_iterator_class=query_iterable.QueryIterable
        )

    def ReadUsers(
        self,
        database_link: str,
        options: Optional[Mapping[str, Any]] = None,
        **kwargs: Any
    ) -> AsyncItemPaged[Dict[str, Any]]:
        """Reads all users in a database.

        :param str database_link:
            The link to the database.
        :param dict[str, Any] options:
            The request options for the request.
        :return:
            Query iterable of Users.
        :rtype:
            query_iterable.QueryIterable

        """
        if options is None:
            options = {}

        return self.QueryUsers(database_link, None, options, **kwargs)

    def QueryUsers(
        self,
        database_link: str,
        query: Optional[Union[str, Dict[str, Any]]],
        options: Optional[Mapping[str, Any]] = None,
        **kwargs: Any
    ) -> AsyncItemPaged[Dict[str, Any]]:
        """Queries users in a database.

        :param str database_link:
            The link to the database.
        :param (str or dict) query:
        :param dict options:
            The request options for the request.
        :return:
            Query Iterable of Users.
        :rtype:
            query_iterable.QueryIterable

        """
        if options is None:
            options = {}

        path = base.GetPathFromLink(database_link, "users")
        database_id = base.GetResourceIdOrFullNameFromLink(database_link)

        async def fetch_fn(options: Mapping[str, Any]) -> Tuple[List[Dict[str, Any]], CaseInsensitiveDict]:
            return (
                await self.__QueryFeed(
                    path, "users", database_id, lambda r: r["Users"],
                    lambda _, b: b, query, options, **kwargs
                ),
                self.last_response_headers,
            )

        return AsyncItemPaged(
            self, query, options, fetch_function=fetch_fn, page_iterator_class=query_iterable.QueryIterable
        )

    def ReadPermissions(
        self,
        user_link: str,
        options: Optional[Mapping[str, Any]] = None,
        **kwargs: Any
    ) -> AsyncItemPaged[Dict[str, Any]]:
        """Reads all permissions for a user.

        :param str user_link:
            The link to the user entity.
        :param dict options:
            The request options for the request.
        :return:
            Query Iterable of Permissions.
        :rtype:
            query_iterable.QueryIterable

        """
        if options is None:
            options = {}

        return self.QueryPermissions(user_link, None, options, **kwargs)

    def QueryPermissions(
        self,
        user_link: str,
        query: Optional[Union[str, Dict[str, Any]]],
        options: Optional[Mapping[str, Any]] = None,
        **kwargs
    ) -> AsyncItemPaged[Dict[str, Any]]:
        """Queries permissions for a user.

        :param str user_link:
            The link to the user entity.
        :param (str or dict) query:
        :param dict options:
            The request options for the request.
        :return:
            Query Iterable of Permissions.
        :rtype:
            query_iterable.QueryIterable

        """
        if options is None:
            options = {}

        path = base.GetPathFromLink(user_link, "permissions")
        user_id = base.GetResourceIdOrFullNameFromLink(user_link)

        async def fetch_fn(options: Mapping[str, Any]) -> Tuple[List[Dict[str, Any]], CaseInsensitiveDict]:
            return (
                await self.__QueryFeed(
                    path, "permissions", user_id, lambda r: r["Permissions"], lambda _, b: b, query, options, **kwargs
                ),
                self.last_response_headers,
            )

        return AsyncItemPaged(
            self, query, options, fetch_function=fetch_fn, page_iterator_class=query_iterable.QueryIterable
        )

    def ReadStoredProcedures(
        self,
        collection_link: str,
        options: Optional[Mapping[str, Any]] = None,
        **kwargs: Any
    ) -> AsyncItemPaged[Dict[str, Any]]:
        """Reads all store procedures in a collection.

        :param str collection_link:
            The link to the document collection.
        :param dict options:
            The request options for the request.
        :return:
            Query Iterable of Stored Procedures.
        :rtype:
            query_iterable.QueryIterable

        """
        if options is None:
            options = {}

        return self.QueryStoredProcedures(collection_link, None, options, **kwargs)

    def QueryStoredProcedures(
        self,
        collection_link: str,
        query: Optional[Union[str, Dict[str, Any]]],
        options: Optional[Mapping[str, Any]] = None,
        **kwargs: Any
    ) -> AsyncItemPaged[Dict[str, Any]]:
        """Queries stored procedures in a collection.

        :param str collection_link:
            The link to the document collection.
        :param (str or dict) query:
        :param dict options:
            The request options for the request.
        :return:
            Query Iterable of Stored Procedures.
        :rtype:
            query_iterable.QueryIterable

        """
        if options is None:
            options = {}

        path = base.GetPathFromLink(collection_link, "sprocs")
        collection_id = base.GetResourceIdOrFullNameFromLink(collection_link)

        async def fetch_fn(options: Mapping[str, Any]) -> Tuple[List[Dict[str, Any]], CaseInsensitiveDict]:
            return (
                await self.__QueryFeed(
                    path, "sprocs", collection_id, lambda r: r["StoredProcedures"],
                    lambda _, b: b, query, options, **kwargs
                ),
                self.last_response_headers,
            )

        return AsyncItemPaged(
            self, query, options, fetch_function=fetch_fn, page_iterator_class=query_iterable.QueryIterable
        )

    def ReadTriggers(
        self,
        collection_link: str,
        options: Optional[Mapping[str, Any]] = None,
        **kwargs: Any
    ) -> AsyncItemPaged[Dict[str, Any]]:
        """Reads all triggers in a collection.

        :param str collection_link:
            The link to the document collection.
        :param dict options:
            The request options for the request.
        :return:
            Query Iterable of Triggers.
        :rtype:
            query_iterable.QueryIterable

        """
        if options is None:
            options = {}

        return self.QueryTriggers(collection_link, None, options, **kwargs)

    def QueryTriggers(
        self,
        collection_link: str,
        query: Optional[Union[str, Dict[str, Any]]],
        options: Optional[Mapping[str, Any]] = None,
        **kwargs: Any
    ) -> AsyncItemPaged[Dict[str, Any]]:
        """Queries triggers in a collection.

        :param str collection_link:
            The link to the document collection.
        :param (str or dict) query:
        :param dict options:
            The request options for the request.
        :return:
            Query Iterable of Triggers.
        :rtype:
            query_iterable.QueryIterable

        """
        if options is None:
            options = {}

        path = base.GetPathFromLink(collection_link, "triggers")
        collection_id = base.GetResourceIdOrFullNameFromLink(collection_link)

        async def fetch_fn(options: Mapping[str, Any]) -> Tuple[List[Dict[str, Any]], CaseInsensitiveDict]:
            return (
                await self.__QueryFeed(
                    path, "triggers", collection_id, lambda r: r["Triggers"], lambda _, b: b, query, options, **kwargs
                ),
                self.last_response_headers,
            )

        return AsyncItemPaged(
            self, query, options, fetch_function=fetch_fn, page_iterator_class=query_iterable.QueryIterable
        )

    def ReadUserDefinedFunctions(
        self,
        collection_link: str,
        options: Optional[Mapping[str, Any]] = None,
        **kwargs: Any
    ) -> AsyncItemPaged[Dict[str, Any]]:
        """Reads all user-defined functions in a collection.

        :param str collection_link:
            The link to the document collection.
        :param dict options:
            The request options for the request.
        :return:
            Query Iterable of UDFs.
        :rtype:
            query_iterable.QueryIterable

        """
        if options is None:
            options = {}

        return self.QueryUserDefinedFunctions(collection_link, None, options, **kwargs)

    def QueryUserDefinedFunctions(
        self,
        collection_link: str,
        query: Optional[Union[str, Dict[str, Any]]],
        options: Optional[Mapping[str, Any]] = None,
        **kwargs: Any
    ) -> AsyncItemPaged[Dict[str, Any]]:
        """Queries user-defined functions in a collection.

        :param str collection_link:
            The link to the collection.
        :param (str or dict) query:
        :param dict options:
            The request options for the request.
        :return:
            Query Iterable of UDFs.
        :rtype:
            query_iterable.QueryIterable

        """
        if options is None:
            options = {}

        path = base.GetPathFromLink(collection_link, "udfs")
        collection_id = base.GetResourceIdOrFullNameFromLink(collection_link)

        async def fetch_fn(options: Mapping[str, Any]) -> Tuple[List[Dict[str, Any]], CaseInsensitiveDict]:
            return (
                await self.__QueryFeed(
                    path, "udfs", collection_id, lambda r: r["UserDefinedFunctions"],
                    lambda _, b: b, query, options, **kwargs
                ),
                self.last_response_headers,
            )

        return AsyncItemPaged(
            self, query, options, fetch_function=fetch_fn, page_iterator_class=query_iterable.QueryIterable
        )

    def ReadConflicts(
        self,
        collection_link: str,
        feed_options: Optional[Mapping[str, Any]] = None,
        **kwargs
    ) -> AsyncItemPaged[Dict[str, Any]]:
        """Reads conflicts.

        :param str collection_link:
            The link to the document collection.
        :param dict feed_options:
        :return:
            Query Iterable of Conflicts.
        :rtype:
            query_iterable.QueryIterable

        """
        if feed_options is None:
            feed_options = {}

        return self.QueryConflicts(collection_link, None, feed_options, **kwargs)

    def QueryConflicts(
        self,
        collection_link: str,
        query: Optional[Union[str, Dict[str, Any]]],
        options: Optional[Mapping[str, Any]] = None,
        **kwargs: Any
    ) -> AsyncItemPaged[Dict[str, Any]]:
        """Queries conflicts in a collection.

        :param str collection_link:
            The link to the document collection.
        :param (str or dict) query:
        :param dict options:
            The request options for the request.
        :return:
            Query Iterable of Conflicts.
        :rtype:
            query_iterable.QueryIterable

        """
        if options is None:
            options = {}

        path = base.GetPathFromLink(collection_link, "conflicts")
        collection_id = base.GetResourceIdOrFullNameFromLink(collection_link)

        async def fetch_fn(options: Mapping[str, Any]) -> Tuple[List[Dict[str, Any]], CaseInsensitiveDict]:
            return (
                await self.__QueryFeed(
                    path, "conflicts", collection_id, lambda r: r["Conflicts"],
                    lambda _, b: b, query, options, **kwargs
                ),
                self.last_response_headers,
            )

        return AsyncItemPaged(
            self, query, options, fetch_function=fetch_fn, page_iterator_class=query_iterable.QueryIterable
        )

    async def QueryFeed(
        self,
        path: str,
        collection_id: str,
        query: Optional[Union[str, Dict[str, Any]]],
        options: Mapping[str, Any],
        partition_key_range_id: Optional[str] = None,
        **kwargs: Any
    ) -> Tuple[List[Dict[str, Any]], CaseInsensitiveDict]:
        """Query Feed for Document Collection resource.

        :param str path: Path to the document collection.
        :param str collection_id: Id of the document collection.
        :param (str or dict) query:
        :param dict options: The request options for the request.
        :param str partition_key_range_id: Partition key range id.
        :return: Tuple of (result, headers).
        :rtype: tuple of (dict, dict)
        """
        return (
            await self.__QueryFeed(
                path,
                "docs",
                collection_id,
                lambda r: r["Documents"],
                lambda _, b: b,
                query,
                options,
                partition_key_range_id,
                **kwargs
            ),
            self.last_response_headers,
        )

    async def __QueryFeed(  # pylint: disable=too-many-branches,too-many-statements,too-many-locals
        self,
        path: str,
        typ: str,
        id_: Optional[str],
        result_fn: Callable[[Dict[str, Any]], List[Dict[str, Any]]],
        create_fn: Optional[Callable[['CosmosClientConnection', Dict[str, Any]], Dict[str, Any]]],
        query: Optional[Union[str, Dict[str, Any]]],
        options: Optional[Mapping[str, Any]] = None,
        partition_key_range_id: Optional[str] = None,
        response_hook: Optional[Callable[[Mapping[str, Any], Dict[str, Any]], None]] = None,
        is_query_plan: bool = False,
        **kwargs: Any
    ) -> List[Dict[str, Any]]:
        """Query for more than one Azure Cosmos resources.

        :param str path:
        :param str typ:
        :param str id_:
        :param function result_fn:
        :param function create_fn:
        :param (str or dict) query:
        :param dict options:
            The request options for the request.
        :param str partition_key_range_id:
            Specifies partition key range id.
        :param response_hook: A callable invoked with the response metadata.
        :type response_hook: Callable[[Mapping[str, Any], Dict[str, Any]], None]
        :param bool is_query_plan:
            Specifies if the call is to fetch query plan
        :returns: A list of the queried resources.
        :rtype: list
        :raises SystemError: If the query compatibility mode is undefined.
        """
        if options is None:
            options: Dict[str, Any] = {}

        if query:
            __GetBodiesFromQueryResult = result_fn
        else:

            def __GetBodiesFromQueryResult(result: Dict[str, Any]) -> List[Dict[str, Any]]:
                if create_fn and result is not None:
                    return [create_fn(self, body) for body in result_fn(result)]
                # If there is no change feed, the result data is empty and result is None.
                # This case should be interpreted as an empty array.
                return []

        initial_headers = self.default_headers.copy()


        cont_prop = kwargs.pop("containerProperties", None)

        if cont_prop:
            cont_prop = await cont_prop()
            options["containerRID"] = cont_prop["_rid"]

        # Copy to make sure that default_headers won't be changed.
        if query is None:
            op_typ = documents._OperationType.QueryPlan if is_query_plan else documents._OperationType.ReadFeed
            # Query operations will use ReadEndpoint even though it uses GET(for feed requests)
            headers = base.GetHeaders(self, initial_headers, "get", path, id_, typ, op_typ,
                                      options, partition_key_range_id)
            request_params = _request_object.RequestObject(
                typ,
                op_typ,
                headers
            )
            request_params.set_excluded_location_from_options(options)
<<<<<<< HEAD
=======
            headers = base.GetHeaders(self, initial_headers, "get", path, id_, typ, request_params.operation_type,
                                      options, partition_key_range_id)
>>>>>>> d11ffc68

            change_feed_state: Optional[ChangeFeedState] = options.get("changeFeedState")
            if change_feed_state is not None:
                await change_feed_state.populate_request_headers_async(self._routing_map_provider, headers)

            result, self.last_response_headers = await self.__Get(path, request_params, headers, **kwargs)
            if response_hook:
                response_hook(self.last_response_headers, result)
            return __GetBodiesFromQueryResult(result)

        query = self.__CheckAndUnifyQueryFormat(query)

        initial_headers[http_constants.HttpHeaders.IsQuery] = "true"
        if not is_query_plan:
            initial_headers[http_constants.HttpHeaders.IsQuery] = "true"

        if (
                self._query_compatibility_mode in (CosmosClientConnection._QueryCompatibilityMode.Default,
                                                   CosmosClientConnection._QueryCompatibilityMode.Query)):
            initial_headers[http_constants.HttpHeaders.ContentType] = runtime_constants.MediaTypes.QueryJson
        elif self._query_compatibility_mode == CosmosClientConnection._QueryCompatibilityMode.SqlQuery:
            initial_headers[http_constants.HttpHeaders.ContentType] = runtime_constants.MediaTypes.SQL
        else:
            raise SystemError("Unexpected query compatibility mode.")

<<<<<<< HEAD
=======
        # Query operations will use ReadEndpoint even though it uses POST(for regular query operations)
        request_params = _request_object.RequestObject(typ, documents._OperationType.SqlQuery)
        request_params.set_excluded_location_from_options(options)
        req_headers = base.GetHeaders(self, initial_headers, "post", path, id_, typ, request_params.operation_type,
                                      options, partition_key_range_id)

>>>>>>> d11ffc68
        # check if query has prefix partition key
        partition_key = options.get("partitionKey", None)
        isPrefixPartitionQuery = False
        partition_key_definition = None
        if cont_prop and partition_key:
                pk_properties = cont_prop["partitionKey"]
                partition_key_definition = PartitionKey(path=pk_properties["paths"], kind=pk_properties["kind"])
                if partition_key_definition.kind == "MultiHash" and \
                        (isinstance(partition_key, List) and \
                         len(partition_key_definition['paths']) != len(partition_key)):
                    isPrefixPartitionQuery = True

        # Query operations will use ReadEndpoint even though it uses POST(for regular query operations)
        req_headers = base.GetHeaders(self, initial_headers, "post", path, id_, typ,
                                      documents._OperationType.SqlQuery,
                                      options, partition_key_range_id)
        request_params = _request_object.RequestObject(typ, documents._OperationType.SqlQuery, req_headers)
        request_params.set_excluded_location_from_options(options)

        if isPrefixPartitionQuery and partition_key_definition:
            # here get the overlapping ranges
            req_headers.pop(http_constants.HttpHeaders.PartitionKey, None)
            feedrangeEPK = partition_key_definition._get_epk_range_for_prefix_partition_key(
                partition_key)  # cspell:disable-line
            over_lapping_ranges = await self._routing_map_provider.get_overlapping_ranges(id_, [feedrangeEPK])
            results: Dict[str, Any] = {}
            # For each over lapping range we will take a sub range of the feed range EPK that overlaps with the over
            # lapping physical partition. The EPK sub range will be one of four:
            # 1) Will have a range min equal to the feed range EPK min, and a range max equal to the over lapping
            # partition
            # 2) Will have a range min equal to the over lapping partition range min, and a range max equal to the
            # feed range EPK range max.
            # 3) will match exactly with the current over lapping physical partition, so we just return the over lapping
            # physical partition's partition key id.
            # 4) Will equal the feed range EPK since it is a sub range of a single physical partition
            for over_lapping_range in over_lapping_ranges:
                single_range = routing_range.Range.PartitionKeyRangeToRange(over_lapping_range)
                # Since the range min and max are all Upper Cased string Hex Values,
                # we can compare the values lexicographically
                EPK_sub_range = routing_range.Range(range_min=max(single_range.min, feedrangeEPK.min),
                                                    range_max=min(single_range.max, feedrangeEPK.max),
                                                    isMinInclusive=True, isMaxInclusive=False)
                if single_range.min == EPK_sub_range.min and EPK_sub_range.max == single_range.max:
                    # The Epk Sub Range spans exactly one physical partition
                    # In this case we can route to the physical pk range id
                    req_headers[http_constants.HttpHeaders.PartitionKeyRangeID] = over_lapping_range["id"]
                else:
                    # The Epk Sub Range spans less than a single physical partition
                    # In this case we route to the physical partition and
                    # pass the epk sub range to the headers to filter within partition
                    req_headers[http_constants.HttpHeaders.PartitionKeyRangeID] = over_lapping_range["id"]
                    req_headers[http_constants.HttpHeaders.StartEpkString] = EPK_sub_range.min
                    req_headers[http_constants.HttpHeaders.EndEpkString] = EPK_sub_range.max
                req_headers[http_constants.HttpHeaders.ReadFeedKeyType] = "EffectivePartitionKeyRange"
                partial_result, self.last_response_headers = await self.__Post(
                    path,
                    request_params,
                    query,
                    req_headers,
                    **kwargs
                )
                if results:
                    # add up all the query results from all over lapping ranges
                    results["Documents"].extend(partial_result["Documents"])
                else:
                    results = partial_result
                if response_hook:
                    response_hook(self.last_response_headers, partial_result)
            # if the prefix partition query has results lets return it
            if results:
                return __GetBodiesFromQueryResult(results)

        result, self.last_response_headers = await self.__Post(path, request_params, query, req_headers, **kwargs)
        if self.last_response_headers.get(http_constants.HttpHeaders.IndexUtilization) is not None:
            INDEX_METRICS_HEADER = http_constants.HttpHeaders.IndexUtilization
            index_metrics_raw = self.last_response_headers[INDEX_METRICS_HEADER]
            self.last_response_headers[INDEX_METRICS_HEADER] = _utils.get_index_metrics_info(index_metrics_raw)
        if response_hook:
            response_hook(self.last_response_headers, result)

        return __GetBodiesFromQueryResult(result)

    def __CheckAndUnifyQueryFormat(
        self,
        query_body: Union[str, Dict[str, Any]]
    ) -> Union[str, Dict[str, Any]]:
        """Checks and unifies the format of the query body.

        :raises TypeError: If query_body is not of expected type (depending on the query compatibility mode).
        :raises ValueError: If query_body is a dict but doesn\'t have valid query text.
        :raises SystemError: If the query compatibility mode is undefined.

        :param (str or dict) query_body:

        :return:
            The formatted query body.
        :rtype:
            dict or string
        """
        if (
                self._query_compatibility_mode in (CosmosClientConnection._QueryCompatibilityMode.Default,
                                                   CosmosClientConnection._QueryCompatibilityMode.Query)):
            if not isinstance(query_body, dict) and not isinstance(query_body, str):
                raise TypeError("query body must be a dict or string.")
            if isinstance(query_body, dict) and not query_body.get("query"):
                raise ValueError('query body must have valid query text with key "query".')
            if isinstance(query_body, str):
                return {"query": query_body}
        elif (
                self._query_compatibility_mode == CosmosClientConnection._QueryCompatibilityMode.SqlQuery
                and not isinstance(query_body, str)
        ):
            raise TypeError("query body must be a string.")
        else:
            raise SystemError("Unexpected query compatibility mode.")
        return query_body

    def _UpdateSessionIfRequired(
        self,
        request_headers: Mapping[str, Any],
        response_result: Optional[Mapping[str, Any]],
        response_headers: Optional[Mapping[str, Any]]
    ) -> None:
        """
        Updates session if necessary.

        :param dict request_headers: The request headers.
        :param dict response_result: The response result.
        :param dict response_headers: The response headers.
        """

        # if this request was made with consistency level as session, then update the session
        if response_result is None or response_headers is None:
            return

        is_session_consistency = False
        if http_constants.HttpHeaders.ConsistencyLevel in request_headers:
            if documents.ConsistencyLevel.Session == request_headers[http_constants.HttpHeaders.ConsistencyLevel]:
                is_session_consistency = True

        if is_session_consistency and self.session:
            # update session
            self.session.update_session(response_result, response_headers)

    PartitionResolverErrorMessage = (
            "Couldn't find any partition resolvers for the database link provided. "
            + "Ensure that the link you used when registering the partition resolvers "
            + "matches the link provided or you need to register both types of database "
            + "link(self link as well as ID based link)."
    )

    # Gets the collection id and path for the document
    def _GetContainerIdWithPathForItem(self, database_or_container_link, document, options):

        if not database_or_container_link:
            raise ValueError("database_or_container_link is None or empty.")

        if document is None:
            raise ValueError("document is None.")

        base._validate_resource(document)
        document = document.copy()
        if not document.get("id") and not options.get("disableAutomaticIdGeneration"):
            document["id"] = base.GenerateGuidId()

        collection_link = database_or_container_link

        if base.IsDatabaseLink(database_or_container_link):
            partition_resolver = self.GetPartitionResolver(database_or_container_link)

            if partition_resolver is not None:
                collection_link = partition_resolver.ResolveForCreate(document)
            else:
                raise ValueError(CosmosClientConnection.PartitionResolverErrorMessage)

        path = base.GetPathFromLink(collection_link, "docs")
        collection_id = base.GetResourceIdOrFullNameFromLink(collection_link)
        return collection_id, document, path

    def _GetUserIdWithPathForPermission(self, permission, user_link):
        base._validate_resource(permission)
        path = base.GetPathFromLink(user_link, "permissions")
        user_id = base.GetResourceIdOrFullNameFromLink(user_link)
        return path, user_id

    def RegisterPartitionResolver(
        self,
        database_link: str,
        partition_resolver: RangePartitionResolver
    ) -> None:
        """Registers the partition resolver associated with the database link

        :param str database_link:
            Database Self Link or ID based link.
        :param object partition_resolver:
            An instance of PartitionResolver.

        """
        if not database_link:
            raise ValueError("database_link is None or empty.")

        if partition_resolver is None:
            raise ValueError("partition_resolver is None.")

        self.partition_resolvers = {base.TrimBeginningAndEndingSlashes(database_link): partition_resolver}

    def GetPartitionResolver(self, database_link: str) -> Optional[RangePartitionResolver]:
        """Gets the partition resolver associated with the database link

        :param str database_link:
            Database self link or ID based link.

        :return:
            An instance of PartitionResolver.
        :rtype: object

        """
        if not database_link:
            raise ValueError("database_link is None or empty.")

        return self.partition_resolvers.get(base.TrimBeginningAndEndingSlashes(database_link))

    # Adds the partition key to options
    async def _AddPartitionKey(self, collection_link, document, options):
        collection_link = base.TrimBeginningAndEndingSlashes(collection_link)
        new_options = dict(options)
        partitionKeyDefinition = await self._get_partition_key_definition(collection_link)
        # If the collection doesn't have a partition key definition, skip it as it's a legacy collection
        if partitionKeyDefinition:
            # If the user has passed in the partitionKey in options use that else extract it from the document
            if "partitionKey" not in options:
                partitionKeyValue = self._ExtractPartitionKey(partitionKeyDefinition, document)
                new_options["partitionKey"] = partitionKeyValue

        return new_options

    # Extracts the partition key from the document using the partitionKey definition
    def _ExtractPartitionKey(self, partitionKeyDefinition, document):
        if partitionKeyDefinition["kind"] == "MultiHash":
            ret = []
            for partition_key_level in partitionKeyDefinition.get("paths"):
                # Parses the paths into a list of token each representing a property
                partition_key_parts = base.ParsePaths([partition_key_level])
                # Check if the partitionKey is system generated or not
                is_system_key = partitionKeyDefinition["systemKey"] if "systemKey" in partitionKeyDefinition else False

                # Navigates the document to retrieve the partitionKey specified in the paths
                val = self._retrieve_partition_key(partition_key_parts, document, is_system_key)
                if isinstance(val, (_Undefined, _Empty)):
                    val = None
                ret.append(val)
            return ret

        # Parses the paths into a list of token each representing a property
        partition_key_parts = base.ParsePaths(partitionKeyDefinition.get("paths"))
        # Check if the partitionKey is system generated or not
        is_system_key = partitionKeyDefinition["systemKey"] if "systemKey" in partitionKeyDefinition else False

        # Navigates the document to retrieve the partitionKey specified in the paths

        return self._retrieve_partition_key(partition_key_parts, document, is_system_key)

    # Navigates the document to retrieve the partitionKey specified in the partition key parts
    def _retrieve_partition_key(self, partition_key_parts, document, is_system_key):
        expected_matchCount = len(partition_key_parts)
        matchCount = 0
        partitionKey = document

        for part in partition_key_parts:
            # At any point if we don't find the value of a sub-property in the document, we return as Undefined
            if part not in partitionKey:
                return _return_undefined_or_empty_partition_key(is_system_key)

            partitionKey = partitionKey.get(part)
            matchCount += 1
            # Once we reach the "leaf" value(not a dict), we break from loop
            if not isinstance(partitionKey, dict):
                break

        # Match the count of hops we did to get the partitionKey with the length of
        # partition key parts and validate that it's not a dict at that level
        if (matchCount != expected_matchCount) or isinstance(partitionKey, dict):
            return _return_undefined_or_empty_partition_key(is_system_key)

        return partitionKey

    def refresh_routing_map_provider(self) -> None:
        # re-initializes the routing map provider, effectively refreshing the current partition key range cache
        self._routing_map_provider = SmartRoutingMapProvider(self)

    async def _refresh_container_properties_cache(self, container_link: str):
        # If container properties cache is stale, refresh it by reading the container.
        container = await self.ReadContainer(container_link, options=None)
        # Only cache Container Properties that will not change in the lifetime of the container
        self._set_container_properties_cache(container_link, _set_properties_cache(container))

    async def _GetQueryPlanThroughGateway(self, query: str, resource_link: str, **kwargs) -> List[Dict[str, Any]]:
        supported_query_features = (documents._QueryFeature.Aggregate + "," +
                                    documents._QueryFeature.CompositeAggregate + "," +
                                    documents._QueryFeature.Distinct + "," +
                                    documents._QueryFeature.MultipleOrderBy + "," +
                                    documents._QueryFeature.OffsetAndLimit + "," +
                                    documents._QueryFeature.OrderBy + "," +
                                    documents._QueryFeature.Top + "," +
                                    documents._QueryFeature.NonStreamingOrderBy + "," +
                                    documents._QueryFeature.HybridSearch + "," +
                                    documents._QueryFeature.CountIf)
        if os.environ.get(Constants.NON_STREAMING_ORDER_BY_DISABLED_CONFIG,
                          Constants.NON_STREAMING_ORDER_BY_DISABLED_CONFIG_DEFAULT) == "True":
            supported_query_features = (documents._QueryFeature.Aggregate + "," +
                                        documents._QueryFeature.CompositeAggregate + "," +
                                        documents._QueryFeature.Distinct + "," +
                                        documents._QueryFeature.MultipleOrderBy + "," +
                                        documents._QueryFeature.OffsetAndLimit + "," +
                                        documents._QueryFeature.OrderBy + "," +
                                        documents._QueryFeature.Top)

        options = {
            "contentType": runtime_constants.MediaTypes.Json,
            "isQueryPlanRequest": True,
            "supportedQueryFeatures": supported_query_features,
            "queryVersion": http_constants.Versions.QueryVersion
        }

        resource_link = base.TrimBeginningAndEndingSlashes(resource_link)
        path = base.GetPathFromLink(resource_link, "docs")
        resource_id = base.GetResourceIdOrFullNameFromLink(resource_link)

        return await self.__QueryFeed(
            path,
            "docs",
            resource_id,
            lambda r: cast(List[Dict[str, Any]], r),
            None,
            query,
            options,
            is_query_plan=True,
            **kwargs
        )

    async def DeleteAllItemsByPartitionKey(
        self,
        collection_link: str,
        options: Optional[Mapping[str, Any]] = None,
        **kwargs: Any
    ) -> None:
        """Exposes an API to delete all items with a single partition key without the user having
         to explicitly call delete on each record in the partition key.

        :param str collection_link:
            The link to the document collection.
        :param dict options:
            The request options for the request.

        :return:
            None
        :rtype:
            None

        """
        response_hook = kwargs.pop("response_hook", None)
        if options is None:
            options = {}

        path = base.GetPathFromLink(collection_link)
        # Specified url to perform background operation to delete all items by partition key
        path = '{}{}/{}'.format(path, "operations", "partitionkeydelete")
        collection_id = base.GetResourceIdOrFullNameFromLink(collection_link)
        initial_headers = dict(self.default_headers)
        headers = base.GetHeaders(self, initial_headers, "post", path, collection_id, "partitionkey",
                                  documents._OperationType.Delete, options)
<<<<<<< HEAD
        request_params = _request_object.RequestObject("partitionkey", documents._OperationType.Delete,
                                                       headers)
=======
        request_params = _request_object.RequestObject("partitionkey", documents._OperationType.Delete)
>>>>>>> d11ffc68
        request_params.set_excluded_location_from_options(options)
        _, last_response_headers = await self.__Post(path=path, request_params=request_params,
                                                        req_headers=headers, body=None, **kwargs)
        self.last_response_headers = last_response_headers
        if response_hook:
            response_hook(last_response_headers, None)

    async def _get_partition_key_definition(self, collection_link: str) -> Optional[Dict[str, Any]]:
        partition_key_definition: Optional[Dict[str, Any]]
        # If the document collection link is present in the cache, then use the cached partitionkey definition
        if collection_link in self.__container_properties_cache:
            cached_container: Dict[str, Any] = self.__container_properties_cache.get(collection_link, {})
            partition_key_definition = cached_container.get("partitionKey")
        # Else read the collection from backend and add it to the cache
        else:
            container = await self.ReadContainer(collection_link)
            partition_key_definition = container.get("partitionKey")
            self.__container_properties_cache[collection_link] = _set_properties_cache(container)
        return partition_key_definition<|MERGE_RESOLUTION|>--- conflicted
+++ resolved
@@ -773,11 +773,8 @@
                                   documents._OperationType.Create, options)
         # Create will use WriteEndpoint since it uses POST operation
 
-<<<<<<< HEAD
         request_params = _request_object.RequestObject(typ, documents._OperationType.Create, headers)
-=======
-        request_params = _request_object.RequestObject(typ, documents._OperationType.Create)
->>>>>>> d11ffc68
+        request_params.set_excluded_location_from_options(options)
         request_params.set_excluded_location_from_options(options)
         result, last_response_headers = await self.__Post(path, request_params, body, headers, **kwargs)
         self.last_response_headers = last_response_headers
@@ -917,11 +914,8 @@
         headers[http_constants.HttpHeaders.IsUpsert] = True
 
         # Upsert will use WriteEndpoint since it uses POST operation
-<<<<<<< HEAD
         request_params = _request_object.RequestObject(typ, documents._OperationType.Upsert, headers)
-=======
-        request_params = _request_object.RequestObject(typ, documents._OperationType.Upsert)
->>>>>>> d11ffc68
+        request_params.set_excluded_location_from_options(options)
         request_params.set_excluded_location_from_options(options)
         result, last_response_headers = await self.__Post(path, request_params, body, headers, **kwargs)
         self.last_response_headers = last_response_headers
@@ -1223,11 +1217,8 @@
         headers = base.GetHeaders(self, initial_headers, "get", path, id, typ, documents._OperationType.Read,
                                   options)
         # Read will use ReadEndpoint since it uses GET operation
-<<<<<<< HEAD
         request_params = _request_object.RequestObject(typ, documents._OperationType.Read, headers)
-=======
-        request_params = _request_object.RequestObject(typ, documents._OperationType.Read)
->>>>>>> d11ffc68
+        request_params.set_excluded_location_from_options(options)
         request_params.set_excluded_location_from_options(options)
         result, last_response_headers = await self.__Get(path, request_params, headers, **kwargs)
         self.last_response_headers = last_response_headers
@@ -1486,11 +1477,8 @@
         headers = base.GetHeaders(self, initial_headers, "patch", path, document_id, typ,
                                   documents._OperationType.Patch, options)
         # Patch will use WriteEndpoint since it uses PUT operation
-<<<<<<< HEAD
         request_params = _request_object.RequestObject(typ, documents._OperationType.Patch, headers)
-=======
-        request_params = _request_object.RequestObject(typ, documents._OperationType.Patch)
->>>>>>> d11ffc68
+        request_params.set_excluded_location_from_options(options)
         request_params.set_excluded_location_from_options(options)
         request_data = {}
         if options.get("filterPredicate"):
@@ -1595,11 +1583,8 @@
         headers = base.GetHeaders(self, initial_headers, "put", path, id, typ, documents._OperationType.Replace,
                                   options)
         # Replace will use WriteEndpoint since it uses PUT operation
-<<<<<<< HEAD
         request_params = _request_object.RequestObject(typ, documents._OperationType.Replace, headers)
-=======
-        request_params = _request_object.RequestObject(typ, documents._OperationType.Replace)
->>>>>>> d11ffc68
+        request_params.set_excluded_location_from_options(options)
         request_params.set_excluded_location_from_options(options)
         result, last_response_headers = await self.__Put(path, request_params, resource, headers, **kwargs)
         self.last_response_headers = last_response_headers
@@ -1923,11 +1908,8 @@
         headers = base.GetHeaders(self, initial_headers, "delete", path, id, typ, documents._OperationType.Delete,
                                   options)
         # Delete will use WriteEndpoint since it uses DELETE operation
-<<<<<<< HEAD
         request_params = _request_object.RequestObject(typ, documents._OperationType.Delete, headers)
-=======
-        request_params = _request_object.RequestObject(typ, documents._OperationType.Delete)
->>>>>>> d11ffc68
+        request_params.set_excluded_location_from_options(options)
         request_params.set_excluded_location_from_options(options)
         result, last_response_headers = await self.__Delete(path, request_params, headers, **kwargs)
         self.last_response_headers = last_response_headers
@@ -2041,11 +2023,8 @@
         base._populate_batch_headers(initial_headers)
         headers = base.GetHeaders(self, initial_headers, "post", path, collection_id, "docs",
                                   documents._OperationType.Batch, options)
-<<<<<<< HEAD
         request_params = _request_object.RequestObject("docs", documents._OperationType.Batch, headers)
-=======
-        request_params = _request_object.RequestObject("docs", documents._OperationType.Batch)
->>>>>>> d11ffc68
+        request_params.set_excluded_location_from_options(options)
         request_params.set_excluded_location_from_options(options)
         result = await self.__Post(path, request_params, batch_operations, headers, **kwargs)
         return cast(Tuple[List[Dict[str, Any]], CaseInsensitiveDict], result)
@@ -2915,11 +2894,6 @@
                 headers
             )
             request_params.set_excluded_location_from_options(options)
-<<<<<<< HEAD
-=======
-            headers = base.GetHeaders(self, initial_headers, "get", path, id_, typ, request_params.operation_type,
-                                      options, partition_key_range_id)
->>>>>>> d11ffc68
 
             change_feed_state: Optional[ChangeFeedState] = options.get("changeFeedState")
             if change_feed_state is not None:
@@ -2945,15 +2919,6 @@
         else:
             raise SystemError("Unexpected query compatibility mode.")
 
-<<<<<<< HEAD
-=======
-        # Query operations will use ReadEndpoint even though it uses POST(for regular query operations)
-        request_params = _request_object.RequestObject(typ, documents._OperationType.SqlQuery)
-        request_params.set_excluded_location_from_options(options)
-        req_headers = base.GetHeaders(self, initial_headers, "post", path, id_, typ, request_params.operation_type,
-                                      options, partition_key_range_id)
-
->>>>>>> d11ffc68
         # check if query has prefix partition key
         partition_key = options.get("partitionKey", None)
         isPrefixPartitionQuery = False
@@ -3325,12 +3290,9 @@
         initial_headers = dict(self.default_headers)
         headers = base.GetHeaders(self, initial_headers, "post", path, collection_id, "partitionkey",
                                   documents._OperationType.Delete, options)
-<<<<<<< HEAD
         request_params = _request_object.RequestObject("partitionkey", documents._OperationType.Delete,
                                                        headers)
-=======
-        request_params = _request_object.RequestObject("partitionkey", documents._OperationType.Delete)
->>>>>>> d11ffc68
+        request_params.set_excluded_location_from_options(options)
         request_params.set_excluded_location_from_options(options)
         _, last_response_headers = await self.__Post(path=path, request_params=request_params,
                                                         req_headers=headers, body=None, **kwargs)
