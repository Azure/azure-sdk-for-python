# The MIT License (MIT)
# Copyright (c) 2021 Microsoft Corporation

# Permission is hereby granted, free of charge, to any person obtaining a copy
# of this software and associated documentation files (the "Software"), to deal
# in the Software without restriction, including without limitation the rights
# to use, copy, modify, merge, publish, distribute, sublicense, and/or sell
# copies of the Software, and to permit persons to whom the Software is
# furnished to do so, subject to the following conditions:

# The above copyright notice and this permission notice shall be included in all
# copies or substantial portions of the Software.

# THE SOFTWARE IS PROVIDED "AS IS", WITHOUT WARRANTY OF ANY KIND, EXPRESS OR
# IMPLIED, INCLUDING BUT NOT LIMITED TO THE WARRANTIES OF MERCHANTABILITY,
# FITNESS FOR A PARTICULAR PURPOSE AND NONINFRINGEMENT. IN NO EVENT SHALL THE
# AUTHORS OR COPYRIGHT HOLDERS BE LIABLE FOR ANY CLAIM, DAMAGES OR OTHER
# LIABILITY, WHETHER IN AN ACTION OF CONTRACT, TORT OR OTHERWISE, ARISING FROM,
# OUT OF OR IN CONNECTION WITH THE SOFTWARE OR THE USE OR OTHER DEALINGS IN THE
# SOFTWARE.

# pylint: disable=protected-access,too-many-lines

"""Document client class for the Azure Cosmos database service.
"""
import os
from urllib.parse import urlparse
import uuid
from typing import (
    Callable, Dict, Any, Iterable, Mapping, Optional, List,
    Sequence, Tuple, Type, Union, cast
)

from typing_extensions import TypedDict
from urllib3.util.retry import Retry

from azure.core.async_paging import AsyncItemPaged
from azure.core.credentials_async import AsyncTokenCredential
from azure.core import AsyncPipelineClient
from azure.core.pipeline.transport import HttpRequest, AsyncHttpResponse  # pylint: disable=no-legacy-azure-core-http-response-import
from azure.core.pipeline.policies import (
    AsyncHTTPPolicy,
    ContentDecodePolicy,
    HeadersPolicy,
    UserAgentPolicy,
    NetworkTraceLoggingPolicy,
    CustomHookPolicy,
    DistributedTracingPolicy,
    ProxyPolicy)
from azure.core.utils import CaseInsensitiveDict
from azure.cosmos.aio._global_partition_endpoint_manager_circuit_breaker_async import (
    _GlobalPartitionEndpointManagerForCircuitBreakerAsync)

from .. import _base as base
from .._base import _build_properties_cache
from .. import documents
from .._change_feed.aio.change_feed_iterable import ChangeFeedIterable
from .._change_feed.change_feed_state import ChangeFeedState
from .._change_feed.feed_range_internal import FeedRangeInternalEpk
from .._routing import routing_range
from ..documents import ConnectionPolicy, DatabaseAccount
from .._constants import _Constants as Constants
from .._cosmos_responses import CosmosDict, CosmosList
from .. import http_constants, exceptions
from . import _query_iterable_async as query_iterable
from .. import _runtime_constants as runtime_constants
from .. import _request_object
from . import _asynchronous_request as asynchronous_request
from .._routing.aio.routing_map_provider import SmartRoutingMapProvider
from ._retry_utility_async import _ConnectionRetryPolicy
from .. import _session
from .. import _utils
from ..partition_key import (
    _Undefined,
<<<<<<< HEAD
    PartitionKey,
    PartitionKeyKind,
    _return_undefined_or_empty_partition_key,
    NonePartitionKeyValue, _Empty,
    build_partition_key_from_properties,
=======
    _return_undefined_or_empty_partition_key,
    NonePartitionKeyValue, _Empty,
    _get_partition_key_from_partition_key_definition
>>>>>>> 470b6ca7
)
from ._auth_policy_async import AsyncCosmosBearerTokenCredentialPolicy
from .._cosmos_http_logging_policy import CosmosHttpLoggingPolicy
from .._range_partition_resolver import RangePartitionResolver


PartitionKeyType = Union[str, int, float, bool, Sequence[Union[str, int, float, bool, None]], Type[NonePartitionKeyValue]]  # pylint: disable=line-too-long


class CredentialDict(TypedDict, total=False):
    masterKey: str
    resourceTokens: Mapping[str, Any]
    permissionFeed: Iterable[Mapping[str, Any]]
    clientSecretCredential: AsyncTokenCredential


class CosmosClientConnection:  # pylint: disable=too-many-public-methods,too-many-instance-attributes
    """Represents a document client.

    Provides a client-side logical representation of the Azure Cosmos
    service. This client is used to configure and execute requests against the
    service.

    The service client encapsulates the endpoint and credentials used to access
    the Azure Cosmos service.
    """

    class _QueryCompatibilityMode:
        Default = 0
        Query = 1
        SqlQuery = 2

    # default number precisions
    _DefaultNumberHashPrecision = 3
    _DefaultNumberRangePrecision = -1

    # default string precision
    _DefaultStringHashPrecision = 3
    _DefaultStringRangePrecision = -1

    def __init__( # pylint: disable=too-many-statements
            self,
            url_connection: str,
            auth: CredentialDict,
            connection_policy: Optional[ConnectionPolicy] = None,
            consistency_level: Optional[str] = None,
            **kwargs: Any
    ) -> None:
        """
        :param str url_connection:
            The URL for connecting to the DB server.
        :param dict auth:
            Contains 'masterKey' or 'resourceTokens', where
            auth['masterKey'] is the default authorization key to use to
            create the client, and auth['resourceTokens'] is the alternative
            authorization key.
        :param documents.ConnectionPolicy connection_policy:
            The connection policy for the client.
        :param documents.ConsistencyLevel consistency_level:
            The default consistency policy for client operations.

        """
        self.client_id = str(uuid.uuid4())
        self.url_connection = url_connection
        self.master_key: Optional[str] = None
        self.resource_tokens: Optional[Mapping[str, Any]] = None
        self.aad_credentials: Optional[AsyncTokenCredential] = None
        if auth is not None:
            self.master_key = auth.get("masterKey")
            self.resource_tokens = auth.get("resourceTokens")
            self.aad_credentials = auth.get("clientSecretCredential")

            if auth.get("permissionFeed"):
                self.resource_tokens = {}
                for permission_feed in auth["permissionFeed"]:
                    resource_parts = permission_feed["resource"].split("/")
                    id_ = resource_parts[-1]
                    self.resource_tokens[id_] = permission_feed["_token"]

        self.connection_policy = connection_policy or ConnectionPolicy()
        self.partition_resolvers: Dict[str, RangePartitionResolver] = {}
        self.__container_properties_cache: Dict[str, Dict[str, Any]] = {}
        self.default_headers: Dict[str, Any] = {
            http_constants.HttpHeaders.CacheControl: "no-cache",
            http_constants.HttpHeaders.Version: http_constants.Versions.CurrentVersion,
            # For single partition query with aggregate functions we would try to accumulate the results on the SDK.
            # We need to set continuation as not expected.
            http_constants.HttpHeaders.IsContinuationExpected: False,
        }

        throughput_bucket = kwargs.pop('throughput_bucket', None)
        if throughput_bucket:
            self.default_headers[http_constants.HttpHeaders.ThroughputBucket] = throughput_bucket

        if consistency_level is not None:
            self.default_headers[http_constants.HttpHeaders.ConsistencyLevel] = consistency_level

        # Keeps the latest response headers from the server.
        self.last_response_headers: CaseInsensitiveDict = CaseInsensitiveDict()
        self.UseMultipleWriteLocations = False
        self._global_endpoint_manager = _GlobalPartitionEndpointManagerForCircuitBreakerAsync(self)

        retry_policy = None
        if isinstance(self.connection_policy.ConnectionRetryConfiguration, AsyncHTTPPolicy):
            retry_policy = self.connection_policy.ConnectionRetryConfiguration
        elif isinstance(self.connection_policy.ConnectionRetryConfiguration, int):
            retry_policy = _ConnectionRetryPolicy(total=self.connection_policy.ConnectionRetryConfiguration)
        elif isinstance(self.connection_policy.ConnectionRetryConfiguration, Retry):
            # Convert a urllib3 retry policy to a Pipeline policy
            retry_policy = _ConnectionRetryPolicy(
                retry_total=self.connection_policy.ConnectionRetryConfiguration.total,
                retry_connect=self.connection_policy.ConnectionRetryConfiguration.connect,
                retry_read=self.connection_policy.ConnectionRetryConfiguration.read,
                retry_status=self.connection_policy.ConnectionRetryConfiguration.status,
                retry_backoff_max=self.connection_policy.ConnectionRetryConfiguration.DEFAULT_BACKOFF_MAX,
                retry_on_status_codes=list(self.connection_policy.ConnectionRetryConfiguration.status_forcelist),
                retry_backoff_factor=self.connection_policy.ConnectionRetryConfiguration.backoff_factor
            )
        else:
            raise TypeError(
                "Unsupported retry policy. Must be an azure.cosmos.ConnectionRetryPolicy, int, or urllib3.Retry")

        proxies = kwargs.pop('proxies', {})
        if self.connection_policy.ProxyConfiguration and self.connection_policy.ProxyConfiguration.Host:
            host = self.connection_policy.ProxyConfiguration.Host
            url = urlparse(host)
            proxy = host if url.port else host + ":" + str(self.connection_policy.ProxyConfiguration.Port)
            proxies.update({url.scheme: proxy})

        suffix = kwargs.pop('user_agent_suffix', None)
        self._user_agent = _utils.get_user_agent_async(suffix)

        credentials_policy = None
        if self.aad_credentials:
            scope = base.create_scope_from_url(self.url_connection)
            credentials_policy = AsyncCosmosBearerTokenCredentialPolicy(self.aad_credentials, scope)

        policies = [
            HeadersPolicy(**kwargs),
            ProxyPolicy(proxies=proxies),
            UserAgentPolicy(base_user_agent=self._user_agent, **kwargs),
            ContentDecodePolicy(),
            retry_policy,
            credentials_policy,
            CustomHookPolicy(**kwargs),
            NetworkTraceLoggingPolicy(**kwargs),
            DistributedTracingPolicy(**kwargs),
            CosmosHttpLoggingPolicy(
                logger=kwargs.pop("logger", None),
                enable_diagnostics_logging=kwargs.pop("enable_diagnostics_logging", False),
                global_endpoint_manager=self._global_endpoint_manager,
                **kwargs
            ),
        ]

        transport = kwargs.pop("transport", None)
        self.pipeline_client: AsyncPipelineClient[HttpRequest, AsyncHttpResponse] = AsyncPipelineClient(
            base_url=url_connection,
            transport=transport,
            policies=policies
        )
        self._setup_kwargs: Dict[str, Any] = kwargs
        self.session: Optional[_session.Session] = None

        # Query compatibility mode.
        # Allows to specify compatibility mode used by client when making query requests. Should be removed when
        # application/sql is no longer supported.
        self._query_compatibility_mode: int = CosmosClientConnection._QueryCompatibilityMode.Default

        # Routing map provider
        self._routing_map_provider: SmartRoutingMapProvider = SmartRoutingMapProvider(self)

    @property
    def _container_properties_cache(self) -> Dict[str, Dict[str, Any]]:
        """Gets the container properties cache from the client.
        :returns: the container properties cache for the client.
        :rtype: Dict[str, Dict[str, Any]]"""
        return self.__container_properties_cache

    def _set_container_properties_cache(self, container_link: str, properties: Optional[Dict[str, Any]]) -> None:
        """Sets the container properties cache for the specified container.

        This will only update the properties cache for a specified container.
        :param container_link: The container link will be used as the key to cache the container properties.
        :type container_link: str
        :param properties: These are the container properties to cache.
        :type properties:  Optional[Dict[str, Any]]"""
        if properties:
            self.__container_properties_cache[container_link] = properties
            self.__container_properties_cache[properties["_rid"]] = properties
        else:
            self.__container_properties_cache[container_link] = {}

    @property
    def _Session(self) -> Optional[_session.Session]:
        """Gets the session object from the client.
         :returns: the session for the client.
         :rtype: _session.Session
        """
        return self.session

    @_Session.setter
    def _Session(self, session: Optional[_session.Session]) -> None:
        """Sets a session object on the document client.

        This will override the existing session
        :param _session.Session session: the client session to set.
        """
        self.session = session

    @property
    def _WriteEndpoint(self) -> str:
        """Gets the current write endpoint for a geo-replicated database account.
        :returns: the write endpoint for the database account
        :rtype: str
        """
        return self._global_endpoint_manager.get_write_endpoint()

    @property
    def _ReadEndpoint(self) -> str:
        """Gets the current read endpoint for a geo-replicated database account.
        :returns: the read endpoint for the database account
        :rtype: str
        """
        return self._global_endpoint_manager.get_read_endpoint()

    async def _setup(self) -> None:
        if 'database_account' not in self._setup_kwargs:
            database_account, _ = await self._global_endpoint_manager._GetDatabaseAccount(
                **self._setup_kwargs
            )
            self._setup_kwargs['database_account'] = database_account
            await self._global_endpoint_manager.force_refresh_on_startup(self._setup_kwargs['database_account'])
        else:
            database_account = self._setup_kwargs['database_account']

        # Save the choice that was made (either None or some value) and branch to set or get the consistency
        if self.default_headers.get(http_constants.HttpHeaders.ConsistencyLevel):
            user_defined_consistency = self.default_headers[http_constants.HttpHeaders.ConsistencyLevel]
        else:
            # Use database_account if no consistency passed in to verify consistency level to be used
            user_defined_consistency = self._check_if_account_session_consistency(database_account)

        if user_defined_consistency == documents.ConsistencyLevel.Session:
            # create a Session if the user wants Session consistency
            self.session = _session.Session(self.url_connection)
        else:
            self.session = None

    def _check_if_account_session_consistency(self, database_account: DatabaseAccount) -> Optional[str]:
        """Checks account consistency level to set header if needed.

        :param database_account: The database account to be used to check consistency levels
        :type database_account: ~azure.cosmos.documents.DatabaseAccount
        :returns consistency_level: the account consistency level
        :rtype: str
        """
        # Set to default level present in account
        user_consistency_policy = database_account.ConsistencyPolicy
        if user_consistency_policy:
            consistency_level = user_consistency_policy[Constants.DefaultConsistencyLevel]
            if consistency_level == documents.ConsistencyLevel.Session:
                # We only set the header if we're using session consistency in the account in order to keep
                # the current update_session logic which uses the header
                self.default_headers[http_constants.HttpHeaders.ConsistencyLevel] = consistency_level
            return consistency_level
        return None

    def _GetDatabaseIdWithPathForUser(
        self,
        database_link: str,
        user: Mapping[str, Any]
    ) -> Tuple[Optional[str], str]:
        base._validate_resource(user)
        path = base.GetPathFromLink(database_link, http_constants.ResourceType.User)
        database_id = base.GetResourceIdOrFullNameFromLink(database_link)
        return database_id, path

    def _GetContainerIdWithPathForSproc(
        self,
        collection_link: str,
        sproc: Mapping[str, Any]
    ) -> Tuple[Optional[str], str, Dict[str, Any]]:
        base._validate_resource(sproc)
        sproc = dict(sproc)
        if sproc.get("serverScript"):
            sproc["body"] = str(sproc.pop("serverScript", ""))
        elif sproc.get("body"):
            sproc["body"] = str(sproc["body"])
        path = base.GetPathFromLink(collection_link, http_constants.ResourceType.StoredProcedure)
        collection_id = base.GetResourceIdOrFullNameFromLink(collection_link)
        return collection_id, path, sproc

    def _GetContainerIdWithPathForTrigger(
        self,
        collection_link: str,
        trigger: Mapping[str, Any]
    ) -> Tuple[Optional[str], str, Dict[str, Any]]:
        base._validate_resource(trigger)
        trigger = dict(trigger)
        if trigger.get("serverScript"):
            trigger["body"] = str(trigger.pop("serverScript", ""))
        elif trigger.get("body"):
            trigger["body"] = str(trigger["body"])

        path = base.GetPathFromLink(collection_link, http_constants.ResourceType.Trigger)
        collection_id = base.GetResourceIdOrFullNameFromLink(collection_link)
        return collection_id, path, trigger

    def _GetContainerIdWithPathForUDF(
        self,
        collection_link: str,
        udf: Mapping[str, Any]
    ) -> Tuple[Optional[str], str, Dict[str, Any]]:
        base._validate_resource(udf)
        udf = dict(udf)
        if udf.get("serverScript"):
            udf["body"] = str(udf.pop("serverScript", ""))
        elif udf.get("body"):
            udf["body"] = str(udf["body"])

        path = base.GetPathFromLink(collection_link, http_constants.ResourceType.UserDefinedFunction)
        collection_id = base.GetResourceIdOrFullNameFromLink(collection_link)
        return collection_id, path, udf

    async def GetDatabaseAccount(
        self,
        url_connection: Optional[str] = None,
        **kwargs: Any
    ) -> documents.DatabaseAccount:
        """Gets database account info.

        :param str url_connection: the endpoint used to get the database account
        :return:
            The Database Account.
        :rtype:
            documents.DatabaseAccount

        """
        if url_connection is None:
            url_connection = self.url_connection

        initial_headers = dict(self.default_headers)
        headers = base.GetHeaders(self, initial_headers, "get", "", "", "",
                                  documents._OperationType.Read, {},
                                  client_id=self.client_id)  # path  # id  # type

        request_params = _request_object.RequestObject(http_constants.ResourceType.DatabaseAccount,
                                                       documents._OperationType.Read,
                                                       headers, url_connection)

        result, self.last_response_headers = await self.__Get("", request_params, headers, **kwargs)
        database_account = documents.DatabaseAccount()
        database_account.DatabasesLink = "/dbs/"
        database_account.MediaLink = "/media/"
        if http_constants.HttpHeaders.MaxMediaStorageUsageInMB in self.last_response_headers:
            database_account.MaxMediaStorageUsageInMB = self.last_response_headers[
                http_constants.HttpHeaders.MaxMediaStorageUsageInMB
            ]
        if http_constants.HttpHeaders.CurrentMediaStorageUsageInMB in self.last_response_headers:
            database_account.CurrentMediaStorageUsageInMB = self.last_response_headers[
                http_constants.HttpHeaders.CurrentMediaStorageUsageInMB
            ]
        database_account.ConsistencyPolicy = result.get(Constants.UserConsistencyPolicy)

        # WritableLocations and ReadableLocations fields will be available only for geo-replicated database accounts
        if Constants.WritableLocations in result:
            database_account._WritableLocations = result[Constants.WritableLocations]
        if Constants.ReadableLocations in result:
            database_account._ReadableLocations = result[Constants.ReadableLocations]
        if Constants.EnableMultipleWritableLocations in result:
            database_account._EnableMultipleWritableLocations = result[
                Constants.EnableMultipleWritableLocations
            ]

        self.UseMultipleWriteLocations = (
                self.connection_policy.UseMultipleWriteLocations and database_account._EnableMultipleWritableLocations
        )
        return database_account

    async def _GetDatabaseAccountCheck(
            self,
            url_connection: Optional[str] = None,
            **kwargs: Any
    ):
        """Gets database account info.

        :param str url_connection: the endpoint used to get the database account
        :return: The Database Account.
        :rtype: documents.DatabaseAccount
        """
        if url_connection is None:
            url_connection = self.url_connection

        initial_headers = dict(self.default_headers)
        headers = base.GetHeaders(self, initial_headers, "get", "", "", "",
                                  documents._OperationType.Read, {},
                                  client_id=self.client_id)  # path  # id  # type

        request_params = _request_object.RequestObject(http_constants.ResourceType.DatabaseAccount,
                                                       documents._OperationType.Read,
                                                       headers,
                                                       url_connection)
        await self.__Get("", request_params, headers, **kwargs)

    async def CreateDatabase(
        self,
        database: Dict[str, Any],
        options: Optional[Mapping[str, Any]] = None,
        **kwargs: Any
    ) -> Dict[str, Any]:
        """Creates a database.

        :param dict database:
            The Azure Cosmos database to create.
        :param dict options:
            The request options for the request.
        :return:
            The Database that was created.
        :rtype: dict

        """
        if options is None:
            options = {}

        base._validate_resource(database)
        path = "/dbs"
        return await self.Create(database, path, http_constants.ResourceType.Database, None, None, options, **kwargs)

    async def CreateUser(
        self,
        database_link: str,
        user: Dict[str, Any],
        options: Optional[Mapping[str, Any]] = None,
        **kwargs: Any
    ) -> Dict[str, Any]:
        """Creates a user.

        :param str database_link:
            The link to the database.
        :param dict user:
            The Azure Cosmos user to create.
        :param dict options:
            The request options for the request.
        :return:
            The created User.
        :rtype:
            dict

        """
        if options is None:
            options = {}

        database_id, path = self._GetDatabaseIdWithPathForUser(database_link, user)
        return await self.Create(user, path, http_constants.ResourceType.User, database_id, None, options, **kwargs)

    async def CreateContainer(
        self,
        database_link: str,
        collection: Dict[str, Any],
        options: Optional[Mapping[str, Any]] = None,
        **kwargs: Any
    ):
        """Creates a collection in a database.

        :param str database_link:
            The link to the database.
        :param dict collection:
            The Azure Cosmos collection to create.
        :param dict options:
            The request options for the request.
        :return: The Collection that was created.
        :rtype: dict

        """
        if options is None:
            options = {}

        base._validate_resource(collection)
        path = base.GetPathFromLink(database_link, http_constants.ResourceType.Collection)
        database_id = base.GetResourceIdOrFullNameFromLink(database_link)
        return await self.Create(collection, path, http_constants.ResourceType.Collection, database_id, None,
                                 options, **kwargs)

    async def CreateItem(
        self,
        database_or_container_link: str,
        document: Dict[str, Any],
        options: Optional[Mapping[str, Any]] = None,
        **kwargs: Any
    ) -> CosmosDict:
        """Creates a document in a collection.

        :param str database_or_container_link:
            The link to the database when using partitioning, otherwise link to the document collection.
        :param dict document:
            The Azure Cosmos document to create.
        :param dict options:
            The request options for the request.
        :return:
            The created Document.
        :rtype:
            CosmosDict

        """
        # Python's default arguments are evaluated once when the function is defined,
        # not each time the function is called (like it is in say, Ruby). This means
        # that if you use a mutable default argument and mutate it, you will and have
        # mutated that object for all future calls to the function as well. So, using
        # a non-mutable default in this case(None) and assigning an empty dict(mutable)
        # inside the method For more details on this gotcha, please refer
        # http://docs.python-guide.org/en/latest/writing/gotchas/
        if options is None:
            options = {}

        # We check the link to be document collection link since it can be database
        # link in case of client side partitioning
        collection_id, document, path = self._GetContainerIdWithPathForItem(
            database_or_container_link, document, options
        )

        if base.IsItemContainerLink(database_or_container_link):
            options = await self._AddPartitionKey(database_or_container_link, document, options)

        return await self.Create(document, path, http_constants.ResourceType.Document, collection_id, None,
                                 options, **kwargs)

    async def CreatePermission(
        self,
        user_link: str,
        permission: Dict[str, Any],
        options: Optional[Mapping[str, Any]] = None,
        **kwargs: Any
    ) -> Dict[str, Any]:
        """Creates a permission for a user.

        :param str user_link:
            The link to the user entity.
        :param dict permission:
            The Azure Cosmos user permission to create.
        :param dict options:
            The request options for the request.
        :return:
            The created Permission.
        :rtype:
            dict

        """
        if options is None:
            options = {}

        path, user_id = self._GetUserIdWithPathForPermission(permission, user_link)
        return await self.Create(permission, path, "permissions", user_id, None, options, **kwargs)

    async def CreateUserDefinedFunction(
        self,
        collection_link: str,
        udf: Dict[str, Any],
        options: Optional[Mapping[str, Any]] = None,
        **kwargs: Any
    ) -> Dict[str, Any]:
        """Creates a user-defined function in a collection.

        :param str collection_link:
            The link to the collection.
        :param str udf:
        :param dict options:
            The request options for the request.
        :return:
            The created UDF.
        :rtype:
            dict

        """
        if options is None:
            options = {}

        collection_id, path, udf = self._GetContainerIdWithPathForUDF(collection_link, udf)
        return await self.Create(udf, path, http_constants.ResourceType.UserDefinedFunction, collection_id, None,
                                 options, **kwargs)

    async def CreateTrigger(
        self,
        collection_link: str,
        trigger: Dict[str, Any],
        options: Optional[Mapping[str, Any]] = None,
        **kwargs: Any
    ) -> Dict[str, Any]:
        """Creates a trigger in a collection.

        :param str collection_link:
            The link to the document collection.
        :param dict trigger:
        :param dict options:
            The request options for the request.
        :return:
            The created Trigger.
        :rtype:
            dict

        """
        if options is None:
            options = {}

        collection_id, path, trigger = self._GetContainerIdWithPathForTrigger(collection_link, trigger)
        return await self.Create(trigger, path, http_constants.ResourceType.Trigger, collection_id, None,
                                 options, **kwargs)

    async def CreateStoredProcedure(
        self,
        collection_link: str,
        sproc: Dict[str, Any],
        options: Optional[Mapping[str, Any]] = None,
        **kwargs
    ) -> Dict[str, Any]:
        """Creates a stored procedure in a collection.

        :param str collection_link:
            The link to the document collection.
        :param str sproc:
        :param dict options:
            The request options for the request.
        :return:
            The created Stored Procedure.
        :rtype:
            dict

        """
        if options is None:
            options = {}

        collection_id, path, sproc = self._GetContainerIdWithPathForSproc(collection_link, sproc)
        return await self.Create(sproc, path, http_constants.ResourceType.StoredProcedure, collection_id, None,
                                 options, **kwargs)

    async def ExecuteStoredProcedure(
        self,
        sproc_link: str,
        params: Optional[Union[Dict[str, Any], List[Dict[str, Any]]]],
        options: Optional[Mapping[str, Any]] = None,
        **kwargs: Any
    ) -> Dict[str, Any]:
        """Executes a store procedure.

        :param str sproc_link:
            The link to the stored procedure.
        :param dict params:
            List or None
        :param dict options:
            The request options for the request.
        :return:
            The Stored Procedure response.
        :rtype:
            dict

        """
        if options is None:
            options = {}

        initial_headers = dict(self.default_headers)
        initial_headers.update({http_constants.HttpHeaders.Accept: (runtime_constants.MediaTypes.Json)})

        if params and not isinstance(params, list):
            params = [params]

        path = base.GetPathFromLink(sproc_link)
        sproc_id = base.GetResourceIdOrFullNameFromLink(sproc_link)
        headers = base.GetHeaders(self, initial_headers, "post", path, sproc_id,
                                  http_constants.ResourceType.StoredProcedure,
                                  documents._OperationType.ExecuteJavaScript, options)

        # ExecuteStoredProcedure will use WriteEndpoint since it uses POST operation
        request_params = _request_object.RequestObject(http_constants.ResourceType.StoredProcedure,
                                                       documents._OperationType.ExecuteJavaScript, headers)
        request_params.set_excluded_location_from_options(options)
        result, self.last_response_headers = await self.__Post(path, request_params, params, headers, **kwargs)
        return result

    async def Create(
        self,
        body: Dict[str, Any],
        path: str,
        typ: str,
        id: Optional[str],
        initial_headers: Optional[Mapping[str, Any]],
        options: Optional[Mapping[str, Any]] = None,
        **kwargs: Any
    ) -> CosmosDict:
        """Creates an Azure Cosmos resource and returns it.

        :param dict body:
        :param str path:
        :param str typ:
        :param str id:
        :param dict initial_headers:
        :param dict options:
            The request options for the request.
        :return:
            The created Azure Cosmos resource.
        :rtype:
            CosmosDict

        """
        response_hook = kwargs.pop("response_hook", None)
        if options is None:
            options = {}

        initial_headers = initial_headers or self.default_headers
        headers = base.GetHeaders(self, initial_headers, "post", path, id, typ,
                                  documents._OperationType.Create, options)
        # Create will use WriteEndpoint since it uses POST operation

        request_params = _request_object.RequestObject(typ, documents._OperationType.Create, headers)
        request_params.set_excluded_location_from_options(options)
        result, last_response_headers = await self.__Post(path, request_params, body, headers, **kwargs)
        self.last_response_headers = last_response_headers

        # update session for write request
        self._UpdateSessionIfRequired(headers, result, last_response_headers)
        if response_hook:
            response_hook(last_response_headers, result)
        return CosmosDict(result, response_headers=last_response_headers)

    async def UpsertUser(
        self,
        database_link: str,
        user: Dict[str, Any],
        options: Optional[Mapping[str, Any]] = None,
        **kwargs: Any
    ) -> Dict[str, Any]:
        """Upserts a user.

        :param str database_link:
            The link to the database.
        :param dict user:
            The Azure Cosmos user to upsert.
        :param dict options:
            The request options for the request.
        :return:
            The upserted User.
        :rtype: dict
        """
        if options is None:
            options = {}

        database_id, path = self._GetDatabaseIdWithPathForUser(database_link, user)
        return await self.Upsert(user, path, http_constants.ResourceType.User, database_id, None, options, **kwargs)

    async def UpsertPermission(
        self,
        user_link: str,
        permission: Dict[str, Any],
        options: Optional[Mapping[str, Any]] = None,
        **kwargs: Any
    ) -> Dict[str, Any]:
        """Upserts a permission for a user.

        :param str user_link:
            The link to the user entity.
        :param dict permission:
            The Azure Cosmos user permission to upsert.
        :param dict options:
            The request options for the request.
        :return:
            The upserted permission.
        :rtype:
            dict

        """
        if options is None:
            options = {}

        path, user_id = self._GetUserIdWithPathForPermission(permission, user_link)
        return await self.Upsert(permission, path, "permissions", user_id, None, options, **kwargs)

    async def UpsertItem(
        self,
        database_or_container_link: str,
        document: Dict[str, Any],
        options: Optional[Mapping[str, Any]] = None,
        **kwargs: Any
    ) -> CosmosDict:
        """Upserts a document in a collection.

        :param str database_or_container_link:
            The link to the database when using partitioning, otherwise link to the document collection.
        :param dict document:
            The Azure Cosmos document to upsert.
        :param dict options:
            The request options for the request.
        :return:
            The upserted Document.
        :rtype:
            CosmosDict

        """
        # Python's default arguments are evaluated once when the function is defined,
        # not each time the function is called (like it is in say, Ruby). This means
        # that if you use a mutable default argument and mutate it, you will and have
        # mutated that object for all future calls to the function as well. So, using
        # a non-mutable deafult in this case(None) and assigning an empty dict(mutable)
        # inside the method For more details on this gotcha, please refer
        # http://docs.python-guide.org/en/latest/writing/gotchas/
        if options is None:
            options = {}

        # We check the link to be document collection link since it can be database
        # link in case of client side partitioning
        if base.IsItemContainerLink(database_or_container_link):
            options = await self._AddPartitionKey(database_or_container_link, document, options)

        collection_id, document, path = self._GetContainerIdWithPathForItem(
            database_or_container_link, document, options
        )
        return await self.Upsert(document, path, http_constants.ResourceType.Document, collection_id, None,
                                 options, **kwargs)

    async def Upsert(
        self,
        body: Dict[str, Any],
        path: str,
        typ: str,
        id: Optional[str],
        initial_headers: Optional[Mapping[str, Any]],
        options: Optional[Mapping[str, Any]] = None,
        **kwargs: Any
    ) -> CosmosDict:
        """Upserts an Azure Cosmos resource and returns it.

        :param dict body:
        :param str path:
        :param str typ:
        :param str id:
        :param dict initial_headers:
        :param dict options:
            The request options for the request.
        :return:
            The upserted Azure Cosmos resource.
        :rtype:
            CosmosDict

        """
        response_hook = kwargs.pop("response_hook", None)
        if options is None:
            options = {}

        initial_headers = initial_headers or self.default_headers
        headers = base.GetHeaders(self, initial_headers, "post", path, id, typ, documents._OperationType.Upsert,
                                  options)

        headers[http_constants.HttpHeaders.IsUpsert] = True

        # Upsert will use WriteEndpoint since it uses POST operation
        request_params = _request_object.RequestObject(typ, documents._OperationType.Upsert, headers)
        request_params.set_excluded_location_from_options(options)
        result, last_response_headers = await self.__Post(path, request_params, body, headers, **kwargs)
        self.last_response_headers = last_response_headers
        # update session for write request
        self._UpdateSessionIfRequired(headers, result, self.last_response_headers)
        if response_hook:
            response_hook(last_response_headers, result)
        return CosmosDict(result,
                                  response_headers=last_response_headers)

    async def __Post(
        self,
        path: str,
        request_params: _request_object.RequestObject,
        body: Optional[Union[str, List[Dict[str, Any]], Dict[str, Any]]],
        req_headers: Dict[str, Any],
        **kwargs: Any
    ) -> Tuple[Dict[str, Any], CaseInsensitiveDict]:
        """Azure Cosmos 'POST' async http request.

        :param str path: the url to be used for the request.
        :param ~azure.cosmos._request_object.RequestObject request_params: the request parameters.
        :param Union[str, List[Dict[str, Any]], Dict[Any, Any]] body: the request body.
        :param Dict[str, Any] req_headers: the request headers.
        :return: Tuple of (result, headers).
        :rtype: tuple of (dict, dict)
        """
        request = self.pipeline_client.post(url=path, headers=req_headers)
        return await asynchronous_request.AsynchronousRequest(
            client=self,
            request_params=request_params,
            global_endpoint_manager=self._global_endpoint_manager,
            connection_policy=self.connection_policy,
            pipeline_client=self.pipeline_client,
            request=request,
            request_data=body,
            **kwargs
        )

    async def ReadDatabase(
        self,
        database_link: str,
        options: Optional[Mapping[str, Any]] = None,
        **kwargs: Any
    ) -> Dict[str, Any]:
        """Reads a database.

        :param str database_link:
            The link to the database.
        :param dict options:
            The request options for the request.
        :return:
            The Database that was read.
        :rtype: dict

        """
        if options is None:
            options = {}

        path = base.GetPathFromLink(database_link)
        database_id = base.GetResourceIdOrFullNameFromLink(database_link)
        return await self.Read(path, http_constants.ResourceType.Database, database_id, None, options, **kwargs)

    async def ReadContainer(
        self,
        collection_link: str,
        options: Optional[Mapping[str, Any]] = None,
        **kwargs: Any
    ) -> Dict[str, Any]:
        """Reads a collection.

        :param str collection_link:
            The link to the document collection.
        :param dict options:
            The request options for the request.

        :return:
            The read Collection.
        :rtype:
            dict

        """
        if options is None:
            options = {}

        path = base.GetPathFromLink(collection_link)
        collection_id = base.GetResourceIdOrFullNameFromLink(collection_link)
        return await self.Read(path, http_constants.ResourceType.Collection, collection_id, None, options, **kwargs)

    async def ReadItem(
        self,
        document_link: str,
        options: Optional[Mapping[str, Any]] = None,
        **kwargs: Any
    ) -> CosmosDict:
        """Reads a document.

        :param str document_link:
            The link to the document.
        :param dict options:
            The request options for the request.

        :return:
            The read Document.
        :rtype:
            CosmosDict

        """
        if options is None:
            options = {}

        path = base.GetPathFromLink(document_link)
        document_id = base.GetResourceIdOrFullNameFromLink(document_link)
        return await self.Read(path, http_constants.ResourceType.Document, document_id, None, options, **kwargs)

    async def ReadUser(
        self,
        user_link: str,
        options: Optional[Mapping[str, Any]] = None,
        **kwargs: Any
    ) -> Dict[str, Any]:
        """Reads a user.

        :param str user_link:
            The link to the user entity.
        :param dict options:
            The request options for the request.

        :return:
            The read User.
        :rtype:
            dict

        """
        if options is None:
            options = {}

        path = base.GetPathFromLink(user_link)
        user_id = base.GetResourceIdOrFullNameFromLink(user_link)
        return await self.Read(path, http_constants.ResourceType.User, user_id, None, options, **kwargs)

    async def ReadPermission(
        self,
        permission_link: str,
        options: Optional[Mapping[str, Any]] = None,
        **kwargs: Any
    ) -> Dict[str, Any]:
        """Reads a permission.

        :param str permission_link:
            The link to the permission.
        :param dict options:
            The request options for the request.

        :return:
            The read permission.
        :rtype:
            dict

        """
        if options is None:
            options = {}

        path = base.GetPathFromLink(permission_link)
        permission_id = base.GetResourceIdOrFullNameFromLink(permission_link)
        return await self.Read(path, "permissions", permission_id, None, options, **kwargs)

    async def ReadUserDefinedFunction(
        self,
        udf_link: str,
        options: Optional[Mapping[str, Any]] = None,
        **kwargs: Any
    ) -> Dict[str, Any]:
        """Reads a user-defined function.

        :param str udf_link:
            The link to the user-defined function.
        :param dict options:
            The request options for the request.

        :return:
            The read UDF.
        :rtype:
            dict

        """
        if options is None:
            options = {}

        path = base.GetPathFromLink(udf_link)
        udf_id = base.GetResourceIdOrFullNameFromLink(udf_link)
        return await self.Read(path, http_constants.ResourceType.UserDefinedFunction, udf_id, None, options, **kwargs)

    async def ReadStoredProcedure(
        self,
        sproc_link: str,
        options: Optional[Mapping[str, Any]] = None,
        **kwargs: Any
    ) -> Dict[str, Any]:
        """Reads a stored procedure.

        :param str sproc_link:
            The link to the stored procedure.
        :param dict options:
            The request options for the request.

        :return:
            The read Stored Procedure.
        :rtype:
            dict
        """
        if options is None:
            options = {}

        path = base.GetPathFromLink(sproc_link)
        sproc_id = base.GetResourceIdOrFullNameFromLink(sproc_link)
        return await self.Read(path, http_constants.ResourceType.StoredProcedure, sproc_id, None, options, **kwargs)

    async def ReadTrigger(
        self,
        trigger_link: str,
        options: Optional[Mapping[str, Any]] = None,
        **kwargs: Any
    ) -> Dict[str, Any]:
        """Reads a trigger.

        :param str trigger_link:
            The link to the trigger.
        :param dict options:
            The request options for the request.

        :return:
            The read Trigger.
        :rtype:
            dict

        """
        if options is None:
            options = {}

        path = base.GetPathFromLink(trigger_link)
        trigger_id = base.GetResourceIdOrFullNameFromLink(trigger_link)
        return await self.Read(path, http_constants.ResourceType.Trigger, trigger_id, None, options, **kwargs)

    async def ReadConflict(
        self,
        conflict_link: str,
        options: Optional[Mapping[str, Any]] = None,
        **kwargs: Any
    ) -> Dict[str, Any]:
        """Reads a conflict.

        :param str conflict_link:
            The link to the conflict.
        :param dict options:

        :return:
            The read Conflict.
        :rtype:
            dict

        """
        if options is None:
            options = {}

        path = base.GetPathFromLink(conflict_link)
        conflict_id = base.GetResourceIdOrFullNameFromLink(conflict_link)
        return await self.Read(path, http_constants.ResourceType.Conflict, conflict_id, None, options, **kwargs)

    async def Read(
        self,
        path: str,
        typ: str,
        id: Optional[str],
        initial_headers: Optional[Mapping[str, Any]],
        options: Optional[Mapping[str, Any]] = None,
        **kwargs: Any
    ) -> CosmosDict:
        """Reads an Azure Cosmos resource and returns it.

        :param str path:
        :param str typ:
        :param str id:
        :param dict initial_headers:
        :param dict options:
            The request options for the request.

        :return:
            The retrieved Azure Cosmos resource.
        :rtype:
            CosmosDict

        """
        response_hook = kwargs.pop("response_hook", None)
        if options is None:
            options = {}

        initial_headers = initial_headers or self.default_headers
        headers = base.GetHeaders(self, initial_headers, "get", path, id, typ, documents._OperationType.Read,
                                  options)
        # Read will use ReadEndpoint since it uses GET operation
        request_params = _request_object.RequestObject(typ, documents._OperationType.Read, headers)
        request_params.set_excluded_location_from_options(options)
        result, last_response_headers = await self.__Get(path, request_params, headers, **kwargs)
        self.last_response_headers = last_response_headers
        if response_hook:
            response_hook(last_response_headers, result)
        return CosmosDict(result,
                                  response_headers=last_response_headers)

    async def __Get(
        self,
        path: str,
        request_params: _request_object.RequestObject,
        req_headers: Dict[str, Any],
        **kwargs: Any
    ) -> Tuple[Dict[str, Any], CaseInsensitiveDict]:
        """Azure Cosmos 'GET' async http request.

        :param str path: the url to be used for the request.
        :param ~azure.cosmos._request_object.RequestObject request_params: the request parameters.
        :param Dict[str, Any] req_headers: the request headers.
        :return: Tuple of (result, headers).
        :rtype: tuple of (dict, dict)
        """
        request = self.pipeline_client.get(url=path, headers=req_headers)
        return await asynchronous_request.AsynchronousRequest(
            client=self,
            request_params=request_params,
            global_endpoint_manager=self._global_endpoint_manager,
            connection_policy=self.connection_policy,
            pipeline_client=self.pipeline_client,
            request=request,
            request_data=None,
            **kwargs
        )

    async def ReplaceUser(
        self,
        user_link: str,
        user: Dict[str, Any],
        options: Optional[Mapping[str, Any]] = None,
        **kwargs: Any
    ) -> Dict[str, Any]:
        """Replaces a user and return it.

        :param str user_link:
            The link to the user entity.
        :param dict user:
        :param dict options:
            The request options for the request.
        :return:
            The new User.
        :rtype:
            dict

        """
        if options is None:
            options = {}

        base._validate_resource(user)
        path = base.GetPathFromLink(user_link)
        user_id = base.GetResourceIdOrFullNameFromLink(user_link)
        return await self.Replace(user, path, http_constants.ResourceType.User, user_id, None, options, **kwargs)

    async def ReplacePermission(
        self,
        permission_link: str,
        permission: Dict[str, Any],
        options: Optional[Mapping[str, Any]] = None,
        **kwargs: Any
    ) -> Dict[str, Any]:
        """Replaces a permission and return it.

        :param str permission_link:
            The link to the permission.
        :param dict permission:
        :param dict options:
            The request options for the request.
        :return:
            The new Permission.
        :rtype:
            dict

        """
        if options is None:
            options = {}

        base._validate_resource(permission)
        path = base.GetPathFromLink(permission_link)
        permission_id = base.GetResourceIdOrFullNameFromLink(permission_link)
        return await self.Replace(permission, path, "permissions", permission_id, None, options, **kwargs)

    async def ReplaceContainer(
        self,
        collection_link: str,
        collection: Dict[str, Any],
        options: Optional[Mapping[str, Any]] = None,
        **kwargs: Any
    ) -> Dict[str, Any]:
        """Replaces a collection and return it.

        :param str collection_link:
            The link to the collection entity.
        :param dict collection:
            The collection to be used.
        :param dict options:
            The request options for the request.
        :return:
            The new Collection.
        :rtype:
            dict

        """
        if options is None:
            options = {}

        base._validate_resource(collection)
        path = base.GetPathFromLink(collection_link)
        collection_id = base.GetResourceIdOrFullNameFromLink(collection_link)
        return await self.Replace(collection, path, http_constants.ResourceType.Collection, collection_id, None,
                                  options, **kwargs)

    async def ReplaceUserDefinedFunction(
        self,
        udf_link: str,
        udf: Dict[str, Any],
        options: Optional[Mapping[str, Any]] = None,
        **kwargs: Any
    ) -> Dict[str, Any]:
        """Replaces a user-defined function and returns it.

        :param str udf_link:
            The link to the user-defined function.
        :param dict udf:
        :param dict options:
            The request options for the request.
        :return:
            The new UDF.
        :rtype:
            dict

        """
        if options is None:
            options = {}

        base._validate_resource(udf)
        udf = udf.copy()
        if udf.get("serverScript"):
            udf["body"] = str(udf.pop("serverScript", ""))
        elif udf.get("body"):
            udf["body"] = str(udf["body"])

        path = base.GetPathFromLink(udf_link)
        udf_id = base.GetResourceIdOrFullNameFromLink(udf_link)
        return await self.Replace(udf, path, http_constants.ResourceType.UserDefinedFunction, udf_id, None,
                                  options, **kwargs)

    async def ReplaceTrigger(
        self,
        trigger_link: str,
        trigger: Dict[str, Any],
        options: Optional[Mapping[str, Any]] = None,
        **kwargs
    ) -> Dict[str, Any]:
        """Replaces a trigger and returns it.

        :param str trigger_link:
            The link to the trigger.
        :param dict trigger:
        :param dict options:
            The request options for the request.
        :return:
            The replaced Trigger.
        :rtype:
            dict

        """
        if options is None:
            options = {}

        base._validate_resource(trigger)
        trigger = trigger.copy()
        if trigger.get("serverScript"):
            trigger["body"] = str(trigger.pop("serverScript", ""))
        elif trigger.get("body"):
            trigger["body"] = str(trigger["body"])

        path = base.GetPathFromLink(trigger_link)
        trigger_id = base.GetResourceIdOrFullNameFromLink(trigger_link)
        return await self.Replace(trigger, path, http_constants.ResourceType.Trigger, trigger_id, None,
                                  options, **kwargs)

    async def ReplaceItem(
        self,
        document_link: str,
        new_document: Dict[str, Any],
        options: Optional[Mapping[str, Any]] = None,
        **kwargs: Any
    ) -> CosmosDict:
        """Replaces a document and returns it.

        :param str document_link:
            The link to the document.
        :param dict new_document:
        :param dict options:
            The request options for the request.
        :return:
            The new Document.
        :rtype:
            CosmosDict

        """
        base._validate_resource(new_document)
        path = base.GetPathFromLink(document_link)
        document_id = base.GetResourceIdOrFullNameFromLink(document_link)

        # Python's default arguments are evaluated once when the function is defined,
        # not each time the function is called (like it is in say, Ruby). This means
        # that if you use a mutable default argument and mutate it, you will and have
        # mutated that object for all future calls to the function as well. So, using
        # a non-mutable deafult in this case(None) and assigning an empty dict(mutable)
        # inside the function so that it remains local For more details on this gotcha,
        # please refer http://docs.python-guide.org/en/latest/writing/gotchas/
        if options is None:
            options = {}

        # Extract the document collection link and add the partition key to options
        collection_link = base.GetItemContainerLink(document_link)
        options = await self._AddPartitionKey(collection_link, new_document, options)

        return await self.Replace(new_document, path, http_constants.ResourceType.Document, document_id, None,
                                  options, **kwargs)

    async def PatchItem(
        self,
        document_link: str,
        operations: List[Dict[str, Any]],
        options: Optional[Mapping[str, Any]] = None,
        **kwargs: Any
    ) -> CosmosDict:
        """Patches a document and returns it.

        :param str document_link: The link to the document.
        :param list operations: The operations for the patch request.
        :param dict options: The request options for the request.
        :return:
            The new Document.
        :rtype:
            CosmosDict

        """
        response_hook = kwargs.pop("response_hook", None)
        path = base.GetPathFromLink(document_link)
        document_id = base.GetResourceIdOrFullNameFromLink(document_link)
        typ = http_constants.ResourceType.Document

        if options is None:
            options = {}

        initial_headers = self.default_headers
        headers = base.GetHeaders(self, initial_headers, "patch", path, document_id, typ,
                                  documents._OperationType.Patch, options)
        # Patch will use WriteEndpoint since it uses PUT operation
        request_params = _request_object.RequestObject(typ, documents._OperationType.Patch, headers)
        request_params.set_excluded_location_from_options(options)
        request_data = {}
        if options.get("filterPredicate"):
            request_data["condition"] = options.get("filterPredicate")
        request_data["operations"] = operations
        result, last_response_headers = await self.__Patch(path, request_params, request_data, headers, **kwargs)
        self.last_response_headers = last_response_headers

        # update session for request mutates data on server side
        self._UpdateSessionIfRequired(headers, result, last_response_headers)
        if response_hook:
            response_hook(last_response_headers, result)
        return CosmosDict(result,
                                  response_headers=last_response_headers)

    async def ReplaceOffer(
        self,
        offer_link: str,
        offer: Dict[str, Any],
        **kwargs: Any
    ) -> Dict[str, Any]:
        """Replaces an offer and returns it.

        :param str offer_link:
            The link to the offer.
        :param dict offer:
        :return:
            The replaced Offer.
        :rtype:
            dict

        """
        base._validate_resource(offer)
        path = base.GetPathFromLink(offer_link)
        offer_id = base.GetResourceIdOrFullNameFromLink(offer_link)
        return await self.Replace(offer, path, http_constants.ResourceType.Offer, offer_id, None, None, **kwargs)

    async def ReplaceStoredProcedure(
        self,
        sproc_link: str,
        sproc: Dict[str, Any],
        options: Optional[Mapping[str, Any]] = None,
        **kwargs: Any
    ) -> Dict[str, Any]:
        """Replaces a stored procedure and returns it.

        :param str sproc_link:
            The link to the stored procedure.
        :param dict sproc:
        :param dict options:
            The request options for the request.
        :return:
            The replaced Stored Procedure.
        :rtype:
            dict

        """
        if options is None:
            options = {}

        base._validate_resource(sproc)
        sproc = sproc.copy()
        if sproc.get("serverScript"):
            sproc["body"] = str(sproc.pop("serverScript", ""))
        elif sproc.get("body"):
            sproc["body"] = str(sproc["body"])

        path = base.GetPathFromLink(sproc_link)
        sproc_id = base.GetResourceIdOrFullNameFromLink(sproc_link)
        return await self.Replace(sproc, path, http_constants.ResourceType.StoredProcedure, sproc_id, None,
                                  options, **kwargs)

    async def Replace(
        self,
        resource: Dict[str, Any],
        path: str,
        typ: str,
        id: Optional[str],
        initial_headers: Optional[Mapping[str, Any]],
        options: Optional[Mapping[str, Any]] = None,
        **kwargs: Any
    ) -> CosmosDict:
        """Replaces an Azure Cosmos resource and returns it.

        :param dict resource:
        :param str path:
        :param str typ:
        :param str id:
        :param dict initial_headers:
        :param dict options:
            The request options for the request.
        :return:
            The new Azure Cosmos resource.
        :rtype:
            CosmosDict

        """
        response_hook = kwargs.pop("response_hook", None)
        if options is None:
            options = {}

        initial_headers = initial_headers or self.default_headers
        headers = base.GetHeaders(self, initial_headers, "put", path, id, typ, documents._OperationType.Replace,
                                  options)
        # Replace will use WriteEndpoint since it uses PUT operation
        request_params = _request_object.RequestObject(typ, documents._OperationType.Replace, headers)
        request_params.set_excluded_location_from_options(options)
        result, last_response_headers = await self.__Put(path, request_params, resource, headers, **kwargs)
        self.last_response_headers = last_response_headers

        # update session for request mutates data on server side
        self._UpdateSessionIfRequired(headers, result, self.last_response_headers)
        if response_hook:
            response_hook(last_response_headers, result)
        return CosmosDict(result,
                                  response_headers=last_response_headers)

    async def __Put(
        self,
        path: str,
        request_params: _request_object.RequestObject,
        body: Dict[str, Any],
        req_headers: Dict[str, Any],
        **kwargs: Any
    ) -> Tuple[Dict[str, Any], CaseInsensitiveDict]:
        """Azure Cosmos 'PUT' async http request.

        :param str path: the url to be used for the request.
        :param ~azure.cosmos._request_object.RequestObject request_params: the request parameters.
        :param Union[str, unicode, Dict[Any, Any]] body: the request body.
        :param Dict[str, Any] req_headers: the request headers.
        :return: Tuple of (result, headers).
        :rtype: tuple of (dict, dict)
        """
        request = self.pipeline_client.put(url=path, headers=req_headers)
        return await asynchronous_request.AsynchronousRequest(
            client=self,
            request_params=request_params,
            global_endpoint_manager=self._global_endpoint_manager,
            connection_policy=self.connection_policy,
            pipeline_client=self.pipeline_client,
            request=request,
            request_data=body,
            **kwargs
        )

    async def __Patch(
        self,
        path: str,
        request_params: _request_object.RequestObject,
        request_data: Dict[str, Any],
        req_headers: Dict[str, Any],
        **kwargs: Any
    ) -> Tuple[Dict[str, Any], CaseInsensitiveDict]:
        """Azure Cosmos 'PATCH' http request.

        :param str path: the url to be used for the request.
        :param ~azure.cosmos._request_object.RequestObject request_params: the request parameters.
        :param Union[str, unicode, Dict[Any, Any]] request_data: the request body.
        :param Dict[str, Any] req_headers: the request headers.
        :return: Tuple of (result, headers).
        :rtype: tuple of (dict, dict)
        """
        request = self.pipeline_client.patch(url=path, headers=req_headers)
        return await asynchronous_request.AsynchronousRequest(
            client=self,
            request_params=request_params,
            global_endpoint_manager=self._global_endpoint_manager,
            connection_policy=self.connection_policy,
            pipeline_client=self.pipeline_client,
            request=request,
            request_data=request_data,
            **kwargs
        )

    async def DeleteDatabase(
        self,
        database_link: str,
        options: Optional[Mapping[str, Any]] = None,
        **kwargs: Any
    ) -> None:
        """Deletes a database.

        :param str database_link:
            The link to the database.
        :param dict options:
            The request options for the request.
        :return:
            The deleted Database.
        :rtype:
            None
        """
        if options is None:
            options = {}

        path = base.GetPathFromLink(database_link)
        database_id = base.GetResourceIdOrFullNameFromLink(database_link)
        await self.DeleteResource(path, http_constants.ResourceType.Database, database_id, None, options, **kwargs)

    async def DeleteUser(
        self,
        user_link: str,
        options: Optional[Mapping[str, Any]] = None,
        **kwargs: Any
    ) -> None:
        """Deletes a user.

        :param str user_link:
            The link to the user entity.
        :param dict options:
            The request options for the request.
        :return:
            The deleted user.
        :rtype:
            dict

        """
        if options is None:
            options = {}

        path = base.GetPathFromLink(user_link)
        user_id = base.GetResourceIdOrFullNameFromLink(user_link)
        await self.DeleteResource(path, http_constants.ResourceType.User, user_id, None, options, **kwargs)

    async def DeletePermission(
        self,
        permission_link: str,
        options: Optional[Mapping[str, Any]] = None,
        **kwargs: Any
    ) -> None:
        """Deletes a permission.

        :param str permission_link:
            The link to the permission.
        :param dict options:
            The request options for the request.
        :return:
            The deleted Permission.
        :rtype:
            dict

        """
        if options is None:
            options = {}

        path = base.GetPathFromLink(permission_link)
        permission_id = base.GetResourceIdOrFullNameFromLink(permission_link)
        await self.DeleteResource(path, "permissions", permission_id, None, options, **kwargs)

    async def DeleteContainer(
        self,
        collection_link: str,
        options: Optional[Mapping[str, Any]] = None,
        **kwargs: Any
    ) -> None:
        """Deletes a collection.

        :param str collection_link:
            The link to the document collection.
        :param dict options:
            The request options for the request.
        :return:
            The deleted Collection.
        :rtype:
            dict

        """
        if options is None:
            options = {}

        path = base.GetPathFromLink(collection_link)
        collection_id = base.GetResourceIdOrFullNameFromLink(collection_link)
        await self.DeleteResource(path, http_constants.ResourceType.Collection, collection_id, None, options, **kwargs)

    async def DeleteItem(
        self,
        document_link: str,
        options: Optional[Mapping[str, Any]] = None,
        **kwargs: Any
    ) -> None:
        """Deletes a document.

        :param str document_link:
            The link to the document.
        :param dict options:
            The request options for the request.
        :return:
            The deleted Document.
        :rtype:
            dict

        """
        if options is None:
            options = {}

        path = base.GetPathFromLink(document_link)
        document_id = base.GetResourceIdOrFullNameFromLink(document_link)
        await self.DeleteResource(path, http_constants.ResourceType.Document, document_id, None, options, **kwargs)

    async def DeleteUserDefinedFunction(
        self,
        udf_link: str,
        options: Optional[Mapping[str, Any]] = None,
        **kwargs: Any
    ) -> None:
        """Deletes a user-defined function.

        :param str udf_link:
            The link to the user-defined function.
        :param dict options:
            The request options for the request.
        :return:
            The deleted UDF.
        :rtype:
            None
        """
        if options is None:
            options = {}

        path = base.GetPathFromLink(udf_link)
        udf_id = base.GetResourceIdOrFullNameFromLink(udf_link)
        await self.DeleteResource(path, http_constants.ResourceType.UserDefinedFunction, udf_id, None,
                                  options, **kwargs)

    async def DeleteTrigger(
        self,
        trigger_link: str,
        options: Optional[Mapping[str, Any]] = None,
        **kwargs: Any
    ) -> None:
        """Deletes a trigger.

        :param str trigger_link:
            The link to the trigger.
        :param dict options:
            The request options for the request.
        :return:
            The deleted Trigger.
        :rtype:
            dict

        """
        if options is None:
            options = {}

        path = base.GetPathFromLink(trigger_link)
        trigger_id = base.GetResourceIdOrFullNameFromLink(trigger_link)
        await self.DeleteResource(path, http_constants.ResourceType.Trigger, trigger_id, None, options, **kwargs)

    async def DeleteStoredProcedure(
        self,
        sproc_link: str,
        options: Optional[Mapping[str, Any]] = None,
        **kwargs: Any
    ) -> None:
        """Deletes a stored procedure.

        :param str sproc_link:
            The link to the stored procedure.
        :param dict options:
            The request options for the request.
        :return:
            The deleted Stored Procedure.
        :rtype:
            dict

        """
        if options is None:
            options = {}

        path = base.GetPathFromLink(sproc_link)
        sproc_id = base.GetResourceIdOrFullNameFromLink(sproc_link)
        await self.DeleteResource(path, http_constants.ResourceType.StoredProcedure, sproc_id, None, options, **kwargs)

    async def DeleteConflict(
        self,
        conflict_link: str,
        options: Optional[Mapping[str, Any]] = None,
        **kwargs: Any
    ) -> None:
        """Deletes a conflict.

        :param str conflict_link:
            The link to the conflict.
        :param dict options:
            The request options for the request.
        :return:
            The deleted Conflict.
        :rtype:
            dict

        """
        if options is None:
            options = {}

        path = base.GetPathFromLink(conflict_link)
        conflict_id = base.GetResourceIdOrFullNameFromLink(conflict_link)
        await self.DeleteResource(path, http_constants.ResourceType.Conflict, conflict_id, None, options, **kwargs)

    async def DeleteResource(
        self,
        path: str,
        typ: str,
        id: Optional[str],
        initial_headers: Optional[Mapping[str, Any]],
        options: Optional[Mapping[str, Any]] = None,
        **kwargs: Any
    ) -> None:
        """Deletes an Azure Cosmos resource and returns it.

        :param str path:
        :param str typ:
        :param str id:
        :param dict initial_headers:
        :param dict options:
            The request options for the request.
        :return:
            The deleted Azure Cosmos resource.
        :rtype:
            dict

        """
        response_hook = kwargs.pop("response_hook", None)
        if options is None:
            options = {}

        initial_headers = initial_headers or self.default_headers
        headers = base.GetHeaders(self, initial_headers, "delete", path, id, typ, documents._OperationType.Delete,
                                  options)
        # Delete will use WriteEndpoint since it uses DELETE operation
        request_params = _request_object.RequestObject(typ, documents._OperationType.Delete, headers)
        request_params.set_excluded_location_from_options(options)
        result, last_response_headers = await self.__Delete(path, request_params, headers, **kwargs)
        self.last_response_headers = last_response_headers

        # update session for request mutates data on server side
        self._UpdateSessionIfRequired(headers, result, last_response_headers)
        if response_hook:
            response_hook(last_response_headers, None)

    async def __Delete(
        self,
        path: str,
        request_params: _request_object.RequestObject,
        req_headers: Dict[str, Any],
        **kwargs: Any
    ) -> Tuple[None, CaseInsensitiveDict]:
        """Azure Cosmos 'DELETE' async http request.

        :param str path: the url to be used for the request.
        :param ~azure.cosmos._request_object.RequestObject request_params: the request parameters.
        :param Dict[str, Any] req_headers: the request headers.
        :return: Tuple of (result, headers).
        :rtype: tuple of (dict, dict)
        """
        request = self.pipeline_client.delete(url=path, headers=req_headers)
        return await asynchronous_request.AsynchronousRequest(
            client=self,
            request_params=request_params,
            global_endpoint_manager=self._global_endpoint_manager,
            connection_policy=self.connection_policy,
            pipeline_client=self.pipeline_client,
            request=request,
            request_data=None,
            **kwargs
        )

    async def Batch(
        self,
        collection_link: str,
        batch_operations: Sequence[Union[Tuple[str, Tuple[Any, ...]], Tuple[str, Tuple[Any, ...], Dict[str, Any]]]],
        options: Optional[Mapping[str, Any]] = None,
        **kwargs: Any
    ) -> CosmosList:
        """Executes the given operations in transactional batch.

        :param str collection_link: The link to the collection
        :param list batch_operations: The batch of operations for the batch request.
        :param dict options: The request options for the request.

        :return:
            The result of the batch operation.
        :rtype:
            CosmosList

        """
        response_hook = kwargs.pop("response_hook", None)
        if options is None:
            options = {}

        path = base.GetPathFromLink(collection_link, http_constants.ResourceType.Document)
        collection_id = base.GetResourceIdOrFullNameFromLink(collection_link)

        formatted_operations = base._format_batch_operations(batch_operations)

        results, last_response_headers = await self._Batch(
            formatted_operations,
            path,
            collection_id,
            options,
            **kwargs)
        self.last_response_headers = last_response_headers

        final_responses = []
        is_error = False
        error_status = 0
        error_index = 0
        for i, result in enumerate(results):
            final_responses.append(result)
            status_code = int(result["statusCode"])
            if status_code >= 400:
                is_error = True
                if status_code != 424:  # Find the operation that had the error
                    error_status = status_code
                    error_index = i
        if is_error:
            raise exceptions.CosmosBatchOperationError(
                error_index=error_index,
                headers=self.last_response_headers,
                status_code=error_status,
                message="There was an error in the transactional batch on" +
                        " index {}. Error message: {}".format(
                            str(error_index),
                            Constants.ERROR_TRANSLATIONS.get(error_status)
                ),
                operation_responses=final_responses
            )
        if response_hook:
            response_hook(last_response_headers, final_responses)
        return CosmosList(final_responses,
                                  response_headers=last_response_headers)

    async def _Batch(
        self,
        batch_operations: List[Dict[str, Any]],
        path: str,
        collection_id: Optional[str],
        options: Mapping[str, Any],
        **kwargs: Any
    ) -> Tuple[List[Dict[str, Any]], CaseInsensitiveDict]:
        initial_headers = self.default_headers.copy()
        base._populate_batch_headers(initial_headers)
        headers = base.GetHeaders(self, initial_headers, "post", path, collection_id,
                                  http_constants.ResourceType.Document,
                                  documents._OperationType.Batch, options)
        request_params = _request_object.RequestObject(http_constants.ResourceType.Document,
                                                       documents._OperationType.Batch, headers)
        request_params.set_excluded_location_from_options(options)
        result = await self.__Post(path, request_params, batch_operations, headers, **kwargs)
        return cast(Tuple[List[Dict[str, Any]], CaseInsensitiveDict], result)

    def _ReadPartitionKeyRanges(
        self,
        collection_link: str,
        feed_options: Optional[Mapping[str, Any]] = None,
        **kwargs: Any
    ) -> AsyncItemPaged[Dict[str, Any]]:
        """Reads Partition Key Ranges.

        :param str collection_link:
            The link to the document collection.
        :param dict feed_options:
        :return:
            Query Iterable of PartitionKeyRanges.
        :rtype:
            query_iterable.QueryIterable

        """
        if feed_options is None:
            feed_options = {}

        return self._QueryPartitionKeyRanges(collection_link, None, feed_options, **kwargs)

    def _QueryPartitionKeyRanges(
        self,
        collection_link: str,
        query: Optional[Union[str, Dict[str, Any]]],
        options: Optional[Mapping[str, Any]] = None,
        **kwargs: Any
    ) -> AsyncItemPaged[Dict[str, Any]]:
        """Queries Partition Key Ranges in a collection.

        :param str collection_link:
            The link to the document collection.
        :param (str or dict) query:
        :param dict options:
            The request options for the request.
        :return:
            Query Iterable of PartitionKeyRanges.
        :rtype:
            query_iterable.QueryIterable

        """
        if options is None:
            options = {}

        path = base.GetPathFromLink(collection_link, http_constants.ResourceType.PartitionKeyRange)
        collection_id = base.GetResourceIdOrFullNameFromLink(collection_link)

        async def fetch_fn(options: Mapping[str, Any]) -> Tuple[List[Dict[str, Any]], CaseInsensitiveDict]:
            return (
                await self.__QueryFeed(
                    path, http_constants.ResourceType.PartitionKeyRange, collection_id,
                    lambda r: r["PartitionKeyRanges"],
                    lambda _, b: b, query, options, **kwargs
                ),
                self.last_response_headers,
            )

        return AsyncItemPaged(
            self, query, options, fetch_function=fetch_fn, page_iterator_class=query_iterable.QueryIterable
        )

    def ReadDatabases(
        self,
        options: Optional[Mapping[str, Any]] = None,
        **kwargs: Any
    ) -> AsyncItemPaged[Dict[str, Any]]:
        """Reads all databases.

        :param dict options:
            The request options for the request.
        :return:
            Query Iterable of Databases.
        :rtype:
            query_iterable.QueryIterable

        """
        if options is None:
            options = {}

        return self.QueryDatabases(None, options, **kwargs)

    def QueryDatabases(
        self,
        query: Optional[Union[str, Dict[str, Any]]],
        options: Optional[Mapping[str, Any]] = None,
        **kwargs: Any
    ) -> AsyncItemPaged[Dict[str, Any]]:
        """Queries databases.

        :param (str or dict) query:
        :param dict options:
            The request options for the request.
        :return: Query Iterable of Databases.
        :rtype:
            query_iterable.QueryIterable

        """
        if options is None:
            options = {}

        async def fetch_fn(options: Mapping[str, Any]) -> Tuple[List[Dict[str, Any]], CaseInsensitiveDict]:
            return (
                await self.__QueryFeed(
                    "/dbs", http_constants.ResourceType.Database, "", lambda r: r["Databases"],
                    lambda _, b: b, query, options, **kwargs
                ),
                self.last_response_headers,
            )

        return AsyncItemPaged(
            self, query, options, fetch_function=fetch_fn, page_iterator_class=query_iterable.QueryIterable
        )

    def ReadContainers(
        self,
        database_link: str,
        options: Optional[Dict[str, Any]] = None,
        **kwargs: Any
    ) -> AsyncItemPaged[Dict[str, Any]]:
        """Reads all collections in a database.

        :param str database_link:
            The link to the database.
        :param dict options:
            The request options for the request.
        :return: Query Iterable of Collections.
        :rtype:
            query_iterable.QueryIterable

        """
        if options is None:
            options = {}

        return self.QueryContainers(database_link, None, options, **kwargs)

    def QueryContainers(
        self,
        database_link: str,
        query: Optional[Union[str, Dict[str, Any]]],
        options: Optional[Mapping[str, Any]] = None,
        **kwargs: Any
    ) -> AsyncItemPaged[Dict[str, Any]]:
        """Queries collections in a database.

        :param str database_link:
            The link to the database.
        :param (str or dict) query:
        :param dict options:
            The request options for the request.
        :return: Query Iterable of Collections.
        :rtype:
            query_iterable.QueryIterable

        """
        if options is None:
            options = {}

        path = base.GetPathFromLink(database_link, http_constants.ResourceType.Collection)
        database_id = base.GetResourceIdOrFullNameFromLink(database_link)

        async def fetch_fn(options: Mapping[str, Any]) -> Tuple[List[Dict[str, Any]], CaseInsensitiveDict]:
            return (
                await self.__QueryFeed(
                    path, http_constants.ResourceType.Collection, database_id, lambda r: r["DocumentCollections"],
                    lambda _, body: body, query, options, **kwargs
                ),
                self.last_response_headers,
            )

        return AsyncItemPaged(
            self, query, options, fetch_function=fetch_fn, page_iterator_class=query_iterable.QueryIterable
        )

    def ReadItems(
        self,
        collection_link: str,
        feed_options: Optional[Mapping[str, Any]] = None,
        response_hook: Optional[Callable[[Mapping[str, Any], Dict[str, Any]], None]] = None,
        **kwargs: Any
    ) -> AsyncItemPaged[Dict[str, Any]]:
        """Reads all documents in a collection.

        :param str collection_link: The link to the document collection.
        :param dict feed_options: The additional options for the operation.
        :param response_hook: A callable invoked with the response metadata.
        :type response_hook: Callable[[Mapping[str, Any], AsyncItemPaged[Dict[str, Any]]], None]
        :return: Query Iterable of Documents.
        :rtype: query_iterable.QueryIterable

        """
        if feed_options is None:
            feed_options = {}

        return self.QueryItems(collection_link, None, feed_options, response_hook=response_hook, **kwargs)

    def QueryItems(
        self,
        database_or_container_link: str,
        query: Optional[Union[str, Dict[str, Any]]],
        options: Optional[Mapping[str, Any]] = None,
        partition_key: Optional[PartitionKeyType] = None,
        response_hook: Optional[Callable[[Mapping[str, Any], Dict[str, Any]], None]] = None,
        **kwargs: Any
    ) -> AsyncItemPaged[Dict[str, Any]]:
        """Queries documents in a collection.

        :param str database_or_container_link:
            The link to the database when using partitioning, otherwise link to the document collection.
        :param (str or dict) query: the query to be used
        :param dict options: The request options for the request.
        :param str partition_key: Partition key for the query(default value None)
        :param response_hook: A callable invoked with the response metadata.
        :type response_hook: Callable[[Mapping[str, Any], Dict[str, Any]], None], None]
        :return:
            Query Iterable of Documents.
        :rtype:
            query_iterable.QueryIterable

        """
        database_or_container_link = base.TrimBeginningAndEndingSlashes(database_or_container_link)

        if options is None:
            options = {}

        if base.IsDatabaseLink(database_or_container_link):
            return AsyncItemPaged(
                self,
                query,
                options,
                database_link=database_or_container_link,
                partition_key=partition_key,
                page_iterator_class=query_iterable.QueryIterable
            )

        path = base.GetPathFromLink(database_or_container_link, http_constants.ResourceType.Document)
        collection_id = base.GetResourceIdOrFullNameFromLink(database_or_container_link)

        async def fetch_fn(options: Mapping[str, Any]) -> Tuple[List[Dict[str, Any]], CaseInsensitiveDict]:
            await kwargs["containerProperties"](options)
            new_options = dict(options)
            new_options["containerRID"] = self.__container_properties_cache[database_or_container_link]["_rid"]
            return (
                await self.__QueryFeed(
                    path,
                    http_constants.ResourceType.Document,
                    collection_id,
                    lambda r: r["Documents"],
                    lambda _, b: b,
                    query,
                    new_options,
                    response_hook=response_hook,
                    **kwargs
                ),
                self.last_response_headers,
            )

        return AsyncItemPaged(
            self,
            query,
            options,
            fetch_function=fetch_fn,
            collection_link=database_or_container_link,
            page_iterator_class=query_iterable.QueryIterable,
            response_hook=response_hook
        )

    def QueryItemsChangeFeed(
        self,
        collection_link: str,
        options: Optional[Mapping[str, Any]] = None,
        response_hook: Optional[Callable[[Mapping[str, Any], Mapping[str, Any]], None]] = None,
        **kwargs: Any
    ) -> AsyncItemPaged[Dict[str, Any]]:
        """Queries documents change feed in a collection.

        :param str collection_link: The link to the document collection.
        :param dict options: The request options for the request.
        :param response_hook: A callable invoked with the response metadata.
        :type response_hook: Callable[[Dict[str, str], Dict[str, Any]]
        :return:
            Query Iterable of Documents.
        :rtype:
            query_iterable.QueryIterable

        """

        partition_key_range_id = None
        if options is not None and "partitionKeyRangeId" in options:
            partition_key_range_id = options["partitionKeyRangeId"]

        return self._QueryChangeFeed(
            collection_link, "Documents", options, partition_key_range_id, response_hook=response_hook, **kwargs
        )

    def _QueryChangeFeed(
            self,
            collection_link: str,
            resource_type: str,
            options: Optional[Mapping[str, Any]] = None,
            partition_key_range_id: Optional[str] = None,
            response_hook: Optional[Callable[[Mapping[str, Any], Mapping[str, Any]], None]] = None,
            **kwargs: Any
    ) -> AsyncItemPaged[Dict[str, Any]]:
        """Queries change feed of a resource in a collection.

        :param str collection_link: The link to the document collection.
        :param str resource_type: The type of the resource.
        :param dict options: The request options for the request.
        :param str partition_key_range_id: Specifies partition key range id.
        :param response_hook: A callable invoked with the response metadata
        :type response_hook: Callable[[Dict[str, str], Dict[str, Any]]
        :return:
            Query Iterable of Documents.
        :rtype:
            query_iterable.QueryIterable

        """
        if options is None:
            options = {}
        else:
            options = dict(options)

        resource_key_map = {"Documents": http_constants.ResourceType.Document}

        # For now, change feed only supports Documents and Partition Key Range resource type
        if resource_type not in resource_key_map:
            raise NotImplementedError(resource_type + " change feed query is not supported.")

        resource_key = resource_key_map[resource_type]
        path = base.GetPathFromLink(collection_link, resource_key)
        collection_id = base.GetResourceIdOrFullNameFromLink(collection_link)

        async def fetch_fn(options: Mapping[str, Any]) -> Tuple[List[Dict[str, Any]], CaseInsensitiveDict]:
            if collection_link in self.__container_properties_cache:
                new_options = dict(options)
                new_options["containerRID"] = self.__container_properties_cache[collection_link]["_rid"]
                options = new_options
            return (
                await self.__QueryFeed(
                    path,
                    resource_key,
                    collection_id,
                    lambda r: r[resource_type],
                    lambda _, b: b,
                    None,
                    options,
                    partition_key_range_id,
                    response_hook=response_hook,
                    **kwargs
                ),
                self.last_response_headers,
            )

        return AsyncItemPaged(
            self,
            options,
            fetch_function=fetch_fn,
            collection_link=collection_link,
            page_iterator_class=ChangeFeedIterable
        )

    def QueryOffers(
        self,
        query: Optional[Union[str, Dict[str, Any]]],
        options: Optional[Mapping[str, Any]] = None,
        **kwargs: Any
    ) -> AsyncItemPaged[Dict[str, Any]]:
        """Query for all offers.

        :param (str or dict) query:
        :param dict options:
            The request options for the request
        :return:
            Query Iterable of Offers.
        :rtype:
            query_iterable.QueryIterable

        """
        if options is None:
            options = {}

        async def fetch_fn(options: Mapping[str, Any]) -> Tuple[List[Dict[str, Any]], CaseInsensitiveDict]:
            return (
                await self.__QueryFeed(
                    "/offers", http_constants.ResourceType.Offer, "", lambda r: r["Offers"],
                    lambda _, b: b, query, options, **kwargs
                ),
                self.last_response_headers,
            )

        return AsyncItemPaged(
            self,
            query,
            options,
            fetch_function=fetch_fn,
            page_iterator_class=query_iterable.QueryIterable
        )

    def ReadUsers(
        self,
        database_link: str,
        options: Optional[Mapping[str, Any]] = None,
        **kwargs: Any
    ) -> AsyncItemPaged[Dict[str, Any]]:
        """Reads all users in a database.

        :param str database_link:
            The link to the database.
        :param dict[str, Any] options:
            The request options for the request.
        :return:
            Query iterable of Users.
        :rtype:
            query_iterable.QueryIterable

        """
        if options is None:
            options = {}

        return self.QueryUsers(database_link, None, options, **kwargs)

    def QueryUsers(
        self,
        database_link: str,
        query: Optional[Union[str, Dict[str, Any]]],
        options: Optional[Mapping[str, Any]] = None,
        **kwargs: Any
    ) -> AsyncItemPaged[Dict[str, Any]]:
        """Queries users in a database.

        :param str database_link:
            The link to the database.
        :param (str or dict) query:
        :param dict options:
            The request options for the request.
        :return:
            Query Iterable of Users.
        :rtype:
            query_iterable.QueryIterable

        """
        if options is None:
            options = {}

        path = base.GetPathFromLink(database_link, http_constants.ResourceType.User)
        database_id = base.GetResourceIdOrFullNameFromLink(database_link)

        async def fetch_fn(options: Mapping[str, Any]) -> Tuple[List[Dict[str, Any]], CaseInsensitiveDict]:
            return (
                await self.__QueryFeed(
                    path, http_constants.ResourceType.User, database_id, lambda r: r["Users"],
                    lambda _, b: b, query, options, **kwargs
                ),
                self.last_response_headers,
            )

        return AsyncItemPaged(
            self, query, options, fetch_function=fetch_fn, page_iterator_class=query_iterable.QueryIterable
        )

    def ReadPermissions(
        self,
        user_link: str,
        options: Optional[Mapping[str, Any]] = None,
        **kwargs: Any
    ) -> AsyncItemPaged[Dict[str, Any]]:
        """Reads all permissions for a user.

        :param str user_link:
            The link to the user entity.
        :param dict options:
            The request options for the request.
        :return:
            Query Iterable of Permissions.
        :rtype:
            query_iterable.QueryIterable

        """
        if options is None:
            options = {}

        return self.QueryPermissions(user_link, None, options, **kwargs)

    def QueryPermissions(
        self,
        user_link: str,
        query: Optional[Union[str, Dict[str, Any]]],
        options: Optional[Mapping[str, Any]] = None,
        **kwargs
    ) -> AsyncItemPaged[Dict[str, Any]]:
        """Queries permissions for a user.

        :param str user_link:
            The link to the user entity.
        :param (str or dict) query:
        :param dict options:
            The request options for the request.
        :return:
            Query Iterable of Permissions.
        :rtype:
            query_iterable.QueryIterable

        """
        if options is None:
            options = {}

        path = base.GetPathFromLink(user_link, "permissions")
        user_id = base.GetResourceIdOrFullNameFromLink(user_link)

        async def fetch_fn(options: Mapping[str, Any]) -> Tuple[List[Dict[str, Any]], CaseInsensitiveDict]:
            return (
                await self.__QueryFeed(
                    path, "permissions", user_id, lambda r: r["Permissions"], lambda _, b: b, query, options, **kwargs
                ),
                self.last_response_headers,
            )

        return AsyncItemPaged(
            self, query, options, fetch_function=fetch_fn, page_iterator_class=query_iterable.QueryIterable
        )

    def ReadStoredProcedures(
        self,
        collection_link: str,
        options: Optional[Mapping[str, Any]] = None,
        **kwargs: Any
    ) -> AsyncItemPaged[Dict[str, Any]]:
        """Reads all store procedures in a collection.

        :param str collection_link:
            The link to the document collection.
        :param dict options:
            The request options for the request.
        :return:
            Query Iterable of Stored Procedures.
        :rtype:
            query_iterable.QueryIterable

        """
        if options is None:
            options = {}

        return self.QueryStoredProcedures(collection_link, None, options, **kwargs)

    def QueryStoredProcedures(
        self,
        collection_link: str,
        query: Optional[Union[str, Dict[str, Any]]],
        options: Optional[Mapping[str, Any]] = None,
        **kwargs: Any
    ) -> AsyncItemPaged[Dict[str, Any]]:
        """Queries stored procedures in a collection.

        :param str collection_link:
            The link to the document collection.
        :param (str or dict) query:
        :param dict options:
            The request options for the request.
        :return:
            Query Iterable of Stored Procedures.
        :rtype:
            query_iterable.QueryIterable

        """
        if options is None:
            options = {}

        path = base.GetPathFromLink(collection_link, http_constants.ResourceType.StoredProcedure)
        collection_id = base.GetResourceIdOrFullNameFromLink(collection_link)

        async def fetch_fn(options: Mapping[str, Any]) -> Tuple[List[Dict[str, Any]], CaseInsensitiveDict]:
            return (
                await self.__QueryFeed(
                    path, http_constants.ResourceType.StoredProcedure, collection_id, lambda r: r["StoredProcedures"],
                    lambda _, b: b, query, options, **kwargs
                ),
                self.last_response_headers,
            )

        return AsyncItemPaged(
            self, query, options, fetch_function=fetch_fn, page_iterator_class=query_iterable.QueryIterable
        )

    def ReadTriggers(
        self,
        collection_link: str,
        options: Optional[Mapping[str, Any]] = None,
        **kwargs: Any
    ) -> AsyncItemPaged[Dict[str, Any]]:
        """Reads all triggers in a collection.

        :param str collection_link:
            The link to the document collection.
        :param dict options:
            The request options for the request.
        :return:
            Query Iterable of Triggers.
        :rtype:
            query_iterable.QueryIterable

        """
        if options is None:
            options = {}

        return self.QueryTriggers(collection_link, None, options, **kwargs)

    def QueryTriggers(
        self,
        collection_link: str,
        query: Optional[Union[str, Dict[str, Any]]],
        options: Optional[Mapping[str, Any]] = None,
        **kwargs: Any
    ) -> AsyncItemPaged[Dict[str, Any]]:
        """Queries triggers in a collection.

        :param str collection_link:
            The link to the document collection.
        :param (str or dict) query:
        :param dict options:
            The request options for the request.
        :return:
            Query Iterable of Triggers.
        :rtype:
            query_iterable.QueryIterable

        """
        if options is None:
            options = {}

        path = base.GetPathFromLink(collection_link, http_constants.ResourceType.Trigger)
        collection_id = base.GetResourceIdOrFullNameFromLink(collection_link)

        async def fetch_fn(options: Mapping[str, Any]) -> Tuple[List[Dict[str, Any]], CaseInsensitiveDict]:
            return (
                await self.__QueryFeed(
                    path, http_constants.ResourceType.Trigger, collection_id, lambda r: r["Triggers"],
                    lambda _, b: b, query, options, **kwargs
                ),
                self.last_response_headers,
            )

        return AsyncItemPaged(
            self, query, options, fetch_function=fetch_fn, page_iterator_class=query_iterable.QueryIterable
        )

    def ReadUserDefinedFunctions(
        self,
        collection_link: str,
        options: Optional[Mapping[str, Any]] = None,
        **kwargs: Any
    ) -> AsyncItemPaged[Dict[str, Any]]:
        """Reads all user-defined functions in a collection.

        :param str collection_link:
            The link to the document collection.
        :param dict options:
            The request options for the request.
        :return:
            Query Iterable of UDFs.
        :rtype:
            query_iterable.QueryIterable

        """
        if options is None:
            options = {}

        return self.QueryUserDefinedFunctions(collection_link, None, options, **kwargs)

    def QueryUserDefinedFunctions(
        self,
        collection_link: str,
        query: Optional[Union[str, Dict[str, Any]]],
        options: Optional[Mapping[str, Any]] = None,
        **kwargs: Any
    ) -> AsyncItemPaged[Dict[str, Any]]:
        """Queries user-defined functions in a collection.

        :param str collection_link:
            The link to the collection.
        :param (str or dict) query:
        :param dict options:
            The request options for the request.
        :return:
            Query Iterable of UDFs.
        :rtype:
            query_iterable.QueryIterable

        """
        if options is None:
            options = {}

        path = base.GetPathFromLink(collection_link, http_constants.ResourceType.UserDefinedFunction)
        collection_id = base.GetResourceIdOrFullNameFromLink(collection_link)

        async def fetch_fn(options: Mapping[str, Any]) -> Tuple[List[Dict[str, Any]], CaseInsensitiveDict]:
            return (
                await self.__QueryFeed(
                    path, http_constants.ResourceType.UserDefinedFunction, collection_id,
                    lambda r: r["UserDefinedFunctions"],
                    lambda _, b: b, query, options, **kwargs
                ),
                self.last_response_headers,
            )

        return AsyncItemPaged(
            self, query, options, fetch_function=fetch_fn, page_iterator_class=query_iterable.QueryIterable
        )

    def ReadConflicts(
        self,
        collection_link: str,
        feed_options: Optional[Mapping[str, Any]] = None,
        **kwargs
    ) -> AsyncItemPaged[Dict[str, Any]]:
        """Reads conflicts.

        :param str collection_link:
            The link to the document collection.
        :param dict feed_options:
        :return:
            Query Iterable of Conflicts.
        :rtype:
            query_iterable.QueryIterable

        """
        if feed_options is None:
            feed_options = {}

        return self.QueryConflicts(collection_link, None, feed_options, **kwargs)

    def QueryConflicts(
        self,
        collection_link: str,
        query: Optional[Union[str, Dict[str, Any]]],
        options: Optional[Mapping[str, Any]] = None,
        **kwargs: Any
    ) -> AsyncItemPaged[Dict[str, Any]]:
        """Queries conflicts in a collection.

        :param str collection_link:
            The link to the document collection.
        :param (str or dict) query:
        :param dict options:
            The request options for the request.
        :return:
            Query Iterable of Conflicts.
        :rtype:
            query_iterable.QueryIterable

        """
        if options is None:
            options = {}

        path = base.GetPathFromLink(collection_link, http_constants.ResourceType.Conflict)
        collection_id = base.GetResourceIdOrFullNameFromLink(collection_link)

        async def fetch_fn(options: Mapping[str, Any]) -> Tuple[List[Dict[str, Any]], CaseInsensitiveDict]:
            return (
                await self.__QueryFeed(
                    path, http_constants.ResourceType.Conflict, collection_id, lambda r: r["Conflicts"],
                    lambda _, b: b, query, options, **kwargs
                ),
                self.last_response_headers,
            )

        return AsyncItemPaged(
            self, query, options, fetch_function=fetch_fn, page_iterator_class=query_iterable.QueryIterable
        )

    async def QueryFeed(
        self,
        path: str,
        collection_id: str,
        query: Optional[Union[str, Dict[str, Any]]],
        options: Mapping[str, Any],
        partition_key_range_id: Optional[str] = None,
        **kwargs: Any
    ) -> Tuple[List[Dict[str, Any]], CaseInsensitiveDict]:
        """Query Feed for Document Collection resource.

        :param str path: Path to the document collection.
        :param str collection_id: Id of the document collection.
        :param (str or dict) query:
        :param dict options: The request options for the request.
        :param str partition_key_range_id: Partition key range id.
        :return: Tuple of (result, headers).
        :rtype: tuple of (dict, dict)
        """
        return (
            await self.__QueryFeed(
                path,
                http_constants.ResourceType.Document,
                collection_id,
                lambda r: r["Documents"],
                lambda _, b: b,
                query,
                options,
                partition_key_range_id,
                **kwargs
            ),
            self.last_response_headers,
        )

    async def __QueryFeed(  # pylint: disable=too-many-branches,too-many-statements,too-many-locals
        self,
        path: str,
        typ: str,
        id_: Optional[str],
        result_fn: Callable[[Dict[str, Any]], List[Dict[str, Any]]],
        create_fn: Optional[Callable[['CosmosClientConnection', Dict[str, Any]], Dict[str, Any]]],
        query: Optional[Union[str, Dict[str, Any]]],
        options: Optional[Mapping[str, Any]] = None,
        partition_key_range_id: Optional[str] = None,
        response_hook: Optional[Callable[[Mapping[str, Any], Dict[str, Any]], None]] = None,
        is_query_plan: bool = False,
        **kwargs: Any
    ) -> List[Dict[str, Any]]:
        """Query for more than one Azure Cosmos resources.

        :param str path:
        :param str typ:
        :param str id_:
        :param function result_fn:
        :param function create_fn:
        :param (str or dict) query:
        :param dict options:
            The request options for the request.
        :param str partition_key_range_id:
            Specifies partition key range id.
        :param response_hook: A callable invoked with the response metadata.
        :type response_hook: Callable[[Mapping[str, Any], Dict[str, Any]], None]
        :param bool is_query_plan:
            Specifies if the call is to fetch query plan
        :returns: A list of the queried resources.
        :rtype: list
        :raises SystemError: If the query compatibility mode is undefined.
        """
        if options is None:
            options = {}

        if query:
            __GetBodiesFromQueryResult = result_fn
        else:

            def __GetBodiesFromQueryResult(result: Dict[str, Any]) -> List[Dict[str, Any]]:
                if create_fn and result is not None:
                    return [create_fn(self, body) for body in result_fn(result)]
                # If there is no change feed, the result data is empty and result is None.
                # This case should be interpreted as an empty array.
                return []

        initial_headers = self.default_headers.copy()
        container_property_func = kwargs.pop("containerProperties", None)
        container_property = None
        if container_property_func:
            container_property = await container_property_func(options) # get properties with feed options

        # Copy to make sure that default_headers won't be changed.
        if query is None:
            op_typ = documents._OperationType.QueryPlan if is_query_plan else documents._OperationType.ReadFeed
            # Query operations will use ReadEndpoint even though it uses GET(for feed requests)
            headers = base.GetHeaders(self, initial_headers, "get", path, id_, typ, op_typ,
                                      options, partition_key_range_id)
            request_params = _request_object.RequestObject(
                typ,
                op_typ,
                headers
            )
            request_params.set_excluded_location_from_options(options)

            change_feed_state: Optional[ChangeFeedState] = options.get("changeFeedState")
            if change_feed_state is not None:
                feed_options = {}
                if 'excludedLocations' in options:
                    feed_options['excludedLocations'] = options['excludedLocations']
                await change_feed_state.populate_request_headers_async(self._routing_map_provider, headers,
                                                                       feed_options)

            result, self.last_response_headers = await self.__Get(path, request_params, headers, **kwargs)
            if response_hook:
                response_hook(self.last_response_headers, result)
            return __GetBodiesFromQueryResult(result)

        query = self.__CheckAndUnifyQueryFormat(query)

        initial_headers[http_constants.HttpHeaders.IsQuery] = "true"
        if not is_query_plan:
            initial_headers[http_constants.HttpHeaders.IsQuery] = "true"

        if (
                self._query_compatibility_mode in (CosmosClientConnection._QueryCompatibilityMode.Default,
                                                   CosmosClientConnection._QueryCompatibilityMode.Query)):
            initial_headers[http_constants.HttpHeaders.ContentType] = runtime_constants.MediaTypes.QueryJson
        elif self._query_compatibility_mode == CosmosClientConnection._QueryCompatibilityMode.SqlQuery:
            initial_headers[http_constants.HttpHeaders.ContentType] = runtime_constants.MediaTypes.SQL
        else:
            raise SystemError("Unexpected query compatibility mode.")

        # Query operations will use ReadEndpoint even though it uses POST(for regular query operations)
        req_headers = base.GetHeaders(self, initial_headers, "post", path, id_, typ,
                                      documents._OperationType.SqlQuery,
                                      options, partition_key_range_id)
        request_params = _request_object.RequestObject(typ, documents._OperationType.SqlQuery, req_headers)
        request_params.set_excluded_location_from_options(options)

<<<<<<< HEAD
        # Check if the over lapping ranges can be populated
        feed_range_epk = None
        if "feed_range" in kwargs:
            feed_range = kwargs.pop("feed_range")
            feed_range_epk = FeedRangeInternalEpk.from_json(feed_range).get_normalized_range()
        elif options.get("partitionKey") is not None and container_property is not None:
            # check if query has prefix partition key
            partition_key_value = options["partitionKey"]
            partition_key_obj = build_partition_key_from_properties(container_property)
            if partition_key_obj._is_prefix_partition_key(partition_key_value):
                req_headers.pop(http_constants.HttpHeaders.PartitionKey, None)
                feed_range_epk = partition_key_obj._get_epk_range_for_prefix_partition_key(partition_key_value)

        if feed_range_epk is not None:
            over_lapping_ranges = await self._routing_map_provider.get_overlapping_ranges(id_, [feed_range_epk],
=======
        # check if query has prefix partition key
        partition_key_value = options.get("partitionKey", None)
        is_prefix_partition_query = False
        partition_key_obj = None
        if cont_prop and partition_key_value is not None:
            partition_key_definition = cont_prop["partitionKey"]
            partition_key_obj = _get_partition_key_from_partition_key_definition(partition_key_definition)
            is_prefix_partition_query = partition_key_obj._is_prefix_partition_key(partition_key_value)

        if is_prefix_partition_query and partition_key_obj:
            # here get the overlapping ranges
            req_headers.pop(http_constants.HttpHeaders.PartitionKey, None)
            feed_range_epk = partition_key_obj._get_epk_range_for_prefix_partition_key(
                partition_key_value)  # cspell:disable-line
            over_lapping_ranges = await self._routing_map_provider.get_overlapping_ranges(id_,
                                                                                          [feed_range_epk],
>>>>>>> 470b6ca7
                                                                                          options)
            results: Dict[str, Any] = {}
            # For each over lapping range we will take a sub range of the feed range EPK that overlaps with the over
            # lapping physical partition. The EPK sub range will be one of four:
            # 1) Will have a range min equal to the feed range EPK min, and a range max equal to the over lapping
            # partition
            # 2) Will have a range min equal to the over lapping partition range min, and a range max equal to the
            # feed range EPK range max.
            # 3) will match exactly with the current over lapping physical partition, so we just return the over lapping
            # physical partition's partition key id.
            # 4) Will equal the feed range EPK since it is a sub range of a single physical partition
            for over_lapping_range in over_lapping_ranges:
                single_range = routing_range.Range.PartitionKeyRangeToRange(over_lapping_range)
                # Since the range min and max are all Upper Cased string Hex Values,
                # we can compare the values lexicographically
                EPK_sub_range = routing_range.Range(range_min=max(single_range.min, feed_range_epk.min),
                                                    range_max=min(single_range.max, feed_range_epk.max),
                                                    isMinInclusive=True, isMaxInclusive=False)
                if single_range.min == EPK_sub_range.min and EPK_sub_range.max == single_range.max:
                    # The Epk Sub Range spans exactly one physical partition
                    # In this case we can route to the physical pk range id
                    req_headers[http_constants.HttpHeaders.PartitionKeyRangeID] = over_lapping_range["id"]
                else:
                    # The Epk Sub Range spans less than a single physical partition
                    # In this case we route to the physical partition and
                    # pass the epk sub range to the headers to filter within partition
                    req_headers[http_constants.HttpHeaders.PartitionKeyRangeID] = over_lapping_range["id"]
                    req_headers[http_constants.HttpHeaders.StartEpkString] = EPK_sub_range.min
                    req_headers[http_constants.HttpHeaders.EndEpkString] = EPK_sub_range.max
                req_headers[http_constants.HttpHeaders.ReadFeedKeyType] = "EffectivePartitionKeyRange"
                partial_result, self.last_response_headers = await self.__Post(
                    path,
                    request_params,
                    query,
                    req_headers,
                    **kwargs
                )
                if results:
                    # add up all the query results from all over lapping ranges
                    results["Documents"].extend(partial_result["Documents"])
                else:
                    results = partial_result
                if response_hook:
                    response_hook(self.last_response_headers, partial_result)
            # if the prefix partition query has results lets return it
            if results:
                return __GetBodiesFromQueryResult(results)

        result, self.last_response_headers = await self.__Post(path, request_params, query, req_headers, **kwargs)
        if self.last_response_headers.get(http_constants.HttpHeaders.IndexUtilization) is not None:
            INDEX_METRICS_HEADER = http_constants.HttpHeaders.IndexUtilization
            index_metrics_raw = self.last_response_headers[INDEX_METRICS_HEADER]
            self.last_response_headers[INDEX_METRICS_HEADER] = _utils.get_index_metrics_info(index_metrics_raw)
        if response_hook:
            response_hook(self.last_response_headers, result)

        return __GetBodiesFromQueryResult(result)

    def __CheckAndUnifyQueryFormat(
        self,
        query_body: Union[str, Dict[str, Any]]
    ) -> Union[str, Dict[str, Any]]:
        """Checks and unifies the format of the query body.

        :raises TypeError: If query_body is not of expected type (depending on the query compatibility mode).
        :raises ValueError: If query_body is a dict but doesn\'t have valid query text.
        :raises SystemError: If the query compatibility mode is undefined.

        :param (str or dict) query_body:

        :return:
            The formatted query body.
        :rtype:
            dict or string
        """
        if (
                self._query_compatibility_mode in (CosmosClientConnection._QueryCompatibilityMode.Default,
                                                   CosmosClientConnection._QueryCompatibilityMode.Query)):
            if not isinstance(query_body, dict) and not isinstance(query_body, str):
                raise TypeError("query body must be a dict or string.")
            if isinstance(query_body, dict) and not query_body.get("query"):
                raise ValueError('query body must have valid query text with key "query".')
            if isinstance(query_body, str):
                return {"query": query_body}
        elif (
                self._query_compatibility_mode == CosmosClientConnection._QueryCompatibilityMode.SqlQuery
                and not isinstance(query_body, str)
        ):
            raise TypeError("query body must be a string.")
        else:
            raise SystemError("Unexpected query compatibility mode.")
        return query_body

    def _UpdateSessionIfRequired(
        self,
        request_headers: Mapping[str, Any],
        response_result: Optional[Mapping[str, Any]],
        response_headers: Optional[Mapping[str, Any]]
    ) -> None:
        """
        Updates session if necessary.

        :param dict request_headers: The request headers.
        :param dict response_result: The response result.
        :param dict response_headers: The response headers.
        """

        # if this request was made with consistency level as session, then update the session
        if response_result is None or response_headers is None:
            return

        is_session_consistency = False
        if http_constants.HttpHeaders.ConsistencyLevel in request_headers:
            if documents.ConsistencyLevel.Session == request_headers[http_constants.HttpHeaders.ConsistencyLevel]:
                is_session_consistency = True

        if is_session_consistency and self.session:
            # update session
            self.session.update_session(response_result, response_headers)

    PartitionResolverErrorMessage = (
            "Couldn't find any partition resolvers for the database link provided. "
            + "Ensure that the link you used when registering the partition resolvers "
            + "matches the link provided or you need to register both types of database "
            + "link(self link as well as ID based link)."
    )

    # Gets the collection id and path for the document
    def _GetContainerIdWithPathForItem(self, database_or_container_link, document, options):

        if not database_or_container_link:
            raise ValueError("database_or_container_link is None or empty.")

        if document is None:
            raise ValueError("document is None.")

        base._validate_resource(document)
        document = document.copy()
        if not document.get("id") and not options.get("disableAutomaticIdGeneration"):
            document["id"] = base.GenerateGuidId()

        collection_link = database_or_container_link

        if base.IsDatabaseLink(database_or_container_link):
            partition_resolver = self.GetPartitionResolver(database_or_container_link)

            if partition_resolver is not None:
                collection_link = partition_resolver.ResolveForCreate(document)
            else:
                raise ValueError(CosmosClientConnection.PartitionResolverErrorMessage)

        path = base.GetPathFromLink(collection_link, http_constants.ResourceType.Document)
        collection_id = base.GetResourceIdOrFullNameFromLink(collection_link)
        return collection_id, document, path

    def _GetUserIdWithPathForPermission(self, permission, user_link):
        base._validate_resource(permission)
        path = base.GetPathFromLink(user_link, "permissions")
        user_id = base.GetResourceIdOrFullNameFromLink(user_link)
        return path, user_id

    def RegisterPartitionResolver(
        self,
        database_link: str,
        partition_resolver: RangePartitionResolver
    ) -> None:
        """Registers the partition resolver associated with the database link

        :param str database_link:
            Database Self Link or ID based link.
        :param object partition_resolver:
            An instance of PartitionResolver.

        """
        if not database_link:
            raise ValueError("database_link is None or empty.")

        if partition_resolver is None:
            raise ValueError("partition_resolver is None.")

        self.partition_resolvers = {base.TrimBeginningAndEndingSlashes(database_link): partition_resolver}

    def GetPartitionResolver(self, database_link: str) -> Optional[RangePartitionResolver]:
        """Gets the partition resolver associated with the database link

        :param str database_link:
            Database self link or ID based link.

        :return:
            An instance of PartitionResolver.
        :rtype: object

        """
        if not database_link:
            raise ValueError("database_link is None or empty.")

        return self.partition_resolvers.get(base.TrimBeginningAndEndingSlashes(database_link))

    # Adds the partition key to options
    async def _AddPartitionKey(self, collection_link, document, options):
        collection_link = base.TrimBeginningAndEndingSlashes(collection_link)
        partitionKeyDefinition = await self._get_partition_key_definition(collection_link, options)
        new_options = dict(options)
        # If the collection doesn't have a partition key definition, skip it as it's a legacy collection
        if partitionKeyDefinition:
            # If the user has passed in the partitionKey in options use that else extract it from the document
            if "partitionKey" not in options:
                partitionKeyValue = self._ExtractPartitionKey(partitionKeyDefinition, document)
                new_options["partitionKey"] = partitionKeyValue

        return new_options

    # Extracts the partition key from the document using the partitionKey definition
    def _ExtractPartitionKey(self, partitionKeyDefinition, document):
        if partitionKeyDefinition["kind"] == PartitionKeyKind.MULTI_HASH:
            ret = []
            for partition_key_level in partitionKeyDefinition.get("paths"):
                # Parses the paths into a list of token each representing a property
                partition_key_parts = base.ParsePaths([partition_key_level])
                # Check if the partitionKey is system generated or not
                is_system_key = partitionKeyDefinition["systemKey"] if "systemKey" in partitionKeyDefinition else False

                # Navigates the document to retrieve the partitionKey specified in the paths
                val = self._retrieve_partition_key(partition_key_parts, document, is_system_key)
                if isinstance(val, (_Undefined, _Empty)):
                    val = None
                ret.append(val)
            return ret

        # Parses the paths into a list of token each representing a property
        partition_key_parts = base.ParsePaths(partitionKeyDefinition.get("paths"))
        # Check if the partitionKey is system generated or not
        is_system_key = partitionKeyDefinition["systemKey"] if "systemKey" in partitionKeyDefinition else False

        # Navigates the document to retrieve the partitionKey specified in the paths

        return self._retrieve_partition_key(partition_key_parts, document, is_system_key)

    # Navigates the document to retrieve the partitionKey specified in the partition key parts
    def _retrieve_partition_key(self, partition_key_parts, document, is_system_key):
        expected_matchCount = len(partition_key_parts)
        matchCount = 0
        partitionKey = document

        for part in partition_key_parts:
            # At any point if we don't find the value of a sub-property in the document, we return as Undefined
            if part not in partitionKey:
                return _return_undefined_or_empty_partition_key(is_system_key)

            partitionKey = partitionKey.get(part)
            matchCount += 1
            # Once we reach the "leaf" value(not a dict), we break from loop
            if not isinstance(partitionKey, dict):
                break

        # Match the count of hops we did to get the partitionKey with the length of
        # partition key parts and validate that it's not a dict at that level
        if (matchCount != expected_matchCount) or isinstance(partitionKey, dict):
            return _return_undefined_or_empty_partition_key(is_system_key)

        return partitionKey

    def refresh_routing_map_provider(self) -> None:
        # re-initializes the routing map provider, effectively refreshing the current partition key range cache
        self._routing_map_provider = SmartRoutingMapProvider(self)

    async def _refresh_container_properties_cache(self, container_link: str):
        # If container properties cache is stale, refresh it by reading the container.
        container = await self.ReadContainer(container_link, options=None)
        # Only cache Container Properties that will not change in the lifetime of the container
        self._set_container_properties_cache(container_link, _build_properties_cache(container, container_link))

    async def _GetQueryPlanThroughGateway(self, query: str, resource_link: str,
                                          excluded_locations: Optional[str] = None,
                                          **kwargs) -> List[Dict[str, Any]]:
        supported_query_features = (documents._QueryFeature.Aggregate + "," +
                                    documents._QueryFeature.CompositeAggregate + "," +
                                    documents._QueryFeature.Distinct + "," +
                                    documents._QueryFeature.MultipleOrderBy + "," +
                                    documents._QueryFeature.OffsetAndLimit + "," +
                                    documents._QueryFeature.OrderBy + "," +
                                    documents._QueryFeature.Top + "," +
                                    documents._QueryFeature.NonStreamingOrderBy + "," +
                                    documents._QueryFeature.HybridSearch + "," +
                                    documents._QueryFeature.CountIf + "," +
                                    documents._QueryFeature.WeightedRankFusion)
        if os.environ.get(Constants.NON_STREAMING_ORDER_BY_DISABLED_CONFIG,
                          Constants.NON_STREAMING_ORDER_BY_DISABLED_CONFIG_DEFAULT) == "True":
            supported_query_features = (documents._QueryFeature.Aggregate + "," +
                                        documents._QueryFeature.CompositeAggregate + "," +
                                        documents._QueryFeature.Distinct + "," +
                                        documents._QueryFeature.MultipleOrderBy + "," +
                                        documents._QueryFeature.OffsetAndLimit + "," +
                                        documents._QueryFeature.OrderBy + "," +
                                        documents._QueryFeature.Top)

        options = {
            "contentType": runtime_constants.MediaTypes.Json,
            "isQueryPlanRequest": True,
            "supportedQueryFeatures": supported_query_features,
            "queryVersion": http_constants.Versions.QueryVersion
        }
        if excluded_locations is not None:
            options["excludedLocations"] = excluded_locations
        resource_link = base.TrimBeginningAndEndingSlashes(resource_link)
        path = base.GetPathFromLink(resource_link, http_constants.ResourceType.Document)
        resource_id = base.GetResourceIdOrFullNameFromLink(resource_link)

        return await self.__QueryFeed(
            path,
            http_constants.ResourceType.Document,
            resource_id,
            lambda r: cast(List[Dict[str, Any]], r),
            None,
            query,
            options,
            is_query_plan=True,
            **kwargs
        )

    async def DeleteAllItemsByPartitionKey(
        self,
        collection_link: str,
        options: Optional[Mapping[str, Any]] = None,
        **kwargs: Any
    ) -> None:
        """Exposes an API to delete all items with a single partition key without the user having
         to explicitly call delete on each record in the partition key.

        :param str collection_link:
            The link to the document collection.
        :param dict options:
            The request options for the request.

        :return:
            None
        :rtype:
            None

        """
        response_hook = kwargs.pop("response_hook", None)
        if options is None:
            options = {}

        path = base.GetPathFromLink(collection_link)
        # Specified url to perform background operation to delete all items by partition key
        path = '{}{}/{}'.format(path, "operations", "partitionkeydelete")
        collection_id = base.GetResourceIdOrFullNameFromLink(collection_link)
        initial_headers = dict(self.default_headers)
        headers = base.GetHeaders(self, initial_headers, "post", path, collection_id, "partitionkey",
                                  documents._OperationType.Delete, options)
        request_params = _request_object.RequestObject("partitionkey", documents._OperationType.Delete,
                                                       headers)
        request_params.set_excluded_location_from_options(options)
        _, last_response_headers = await self.__Post(path=path, request_params=request_params,
                                                        req_headers=headers, body=None, **kwargs)
        self.last_response_headers = last_response_headers
        if response_hook:
            response_hook(last_response_headers, None)

    async def _get_partition_key_definition(
            self,
            collection_link: str,
            options: Mapping[str, Any]
    ) -> Optional[Dict[str, Any]]:
        partition_key_definition: Optional[Dict[str, Any]]
        # If the document collection link is present in the cache, then use the cached partitionkey definition
        if collection_link in self.__container_properties_cache:
            cached_container: Dict[str, Any] = self.__container_properties_cache.get(collection_link, {})
            partition_key_definition = cached_container.get("partitionKey")
        # Else read the collection from backend and add it to the cache
        else:
            container = await self.ReadContainer(collection_link, options)
            partition_key_definition = container.get("partitionKey")
            self._set_container_properties_cache(collection_link, _build_properties_cache(container, collection_link))
        return partition_key_definition<|MERGE_RESOLUTION|>--- conflicted
+++ resolved
@@ -72,17 +72,11 @@
 from .. import _utils
 from ..partition_key import (
     _Undefined,
-<<<<<<< HEAD
-    PartitionKey,
     PartitionKeyKind,
+    SequentialPartitionKeyType,
     _return_undefined_or_empty_partition_key,
     NonePartitionKeyValue, _Empty,
     build_partition_key_from_properties,
-=======
-    _return_undefined_or_empty_partition_key,
-    NonePartitionKeyValue, _Empty,
-    _get_partition_key_from_partition_key_definition
->>>>>>> 470b6ca7
 )
 from ._auth_policy_async import AsyncCosmosBearerTokenCredentialPolicy
 from .._cosmos_http_logging_policy import CosmosHttpLoggingPolicy
@@ -2170,7 +2164,7 @@
     def ReadContainers(
         self,
         database_link: str,
-        options: Optional[Dict[str, Any]] = None,
+        options: Optional[Mapping[str, Any]] = None,
         **kwargs: Any
     ) -> AsyncItemPaged[Dict[str, Any]]:
         """Reads all collections in a database.
@@ -2959,7 +2953,6 @@
         request_params = _request_object.RequestObject(typ, documents._OperationType.SqlQuery, req_headers)
         request_params.set_excluded_location_from_options(options)
 
-<<<<<<< HEAD
         # Check if the over lapping ranges can be populated
         feed_range_epk = None
         if "feed_range" in kwargs:
@@ -2969,30 +2962,13 @@
             # check if query has prefix partition key
             partition_key_value = options["partitionKey"]
             partition_key_obj = build_partition_key_from_properties(container_property)
-            if partition_key_obj._is_prefix_partition_key(partition_key_value):
+            if partition_key_obj.is_prefix_partition_key(partition_key_value):
                 req_headers.pop(http_constants.HttpHeaders.PartitionKey, None)
-                feed_range_epk = partition_key_obj._get_epk_range_for_prefix_partition_key(partition_key_value)
+                partition_key_value = cast(SequentialPartitionKeyType, partition_key_value)
+                feed_range_epk = partition_key_obj.get_epk_range_for_prefix_partition_key(partition_key_value)
 
         if feed_range_epk is not None:
             over_lapping_ranges = await self._routing_map_provider.get_overlapping_ranges(id_, [feed_range_epk],
-=======
-        # check if query has prefix partition key
-        partition_key_value = options.get("partitionKey", None)
-        is_prefix_partition_query = False
-        partition_key_obj = None
-        if cont_prop and partition_key_value is not None:
-            partition_key_definition = cont_prop["partitionKey"]
-            partition_key_obj = _get_partition_key_from_partition_key_definition(partition_key_definition)
-            is_prefix_partition_query = partition_key_obj._is_prefix_partition_key(partition_key_value)
-
-        if is_prefix_partition_query and partition_key_obj:
-            # here get the overlapping ranges
-            req_headers.pop(http_constants.HttpHeaders.PartitionKey, None)
-            feed_range_epk = partition_key_obj._get_epk_range_for_prefix_partition_key(
-                partition_key_value)  # cspell:disable-line
-            over_lapping_ranges = await self._routing_map_provider.get_overlapping_ranges(id_,
-                                                                                          [feed_range_epk],
->>>>>>> 470b6ca7
                                                                                           options)
             results: Dict[str, Any] = {}
             # For each over lapping range we will take a sub range of the feed range EPK that overlaps with the over
