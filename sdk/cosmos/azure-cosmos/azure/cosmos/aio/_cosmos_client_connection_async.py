--- conflicted
+++ resolved
@@ -2328,13 +2328,8 @@
         database_or_container_link: str,
         query: Optional[Union[str, dict[str, Any]]],
         options: Optional[Mapping[str, Any]] = None,
-<<<<<<< HEAD
-        partition_key: Optional[_PartitionKeyType] = None,
+        partition_key: Optional[PartitionKeyType] = None,
         response_hook: Optional[Callable[[Mapping[str, Any], dict[str, Any]], None]] = None,
-=======
-        partition_key: Optional[PartitionKeyType] = None,
-        response_hook: Optional[Callable[[Mapping[str, Any], Dict[str, Any]], None]] = None,
->>>>>>> 13be40c3
         **kwargs: Any
     ) -> AsyncItemPaged[dict[str, Any]]:
         """Queries documents in a collection.
@@ -3357,13 +3352,8 @@
         self._set_container_properties_cache(container_link, _build_properties_cache(container, container_link))
 
     async def _GetQueryPlanThroughGateway(self, query: str, resource_link: str,
-<<<<<<< HEAD
-                                          excluded_locations: Optional[str] = None,
+                                          excluded_locations: Optional[Sequence[str]] = None,
                                           **kwargs) -> list[dict[str, Any]]:
-=======
-                                          excluded_locations: Optional[Sequence[str]] = None,
-                                          **kwargs) -> List[Dict[str, Any]]:
->>>>>>> 13be40c3
         supported_query_features = (documents._QueryFeature.Aggregate + "," +
                                     documents._QueryFeature.CompositeAggregate + "," +
                                     documents._QueryFeature.Distinct + "," +
