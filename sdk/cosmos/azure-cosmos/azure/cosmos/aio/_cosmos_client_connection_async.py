# The MIT License (MIT)
# Copyright (c) 2021 Microsoft Corporation

# Permission is hereby granted, free of charge, to any person obtaining a copy
# of this software and associated documentation files (the "Software"), to deal
# in the Software without restriction, including without limitation the rights
# to use, copy, modify, merge, publish, distribute, sublicense, and/or sell
# copies of the Software, and to permit persons to whom the Software is
# furnished to do so, subject to the following conditions:

# The above copyright notice and this permission notice shall be included in all
# copies or substantial portions of the Software.

# THE SOFTWARE IS PROVIDED "AS IS", WITHOUT WARRANTY OF ANY KIND, EXPRESS OR
# IMPLIED, INCLUDING BUT NOT LIMITED TO THE WARRANTIES OF MERCHANTABILITY,
# FITNESS FOR A PARTICULAR PURPOSE AND NONINFRINGEMENT. IN NO EVENT SHALL THE
# AUTHORS OR COPYRIGHT HOLDERS BE LIABLE FOR ANY CLAIM, DAMAGES OR OTHER
# LIABILITY, WHETHER IN AN ACTION OF CONTRACT, TORT OR OTHERWISE, ARISING FROM,
# OUT OF OR IN CONNECTION WITH THE SOFTWARE OR THE USE OR OTHER DEALINGS IN THE
# SOFTWARE.

# pylint: disable=protected-access,too-many-lines

"""Document client class for the Azure Cosmos database service.
"""
import os
from urllib.parse import urlparse
import uuid
from typing import (
    Callable, Dict, Any, Iterable, Mapping, Optional, List,
    Sequence, Tuple, Type, Union, cast
)

from typing_extensions import TypedDict
from urllib3.util.retry import Retry

from azure.core.async_paging import AsyncItemPaged
from azure.core.credentials_async import AsyncTokenCredential
from azure.core import AsyncPipelineClient
from azure.core.pipeline.transport import HttpRequest, AsyncHttpResponse  # pylint: disable=no-legacy-azure-core-http-response-import
from azure.core.pipeline.policies import (
    AsyncHTTPPolicy,
    ContentDecodePolicy,
    HeadersPolicy,
    UserAgentPolicy,
    NetworkTraceLoggingPolicy,
    CustomHookPolicy,
    DistributedTracingPolicy,
    ProxyPolicy)
from azure.core.utils import CaseInsensitiveDict
from azure.cosmos.aio._global_partition_endpoint_manager_circuit_breaker_async import (
    _GlobalPartitionEndpointManagerForCircuitBreakerAsync)

from .. import _base as base
from .._base import _build_properties_cache
from .. import documents
from .._change_feed.aio.change_feed_iterable import ChangeFeedIterable
from .._change_feed.change_feed_state import ChangeFeedState
from .._routing import routing_range
from ..documents import ConnectionPolicy, DatabaseAccount
from .._constants import _Constants as Constants
from .._cosmos_responses import CosmosDict, CosmosList
from .. import http_constants, exceptions
from . import _query_iterable_async as query_iterable
from .. import _runtime_constants as runtime_constants
from .. import _request_object
from . import _asynchronous_request as asynchronous_request
from .._routing.aio.routing_map_provider import SmartRoutingMapProvider
from ._retry_utility_async import _ConnectionRetryPolicy
from .. import _session
from .. import _utils
from ..partition_key import (
    _Undefined,
    _return_undefined_or_empty_partition_key,
    NonePartitionKeyValue, _Empty,
    _get_partition_key_from_partition_key_definition
)
from ._auth_policy_async import AsyncCosmosBearerTokenCredentialPolicy
from .._cosmos_http_logging_policy import CosmosHttpLoggingPolicy
from .._range_partition_resolver import RangePartitionResolver


PartitionKeyType = Union[str, int, float, bool, Sequence[Union[str, int, float, bool, None]], Type[NonePartitionKeyValue]]  # pylint: disable=line-too-long


class CredentialDict(TypedDict, total=False):
    masterKey: str
    resourceTokens: Mapping[str, Any]
    permissionFeed: Iterable[Mapping[str, Any]]
    clientSecretCredential: AsyncTokenCredential


class CosmosClientConnection:  # pylint: disable=too-many-public-methods,too-many-instance-attributes
    """Represents a document client.

    Provides a client-side logical representation of the Azure Cosmos
    service. This client is used to configure and execute requests against the
    service.

    The service client encapsulates the endpoint and credentials used to access
    the Azure Cosmos service.
    """

    class _QueryCompatibilityMode:
        Default = 0
        Query = 1
        SqlQuery = 2

    # default number precisions
    _DefaultNumberHashPrecision = 3
    _DefaultNumberRangePrecision = -1

    # default string precision
    _DefaultStringHashPrecision = 3
    _DefaultStringRangePrecision = -1

    def __init__( # pylint: disable=too-many-statements
            self,
            url_connection: str,
            auth: CredentialDict,
            connection_policy: Optional[ConnectionPolicy] = None,
            consistency_level: Optional[str] = None,
            **kwargs: Any
    ) -> None:
        """
        :param str url_connection:
            The URL for connecting to the DB server.
        :param dict auth:
            Contains 'masterKey' or 'resourceTokens', where
            auth['masterKey'] is the default authorization key to use to
            create the client, and auth['resourceTokens'] is the alternative
            authorization key.
        :param documents.ConnectionPolicy connection_policy:
            The connection policy for the client.
        :param documents.ConsistencyLevel consistency_level:
            The default consistency policy for client operations.

        """
        self.client_id = str(uuid.uuid4())
        self.url_connection = url_connection
        self.master_key: Optional[str] = None
        self.resource_tokens: Optional[Mapping[str, Any]] = None
        self.aad_credentials: Optional[AsyncTokenCredential] = None
        if auth is not None:
            self.master_key = auth.get("masterKey")
            self.resource_tokens = auth.get("resourceTokens")
            self.aad_credentials = auth.get("clientSecretCredential")

            if auth.get("permissionFeed"):
                self.resource_tokens = {}
                for permission_feed in auth["permissionFeed"]:
                    resource_parts = permission_feed["resource"].split("/")
                    id_ = resource_parts[-1]
                    self.resource_tokens[id_] = permission_feed["_token"]

        self.connection_policy = connection_policy or ConnectionPolicy()
        self.partition_resolvers: Dict[str, RangePartitionResolver] = {}
        self.__container_properties_cache: Dict[str, Dict[str, Any]] = {}
        self.default_headers: Dict[str, Any] = {
            http_constants.HttpHeaders.CacheControl: "no-cache",
            http_constants.HttpHeaders.Version: http_constants.Versions.CurrentVersion,
            # For single partition query with aggregate functions we would try to accumulate the results on the SDK.
            # We need to set continuation as not expected.
            http_constants.HttpHeaders.IsContinuationExpected: False,
        }

        throughput_bucket = kwargs.pop('throughput_bucket', None)
        if throughput_bucket:
            self.default_headers[http_constants.HttpHeaders.ThroughputBucket] = throughput_bucket

        if consistency_level is not None:
            self.default_headers[http_constants.HttpHeaders.ConsistencyLevel] = consistency_level

        # Keeps the latest response headers from the server.
        self.last_response_headers: CaseInsensitiveDict = CaseInsensitiveDict()
        self.UseMultipleWriteLocations = False
        self._global_endpoint_manager = _GlobalPartitionEndpointManagerForCircuitBreakerAsync(self)

        retry_policy = None
        if isinstance(self.connection_policy.ConnectionRetryConfiguration, AsyncHTTPPolicy):
            retry_policy = self.connection_policy.ConnectionRetryConfiguration
        elif isinstance(self.connection_policy.ConnectionRetryConfiguration, int):
            retry_policy = _ConnectionRetryPolicy(total=self.connection_policy.ConnectionRetryConfiguration)
        elif isinstance(self.connection_policy.ConnectionRetryConfiguration, Retry):
            # Convert a urllib3 retry policy to a Pipeline policy
            retry_policy = _ConnectionRetryPolicy(
                retry_total=self.connection_policy.ConnectionRetryConfiguration.total,
                retry_connect=self.connection_policy.ConnectionRetryConfiguration.connect,
                retry_read=self.connection_policy.ConnectionRetryConfiguration.read,
                retry_status=self.connection_policy.ConnectionRetryConfiguration.status,
                retry_backoff_max=self.connection_policy.ConnectionRetryConfiguration.DEFAULT_BACKOFF_MAX,
                retry_on_status_codes=list(self.connection_policy.ConnectionRetryConfiguration.status_forcelist),
                retry_backoff_factor=self.connection_policy.ConnectionRetryConfiguration.backoff_factor
            )
        else:
            raise TypeError(
                "Unsupported retry policy. Must be an azure.cosmos.ConnectionRetryPolicy, int, or urllib3.Retry")

        proxies = kwargs.pop('proxies', {})
        if self.connection_policy.ProxyConfiguration and self.connection_policy.ProxyConfiguration.Host:
            host = self.connection_policy.ProxyConfiguration.Host
            url = urlparse(host)
            proxy = host if url.port else host + ":" + str(self.connection_policy.ProxyConfiguration.Port)
            proxies.update({url.scheme: proxy})

        suffix = kwargs.pop('user_agent_suffix', None)
        self._user_agent = _utils.get_user_agent_async(suffix)

        credentials_policy = None
        if self.aad_credentials:
            scope = base.create_scope_from_url(self.url_connection)
            credentials_policy = AsyncCosmosBearerTokenCredentialPolicy(self.aad_credentials, scope)

        policies = [
            HeadersPolicy(**kwargs),
            ProxyPolicy(proxies=proxies),
            UserAgentPolicy(base_user_agent=self._user_agent, **kwargs),
            ContentDecodePolicy(),
            retry_policy,
            credentials_policy,
            CustomHookPolicy(**kwargs),
            NetworkTraceLoggingPolicy(**kwargs),
            DistributedTracingPolicy(**kwargs),
            CosmosHttpLoggingPolicy(
                logger=kwargs.pop("logger", None),
                enable_diagnostics_logging=kwargs.pop("enable_diagnostics_logging", False),
                global_endpoint_manager=self._global_endpoint_manager,
                **kwargs
            ),
        ]

        transport = kwargs.pop("transport", None)
        self.pipeline_client: AsyncPipelineClient[HttpRequest, AsyncHttpResponse] = AsyncPipelineClient(
            base_url=url_connection,
            transport=transport,
            policies=policies
        )
        self._setup_kwargs: Dict[str, Any] = kwargs
        self.session: Optional[_session.Session] = None

        # Query compatibility mode.
        # Allows to specify compatibility mode used by client when making query requests. Should be removed when
        # application/sql is no longer supported.
        self._query_compatibility_mode: int = CosmosClientConnection._QueryCompatibilityMode.Default

        # Routing map provider
        self._routing_map_provider: SmartRoutingMapProvider = SmartRoutingMapProvider(self)

    @property
    def _container_properties_cache(self) -> Dict[str, Dict[str, Any]]:
        """Gets the container properties cache from the client.
        :returns: the container properties cache for the client.
        :rtype: Dict[str, Dict[str, Any]]"""
        return self.__container_properties_cache

    def _set_container_properties_cache(self, container_link: str, properties: Optional[Dict[str, Any]]) -> None:
        """Sets the container properties cache for the specified container.

        This will only update the properties cache for a specified container.
        :param container_link: The container link will be used as the key to cache the container properties.
        :type container_link: str
        :param properties: These are the container properties to cache.
        :type properties:  Optional[Dict[str, Any]]"""
        if properties:
            self.__container_properties_cache[container_link] = properties
            self.__container_properties_cache[properties["_rid"]] = properties
        else:
            self.__container_properties_cache[container_link] = {}

    @property
    def _Session(self) -> Optional[_session.Session]:
        """Gets the session object from the client.
         :returns: the session for the client.
         :rtype: _session.Session
        """
        return self.session

    @_Session.setter
    def _Session(self, session: Optional[_session.Session]) -> None:
        """Sets a session object on the document client.

        This will override the existing session
        :param _session.Session session: the client session to set.
        """
        self.session = session

    @property
    def _WriteEndpoint(self) -> str:
        """Gets the current write endpoint for a geo-replicated database account.
        :returns: the write endpoint for the database account
        :rtype: str
        """
        return self._global_endpoint_manager.get_write_endpoint()

    @property
    def _ReadEndpoint(self) -> str:
        """Gets the current read endpoint for a geo-replicated database account.
        :returns: the read endpoint for the database account
        :rtype: str
        """
        return self._global_endpoint_manager.get_read_endpoint()

    async def _setup(self) -> None:
        if 'database_account' not in self._setup_kwargs:
            database_account, _ = await self._global_endpoint_manager._GetDatabaseAccount(
                **self._setup_kwargs
            )
            self._setup_kwargs['database_account'] = database_account
            await self._global_endpoint_manager.force_refresh_on_startup(self._setup_kwargs['database_account'])
        else:
            database_account = self._setup_kwargs['database_account']

        # Save the choice that was made (either None or some value) and branch to set or get the consistency
        if self.default_headers.get(http_constants.HttpHeaders.ConsistencyLevel):
            user_defined_consistency = self.default_headers[http_constants.HttpHeaders.ConsistencyLevel]
        else:
            # Use database_account if no consistency passed in to verify consistency level to be used
            user_defined_consistency = self._check_if_account_session_consistency(database_account)

        if user_defined_consistency == documents.ConsistencyLevel.Session:
            # create a Session if the user wants Session consistency
            self.session = _session.Session(self.url_connection)
        else:
            self.session = None

    def _check_if_account_session_consistency(self, database_account: DatabaseAccount) -> Optional[str]:
        """Checks account consistency level to set header if needed.

        :param database_account: The database account to be used to check consistency levels
        :type database_account: ~azure.cosmos.documents.DatabaseAccount
        :returns consistency_level: the account consistency level
        :rtype: str
        """
        # Set to default level present in account
        user_consistency_policy = database_account.ConsistencyPolicy
        if user_consistency_policy:
            consistency_level = user_consistency_policy[Constants.DefaultConsistencyLevel]
            if consistency_level == documents.ConsistencyLevel.Session:
                # We only set the header if we're using session consistency in the account in order to keep
                # the current update_session logic which uses the header
                self.default_headers[http_constants.HttpHeaders.ConsistencyLevel] = consistency_level
            return consistency_level
        return None

    def _GetDatabaseIdWithPathForUser(
        self,
        database_link: str,
        user: Mapping[str, Any]
    ) -> Tuple[Optional[str], str]:
        base._validate_resource(user)
        path = base.GetPathFromLink(database_link, http_constants.ResourceType.User)
        database_id = base.GetResourceIdOrFullNameFromLink(database_link)
        return database_id, path

    def _GetContainerIdWithPathForSproc(
        self,
        collection_link: str,
        sproc: Mapping[str, Any]
    ) -> Tuple[Optional[str], str, Dict[str, Any]]:
        base._validate_resource(sproc)
        sproc = dict(sproc)
        if sproc.get("serverScript"):
            sproc["body"] = str(sproc.pop("serverScript", ""))
        elif sproc.get("body"):
            sproc["body"] = str(sproc["body"])
        path = base.GetPathFromLink(collection_link, http_constants.ResourceType.StoredProcedure)
        collection_id = base.GetResourceIdOrFullNameFromLink(collection_link)
        return collection_id, path, sproc

    def _GetContainerIdWithPathForTrigger(
        self,
        collection_link: str,
        trigger: Mapping[str, Any]
    ) -> Tuple[Optional[str], str, Dict[str, Any]]:
        base._validate_resource(trigger)
        trigger = dict(trigger)
        if trigger.get("serverScript"):
            trigger["body"] = str(trigger.pop("serverScript", ""))
        elif trigger.get("body"):
            trigger["body"] = str(trigger["body"])

        path = base.GetPathFromLink(collection_link, http_constants.ResourceType.Trigger)
        collection_id = base.GetResourceIdOrFullNameFromLink(collection_link)
        return collection_id, path, trigger

    def _GetContainerIdWithPathForUDF(
        self,
        collection_link: str,
        udf: Mapping[str, Any]
    ) -> Tuple[Optional[str], str, Dict[str, Any]]:
        base._validate_resource(udf)
        udf = dict(udf)
        if udf.get("serverScript"):
            udf["body"] = str(udf.pop("serverScript", ""))
        elif udf.get("body"):
            udf["body"] = str(udf["body"])

        path = base.GetPathFromLink(collection_link, http_constants.ResourceType.UserDefinedFunction)
        collection_id = base.GetResourceIdOrFullNameFromLink(collection_link)
        return collection_id, path, udf

    async def GetDatabaseAccount(
        self,
        url_connection: Optional[str] = None,
        **kwargs: Any
    ) -> documents.DatabaseAccount:
        """Gets database account info.

        :param str url_connection: the endpoint used to get the database account
        :return:
            The Database Account.
        :rtype:
            documents.DatabaseAccount

        """
        if url_connection is None:
            url_connection = self.url_connection

        initial_headers = dict(self.default_headers)
        headers = base.GetHeaders(self, initial_headers, "get", "", "", "",
                                  documents._OperationType.Read, {},
                                  client_id=self.client_id)  # path  # id  # type

        request_params = _request_object.RequestObject(http_constants.ResourceType.DatabaseAccount,
                                                       documents._OperationType.Read,
                                                       headers, url_connection)

        result, self.last_response_headers = await self.__Get("", request_params, headers, **kwargs)
        database_account = documents.DatabaseAccount()
        database_account.DatabasesLink = "/dbs/"
        database_account.MediaLink = "/media/"
        if http_constants.HttpHeaders.MaxMediaStorageUsageInMB in self.last_response_headers:
            database_account.MaxMediaStorageUsageInMB = self.last_response_headers[
                http_constants.HttpHeaders.MaxMediaStorageUsageInMB
            ]
        if http_constants.HttpHeaders.CurrentMediaStorageUsageInMB in self.last_response_headers:
            database_account.CurrentMediaStorageUsageInMB = self.last_response_headers[
                http_constants.HttpHeaders.CurrentMediaStorageUsageInMB
            ]
        database_account.ConsistencyPolicy = result.get(Constants.UserConsistencyPolicy)

        # WritableLocations and ReadableLocations fields will be available only for geo-replicated database accounts
        if Constants.WritableLocations in result:
            database_account._WritableLocations = result[Constants.WritableLocations]
        if Constants.ReadableLocations in result:
            database_account._ReadableLocations = result[Constants.ReadableLocations]
        if Constants.EnableMultipleWritableLocations in result:
            database_account._EnableMultipleWritableLocations = result[
                Constants.EnableMultipleWritableLocations
            ]

        self.UseMultipleWriteLocations = (
                self.connection_policy.UseMultipleWriteLocations and database_account._EnableMultipleWritableLocations
        )
        return database_account

    async def _GetDatabaseAccountCheck(
            self,
            url_connection: Optional[str] = None,
            **kwargs: Any
    ):
        """Gets database account info.

        :param str url_connection: the endpoint used to get the database account
        :return: The Database Account.
        :rtype: documents.DatabaseAccount
        """
        if url_connection is None:
            url_connection = self.url_connection

        initial_headers = dict(self.default_headers)
        headers = base.GetHeaders(self, initial_headers, "get", "", "", "",
                                  documents._OperationType.Read, {},
                                  client_id=self.client_id)  # path  # id  # type

        request_params = _request_object.RequestObject(http_constants.ResourceType.DatabaseAccount,
                                                       documents._OperationType.Read,
                                                       headers,
                                                       url_connection)
        await self.__Get("", request_params, headers, **kwargs)

    async def CreateDatabase(
        self,
        database: Dict[str, Any],
        options: Optional[Mapping[str, Any]] = None,
        **kwargs: Any
    ) -> Dict[str, Any]:
        """Creates a database.

        :param dict database:
            The Azure Cosmos database to create.
        :param dict options:
            The request options for the request.
        :return:
            The Database that was created.
        :rtype: dict

        """
        if options is None:
            options = {}

        base._validate_resource(database)
        path = "/dbs"
        return await self.Create(database, path, http_constants.ResourceType.Database, None, None, options, **kwargs)

    async def CreateUser(
        self,
        database_link: str,
        user: Dict[str, Any],
        options: Optional[Mapping[str, Any]] = None,
        **kwargs: Any
    ) -> Dict[str, Any]:
        """Creates a user.

        :param str database_link:
            The link to the database.
        :param dict user:
            The Azure Cosmos user to create.
        :param dict options:
            The request options for the request.
        :return:
            The created User.
        :rtype:
            dict

        """
        if options is None:
            options = {}

        database_id, path = self._GetDatabaseIdWithPathForUser(database_link, user)
        return await self.Create(user, path, http_constants.ResourceType.User, database_id, None, options, **kwargs)

    async def CreateContainer(
        self,
        database_link: str,
        collection: Dict[str, Any],
        options: Optional[Mapping[str, Any]] = None,
        **kwargs: Any
    ):
        """Creates a collection in a database.

        :param str database_link:
            The link to the database.
        :param dict collection:
            The Azure Cosmos collection to create.
        :param dict options:
            The request options for the request.
        :return: The Collection that was created.
        :rtype: dict

        """
        if options is None:
            options = {}

        base._validate_resource(collection)
        path = base.GetPathFromLink(database_link, http_constants.ResourceType.Collection)
        database_id = base.GetResourceIdOrFullNameFromLink(database_link)
        return await self.Create(collection, path, http_constants.ResourceType.Collection, database_id, None,
                                 options, **kwargs)

    async def CreateItem(
        self,
        database_or_container_link: str,
        document: Dict[str, Any],
        options: Optional[Mapping[str, Any]] = None,
        **kwargs: Any
    ) -> CosmosDict:
        """Creates a document in a collection.

        :param str database_or_container_link:
            The link to the database when using partitioning, otherwise link to the document collection.
        :param dict document:
            The Azure Cosmos document to create.
        :param dict options:
            The request options for the request.
        :return:
            The created Document.
        :rtype:
            CosmosDict

        """
        # Python's default arguments are evaluated once when the function is defined,
        # not each time the function is called (like it is in say, Ruby). This means
        # that if you use a mutable default argument and mutate it, you will and have
        # mutated that object for all future calls to the function as well. So, using
        # a non-mutable default in this case(None) and assigning an empty dict(mutable)
        # inside the method For more details on this gotcha, please refer
        # http://docs.python-guide.org/en/latest/writing/gotchas/
        if options is None:
            options = {}

        # We check the link to be document collection link since it can be database
        # link in case of client side partitioning
        collection_id, document, path = self._GetContainerIdWithPathForItem(
            database_or_container_link, document, options
        )

        if base.IsItemContainerLink(database_or_container_link):
            options = await self._AddPartitionKey(database_or_container_link, document, options)

        return await self.Create(document, path, http_constants.ResourceType.Document, collection_id, None,
                                 options, **kwargs)

    async def CreatePermission(
        self,
        user_link: str,
        permission: Dict[str, Any],
        options: Optional[Mapping[str, Any]] = None,
        **kwargs: Any
    ) -> Dict[str, Any]:
        """Creates a permission for a user.

        :param str user_link:
            The link to the user entity.
        :param dict permission:
            The Azure Cosmos user permission to create.
        :param dict options:
            The request options for the request.
        :return:
            The created Permission.
        :rtype:
            dict

        """
        if options is None:
            options = {}

        path, user_id = self._GetUserIdWithPathForPermission(permission, user_link)
        return await self.Create(permission, path, "permissions", user_id, None, options, **kwargs)

    async def CreateUserDefinedFunction(
        self,
        collection_link: str,
        udf: Dict[str, Any],
        options: Optional[Mapping[str, Any]] = None,
        **kwargs: Any
    ) -> Dict[str, Any]:
        """Creates a user-defined function in a collection.

        :param str collection_link:
            The link to the collection.
        :param str udf:
        :param dict options:
            The request options for the request.
        :return:
            The created UDF.
        :rtype:
            dict

        """
        if options is None:
            options = {}

        collection_id, path, udf = self._GetContainerIdWithPathForUDF(collection_link, udf)
        return await self.Create(udf, path, http_constants.ResourceType.UserDefinedFunction, collection_id, None,
                                 options, **kwargs)

    async def CreateTrigger(
        self,
        collection_link: str,
        trigger: Dict[str, Any],
        options: Optional[Mapping[str, Any]] = None,
        **kwargs: Any
    ) -> Dict[str, Any]:
        """Creates a trigger in a collection.

        :param str collection_link:
            The link to the document collection.
        :param dict trigger:
        :param dict options:
            The request options for the request.
        :return:
            The created Trigger.
        :rtype:
            dict

        """
        if options is None:
            options = {}

        collection_id, path, trigger = self._GetContainerIdWithPathForTrigger(collection_link, trigger)
        return await self.Create(trigger, path, http_constants.ResourceType.Trigger, collection_id, None,
                                 options, **kwargs)

    async def CreateStoredProcedure(
        self,
        collection_link: str,
        sproc: Dict[str, Any],
        options: Optional[Mapping[str, Any]] = None,
        **kwargs
    ) -> Dict[str, Any]:
        """Creates a stored procedure in a collection.

        :param str collection_link:
            The link to the document collection.
        :param str sproc:
        :param dict options:
            The request options for the request.
        :return:
            The created Stored Procedure.
        :rtype:
            dict

        """
        if options is None:
            options = {}

        collection_id, path, sproc = self._GetContainerIdWithPathForSproc(collection_link, sproc)
        return await self.Create(sproc, path, http_constants.ResourceType.StoredProcedure, collection_id, None,
                                 options, **kwargs)

    async def ExecuteStoredProcedure(
        self,
        sproc_link: str,
        params: Optional[Union[Dict[str, Any], List[Dict[str, Any]]]],
        options: Optional[Mapping[str, Any]] = None,
        **kwargs: Any
    ) -> Dict[str, Any]:
        """Executes a store procedure.

        :param str sproc_link:
            The link to the stored procedure.
        :param dict params:
            List or None
        :param dict options:
            The request options for the request.
        :return:
            The Stored Procedure response.
        :rtype:
            dict

        """
        if options is None:
            options = {}

        initial_headers = dict(self.default_headers)
        initial_headers.update({http_constants.HttpHeaders.Accept: (runtime_constants.MediaTypes.Json)})

        if params and not isinstance(params, list):
            params = [params]

        path = base.GetPathFromLink(sproc_link)
        sproc_id = base.GetResourceIdOrFullNameFromLink(sproc_link)
        headers = base.GetHeaders(self, initial_headers, "post", path, sproc_id,
                                  http_constants.ResourceType.StoredProcedure,
                                  documents._OperationType.ExecuteJavaScript, options)

        # ExecuteStoredProcedure will use WriteEndpoint since it uses POST operation
        request_params = _request_object.RequestObject(http_constants.ResourceType.StoredProcedure,
                                                       documents._OperationType.ExecuteJavaScript, headers)
        request_params.set_excluded_location_from_options(options)
        result, self.last_response_headers = await self.__Post(path, request_params, params, headers, **kwargs)
        return result

    async def Create(
        self,
        body: Dict[str, Any],
        path: str,
        resource_type: str,
        id: Optional[str],
        initial_headers: Optional[Mapping[str, Any]],
        options: Optional[Mapping[str, Any]] = None,
        **kwargs: Any
    ) -> CosmosDict:
        """Creates an Azure Cosmos resource and returns it.

        :param dict body:
        :param str path:
        :param str resource_type:
        :param str id:
        :param dict initial_headers:
        :param dict options:
            The request options for the request.
        :return:
            The created Azure Cosmos resource.
        :rtype:
            CosmosDict

        """
        response_hook = kwargs.pop("response_hook", None)
        if options is None:
            options = {}

        initial_headers = initial_headers or self.default_headers
        headers = base.GetHeaders(self, initial_headers, "post", path, id, resource_type,
                                  documents._OperationType.Create, options)
        # Create will use WriteEndpoint since it uses POST operation
        request_params = _request_object.RequestObject(resource_type, documents._OperationType.Create, headers)
        request_params.set_excluded_location_from_options(options)
<<<<<<< HEAD
        await base.set_session_token_header_async(self, headers, path, request_params, options)
=======
        request_params.set_retry_write(options, self.connection_policy.RetryNonIdempotentWrites)
>>>>>>> 4268dd37
        result, last_response_headers = await self.__Post(path, request_params, body, headers, **kwargs)
        self.last_response_headers = last_response_headers

        # update session for write request
        self._UpdateSessionIfRequired(headers, result, last_response_headers)
        if response_hook:
            response_hook(last_response_headers, result)
        return CosmosDict(result, response_headers=last_response_headers)

    async def UpsertUser(
        self,
        database_link: str,
        user: Dict[str, Any],
        options: Optional[Mapping[str, Any]] = None,
        **kwargs: Any
    ) -> Dict[str, Any]:
        """Upserts a user.

        :param str database_link:
            The link to the database.
        :param dict user:
            The Azure Cosmos user to upsert.
        :param dict options:
            The request options for the request.
        :return:
            The upserted User.
        :rtype: dict
        """
        if options is None:
            options = {}

        database_id, path = self._GetDatabaseIdWithPathForUser(database_link, user)
        return await self.Upsert(user, path, http_constants.ResourceType.User, database_id, None, options, **kwargs)

    async def UpsertPermission(
        self,
        user_link: str,
        permission: Dict[str, Any],
        options: Optional[Mapping[str, Any]] = None,
        **kwargs: Any
    ) -> Dict[str, Any]:
        """Upserts a permission for a user.

        :param str user_link:
            The link to the user entity.
        :param dict permission:
            The Azure Cosmos user permission to upsert.
        :param dict options:
            The request options for the request.
        :return:
            The upserted permission.
        :rtype:
            dict

        """
        if options is None:
            options = {}

        path, user_id = self._GetUserIdWithPathForPermission(permission, user_link)
        return await self.Upsert(permission, path, "permissions", user_id, None, options, **kwargs)

    async def UpsertItem(
        self,
        database_or_container_link: str,
        document: Dict[str, Any],
        options: Optional[Mapping[str, Any]] = None,
        **kwargs: Any
    ) -> CosmosDict:
        """Upserts a document in a collection.

        :param str database_or_container_link:
            The link to the database when using partitioning, otherwise link to the document collection.
        :param dict document:
            The Azure Cosmos document to upsert.
        :param dict options:
            The request options for the request.
        :return:
            The upserted Document.
        :rtype:
            CosmosDict

        """
        # Python's default arguments are evaluated once when the function is defined,
        # not each time the function is called (like it is in say, Ruby). This means
        # that if you use a mutable default argument and mutate it, you will and have
        # mutated that object for all future calls to the function as well. So, using
        # a non-mutable deafult in this case(None) and assigning an empty dict(mutable)
        # inside the method For more details on this gotcha, please refer
        # http://docs.python-guide.org/en/latest/writing/gotchas/
        if options is None:
            options = {}

        # We check the link to be document collection link since it can be database
        # link in case of client side partitioning
        if base.IsItemContainerLink(database_or_container_link):
            options = await self._AddPartitionKey(database_or_container_link, document, options)

        collection_id, document, path = self._GetContainerIdWithPathForItem(
            database_or_container_link, document, options
        )
        return await self.Upsert(document, path, http_constants.ResourceType.Document, collection_id, None,
                                 options, **kwargs)

    async def Upsert(
        self,
        body: Dict[str, Any],
        path: str,
        resource_type: str,
        id: Optional[str],
        initial_headers: Optional[Mapping[str, Any]],
        options: Optional[Mapping[str, Any]] = None,
        **kwargs: Any
    ) -> CosmosDict:
        """Upserts an Azure Cosmos resource and returns it.

        :param dict body:
        :param str path:
        :param str resource_type:
        :param str id:
        :param dict initial_headers:
        :param dict options:
            The request options for the request.
        :return:
            The upserted Azure Cosmos resource.
        :rtype:
            CosmosDict

        """
        response_hook = kwargs.pop("response_hook", None)
        if options is None:
            options = {}

        initial_headers = initial_headers or self.default_headers
        headers = base.GetHeaders(self, initial_headers, "post", path, id, resource_type,
                                    documents._OperationType.Upsert, options)
        headers[http_constants.HttpHeaders.IsUpsert] = True

        # Upsert will use WriteEndpoint since it uses POST operation
        request_params = _request_object.RequestObject(resource_type, documents._OperationType.Upsert, headers)
        request_params.set_excluded_location_from_options(options)
<<<<<<< HEAD
        await base.set_session_token_header_async(self, headers, path, request_params, options)
=======
        request_params.set_retry_write(options, self.connection_policy.RetryNonIdempotentWrites)
>>>>>>> 4268dd37
        result, last_response_headers = await self.__Post(path, request_params, body, headers, **kwargs)
        self.last_response_headers = last_response_headers
        # update session for write request
        self._UpdateSessionIfRequired(headers, result, last_response_headers)
        if response_hook:
            response_hook(last_response_headers, result)
        return CosmosDict(result, response_headers=last_response_headers)

    async def __Post(
        self,
        path: str,
        request_params: _request_object.RequestObject,
        body: Optional[Union[str, List[Dict[str, Any]], Dict[str, Any]]],
        req_headers: Dict[str, Any],
        **kwargs: Any
    ) -> Tuple[Dict[str, Any], CaseInsensitiveDict]:
        """Azure Cosmos 'POST' async http request.

        :param str path: the url to be used for the request.
        :param ~azure.cosmos._request_object.RequestObject request_params: the request parameters.
        :param Union[str, List[Dict[str, Any]], Dict[Any, Any]] body: the request body.
        :param Dict[str, Any] req_headers: the request headers.
        :return: Tuple of (result, headers).
        :rtype: tuple of (dict, dict)
        """
        request = self.pipeline_client.post(url=path, headers=req_headers)
        return await asynchronous_request.AsynchronousRequest(
            client=self,
            request_params=request_params,
            global_endpoint_manager=self._global_endpoint_manager,
            connection_policy=self.connection_policy,
            pipeline_client=self.pipeline_client,
            request=request,
            request_data=body,
            **kwargs
        )

    async def ReadDatabase(
        self,
        database_link: str,
        options: Optional[Mapping[str, Any]] = None,
        **kwargs: Any
    ) -> Dict[str, Any]:
        """Reads a database.

        :param str database_link:
            The link to the database.
        :param dict options:
            The request options for the request.
        :return:
            The Database that was read.
        :rtype: dict

        """
        if options is None:
            options = {}

        path = base.GetPathFromLink(database_link)
        database_id = base.GetResourceIdOrFullNameFromLink(database_link)
        return await self.Read(path, http_constants.ResourceType.Database, database_id, None, options, **kwargs)

    async def ReadContainer(
        self,
        collection_link: str,
        options: Optional[Mapping[str, Any]] = None,
        **kwargs: Any
    ) -> Dict[str, Any]:
        """Reads a collection.

        :param str collection_link:
            The link to the document collection.
        :param dict options:
            The request options for the request.

        :return:
            The read Collection.
        :rtype:
            dict

        """
        if options is None:
            options = {}

        path = base.GetPathFromLink(collection_link)
        collection_id = base.GetResourceIdOrFullNameFromLink(collection_link)
        return await self.Read(path, http_constants.ResourceType.Collection, collection_id, None, options, **kwargs)

    async def ReadItem(
        self,
        document_link: str,
        options: Optional[Mapping[str, Any]] = None,
        **kwargs: Any
    ) -> CosmosDict:
        """Reads a document.

        :param str document_link:
            The link to the document.
        :param dict options:
            The request options for the request.

        :return:
            The read Document.
        :rtype:
            CosmosDict

        """
        if options is None:
            options = {}

        path = base.GetPathFromLink(document_link)
        document_id = base.GetResourceIdOrFullNameFromLink(document_link)
        return await self.Read(path, http_constants.ResourceType.Document, document_id, None, options, **kwargs)

    async def ReadUser(
        self,
        user_link: str,
        options: Optional[Mapping[str, Any]] = None,
        **kwargs: Any
    ) -> Dict[str, Any]:
        """Reads a user.

        :param str user_link:
            The link to the user entity.
        :param dict options:
            The request options for the request.

        :return:
            The read User.
        :rtype:
            dict

        """
        if options is None:
            options = {}

        path = base.GetPathFromLink(user_link)
        user_id = base.GetResourceIdOrFullNameFromLink(user_link)
        return await self.Read(path, http_constants.ResourceType.User, user_id, None, options, **kwargs)

    async def ReadPermission(
        self,
        permission_link: str,
        options: Optional[Mapping[str, Any]] = None,
        **kwargs: Any
    ) -> Dict[str, Any]:
        """Reads a permission.

        :param str permission_link:
            The link to the permission.
        :param dict options:
            The request options for the request.

        :return:
            The read permission.
        :rtype:
            dict

        """
        if options is None:
            options = {}

        path = base.GetPathFromLink(permission_link)
        permission_id = base.GetResourceIdOrFullNameFromLink(permission_link)
        return await self.Read(path, "permissions", permission_id, None, options, **kwargs)

    async def ReadUserDefinedFunction(
        self,
        udf_link: str,
        options: Optional[Mapping[str, Any]] = None,
        **kwargs: Any
    ) -> Dict[str, Any]:
        """Reads a user-defined function.

        :param str udf_link:
            The link to the user-defined function.
        :param dict options:
            The request options for the request.

        :return:
            The read UDF.
        :rtype:
            dict

        """
        if options is None:
            options = {}

        path = base.GetPathFromLink(udf_link)
        udf_id = base.GetResourceIdOrFullNameFromLink(udf_link)
        return await self.Read(path, http_constants.ResourceType.UserDefinedFunction, udf_id, None, options, **kwargs)

    async def ReadStoredProcedure(
        self,
        sproc_link: str,
        options: Optional[Mapping[str, Any]] = None,
        **kwargs: Any
    ) -> Dict[str, Any]:
        """Reads a stored procedure.

        :param str sproc_link:
            The link to the stored procedure.
        :param dict options:
            The request options for the request.

        :return:
            The read Stored Procedure.
        :rtype:
            dict
        """
        if options is None:
            options = {}

        path = base.GetPathFromLink(sproc_link)
        sproc_id = base.GetResourceIdOrFullNameFromLink(sproc_link)
        return await self.Read(path, http_constants.ResourceType.StoredProcedure, sproc_id, None, options, **kwargs)

    async def ReadTrigger(
        self,
        trigger_link: str,
        options: Optional[Mapping[str, Any]] = None,
        **kwargs: Any
    ) -> Dict[str, Any]:
        """Reads a trigger.

        :param str trigger_link:
            The link to the trigger.
        :param dict options:
            The request options for the request.

        :return:
            The read Trigger.
        :rtype:
            dict

        """
        if options is None:
            options = {}

        path = base.GetPathFromLink(trigger_link)
        trigger_id = base.GetResourceIdOrFullNameFromLink(trigger_link)
        return await self.Read(path, http_constants.ResourceType.Trigger, trigger_id, None, options, **kwargs)

    async def ReadConflict(
        self,
        conflict_link: str,
        options: Optional[Mapping[str, Any]] = None,
        **kwargs: Any
    ) -> Dict[str, Any]:
        """Reads a conflict.

        :param str conflict_link:
            The link to the conflict.
        :param dict options:

        :return:
            The read Conflict.
        :rtype:
            dict

        """
        if options is None:
            options = {}

        path = base.GetPathFromLink(conflict_link)
        conflict_id = base.GetResourceIdOrFullNameFromLink(conflict_link)
        return await self.Read(path, http_constants.ResourceType.Conflict, conflict_id, None, options, **kwargs)

    async def Read(
        self,
        path: str,
        resource_type: str,
        id: Optional[str],
        initial_headers: Optional[Mapping[str, Any]],
        options: Optional[Mapping[str, Any]] = None,
        **kwargs: Any
    ) -> CosmosDict:
        """Reads an Azure Cosmos resource and returns it.

        :param str path:
        :param str resource_type:
        :param str id:
        :param dict initial_headers:
        :param dict options:
            The request options for the request.

        :return:
            The retrieved Azure Cosmos resource.
        :rtype:
            CosmosDict

        """
        response_hook = kwargs.pop("response_hook", None)
        if options is None:
            options = {}

        initial_headers = initial_headers or self.default_headers
        headers = base.GetHeaders(self, initial_headers, "get", path, id, resource_type,
                                    documents._OperationType.Read, options)
        # Read will use ReadEndpoint since it uses GET operation
        request_params = _request_object.RequestObject(resource_type, documents._OperationType.Read, headers)
        request_params.set_excluded_location_from_options(options)
        await base.set_session_token_header_async(self, headers, path, request_params, options)
        result, last_response_headers = await self.__Get(path, request_params, headers, **kwargs)
        # update session for request mutates data on server side
        self._UpdateSessionIfRequired(headers, result, last_response_headers)
        self.last_response_headers = last_response_headers
        if response_hook:
            response_hook(last_response_headers, result)
        return CosmosDict(result, response_headers=last_response_headers)

    async def __Get(
        self,
        path: str,
        request_params: _request_object.RequestObject,
        req_headers: Dict[str, Any],
        **kwargs: Any
    ) -> Tuple[Dict[str, Any], CaseInsensitiveDict]:
        """Azure Cosmos 'GET' async http request.

        :param str path: the url to be used for the request.
        :param ~azure.cosmos._request_object.RequestObject request_params: the request parameters.
        :param Dict[str, Any] req_headers: the request headers.
        :return: Tuple of (result, headers).
        :rtype: tuple of (dict, dict)
        """
        request = self.pipeline_client.get(url=path, headers=req_headers)
        return await asynchronous_request.AsynchronousRequest(
            client=self,
            request_params=request_params,
            global_endpoint_manager=self._global_endpoint_manager,
            connection_policy=self.connection_policy,
            pipeline_client=self.pipeline_client,
            request=request,
            request_data=None,
            **kwargs
        )

    async def ReplaceUser(
        self,
        user_link: str,
        user: Dict[str, Any],
        options: Optional[Mapping[str, Any]] = None,
        **kwargs: Any
    ) -> Dict[str, Any]:
        """Replaces a user and return it.

        :param str user_link:
            The link to the user entity.
        :param dict user:
        :param dict options:
            The request options for the request.
        :return:
            The new User.
        :rtype:
            dict

        """
        if options is None:
            options = {}

        base._validate_resource(user)
        path = base.GetPathFromLink(user_link)
        user_id = base.GetResourceIdOrFullNameFromLink(user_link)
        return await self.Replace(user, path, http_constants.ResourceType.User, user_id, None, options, **kwargs)

    async def ReplacePermission(
        self,
        permission_link: str,
        permission: Dict[str, Any],
        options: Optional[Mapping[str, Any]] = None,
        **kwargs: Any
    ) -> Dict[str, Any]:
        """Replaces a permission and return it.

        :param str permission_link:
            The link to the permission.
        :param dict permission:
        :param dict options:
            The request options for the request.
        :return:
            The new Permission.
        :rtype:
            dict

        """
        if options is None:
            options = {}

        base._validate_resource(permission)
        path = base.GetPathFromLink(permission_link)
        permission_id = base.GetResourceIdOrFullNameFromLink(permission_link)
        return await self.Replace(permission, path, "permissions", permission_id, None, options, **kwargs)

    async def ReplaceContainer(
        self,
        collection_link: str,
        collection: Dict[str, Any],
        options: Optional[Mapping[str, Any]] = None,
        **kwargs: Any
    ) -> Dict[str, Any]:
        """Replaces a collection and return it.

        :param str collection_link:
            The link to the collection entity.
        :param dict collection:
            The collection to be used.
        :param dict options:
            The request options for the request.
        :return:
            The new Collection.
        :rtype:
            dict

        """
        if options is None:
            options = {}

        base._validate_resource(collection)
        path = base.GetPathFromLink(collection_link)
        collection_id = base.GetResourceIdOrFullNameFromLink(collection_link)
        return await self.Replace(collection, path, http_constants.ResourceType.Collection, collection_id, None,
                                  options, **kwargs)

    async def ReplaceUserDefinedFunction(
        self,
        udf_link: str,
        udf: Dict[str, Any],
        options: Optional[Mapping[str, Any]] = None,
        **kwargs: Any
    ) -> Dict[str, Any]:
        """Replaces a user-defined function and returns it.

        :param str udf_link:
            The link to the user-defined function.
        :param dict udf:
        :param dict options:
            The request options for the request.
        :return:
            The new UDF.
        :rtype:
            dict

        """
        if options is None:
            options = {}

        base._validate_resource(udf)
        udf = udf.copy()
        if udf.get("serverScript"):
            udf["body"] = str(udf.pop("serverScript", ""))
        elif udf.get("body"):
            udf["body"] = str(udf["body"])

        path = base.GetPathFromLink(udf_link)
        udf_id = base.GetResourceIdOrFullNameFromLink(udf_link)
        return await self.Replace(udf, path, http_constants.ResourceType.UserDefinedFunction, udf_id, None,
                                  options, **kwargs)

    async def ReplaceTrigger(
        self,
        trigger_link: str,
        trigger: Dict[str, Any],
        options: Optional[Mapping[str, Any]] = None,
        **kwargs
    ) -> Dict[str, Any]:
        """Replaces a trigger and returns it.

        :param str trigger_link:
            The link to the trigger.
        :param dict trigger:
        :param dict options:
            The request options for the request.
        :return:
            The replaced Trigger.
        :rtype:
            dict

        """
        if options is None:
            options = {}

        base._validate_resource(trigger)
        trigger = trigger.copy()
        if trigger.get("serverScript"):
            trigger["body"] = str(trigger.pop("serverScript", ""))
        elif trigger.get("body"):
            trigger["body"] = str(trigger["body"])

        path = base.GetPathFromLink(trigger_link)
        trigger_id = base.GetResourceIdOrFullNameFromLink(trigger_link)
        return await self.Replace(trigger, path, http_constants.ResourceType.Trigger, trigger_id, None,
                                  options, **kwargs)

    async def ReplaceItem(
        self,
        document_link: str,
        new_document: Dict[str, Any],
        options: Optional[Mapping[str, Any]] = None,
        **kwargs: Any
    ) -> CosmosDict:
        """Replaces a document and returns it.

        :param str document_link:
            The link to the document.
        :param dict new_document:
        :param dict options:
            The request options for the request.
        :return:
            The new Document.
        :rtype:
            CosmosDict

        """
        base._validate_resource(new_document)
        path = base.GetPathFromLink(document_link)
        document_id = base.GetResourceIdOrFullNameFromLink(document_link)

        # Python's default arguments are evaluated once when the function is defined,
        # not each time the function is called (like it is in say, Ruby). This means
        # that if you use a mutable default argument and mutate it, you will and have
        # mutated that object for all future calls to the function as well. So, using
        # a non-mutable deafult in this case(None) and assigning an empty dict(mutable)
        # inside the function so that it remains local For more details on this gotcha,
        # please refer http://docs.python-guide.org/en/latest/writing/gotchas/
        if options is None:
            options = {}

        # Extract the document collection link and add the partition key to options
        collection_link = base.GetItemContainerLink(document_link)
        options = await self._AddPartitionKey(collection_link, new_document, options)

        return await self.Replace(new_document, path, http_constants.ResourceType.Document, document_id, None,
                                  options, **kwargs)

    async def PatchItem(
        self,
        document_link: str,
        operations: List[Dict[str, Any]],
        options: Optional[Mapping[str, Any]] = None,
        **kwargs: Any
    ) -> CosmosDict:
        """Patches a document and returns it.

        :param str document_link: The link to the document.
        :param list operations: The operations for the patch request.
        :param dict options: The request options for the request.
        :return:
            The new Document.
        :rtype:
            CosmosDict

        """
        response_hook = kwargs.pop("response_hook", None)
        path = base.GetPathFromLink(document_link)
        document_id = base.GetResourceIdOrFullNameFromLink(document_link)
        resource_type = http_constants.ResourceType.Document

        if options is None:
            options = {}

        initial_headers = self.default_headers
        headers = base.GetHeaders(self, initial_headers, "patch", path, document_id, resource_type,
                                  documents._OperationType.Patch, options)
        # Patch will use WriteEndpoint since it uses PUT operation
        request_params = _request_object.RequestObject(resource_type, documents._OperationType.Patch, headers)
        request_params.set_excluded_location_from_options(options)
<<<<<<< HEAD
        await base.set_session_token_header_async(self, headers, path, request_params, options)
=======
        request_params.set_retry_write(options, self.connection_policy.RetryNonIdempotentWrites)
>>>>>>> 4268dd37
        request_data = {}
        if options.get("filterPredicate"):
            request_data["condition"] = options.get("filterPredicate")
        request_data["operations"] = operations
        result, last_response_headers = await self.__Patch(path, request_params, request_data, headers, **kwargs)
        self.last_response_headers = last_response_headers

        # update session for request mutates data on server side
        self._UpdateSessionIfRequired(headers, result, last_response_headers)
        if response_hook:
            response_hook(last_response_headers, result)
        return CosmosDict(result, response_headers=last_response_headers)

    async def ReplaceOffer(
        self,
        offer_link: str,
        offer: Dict[str, Any],
        **kwargs: Any
    ) -> Dict[str, Any]:
        """Replaces an offer and returns it.

        :param str offer_link:
            The link to the offer.
        :param dict offer:
        :return:
            The replaced Offer.
        :rtype:
            dict

        """
        base._validate_resource(offer)
        path = base.GetPathFromLink(offer_link)
        offer_id = base.GetResourceIdOrFullNameFromLink(offer_link)
        return await self.Replace(offer, path, http_constants.ResourceType.Offer, offer_id, None, None, **kwargs)

    async def ReplaceStoredProcedure(
        self,
        sproc_link: str,
        sproc: Dict[str, Any],
        options: Optional[Mapping[str, Any]] = None,
        **kwargs: Any
    ) -> Dict[str, Any]:
        """Replaces a stored procedure and returns it.

        :param str sproc_link:
            The link to the stored procedure.
        :param dict sproc:
        :param dict options:
            The request options for the request.
        :return:
            The replaced Stored Procedure.
        :rtype:
            dict

        """
        if options is None:
            options = {}

        base._validate_resource(sproc)
        sproc = sproc.copy()
        if sproc.get("serverScript"):
            sproc["body"] = str(sproc.pop("serverScript", ""))
        elif sproc.get("body"):
            sproc["body"] = str(sproc["body"])

        path = base.GetPathFromLink(sproc_link)
        sproc_id = base.GetResourceIdOrFullNameFromLink(sproc_link)
        return await self.Replace(sproc, path, http_constants.ResourceType.StoredProcedure, sproc_id, None,
                                  options, **kwargs)

    async def Replace(
        self,
        resource: Dict[str, Any],
        path: str,
        resource_type: str,
        id: Optional[str],
        initial_headers: Optional[Mapping[str, Any]],
        options: Optional[Mapping[str, Any]] = None,
        **kwargs: Any
    ) -> CosmosDict:
        """Replaces an Azure Cosmos resource and returns it.

        :param dict resource:
        :param str path:
        :param str resource_type:
        :param str id:
        :param dict initial_headers:
        :param dict options:
            The request options for the request.
        :return:
            The new Azure Cosmos resource.
        :rtype:
            CosmosDict

        """
        response_hook = kwargs.pop("response_hook", None)
        if options is None:
            options = {}

        initial_headers = initial_headers or self.default_headers
        headers = base.GetHeaders(self, initial_headers, "put", path, id, resource_type,
                                    documents._OperationType.Replace, options)
        # Replace will use WriteEndpoint since it uses PUT operation
        request_params = _request_object.RequestObject(resource_type, documents._OperationType.Replace, headers)
        request_params.set_excluded_location_from_options(options)
<<<<<<< HEAD
        await base.set_session_token_header_async(self, headers, path, request_params, options)
=======
        request_params.set_retry_write(options, self.connection_policy.RetryNonIdempotentWrites)
>>>>>>> 4268dd37
        result, last_response_headers = await self.__Put(path, request_params, resource, headers, **kwargs)
        self.last_response_headers = last_response_headers

        # update session for request mutates data on server side
        self._UpdateSessionIfRequired(headers, result, self.last_response_headers)
        if response_hook:
            response_hook(last_response_headers, result)
        return CosmosDict(result, response_headers=last_response_headers)

    async def __Put(
        self,
        path: str,
        request_params: _request_object.RequestObject,
        body: Dict[str, Any],
        req_headers: Dict[str, Any],
        **kwargs: Any
    ) -> Tuple[Dict[str, Any], CaseInsensitiveDict]:
        """Azure Cosmos 'PUT' async http request.

        :param str path: the url to be used for the request.
        :param ~azure.cosmos._request_object.RequestObject request_params: the request parameters.
        :param Union[str, unicode, Dict[Any, Any]] body: the request body.
        :param Dict[str, Any] req_headers: the request headers.
        :return: Tuple of (result, headers).
        :rtype: tuple of (dict, dict)
        """
        request = self.pipeline_client.put(url=path, headers=req_headers)
        return await asynchronous_request.AsynchronousRequest(
            client=self,
            request_params=request_params,
            global_endpoint_manager=self._global_endpoint_manager,
            connection_policy=self.connection_policy,
            pipeline_client=self.pipeline_client,
            request=request,
            request_data=body,
            **kwargs
        )

    async def __Patch(
        self,
        path: str,
        request_params: _request_object.RequestObject,
        request_data: Dict[str, Any],
        req_headers: Dict[str, Any],
        **kwargs: Any
    ) -> Tuple[Dict[str, Any], CaseInsensitiveDict]:
        """Azure Cosmos 'PATCH' http request.

        :param str path: the url to be used for the request.
        :param ~azure.cosmos._request_object.RequestObject request_params: the request parameters.
        :param Union[str, unicode, Dict[Any, Any]] request_data: the request body.
        :param Dict[str, Any] req_headers: the request headers.
        :return: Tuple of (result, headers).
        :rtype: tuple of (dict, dict)
        """
        request = self.pipeline_client.patch(url=path, headers=req_headers)
        return await asynchronous_request.AsynchronousRequest(
            client=self,
            request_params=request_params,
            global_endpoint_manager=self._global_endpoint_manager,
            connection_policy=self.connection_policy,
            pipeline_client=self.pipeline_client,
            request=request,
            request_data=request_data,
            **kwargs
        )

    async def DeleteDatabase(
        self,
        database_link: str,
        options: Optional[Mapping[str, Any]] = None,
        **kwargs: Any
    ) -> None:
        """Deletes a database.

        :param str database_link:
            The link to the database.
        :param dict options:
            The request options for the request.
        :return:
            The deleted Database.
        :rtype:
            None
        """
        if options is None:
            options = {}

        path = base.GetPathFromLink(database_link)
        database_id = base.GetResourceIdOrFullNameFromLink(database_link)
        await self.DeleteResource(path, http_constants.ResourceType.Database, database_id, None, options, **kwargs)

    async def DeleteUser(
        self,
        user_link: str,
        options: Optional[Mapping[str, Any]] = None,
        **kwargs: Any
    ) -> None:
        """Deletes a user.

        :param str user_link:
            The link to the user entity.
        :param dict options:
            The request options for the request.
        :return:
            The deleted user.
        :rtype:
            dict

        """
        if options is None:
            options = {}

        path = base.GetPathFromLink(user_link)
        user_id = base.GetResourceIdOrFullNameFromLink(user_link)
        await self.DeleteResource(path, http_constants.ResourceType.User, user_id, None, options, **kwargs)

    async def DeletePermission(
        self,
        permission_link: str,
        options: Optional[Mapping[str, Any]] = None,
        **kwargs: Any
    ) -> None:
        """Deletes a permission.

        :param str permission_link:
            The link to the permission.
        :param dict options:
            The request options for the request.
        :return:
            The deleted Permission.
        :rtype:
            dict

        """
        if options is None:
            options = {}

        path = base.GetPathFromLink(permission_link)
        permission_id = base.GetResourceIdOrFullNameFromLink(permission_link)
        await self.DeleteResource(path, "permissions", permission_id, None, options, **kwargs)

    async def DeleteContainer(
        self,
        collection_link: str,
        options: Optional[Mapping[str, Any]] = None,
        **kwargs: Any
    ) -> None:
        """Deletes a collection.

        :param str collection_link:
            The link to the document collection.
        :param dict options:
            The request options for the request.
        :return:
            The deleted Collection.
        :rtype:
            dict

        """
        if options is None:
            options = {}

        path = base.GetPathFromLink(collection_link)
        collection_id = base.GetResourceIdOrFullNameFromLink(collection_link)
        await self.DeleteResource(path, http_constants.ResourceType.Collection, collection_id, None, options, **kwargs)

    async def DeleteItem(
        self,
        document_link: str,
        options: Optional[Mapping[str, Any]] = None,
        **kwargs: Any
    ) -> None:
        """Deletes a document.

        :param str document_link:
            The link to the document.
        :param dict options:
            The request options for the request.
        :return:
            The deleted Document.
        :rtype:
            dict

        """
        if options is None:
            options = {}

        path = base.GetPathFromLink(document_link)
        document_id = base.GetResourceIdOrFullNameFromLink(document_link)
        await self.DeleteResource(path, http_constants.ResourceType.Document, document_id, None, options, **kwargs)

    async def DeleteUserDefinedFunction(
        self,
        udf_link: str,
        options: Optional[Mapping[str, Any]] = None,
        **kwargs: Any
    ) -> None:
        """Deletes a user-defined function.

        :param str udf_link:
            The link to the user-defined function.
        :param dict options:
            The request options for the request.
        :return:
            The deleted UDF.
        :rtype:
            None
        """
        if options is None:
            options = {}

        path = base.GetPathFromLink(udf_link)
        udf_id = base.GetResourceIdOrFullNameFromLink(udf_link)
        await self.DeleteResource(path, http_constants.ResourceType.UserDefinedFunction, udf_id, None,
                                  options, **kwargs)

    async def DeleteTrigger(
        self,
        trigger_link: str,
        options: Optional[Mapping[str, Any]] = None,
        **kwargs: Any
    ) -> None:
        """Deletes a trigger.

        :param str trigger_link:
            The link to the trigger.
        :param dict options:
            The request options for the request.
        :return:
            The deleted Trigger.
        :rtype:
            dict

        """
        if options is None:
            options = {}

        path = base.GetPathFromLink(trigger_link)
        trigger_id = base.GetResourceIdOrFullNameFromLink(trigger_link)
        await self.DeleteResource(path, http_constants.ResourceType.Trigger, trigger_id, None, options, **kwargs)

    async def DeleteStoredProcedure(
        self,
        sproc_link: str,
        options: Optional[Mapping[str, Any]] = None,
        **kwargs: Any
    ) -> None:
        """Deletes a stored procedure.

        :param str sproc_link:
            The link to the stored procedure.
        :param dict options:
            The request options for the request.
        :return:
            The deleted Stored Procedure.
        :rtype:
            dict

        """
        if options is None:
            options = {}

        path = base.GetPathFromLink(sproc_link)
        sproc_id = base.GetResourceIdOrFullNameFromLink(sproc_link)
        await self.DeleteResource(path, http_constants.ResourceType.StoredProcedure, sproc_id, None, options, **kwargs)

    async def DeleteConflict(
        self,
        conflict_link: str,
        options: Optional[Mapping[str, Any]] = None,
        **kwargs: Any
    ) -> None:
        """Deletes a conflict.

        :param str conflict_link:
            The link to the conflict.
        :param dict options:
            The request options for the request.
        :return:
            The deleted Conflict.
        :rtype:
            dict

        """
        if options is None:
            options = {}

        path = base.GetPathFromLink(conflict_link)
        conflict_id = base.GetResourceIdOrFullNameFromLink(conflict_link)
        await self.DeleteResource(path, http_constants.ResourceType.Conflict, conflict_id, None, options, **kwargs)

    async def DeleteResource(
        self,
        path: str,
        resource_type: str,
        id: Optional[str],
        initial_headers: Optional[Mapping[str, Any]],
        options: Optional[Mapping[str, Any]] = None,
        **kwargs: Any
    ) -> None:
        """Deletes an Azure Cosmos resource and returns it.

        :param str path:
        :param str resource_type:
        :param str id:
        :param dict initial_headers:
        :param dict options:
            The request options for the request.
        :return:
            The deleted Azure Cosmos resource.
        :rtype:
            dict

        """
        response_hook = kwargs.pop("response_hook", None)
        if options is None:
            options = {}

        initial_headers = initial_headers or self.default_headers
        headers = base.GetHeaders(self, initial_headers, "delete", path, id, resource_type,
                                    documents._OperationType.Delete, options)
        # Delete will use WriteEndpoint since it uses DELETE operation
        request_params = _request_object.RequestObject(resource_type, documents._OperationType.Delete, headers)
        request_params.set_excluded_location_from_options(options)
<<<<<<< HEAD
        await base.set_session_token_header_async(self, headers, path, request_params, options)
=======
        request_params.set_retry_write(options, self.connection_policy.RetryNonIdempotentWrites)
>>>>>>> 4268dd37
        result, last_response_headers = await self.__Delete(path, request_params, headers, **kwargs)
        self.last_response_headers = last_response_headers

        # update session for request mutates data on server side
        self._UpdateSessionIfRequired(headers, result, last_response_headers)
        if response_hook:
            response_hook(last_response_headers, None)

    async def __Delete(
        self,
        path: str,
        request_params: _request_object.RequestObject,
        req_headers: Dict[str, Any],
        **kwargs: Any
    ) -> Tuple[None, CaseInsensitiveDict]:
        """Azure Cosmos 'DELETE' async http request.

        :param str path: the url to be used for the request.
        :param ~azure.cosmos._request_object.RequestObject request_params: the request parameters.
        :param Dict[str, Any] req_headers: the request headers.
        :return: Tuple of (result, headers).
        :rtype: tuple of (dict, dict)
        """
        request = self.pipeline_client.delete(url=path, headers=req_headers)
        return await asynchronous_request.AsynchronousRequest(
            client=self,
            request_params=request_params,
            global_endpoint_manager=self._global_endpoint_manager,
            connection_policy=self.connection_policy,
            pipeline_client=self.pipeline_client,
            request=request,
            request_data=None,
            **kwargs
        )

    async def Batch(
        self,
        collection_link: str,
        batch_operations: Sequence[Union[Tuple[str, Tuple[Any, ...]], Tuple[str, Tuple[Any, ...], Dict[str, Any]]]],
        options: Optional[Mapping[str, Any]] = None,
        **kwargs: Any
    ) -> CosmosList:
        """Executes the given operations in transactional batch.

        :param str collection_link: The link to the collection
        :param list batch_operations: The batch of operations for the batch request.
        :param dict options: The request options for the request.

        :return:
            The result of the batch operation.
        :rtype:
            CosmosList

        """
        response_hook = kwargs.pop("response_hook", None)
        if options is None:
            options = {}

        path = base.GetPathFromLink(collection_link, http_constants.ResourceType.Document)
        collection_id = base.GetResourceIdOrFullNameFromLink(collection_link)

        formatted_operations = base._format_batch_operations(batch_operations)

        results, last_response_headers = await self._Batch(
            formatted_operations,
            path,
            collection_id,
            options,
            **kwargs)
        self.last_response_headers = last_response_headers

        final_responses = []
        is_error = False
        error_status = 0
        error_index = 0
        for i, result in enumerate(results):
            final_responses.append(result)
            status_code = int(result["statusCode"])
            if status_code >= 400:
                is_error = True
                if status_code != 424:  # Find the operation that had the error
                    error_status = status_code
                    error_index = i
        if is_error:
            raise exceptions.CosmosBatchOperationError(
                error_index=error_index,
                headers=self.last_response_headers,
                status_code=error_status,
                message="There was an error in the transactional batch on" +
                        " index {}. Error message: {}".format(
                            str(error_index),
                            Constants.ERROR_TRANSLATIONS.get(error_status)
                ),
                operation_responses=final_responses
            )
        if response_hook:
            response_hook(last_response_headers, final_responses)
        return CosmosList(final_responses,
                                  response_headers=last_response_headers)

    async def _Batch(
        self,
        batch_operations: List[Dict[str, Any]],
        path: str,
        collection_id: Optional[str],
        options: Mapping[str, Any],
        **kwargs: Any
    ) -> Tuple[List[Dict[str, Any]], CaseInsensitiveDict]:
        initial_headers = self.default_headers.copy()
        base._populate_batch_headers(initial_headers)
        headers = base.GetHeaders(self, initial_headers, "post", path, collection_id,
                                  http_constants.ResourceType.Document,
                                  documents._OperationType.Batch, options)
        request_params = _request_object.RequestObject(http_constants.ResourceType.Document,
                                                       documents._OperationType.Batch, headers)
        request_params.set_excluded_location_from_options(options)
        await base.set_session_token_header_async(self, headers, path, request_params, options)
        result = await self.__Post(path, request_params, batch_operations, headers, **kwargs)
        return cast(Tuple[List[Dict[str, Any]], CaseInsensitiveDict], result)

    def _ReadPartitionKeyRanges(
        self,
        collection_link: str,
        feed_options: Optional[Mapping[str, Any]] = None,
        **kwargs: Any
    ) -> AsyncItemPaged[Dict[str, Any]]:
        """Reads Partition Key Ranges.

        :param str collection_link:
            The link to the document collection.
        :param dict feed_options:
        :return:
            Query Iterable of PartitionKeyRanges.
        :rtype:
            query_iterable.QueryIterable

        """
        if feed_options is None:
            feed_options = {}

        return self._QueryPartitionKeyRanges(collection_link, None, feed_options, **kwargs)

    def _QueryPartitionKeyRanges(
        self,
        collection_link: str,
        query: Optional[Union[str, Dict[str, Any]]],
        options: Optional[Mapping[str, Any]] = None,
        **kwargs: Any
    ) -> AsyncItemPaged[Dict[str, Any]]:
        """Queries Partition Key Ranges in a collection.

        :param str collection_link:
            The link to the document collection.
        :param (str or dict) query:
        :param dict options:
            The request options for the request.
        :return:
            Query Iterable of PartitionKeyRanges.
        :rtype:
            query_iterable.QueryIterable

        """
        if options is None:
            options = {}

        path = base.GetPathFromLink(collection_link, http_constants.ResourceType.PartitionKeyRange)
        collection_id = base.GetResourceIdOrFullNameFromLink(collection_link)

        async def fetch_fn(options: Mapping[str, Any]) -> Tuple[List[Dict[str, Any]], CaseInsensitiveDict]:
            return (
                await self.__QueryFeed(
                    path, http_constants.ResourceType.PartitionKeyRange, collection_id,
                    lambda r: r["PartitionKeyRanges"],
                    lambda _, b: b, query, options, **kwargs
                ),
                self.last_response_headers,
            )

        return AsyncItemPaged(
            self, query, options, fetch_function=fetch_fn, page_iterator_class=query_iterable.QueryIterable,
            resource_type=http_constants.ResourceType.PartitionKeyRange
        )

    def ReadDatabases(
        self,
        options: Optional[Mapping[str, Any]] = None,
        **kwargs: Any
    ) -> AsyncItemPaged[Dict[str, Any]]:
        """Reads all databases.

        :param dict options:
            The request options for the request.
        :return:
            Query Iterable of Databases.
        :rtype:
            query_iterable.QueryIterable

        """
        if options is None:
            options = {}

        return self.QueryDatabases(None, options, **kwargs)

    def QueryDatabases(
        self,
        query: Optional[Union[str, Dict[str, Any]]],
        options: Optional[Mapping[str, Any]] = None,
        **kwargs: Any
    ) -> AsyncItemPaged[Dict[str, Any]]:
        """Queries databases.

        :param (str or dict) query:
        :param dict options:
            The request options for the request.
        :return: Query Iterable of Databases.
        :rtype:
            query_iterable.QueryIterable

        """
        if options is None:
            options = {}

        async def fetch_fn(options: Mapping[str, Any]) -> Tuple[List[Dict[str, Any]], CaseInsensitiveDict]:
            return (
                await self.__QueryFeed(
                    "/dbs", http_constants.ResourceType.Database, "", lambda r: r["Databases"],
                    lambda _, b: b, query, options, **kwargs
                ),
                self.last_response_headers,
            )

        return AsyncItemPaged(
            self, query, options, fetch_function=fetch_fn, page_iterator_class=query_iterable.QueryIterable
        )

    def ReadContainers(
        self,
        database_link: str,
        options: Optional[Mapping[str, Any]] = None,
        **kwargs: Any
    ) -> AsyncItemPaged[Dict[str, Any]]:
        """Reads all collections in a database.

        :param str database_link:
            The link to the database.
        :param dict options:
            The request options for the request.
        :return: Query Iterable of Collections.
        :rtype:
            query_iterable.QueryIterable

        """
        if options is None:
            options = {}

        return self.QueryContainers(database_link, None, options, **kwargs)

    def QueryContainers(
        self,
        database_link: str,
        query: Optional[Union[str, Dict[str, Any]]],
        options: Optional[Mapping[str, Any]] = None,
        **kwargs: Any
    ) -> AsyncItemPaged[Dict[str, Any]]:
        """Queries collections in a database.

        :param str database_link:
            The link to the database.
        :param (str or dict) query:
        :param dict options:
            The request options for the request.
        :return: Query Iterable of Collections.
        :rtype:
            query_iterable.QueryIterable

        """
        if options is None:
            options = {}

        path = base.GetPathFromLink(database_link, http_constants.ResourceType.Collection)
        database_id = base.GetResourceIdOrFullNameFromLink(database_link)

        async def fetch_fn(options: Mapping[str, Any]) -> Tuple[List[Dict[str, Any]], CaseInsensitiveDict]:
            return (
                await self.__QueryFeed(
                    path, http_constants.ResourceType.Collection, database_id, lambda r: r["DocumentCollections"],
                    lambda _, body: body, query, options, **kwargs
                ),
                self.last_response_headers,
            )

        return AsyncItemPaged(
            self, query, options, fetch_function=fetch_fn, page_iterator_class=query_iterable.QueryIterable
        )

    def ReadItems(
        self,
        collection_link: str,
        feed_options: Optional[Mapping[str, Any]] = None,
        response_hook: Optional[Callable[[Mapping[str, Any], Dict[str, Any]], None]] = None,
        **kwargs: Any
    ) -> AsyncItemPaged[Dict[str, Any]]:
        """Reads all documents in a collection.

        :param str collection_link: The link to the document collection.
        :param dict feed_options: The additional options for the operation.
        :param response_hook: A callable invoked with the response metadata.
        :type response_hook: Callable[[Mapping[str, Any], AsyncItemPaged[Dict[str, Any]]], None]
        :return: Query Iterable of Documents.
        :rtype: query_iterable.QueryIterable

        """
        if feed_options is None:
            feed_options = {}

        return self.QueryItems(collection_link, None, feed_options, response_hook=response_hook, **kwargs)

    def QueryItems(
        self,
        database_or_container_link: str,
        query: Optional[Union[str, Dict[str, Any]]],
        options: Optional[Mapping[str, Any]] = None,
        partition_key: Optional[PartitionKeyType] = None,
        response_hook: Optional[Callable[[Mapping[str, Any], Dict[str, Any]], None]] = None,
        **kwargs: Any
    ) -> AsyncItemPaged[Dict[str, Any]]:
        """Queries documents in a collection.

        :param str database_or_container_link:
            The link to the database when using partitioning, otherwise link to the document collection.
        :param (str or dict) query: the query to be used
        :param dict options: The request options for the request.
        :param str partition_key: Partition key for the query(default value None)
        :param response_hook: A callable invoked with the response metadata.
        :type response_hook: Callable[[Mapping[str, Any], Dict[str, Any]], None], None]
        :return:
            Query Iterable of Documents.
        :rtype:
            query_iterable.QueryIterable

        """
        database_or_container_link = base.TrimBeginningAndEndingSlashes(database_or_container_link)

        if options is None:
            options = {}

        if base.IsDatabaseLink(database_or_container_link):
            return AsyncItemPaged(
                self,
                query,
                options,
                database_link=database_or_container_link,
                partition_key=partition_key,
                page_iterator_class=query_iterable.QueryIterable
            )

        path = base.GetPathFromLink(database_or_container_link, http_constants.ResourceType.Document)
        collection_id = base.GetResourceIdOrFullNameFromLink(database_or_container_link)

        async def fetch_fn(options: Mapping[str, Any]) -> Tuple[List[Dict[str, Any]], CaseInsensitiveDict]:
            await kwargs["containerProperties"](options)
            new_options = dict(options)
            new_options["containerRID"] = self.__container_properties_cache[database_or_container_link]["_rid"]
            return (
                await self.__QueryFeed(
                    path,
                    http_constants.ResourceType.Document,
                    collection_id,
                    lambda r: r["Documents"],
                    lambda _, b: b,
                    query,
                    new_options,
                    response_hook=response_hook,
                    **kwargs
                ),
                self.last_response_headers,
            )

        return AsyncItemPaged(
            self,
            query,
            options,
            fetch_function=fetch_fn,
            collection_link=database_or_container_link,
            page_iterator_class=query_iterable.QueryIterable,
            response_hook=response_hook,
            raw_response_hook=kwargs.get('raw_response_hook'),
            resource_type=http_constants.ResourceType.Document
        )

    def QueryItemsChangeFeed(
        self,
        collection_link: str,
        options: Optional[Mapping[str, Any]] = None,
        response_hook: Optional[Callable[[Mapping[str, Any], Mapping[str, Any]], None]] = None,
        **kwargs: Any
    ) -> AsyncItemPaged[Dict[str, Any]]:
        """Queries documents change feed in a collection.

        :param str collection_link: The link to the document collection.
        :param dict options: The request options for the request.
        :param response_hook: A callable invoked with the response metadata.
        :type response_hook: Callable[[Dict[str, str], Dict[str, Any]]
        :return:
            Query Iterable of Documents.
        :rtype:
            query_iterable.QueryIterable

        """

        partition_key_range_id = None
        if options is not None and "partitionKeyRangeId" in options:
            partition_key_range_id = options["partitionKeyRangeId"]

        return self._QueryChangeFeed(
            collection_link, "Documents", options, partition_key_range_id, response_hook=response_hook, **kwargs
        )

    def _QueryChangeFeed(
            self,
            collection_link: str,
            resource_type: str,
            options: Optional[Mapping[str, Any]] = None,
            partition_key_range_id: Optional[str] = None,
            response_hook: Optional[Callable[[Mapping[str, Any], Mapping[str, Any]], None]] = None,
            **kwargs: Any
    ) -> AsyncItemPaged[Dict[str, Any]]:
        """Queries change feed of a resource in a collection.

        :param str collection_link: The link to the document collection.
        :param str resource_type: The type of the resource.
        :param dict options: The request options for the request.
        :param str partition_key_range_id: Specifies partition key range id.
        :param response_hook: A callable invoked with the response metadata
        :type response_hook: Callable[[Dict[str, str], Dict[str, Any]]
        :return:
            Query Iterable of Documents.
        :rtype:
            query_iterable.QueryIterable

        """
        if options is None:
            options = {}
        else:
            options = dict(options)

        resource_key_map = {"Documents": http_constants.ResourceType.Document}

        # For now, change feed only supports Documents and Partition Key Range resource type
        if resource_type not in resource_key_map:
            raise NotImplementedError(resource_type + " change feed query is not supported.")

        resource_key = resource_key_map[resource_type]
        path = base.GetPathFromLink(collection_link, resource_key)
        collection_id = base.GetResourceIdOrFullNameFromLink(collection_link)

        async def fetch_fn(options: Mapping[str, Any]) -> Tuple[List[Dict[str, Any]], CaseInsensitiveDict]:
            if collection_link in self.__container_properties_cache:
                new_options = dict(options)
                new_options["containerRID"] = self.__container_properties_cache[collection_link]["_rid"]
                options = new_options
            return (
                await self.__QueryFeed(
                    path,
                    resource_key,
                    collection_id,
                    lambda r: r[resource_type],
                    lambda _, b: b,
                    None,
                    options,
                    partition_key_range_id,
                    response_hook=response_hook,
                    **kwargs
                ),
                self.last_response_headers,
            )

        return AsyncItemPaged(
            self,
            options,
            fetch_function=fetch_fn,
            collection_link=collection_link,
            page_iterator_class=ChangeFeedIterable
        )

    def QueryOffers(
        self,
        query: Optional[Union[str, Dict[str, Any]]],
        options: Optional[Mapping[str, Any]] = None,
        **kwargs: Any
    ) -> AsyncItemPaged[Dict[str, Any]]:
        """Query for all offers.

        :param (str or dict) query:
        :param dict options:
            The request options for the request
        :return:
            Query Iterable of Offers.
        :rtype:
            query_iterable.QueryIterable

        """
        if options is None:
            options = {}

        async def fetch_fn(options: Mapping[str, Any]) -> Tuple[List[Dict[str, Any]], CaseInsensitiveDict]:
            return (
                await self.__QueryFeed(
                    "/offers", http_constants.ResourceType.Offer, "", lambda r: r["Offers"],
                    lambda _, b: b, query, options, **kwargs
                ),
                self.last_response_headers,
            )

        return AsyncItemPaged(
            self,
            query,
            options,
            fetch_function=fetch_fn,
            page_iterator_class=query_iterable.QueryIterable,
            resource_type=http_constants.ResourceType.Offer
        )

    def ReadUsers(
        self,
        database_link: str,
        options: Optional[Mapping[str, Any]] = None,
        **kwargs: Any
    ) -> AsyncItemPaged[Dict[str, Any]]:
        """Reads all users in a database.

        :param str database_link:
            The link to the database.
        :param dict[str, Any] options:
            The request options for the request.
        :return:
            Query iterable of Users.
        :rtype:
            query_iterable.QueryIterable

        """
        if options is None:
            options = {}

        return self.QueryUsers(database_link, None, options, **kwargs)

    def QueryUsers(
        self,
        database_link: str,
        query: Optional[Union[str, Dict[str, Any]]],
        options: Optional[Mapping[str, Any]] = None,
        **kwargs: Any
    ) -> AsyncItemPaged[Dict[str, Any]]:
        """Queries users in a database.

        :param str database_link:
            The link to the database.
        :param (str or dict) query:
        :param dict options:
            The request options for the request.
        :return:
            Query Iterable of Users.
        :rtype:
            query_iterable.QueryIterable

        """
        if options is None:
            options = {}

        path = base.GetPathFromLink(database_link, http_constants.ResourceType.User)
        database_id = base.GetResourceIdOrFullNameFromLink(database_link)

        async def fetch_fn(options: Mapping[str, Any]) -> Tuple[List[Dict[str, Any]], CaseInsensitiveDict]:
            return (
                await self.__QueryFeed(
                    path, http_constants.ResourceType.User, database_id, lambda r: r["Users"],
                    lambda _, b: b, query, options, **kwargs
                ),
                self.last_response_headers,
            )

        return AsyncItemPaged(
            self, query, options, fetch_function=fetch_fn, page_iterator_class=query_iterable.QueryIterable,
            resource_type=http_constants.ResourceType.User
        )

    def ReadPermissions(
        self,
        user_link: str,
        options: Optional[Mapping[str, Any]] = None,
        **kwargs: Any
    ) -> AsyncItemPaged[Dict[str, Any]]:
        """Reads all permissions for a user.

        :param str user_link:
            The link to the user entity.
        :param dict options:
            The request options for the request.
        :return:
            Query Iterable of Permissions.
        :rtype:
            query_iterable.QueryIterable

        """
        if options is None:
            options = {}

        return self.QueryPermissions(user_link, None, options, **kwargs)

    def QueryPermissions(
        self,
        user_link: str,
        query: Optional[Union[str, Dict[str, Any]]],
        options: Optional[Mapping[str, Any]] = None,
        **kwargs
    ) -> AsyncItemPaged[Dict[str, Any]]:
        """Queries permissions for a user.

        :param str user_link:
            The link to the user entity.
        :param (str or dict) query:
        :param dict options:
            The request options for the request.
        :return:
            Query Iterable of Permissions.
        :rtype:
            query_iterable.QueryIterable

        """
        if options is None:
            options = {}

        path = base.GetPathFromLink(user_link, http_constants.ResourceType.Permission)
        user_id = base.GetResourceIdOrFullNameFromLink(user_link)

        async def fetch_fn(options: Mapping[str, Any]) -> Tuple[List[Dict[str, Any]], CaseInsensitiveDict]:
            return (
                await self.__QueryFeed(
                    path, http_constants.ResourceType.Permission, user_id, lambda r: r["Permissions"], lambda _, b: b,
                    query, options, **kwargs
                ),
                self.last_response_headers,
            )

        return AsyncItemPaged(
            self, query, options, fetch_function=fetch_fn, page_iterator_class=query_iterable.QueryIterable,
            resource_type=http_constants.ResourceType.Permission
        )

    def ReadStoredProcedures(
        self,
        collection_link: str,
        options: Optional[Mapping[str, Any]] = None,
        **kwargs: Any
    ) -> AsyncItemPaged[Dict[str, Any]]:
        """Reads all store procedures in a collection.

        :param str collection_link:
            The link to the document collection.
        :param dict options:
            The request options for the request.
        :return:
            Query Iterable of Stored Procedures.
        :rtype:
            query_iterable.QueryIterable

        """
        if options is None:
            options = {}

        return self.QueryStoredProcedures(collection_link, None, options, **kwargs)

    def QueryStoredProcedures(
        self,
        collection_link: str,
        query: Optional[Union[str, Dict[str, Any]]],
        options: Optional[Mapping[str, Any]] = None,
        **kwargs: Any
    ) -> AsyncItemPaged[Dict[str, Any]]:
        """Queries stored procedures in a collection.

        :param str collection_link:
            The link to the document collection.
        :param (str or dict) query:
        :param dict options:
            The request options for the request.
        :return:
            Query Iterable of Stored Procedures.
        :rtype:
            query_iterable.QueryIterable

        """
        if options is None:
            options = {}

        path = base.GetPathFromLink(collection_link, http_constants.ResourceType.StoredProcedure)
        collection_id = base.GetResourceIdOrFullNameFromLink(collection_link)

        async def fetch_fn(options: Mapping[str, Any]) -> Tuple[List[Dict[str, Any]], CaseInsensitiveDict]:
            return (
                await self.__QueryFeed(
                    path, http_constants.ResourceType.StoredProcedure, collection_id, lambda r: r["StoredProcedures"],
                    lambda _, b: b, query, options, **kwargs
                ),
                self.last_response_headers,
            )

        return AsyncItemPaged(
            self, query, options, fetch_function=fetch_fn, page_iterator_class=query_iterable.QueryIterable,
            resource_type=http_constants.ResourceType.StoredProcedure
        )

    def ReadTriggers(
        self,
        collection_link: str,
        options: Optional[Mapping[str, Any]] = None,
        **kwargs: Any
    ) -> AsyncItemPaged[Dict[str, Any]]:
        """Reads all triggers in a collection.

        :param str collection_link:
            The link to the document collection.
        :param dict options:
            The request options for the request.
        :return:
            Query Iterable of Triggers.
        :rtype:
            query_iterable.QueryIterable

        """
        if options is None:
            options = {}

        return self.QueryTriggers(collection_link, None, options, **kwargs)

    def QueryTriggers(
        self,
        collection_link: str,
        query: Optional[Union[str, Dict[str, Any]]],
        options: Optional[Mapping[str, Any]] = None,
        **kwargs: Any
    ) -> AsyncItemPaged[Dict[str, Any]]:
        """Queries triggers in a collection.

        :param str collection_link:
            The link to the document collection.
        :param (str or dict) query:
        :param dict options:
            The request options for the request.
        :return:
            Query Iterable of Triggers.
        :rtype:
            query_iterable.QueryIterable

        """
        if options is None:
            options = {}

        path = base.GetPathFromLink(collection_link, http_constants.ResourceType.Trigger)
        collection_id = base.GetResourceIdOrFullNameFromLink(collection_link)

        async def fetch_fn(options: Mapping[str, Any]) -> Tuple[List[Dict[str, Any]], CaseInsensitiveDict]:
            return (
                await self.__QueryFeed(
                    path, http_constants.ResourceType.Trigger, collection_id, lambda r: r["Triggers"],
                    lambda _, b: b, query, options, **kwargs
                ),
                self.last_response_headers,
            )

        return AsyncItemPaged(
            self, query, options, fetch_function=fetch_fn, page_iterator_class=query_iterable.QueryIterable,
            resource_type=http_constants.ResourceType.Trigger
        )

    def ReadUserDefinedFunctions(
        self,
        collection_link: str,
        options: Optional[Mapping[str, Any]] = None,
        **kwargs: Any
    ) -> AsyncItemPaged[Dict[str, Any]]:
        """Reads all user-defined functions in a collection.

        :param str collection_link:
            The link to the document collection.
        :param dict options:
            The request options for the request.
        :return:
            Query Iterable of UDFs.
        :rtype:
            query_iterable.QueryIterable

        """
        if options is None:
            options = {}

        return self.QueryUserDefinedFunctions(collection_link, None, options, **kwargs)

    def QueryUserDefinedFunctions(
        self,
        collection_link: str,
        query: Optional[Union[str, Dict[str, Any]]],
        options: Optional[Mapping[str, Any]] = None,
        **kwargs: Any
    ) -> AsyncItemPaged[Dict[str, Any]]:
        """Queries user-defined functions in a collection.

        :param str collection_link:
            The link to the collection.
        :param (str or dict) query:
        :param dict options:
            The request options for the request.
        :return:
            Query Iterable of UDFs.
        :rtype:
            query_iterable.QueryIterable

        """
        if options is None:
            options = {}

        path = base.GetPathFromLink(collection_link, http_constants.ResourceType.UserDefinedFunction)
        collection_id = base.GetResourceIdOrFullNameFromLink(collection_link)

        async def fetch_fn(options: Mapping[str, Any]) -> Tuple[List[Dict[str, Any]], CaseInsensitiveDict]:
            return (
                await self.__QueryFeed(
                    path, http_constants.ResourceType.UserDefinedFunction, collection_id,
                    lambda r: r["UserDefinedFunctions"],
                    lambda _, b: b, query, options, **kwargs
                ),
                self.last_response_headers,
            )

        return AsyncItemPaged(
            self, query, options, fetch_function=fetch_fn, page_iterator_class=query_iterable.QueryIterable,
            resource_type=http_constants.ResourceType.UserDefinedFunction
        )

    def ReadConflicts(
        self,
        collection_link: str,
        feed_options: Optional[Mapping[str, Any]] = None,
        **kwargs
    ) -> AsyncItemPaged[Dict[str, Any]]:
        """Reads conflicts.

        :param str collection_link:
            The link to the document collection.
        :param dict feed_options:
        :return:
            Query Iterable of Conflicts.
        :rtype:
            query_iterable.QueryIterable

        """
        if feed_options is None:
            feed_options = {}

        return self.QueryConflicts(collection_link, None, feed_options, **kwargs)

    def QueryConflicts(
        self,
        collection_link: str,
        query: Optional[Union[str, Dict[str, Any]]],
        options: Optional[Mapping[str, Any]] = None,
        **kwargs: Any
    ) -> AsyncItemPaged[Dict[str, Any]]:
        """Queries conflicts in a collection.

        :param str collection_link:
            The link to the document collection.
        :param (str or dict) query:
        :param dict options:
            The request options for the request.
        :return:
            Query Iterable of Conflicts.
        :rtype:
            query_iterable.QueryIterable

        """
        if options is None:
            options = {}

        path = base.GetPathFromLink(collection_link, http_constants.ResourceType.Conflict)
        collection_id = base.GetResourceIdOrFullNameFromLink(collection_link)

        async def fetch_fn(options: Mapping[str, Any]) -> Tuple[List[Dict[str, Any]], CaseInsensitiveDict]:
            return (
                await self.__QueryFeed(
                    path, http_constants.ResourceType.Conflict, collection_id, lambda r: r["Conflicts"],
                    lambda _, b: b, query, options, **kwargs
                ),
                self.last_response_headers,
            )

        return AsyncItemPaged(
            self, query, options, fetch_function=fetch_fn, page_iterator_class=query_iterable.QueryIterable,
            resource_type=http_constants.ResourceType.Conflict
        )

    async def QueryFeed(
        self,
        path: str,
        collection_id: str,
        query: Optional[Union[str, Dict[str, Any]]],
        options: Mapping[str, Any],
        partition_key_range_id: Optional[str] = None,
        **kwargs: Any
    ) -> Tuple[List[Dict[str, Any]], CaseInsensitiveDict]:
        """Query Feed for Document Collection resource.

        :param str path: Path to the document collection.
        :param str collection_id: Id of the document collection.
        :param (str or dict) query:
        :param dict options: The request options for the request.
        :param str partition_key_range_id: Partition key range id.
        :return: Tuple of (result, headers).
        :rtype: tuple of (dict, dict)
        """
        return (
            await self.__QueryFeed(
                path,
                http_constants.ResourceType.Document,
                collection_id,
                lambda r: r["Documents"],
                lambda _, b: b,
                query,
                options,
                partition_key_range_id,
                **kwargs
            ),
            self.last_response_headers,
        )

    async def __QueryFeed(  # pylint: disable=too-many-branches,too-many-statements,too-many-locals
        self,
        path: str,
        resource_type: str,
        id_: Optional[str],
        result_fn: Callable[[Dict[str, Any]], List[Dict[str, Any]]],
        create_fn: Optional[Callable[['CosmosClientConnection', Dict[str, Any]], Dict[str, Any]]],
        query: Optional[Union[str, Dict[str, Any]]],
        options: Optional[Mapping[str, Any]] = None,
        partition_key_range_id: Optional[str] = None,
        response_hook: Optional[Callable[[Mapping[str, Any], Dict[str, Any]], None]] = None,
        is_query_plan: bool = False,
        **kwargs: Any
    ) -> List[Dict[str, Any]]:
        """Query for more than one Azure Cosmos resources.

        :param str path:
        :param str resource_type:
        :param str id_:
        :param function result_fn:
        :param function create_fn:
        :param (str or dict) query:
        :param dict options:
            The request options for the request.
        :param str partition_key_range_id:
            Specifies partition key range id.
        :param response_hook: A callable invoked with the response metadata.
        :type response_hook: Callable[[Mapping[str, Any], Dict[str, Any]], None]
        :param bool is_query_plan:
            Specifies if the call is to fetch query plan
        :returns: A list of the queried resources.
        :rtype: list
        :raises SystemError: If the query compatibility mode is undefined.
        """
        if options is None:
            options = {}

        if query:
            __GetBodiesFromQueryResult = result_fn
        else:

            def __GetBodiesFromQueryResult(result: Dict[str, Any]) -> List[Dict[str, Any]]:
                if create_fn and result is not None:
                    return [create_fn(self, body) for body in result_fn(result)]
                # If there is no change feed, the result data is empty and result is None.
                # This case should be interpreted as an empty array.
                return []

        initial_headers = self.default_headers.copy()
        cont_prop_func = kwargs.pop("containerProperties", None)
        cont_prop = None
        if cont_prop_func:
            cont_prop = await cont_prop_func(options) # get properties with feed options

        # Copy to make sure that default_headers won't be changed.
        if query is None:
            op_type = documents._OperationType.QueryPlan if is_query_plan else documents._OperationType.ReadFeed
            # Query operations will use ReadEndpoint even though it uses GET(for feed requests)
            headers = base.GetHeaders(self, initial_headers, "get", path, id_, resource_type, op_type,
                                      options, partition_key_range_id)
            request_params = _request_object.RequestObject(
                resource_type,
                op_type,
                headers
            )
            request_params.set_excluded_location_from_options(options)
            headers = base.GetHeaders(self, initial_headers, "get", path, id_, resource_type,
                                      request_params.operation_type, options, partition_key_range_id)
            await base.set_session_token_header_async(self, headers, path, request_params, options,
                                                      partition_key_range_id)
            change_feed_state: Optional[ChangeFeedState] = options.get("changeFeedState")
            if change_feed_state is not None:
                feed_options = {}
                if 'excludedLocations' in options:
                    feed_options['excludedLocations'] = options['excludedLocations']
                await change_feed_state.populate_request_headers_async(self._routing_map_provider, headers,
                                                                       feed_options)

            result, last_response_headers = await self.__Get(path, request_params, headers, **kwargs)
            self.last_response_headers = last_response_headers
            self._UpdateSessionIfRequired(headers, result, last_response_headers)
            if response_hook:
                response_hook(self.last_response_headers, result)
            return __GetBodiesFromQueryResult(result)

        query = self.__CheckAndUnifyQueryFormat(query)

        if not is_query_plan:
            initial_headers[http_constants.HttpHeaders.IsQuery] = "true"

        if (self._query_compatibility_mode in (CosmosClientConnection._QueryCompatibilityMode.Default,
                                                CosmosClientConnection._QueryCompatibilityMode.Query)):
            initial_headers[http_constants.HttpHeaders.ContentType] = runtime_constants.MediaTypes.QueryJson
        elif self._query_compatibility_mode == CosmosClientConnection._QueryCompatibilityMode.SqlQuery:
            initial_headers[http_constants.HttpHeaders.ContentType] = runtime_constants.MediaTypes.SQL
        else:
            raise SystemError("Unexpected query compatibility mode.")

        # Query operations will use ReadEndpoint even though it uses POST(for regular query operations)
        req_headers = base.GetHeaders(self, initial_headers, "post", path, id_, resource_type,
                                      documents._OperationType.SqlQuery, options, partition_key_range_id)
        request_params = _request_object.RequestObject(resource_type, documents._OperationType.SqlQuery, req_headers)
        request_params.set_excluded_location_from_options(options)
        if not is_query_plan:
            await base.set_session_token_header_async(self, req_headers, path, request_params, options,
                                                      partition_key_range_id)

        # check if query has prefix partition key
        partition_key_value = options.get("partitionKey", None)
        is_prefix_partition_query = False
        partition_key_obj = None
        if cont_prop and partition_key_value is not None:
            partition_key_definition = cont_prop["partitionKey"]
            partition_key_obj = _get_partition_key_from_partition_key_definition(partition_key_definition)
            is_prefix_partition_query = partition_key_obj._is_prefix_partition_key(partition_key_value)

        if is_prefix_partition_query and partition_key_obj:
            # here get the overlapping ranges
            req_headers.pop(http_constants.HttpHeaders.PartitionKey, None)
            feed_range_epk = partition_key_obj._get_epk_range_for_prefix_partition_key(
                partition_key_value)  # cspell:disable-line
            over_lapping_ranges = await self._routing_map_provider.get_overlapping_ranges(id_,
                                                                                          [feed_range_epk],
                                                                                          options)
            results: Dict[str, Any] = {}
            # For each over lapping range we will take a sub range of the feed range EPK that overlaps with the over
            # lapping physical partition. The EPK sub range will be one of four:
            # 1) Will have a range min equal to the feed range EPK min, and a range max equal to the over lapping
            # partition
            # 2) Will have a range min equal to the over lapping partition range min, and a range max equal to the
            # feed range EPK range max.
            # 3) will match exactly with the current over lapping physical partition, so we just return the over lapping
            # physical partition's partition key id.
            # 4) Will equal the feed range EPK since it is a sub range of a single physical partition
            for over_lapping_range in over_lapping_ranges:
                single_range = routing_range.Range.PartitionKeyRangeToRange(over_lapping_range)
                # Since the range min and max are all Upper Cased string Hex Values,
                # we can compare the values lexicographically
                EPK_sub_range = routing_range.Range(range_min=max(single_range.min, feed_range_epk.min),
                                                    range_max=min(single_range.max, feed_range_epk.max),
                                                    isMinInclusive=True, isMaxInclusive=False)
                if single_range.min == EPK_sub_range.min and EPK_sub_range.max == single_range.max:
                    # The Epk Sub Range spans exactly one physical partition
                    # In this case we can route to the physical pk range id
                    req_headers[http_constants.HttpHeaders.PartitionKeyRangeID] = over_lapping_range["id"]
                else:
                    # The Epk Sub Range spans less than a single physical partition
                    # In this case we route to the physical partition and
                    # pass the epk sub range to the headers to filter within partition
                    req_headers[http_constants.HttpHeaders.PartitionKeyRangeID] = over_lapping_range["id"]
                    req_headers[http_constants.HttpHeaders.StartEpkString] = EPK_sub_range.min
                    req_headers[http_constants.HttpHeaders.EndEpkString] = EPK_sub_range.max
                req_headers[http_constants.HttpHeaders.ReadFeedKeyType] = "EffectivePartitionKeyRange"
                partial_result, last_response_headers = await self.__Post(
                    path,
                    request_params,
                    query,
                    req_headers,
                    **kwargs
                )
                self.last_response_headers = last_response_headers
                self._UpdateSessionIfRequired(req_headers, partial_result, last_response_headers)
                if results:
                    # add up all the query results from all over lapping ranges
                    results["Documents"].extend(partial_result["Documents"])
                else:
                    results = partial_result
                if response_hook:
                    response_hook(self.last_response_headers, partial_result)
            # if the prefix partition query has results lets return it
            if results:
                return __GetBodiesFromQueryResult(results)

        result, last_response_headers = await self.__Post(path, request_params, query, req_headers, **kwargs)
        self.last_response_headers = last_response_headers
        # update session for request mutates data on server side
        self._UpdateSessionIfRequired(req_headers, result, last_response_headers)
        # TODO: this part might become an issue since HTTP/2 can return read-only headers
        if self.last_response_headers.get(http_constants.HttpHeaders.IndexUtilization) is not None:
            INDEX_METRICS_HEADER = http_constants.HttpHeaders.IndexUtilization
            index_metrics_raw = self.last_response_headers[INDEX_METRICS_HEADER]
            self.last_response_headers[INDEX_METRICS_HEADER] = _utils.get_index_metrics_info(index_metrics_raw)
        if response_hook:
            response_hook(self.last_response_headers, result)

        return __GetBodiesFromQueryResult(result)

    def __CheckAndUnifyQueryFormat(
        self,
        query_body: Union[str, Dict[str, Any]]
    ) -> Union[str, Dict[str, Any]]:
        """Checks and unifies the format of the query body.

        :raises TypeError: If query_body is not of expected type (depending on the query compatibility mode).
        :raises ValueError: If query_body is a dict but doesn\'t have valid query text.
        :raises SystemError: If the query compatibility mode is undefined.

        :param (str or dict) query_body:

        :return:
            The formatted query body.
        :rtype:
            dict or string
        """
        if (
                self._query_compatibility_mode in (CosmosClientConnection._QueryCompatibilityMode.Default,
                                                   CosmosClientConnection._QueryCompatibilityMode.Query)):
            if not isinstance(query_body, dict) and not isinstance(query_body, str):
                raise TypeError("query body must be a dict or string.")
            if isinstance(query_body, dict) and not query_body.get("query"):
                raise ValueError('query body must have valid query text with key "query".')
            if isinstance(query_body, str):
                return {"query": query_body}
        elif (
                self._query_compatibility_mode == CosmosClientConnection._QueryCompatibilityMode.SqlQuery
                and not isinstance(query_body, str)
        ):
            raise TypeError("query body must be a string.")
        else:
            raise SystemError("Unexpected query compatibility mode.")
        return query_body

    def _UpdateSessionIfRequired(
        self,
        request_headers: Mapping[str, Any],
        response_result: Optional[Mapping[str, Any]],
        response_headers: Optional[Mapping[str, Any]]
    ) -> None:
        """
        Updates session if necessary.

        :param dict request_headers: The request headers.
        :param dict response_result: The response result.
        :param dict response_headers: The response headers.
        """

        # if this request was made with consistency level as session, then update the session
        if response_result is None or response_headers is None:
            return

        is_session_consistency = False
        if http_constants.HttpHeaders.ConsistencyLevel in request_headers:
            if documents.ConsistencyLevel.Session == request_headers[http_constants.HttpHeaders.ConsistencyLevel]:
                is_session_consistency = True

        if (is_session_consistency and self.session and
                not base.IsMasterResource(request_headers[http_constants.HttpHeaders.ThinClientProxyResourceType])):
            # update session
            self.session.update_session(self, response_result, response_headers)

    PartitionResolverErrorMessage = (
            "Couldn't find any partition resolvers for the database link provided. "
            + "Ensure that the link you used when registering the partition resolvers "
            + "matches the link provided or you need to register both types of database "
            + "link(self link as well as ID based link)."
    )

    # Gets the collection id and path for the document
    def _GetContainerIdWithPathForItem(self, database_or_container_link, document, options):

        if not database_or_container_link:
            raise ValueError("database_or_container_link is None or empty.")

        if document is None:
            raise ValueError("document is None.")

        base._validate_resource(document)
        document = document.copy()
        if not document.get("id") and not options.get("disableAutomaticIdGeneration"):
            document["id"] = base.GenerateGuidId()

        collection_link = database_or_container_link

        if base.IsDatabaseLink(database_or_container_link):
            partition_resolver = self.GetPartitionResolver(database_or_container_link)

            if partition_resolver is not None:
                collection_link = partition_resolver.ResolveForCreate(document)
            else:
                raise ValueError(CosmosClientConnection.PartitionResolverErrorMessage)

        path = base.GetPathFromLink(collection_link, http_constants.ResourceType.Document)
        collection_id = base.GetResourceIdOrFullNameFromLink(collection_link)
        return collection_id, document, path

    def _GetUserIdWithPathForPermission(self, permission, user_link):
        base._validate_resource(permission)
        path = base.GetPathFromLink(user_link, "permissions")
        user_id = base.GetResourceIdOrFullNameFromLink(user_link)
        return path, user_id

    def RegisterPartitionResolver(
        self,
        database_link: str,
        partition_resolver: RangePartitionResolver
    ) -> None:
        """Registers the partition resolver associated with the database link

        :param str database_link:
            Database Self Link or ID based link.
        :param object partition_resolver:
            An instance of PartitionResolver.

        """
        if not database_link:
            raise ValueError("database_link is None or empty.")

        if partition_resolver is None:
            raise ValueError("partition_resolver is None.")

        self.partition_resolvers = {base.TrimBeginningAndEndingSlashes(database_link): partition_resolver}

    def GetPartitionResolver(self, database_link: str) -> Optional[RangePartitionResolver]:
        """Gets the partition resolver associated with the database link

        :param str database_link:
            Database self link or ID based link.

        :return:
            An instance of PartitionResolver.
        :rtype: object

        """
        if not database_link:
            raise ValueError("database_link is None or empty.")

        return self.partition_resolvers.get(base.TrimBeginningAndEndingSlashes(database_link))

    # Adds the partition key to options
    async def _AddPartitionKey(self, collection_link, document, options):
        collection_link = base.TrimBeginningAndEndingSlashes(collection_link)
        partitionKeyDefinition = await self._get_partition_key_definition(collection_link, options)
        new_options = dict(options)
        # If the collection doesn't have a partition key definition, skip it as it's a legacy collection
        if partitionKeyDefinition:
            # If the user has passed in the partitionKey in options use that else extract it from the document
            if "partitionKey" not in options:
                partitionKeyValue = self._ExtractPartitionKey(partitionKeyDefinition, document)
                new_options["partitionKey"] = partitionKeyValue

        return new_options

    # Extracts the partition key from the document using the partitionKey definition
    def _ExtractPartitionKey(self, partitionKeyDefinition, document):
        if partitionKeyDefinition["kind"] == "MultiHash":
            ret = []
            for partition_key_level in partitionKeyDefinition.get("paths"):
                # Parses the paths into a list of token each representing a property
                partition_key_parts = base.ParsePaths([partition_key_level])
                # Check if the partitionKey is system generated or not
                is_system_key = partitionKeyDefinition["systemKey"] if "systemKey" in partitionKeyDefinition else False

                # Navigates the document to retrieve the partitionKey specified in the paths
                val = self._retrieve_partition_key(partition_key_parts, document, is_system_key)
                if isinstance(val, (_Undefined, _Empty)):
                    val = None
                ret.append(val)
            return ret

        # Parses the paths into a list of token each representing a property
        partition_key_parts = base.ParsePaths(partitionKeyDefinition.get("paths"))
        # Check if the partitionKey is system generated or not
        is_system_key = partitionKeyDefinition["systemKey"] if "systemKey" in partitionKeyDefinition else False

        # Navigates the document to retrieve the partitionKey specified in the paths

        return self._retrieve_partition_key(partition_key_parts, document, is_system_key)

    # Navigates the document to retrieve the partitionKey specified in the partition key parts
    def _retrieve_partition_key(self, partition_key_parts, document, is_system_key):
        expected_matchCount = len(partition_key_parts)
        matchCount = 0
        partitionKey = document

        for part in partition_key_parts:
            # At any point if we don't find the value of a sub-property in the document, we return as Undefined
            if part not in partitionKey:
                return _return_undefined_or_empty_partition_key(is_system_key)

            partitionKey = partitionKey.get(part)
            matchCount += 1
            # Once we reach the "leaf" value(not a dict), we break from loop
            if not isinstance(partitionKey, dict):
                break

        # Match the count of hops we did to get the partitionKey with the length of
        # partition key parts and validate that it's not a dict at that level
        if (matchCount != expected_matchCount) or isinstance(partitionKey, dict):
            return _return_undefined_or_empty_partition_key(is_system_key)

        return partitionKey

    def refresh_routing_map_provider(self) -> None:
        # re-initializes the routing map provider, effectively refreshing the current partition key range cache
        self._routing_map_provider = SmartRoutingMapProvider(self)

    async def _refresh_container_properties_cache(self, container_link: str):
        # If container properties cache is stale, refresh it by reading the container.
        container = await self.ReadContainer(container_link, options=None)
        # Only cache Container Properties that will not change in the lifetime of the container
        self._set_container_properties_cache(container_link, _build_properties_cache(container, container_link))

    async def _GetQueryPlanThroughGateway(self, query: str, resource_link: str,
                                          excluded_locations: Optional[str] = None,
                                          **kwargs) -> List[Dict[str, Any]]:
        supported_query_features = (documents._QueryFeature.Aggregate + "," +
                                    documents._QueryFeature.CompositeAggregate + "," +
                                    documents._QueryFeature.Distinct + "," +
                                    documents._QueryFeature.MultipleOrderBy + "," +
                                    documents._QueryFeature.OffsetAndLimit + "," +
                                    documents._QueryFeature.OrderBy + "," +
                                    documents._QueryFeature.Top + "," +
                                    documents._QueryFeature.NonStreamingOrderBy + "," +
                                    documents._QueryFeature.HybridSearch + "," +
                                    documents._QueryFeature.CountIf + "," +
                                    documents._QueryFeature.WeightedRankFusion)
        if os.environ.get(Constants.NON_STREAMING_ORDER_BY_DISABLED_CONFIG,
                          Constants.NON_STREAMING_ORDER_BY_DISABLED_CONFIG_DEFAULT) == "True":
            supported_query_features = (documents._QueryFeature.Aggregate + "," +
                                        documents._QueryFeature.CompositeAggregate + "," +
                                        documents._QueryFeature.Distinct + "," +
                                        documents._QueryFeature.MultipleOrderBy + "," +
                                        documents._QueryFeature.OffsetAndLimit + "," +
                                        documents._QueryFeature.OrderBy + "," +
                                        documents._QueryFeature.Top)

        options = {
            "contentType": runtime_constants.MediaTypes.Json,
            "isQueryPlanRequest": True,
            "supportedQueryFeatures": supported_query_features,
            "queryVersion": http_constants.Versions.QueryVersion
        }
        if excluded_locations is not None:
            options["excludedLocations"] = excluded_locations
        path = base.GetPathFromLink(resource_link, http_constants.ResourceType.Document)
        resource_id = base.GetResourceIdOrFullNameFromLink(resource_link)

        return await self.__QueryFeed(
            path,
            http_constants.ResourceType.Document,
            resource_id,
            lambda r: cast(List[Dict[str, Any]], r),
            None,
            query,
            options,
            is_query_plan=True,
            **kwargs
        )

    async def DeleteAllItemsByPartitionKey(
        self,
        collection_link: str,
        options: Optional[Mapping[str, Any]] = None,
        **kwargs: Any
    ) -> None:
        """Exposes an API to delete all items with a single partition key without the user having
         to explicitly call delete on each record in the partition key.

        :param str collection_link:
            The link to the document collection.
        :param dict options:
            The request options for the request.

        :return:
            None
        :rtype:
            None

        """
        response_hook = kwargs.pop("response_hook", None)
        if options is None:
            options = {}

        path = base.GetPathFromLink(collection_link)
        # Specified url to perform background operation to delete all items by partition key
        path = '{}{}/{}'.format(path, "operations", "partitionkeydelete")
        collection_id = base.GetResourceIdOrFullNameFromLink(collection_link)
        initial_headers = dict(self.default_headers)
        headers = base.GetHeaders(self, initial_headers, "post", path, collection_id, "partitionkey",
                                  documents._OperationType.Delete, options)
        request_params = _request_object.RequestObject("partitionkey", documents._OperationType.Delete,
                                                       headers)
        request_params.set_excluded_location_from_options(options)
        _, last_response_headers = await self.__Post(path=path, request_params=request_params,
                                                        req_headers=headers, body=None, **kwargs)
        self._UpdateSessionIfRequired(headers, None, last_response_headers)
        self.last_response_headers = last_response_headers
        if response_hook:
            response_hook(last_response_headers, None)

    async def _get_partition_key_definition(
            self,
            collection_link: str,
            options: Mapping[str, Any]
    ) -> Optional[Dict[str, Any]]:
        partition_key_definition: Optional[Dict[str, Any]]
        # If the document collection link is present in the cache, then use the cached partitionkey definition
        if collection_link in self.__container_properties_cache:
            cached_container: Dict[str, Any] = self.__container_properties_cache.get(collection_link, {})
            partition_key_definition = cached_container.get("partitionKey")
        # Else read the collection from backend and add it to the cache
        else:
            container = await self.ReadContainer(collection_link, options)
            partition_key_definition = container.get("partitionKey")
            self._set_container_properties_cache(collection_link, _build_properties_cache(container, collection_link))
        return partition_key_definition<|MERGE_RESOLUTION|>--- conflicted
+++ resolved
@@ -787,11 +787,8 @@
         # Create will use WriteEndpoint since it uses POST operation
         request_params = _request_object.RequestObject(resource_type, documents._OperationType.Create, headers)
         request_params.set_excluded_location_from_options(options)
-<<<<<<< HEAD
         await base.set_session_token_header_async(self, headers, path, request_params, options)
-=======
         request_params.set_retry_write(options, self.connection_policy.RetryNonIdempotentWrites)
->>>>>>> 4268dd37
         result, last_response_headers = await self.__Post(path, request_params, body, headers, **kwargs)
         self.last_response_headers = last_response_headers
 
@@ -932,11 +929,8 @@
         # Upsert will use WriteEndpoint since it uses POST operation
         request_params = _request_object.RequestObject(resource_type, documents._OperationType.Upsert, headers)
         request_params.set_excluded_location_from_options(options)
-<<<<<<< HEAD
         await base.set_session_token_header_async(self, headers, path, request_params, options)
-=======
         request_params.set_retry_write(options, self.connection_policy.RetryNonIdempotentWrites)
->>>>>>> 4268dd37
         result, last_response_headers = await self.__Post(path, request_params, body, headers, **kwargs)
         self.last_response_headers = last_response_headers
         # update session for write request
@@ -1503,11 +1497,8 @@
         # Patch will use WriteEndpoint since it uses PUT operation
         request_params = _request_object.RequestObject(resource_type, documents._OperationType.Patch, headers)
         request_params.set_excluded_location_from_options(options)
-<<<<<<< HEAD
         await base.set_session_token_header_async(self, headers, path, request_params, options)
-=======
         request_params.set_retry_write(options, self.connection_policy.RetryNonIdempotentWrites)
->>>>>>> 4268dd37
         request_data = {}
         if options.get("filterPredicate"):
             request_data["condition"] = options.get("filterPredicate")
@@ -1613,11 +1604,8 @@
         # Replace will use WriteEndpoint since it uses PUT operation
         request_params = _request_object.RequestObject(resource_type, documents._OperationType.Replace, headers)
         request_params.set_excluded_location_from_options(options)
-<<<<<<< HEAD
         await base.set_session_token_header_async(self, headers, path, request_params, options)
-=======
         request_params.set_retry_write(options, self.connection_policy.RetryNonIdempotentWrites)
->>>>>>> 4268dd37
         result, last_response_headers = await self.__Put(path, request_params, resource, headers, **kwargs)
         self.last_response_headers = last_response_headers
 
@@ -1942,11 +1930,8 @@
         # Delete will use WriteEndpoint since it uses DELETE operation
         request_params = _request_object.RequestObject(resource_type, documents._OperationType.Delete, headers)
         request_params.set_excluded_location_from_options(options)
-<<<<<<< HEAD
         await base.set_session_token_header_async(self, headers, path, request_params, options)
-=======
         request_params.set_retry_write(options, self.connection_policy.RetryNonIdempotentWrites)
->>>>>>> 4268dd37
         result, last_response_headers = await self.__Delete(path, request_params, headers, **kwargs)
         self.last_response_headers = last_response_headers
 
