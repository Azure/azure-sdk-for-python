--- conflicted
+++ resolved
@@ -293,12 +293,7 @@
 
         return consistency_level
 
-<<<<<<< HEAD
-    def _GetDatabaseIdWithPathForUser(self, database_link, user):  # pylint: disable=no-self-use
-=======
-
     def _GetDatabaseIdWithPathForUser(self, database_link, user):
->>>>>>> c3166280
         CosmosClientConnection.__ValidateResource(user)
         path = base.GetPathFromLink(database_link, "users")
         database_id = base.GetResourceIdOrFullNameFromLink(database_link)
@@ -596,14 +591,9 @@
         result, self.last_response_headers = await self.__Post(path, request_params, params, headers, **kwargs)
         return result
 
-<<<<<<< HEAD
-    async def Create(self, body, path, typ, id, initial_headers, options=None,
-                     **kwargs):  # pylint: disable=redefined-builtin
-        """Creates a Azure Cosmos resource and returns it.
-=======
+
     async def Create(self, body, path, typ, id, initial_headers, options=None, **kwargs):  # pylint: disable=redefined-builtin
         """Creates an Azure Cosmos resource and returns it.
->>>>>>> c3166280
 
         :param dict body:
         :param str path:
@@ -707,14 +697,8 @@
         )
         return await self.Upsert(document, path, "docs", collection_id, None, options, **kwargs)
 
-<<<<<<< HEAD
-    async def Upsert(self, body, path, typ, id, initial_headers, options=None,
-                     **kwargs):  # pylint: disable=redefined-builtin
-        """Upserts a Azure Cosmos resource and returns it.
-=======
     async def Upsert(self, body, path, typ, id, initial_headers, options=None, **kwargs):  # pylint: disable=redefined-builtin
         """Upserts an Azure Cosmos resource and returns it.
->>>>>>> c3166280
 
         :param dict body:
         :param str path:
@@ -1341,14 +1325,8 @@
         sproc_id = base.GetResourceIdOrFullNameFromLink(sproc_link)
         return await self.Replace(sproc, path, "sprocs", sproc_id, None, options, **kwargs)
 
-<<<<<<< HEAD
-    async def Replace(self, resource, path, typ, id, initial_headers, options=None,
-                      **kwargs):  # pylint: disable=redefined-builtin
-        """Replaces a Azure Cosmos resource and returns it.
-=======
     async def Replace(self, resource, path, typ, id, initial_headers, options=None, **kwargs):  # pylint: disable=redefined-builtin
         """Replaces an Azure Cosmos resource and returns it.
->>>>>>> c3166280
 
         :param dict resource:
         :param str path:
@@ -1600,14 +1578,8 @@
         conflict_id = base.GetResourceIdOrFullNameFromLink(conflict_link)
         return await self.DeleteResource(path, "conflicts", conflict_id, None, options, **kwargs)
 
-<<<<<<< HEAD
-    async def DeleteResource(self, path, typ, id, initial_headers, options=None,
-                             **kwargs):  # pylint: disable=redefined-builtin
-        """Deletes a Azure Cosmos resource and returns it.
-=======
     async def DeleteResource(self, path, typ, id, initial_headers, options=None, **kwargs):  # pylint: disable=redefined-builtin
         """Deletes an Azure Cosmos resource and returns it.
->>>>>>> c3166280
 
         :param str path:
         :param str typ:
@@ -2386,15 +2358,8 @@
         if not is_query_plan:
             initial_headers[http_constants.HttpHeaders.IsQuery] = "true"
 
-        if (
-<<<<<<< HEAD
-                self._query_compatibility_mode == CosmosClientConnection._QueryCompatibilityMode.Default
-                or self._query_compatibility_mode == CosmosClientConnection._QueryCompatibilityMode.Query
-        ):
-=======
-            self._query_compatibility_mode in (CosmosClientConnection._QueryCompatibilityMode.Default,
+        if (self._query_compatibility_mode in (CosmosClientConnection._QueryCompatibilityMode.Default,
                                                CosmosClientConnection._QueryCompatibilityMode.Query)):
->>>>>>> c3166280
             initial_headers[http_constants.HttpHeaders.ContentType] = runtime_constants.MediaTypes.QueryJson
         elif self._query_compatibility_mode == CosmosClientConnection._QueryCompatibilityMode.SqlQuery:
             initial_headers[http_constants.HttpHeaders.ContentType] = runtime_constants.MediaTypes.SQL
@@ -2485,15 +2450,8 @@
         :rtype:
             dict or string
         """
-        if (
-<<<<<<< HEAD
-                self._query_compatibility_mode == CosmosClientConnection._QueryCompatibilityMode.Default
-                or self._query_compatibility_mode == CosmosClientConnection._QueryCompatibilityMode.Query
-        ):
-=======
-                self._query_compatibility_mode in (CosmosClientConnection._QueryCompatibilityMode.Default,
-                                                   CosmosClientConnection._QueryCompatibilityMode.Query)):
->>>>>>> c3166280
+        if (self._query_compatibility_mode in (CosmosClientConnection._QueryCompatibilityMode.Default,
+                                               CosmosClientConnection._QueryCompatibilityMode.Query)):
             if not isinstance(query_body, dict) and not isinstance(query_body, str):
                 raise TypeError("query body must be a dict or string.")
             if isinstance(query_body, dict) and not query_body.get("query"):
