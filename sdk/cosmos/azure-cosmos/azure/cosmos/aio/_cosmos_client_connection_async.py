--- conflicted
+++ resolved
@@ -420,13 +420,9 @@
                                   documents._OperationType.Read, {},
                                   client_id=self.client_id)  # path  # id  # type
 
-<<<<<<< HEAD
-        request_params = _request_object.RequestObject("databaseaccount", documents._OperationType.Read,
+        request_params = _request_object.RequestObject(http_constants.ResourceType.DatabaseAccount,
+                                                       documents._OperationType.Read,
                                                        headers, url_connection)
-=======
-        request_params = _request_object.RequestObject(http_constants.ResourceType.DatabaseAccount,
-                                                       documents._OperationType.Read, url_connection)
->>>>>>> a1946d47
 
         result, self.last_response_headers = await self.__Get("", request_params, headers, **kwargs)
         database_account = documents.DatabaseAccount()
@@ -476,14 +472,10 @@
                                   documents._OperationType.Read, {},
                                   client_id=self.client_id)  # path  # id  # type
 
-<<<<<<< HEAD
-        request_params = _request_object.RequestObject("databaseaccount", documents._OperationType.Read,
+        request_params = _request_object.RequestObject(http_constants.ResourceType.DatabaseAccount,
+                                                       documents._OperationType.Read,
                                                        headers,
                                                        url_connection)
-=======
-        request_params = _request_object.RequestObject(http_constants.ResourceType.DatabaseAccount,
-                                                       documents._OperationType.Read, url_connection)
->>>>>>> a1946d47
         await self.__Get("", request_params, headers, **kwargs)
 
     async def CreateDatabase(
@@ -753,14 +745,9 @@
                                   documents._OperationType.ExecuteJavaScript, options)
 
         # ExecuteStoredProcedure will use WriteEndpoint since it uses POST operation
-<<<<<<< HEAD
-        request_params = _request_object.RequestObject("sprocs",
+        request_params = _request_object.RequestObject(http_constants.ResourceType.StoredProcedure,
                                                        documents._OperationType.ExecuteJavaScript, headers)
         request_params.set_excluded_location_from_options(options)
-=======
-        request_params = _request_object.RequestObject(http_constants.ResourceType.StoredProcedure,
-                                                       documents._OperationType.ExecuteJavaScript)
->>>>>>> a1946d47
         result, self.last_response_headers = await self.__Post(path, request_params, params, headers, **kwargs)
         return result
 
@@ -2050,12 +2037,8 @@
         headers = base.GetHeaders(self, initial_headers, "post", path, collection_id,
                                   http_constants.ResourceType.Document,
                                   documents._OperationType.Batch, options)
-<<<<<<< HEAD
-        request_params = _request_object.RequestObject("docs", documents._OperationType.Batch, headers)
-=======
         request_params = _request_object.RequestObject(http_constants.ResourceType.Document,
-                                                       documents._OperationType.Batch)
->>>>>>> a1946d47
+                                                       documents._OperationType.Batch, headers)
         request_params.set_excluded_location_from_options(options)
         result = await self.__Post(path, request_params, batch_operations, headers, **kwargs)
         return cast(Tuple[List[Dict[str, Any]], CaseInsensitiveDict], result)
@@ -2916,7 +2899,7 @@
         cont_prop_func = kwargs.pop("containerProperties", None)
         cont_prop = None
         if cont_prop_func:
-            cont_prop = await cont_prop_func()
+            cont_prop = await cont_prop_func(options)
 
         # Copy to make sure that default_headers won't be changed.
         if query is None:
@@ -2967,28 +2950,11 @@
         request_params.set_excluded_location_from_options(options)
 
         # check if query has prefix partition key
-<<<<<<< HEAD
-        partition_key = options.get("partitionKey", None)
-        isPrefixPartitionQuery = False
-        partition_key_definition = None
-        if cont_prop and partition_key is not None:
-            pk_properties = cont_prop["partitionKey"]
-            partition_key_definition = PartitionKey(
-                path=pk_properties["paths"],
-                kind=pk_properties["kind"],
-                version=pk_properties["version"])
-            if partition_key_definition.kind == "MultiHash" and \
-                    (isinstance(partition_key, List) and \
-                     len(partition_key_definition['paths']) != len(partition_key)):
-                isPrefixPartitionQuery = True
-
-        if isPrefixPartitionQuery and partition_key_definition:
-=======
         cont_prop = kwargs.pop("containerProperties", None)
         partition_key_value = options.get("partitionKey", None)
         is_prefix_partition_query = False
         partition_key_obj = None
-        if cont_prop:
+        if cont_prop and partition_key_value is not None:
             properties = await cont_prop(options)   # get properties with feed options
             partition_key_definition = properties["partitionKey"]
             partition_key_obj = PartitionKey(path=partition_key_definition["paths"],
@@ -2997,7 +2963,6 @@
             is_prefix_partition_query = partition_key_obj._is_prefix_partition_key(partition_key_value)
 
         if is_prefix_partition_query and partition_key_obj:
->>>>>>> a1946d47
             # here get the overlapping ranges
             req_headers.pop(http_constants.HttpHeaders.PartitionKey, None)
             feedrangeEPK = partition_key_obj._get_epk_range_for_prefix_partition_key(
