# The MIT License (MIT)
# Copyright (c) 2021 Microsoft Corporation

# Permission is hereby granted, free of charge, to any person obtaining a copy
# of this software and associated documentation files (the "Software"), to deal
# in the Software without restriction, including without limitation the rights
# to use, copy, modify, merge, publish, distribute, sublicense, and/or sell
# copies of the Software, and to permit persons to whom the Software is
# furnished to do so, subject to the following conditions:

# The above copyright notice and this permission notice shall be included in all
# copies or substantial portions of the Software.

# THE SOFTWARE IS PROVIDED "AS IS", WITHOUT WARRANTY OF ANY KIND, EXPRESS OR
# IMPLIED, INCLUDING BUT NOT LIMITED TO THE WARRANTIES OF MERCHANTABILITY,
# FITNESS FOR A PARTICULAR PURPOSE AND NONINFRINGEMENT. IN NO EVENT SHALL THE
# AUTHORS OR COPYRIGHT HOLDERS BE LIABLE FOR ANY CLAIM, DAMAGES OR OTHER
# LIABILITY, WHETHER IN AN ACTION OF CONTRACT, TORT OR OTHERWISE, ARISING FROM,
# OUT OF OR IN CONNECTION WITH THE SOFTWARE OR THE USE OR OTHER DEALINGS IN THE
# SOFTWARE.

# pylint: disable=protected-access,too-many-lines

"""Document client class for the Azure Cosmos database service.
"""
import os
from urllib.parse import urlparse
import uuid
from typing import Callable, Any, Iterable, Mapping, Optional, Sequence, Tuple, Union, cast
from typing_extensions import TypedDict
from urllib3.util.retry import Retry

from azure.core.async_paging import AsyncItemPaged
from azure.core.credentials_async import AsyncTokenCredential
from azure.core import AsyncPipelineClient
from azure.core.pipeline.transport import HttpRequest, AsyncHttpResponse  # pylint: disable=no-legacy-azure-core-http-response-import
from azure.core.pipeline.policies import (
    AsyncHTTPPolicy,
    ContentDecodePolicy,
    HeadersPolicy,
    UserAgentPolicy,
    NetworkTraceLoggingPolicy,
    CustomHookPolicy,
    DistributedTracingPolicy,
    ProxyPolicy)
from azure.core.utils import CaseInsensitiveDict
from azure.cosmos.aio._global_partition_endpoint_manager_circuit_breaker_async import (
    _GlobalPartitionEndpointManagerForCircuitBreakerAsync)
from ._read_items_helper_async import ReadItemsHelperAsync

from .. import _base as base
from .._base import _build_properties_cache
from .. import documents
from .._change_feed.aio.change_feed_iterable import ChangeFeedIterable
from .._change_feed.change_feed_state import ChangeFeedState
from .._change_feed.feed_range_internal import FeedRangeInternalEpk
from .._routing import routing_range
from ..documents import ConnectionPolicy, DatabaseAccount
from .._constants import _Constants as Constants
from .._cosmos_responses import CosmosDict, CosmosList
from .. import http_constants, exceptions
from . import _query_iterable_async as query_iterable
from .. import _runtime_constants as runtime_constants
from .. import _request_object
from . import _asynchronous_request as asynchronous_request
from .._routing.aio.routing_map_provider import SmartRoutingMapProvider
from ._inference_service_async import _InferenceService
from ._retry_utility_async import _ConnectionRetryPolicy
from .. import _session
from .. import _utils
from ..partition_key import (
    _Undefined,
    _PartitionKeyKind,
    _SequentialPartitionKeyType,
    _return_undefined_or_empty_partition_key,
    _Empty,
    _build_partition_key_from_properties, PartitionKeyType
)
from ._auth_policy_async import AsyncCosmosBearerTokenCredentialPolicy
from .._cosmos_http_logging_policy import CosmosHttpLoggingPolicy
from .._range_partition_resolver import RangePartitionResolver




class CredentialDict(TypedDict, total=False):
    masterKey: str
    resourceTokens: Mapping[str, Any]
    permissionFeed: Iterable[Mapping[str, Any]]
    clientSecretCredential: AsyncTokenCredential


class CosmosClientConnection:  # pylint: disable=too-many-public-methods,too-many-instance-attributes
    """Represents a document client.

    Provides a client-side logical representation of the Azure Cosmos
    service. This client is used to configure and execute requests against the
    service.

    The service client encapsulates the endpoint and credentials used to access
    the Azure Cosmos service.
    """

    class _QueryCompatibilityMode:
        Default = 0
        Query = 1
        SqlQuery = 2

    # default number precisions
    _DefaultNumberHashPrecision = 3
    _DefaultNumberRangePrecision = -1

    # default string precision
    _DefaultStringHashPrecision = 3
    _DefaultStringRangePrecision = -1

    def __init__( # pylint: disable=too-many-statements
            self,
            url_connection: str,
            auth: CredentialDict,
            connection_policy: Optional[ConnectionPolicy] = None,
            consistency_level: Optional[str] = None,
            **kwargs: Any
    ) -> None:
        """
        :param str url_connection:
            The URL for connecting to the DB server.
        :param dict auth:
            Contains 'masterKey' or 'resourceTokens', where
            auth['masterKey'] is the default authorization key to use to
            create the client, and auth['resourceTokens'] is the alternative
            authorization key.
        :param documents.ConnectionPolicy connection_policy:
            The connection policy for the client.
        :param documents.ConsistencyLevel consistency_level:
            The default consistency policy for client operations.
        """
        self.client_id = str(uuid.uuid4())
        self.url_connection = url_connection
        self.master_key: Optional[str] = None
        self.resource_tokens: Optional[Mapping[str, Any]] = None
        self.aad_credentials: Optional[AsyncTokenCredential] = None
        if auth is not None:
            self.master_key = auth.get("masterKey")
            self.resource_tokens = auth.get("resourceTokens")
            self.aad_credentials = auth.get("clientSecretCredential")

            if auth.get("permissionFeed"):
                self.resource_tokens = {}
                for permission_feed in auth["permissionFeed"]:
                    resource_parts = permission_feed["resource"].split("/")
                    id_ = resource_parts[-1]
                    self.resource_tokens[id_] = permission_feed["_token"]

        self.connection_policy = connection_policy or ConnectionPolicy()
        self.partition_resolvers: dict[str, RangePartitionResolver] = {}
        self.__container_properties_cache: dict[str, dict[str, Any]] = {}
        self.default_headers: dict[str, Any] = {
            http_constants.HttpHeaders.CacheControl: "no-cache",
            http_constants.HttpHeaders.Version: http_constants.Versions.CurrentVersion,
            # For single partition query with aggregate functions we would try to accumulate the results on the SDK.
            # We need to set continuation as not expected.
            http_constants.HttpHeaders.IsContinuationExpected: False,
        }

        throughput_bucket = kwargs.pop('throughput_bucket', None)
        if throughput_bucket:
            self.default_headers[http_constants.HttpHeaders.ThroughputBucket] = throughput_bucket

        if consistency_level is not None:
            self.default_headers[http_constants.HttpHeaders.ConsistencyLevel] = consistency_level

        # Keeps the latest response headers from the server.
        self.last_response_headers: CaseInsensitiveDict = CaseInsensitiveDict()
        self.UseMultipleWriteLocations = False
        self._global_endpoint_manager = _GlobalPartitionEndpointManagerForCircuitBreakerAsync(self)

        retry_policy = None
        if isinstance(self.connection_policy.ConnectionRetryConfiguration, AsyncHTTPPolicy):
            retry_policy = self.connection_policy.ConnectionRetryConfiguration
        elif isinstance(self.connection_policy.ConnectionRetryConfiguration, int):
            retry_policy = _ConnectionRetryPolicy(total=self.connection_policy.ConnectionRetryConfiguration)
        elif isinstance(self.connection_policy.ConnectionRetryConfiguration, Retry):
            # Convert a urllib3 retry policy to a Pipeline policy
            retry_policy = _ConnectionRetryPolicy(
                retry_total=self.connection_policy.ConnectionRetryConfiguration.total,
                retry_connect=self.connection_policy.ConnectionRetryConfiguration.connect,
                retry_read=self.connection_policy.ConnectionRetryConfiguration.read,
                retry_status=self.connection_policy.ConnectionRetryConfiguration.status,
                retry_backoff_max=self.connection_policy.ConnectionRetryConfiguration.DEFAULT_BACKOFF_MAX,
                retry_on_status_codes=list(self.connection_policy.ConnectionRetryConfiguration.status_forcelist),
                retry_backoff_factor=self.connection_policy.ConnectionRetryConfiguration.backoff_factor
            )
        else:
            raise TypeError(
                "Unsupported retry policy. Must be an azure.cosmos.ConnectionRetryPolicy, int, or urllib3.Retry")

        proxies = kwargs.pop('proxies', {})
        if self.connection_policy.ProxyConfiguration and self.connection_policy.ProxyConfiguration.Host:
            host = self.connection_policy.ProxyConfiguration.Host
            url = urlparse(host)
            proxy = host if url.port else host + ":" + str(self.connection_policy.ProxyConfiguration.Port)
            proxies.update({url.scheme: proxy})

        suffix = kwargs.pop('user_agent_suffix', None)
        self._user_agent = _utils.get_user_agent_async(suffix)

        credentials_policy = None
        if self.aad_credentials:
            scope_override = os.environ.get(Constants.AAD_SCOPE_OVERRIDE, "")
            account_scope = base.create_scope_from_url(self.url_connection)
            credentials_policy = AsyncCosmosBearerTokenCredentialPolicy(
                self.aad_credentials,
                account_scope,
                scope_override
            )
        self._enable_diagnostics_logging = kwargs.pop("enable_diagnostics_logging", False)
        policies = [
            HeadersPolicy(**kwargs),
            ProxyPolicy(proxies=proxies),
            UserAgentPolicy(base_user_agent=self._user_agent, **kwargs),
            ContentDecodePolicy(),
            retry_policy,
            credentials_policy,
            CustomHookPolicy(**kwargs),
            NetworkTraceLoggingPolicy(**kwargs),
            DistributedTracingPolicy(**kwargs),
            CosmosHttpLoggingPolicy(
                logger=kwargs.pop("logger", None),
                enable_diagnostics_logging=self._enable_diagnostics_logging,
                global_endpoint_manager=self._global_endpoint_manager,
                **kwargs
            ),
        ]

        transport = kwargs.pop("transport", None)
        self.pipeline_client: AsyncPipelineClient[HttpRequest, AsyncHttpResponse] = AsyncPipelineClient(
            base_url=url_connection,
            transport=transport,
            policies=policies
        )

        self._inference_service: Optional[_InferenceService] = None
        if self.aad_credentials:
            self._inference_service = _InferenceService(self)

        self._setup_kwargs: dict[str, Any] = kwargs
        self.session: Optional[_session.Session] = None

        # Query compatibility mode.
        # Allows to specify compatibility mode used by client when making query requests. Should be removed when
        # application/sql is no longer supported.
        self._query_compatibility_mode: int = CosmosClientConnection._QueryCompatibilityMode.Default

        # Routing map provider
        self._routing_map_provider: SmartRoutingMapProvider = SmartRoutingMapProvider(self)

    @property
    def _container_properties_cache(self) -> dict[str, dict[str, Any]]:
        """Gets the container properties cache from the client.
        :returns: the container properties cache for the client.
        :rtype: dict[str, dict[str, Any]]"""
        return self.__container_properties_cache

    def _set_container_properties_cache(self, container_link: str, properties: Optional[dict[str, Any]]) -> None:
        """Sets the container properties cache for the specified container.

        This will only update the properties cache for a specified container.
        :param container_link: The container link will be used as the key to cache the container properties.
        :type container_link: str
        :param properties: These are the container properties to cache.
        :type properties:  Optional[dict[str, Any]]"""
        if properties:
            self.__container_properties_cache[container_link] = properties
            self.__container_properties_cache[properties["_rid"]] = properties
        else:
            self.__container_properties_cache[container_link] = {}

    def _get_inference_service(self) -> Optional[_InferenceService]:
        """Get async inference service instance"""
        return self._inference_service

    @property
    def _Session(self) -> Optional[_session.Session]:
        """Gets the session object from the client.
         :returns: the session for the client.
         :rtype: _session.Session
        """
        return self.session

    @_Session.setter
    def _Session(self, session: Optional[_session.Session]) -> None:
        """Sets a session object on the document client.

        This will override the existing session
        :param _session.Session session: the client session to set.
        """
        self.session = session

    @property
    def _WriteEndpoint(self) -> str:
        """Gets the current write endpoint for a geo-replicated database account.
        :returns: the write endpoint for the database account
        :rtype: str
        """
        return self._global_endpoint_manager.get_write_endpoint()

    @property
    def _ReadEndpoint(self) -> str:
        """Gets the current read endpoint for a geo-replicated database account.
        :returns: the read endpoint for the database account
        :rtype: str
        """
        return self._global_endpoint_manager.get_read_endpoint()

    async def _setup(self) -> None:
        if 'database_account' not in self._setup_kwargs:
            database_account, _ = await self._global_endpoint_manager._GetDatabaseAccount(
                **self._setup_kwargs
            )
            self._setup_kwargs['database_account'] = database_account
            await self._global_endpoint_manager.force_refresh_on_startup(self._setup_kwargs['database_account'])
        else:
            database_account = self._setup_kwargs['database_account']

        # Save the choice that was made (either None or some value) and branch to set or get the consistency
        if self.default_headers.get(http_constants.HttpHeaders.ConsistencyLevel):
            user_defined_consistency = self.default_headers[http_constants.HttpHeaders.ConsistencyLevel]
        else:
            # Use database_account if no consistency passed in to verify consistency level to be used
            user_defined_consistency = self._check_if_account_session_consistency(database_account)

        if user_defined_consistency == documents.ConsistencyLevel.Session:
            # create a Session if the user wants Session consistency
            self.session = _session.Session(self.url_connection)
        else:
            self.session = None

    def _check_if_account_session_consistency(self, database_account: DatabaseAccount) -> Optional[str]:
        """Checks account consistency level to set header if needed.

        :param database_account: The database account to be used to check consistency levels
        :type database_account: ~azure.cosmos.documents.DatabaseAccount
        :returns consistency_level: the account consistency level
        :rtype: str
        """
        # Set to default level present in account
        user_consistency_policy = database_account.ConsistencyPolicy
        if user_consistency_policy:
            consistency_level = user_consistency_policy[Constants.DefaultConsistencyLevel]
            if consistency_level == documents.ConsistencyLevel.Session:
                # We only set the header if we're using session consistency in the account in order to keep
                # the current update_session logic which uses the header
                self.default_headers[http_constants.HttpHeaders.ConsistencyLevel] = consistency_level
            return consistency_level
        return None

    def _GetDatabaseIdWithPathForUser(
        self,
        database_link: str,
        user: Mapping[str, Any]
    ) -> Tuple[Optional[str], str]:
        base._validate_resource(user)
        path = base.GetPathFromLink(database_link, http_constants.ResourceType.User)
        database_id = base.GetResourceIdOrFullNameFromLink(database_link)
        return database_id, path

    def _GetContainerIdWithPathForSproc(
        self,
        collection_link: str,
        sproc: Mapping[str, Any]
    ) -> Tuple[Optional[str], str, dict[str, Any]]:
        base._validate_resource(sproc)
        sproc = dict(sproc)
        if sproc.get("serverScript"):
            sproc["body"] = str(sproc.pop("serverScript", ""))
        elif sproc.get("body"):
            sproc["body"] = str(sproc["body"])
        path = base.GetPathFromLink(collection_link, http_constants.ResourceType.StoredProcedure)
        collection_id = base.GetResourceIdOrFullNameFromLink(collection_link)
        return collection_id, path, sproc

    def _GetContainerIdWithPathForTrigger(
        self,
        collection_link: str,
        trigger: Mapping[str, Any]
    ) -> Tuple[Optional[str], str, dict[str, Any]]:
        base._validate_resource(trigger)
        trigger = dict(trigger)
        if trigger.get("serverScript"):
            trigger["body"] = str(trigger.pop("serverScript", ""))
        elif trigger.get("body"):
            trigger["body"] = str(trigger["body"])

        path = base.GetPathFromLink(collection_link, http_constants.ResourceType.Trigger)
        collection_id = base.GetResourceIdOrFullNameFromLink(collection_link)
        return collection_id, path, trigger

    def _GetContainerIdWithPathForUDF(
        self,
        collection_link: str,
        udf: Mapping[str, Any]
    ) -> Tuple[Optional[str], str, dict[str, Any]]:
        base._validate_resource(udf)
        udf = dict(udf)
        if udf.get("serverScript"):
            udf["body"] = str(udf.pop("serverScript", ""))
        elif udf.get("body"):
            udf["body"] = str(udf["body"])

        path = base.GetPathFromLink(collection_link, http_constants.ResourceType.UserDefinedFunction)
        collection_id = base.GetResourceIdOrFullNameFromLink(collection_link)
        return collection_id, path, udf

    async def GetDatabaseAccount(
        self,
        url_connection: Optional[str] = None,
        **kwargs: Any
    ) -> documents.DatabaseAccount:
        """Gets database account info.

        :param str url_connection: the endpoint used to get the database account
        :return:
            The Database Account.
        :rtype:
            documents.DatabaseAccount

        """
        if url_connection is None:
            url_connection = self.url_connection

        initial_headers = dict(self.default_headers)
        headers = base.GetHeaders(self, initial_headers, "get", "", "", "",
                                  documents._OperationType.Read, {},
                                  client_id=self.client_id)  # path  # id  # type

        request_params = _request_object.RequestObject(http_constants.ResourceType.DatabaseAccount,
                                                       documents._OperationType.Read,
                                                       headers, endpoint_override=url_connection)

        result, self.last_response_headers = await self.__Get("", request_params, headers, **kwargs)
        database_account = documents.DatabaseAccount()
        database_account.DatabasesLink = "/dbs/"
        database_account.MediaLink = "/media/"
        if http_constants.HttpHeaders.MaxMediaStorageUsageInMB in self.last_response_headers:
            database_account.MaxMediaStorageUsageInMB = self.last_response_headers[
                http_constants.HttpHeaders.MaxMediaStorageUsageInMB
            ]
        if http_constants.HttpHeaders.CurrentMediaStorageUsageInMB in self.last_response_headers:
            database_account.CurrentMediaStorageUsageInMB = self.last_response_headers[
                http_constants.HttpHeaders.CurrentMediaStorageUsageInMB
            ]
        database_account.ConsistencyPolicy = result.get(Constants.UserConsistencyPolicy)

        # WritableLocations and ReadableLocations fields will be available only for geo-replicated database accounts
        if Constants.WritableLocations in result:
            database_account._WritableLocations = result[Constants.WritableLocations]
        if Constants.ReadableLocations in result:
            database_account._ReadableLocations = result[Constants.ReadableLocations]
        if Constants.EnableMultipleWritableLocations in result:
            database_account._EnableMultipleWritableLocations = result[
                Constants.EnableMultipleWritableLocations
            ]

        self.UseMultipleWriteLocations = (
                self.connection_policy.UseMultipleWriteLocations and database_account._EnableMultipleWritableLocations
        )
        return database_account

    async def _GetDatabaseAccountCheck(
            self,
            url_connection: Optional[str] = None,
            **kwargs: Any
    ):
        """Gets database account info.

        :param str url_connection: the endpoint used to get the database account
        :return: The Database Account.
        :rtype: documents.DatabaseAccount
        """
        if url_connection is None:
            url_connection = self.url_connection

        initial_headers = dict(self.default_headers)
        headers = base.GetHeaders(self, initial_headers, "get", "", "", "",
                                  documents._OperationType.Read, {},
                                  client_id=self.client_id)  # path  # id  # type

        request_params = _request_object.RequestObject(http_constants.ResourceType.DatabaseAccount,
                                                       documents._OperationType.Read,
                                                       headers,
                                                       endpoint_override=url_connection)
        await self.__Get("", request_params, headers, **kwargs)

    async def CreateDatabase(
        self,
        database: dict[str, Any],
        options: Optional[Mapping[str, Any]] = None,
        **kwargs: Any
    ) -> CosmosDict:
        """Creates a database.

        :param dict database:
            The Azure Cosmos database to create.
        :param dict options:
            The request options for the request.
        :return:
            The Database that was created.
        :rtype:
            ~azure.cosmos.CosmosDict[str, Any]

        """
        if options is None:
            options = {}

        base._validate_resource(database)
        path = "/dbs"
        return await self.Create(database, path, http_constants.ResourceType.Database, None, None, options, **kwargs)

    async def CreateUser(
        self,
        database_link: str,
        user: dict[str, Any],
        options: Optional[Mapping[str, Any]] = None,
        **kwargs: Any
<<<<<<< HEAD
    ) -> dict[str, Any]:
=======
    ) -> CosmosDict:
>>>>>>> 25ac959f
        """Creates a user.

        :param str database_link:
            The link to the database.
        :param dict user:
            The Azure Cosmos user to create.
        :param dict options:
            The request options for the request.
        :return:
            The created User.
        :rtype:
            ~azure.cosmos.CosmosDict[str, Any]

        """
        if options is None:
            options = {}

        database_id, path = self._GetDatabaseIdWithPathForUser(database_link, user)
        return await self.Create(user, path, http_constants.ResourceType.User, database_id, None, options, **kwargs)

    async def CreateContainer(
        self,
        database_link: str,
        collection: dict[str, Any],
        options: Optional[Mapping[str, Any]] = None,
        **kwargs: Any
    ) -> CosmosDict:
        """Creates a collection in a database.

        :param str database_link:
            The link to the database.
        :param dict collection:
            The Azure Cosmos collection to create.
        :param dict options:
            The request options for the request.
        :return:
            The Collection that was created.
        :rtype:
            ~azure.cosmos.CosmosDict[str, Any]

        """
        if options is None:
            options = {}

        base._validate_resource(collection)
        path = base.GetPathFromLink(database_link, http_constants.ResourceType.Collection)
        database_id = base.GetResourceIdOrFullNameFromLink(database_link)
        return await self.Create(collection, path, http_constants.ResourceType.Collection, database_id, None,
                                 options, **kwargs)

    async def CreateItem(
        self,
        database_or_container_link: str,
        document: dict[str, Any],
        options: Optional[Mapping[str, Any]] = None,
        **kwargs: Any
    ) -> CosmosDict:
        """Creates a document in a collection.

        :param str database_or_container_link:
            The link to the database when using partitioning, otherwise link to the document collection.
        :param dict document:
            The Azure Cosmos document to create.
        :param dict options:
            The request options for the request.
        :return:
            The created Document.
        :rtype:
            ~azure.cosmos.CosmosDict[str, Any]

        """
        # Python's default arguments are evaluated once when the function is defined,
        # not each time the function is called (like it is in say, Ruby). This means
        # that if you use a mutable default argument and mutate it, you will and have
        # mutated that object for all future calls to the function as well. So, using
        # a non-mutable default in this case(None) and assigning an empty dict(mutable)
        # inside the method For more details on this gotcha, please refer
        # http://docs.python-guide.org/en/latest/writing/gotchas/
        if options is None:
            options = {}

        # We check the link to be document collection link since it can be database
        # link in case of client side partitioning
        collection_id, document, path = self._GetContainerIdWithPathForItem(
            database_or_container_link, document, options
        )

        if base.IsItemContainerLink(database_or_container_link):
            options = await self._AddPartitionKey(database_or_container_link, document, options)

        return await self.Create(document, path, http_constants.ResourceType.Document, collection_id, None,
                                 options, **kwargs)

    async def CreatePermission(
        self,
        user_link: str,
        permission: dict[str, Any],
        options: Optional[Mapping[str, Any]] = None,
        **kwargs: Any
<<<<<<< HEAD
    ) -> dict[str, Any]:
=======
    ) -> CosmosDict:
>>>>>>> 25ac959f
        """Creates a permission for a user.

        :param str user_link:
            The link to the user entity.
        :param dict permission:
            The Azure Cosmos user permission to create.
        :param dict options:
            The request options for the request.
        :return:
            The created Permission.
        :rtype:
            ~azure.cosmos.CosmosDict[str, Any]

        """
        if options is None:
            options = {}

        path, user_id = self._GetUserIdWithPathForPermission(permission, user_link)
        return await self.Create(permission, path, "permissions", user_id, None, options, **kwargs)

    async def CreateUserDefinedFunction(
        self,
        collection_link: str,
        udf: dict[str, Any],
        options: Optional[Mapping[str, Any]] = None,
        **kwargs: Any
<<<<<<< HEAD
    ) -> dict[str, Any]:
=======
    ) -> CosmosDict:
>>>>>>> 25ac959f
        """Creates a user-defined function in a collection.

        :param str collection_link:
            The link to the collection.
        :param str udf:
        :param dict options:
            The request options for the request.
        :return:
            The created UDF.
        :rtype:
            ~azure.cosmos.CosmosDict[str, Any]

        """
        if options is None:
            options = {}

        collection_id, path, udf = self._GetContainerIdWithPathForUDF(collection_link, udf)
        return await self.Create(udf, path, http_constants.ResourceType.UserDefinedFunction, collection_id, None,
                                 options, **kwargs)

    async def CreateTrigger(
        self,
        collection_link: str,
        trigger: dict[str, Any],
        options: Optional[Mapping[str, Any]] = None,
        **kwargs: Any
<<<<<<< HEAD
    ) -> dict[str, Any]:
=======
    ) -> CosmosDict:
>>>>>>> 25ac959f
        """Creates a trigger in a collection.

        :param str collection_link:
            The link to the document collection.
        :param dict trigger:
        :param dict options:
            The request options for the request.
        :return:
            The created Trigger.
        :rtype:
            ~azure.cosmos.CosmosDict[str, Any]

        """
        if options is None:
            options = {}

        collection_id, path, trigger = self._GetContainerIdWithPathForTrigger(collection_link, trigger)
        return await self.Create(trigger, path, http_constants.ResourceType.Trigger, collection_id, None,
                                 options, **kwargs)

    async def CreateStoredProcedure(
        self,
        collection_link: str,
        sproc: dict[str, Any],
        options: Optional[Mapping[str, Any]] = None,
        **kwargs
<<<<<<< HEAD
    ) -> dict[str, Any]:
=======
    ) -> CosmosDict:
>>>>>>> 25ac959f
        """Creates a stored procedure in a collection.

        :param str collection_link:
            The link to the document collection.
        :param str sproc:
        :param dict options:
            The request options for the request.
        :return:
            The created Stored Procedure.
        :rtype:
            ~azure.cosmos.CosmosDict[str, Any]

        """
        if options is None:
            options = {}

        collection_id, path, sproc = self._GetContainerIdWithPathForSproc(collection_link, sproc)
        return await self.Create(sproc, path, http_constants.ResourceType.StoredProcedure, collection_id, None,
                                 options, **kwargs)

    async def ExecuteStoredProcedure(
        self,
        sproc_link: str,
        params: Optional[Union[dict[str, Any], list[dict[str, Any]]]],
        options: Optional[Mapping[str, Any]] = None,
        **kwargs: Any
<<<<<<< HEAD
    ) -> dict[str, Any]:
=======
    ) -> Any:
>>>>>>> 25ac959f
        """Executes a store procedure.

        :param str sproc_link:
            The link to the stored procedure.
        :param dict params:
            List or None
        :param dict options:
            The request options for the request.
        :return:
            The Stored Procedure response.
        :rtype:
            Any

        """
        if options is None:
            options = {}

        initial_headers = dict(self.default_headers)
        initial_headers.update({http_constants.HttpHeaders.Accept: (runtime_constants.MediaTypes.Json)})

        if params and not isinstance(params, list):
            params = [params]

        path = base.GetPathFromLink(sproc_link)
        sproc_id = base.GetResourceIdOrFullNameFromLink(sproc_link)
        headers = base.GetHeaders(self, initial_headers, "post", path, sproc_id,
                                  http_constants.ResourceType.StoredProcedure,
                                  documents._OperationType.ExecuteJavaScript, options)

        # ExecuteStoredProcedure will use WriteEndpoint since it uses POST operation
        request_params = _request_object.RequestObject(http_constants.ResourceType.StoredProcedure,
                                                       documents._OperationType.ExecuteJavaScript, headers)
        request_params.set_excluded_location_from_options(options)
        result, self.last_response_headers = await self.__Post(path, request_params, params, headers, **kwargs)
        return result

    async def Create(
        self,
        body: dict[str, Any],
        path: str,
        resource_type: str,
        id: Optional[str],
        initial_headers: Optional[Mapping[str, Any]],
        options: Optional[Mapping[str, Any]] = None,
        **kwargs: Any
    ) -> CosmosDict:
        """Creates an Azure Cosmos resource and returns it.

        :param dict body:
        :param str path:
        :param str resource_type:
        :param str id:
        :param dict initial_headers:
        :param dict options:
            The request options for the request.
        :return:
            The created Azure Cosmos resource.
        :rtype:
            ~azure.cosmos.CosmosDict[str, Any]

        """
        response_hook = kwargs.pop("response_hook", None)
        if options is None:
            options = {}

        initial_headers = initial_headers or self.default_headers
        headers = base.GetHeaders(self, initial_headers, "post", path, id, resource_type,
                                  documents._OperationType.Create, options)
        # Create will use WriteEndpoint since it uses POST operation
        request_params = _request_object.RequestObject(resource_type,
                                                       documents._OperationType.Create,
                                                       headers,
                                                       options.get("partitionKey", None))
        request_params.set_excluded_location_from_options(options)
        await base.set_session_token_header_async(self, headers, path, request_params, options)
        request_params.set_retry_write(options, self.connection_policy.RetryNonIdempotentWrites)
        result, last_response_headers = await self.__Post(path, request_params, body, headers, **kwargs)
        self.last_response_headers = last_response_headers

        # update session for write request
        self._UpdateSessionIfRequired(headers, result, last_response_headers)
        if response_hook:
            response_hook(last_response_headers, result)
        return CosmosDict(result, response_headers=last_response_headers)

    async def UpsertUser(
        self,
        database_link: str,
        user: dict[str, Any],
        options: Optional[Mapping[str, Any]] = None,
        **kwargs: Any
<<<<<<< HEAD
    ) -> dict[str, Any]:
=======
    ) -> CosmosDict:
>>>>>>> 25ac959f
        """Upserts a user.

        :param str database_link:
            The link to the database.
        :param dict user:
            The Azure Cosmos user to upsert.
        :param dict options:
            The request options for the request.
        :return:
            The upserted User.
        :rtype:
            ~azure.cosmos.CosmosDict[str, Any]

        """
        if options is None:
            options = {}

        database_id, path = self._GetDatabaseIdWithPathForUser(database_link, user)
        return await self.Upsert(user, path, http_constants.ResourceType.User, database_id, None, options, **kwargs)

    async def UpsertPermission(
        self,
        user_link: str,
        permission: dict[str, Any],
        options: Optional[Mapping[str, Any]] = None,
        **kwargs: Any
<<<<<<< HEAD
    ) -> dict[str, Any]:
=======
    ) -> CosmosDict:
>>>>>>> 25ac959f
        """Upserts a permission for a user.

        :param str user_link:
            The link to the user entity.
        :param dict permission:
            The Azure Cosmos user permission to upsert.
        :param dict options:
            The request options for the request.
        :return:
            The upserted permission.
        :rtype:
            ~azure.cosmos.CosmosDict[str, Any]

        """
        if options is None:
            options = {}

        path, user_id = self._GetUserIdWithPathForPermission(permission, user_link)
        return await self.Upsert(permission, path, "permissions", user_id, None, options, **kwargs)

    async def UpsertItem(
        self,
        database_or_container_link: str,
        document: dict[str, Any],
        options: Optional[Mapping[str, Any]] = None,
        **kwargs: Any
    ) -> CosmosDict:
        """Upserts a document in a collection.

        :param str database_or_container_link:
            The link to the database when using partitioning, otherwise link to the document collection.
        :param dict document:
            The Azure Cosmos document to upsert.
        :param dict options:
            The request options for the request.
        :return:
            The upserted Document.
        :rtype:
            ~azure.cosmos.CosmosDict[str, Any]

        """
        # Python's default arguments are evaluated once when the function is defined,
        # not each time the function is called (like it is in say, Ruby). This means
        # that if you use a mutable default argument and mutate it, you will and have
        # mutated that object for all future calls to the function as well. So, using
        # a non-mutable deafult in this case(None) and assigning an empty dict(mutable)
        # inside the method For more details on this gotcha, please refer
        # http://docs.python-guide.org/en/latest/writing/gotchas/
        if options is None:
            options = {}

        # We check the link to be document collection link since it can be database
        # link in case of client side partitioning
        if base.IsItemContainerLink(database_or_container_link):
            options = await self._AddPartitionKey(database_or_container_link, document, options)

        collection_id, document, path = self._GetContainerIdWithPathForItem(
            database_or_container_link, document, options
        )
        return await self.Upsert(document, path, http_constants.ResourceType.Document, collection_id, None,
                                 options, **kwargs)

    async def Upsert(
        self,
        body: dict[str, Any],
        path: str,
        resource_type: str,
        id: Optional[str],
        initial_headers: Optional[Mapping[str, Any]],
        options: Optional[Mapping[str, Any]] = None,
        **kwargs: Any
    ) -> CosmosDict:
        """Upserts an Azure Cosmos resource and returns it.

        :param dict body:
        :param str path:
        :param str resource_type:
        :param str id:
        :param dict initial_headers:
        :param dict options:
            The request options for the request.
        :return:
            The upserted Azure Cosmos resource.
        :rtype:
            ~azure.cosmos.CosmosDict[str, Any]

        """
        response_hook = kwargs.pop("response_hook", None)
        if options is None:
            options = {}

        initial_headers = initial_headers or self.default_headers
        headers = base.GetHeaders(self, initial_headers, "post", path, id, resource_type,
                                    documents._OperationType.Upsert, options)
        headers[http_constants.HttpHeaders.IsUpsert] = True

        # Upsert will use WriteEndpoint since it uses POST operation
        request_params = _request_object.RequestObject(resource_type,
                                                       documents._OperationType.Upsert,
                                                       headers,
                                                       options.get("partitionKey", None))
        request_params.set_excluded_location_from_options(options)
        await base.set_session_token_header_async(self, headers, path, request_params, options)
        request_params.set_retry_write(options, self.connection_policy.RetryNonIdempotentWrites)
        result, last_response_headers = await self.__Post(path, request_params, body, headers, **kwargs)
        self.last_response_headers = last_response_headers
        # update session for write request
        self._UpdateSessionIfRequired(headers, result, last_response_headers)
        if response_hook:
            response_hook(last_response_headers, result)
        return CosmosDict(result, response_headers=last_response_headers)

    async def __Post(
        self,
        path: str,
        request_params: _request_object.RequestObject,
        body: Optional[Union[str, list[dict[str, Any]], dict[str, Any]]],
        req_headers: dict[str, Any],
        **kwargs: Any
    ) -> Tuple[dict[str, Any], CaseInsensitiveDict]:
        """Azure Cosmos 'POST' async http request.

        :param str path: the url to be used for the request.
        :param ~azure.cosmos._request_object.RequestObject request_params: the request parameters.
        :param Union[str, list[dict[str, Any]], dict[Any, Any]] body: the request body.
        :param dict[str, Any] req_headers: the request headers.
        :return: Tuple of (result, headers).
        :rtype: tuple of (dict, dict)
        """
        request = self.pipeline_client.post(url=path, headers=req_headers)
        return await asynchronous_request.AsynchronousRequest(
            client=self,
            request_params=request_params,
            global_endpoint_manager=self._global_endpoint_manager,
            connection_policy=self.connection_policy,
            pipeline_client=self.pipeline_client,
            request=request,
            request_data=body,
            **kwargs
        )

    async def ReadDatabase(
        self,
        database_link: str,
        options: Optional[Mapping[str, Any]] = None,
        **kwargs: Any
    ) -> CosmosDict:
        """Reads a database.

        :param str database_link:
            The link to the database.
        :param dict options:
            The request options for the request.
        :return:
            The Database that was read.
        :rtype:
            ~azure.cosmos.CosmosDict[str, Any]

        """
        if options is None:
            options = {}

        path = base.GetPathFromLink(database_link)
        database_id = base.GetResourceIdOrFullNameFromLink(database_link)
        return await self.Read(path, http_constants.ResourceType.Database, database_id, None, options, **kwargs)

    async def ReadContainer(
        self,
        collection_link: str,
        options: Optional[Mapping[str, Any]] = None,
        **kwargs: Any
    ) -> CosmosDict:
        """Reads a collection.

        :param str collection_link:
            The link to the document collection.
        :param dict options:
            The request options for the request.

        :return:
            The read Collection.
        :rtype:
            ~azure.cosmos.CosmosDict[str, Any]

        """
        if options is None:
            options = {}

        path = base.GetPathFromLink(collection_link)
        collection_id = base.GetResourceIdOrFullNameFromLink(collection_link)
        return await self.Read(path, http_constants.ResourceType.Collection, collection_id, None, options, **kwargs)

    async def ReadItem(
        self,
        document_link: str,
        options: Optional[Mapping[str, Any]] = None,
        **kwargs: Any
    ) -> CosmosDict:
        """Reads a document.

        :param str document_link:
            The link to the document.
        :param dict options:
            The request options for the request.

        :return:
            The read Document.
        :rtype:
            ~azure.cosmos.CosmosDict[str, Any]

        """
        if options is None:
            options = {}

        path = base.GetPathFromLink(document_link)
        document_id = base.GetResourceIdOrFullNameFromLink(document_link)
        return await self.Read(path, http_constants.ResourceType.Document, document_id, None, options, **kwargs)

    async def ReadUser(
        self,
        user_link: str,
        options: Optional[Mapping[str, Any]] = None,
        **kwargs: Any
<<<<<<< HEAD
    ) -> dict[str, Any]:
=======
    ) -> CosmosDict:
>>>>>>> 25ac959f
        """Reads a user.

        :param str user_link:
            The link to the user entity.
        :param dict options:
            The request options for the request.

        :return:
            The read User.
        :rtype:
            ~azure.cosmos.CosmosDict[str, Any]

        """
        if options is None:
            options = {}

        path = base.GetPathFromLink(user_link)
        user_id = base.GetResourceIdOrFullNameFromLink(user_link)
        return await self.Read(path, http_constants.ResourceType.User, user_id, None, options, **kwargs)

    async def ReadPermission(
        self,
        permission_link: str,
        options: Optional[Mapping[str, Any]] = None,
        **kwargs: Any
<<<<<<< HEAD
    ) -> dict[str, Any]:
=======
    ) -> CosmosDict:
>>>>>>> 25ac959f
        """Reads a permission.

        :param str permission_link:
            The link to the permission.
        :param dict options:
            The request options for the request.

        :return:
            The read permission.
        :rtype:
            ~azure.cosmos.CosmosDict[str, Any]

        """
        if options is None:
            options = {}

        path = base.GetPathFromLink(permission_link)
        permission_id = base.GetResourceIdOrFullNameFromLink(permission_link)
        return await self.Read(path, "permissions", permission_id, None, options, **kwargs)

    async def ReadUserDefinedFunction(
        self,
        udf_link: str,
        options: Optional[Mapping[str, Any]] = None,
        **kwargs: Any
<<<<<<< HEAD
    ) -> dict[str, Any]:
=======
    ) -> CosmosDict:
>>>>>>> 25ac959f
        """Reads a user-defined function.

        :param str udf_link:
            The link to the user-defined function.
        :param dict options:
            The request options for the request.

        :return:
            The read UDF.
        :rtype:
            ~azure.cosmos.CosmosDict[str, Any]

        """
        if options is None:
            options = {}

        path = base.GetPathFromLink(udf_link)
        udf_id = base.GetResourceIdOrFullNameFromLink(udf_link)
        return await self.Read(path, http_constants.ResourceType.UserDefinedFunction, udf_id, None, options, **kwargs)

    async def ReadStoredProcedure(
        self,
        sproc_link: str,
        options: Optional[Mapping[str, Any]] = None,
        **kwargs: Any
<<<<<<< HEAD
    ) -> dict[str, Any]:
=======
    ) -> CosmosDict:
>>>>>>> 25ac959f
        """Reads a stored procedure.

        :param str sproc_link:
            The link to the stored procedure.
        :param dict options:
            The request options for the request.

        :return:
            The read Stored Procedure.
        :rtype:
            ~azure.cosmos.CosmosDict[str, Any]
        """
        if options is None:
            options = {}

        path = base.GetPathFromLink(sproc_link)
        sproc_id = base.GetResourceIdOrFullNameFromLink(sproc_link)
        return await self.Read(path, http_constants.ResourceType.StoredProcedure, sproc_id, None, options, **kwargs)

    async def ReadTrigger(
        self,
        trigger_link: str,
        options: Optional[Mapping[str, Any]] = None,
        **kwargs: Any
<<<<<<< HEAD
    ) -> dict[str, Any]:
=======
    ) -> CosmosDict:
>>>>>>> 25ac959f
        """Reads a trigger.

        :param str trigger_link:
            The link to the trigger.
        :param dict options:
            The request options for the request.

        :return:
            The read Trigger.
        :rtype:
            ~azure.cosmos.CosmosDict[str, Any]

        """
        if options is None:
            options = {}

        path = base.GetPathFromLink(trigger_link)
        trigger_id = base.GetResourceIdOrFullNameFromLink(trigger_link)
        return await self.Read(path, http_constants.ResourceType.Trigger, trigger_id, None, options, **kwargs)

    async def ReadConflict(
        self,
        conflict_link: str,
        options: Optional[Mapping[str, Any]] = None,
        **kwargs: Any
    ) -> CosmosDict:
        """Reads a conflict.

        :param str conflict_link:
            The link to the conflict.
        :param dict options:

        :return:
            The read Conflict.
        :rtype:
            ~azure.cosmos.CosmosDict[str, Any]

        """
        if options is None:
            options = {}

        path = base.GetPathFromLink(conflict_link)
        conflict_id = base.GetResourceIdOrFullNameFromLink(conflict_link)
        return await self.Read(path, http_constants.ResourceType.Conflict, conflict_id, None, options, **kwargs)

    async def Read(
        self,
        path: str,
        resource_type: str,
        id: Optional[str],
        initial_headers: Optional[Mapping[str, Any]],
        options: Optional[Mapping[str, Any]] = None,
        **kwargs: Any
    ) -> CosmosDict:
        """Reads an Azure Cosmos resource and returns it.

        :param str path:
        :param str resource_type:
        :param str id:
        :param dict initial_headers:
        :param dict options:
            The request options for the request.

        :return:
            The retrieved Azure Cosmos resource.
        :rtype:
            ~azure.cosmos.CosmosDict[str, Any]

        """
        response_hook = kwargs.pop("response_hook", None)
        if options is None:
            options = {}

        initial_headers = initial_headers or self.default_headers
        headers = base.GetHeaders(self, initial_headers, "get", path, id, resource_type,
                                    documents._OperationType.Read, options)
        # Read will use ReadEndpoint since it uses GET operation
        request_params = _request_object.RequestObject(resource_type,
                                                       documents._OperationType.Read,
                                                       headers,
                                                       options.get("partitionKey", None))
        request_params.set_excluded_location_from_options(options)
        await base.set_session_token_header_async(self, headers, path, request_params, options)
        result, last_response_headers = await self.__Get(path, request_params, headers, **kwargs)
        # update session for request mutates data on server side
        self._UpdateSessionIfRequired(headers, result, last_response_headers)
        self.last_response_headers = last_response_headers
        if response_hook:
            response_hook(last_response_headers, result)
        return CosmosDict(result, response_headers=last_response_headers)

    async def __Get(
        self,
        path: str,
        request_params: _request_object.RequestObject,
        req_headers: dict[str, Any],
        **kwargs: Any
    ) -> Tuple[dict[str, Any], CaseInsensitiveDict]:
        """Azure Cosmos 'GET' async http request.

        :param str path: the url to be used for the request.
        :param ~azure.cosmos._request_object.RequestObject request_params: the request parameters.
        :param dict[str, Any] req_headers: the request headers.
        :return: Tuple of (result, headers).
        :rtype: tuple of (dict, dict)
        """
        request = self.pipeline_client.get(url=path, headers=req_headers)
        return await asynchronous_request.AsynchronousRequest(
            client=self,
            request_params=request_params,
            global_endpoint_manager=self._global_endpoint_manager,
            connection_policy=self.connection_policy,
            pipeline_client=self.pipeline_client,
            request=request,
            request_data=None,
            **kwargs
        )

    async def ReplaceUser(
        self,
        user_link: str,
        user: dict[str, Any],
        options: Optional[Mapping[str, Any]] = None,
        **kwargs: Any
<<<<<<< HEAD
    ) -> dict[str, Any]:
=======
    ) -> CosmosDict:
>>>>>>> 25ac959f
        """Replaces a user and return it.

        :param str user_link:
            The link to the user entity.
        :param dict user:
        :param dict options:
            The request options for the request.
        :return:
            The new User.
        :rtype:
            ~azure.cosmos.CosmosDict[str, Any]

        """
        if options is None:
            options = {}

        base._validate_resource(user)
        path = base.GetPathFromLink(user_link)
        user_id = base.GetResourceIdOrFullNameFromLink(user_link)
        return await self.Replace(user, path, http_constants.ResourceType.User, user_id, None, options, **kwargs)

    async def ReplacePermission(
        self,
        permission_link: str,
        permission: dict[str, Any],
        options: Optional[Mapping[str, Any]] = None,
        **kwargs: Any
<<<<<<< HEAD
    ) -> dict[str, Any]:
=======
    ) -> CosmosDict:
>>>>>>> 25ac959f
        """Replaces a permission and return it.

        :param str permission_link:
            The link to the permission.
        :param dict permission:
        :param dict options:
            The request options for the request.
        :return:
            The new Permission.
        :rtype:
            ~azure.cosmos.CosmosDict[str, Any]

        """
        if options is None:
            options = {}

        base._validate_resource(permission)
        path = base.GetPathFromLink(permission_link)
        permission_id = base.GetResourceIdOrFullNameFromLink(permission_link)
        return await self.Replace(permission, path, "permissions", permission_id, None, options, **kwargs)

    async def ReplaceContainer(
        self,
        collection_link: str,
        collection: dict[str, Any],
        options: Optional[Mapping[str, Any]] = None,
        **kwargs: Any
    ) -> CosmosDict:
        """Replaces a collection and return it.

        :param str collection_link:
            The link to the collection entity.
        :param dict collection:
            The collection to be used.
        :param dict options:
            The request options for the request.
        :return:
            The new Collection.
        :rtype:
            ~azure.cosmos.CosmosDict[str, Any]

        """
        if options is None:
            options = {}

        base._validate_resource(collection)
        path = base.GetPathFromLink(collection_link)
        collection_id = base.GetResourceIdOrFullNameFromLink(collection_link)
        return await self.Replace(collection, path, http_constants.ResourceType.Collection, collection_id, None,
                                  options, **kwargs)

    async def ReplaceUserDefinedFunction(
        self,
        udf_link: str,
        udf: dict[str, Any],
        options: Optional[Mapping[str, Any]] = None,
        **kwargs: Any
<<<<<<< HEAD
    ) -> dict[str, Any]:
=======
    ) -> CosmosDict:
>>>>>>> 25ac959f
        """Replaces a user-defined function and returns it.

        :param str udf_link:
            The link to the user-defined function.
        :param dict udf:
        :param dict options:
            The request options for the request.
        :return:
            The new UDF.
        :rtype:
            ~azure.cosmos.CosmosDict[str, Any]

        """
        if options is None:
            options = {}

        base._validate_resource(udf)
        udf = udf.copy()
        if udf.get("serverScript"):
            udf["body"] = str(udf.pop("serverScript", ""))
        elif udf.get("body"):
            udf["body"] = str(udf["body"])

        path = base.GetPathFromLink(udf_link)
        udf_id = base.GetResourceIdOrFullNameFromLink(udf_link)
        return await self.Replace(udf, path, http_constants.ResourceType.UserDefinedFunction, udf_id, None,
                                  options, **kwargs)

    async def ReplaceTrigger(
        self,
        trigger_link: str,
        trigger: dict[str, Any],
        options: Optional[Mapping[str, Any]] = None,
        **kwargs
<<<<<<< HEAD
    ) -> dict[str, Any]:
=======
    ) -> CosmosDict:
>>>>>>> 25ac959f
        """Replaces a trigger and returns it.

        :param str trigger_link:
            The link to the trigger.
        :param dict trigger:
        :param dict options:
            The request options for the request.
        :return:
            The replaced Trigger.
        :rtype:
            ~azure.cosmos.CosmosDict[str, Any]

        """
        if options is None:
            options = {}

        base._validate_resource(trigger)
        trigger = trigger.copy()
        if trigger.get("serverScript"):
            trigger["body"] = str(trigger.pop("serverScript", ""))
        elif trigger.get("body"):
            trigger["body"] = str(trigger["body"])

        path = base.GetPathFromLink(trigger_link)
        trigger_id = base.GetResourceIdOrFullNameFromLink(trigger_link)
        return await self.Replace(trigger, path, http_constants.ResourceType.Trigger, trigger_id, None,
                                  options, **kwargs)

    async def ReplaceItem(
        self,
        document_link: str,
        new_document: dict[str, Any],
        options: Optional[Mapping[str, Any]] = None,
        **kwargs: Any
    ) -> CosmosDict:
        """Replaces a document and returns it.

        :param str document_link:
            The link to the document.
        :param dict new_document:
        :param dict options:
            The request options for the request.
        :return:
            The new Document.
        :rtype:
            ~azure.cosmos.CosmosDict[str, Any]

        """
        base._validate_resource(new_document)
        path = base.GetPathFromLink(document_link)
        document_id = base.GetResourceIdOrFullNameFromLink(document_link)

        # Python's default arguments are evaluated once when the function is defined,
        # not each time the function is called (like it is in say, Ruby). This means
        # that if you use a mutable default argument and mutate it, you will and have
        # mutated that object for all future calls to the function as well. So, using
        # a non-mutable deafult in this case(None) and assigning an empty dict(mutable)
        # inside the function so that it remains local For more details on this gotcha,
        # please refer http://docs.python-guide.org/en/latest/writing/gotchas/
        if options is None:
            options = {}

        # Extract the document collection link and add the partition key to options
        collection_link = base.GetItemContainerLink(document_link)
        options = await self._AddPartitionKey(collection_link, new_document, options)

        return await self.Replace(new_document, path, http_constants.ResourceType.Document, document_id, None,
                                  options, **kwargs)

    async def PatchItem(
        self,
        document_link: str,
        operations: list[dict[str, Any]],
        options: Optional[Mapping[str, Any]] = None,
        **kwargs: Any
    ) -> CosmosDict:
        """Patches a document and returns it.

        :param str document_link: The link to the document.
        :param list operations: The operations for the patch request.
        :param dict options: The request options for the request.
        :return:
            The new Document.
        :rtype:
            ~azure.cosmos.CosmosDict[str, Any]

        """
        response_hook = kwargs.pop("response_hook", None)
        path = base.GetPathFromLink(document_link)
        document_id = base.GetResourceIdOrFullNameFromLink(document_link)
        resource_type = http_constants.ResourceType.Document

        if options is None:
            options = {}

        initial_headers = self.default_headers
        headers = base.GetHeaders(self, initial_headers, "patch", path, document_id, resource_type,
                                  documents._OperationType.Patch, options)
        # Patch will use WriteEndpoint since it uses PUT operation
        request_params = _request_object.RequestObject(resource_type,
                                                       documents._OperationType.Patch,
                                                       headers,
                                                       options.get("partitionKey", None))
        request_params.set_excluded_location_from_options(options)
        await base.set_session_token_header_async(self, headers, path, request_params, options)
        request_params.set_retry_write(options, self.connection_policy.RetryNonIdempotentWrites)
        request_data = {}
        if options.get("filterPredicate"):
            request_data["condition"] = options.get("filterPredicate")
        request_data["operations"] = operations
        result, last_response_headers = await self.__Patch(path, request_params, request_data, headers, **kwargs)
        self.last_response_headers = last_response_headers

        # update session for request mutates data on server side
        self._UpdateSessionIfRequired(headers, result, last_response_headers)
        if response_hook:
            response_hook(last_response_headers, result)
        return CosmosDict(result, response_headers=last_response_headers)

    async def ReplaceOffer(
        self,
        offer_link: str,
        offer: dict[str, Any],
        **kwargs: Any
    ) -> CosmosDict:
        """Replaces an offer and returns it.

        :param str offer_link:
            The link to the offer.
        :param dict offer:
        :return:
            The replaced Offer.
        :rtype:
            ~azure.cosmos.CosmosDict[str, Any]

        """
        base._validate_resource(offer)
        path = base.GetPathFromLink(offer_link)
        offer_id = base.GetResourceIdOrFullNameFromLink(offer_link)
        return await self.Replace(offer, path, http_constants.ResourceType.Offer, offer_id, None, None, **kwargs)

    async def ReplaceStoredProcedure(
        self,
        sproc_link: str,
        sproc: dict[str, Any],
        options: Optional[Mapping[str, Any]] = None,
        **kwargs: Any
<<<<<<< HEAD
    ) -> dict[str, Any]:
=======
    ) -> CosmosDict:
>>>>>>> 25ac959f
        """Replaces a stored procedure and returns it.

        :param str sproc_link:
            The link to the stored procedure.
        :param dict sproc:
        :param dict options:
            The request options for the request.
        :return:
            The replaced Stored Procedure.
        :rtype:
            ~azure.cosmos.CosmosDict[str, Any]

        """
        if options is None:
            options = {}

        base._validate_resource(sproc)
        sproc = sproc.copy()
        if sproc.get("serverScript"):
            sproc["body"] = str(sproc.pop("serverScript", ""))
        elif sproc.get("body"):
            sproc["body"] = str(sproc["body"])

        path = base.GetPathFromLink(sproc_link)
        sproc_id = base.GetResourceIdOrFullNameFromLink(sproc_link)
        return await self.Replace(sproc, path, http_constants.ResourceType.StoredProcedure, sproc_id, None,
                                  options, **kwargs)

    async def Replace(
        self,
        resource: dict[str, Any],
        path: str,
        resource_type: str,
        id: Optional[str],
        initial_headers: Optional[Mapping[str, Any]],
        options: Optional[Mapping[str, Any]] = None,
        **kwargs: Any
    ) -> CosmosDict:
        """Replaces an Azure Cosmos resource and returns it.

        :param dict resource:
        :param str path:
        :param str resource_type:
        :param str id:
        :param dict initial_headers:
        :param dict options:
            The request options for the request.
        :return:
            The new Azure Cosmos resource.
        :rtype:
            ~azure.cosmos.CosmosDict[str, Any]

        """
        response_hook = kwargs.pop("response_hook", None)
        if options is None:
            options = {}

        initial_headers = initial_headers or self.default_headers
        headers = base.GetHeaders(self, initial_headers, "put", path, id, resource_type,
                                    documents._OperationType.Replace, options)
        # Replace will use WriteEndpoint since it uses PUT operation
        request_params = _request_object.RequestObject(resource_type,
                                                       documents._OperationType.Replace,
                                                       headers,
                                                       options.get("partitionKey", None))
        request_params.set_excluded_location_from_options(options)
        await base.set_session_token_header_async(self, headers, path, request_params, options)
        request_params.set_retry_write(options, self.connection_policy.RetryNonIdempotentWrites)
        result, last_response_headers = await self.__Put(path, request_params, resource, headers, **kwargs)
        self.last_response_headers = last_response_headers

        # update session for request mutates data on server side
        self._UpdateSessionIfRequired(headers, result, self.last_response_headers)
        if response_hook:
            response_hook(last_response_headers, result)
        return CosmosDict(result, response_headers=last_response_headers)

    async def __Put(
        self,
        path: str,
        request_params: _request_object.RequestObject,
        body: dict[str, Any],
        req_headers: dict[str, Any],
        **kwargs: Any
    ) -> Tuple[dict[str, Any], CaseInsensitiveDict]:
        """Azure Cosmos 'PUT' async http request.

        :param str path: the url to be used for the request.
        :param ~azure.cosmos._request_object.RequestObject request_params: the request parameters.
        :param Union[str, unicode, dict[Any, Any]] body: the request body.
        :param dict[str, Any] req_headers: the request headers.
        :return: Tuple of (result, headers).
        :rtype: tuple of (dict, dict)
        """
        request = self.pipeline_client.put(url=path, headers=req_headers)
        return await asynchronous_request.AsynchronousRequest(
            client=self,
            request_params=request_params,
            global_endpoint_manager=self._global_endpoint_manager,
            connection_policy=self.connection_policy,
            pipeline_client=self.pipeline_client,
            request=request,
            request_data=body,
            **kwargs
        )

    async def __Patch(
        self,
        path: str,
        request_params: _request_object.RequestObject,
        request_data: dict[str, Any],
        req_headers: dict[str, Any],
        **kwargs: Any
    ) -> Tuple[dict[str, Any], CaseInsensitiveDict]:
        """Azure Cosmos 'PATCH' http request.

        :param str path: the url to be used for the request.
        :param ~azure.cosmos._request_object.RequestObject request_params: the request parameters.
        :param Union[str, unicode, dict[Any, Any]] request_data: the request body.
        :param dict[str, Any] req_headers: the request headers.
        :return: Tuple of (result, headers).
        :rtype: tuple of (dict, dict)
        """
        request = self.pipeline_client.patch(url=path, headers=req_headers)
        return await asynchronous_request.AsynchronousRequest(
            client=self,
            request_params=request_params,
            global_endpoint_manager=self._global_endpoint_manager,
            connection_policy=self.connection_policy,
            pipeline_client=self.pipeline_client,
            request=request,
            request_data=request_data,
            **kwargs
        )

    async def DeleteDatabase(
        self,
        database_link: str,
        options: Optional[Mapping[str, Any]] = None,
        **kwargs: Any
    ) -> None:
        """Deletes a database.

        :param str database_link:
            The link to the database.
        :param dict options:
            The request options for the request.

        :rtype:
            None
        """
        if options is None:
            options = {}

        path = base.GetPathFromLink(database_link)
        database_id = base.GetResourceIdOrFullNameFromLink(database_link)
        await self.DeleteResource(path, http_constants.ResourceType.Database, database_id, None, options, **kwargs)

    async def DeleteUser(
        self,
        user_link: str,
        options: Optional[Mapping[str, Any]] = None,
        **kwargs: Any
    ) -> None:
        """Deletes a user.

        :param str user_link:
            The link to the user entity.
        :param dict options:
            The request options for the request.

        :rtype:
            None

        """
        if options is None:
            options = {}

        path = base.GetPathFromLink(user_link)
        user_id = base.GetResourceIdOrFullNameFromLink(user_link)
        await self.DeleteResource(path, http_constants.ResourceType.User, user_id, None, options, **kwargs)

    async def DeletePermission(
        self,
        permission_link: str,
        options: Optional[Mapping[str, Any]] = None,
        **kwargs: Any
    ) -> None:
        """Deletes a permission.

        :param str permission_link:
            The link to the permission.
        :param dict options:
            The request options for the request.

        :rtype:
            None

        """
        if options is None:
            options = {}

        path = base.GetPathFromLink(permission_link)
        permission_id = base.GetResourceIdOrFullNameFromLink(permission_link)
        await self.DeleteResource(path, "permissions", permission_id, None, options, **kwargs)

    async def DeleteContainer(
        self,
        collection_link: str,
        options: Optional[Mapping[str, Any]] = None,
        **kwargs: Any
    ) -> None:
        """Deletes a collection.

        :param str collection_link:
            The link to the document collection.
        :param dict options:
            The request options for the request.

        :rtype:
            None

        """
        if options is None:
            options = {}

        path = base.GetPathFromLink(collection_link)
        collection_id = base.GetResourceIdOrFullNameFromLink(collection_link)
        await self.DeleteResource(path, http_constants.ResourceType.Collection, collection_id, None, options, **kwargs)

    async def DeleteItem(
        self,
        document_link: str,
        options: Optional[Mapping[str, Any]] = None,
        **kwargs: Any
    ) -> None:
        """Deletes a document.

        :param str document_link:
            The link to the document.
        :param dict options:
            The request options for the request.

        :rtype:
            None

        """
        if options is None:
            options = {}

        path = base.GetPathFromLink(document_link)
        document_id = base.GetResourceIdOrFullNameFromLink(document_link)
        await self.DeleteResource(path, http_constants.ResourceType.Document, document_id, None, options, **kwargs)

    async def DeleteUserDefinedFunction(
        self,
        udf_link: str,
        options: Optional[Mapping[str, Any]] = None,
        **kwargs: Any
    ) -> None:
        """Deletes a user-defined function.

        :param str udf_link:
            The link to the user-defined function.
        :param dict options:
            The request options for the request.

        :rtype:
            None
        """
        if options is None:
            options = {}

        path = base.GetPathFromLink(udf_link)
        udf_id = base.GetResourceIdOrFullNameFromLink(udf_link)
        await self.DeleteResource(path, http_constants.ResourceType.UserDefinedFunction, udf_id, None,
                                  options, **kwargs)

    async def DeleteTrigger(
        self,
        trigger_link: str,
        options: Optional[Mapping[str, Any]] = None,
        **kwargs: Any
    ) -> None:
        """Deletes a trigger.

        :param str trigger_link:
            The link to the trigger.
        :param dict options:
            The request options for the request.

        :rtype:
            None

        """
        if options is None:
            options = {}

        path = base.GetPathFromLink(trigger_link)
        trigger_id = base.GetResourceIdOrFullNameFromLink(trigger_link)
        await self.DeleteResource(path, http_constants.ResourceType.Trigger, trigger_id, None, options, **kwargs)

    async def DeleteStoredProcedure(
        self,
        sproc_link: str,
        options: Optional[Mapping[str, Any]] = None,
        **kwargs: Any
    ) -> None:
        """Deletes a stored procedure.

        :param str sproc_link:
            The link to the stored procedure.
        :param dict options:
            The request options for the request.

        :rtype:
            None

        """
        if options is None:
            options = {}

        path = base.GetPathFromLink(sproc_link)
        sproc_id = base.GetResourceIdOrFullNameFromLink(sproc_link)
        await self.DeleteResource(path, http_constants.ResourceType.StoredProcedure, sproc_id, None, options, **kwargs)

    async def DeleteConflict(
        self,
        conflict_link: str,
        options: Optional[Mapping[str, Any]] = None,
        **kwargs: Any
    ) -> None:
        """Deletes a conflict.

        :param str conflict_link:
            The link to the conflict.
        :param dict options:
            The request options for the request.

        :rtype:
            None

        """
        if options is None:
            options = {}

        path = base.GetPathFromLink(conflict_link)
        conflict_id = base.GetResourceIdOrFullNameFromLink(conflict_link)
        await self.DeleteResource(path, http_constants.ResourceType.Conflict, conflict_id, None, options, **kwargs)

    async def DeleteResource(
        self,
        path: str,
        resource_type: str,
        id: Optional[str],
        initial_headers: Optional[Mapping[str, Any]],
        options: Optional[Mapping[str, Any]] = None,
        **kwargs: Any
    ) -> None:
        """Deletes an Azure Cosmos resource and returns it.

        :param str path:
        :param str resource_type:
        :param str id:
        :param dict initial_headers:
        :param dict options:
            The request options for the request.

        :rtype:
            None

        """
        response_hook = kwargs.pop("response_hook", None)
        if options is None:
            options = {}

        initial_headers = initial_headers or self.default_headers
        headers = base.GetHeaders(self, initial_headers, "delete", path, id, resource_type,
                                    documents._OperationType.Delete, options)
        # Delete will use WriteEndpoint since it uses DELETE operation
        request_params = _request_object.RequestObject(resource_type,
                                                       documents._OperationType.Delete,
                                                       headers,
                                                       options.get("partitionKey", None))
        request_params.set_excluded_location_from_options(options)
        await base.set_session_token_header_async(self, headers, path, request_params, options)
        request_params.set_retry_write(options, self.connection_policy.RetryNonIdempotentWrites)
        result, last_response_headers = await self.__Delete(path, request_params, headers, **kwargs)
        self.last_response_headers = last_response_headers

        # update session for request mutates data on server side
        self._UpdateSessionIfRequired(headers, result, last_response_headers)
        if response_hook:
            response_hook(last_response_headers, None)

    async def __Delete(
        self,
        path: str,
        request_params: _request_object.RequestObject,
        req_headers: dict[str, Any],
        **kwargs: Any
    ) -> Tuple[None, CaseInsensitiveDict]:
        """Azure Cosmos 'DELETE' async http request.

        :param str path: the url to be used for the request.
        :param ~azure.cosmos._request_object.RequestObject request_params: the request parameters.
        :param dict[str, Any] req_headers: the request headers.
        :return: Tuple of (result, headers).
        :rtype: tuple of (dict, dict)
        """
        request = self.pipeline_client.delete(url=path, headers=req_headers)
        return await asynchronous_request.AsynchronousRequest(
            client=self,
            request_params=request_params,
            global_endpoint_manager=self._global_endpoint_manager,
            connection_policy=self.connection_policy,
            pipeline_client=self.pipeline_client,
            request=request,
            request_data=None,
            **kwargs
        )

    async def Batch(
        self,
        collection_link: str,
        batch_operations: Sequence[Union[Tuple[str, Tuple[Any, ...]], Tuple[str, Tuple[Any, ...], dict[str, Any]]]],
        options: Optional[Mapping[str, Any]] = None,
        **kwargs: Any
    ) -> CosmosList:
        """Executes the given operations in transactional batch.

        :param str collection_link: The link to the collection
        :param list batch_operations: The batch of operations for the batch request.
        :param dict options: The request options for the request.

        :return:
            The result of the batch operation.
        :rtype:
            CosmosList

        """
        response_hook = kwargs.pop("response_hook", None)
        if options is None:
            options = {}

        path = base.GetPathFromLink(collection_link, http_constants.ResourceType.Document)
        collection_id = base.GetResourceIdOrFullNameFromLink(collection_link)

        formatted_operations = base._format_batch_operations(batch_operations)

        results, last_response_headers = await self._Batch(
            formatted_operations,
            path,
            collection_id,
            options,
            **kwargs)
        self.last_response_headers = last_response_headers

        final_responses = []
        is_error = False
        error_status = 0
        error_index = 0
        for i, result in enumerate(results):
            final_responses.append(result)
            status_code = int(result["statusCode"])
            if status_code >= 400:
                is_error = True
                if status_code != 424:  # Find the operation that had the error
                    error_status = status_code
                    error_index = i
        if is_error:
            raise exceptions.CosmosBatchOperationError(
                error_index=error_index,
                headers=self.last_response_headers,
                status_code=error_status,
                message="There was an error in the transactional batch on" +
                        " index {}. Error message: {}".format(
                            str(error_index),
                            Constants.ERROR_TRANSLATIONS.get(error_status)
                ),
                operation_responses=final_responses
            )
        if response_hook:
            response_hook(last_response_headers, final_responses)
        return CosmosList(final_responses,
                                  response_headers=last_response_headers)

    async def _Batch(
        self,
        batch_operations: list[dict[str, Any]],
        path: str,
        collection_id: Optional[str],
        options: Mapping[str, Any],
        **kwargs: Any
    ) -> Tuple[list[dict[str, Any]], CaseInsensitiveDict]:
        initial_headers = self.default_headers.copy()
        base._populate_batch_headers(initial_headers)
        headers = base.GetHeaders(self, initial_headers, "post", path, collection_id,
                                  http_constants.ResourceType.Document,
                                  documents._OperationType.Batch, options)
        request_params = _request_object.RequestObject(http_constants.ResourceType.Document,
                                                       documents._OperationType.Batch,
                                                       headers,
                                                       options.get("partitionKey", None))
        request_params.set_excluded_location_from_options(options)
        await base.set_session_token_header_async(self, headers, path, request_params, options)
        result = await self.__Post(path, request_params, batch_operations, headers, **kwargs)
        return cast(Tuple[list[dict[str, Any]], CaseInsensitiveDict], result)

    def _ReadPartitionKeyRanges(
        self,
        collection_link: str,
        feed_options: Optional[Mapping[str, Any]] = None,
        **kwargs: Any
    ) -> AsyncItemPaged[dict[str, Any]]:
        """Reads Partition Key Ranges.

        :param str collection_link:
            The link to the document collection.
        :param dict feed_options:
        :return:
            Query Iterable of PartitionKeyRanges.
        :rtype:
            query_iterable.QueryIterable

        """
        if feed_options is None:
            feed_options = {}

        return self._QueryPartitionKeyRanges(collection_link, None, feed_options, **kwargs)

    def _QueryPartitionKeyRanges(
        self,
        collection_link: str,
        query: Optional[Union[str, dict[str, Any]]],
        options: Optional[Mapping[str, Any]] = None,
        **kwargs: Any
    ) -> AsyncItemPaged[dict[str, Any]]:
        """Queries Partition Key Ranges in a collection.

        :param str collection_link:
            The link to the document collection.
        :param (str or dict) query:
        :param dict options:
            The request options for the request.
        :return:
            Query Iterable of PartitionKeyRanges.
        :rtype:
            query_iterable.QueryIterable

        """
        if options is None:
            options = {}

        path = base.GetPathFromLink(collection_link, http_constants.ResourceType.PartitionKeyRange)
        collection_id = base.GetResourceIdOrFullNameFromLink(collection_link)

        async def fetch_fn(options: Mapping[str, Any]) -> Tuple[list[dict[str, Any]], CaseInsensitiveDict]:
            return (
                await self.__QueryFeed(
                    path, http_constants.ResourceType.PartitionKeyRange, collection_id,
                    lambda r: r["PartitionKeyRanges"],
                    lambda _, b: b, query, options, **kwargs
                ),
                self.last_response_headers,
            )

        return AsyncItemPaged(
            self, query, options, fetch_function=fetch_fn, page_iterator_class=query_iterable.QueryIterable,
            resource_type=http_constants.ResourceType.PartitionKeyRange
        )

    def ReadDatabases(
        self,
        options: Optional[Mapping[str, Any]] = None,
        **kwargs: Any
    ) -> AsyncItemPaged[dict[str, Any]]:
        """Reads all databases.

        :param dict options:
            The request options for the request.
        :return:
            Query Iterable of Databases.
        :rtype:
            query_iterable.QueryIterable

        """
        if options is None:
            options = {}

        return self.QueryDatabases(None, options, **kwargs)

    def QueryDatabases(
        self,
        query: Optional[Union[str, dict[str, Any]]],
        options: Optional[Mapping[str, Any]] = None,
        **kwargs: Any
    ) -> AsyncItemPaged[dict[str, Any]]:
        """Queries databases.

        :param (str or dict) query:
        :param dict options:
            The request options for the request.
        :return: Query Iterable of Databases.
        :rtype:
            query_iterable.QueryIterable

        """
        if options is None:
            options = {}

        async def fetch_fn(options: Mapping[str, Any]) -> Tuple[list[dict[str, Any]], CaseInsensitiveDict]:
            return (
                await self.__QueryFeed(
                    "/dbs", http_constants.ResourceType.Database, "", lambda r: r["Databases"],
                    lambda _, b: b, query, options, **kwargs
                ),
                self.last_response_headers,
            )

        return AsyncItemPaged(
            self, query, options, fetch_function=fetch_fn, page_iterator_class=query_iterable.QueryIterable
        )

    def ReadContainers(
        self,
        database_link: str,
        options: Optional[Mapping[str, Any]] = None,
        **kwargs: Any
    ) -> AsyncItemPaged[dict[str, Any]]:
        """Reads all collections in a database.

        :param str database_link:
            The link to the database.
        :param dict options:
            The request options for the request.
        :return: Query Iterable of Collections.
        :rtype:
            query_iterable.QueryIterable

        """
        if options is None:
            options = {}

        return self.QueryContainers(database_link, None, options, **kwargs)

    def QueryContainers(
        self,
        database_link: str,
        query: Optional[Union[str, dict[str, Any]]],
        options: Optional[Mapping[str, Any]] = None,
        **kwargs: Any
    ) -> AsyncItemPaged[dict[str, Any]]:
        """Queries collections in a database.

        :param str database_link:
            The link to the database.
        :param (str or dict) query:
        :param dict options:
            The request options for the request.
        :return: Query Iterable of Collections.
        :rtype:
            query_iterable.QueryIterable

        """
        if options is None:
            options = {}

        path = base.GetPathFromLink(database_link, http_constants.ResourceType.Collection)
        database_id = base.GetResourceIdOrFullNameFromLink(database_link)

        async def fetch_fn(options: Mapping[str, Any]) -> Tuple[list[dict[str, Any]], CaseInsensitiveDict]:
            return (
                await self.__QueryFeed(
                    path, http_constants.ResourceType.Collection, database_id, lambda r: r["DocumentCollections"],
                    lambda _, body: body, query, options, **kwargs
                ),
                self.last_response_headers,
            )

        return AsyncItemPaged(
            self, query, options, fetch_function=fetch_fn, page_iterator_class=query_iterable.QueryIterable
        )



    async def read_items(
            self,
            collection_link: str,
            items: Sequence[Tuple[str, PartitionKeyType]],
            options: Optional[Mapping[str, Any]] = None,
            **kwargs: Any
     ) -> CosmosList:
        """Reads many items.

        :param str collection_link: The link to the document collection.
        :param items: A list of tuples, where each tuple contains an item's ID and partition key.
        :type items: Sequence[Tuple[str, _PartitionKeyType]]
        :param dict options: The request options for the request.
        :return: The list of read items.
        :rtype: CosmosList
        """
        if options is None:
            options = {}
        if not items:
            return CosmosList([], response_headers=CaseInsensitiveDict())

        partition_key_definition = await self._get_partition_key_definition(collection_link, options)
        if not partition_key_definition:
            raise ValueError("Could not find partition key definition for collection.")

        # Extract and remove max_concurrency from kwargs
        max_concurrency = kwargs.pop('max_concurrency', 10)
        helper = ReadItemsHelperAsync(
            client=self,
            collection_link=collection_link,
            items=items,
            options=options,
            partition_key_definition=partition_key_definition,
            max_concurrency=max_concurrency,
            **kwargs)
        return await helper.read_items()



    def ReadItems(
        self,
        collection_link: str,
        feed_options: Optional[Mapping[str, Any]] = None,
        response_hook: Optional[Callable[[Mapping[str, Any], dict[str, Any]], None]] = None,
        **kwargs: Any
    ) -> AsyncItemPaged[dict[str, Any]]:
        """Reads all documents in a collection.

        :param str collection_link: The link to the document collection.
        :param dict feed_options: The additional options for the operation.
        :param response_hook: A callable invoked with the response metadata.
        :type response_hook: Callable[[Mapping[str, Any], AsyncItemPaged[dict[str, Any]]], None]
        :return: Query Iterable of Documents.
        :rtype: query_iterable.QueryIterable

        """
        if feed_options is None:
            feed_options = {}

        return self.QueryItems(collection_link, None, feed_options, response_hook=response_hook, **kwargs)

    def QueryItems(
        self,
        database_or_container_link: str,
        query: Optional[Union[str, dict[str, Any]]],
        options: Optional[Mapping[str, Any]] = None,
        partition_key: Optional[PartitionKeyType] = None,
        response_hook: Optional[Callable[[Mapping[str, Any], dict[str, Any]], None]] = None,
        **kwargs: Any
    ) -> AsyncItemPaged[dict[str, Any]]:
        """Queries documents in a collection.

        :param str database_or_container_link:
            The link to the database when using partitioning, otherwise link to the document collection.
        :param (str or dict) query: the query to be used
        :param dict options: The request options for the request.
        :param str partition_key: Partition key for the query(default value None)
        :param response_hook: A callable invoked with the response metadata.
        :type response_hook: Callable[[Mapping[str, Any], dict[str, Any]], None], None]
        :return:
            Query Iterable of Documents.
        :rtype:
            query_iterable.QueryIterable

        """
        database_or_container_link = base.TrimBeginningAndEndingSlashes(database_or_container_link)

        if options is None:
            options = {}

        if base.IsDatabaseLink(database_or_container_link):
            return AsyncItemPaged(
                self,
                query,
                options,
                database_link=database_or_container_link,
                partition_key=partition_key,
                page_iterator_class=query_iterable.QueryIterable
            )

        path = base.GetPathFromLink(database_or_container_link, http_constants.ResourceType.Document)
        collection_id = base.GetResourceIdOrFullNameFromLink(database_or_container_link)

        async def fetch_fn(options: Mapping[str, Any]) -> Tuple[list[dict[str, Any]], CaseInsensitiveDict]:
            await kwargs["containerProperties"](options)
            new_options = dict(options)
            new_options["containerRID"] = self.__container_properties_cache[database_or_container_link]["_rid"]
            return (
                await self.__QueryFeed(
                    path,
                    http_constants.ResourceType.Document,
                    collection_id,
                    lambda r: r["Documents"],
                    lambda _, b: b,
                    query,
                    new_options,
                    response_hook=response_hook,
                    **kwargs
                ),
                self.last_response_headers,
            )

        return AsyncItemPaged(
            self,
            query,
            options,
            fetch_function=fetch_fn,
            collection_link=database_or_container_link,
            page_iterator_class=query_iterable.QueryIterable,
            response_hook=response_hook,
            raw_response_hook=kwargs.get('raw_response_hook'),
            resource_type=http_constants.ResourceType.Document
        )

    def QueryItemsChangeFeed(
        self,
        collection_link: str,
        options: Optional[Mapping[str, Any]] = None,
        response_hook: Optional[Callable[[Mapping[str, Any], Mapping[str, Any]], None]] = None,
        **kwargs: Any
    ) -> AsyncItemPaged[dict[str, Any]]:
        """Queries documents change feed in a collection.

        :param str collection_link: The link to the document collection.
        :param dict options: The request options for the request.
        :param response_hook: A callable invoked with the response metadata.
        :type response_hook: Callable[[dict[str, str], dict[str, Any]]
        :return:
            Query Iterable of Documents.
        :rtype:
            query_iterable.QueryIterable

        """

        partition_key_range_id = None
        if options is not None and "partitionKeyRangeId" in options:
            partition_key_range_id = options["partitionKeyRangeId"]

        return self._QueryChangeFeed(
            collection_link, "Documents", options, partition_key_range_id, response_hook=response_hook, **kwargs
        )

    def _QueryChangeFeed(
            self,
            collection_link: str,
            resource_type: str,
            options: Optional[Mapping[str, Any]] = None,
            partition_key_range_id: Optional[str] = None,
            response_hook: Optional[Callable[[Mapping[str, Any], Mapping[str, Any]], None]] = None,
            **kwargs: Any
    ) -> AsyncItemPaged[dict[str, Any]]:
        """Queries change feed of a resource in a collection.

        :param str collection_link: The link to the document collection.
        :param str resource_type: The type of the resource.
        :param dict options: The request options for the request.
        :param str partition_key_range_id: Specifies partition key range id.
        :param response_hook: A callable invoked with the response metadata
        :type response_hook: Callable[[dict[str, str], dict[str, Any]]
        :return:
            Query Iterable of Documents.
        :rtype:
            query_iterable.QueryIterable

        """
        if options is None:
            options = {}
        else:
            options = dict(options)

        resource_key_map = {"Documents": http_constants.ResourceType.Document}

        # For now, change feed only supports Documents and Partition Key Range resource type
        if resource_type not in resource_key_map:
            raise NotImplementedError(resource_type + " change feed query is not supported.")

        resource_key = resource_key_map[resource_type]
        path = base.GetPathFromLink(collection_link, resource_key)
        collection_id = base.GetResourceIdOrFullNameFromLink(collection_link)

        async def fetch_fn(options: Mapping[str, Any]) -> Tuple[list[dict[str, Any]], CaseInsensitiveDict]:
            if collection_link in self.__container_properties_cache:
                new_options = dict(options)
                new_options["containerRID"] = self.__container_properties_cache[collection_link]["_rid"]
                options = new_options
            return (
                await self.__QueryFeed(
                    path,
                    resource_key,
                    collection_id,
                    lambda r: r[resource_type],
                    lambda _, b: b,
                    None,
                    options,
                    partition_key_range_id,
                    response_hook=response_hook,
                    **kwargs
                ),
                self.last_response_headers,
            )

        return AsyncItemPaged(
            self,
            options,
            fetch_function=fetch_fn,
            collection_link=collection_link,
            page_iterator_class=ChangeFeedIterable
        )

    def QueryOffers(
        self,
        query: Optional[Union[str, dict[str, Any]]],
        options: Optional[Mapping[str, Any]] = None,
        **kwargs: Any
    ) -> AsyncItemPaged[dict[str, Any]]:
        """Query for all offers.

        :param (str or dict) query:
        :param dict options:
            The request options for the request
        :return:
            Query Iterable of Offers.
        :rtype:
            query_iterable.QueryIterable

        """
        if options is None:
            options = {}

        async def fetch_fn(options: Mapping[str, Any]) -> Tuple[list[dict[str, Any]], CaseInsensitiveDict]:
            return (
                await self.__QueryFeed(
                    "/offers", http_constants.ResourceType.Offer, "", lambda r: r["Offers"],
                    lambda _, b: b, query, options, **kwargs
                ),
                self.last_response_headers,
            )

        return AsyncItemPaged(
            self,
            query,
            options,
            fetch_function=fetch_fn,
            page_iterator_class=query_iterable.QueryIterable,
            resource_type=http_constants.ResourceType.Offer
        )

    def ReadUsers(
        self,
        database_link: str,
        options: Optional[Mapping[str, Any]] = None,
        **kwargs: Any
    ) -> AsyncItemPaged[dict[str, Any]]:
        """Reads all users in a database.

        :param str database_link:
            The link to the database.
        :param dict[str, Any] options:
            The request options for the request.
        :return:
            Query iterable of Users.
        :rtype:
            query_iterable.QueryIterable

        """
        if options is None:
            options = {}

        return self.QueryUsers(database_link, None, options, **kwargs)

    def QueryUsers(
        self,
        database_link: str,
        query: Optional[Union[str, dict[str, Any]]],
        options: Optional[Mapping[str, Any]] = None,
        **kwargs: Any
    ) -> AsyncItemPaged[dict[str, Any]]:
        """Queries users in a database.

        :param str database_link:
            The link to the database.
        :param (str or dict) query:
        :param dict options:
            The request options for the request.
        :return:
            Query Iterable of Users.
        :rtype:
            query_iterable.QueryIterable

        """
        if options is None:
            options = {}

        path = base.GetPathFromLink(database_link, http_constants.ResourceType.User)
        database_id = base.GetResourceIdOrFullNameFromLink(database_link)

        async def fetch_fn(options: Mapping[str, Any]) -> Tuple[list[dict[str, Any]], CaseInsensitiveDict]:
            return (
                await self.__QueryFeed(
                    path, http_constants.ResourceType.User, database_id, lambda r: r["Users"],
                    lambda _, b: b, query, options, **kwargs
                ),
                self.last_response_headers,
            )

        return AsyncItemPaged(
            self, query, options, fetch_function=fetch_fn, page_iterator_class=query_iterable.QueryIterable,
            resource_type=http_constants.ResourceType.User
        )

    def ReadPermissions(
        self,
        user_link: str,
        options: Optional[Mapping[str, Any]] = None,
        **kwargs: Any
    ) -> AsyncItemPaged[dict[str, Any]]:
        """Reads all permissions for a user.

        :param str user_link:
            The link to the user entity.
        :param dict options:
            The request options for the request.
        :return:
            Query Iterable of Permissions.
        :rtype:
            query_iterable.QueryIterable

        """
        if options is None:
            options = {}

        return self.QueryPermissions(user_link, None, options, **kwargs)

    def QueryPermissions(
        self,
        user_link: str,
        query: Optional[Union[str, dict[str, Any]]],
        options: Optional[Mapping[str, Any]] = None,
        **kwargs
    ) -> AsyncItemPaged[dict[str, Any]]:
        """Queries permissions for a user.

        :param str user_link:
            The link to the user entity.
        :param (str or dict) query:
        :param dict options:
            The request options for the request.
        :return:
            Query Iterable of Permissions.
        :rtype:
            query_iterable.QueryIterable

        """
        if options is None:
            options = {}

        path = base.GetPathFromLink(user_link, http_constants.ResourceType.Permission)
        user_id = base.GetResourceIdOrFullNameFromLink(user_link)

        async def fetch_fn(options: Mapping[str, Any]) -> Tuple[list[dict[str, Any]], CaseInsensitiveDict]:
            return (
                await self.__QueryFeed(
                    path, http_constants.ResourceType.Permission, user_id, lambda r: r["Permissions"], lambda _, b: b,
                    query, options, **kwargs
                ),
                self.last_response_headers,
            )

        return AsyncItemPaged(
            self, query, options, fetch_function=fetch_fn, page_iterator_class=query_iterable.QueryIterable,
            resource_type=http_constants.ResourceType.Permission
        )

    def ReadStoredProcedures(
        self,
        collection_link: str,
        options: Optional[Mapping[str, Any]] = None,
        **kwargs: Any
    ) -> AsyncItemPaged[dict[str, Any]]:
        """Reads all store procedures in a collection.

        :param str collection_link:
            The link to the document collection.
        :param dict options:
            The request options for the request.
        :return:
            Query Iterable of Stored Procedures.
        :rtype:
            query_iterable.QueryIterable

        """
        if options is None:
            options = {}

        return self.QueryStoredProcedures(collection_link, None, options, **kwargs)

    def QueryStoredProcedures(
        self,
        collection_link: str,
        query: Optional[Union[str, dict[str, Any]]],
        options: Optional[Mapping[str, Any]] = None,
        **kwargs: Any
    ) -> AsyncItemPaged[dict[str, Any]]:
        """Queries stored procedures in a collection.

        :param str collection_link:
            The link to the document collection.
        :param (str or dict) query:
        :param dict options:
            The request options for the request.
        :return:
            Query Iterable of Stored Procedures.
        :rtype:
            query_iterable.QueryIterable

        """
        if options is None:
            options = {}

        path = base.GetPathFromLink(collection_link, http_constants.ResourceType.StoredProcedure)
        collection_id = base.GetResourceIdOrFullNameFromLink(collection_link)

        async def fetch_fn(options: Mapping[str, Any]) -> Tuple[list[dict[str, Any]], CaseInsensitiveDict]:
            return (
                await self.__QueryFeed(
                    path, http_constants.ResourceType.StoredProcedure, collection_id, lambda r: r["StoredProcedures"],
                    lambda _, b: b, query, options, **kwargs
                ),
                self.last_response_headers,
            )

        return AsyncItemPaged(
            self, query, options, fetch_function=fetch_fn, page_iterator_class=query_iterable.QueryIterable,
            resource_type=http_constants.ResourceType.StoredProcedure
        )

    def ReadTriggers(
        self,
        collection_link: str,
        options: Optional[Mapping[str, Any]] = None,
        **kwargs: Any
    ) -> AsyncItemPaged[dict[str, Any]]:
        """Reads all triggers in a collection.

        :param str collection_link:
            The link to the document collection.
        :param dict options:
            The request options for the request.
        :return:
            Query Iterable of Triggers.
        :rtype:
            query_iterable.QueryIterable

        """
        if options is None:
            options = {}

        return self.QueryTriggers(collection_link, None, options, **kwargs)

    def QueryTriggers(
        self,
        collection_link: str,
        query: Optional[Union[str, dict[str, Any]]],
        options: Optional[Mapping[str, Any]] = None,
        **kwargs: Any
    ) -> AsyncItemPaged[dict[str, Any]]:
        """Queries triggers in a collection.

        :param str collection_link:
            The link to the document collection.
        :param (str or dict) query:
        :param dict options:
            The request options for the request.
        :return:
            Query Iterable of Triggers.
        :rtype:
            query_iterable.QueryIterable

        """
        if options is None:
            options = {}

        path = base.GetPathFromLink(collection_link, http_constants.ResourceType.Trigger)
        collection_id = base.GetResourceIdOrFullNameFromLink(collection_link)

        async def fetch_fn(options: Mapping[str, Any]) -> Tuple[list[dict[str, Any]], CaseInsensitiveDict]:
            return (
                await self.__QueryFeed(
                    path, http_constants.ResourceType.Trigger, collection_id, lambda r: r["Triggers"],
                    lambda _, b: b, query, options, **kwargs
                ),
                self.last_response_headers,
            )

        return AsyncItemPaged(
            self, query, options, fetch_function=fetch_fn, page_iterator_class=query_iterable.QueryIterable,
            resource_type=http_constants.ResourceType.Trigger
        )

    def ReadUserDefinedFunctions(
        self,
        collection_link: str,
        options: Optional[Mapping[str, Any]] = None,
        **kwargs: Any
    ) -> AsyncItemPaged[dict[str, Any]]:
        """Reads all user-defined functions in a collection.

        :param str collection_link:
            The link to the document collection.
        :param dict options:
            The request options for the request.
        :return:
            Query Iterable of UDFs.
        :rtype:
            query_iterable.QueryIterable

        """
        if options is None:
            options = {}

        return self.QueryUserDefinedFunctions(collection_link, None, options, **kwargs)

    def QueryUserDefinedFunctions(
        self,
        collection_link: str,
        query: Optional[Union[str, dict[str, Any]]],
        options: Optional[Mapping[str, Any]] = None,
        **kwargs: Any
    ) -> AsyncItemPaged[dict[str, Any]]:
        """Queries user-defined functions in a collection.

        :param str collection_link:
            The link to the collection.
        :param (str or dict) query:
        :param dict options:
            The request options for the request.
        :return:
            Query Iterable of UDFs.
        :rtype:
            query_iterable.QueryIterable

        """
        if options is None:
            options = {}

        path = base.GetPathFromLink(collection_link, http_constants.ResourceType.UserDefinedFunction)
        collection_id = base.GetResourceIdOrFullNameFromLink(collection_link)

        async def fetch_fn(options: Mapping[str, Any]) -> Tuple[list[dict[str, Any]], CaseInsensitiveDict]:
            return (
                await self.__QueryFeed(
                    path, http_constants.ResourceType.UserDefinedFunction, collection_id,
                    lambda r: r["UserDefinedFunctions"],
                    lambda _, b: b, query, options, **kwargs
                ),
                self.last_response_headers,
            )

        return AsyncItemPaged(
            self, query, options, fetch_function=fetch_fn, page_iterator_class=query_iterable.QueryIterable,
            resource_type=http_constants.ResourceType.UserDefinedFunction
        )

    def ReadConflicts(
        self,
        collection_link: str,
        feed_options: Optional[Mapping[str, Any]] = None,
        **kwargs
    ) -> AsyncItemPaged[dict[str, Any]]:
        """Reads conflicts.

        :param str collection_link:
            The link to the document collection.
        :param dict feed_options:
        :return:
            Query Iterable of Conflicts.
        :rtype:
            query_iterable.QueryIterable

        """
        if feed_options is None:
            feed_options = {}

        return self.QueryConflicts(collection_link, None, feed_options, **kwargs)

    def QueryConflicts(
        self,
        collection_link: str,
        query: Optional[Union[str, dict[str, Any]]],
        options: Optional[Mapping[str, Any]] = None,
        **kwargs: Any
    ) -> AsyncItemPaged[dict[str, Any]]:
        """Queries conflicts in a collection.

        :param str collection_link:
            The link to the document collection.
        :param (str or dict) query:
        :param dict options:
            The request options for the request.
        :return:
            Query Iterable of Conflicts.
        :rtype:
            query_iterable.QueryIterable

        """
        if options is None:
            options = {}

        path = base.GetPathFromLink(collection_link, http_constants.ResourceType.Conflict)
        collection_id = base.GetResourceIdOrFullNameFromLink(collection_link)

        async def fetch_fn(options: Mapping[str, Any]) -> Tuple[list[dict[str, Any]], CaseInsensitiveDict]:
            return (
                await self.__QueryFeed(
                    path, http_constants.ResourceType.Conflict, collection_id, lambda r: r["Conflicts"],
                    lambda _, b: b, query, options, **kwargs
                ),
                self.last_response_headers,
            )

        return AsyncItemPaged(
            self, query, options, fetch_function=fetch_fn, page_iterator_class=query_iterable.QueryIterable,
            resource_type=http_constants.ResourceType.Conflict
        )

    async def QueryFeed(
        self,
        path: str,
        collection_id: str,
        query: Optional[Union[str, dict[str, Any]]],
        options: Mapping[str, Any],
        partition_key_range_id: Optional[str] = None,
        **kwargs: Any
    ) -> Tuple[list[dict[str, Any]], CaseInsensitiveDict]:
        """Query Feed for Document Collection resource.

        :param str path: Path to the document collection.
        :param str collection_id: Id of the document collection.
        :param (str or dict) query:
        :param dict options: The request options for the request.
        :param str partition_key_range_id: Partition key range id.
        :return: Tuple of (result, headers).
        :rtype: tuple of (dict, dict)
        """
        return (
            await self.__QueryFeed(
                path,
                http_constants.ResourceType.Document,
                collection_id,
                lambda r: r["Documents"],
                lambda _, b: b,
                query,
                options,
                partition_key_range_id,
                **kwargs
            ),
            self.last_response_headers,
        )

    async def __QueryFeed(  # pylint: disable=too-many-branches,too-many-statements,too-many-locals
        self,
        path: str,
        resource_type: str,
        id_: Optional[str],
        result_fn: Callable[[dict[str, Any]], list[dict[str, Any]]],
        create_fn: Optional[Callable[['CosmosClientConnection', dict[str, Any]], dict[str, Any]]],
        query: Optional[Union[str, dict[str, Any]]],
        options: Optional[Mapping[str, Any]] = None,
        partition_key_range_id: Optional[str] = None,
        response_hook: Optional[Callable[[Mapping[str, Any], dict[str, Any]], None]] = None,
        is_query_plan: bool = False,
        **kwargs: Any
    ) -> list[dict[str, Any]]:
        """Query for more than one Azure Cosmos resources.

        :param str path:
        :param str resource_type:
        :param str id_:
        :param function result_fn:
        :param function create_fn:
        :param (str or dict) query:
        :param dict options:
            The request options for the request.
        :param str partition_key_range_id:
            Specifies partition key range id.
        :param response_hook: A callable invoked with the response metadata.
        :type response_hook: Callable[[Mapping[str, Any], dict[str, Any]], None]
        :param bool is_query_plan:
            Specifies if the call is to fetch query plan
        :returns: A list of the queried resources.
        :rtype: list
        :raises SystemError: If the query compatibility mode is undefined.
        """
        if options is None:
            options = {}

        if query:
            __GetBodiesFromQueryResult = result_fn
        else:

            def __GetBodiesFromQueryResult(result: dict[str, Any]) -> list[dict[str, Any]]:
                if create_fn and result is not None:
                    return [create_fn(self, body) for body in result_fn(result)]
                # If there is no change feed, the result data is empty and result is None.
                # This case should be interpreted as an empty array.
                return []

        initial_headers = self.default_headers.copy()
        container_property_func = kwargs.pop("containerProperties", None)
        container_property = None
        if container_property_func:
            container_property = await container_property_func(options) # get properties with feed options

        # Copy to make sure that default_headers won't be changed.
        if query is None:
            op_type = documents._OperationType.QueryPlan if is_query_plan else documents._OperationType.ReadFeed
            # Query operations will use ReadEndpoint even though it uses GET(for feed requests)
            headers = base.GetHeaders(self, initial_headers, "get", path, id_, resource_type, op_type,
                                      options, partition_key_range_id)
            request_params = _request_object.RequestObject(
                resource_type,
                op_type,
                headers,
                options.get("partitionKey", None),
            )
            request_params.set_excluded_location_from_options(options)
            headers = base.GetHeaders(self, initial_headers, "get", path, id_, resource_type,
                                      request_params.operation_type, options, partition_key_range_id)
            await base.set_session_token_header_async(self, headers, path, request_params, options,
                                                      partition_key_range_id)
            change_feed_state: Optional[ChangeFeedState] = options.get("changeFeedState")
            if change_feed_state is not None:
                feed_options = {}
                if 'excludedLocations' in options:
                    feed_options['excludedLocations'] = options['excludedLocations']
                await change_feed_state.populate_request_headers_async(self._routing_map_provider, headers,
                                                                       feed_options)
                request_params.headers = headers

            result, last_response_headers = await self.__Get(path, request_params, headers, **kwargs)
            self.last_response_headers = last_response_headers
            self._UpdateSessionIfRequired(headers, result, last_response_headers)
            if response_hook:
                response_hook(self.last_response_headers, result)
            return __GetBodiesFromQueryResult(result)

        query = self.__CheckAndUnifyQueryFormat(query)

        if not is_query_plan:
            initial_headers[http_constants.HttpHeaders.IsQuery] = "true"

        if (self._query_compatibility_mode in (CosmosClientConnection._QueryCompatibilityMode.Default,
                                                CosmosClientConnection._QueryCompatibilityMode.Query)):
            initial_headers[http_constants.HttpHeaders.ContentType] = runtime_constants.MediaTypes.QueryJson
        elif self._query_compatibility_mode == CosmosClientConnection._QueryCompatibilityMode.SqlQuery:
            initial_headers[http_constants.HttpHeaders.ContentType] = runtime_constants.MediaTypes.SQL
        else:
            raise SystemError("Unexpected query compatibility mode.")

        # Query operations will use ReadEndpoint even though it uses POST(for regular query operations)
        req_headers = base.GetHeaders(self, initial_headers, "post", path, id_, resource_type,
                                      documents._OperationType.SqlQuery, options, partition_key_range_id)
        request_params = _request_object.RequestObject(resource_type,
                                                       documents._OperationType.SqlQuery,
                                                       req_headers,
                                                       options.get("partitionKey", None))
        request_params.set_excluded_location_from_options(options)
        if not is_query_plan:
            await base.set_session_token_header_async(self, req_headers, path, request_params, options,
                                                      partition_key_range_id)

        # Check if the over lapping ranges can be populated
        feed_range_epk = None
        if "feed_range" in kwargs:
            feed_range = kwargs.pop("feed_range")
            feed_range_epk = FeedRangeInternalEpk.from_json(feed_range).get_normalized_range()
        elif options.get("partitionKey") is not None and container_property is not None:
            # check if query has prefix partition key
            partition_key_value = options["partitionKey"]
            partition_key_obj = _build_partition_key_from_properties(container_property)
            if partition_key_obj._is_prefix_partition_key(partition_key_value):
                req_headers.pop(http_constants.HttpHeaders.PartitionKey, None)
                partition_key_value = cast(_SequentialPartitionKeyType, partition_key_value)
                feed_range_epk = partition_key_obj._get_epk_range_for_prefix_partition_key(partition_key_value)

        if feed_range_epk is not None:
            over_lapping_ranges = await self._routing_map_provider.get_overlapping_ranges(id_, [feed_range_epk],
                                                                                          options)
            results: dict[str, Any] = {}
            # For each over lapping range we will take a sub range of the feed range EPK that overlaps with the over
            # lapping physical partition. The EPK sub range will be one of four:
            # 1) Will have a range min equal to the feed range EPK min, and a range max equal to the over lapping
            # partition
            # 2) Will have a range min equal to the over lapping partition range min, and a range max equal to the
            # feed range EPK range max.
            # 3) will match exactly with the current over lapping physical partition, so we just return the over lapping
            # physical partition's partition key id.
            # 4) Will equal the feed range EPK since it is a sub range of a single physical partition
            for over_lapping_range in over_lapping_ranges:
                single_range = routing_range.Range.PartitionKeyRangeToRange(over_lapping_range)
                # Since the range min and max are all Upper Cased string Hex Values,
                # we can compare the values lexicographically
                EPK_sub_range = routing_range.Range(range_min=max(single_range.min, feed_range_epk.min),
                                                    range_max=min(single_range.max, feed_range_epk.max),
                                                    isMinInclusive=True, isMaxInclusive=False)
                if single_range.min == EPK_sub_range.min and EPK_sub_range.max == single_range.max:
                    # The Epk Sub Range spans exactly one physical partition
                    # In this case we can route to the physical pk range id
                    req_headers[http_constants.HttpHeaders.PartitionKeyRangeID] = over_lapping_range["id"]
                else:
                    # The Epk Sub Range spans less than a single physical partition
                    # In this case we route to the physical partition and
                    # pass the epk sub range to the headers to filter within partition
                    req_headers[http_constants.HttpHeaders.PartitionKeyRangeID] = over_lapping_range["id"]
                    req_headers[http_constants.HttpHeaders.StartEpkString] = EPK_sub_range.min
                    req_headers[http_constants.HttpHeaders.EndEpkString] = EPK_sub_range.max
                req_headers[http_constants.HttpHeaders.ReadFeedKeyType] = "EffectivePartitionKeyRange"
                partial_result, last_response_headers = await self.__Post(
                    path,
                    request_params,
                    query,
                    req_headers,
                    **kwargs
                )
                self.last_response_headers = last_response_headers
                self._UpdateSessionIfRequired(req_headers, partial_result, last_response_headers)
                if results:
                    # add up all the query results from all over lapping ranges
                    results["Documents"].extend(partial_result["Documents"])
                else:
                    results = partial_result
                if response_hook:
                    response_hook(self.last_response_headers, partial_result)
            # if the prefix partition query has results lets return it
            if results:
                return __GetBodiesFromQueryResult(results)

        result, last_response_headers = await self.__Post(path, request_params, query, req_headers, **kwargs)
        self.last_response_headers = last_response_headers
        # update session for request mutates data on server side
        self._UpdateSessionIfRequired(req_headers, result, last_response_headers)
        # TODO: this part might become an issue since HTTP/2 can return read-only headers
        if self.last_response_headers.get(http_constants.HttpHeaders.IndexUtilization) is not None:
            INDEX_METRICS_HEADER = http_constants.HttpHeaders.IndexUtilization
            index_metrics_raw = self.last_response_headers[INDEX_METRICS_HEADER]
            self.last_response_headers[INDEX_METRICS_HEADER] = _utils.get_index_metrics_info(index_metrics_raw)
        if response_hook:
            response_hook(self.last_response_headers, result)

        return __GetBodiesFromQueryResult(result)

    def __CheckAndUnifyQueryFormat(
        self,
        query_body: Union[str, dict[str, Any]]
    ) -> Union[str, dict[str, Any]]:
        """Checks and unifies the format of the query body.

        :raises TypeError: If query_body is not of expected type (depending on the query compatibility mode).
        :raises ValueError: If query_body is a dict but doesn\'t have valid query text.
        :raises SystemError: If the query compatibility mode is undefined.

        :param (str or dict) query_body:

        :return:
            The formatted query body.
        :rtype:
            dict or string
        """
        if (
                self._query_compatibility_mode in (CosmosClientConnection._QueryCompatibilityMode.Default,
                                                   CosmosClientConnection._QueryCompatibilityMode.Query)):
            if not isinstance(query_body, dict) and not isinstance(query_body, str):
                raise TypeError("query body must be a dict or string.")
            if isinstance(query_body, dict) and not query_body.get("query"):
                raise ValueError('query body must have valid query text with key "query".')
            if isinstance(query_body, str):
                return {"query": query_body}
        elif (
                self._query_compatibility_mode == CosmosClientConnection._QueryCompatibilityMode.SqlQuery
                and not isinstance(query_body, str)
        ):
            raise TypeError("query body must be a string.")
        else:
            raise SystemError("Unexpected query compatibility mode.")
        return query_body

    def _UpdateSessionIfRequired(
        self,
        request_headers: Mapping[str, Any],
        response_result: Optional[Mapping[str, Any]],
        response_headers: Optional[Mapping[str, Any]]
    ) -> None:
        """
        Updates session if necessary.

        :param dict request_headers: The request headers.
        :param dict response_result: The response result.
        :param dict response_headers: The response headers.
        """

        # if this request was made with consistency level as session, then update the session
        if response_headers is None:
            return
        # deal with delete requests
        if response_result is None:
            response_result = {}

        is_session_consistency = False
        if http_constants.HttpHeaders.ConsistencyLevel in request_headers:
            if documents.ConsistencyLevel.Session == request_headers[http_constants.HttpHeaders.ConsistencyLevel]:
                is_session_consistency = True

        if (is_session_consistency and self.session and http_constants.HttpHeaders.SessionToken in response_headers and
                not base.IsMasterResource(request_headers[http_constants.HttpHeaders.ThinClientProxyResourceType])):
            # update session
            self.session.update_session(self, response_result, response_headers)

    PartitionResolverErrorMessage = (
            "Couldn't find any partition resolvers for the database link provided. "
            + "Ensure that the link you used when registering the partition resolvers "
            + "matches the link provided or you need to register both types of database "
            + "link(self link as well as ID based link)."
    )

    # Gets the collection id and path for the document
    def _GetContainerIdWithPathForItem(self, database_or_container_link, document, options):

        if not database_or_container_link:
            raise ValueError("database_or_container_link is None or empty.")

        if document is None:
            raise ValueError("document is None.")

        base._validate_resource(document)
        document = document.copy()
        if not document.get("id") and not options.get("disableAutomaticIdGeneration"):
            document["id"] = base.GenerateGuidId()

        collection_link = database_or_container_link

        if base.IsDatabaseLink(database_or_container_link):
            partition_resolver = self.GetPartitionResolver(database_or_container_link)

            if partition_resolver is not None:
                collection_link = partition_resolver.ResolveForCreate(document)
            else:
                raise ValueError(CosmosClientConnection.PartitionResolverErrorMessage)

        path = base.GetPathFromLink(collection_link, http_constants.ResourceType.Document)
        collection_id = base.GetResourceIdOrFullNameFromLink(collection_link)
        return collection_id, document, path

    def _GetUserIdWithPathForPermission(self, permission, user_link):
        base._validate_resource(permission)
        path = base.GetPathFromLink(user_link, "permissions")
        user_id = base.GetResourceIdOrFullNameFromLink(user_link)
        return path, user_id

    def RegisterPartitionResolver(
        self,
        database_link: str,
        partition_resolver: RangePartitionResolver
    ) -> None:
        """Registers the partition resolver associated with the database link

        :param str database_link:
            Database Self Link or ID based link.
        :param object partition_resolver:
            An instance of PartitionResolver.

        :rtype:
            None

        """
        if not database_link:
            raise ValueError("database_link is None or empty.")

        if partition_resolver is None:
            raise ValueError("partition_resolver is None.")

        self.partition_resolvers = {base.TrimBeginningAndEndingSlashes(database_link): partition_resolver}

    def GetPartitionResolver(self, database_link: str) -> Optional[RangePartitionResolver]:
        """Gets the partition resolver associated with the database link

        :param str database_link:
            Database self link or ID based link.

        :return:
            An instance of PartitionResolver.
        :rtype: object

        """
        if not database_link:
            raise ValueError("database_link is None or empty.")

        return self.partition_resolvers.get(base.TrimBeginningAndEndingSlashes(database_link))

    # Adds the partition key to options
    async def _AddPartitionKey(self, collection_link, document, options):
        collection_link = base.TrimBeginningAndEndingSlashes(collection_link)
        partitionKeyDefinition = await self._get_partition_key_definition(collection_link, options)
        new_options = dict(options)
        # If the collection doesn't have a partition key definition, skip it as it's a legacy collection
        if partitionKeyDefinition:
            # If the user has passed in the partitionKey in options use that else extract it from the document
            if "partitionKey" not in options:
                partitionKeyValue = self._ExtractPartitionKey(partitionKeyDefinition, document)
                new_options["partitionKey"] = partitionKeyValue

        return new_options

    # Extracts the partition key from the document using the partitionKey definition
    def _ExtractPartitionKey(self, partitionKeyDefinition, document):
        if partitionKeyDefinition["kind"] == _PartitionKeyKind.MULTI_HASH:
            ret = []
            for partition_key_level in partitionKeyDefinition.get("paths"):
                # Parses the paths into a list of token each representing a property
                partition_key_parts = base.ParsePaths([partition_key_level])
                # Check if the partitionKey is system generated or not
                is_system_key = partitionKeyDefinition["systemKey"] if "systemKey" in partitionKeyDefinition else False

                # Navigates the document to retrieve the partitionKey specified in the paths
                val = self._retrieve_partition_key(partition_key_parts, document, is_system_key)
                if isinstance(val, (_Undefined, _Empty)):
                    val = None
                ret.append(val)
            return ret

        # Parses the paths into a list of token each representing a property
        partition_key_parts = base.ParsePaths(partitionKeyDefinition.get("paths"))
        # Check if the partitionKey is system generated or not
        is_system_key = partitionKeyDefinition["systemKey"] if "systemKey" in partitionKeyDefinition else False

        # Navigates the document to retrieve the partitionKey specified in the paths

        return self._retrieve_partition_key(partition_key_parts, document, is_system_key)

    # Navigates the document to retrieve the partitionKey specified in the partition key parts
    def _retrieve_partition_key(self, partition_key_parts, document, is_system_key):
        expected_matchCount = len(partition_key_parts)
        matchCount = 0
        partitionKey = document

        for part in partition_key_parts:
            # At any point if we don't find the value of a sub-property in the document, we return as Undefined
            if part not in partitionKey:
                return _return_undefined_or_empty_partition_key(is_system_key)

            partitionKey = partitionKey.get(part)
            matchCount += 1
            # Once we reach the "leaf" value(not a dict), we break from loop
            if not isinstance(partitionKey, dict):
                break

        # Match the count of hops we did to get the partitionKey with the length of
        # partition key parts and validate that it's not a dict at that level
        if (matchCount != expected_matchCount) or isinstance(partitionKey, dict):
            return _return_undefined_or_empty_partition_key(is_system_key)

        return partitionKey

    def refresh_routing_map_provider(self) -> None:
        # re-initializes the routing map provider, effectively refreshing the current partition key range cache
        self._routing_map_provider = SmartRoutingMapProvider(self)

    async def _refresh_container_properties_cache(self, container_link: str):
        # If container properties cache is stale, refresh it by reading the container.
        container = await self.ReadContainer(container_link, options=None)
        # Only cache Container Properties that will not change in the lifetime of the container
        self._set_container_properties_cache(container_link, _build_properties_cache(container, container_link))

    async def _GetQueryPlanThroughGateway(self, query: str, resource_link: str,
                                          excluded_locations: Optional[Sequence[str]] = None,
                                          **kwargs) -> list[dict[str, Any]]:
        supported_query_features = (documents._QueryFeature.Aggregate + "," +
                                    documents._QueryFeature.CompositeAggregate + "," +
                                    documents._QueryFeature.Distinct + "," +
                                    documents._QueryFeature.MultipleOrderBy + "," +
                                    documents._QueryFeature.OffsetAndLimit + "," +
                                    documents._QueryFeature.OrderBy + "," +
                                    documents._QueryFeature.Top + "," +
                                    documents._QueryFeature.NonStreamingOrderBy + "," +
                                    documents._QueryFeature.HybridSearch + "," +
                                    documents._QueryFeature.CountIf + "," +
                                    documents._QueryFeature.WeightedRankFusion)
        if os.environ.get(Constants.NON_STREAMING_ORDER_BY_DISABLED_CONFIG,
                          Constants.NON_STREAMING_ORDER_BY_DISABLED_CONFIG_DEFAULT) == "True":
            supported_query_features = (documents._QueryFeature.Aggregate + "," +
                                        documents._QueryFeature.CompositeAggregate + "," +
                                        documents._QueryFeature.Distinct + "," +
                                        documents._QueryFeature.MultipleOrderBy + "," +
                                        documents._QueryFeature.OffsetAndLimit + "," +
                                        documents._QueryFeature.OrderBy + "," +
                                        documents._QueryFeature.Top)

        options = {
            "contentType": runtime_constants.MediaTypes.Json,
            "isQueryPlanRequest": True,
            "supportedQueryFeatures": supported_query_features,
            "queryVersion": http_constants.Versions.QueryVersion
        }
        if excluded_locations is not None:
            options["excludedLocations"] = excluded_locations
        path = base.GetPathFromLink(resource_link, http_constants.ResourceType.Document)
        resource_id = base.GetResourceIdOrFullNameFromLink(resource_link)

        return await self.__QueryFeed(
            path,
            http_constants.ResourceType.Document,
            resource_id,
            lambda r: cast(list[dict[str, Any]], r),
            None,
            query,
            options,
            is_query_plan=True,
            **kwargs
        )

    async def DeleteAllItemsByPartitionKey(
        self,
        collection_link: str,
        options: Optional[Mapping[str, Any]] = None,
        **kwargs: Any
    ) -> None:
        """Exposes an API to delete all items with a single partition key without the user having
         to explicitly call delete on each record in the partition key.

        :param str collection_link:
            The link to the document collection.
        :param dict options:
            The request options for the request.

        :rtype:
            None

        """
        response_hook = kwargs.pop("response_hook", None)
        if options is None:
            options = {}

        path = base.GetPathFromLink(collection_link)
        # Specified url to perform background operation to delete all items by partition key
        path = '{}{}/{}'.format(path, "operations", "partitionkeydelete")
        collection_id = base.GetResourceIdOrFullNameFromLink(collection_link)
        initial_headers = dict(self.default_headers)
        headers = base.GetHeaders(self, initial_headers, "post", path, collection_id, "partitionkey",
                                  documents._OperationType.Delete, options)
        request_params = _request_object.RequestObject("partitionkey",
                                                       documents._OperationType.Delete,
                                                       headers,
                                                       options.get("partitionKey", None))
        request_params.set_excluded_location_from_options(options)
        _, last_response_headers = await self.__Post(path=path, request_params=request_params,
                                                        req_headers=headers, body=None, **kwargs)
        self._UpdateSessionIfRequired(headers, None, last_response_headers)
        self.last_response_headers = last_response_headers
        if response_hook:
            response_hook(last_response_headers, None)

    async def _get_partition_key_definition(
            self,
            collection_link: str,
            options: Mapping[str, Any]
    ) -> Optional[dict[str, Any]]:
        partition_key_definition: Optional[dict[str, Any]]
        # If the document collection link is present in the cache, then use the cached partitionkey definition
        if collection_link in self.__container_properties_cache:
            cached_container: dict[str, Any] = self.__container_properties_cache.get(collection_link, {})
            partition_key_definition = cached_container.get("partitionKey")
        # Else read the collection from backend and add it to the cache
        else:
            container = await self.ReadContainer(collection_link, options)
            partition_key_definition = container.get("partitionKey")
            self._set_container_properties_cache(collection_link, _build_properties_cache(container, collection_link))
        return partition_key_definition<|MERGE_RESOLUTION|>--- conflicted
+++ resolved
@@ -523,11 +523,7 @@
         user: dict[str, Any],
         options: Optional[Mapping[str, Any]] = None,
         **kwargs: Any
-<<<<<<< HEAD
-    ) -> dict[str, Any]:
-=======
     ) -> CosmosDict:
->>>>>>> 25ac959f
         """Creates a user.
 
         :param str database_link:
@@ -627,11 +623,7 @@
         permission: dict[str, Any],
         options: Optional[Mapping[str, Any]] = None,
         **kwargs: Any
-<<<<<<< HEAD
-    ) -> dict[str, Any]:
-=======
     ) -> CosmosDict:
->>>>>>> 25ac959f
         """Creates a permission for a user.
 
         :param str user_link:
@@ -658,11 +650,7 @@
         udf: dict[str, Any],
         options: Optional[Mapping[str, Any]] = None,
         **kwargs: Any
-<<<<<<< HEAD
-    ) -> dict[str, Any]:
-=======
     ) -> CosmosDict:
->>>>>>> 25ac959f
         """Creates a user-defined function in a collection.
 
         :param str collection_link:
@@ -689,11 +677,7 @@
         trigger: dict[str, Any],
         options: Optional[Mapping[str, Any]] = None,
         **kwargs: Any
-<<<<<<< HEAD
-    ) -> dict[str, Any]:
-=======
     ) -> CosmosDict:
->>>>>>> 25ac959f
         """Creates a trigger in a collection.
 
         :param str collection_link:
@@ -720,11 +704,7 @@
         sproc: dict[str, Any],
         options: Optional[Mapping[str, Any]] = None,
         **kwargs
-<<<<<<< HEAD
-    ) -> dict[str, Any]:
-=======
     ) -> CosmosDict:
->>>>>>> 25ac959f
         """Creates a stored procedure in a collection.
 
         :param str collection_link:
@@ -751,11 +731,7 @@
         params: Optional[Union[dict[str, Any], list[dict[str, Any]]]],
         options: Optional[Mapping[str, Any]] = None,
         **kwargs: Any
-<<<<<<< HEAD
-    ) -> dict[str, Any]:
-=======
     ) -> Any:
->>>>>>> 25ac959f
         """Executes a store procedure.
 
         :param str sproc_link:
@@ -847,11 +823,7 @@
         user: dict[str, Any],
         options: Optional[Mapping[str, Any]] = None,
         **kwargs: Any
-<<<<<<< HEAD
-    ) -> dict[str, Any]:
-=======
     ) -> CosmosDict:
->>>>>>> 25ac959f
         """Upserts a user.
 
         :param str database_link:
@@ -878,11 +850,7 @@
         permission: dict[str, Any],
         options: Optional[Mapping[str, Any]] = None,
         **kwargs: Any
-<<<<<<< HEAD
-    ) -> dict[str, Any]:
-=======
     ) -> CosmosDict:
->>>>>>> 25ac959f
         """Upserts a permission for a user.
 
         :param str user_link:
@@ -1106,11 +1074,7 @@
         user_link: str,
         options: Optional[Mapping[str, Any]] = None,
         **kwargs: Any
-<<<<<<< HEAD
-    ) -> dict[str, Any]:
-=======
     ) -> CosmosDict:
->>>>>>> 25ac959f
         """Reads a user.
 
         :param str user_link:
@@ -1136,11 +1100,7 @@
         permission_link: str,
         options: Optional[Mapping[str, Any]] = None,
         **kwargs: Any
-<<<<<<< HEAD
-    ) -> dict[str, Any]:
-=======
     ) -> CosmosDict:
->>>>>>> 25ac959f
         """Reads a permission.
 
         :param str permission_link:
@@ -1166,11 +1126,7 @@
         udf_link: str,
         options: Optional[Mapping[str, Any]] = None,
         **kwargs: Any
-<<<<<<< HEAD
-    ) -> dict[str, Any]:
-=======
     ) -> CosmosDict:
->>>>>>> 25ac959f
         """Reads a user-defined function.
 
         :param str udf_link:
@@ -1196,11 +1152,7 @@
         sproc_link: str,
         options: Optional[Mapping[str, Any]] = None,
         **kwargs: Any
-<<<<<<< HEAD
-    ) -> dict[str, Any]:
-=======
     ) -> CosmosDict:
->>>>>>> 25ac959f
         """Reads a stored procedure.
 
         :param str sproc_link:
@@ -1225,11 +1177,7 @@
         trigger_link: str,
         options: Optional[Mapping[str, Any]] = None,
         **kwargs: Any
-<<<<<<< HEAD
-    ) -> dict[str, Any]:
-=======
     ) -> CosmosDict:
->>>>>>> 25ac959f
         """Reads a trigger.
 
         :param str trigger_link:
@@ -1354,11 +1302,7 @@
         user: dict[str, Any],
         options: Optional[Mapping[str, Any]] = None,
         **kwargs: Any
-<<<<<<< HEAD
-    ) -> dict[str, Any]:
-=======
     ) -> CosmosDict:
->>>>>>> 25ac959f
         """Replaces a user and return it.
 
         :param str user_link:
@@ -1386,11 +1330,7 @@
         permission: dict[str, Any],
         options: Optional[Mapping[str, Any]] = None,
         **kwargs: Any
-<<<<<<< HEAD
-    ) -> dict[str, Any]:
-=======
     ) -> CosmosDict:
->>>>>>> 25ac959f
         """Replaces a permission and return it.
 
         :param str permission_link:
@@ -1448,11 +1388,7 @@
         udf: dict[str, Any],
         options: Optional[Mapping[str, Any]] = None,
         **kwargs: Any
-<<<<<<< HEAD
-    ) -> dict[str, Any]:
-=======
     ) -> CosmosDict:
->>>>>>> 25ac959f
         """Replaces a user-defined function and returns it.
 
         :param str udf_link:
@@ -1487,11 +1423,7 @@
         trigger: dict[str, Any],
         options: Optional[Mapping[str, Any]] = None,
         **kwargs
-<<<<<<< HEAD
-    ) -> dict[str, Any]:
-=======
     ) -> CosmosDict:
->>>>>>> 25ac959f
         """Replaces a trigger and returns it.
 
         :param str trigger_link:
@@ -1639,11 +1571,7 @@
         sproc: dict[str, Any],
         options: Optional[Mapping[str, Any]] = None,
         **kwargs: Any
-<<<<<<< HEAD
-    ) -> dict[str, Any]:
-=======
     ) -> CosmosDict:
->>>>>>> 25ac959f
         """Replaces a stored procedure and returns it.
 
         :param str sproc_link:
