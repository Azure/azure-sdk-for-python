# The MIT License (MIT)
# Copyright (c) 2021 Microsoft Corporation

# Permission is hereby granted, free of charge, to any person obtaining a copy
# of this software and associated documentation files (the "Software"), to deal
# in the Software without restriction, including without limitation the rights
# to use, copy, modify, merge, publish, distribute, sublicense, and/or sell
# copies of the Software, and to permit persons to whom the Software is
# furnished to do so, subject to the following conditions:

# The above copyright notice and this permission notice shall be included in all
# copies or substantial portions of the Software.

# THE SOFTWARE IS PROVIDED "AS IS", WITHOUT WARRANTY OF ANY KIND, EXPRESS OR
# IMPLIED, INCLUDING BUT NOT LIMITED TO THE WARRANTIES OF MERCHANTABILITY,
# FITNESS FOR A PARTICULAR PURPOSE AND NONINFRINGEMENT. IN NO EVENT SHALL THE
# AUTHORS OR COPYRIGHT HOLDERS BE LIABLE FOR ANY CLAIM, DAMAGES OR OTHER
# LIABILITY, WHETHER IN AN ACTION OF CONTRACT, TORT OR OTHERWISE, ARISING FROM,
# OUT OF OR IN CONNECTION WITH THE SOFTWARE OR THE USE OR OTHER DEALINGS IN THE
# SOFTWARE.

# pylint: disable=protected-access,too-many-lines

"""Document client class for the Azure Cosmos database service.
"""
import os
from urllib.parse import urlparse
import uuid
from typing import (
    Callable, Dict, Any, Iterable, Mapping, Optional, List,
    Sequence, Tuple, Union, cast
)

from typing_extensions import TypedDict
from urllib3.util.retry import Retry

from azure.core.async_paging import AsyncItemPaged
from azure.core.credentials_async import AsyncTokenCredential
from azure.core import AsyncPipelineClient
from azure.core.pipeline.transport import HttpRequest, AsyncHttpResponse  # pylint: disable=no-legacy-azure-core-http-response-import
from azure.core.pipeline.policies import (
    AsyncHTTPPolicy,
    ContentDecodePolicy,
    HeadersPolicy,
    UserAgentPolicy,
    NetworkTraceLoggingPolicy,
    CustomHookPolicy,
    DistributedTracingPolicy,
    ProxyPolicy)
from azure.core.utils import CaseInsensitiveDict
from azure.cosmos.aio._global_partition_endpoint_manager_circuit_breaker_async import (
    _GlobalPartitionEndpointManagerForCircuitBreakerAsync)
from ._read_items_helper_async import ReadItemsHelperAsync

from .. import _base as base
from .._base import _build_properties_cache
from .. import documents
from .._change_feed.aio.change_feed_iterable import ChangeFeedIterable
from .._change_feed.change_feed_state import ChangeFeedState
from .._change_feed.feed_range_internal import FeedRangeInternalEpk
from .._routing import routing_range
from ..documents import ConnectionPolicy, DatabaseAccount
from .._constants import _Constants as Constants
from .._cosmos_responses import CosmosDict, CosmosList
from .. import http_constants, exceptions
from . import _query_iterable_async as query_iterable
from .. import _runtime_constants as runtime_constants
from .. import _request_object
from . import _asynchronous_request as asynchronous_request
from .._routing.aio.routing_map_provider import SmartRoutingMapProvider
from ._retry_utility_async import _ConnectionRetryPolicy
from .. import _session
from .. import _utils
from ..partition_key import (
    _Undefined,
    _PartitionKeyKind,
    _SequentialPartitionKeyType,
    _return_undefined_or_empty_partition_key,
    _Empty,
    _build_partition_key_from_properties, _PartitionKeyType
)
from ._auth_policy_async import AsyncCosmosBearerTokenCredentialPolicy
from .._cosmos_http_logging_policy import CosmosHttpLoggingPolicy
from .._range_partition_resolver import RangePartitionResolver




class CredentialDict(TypedDict, total=False):
    masterKey: str
    resourceTokens: Mapping[str, Any]
    permissionFeed: Iterable[Mapping[str, Any]]
    clientSecretCredential: AsyncTokenCredential


class CosmosClientConnection:  # pylint: disable=too-many-public-methods,too-many-instance-attributes
    """Represents a document client.

    Provides a client-side logical representation of the Azure Cosmos
    service. This client is used to configure and execute requests against the
    service.

    The service client encapsulates the endpoint and credentials used to access
    the Azure Cosmos service.
    """

    class _QueryCompatibilityMode:
        Default = 0
        Query = 1
        SqlQuery = 2

    # default number precisions
    _DefaultNumberHashPrecision = 3
    _DefaultNumberRangePrecision = -1

    # default string precision
    _DefaultStringHashPrecision = 3
    _DefaultStringRangePrecision = -1

    def __init__( # pylint: disable=too-many-statements
            self,
            url_connection: str,
            auth: CredentialDict,
            connection_policy: Optional[ConnectionPolicy] = None,
            consistency_level: Optional[str] = None,
            **kwargs: Any
    ) -> None:
        """
        :param str url_connection:
            The URL for connecting to the DB server.
        :param dict auth:
            Contains 'masterKey' or 'resourceTokens', where
            auth['masterKey'] is the default authorization key to use to
            create the client, and auth['resourceTokens'] is the alternative
            authorization key.
        :param documents.ConnectionPolicy connection_policy:
            The connection policy for the client.
        :param documents.ConsistencyLevel consistency_level:
            The default consistency policy for client operations.
        """
        self.client_id = str(uuid.uuid4())
        self.url_connection = url_connection
        self.master_key: Optional[str] = None
        self.resource_tokens: Optional[Mapping[str, Any]] = None
        self.aad_credentials: Optional[AsyncTokenCredential] = None
        if auth is not None:
            self.master_key = auth.get("masterKey")
            self.resource_tokens = auth.get("resourceTokens")
            self.aad_credentials = auth.get("clientSecretCredential")

            if auth.get("permissionFeed"):
                self.resource_tokens = {}
                for permission_feed in auth["permissionFeed"]:
                    resource_parts = permission_feed["resource"].split("/")
                    id_ = resource_parts[-1]
                    self.resource_tokens[id_] = permission_feed["_token"]

        self.connection_policy = connection_policy or ConnectionPolicy()
        self.partition_resolvers: Dict[str, RangePartitionResolver] = {}
        self.__container_properties_cache: Dict[str, Dict[str, Any]] = {}
        self.default_headers: Dict[str, Any] = {
            http_constants.HttpHeaders.CacheControl: "no-cache",
            http_constants.HttpHeaders.Version: http_constants.Versions.CurrentVersion,
            # For single partition query with aggregate functions we would try to accumulate the results on the SDK.
            # We need to set continuation as not expected.
            http_constants.HttpHeaders.IsContinuationExpected: False,
        }

        throughput_bucket = kwargs.pop(Constants.Kwargs.THROUGHPUT_BUCKET, None)
        if throughput_bucket:
            self.default_headers[http_constants.HttpHeaders.ThroughputBucket] = throughput_bucket

        if consistency_level is not None:
            self.default_headers[http_constants.HttpHeaders.ConsistencyLevel] = consistency_level

        # Keeps the latest response headers from the server.
        self.last_response_headers: CaseInsensitiveDict = CaseInsensitiveDict()
        self.UseMultipleWriteLocations = False
        self._global_endpoint_manager = _GlobalPartitionEndpointManagerForCircuitBreakerAsync(self)

        retry_policy = None
        if isinstance(self.connection_policy.ConnectionRetryConfiguration, AsyncHTTPPolicy):
            retry_policy = self.connection_policy.ConnectionRetryConfiguration
        elif isinstance(self.connection_policy.ConnectionRetryConfiguration, int):
            retry_policy = _ConnectionRetryPolicy(total=self.connection_policy.ConnectionRetryConfiguration)
        elif isinstance(self.connection_policy.ConnectionRetryConfiguration, Retry):
            # Convert a urllib3 retry policy to a Pipeline policy
            retry_policy = _ConnectionRetryPolicy(
                retry_total=self.connection_policy.ConnectionRetryConfiguration.total,
                retry_connect=self.connection_policy.ConnectionRetryConfiguration.connect,
                retry_read=self.connection_policy.ConnectionRetryConfiguration.read,
                retry_status=self.connection_policy.ConnectionRetryConfiguration.status,
                retry_backoff_max=self.connection_policy.ConnectionRetryConfiguration.DEFAULT_BACKOFF_MAX,
                retry_on_status_codes=list(self.connection_policy.ConnectionRetryConfiguration.status_forcelist),
                retry_backoff_factor=self.connection_policy.ConnectionRetryConfiguration.backoff_factor
            )
        else:
            raise TypeError(
                "Unsupported retry policy. Must be an azure.cosmos.ConnectionRetryPolicy, int, or urllib3.Retry")

        proxies = kwargs.pop(Constants.Kwargs.PROXIES, {})
        if self.connection_policy.ProxyConfiguration and self.connection_policy.ProxyConfiguration.Host:
            host = self.connection_policy.ProxyConfiguration.Host
            url = urlparse(host)
            proxy = host if url.port else host + ":" + str(self.connection_policy.ProxyConfiguration.Port)
            proxies.update({url.scheme: proxy})

        suffix = kwargs.pop(Constants.Kwargs.USER_AGENT_SUFFIX, None)
        self._user_agent = _utils.get_user_agent_async(suffix)

        credentials_policy = None
        if self.aad_credentials:
            scope_override = os.environ.get(Constants.AAD_SCOPE_OVERRIDE, "")
<<<<<<< HEAD
            if scope_override:
                scope = scope_override
            else:
                scope = base.create_scope_from_url(self.url_connection)
            credentials_policy = AsyncCosmosBearerTokenCredentialPolicy(self.aad_credentials, scope)
        self._enable_diagnostics_logging = kwargs.pop(Constants.Kwargs.ENABLE_DIAGNOSTICS_LOGGING, False)
=======
            account_scope = base.create_scope_from_url(self.url_connection)
            credentials_policy = AsyncCosmosBearerTokenCredentialPolicy(
                self.aad_credentials,
                account_scope,
                scope_override
            )
        self._enable_diagnostics_logging = kwargs.pop("enable_diagnostics_logging", False)
>>>>>>> c334c854
        policies = [
            HeadersPolicy(**kwargs),
            ProxyPolicy(proxies=proxies),
            UserAgentPolicy(base_user_agent=self._user_agent, **kwargs),
            ContentDecodePolicy(),
            retry_policy,
            credentials_policy,
            CustomHookPolicy(**kwargs),
            NetworkTraceLoggingPolicy(**kwargs),
            DistributedTracingPolicy(**kwargs),
            CosmosHttpLoggingPolicy(
                logger=kwargs.pop(Constants.Kwargs.LOGGER, None),
                enable_diagnostics_logging=self._enable_diagnostics_logging,
                global_endpoint_manager=self._global_endpoint_manager,
                **kwargs
            ),
        ]

        transport = kwargs.pop(Constants.Kwargs.TRANSPORT, None)
        self.pipeline_client: AsyncPipelineClient[HttpRequest, AsyncHttpResponse] = AsyncPipelineClient(
            base_url=url_connection,
            transport=transport,
            policies=policies
        )
        self._setup_kwargs: Dict[str, Any] = kwargs
        self.session: Optional[_session.Session] = None

        # Query compatibility mode.
        # Allows to specify compatibility mode used by client when making query requests. Should be removed when
        # application/sql is no longer supported.
        self._query_compatibility_mode: int = CosmosClientConnection._QueryCompatibilityMode.Default

        # Routing map provider
        self._routing_map_provider: SmartRoutingMapProvider = SmartRoutingMapProvider(self)

    @property
    def _container_properties_cache(self) -> Dict[str, Dict[str, Any]]:
        """Gets the container properties cache from the client.
        :returns: the container properties cache for the client.
        :rtype: Dict[str, Dict[str, Any]]"""
        return self.__container_properties_cache

    def _set_container_properties_cache(self, container_link: str, properties: Optional[Dict[str, Any]]) -> None:
        """Sets the container properties cache for the specified container.

        This will only update the properties cache for a specified container.
        :param container_link: The container link will be used as the key to cache the container properties.
        :type container_link: str
        :param properties: These are the container properties to cache.
        :type properties:  Optional[Dict[str, Any]]"""
        if properties:
            self.__container_properties_cache[container_link] = properties
            self.__container_properties_cache[properties["_rid"]] = properties
        else:
            self.__container_properties_cache[container_link] = {}

    @property
    def _Session(self) -> Optional[_session.Session]:
        """Gets the session object from the client.
         :returns: the session for the client.
         :rtype: _session.Session
        """
        return self.session

    @_Session.setter
    def _Session(self, session: Optional[_session.Session]) -> None:
        """Sets a session object on the document client.

        This will override the existing session
        :param _session.Session session: the client session to set.
        """
        self.session = session

    @property
    def _WriteEndpoint(self) -> str:
        """Gets the current write endpoint for a geo-replicated database account.
        :returns: the write endpoint for the database account
        :rtype: str
        """
        return self._global_endpoint_manager.get_write_endpoint()

    @property
    def _ReadEndpoint(self) -> str:
        """Gets the current read endpoint for a geo-replicated database account.
        :returns: the read endpoint for the database account
        :rtype: str
        """
        return self._global_endpoint_manager.get_read_endpoint()

    async def _setup(self) -> None:
        if 'database_account' not in self._setup_kwargs:
            database_account, _ = await self._global_endpoint_manager._GetDatabaseAccount(
                **self._setup_kwargs
            )
            self._setup_kwargs['database_account'] = database_account
            await self._global_endpoint_manager.force_refresh_on_startup(self._setup_kwargs['database_account'])
        else:
            database_account = self._setup_kwargs['database_account']

        # Save the choice that was made (either None or some value) and branch to set or get the consistency
        if self.default_headers.get(http_constants.HttpHeaders.ConsistencyLevel):
            user_defined_consistency = self.default_headers[http_constants.HttpHeaders.ConsistencyLevel]
        else:
            # Use database_account if no consistency passed in to verify consistency level to be used
            user_defined_consistency = self._check_if_account_session_consistency(database_account)

        if user_defined_consistency == documents.ConsistencyLevel.Session:
            # create a Session if the user wants Session consistency
            self.session = _session.Session(self.url_connection)
        else:
            self.session = None

    def _check_if_account_session_consistency(self, database_account: DatabaseAccount) -> Optional[str]:
        """Checks account consistency level to set header if needed.

        :param database_account: The database account to be used to check consistency levels
        :type database_account: ~azure.cosmos.documents.DatabaseAccount
        :returns consistency_level: the account consistency level
        :rtype: str
        """
        # Set to default level present in account
        user_consistency_policy = database_account.ConsistencyPolicy
        if user_consistency_policy:
            consistency_level = user_consistency_policy[Constants.DefaultConsistencyLevel]
            if consistency_level == documents.ConsistencyLevel.Session:
                # We only set the header if we're using session consistency in the account in order to keep
                # the current update_session logic which uses the header
                self.default_headers[http_constants.HttpHeaders.ConsistencyLevel] = consistency_level
            return consistency_level
        return None

    def _GetDatabaseIdWithPathForUser(
        self,
        database_link: str,
        user: Mapping[str, Any]
    ) -> Tuple[Optional[str], str]:
        base._validate_resource(user)
        path = base.GetPathFromLink(database_link, http_constants.ResourceType.User)
        database_id = base.GetResourceIdOrFullNameFromLink(database_link)
        return database_id, path

    def _GetContainerIdWithPathForSproc(
        self,
        collection_link: str,
        sproc: Mapping[str, Any]
    ) -> Tuple[Optional[str], str, Dict[str, Any]]:
        base._validate_resource(sproc)
        sproc = dict(sproc)
        if sproc.get("serverScript"):
            sproc["body"] = str(sproc.pop("serverScript", ""))
        elif sproc.get("body"):
            sproc["body"] = str(sproc["body"])
        path = base.GetPathFromLink(collection_link, http_constants.ResourceType.StoredProcedure)
        collection_id = base.GetResourceIdOrFullNameFromLink(collection_link)
        return collection_id, path, sproc

    def _GetContainerIdWithPathForTrigger(
        self,
        collection_link: str,
        trigger: Mapping[str, Any]
    ) -> Tuple[Optional[str], str, Dict[str, Any]]:
        base._validate_resource(trigger)
        trigger = dict(trigger)
        if trigger.get("serverScript"):
            trigger["body"] = str(trigger.pop("serverScript", ""))
        elif trigger.get("body"):
            trigger["body"] = str(trigger["body"])

        path = base.GetPathFromLink(collection_link, http_constants.ResourceType.Trigger)
        collection_id = base.GetResourceIdOrFullNameFromLink(collection_link)
        return collection_id, path, trigger

    def _GetContainerIdWithPathForUDF(
        self,
        collection_link: str,
        udf: Mapping[str, Any]
    ) -> Tuple[Optional[str], str, Dict[str, Any]]:
        base._validate_resource(udf)
        udf = dict(udf)
        if udf.get("serverScript"):
            udf["body"] = str(udf.pop("serverScript", ""))
        elif udf.get("body"):
            udf["body"] = str(udf["body"])

        path = base.GetPathFromLink(collection_link, http_constants.ResourceType.UserDefinedFunction)
        collection_id = base.GetResourceIdOrFullNameFromLink(collection_link)
        return collection_id, path, udf

    async def GetDatabaseAccount(
        self,
        url_connection: Optional[str] = None,
        **kwargs: Any
    ) -> documents.DatabaseAccount:
        """Gets database account info.

        :param str url_connection: the endpoint used to get the database account
        :return:
            The Database Account.
        :rtype:
            documents.DatabaseAccount

        """
        if url_connection is None:
            url_connection = self.url_connection

        initial_headers = dict(self.default_headers)
        headers = base.GetHeaders(self, initial_headers, "get", "", "", "",
                                  documents._OperationType.Read, {},
                                  client_id=self.client_id)  # path  # id  # type

        request_params = _request_object.RequestObject(http_constants.ResourceType.DatabaseAccount,
                                                       documents._OperationType.Read,
                                                       headers, endpoint_override=url_connection)

        result, self.last_response_headers = await self.__Get("", request_params, headers, **kwargs)
        database_account = documents.DatabaseAccount()
        database_account.DatabasesLink = "/dbs/"
        database_account.MediaLink = "/media/"
        if http_constants.HttpHeaders.MaxMediaStorageUsageInMB in self.last_response_headers:
            database_account.MaxMediaStorageUsageInMB = self.last_response_headers[
                http_constants.HttpHeaders.MaxMediaStorageUsageInMB
            ]
        if http_constants.HttpHeaders.CurrentMediaStorageUsageInMB in self.last_response_headers:
            database_account.CurrentMediaStorageUsageInMB = self.last_response_headers[
                http_constants.HttpHeaders.CurrentMediaStorageUsageInMB
            ]
        database_account.ConsistencyPolicy = result.get(Constants.UserConsistencyPolicy)

        # WritableLocations and ReadableLocations fields will be available only for geo-replicated database accounts
        if Constants.WritableLocations in result:
            database_account._WritableLocations = result[Constants.WritableLocations]
        if Constants.ReadableLocations in result:
            database_account._ReadableLocations = result[Constants.ReadableLocations]
        if Constants.EnableMultipleWritableLocations in result:
            database_account._EnableMultipleWritableLocations = result[
                Constants.EnableMultipleWritableLocations
            ]

        self.UseMultipleWriteLocations = (
                self.connection_policy.UseMultipleWriteLocations and database_account._EnableMultipleWritableLocations
        )
        return database_account

    async def _GetDatabaseAccountCheck(
            self,
            url_connection: Optional[str] = None,
            **kwargs: Any
    ):
        """Gets database account info.

        :param str url_connection: the endpoint used to get the database account
        :return: The Database Account.
        :rtype: documents.DatabaseAccount
        """
        if url_connection is None:
            url_connection = self.url_connection

        initial_headers = dict(self.default_headers)
        headers = base.GetHeaders(self, initial_headers, "get", "", "", "",
                                  documents._OperationType.Read, {},
                                  client_id=self.client_id)  # path  # id  # type

        request_params = _request_object.RequestObject(http_constants.ResourceType.DatabaseAccount,
                                                       documents._OperationType.Read,
                                                       headers,
                                                       endpoint_override=url_connection)
        await self.__Get("", request_params, headers, **kwargs)

    async def CreateDatabase(
        self,
        database: Dict[str, Any],
        options: Optional[Mapping[str, Any]] = None,
        **kwargs: Any
    ) -> Dict[str, Any]:
        """Creates a database.

        :param dict database:
            The Azure Cosmos database to create.
        :param dict options:
            The request options for the request.
        :return:
            The Database that was created.
        :rtype: dict

        """
        if options is None:
            options = {}

        base._validate_resource(database)
        path = "/dbs"
        return await self.Create(database, path, http_constants.ResourceType.Database, None, None, options, **kwargs)

    async def CreateUser(
        self,
        database_link: str,
        user: Dict[str, Any],
        options: Optional[Mapping[str, Any]] = None,
        **kwargs: Any
    ) -> Dict[str, Any]:
        """Creates a user.

        :param str database_link:
            The link to the database.
        :param dict user:
            The Azure Cosmos user to create.
        :param dict options:
            The request options for the request.
        :return:
            The created User.
        :rtype:
            dict

        """
        if options is None:
            options = {}

        database_id, path = self._GetDatabaseIdWithPathForUser(database_link, user)
        return await self.Create(user, path, http_constants.ResourceType.User, database_id, None, options, **kwargs)

    async def CreateContainer(
        self,
        database_link: str,
        collection: Dict[str, Any],
        options: Optional[Mapping[str, Any]] = None,
        **kwargs: Any
    ):
        """Creates a collection in a database.

        :param str database_link:
            The link to the database.
        :param dict collection:
            The Azure Cosmos collection to create.
        :param dict options:
            The request options for the request.
        :return: The Collection that was created.
        :rtype: dict

        """
        if options is None:
            options = {}

        base._validate_resource(collection)
        path = base.GetPathFromLink(database_link, http_constants.ResourceType.Collection)
        database_id = base.GetResourceIdOrFullNameFromLink(database_link)
        return await self.Create(collection, path, http_constants.ResourceType.Collection, database_id, None,
                                 options, **kwargs)

    async def CreateItem(
        self,
        database_or_container_link: str,
        document: Dict[str, Any],
        options: Optional[Mapping[str, Any]] = None,
        **kwargs: Any
    ) -> CosmosDict:
        """Creates a document in a collection.

        :param str database_or_container_link:
            The link to the database when using partitioning, otherwise link to the document collection.
        :param dict document:
            The Azure Cosmos document to create.
        :param dict options:
            The request options for the request.
        :return:
            The created Document.
        :rtype:
            CosmosDict

        """
        # Python's default arguments are evaluated once when the function is defined,
        # not each time the function is called (like it is in say, Ruby). This means
        # that if you use a mutable default argument and mutate it, you will and have
        # mutated that object for all future calls to the function as well. So, using
        # a non-mutable default in this case(None) and assigning an empty dict(mutable)
        # inside the method For more details on this gotcha, please refer
        # http://docs.python-guide.org/en/latest/writing/gotchas/
        if options is None:
            options = {}

        # We check the link to be document collection link since it can be database
        # link in case of client side partitioning
        collection_id, document, path = self._GetContainerIdWithPathForItem(
            database_or_container_link, document, options
        )

        if base.IsItemContainerLink(database_or_container_link):
            options = await self._AddPartitionKey(database_or_container_link, document, options)

        return await self.Create(document, path, http_constants.ResourceType.Document, collection_id, None,
                                 options, **kwargs)

    async def CreatePermission(
        self,
        user_link: str,
        permission: Dict[str, Any],
        options: Optional[Mapping[str, Any]] = None,
        **kwargs: Any
    ) -> Dict[str, Any]:
        """Creates a permission for a user.

        :param str user_link:
            The link to the user entity.
        :param dict permission:
            The Azure Cosmos user permission to create.
        :param dict options:
            The request options for the request.
        :return:
            The created Permission.
        :rtype:
            dict

        """
        if options is None:
            options = {}

        path, user_id = self._GetUserIdWithPathForPermission(permission, user_link)
        return await self.Create(permission, path, "permissions", user_id, None, options, **kwargs)

    async def CreateUserDefinedFunction(
        self,
        collection_link: str,
        udf: Dict[str, Any],
        options: Optional[Mapping[str, Any]] = None,
        **kwargs: Any
    ) -> Dict[str, Any]:
        """Creates a user-defined function in a collection.

        :param str collection_link:
            The link to the collection.
        :param str udf:
        :param dict options:
            The request options for the request.
        :return:
            The created UDF.
        :rtype:
            dict

        """
        if options is None:
            options = {}

        collection_id, path, udf = self._GetContainerIdWithPathForUDF(collection_link, udf)
        return await self.Create(udf, path, http_constants.ResourceType.UserDefinedFunction, collection_id, None,
                                 options, **kwargs)

    async def CreateTrigger(
        self,
        collection_link: str,
        trigger: Dict[str, Any],
        options: Optional[Mapping[str, Any]] = None,
        **kwargs: Any
    ) -> Dict[str, Any]:
        """Creates a trigger in a collection.

        :param str collection_link:
            The link to the document collection.
        :param dict trigger:
        :param dict options:
            The request options for the request.
        :return:
            The created Trigger.
        :rtype:
            dict

        """
        if options is None:
            options = {}

        collection_id, path, trigger = self._GetContainerIdWithPathForTrigger(collection_link, trigger)
        return await self.Create(trigger, path, http_constants.ResourceType.Trigger, collection_id, None,
                                 options, **kwargs)

    async def CreateStoredProcedure(
        self,
        collection_link: str,
        sproc: Dict[str, Any],
        options: Optional[Mapping[str, Any]] = None,
        **kwargs
    ) -> Dict[str, Any]:
        """Creates a stored procedure in a collection.

        :param str collection_link:
            The link to the document collection.
        :param str sproc:
        :param dict options:
            The request options for the request.
        :return:
            The created Stored Procedure.
        :rtype:
            dict

        """
        if options is None:
            options = {}

        collection_id, path, sproc = self._GetContainerIdWithPathForSproc(collection_link, sproc)
        return await self.Create(sproc, path, http_constants.ResourceType.StoredProcedure, collection_id, None,
                                 options, **kwargs)

    async def ExecuteStoredProcedure(
        self,
        sproc_link: str,
        params: Optional[Union[Dict[str, Any], List[Dict[str, Any]]]],
        options: Optional[Mapping[str, Any]] = None,
        **kwargs: Any
    ) -> Dict[str, Any]:
        """Executes a store procedure.

        :param str sproc_link:
            The link to the stored procedure.
        :param dict params:
            List or None
        :param dict options:
            The request options for the request.
        :return:
            The Stored Procedure response.
        :rtype:
            dict

        """
        if options is None:
            options = {}

        initial_headers = dict(self.default_headers)
        initial_headers.update({http_constants.HttpHeaders.Accept: (runtime_constants.MediaTypes.Json)})

        if params and not isinstance(params, list):
            params = [params]

        path = base.GetPathFromLink(sproc_link)
        sproc_id = base.GetResourceIdOrFullNameFromLink(sproc_link)
        headers = base.GetHeaders(self, initial_headers, "post", path, sproc_id,
                                  http_constants.ResourceType.StoredProcedure,
                                  documents._OperationType.ExecuteJavaScript, options)

        # ExecuteStoredProcedure will use WriteEndpoint since it uses POST operation
        request_params = _request_object.RequestObject(http_constants.ResourceType.StoredProcedure,
                                                       documents._OperationType.ExecuteJavaScript, headers)
        request_params.set_excluded_location_from_options(options)
        result, self.last_response_headers = await self.__Post(path, request_params, params, headers, **kwargs)
        return result

    async def Create(
        self,
        body: Dict[str, Any],
        path: str,
        resource_type: str,
        id: Optional[str],
        initial_headers: Optional[Mapping[str, Any]],
        options: Optional[Mapping[str, Any]] = None,
        **kwargs: Any
    ) -> CosmosDict:
        """Creates an Azure Cosmos resource and returns it.

        :param dict body:
        :param str path:
        :param str resource_type:
        :param str id:
        :param dict initial_headers:
        :param dict options:
            The request options for the request.
        :return:
            The created Azure Cosmos resource.
        :rtype:
            CosmosDict

        """
        response_hook = kwargs.pop(Constants.Kwargs.RESPONSE_HOOK, None)
        if options is None:
            options = {}

        initial_headers = initial_headers or self.default_headers
        headers = base.GetHeaders(self, initial_headers, "post", path, id, resource_type,
                                  documents._OperationType.Create, options)
        # Create will use WriteEndpoint since it uses POST operation
        request_params = _request_object.RequestObject(resource_type,
                                                       documents._OperationType.Create,
                                                       headers,
                                                       options.get("partitionKey", None))
        request_params.set_excluded_location_from_options(options)
        await base.set_session_token_header_async(self, headers, path, request_params, options)
        request_params.set_retry_write(options, self.connection_policy.RetryNonIdempotentWrites)
        result, last_response_headers = await self.__Post(path, request_params, body, headers, **kwargs)
        self.last_response_headers = last_response_headers

        # update session for write request
        self._UpdateSessionIfRequired(headers, result, last_response_headers)
        if response_hook:
            response_hook(last_response_headers, result)
        return CosmosDict(result, response_headers=last_response_headers)

    async def UpsertUser(
        self,
        database_link: str,
        user: Dict[str, Any],
        options: Optional[Mapping[str, Any]] = None,
        **kwargs: Any
    ) -> Dict[str, Any]:
        """Upserts a user.

        :param str database_link:
            The link to the database.
        :param dict user:
            The Azure Cosmos user to upsert.
        :param dict options:
            The request options for the request.
        :return:
            The upserted User.
        :rtype: dict
        """
        if options is None:
            options = {}

        database_id, path = self._GetDatabaseIdWithPathForUser(database_link, user)
        return await self.Upsert(user, path, http_constants.ResourceType.User, database_id, None, options, **kwargs)

    async def UpsertPermission(
        self,
        user_link: str,
        permission: Dict[str, Any],
        options: Optional[Mapping[str, Any]] = None,
        **kwargs: Any
    ) -> Dict[str, Any]:
        """Upserts a permission for a user.

        :param str user_link:
            The link to the user entity.
        :param dict permission:
            The Azure Cosmos user permission to upsert.
        :param dict options:
            The request options for the request.
        :return:
            The upserted permission.
        :rtype:
            dict

        """
        if options is None:
            options = {}

        path, user_id = self._GetUserIdWithPathForPermission(permission, user_link)
        return await self.Upsert(permission, path, "permissions", user_id, None, options, **kwargs)

    async def UpsertItem(
        self,
        database_or_container_link: str,
        document: Dict[str, Any],
        options: Optional[Mapping[str, Any]] = None,
        **kwargs: Any
    ) -> CosmosDict:
        """Upserts a document in a collection.

        :param str database_or_container_link:
            The link to the database when using partitioning, otherwise link to the document collection.
        :param dict document:
            The Azure Cosmos document to upsert.
        :param dict options:
            The request options for the request.
        :return:
            The upserted Document.
        :rtype:
            CosmosDict

        """
        # Python's default arguments are evaluated once when the function is defined,
        # not each time the function is called (like it is in say, Ruby). This means
        # that if you use a mutable default argument and mutate it, you will and have
        # mutated that object for all future calls to the function as well. So, using
        # a non-mutable deafult in this case(None) and assigning an empty dict(mutable)
        # inside the method For more details on this gotcha, please refer
        # http://docs.python-guide.org/en/latest/writing/gotchas/
        if options is None:
            options = {}

        # We check the link to be document collection link since it can be database
        # link in case of client side partitioning
        if base.IsItemContainerLink(database_or_container_link):
            options = await self._AddPartitionKey(database_or_container_link, document, options)

        collection_id, document, path = self._GetContainerIdWithPathForItem(
            database_or_container_link, document, options
        )
        return await self.Upsert(document, path, http_constants.ResourceType.Document, collection_id, None,
                                 options, **kwargs)

    async def Upsert(
        self,
        body: Dict[str, Any],
        path: str,
        resource_type: str,
        id: Optional[str],
        initial_headers: Optional[Mapping[str, Any]],
        options: Optional[Mapping[str, Any]] = None,
        **kwargs: Any
    ) -> CosmosDict:
        """Upserts an Azure Cosmos resource and returns it.

        :param dict body:
        :param str path:
        :param str resource_type:
        :param str id:
        :param dict initial_headers:
        :param dict options:
            The request options for the request.
        :return:
            The upserted Azure Cosmos resource.
        :rtype:
            CosmosDict

        """
        response_hook = kwargs.pop(Constants.Kwargs.RESPONSE_HOOK, None)
        if options is None:
            options = {}

        initial_headers = initial_headers or self.default_headers
        headers = base.GetHeaders(self, initial_headers, "post", path, id, resource_type,
                                    documents._OperationType.Upsert, options)
        headers[http_constants.HttpHeaders.IsUpsert] = True

        # Upsert will use WriteEndpoint since it uses POST operation
        request_params = _request_object.RequestObject(resource_type,
                                                       documents._OperationType.Upsert,
                                                       headers,
                                                       options.get("partitionKey", None))
        request_params.set_excluded_location_from_options(options)
        await base.set_session_token_header_async(self, headers, path, request_params, options)
        request_params.set_retry_write(options, self.connection_policy.RetryNonIdempotentWrites)
        result, last_response_headers = await self.__Post(path, request_params, body, headers, **kwargs)
        self.last_response_headers = last_response_headers
        # update session for write request
        self._UpdateSessionIfRequired(headers, result, last_response_headers)
        if response_hook:
            response_hook(last_response_headers, result)
        return CosmosDict(result, response_headers=last_response_headers)

    async def __Post(
        self,
        path: str,
        request_params: _request_object.RequestObject,
        body: Optional[Union[str, List[Dict[str, Any]], Dict[str, Any]]],
        req_headers: Dict[str, Any],
        **kwargs: Any
    ) -> Tuple[Dict[str, Any], CaseInsensitiveDict]:
        """Azure Cosmos 'POST' async http request.

        :param str path: the url to be used for the request.
        :param ~azure.cosmos._request_object.RequestObject request_params: the request parameters.
        :param Union[str, List[Dict[str, Any]], Dict[Any, Any]] body: the request body.
        :param Dict[str, Any] req_headers: the request headers.
        :return: Tuple of (result, headers).
        :rtype: tuple of (dict, dict)
        """
        request = self.pipeline_client.post(url=path, headers=req_headers)
        return await asynchronous_request.AsynchronousRequest(
            client=self,
            request_params=request_params,
            global_endpoint_manager=self._global_endpoint_manager,
            connection_policy=self.connection_policy,
            pipeline_client=self.pipeline_client,
            request=request,
            request_data=body,
            **kwargs
        )

    async def ReadDatabase(
        self,
        database_link: str,
        options: Optional[Mapping[str, Any]] = None,
        **kwargs: Any
    ) -> Dict[str, Any]:
        """Reads a database.

        :param str database_link:
            The link to the database.
        :param dict options:
            The request options for the request.
        :return:
            The Database that was read.
        :rtype: dict

        """
        if options is None:
            options = {}

        path = base.GetPathFromLink(database_link)
        database_id = base.GetResourceIdOrFullNameFromLink(database_link)
        return await self.Read(path, http_constants.ResourceType.Database, database_id, None, options, **kwargs)

    async def ReadContainer(
        self,
        collection_link: str,
        options: Optional[Mapping[str, Any]] = None,
        **kwargs: Any
    ) -> Dict[str, Any]:
        """Reads a collection.

        :param str collection_link:
            The link to the document collection.
        :param dict options:
            The request options for the request.

        :return:
            The read Collection.
        :rtype:
            dict

        """
        if options is None:
            options = {}

        path = base.GetPathFromLink(collection_link)
        collection_id = base.GetResourceIdOrFullNameFromLink(collection_link)
        return await self.Read(path, http_constants.ResourceType.Collection, collection_id, None, options, **kwargs)

    async def ReadItem(
        self,
        document_link: str,
        options: Optional[Mapping[str, Any]] = None,
        **kwargs: Any
    ) -> CosmosDict:
        """Reads a document.

        :param str document_link:
            The link to the document.
        :param dict options:
            The request options for the request.

        :return:
            The read Document.
        :rtype:
            CosmosDict

        """
        if options is None:
            options = {}

        path = base.GetPathFromLink(document_link)
        document_id = base.GetResourceIdOrFullNameFromLink(document_link)
        return await self.Read(path, http_constants.ResourceType.Document, document_id, None, options, **kwargs)

    async def ReadUser(
        self,
        user_link: str,
        options: Optional[Mapping[str, Any]] = None,
        **kwargs: Any
    ) -> Dict[str, Any]:
        """Reads a user.

        :param str user_link:
            The link to the user entity.
        :param dict options:
            The request options for the request.

        :return:
            The read User.
        :rtype:
            dict

        """
        if options is None:
            options = {}

        path = base.GetPathFromLink(user_link)
        user_id = base.GetResourceIdOrFullNameFromLink(user_link)
        return await self.Read(path, http_constants.ResourceType.User, user_id, None, options, **kwargs)

    async def ReadPermission(
        self,
        permission_link: str,
        options: Optional[Mapping[str, Any]] = None,
        **kwargs: Any
    ) -> Dict[str, Any]:
        """Reads a permission.

        :param str permission_link:
            The link to the permission.
        :param dict options:
            The request options for the request.

        :return:
            The read permission.
        :rtype:
            dict

        """
        if options is None:
            options = {}

        path = base.GetPathFromLink(permission_link)
        permission_id = base.GetResourceIdOrFullNameFromLink(permission_link)
        return await self.Read(path, "permissions", permission_id, None, options, **kwargs)

    async def ReadUserDefinedFunction(
        self,
        udf_link: str,
        options: Optional[Mapping[str, Any]] = None,
        **kwargs: Any
    ) -> Dict[str, Any]:
        """Reads a user-defined function.

        :param str udf_link:
            The link to the user-defined function.
        :param dict options:
            The request options for the request.

        :return:
            The read UDF.
        :rtype:
            dict

        """
        if options is None:
            options = {}

        path = base.GetPathFromLink(udf_link)
        udf_id = base.GetResourceIdOrFullNameFromLink(udf_link)
        return await self.Read(path, http_constants.ResourceType.UserDefinedFunction, udf_id, None, options, **kwargs)

    async def ReadStoredProcedure(
        self,
        sproc_link: str,
        options: Optional[Mapping[str, Any]] = None,
        **kwargs: Any
    ) -> Dict[str, Any]:
        """Reads a stored procedure.

        :param str sproc_link:
            The link to the stored procedure.
        :param dict options:
            The request options for the request.

        :return:
            The read Stored Procedure.
        :rtype:
            dict
        """
        if options is None:
            options = {}

        path = base.GetPathFromLink(sproc_link)
        sproc_id = base.GetResourceIdOrFullNameFromLink(sproc_link)
        return await self.Read(path, http_constants.ResourceType.StoredProcedure, sproc_id, None, options, **kwargs)

    async def ReadTrigger(
        self,
        trigger_link: str,
        options: Optional[Mapping[str, Any]] = None,
        **kwargs: Any
    ) -> Dict[str, Any]:
        """Reads a trigger.

        :param str trigger_link:
            The link to the trigger.
        :param dict options:
            The request options for the request.

        :return:
            The read Trigger.
        :rtype:
            dict

        """
        if options is None:
            options = {}

        path = base.GetPathFromLink(trigger_link)
        trigger_id = base.GetResourceIdOrFullNameFromLink(trigger_link)
        return await self.Read(path, http_constants.ResourceType.Trigger, trigger_id, None, options, **kwargs)

    async def ReadConflict(
        self,
        conflict_link: str,
        options: Optional[Mapping[str, Any]] = None,
        **kwargs: Any
    ) -> Dict[str, Any]:
        """Reads a conflict.

        :param str conflict_link:
            The link to the conflict.
        :param dict options:

        :return:
            The read Conflict.
        :rtype:
            dict

        """
        if options is None:
            options = {}

        path = base.GetPathFromLink(conflict_link)
        conflict_id = base.GetResourceIdOrFullNameFromLink(conflict_link)
        return await self.Read(path, http_constants.ResourceType.Conflict, conflict_id, None, options, **kwargs)

    async def Read(
        self,
        path: str,
        resource_type: str,
        id: Optional[str],
        initial_headers: Optional[Mapping[str, Any]],
        options: Optional[Mapping[str, Any]] = None,
        **kwargs: Any
    ) -> CosmosDict:
        """Reads an Azure Cosmos resource and returns it.

        :param str path:
        :param str resource_type:
        :param str id:
        :param dict initial_headers:
        :param dict options:
            The request options for the request.

        :return:
            The retrieved Azure Cosmos resource.
        :rtype:
            CosmosDict

        """
        response_hook = kwargs.pop(Constants.Kwargs.RESPONSE_HOOK, None)
        if options is None:
            options = {}

        initial_headers = initial_headers or self.default_headers
        headers = base.GetHeaders(self, initial_headers, "get", path, id, resource_type,
                                    documents._OperationType.Read, options)
        # Read will use ReadEndpoint since it uses GET operation
        request_params = _request_object.RequestObject(resource_type,
                                                       documents._OperationType.Read,
                                                       headers,
                                                       options.get("partitionKey", None))
        request_params.set_excluded_location_from_options(options)
        await base.set_session_token_header_async(self, headers, path, request_params, options)
        result, last_response_headers = await self.__Get(path, request_params, headers, **kwargs)
        # update session for request mutates data on server side
        self._UpdateSessionIfRequired(headers, result, last_response_headers)
        self.last_response_headers = last_response_headers
        if response_hook:
            response_hook(last_response_headers, result)
        return CosmosDict(result, response_headers=last_response_headers)

    async def __Get(
        self,
        path: str,
        request_params: _request_object.RequestObject,
        req_headers: Dict[str, Any],
        **kwargs: Any
    ) -> Tuple[Dict[str, Any], CaseInsensitiveDict]:
        """Azure Cosmos 'GET' async http request.

        :param str path: the url to be used for the request.
        :param ~azure.cosmos._request_object.RequestObject request_params: the request parameters.
        :param Dict[str, Any] req_headers: the request headers.
        :return: Tuple of (result, headers).
        :rtype: tuple of (dict, dict)
        """
        request = self.pipeline_client.get(url=path, headers=req_headers)
        return await asynchronous_request.AsynchronousRequest(
            client=self,
            request_params=request_params,
            global_endpoint_manager=self._global_endpoint_manager,
            connection_policy=self.connection_policy,
            pipeline_client=self.pipeline_client,
            request=request,
            request_data=None,
            **kwargs
        )

    async def ReplaceUser(
        self,
        user_link: str,
        user: Dict[str, Any],
        options: Optional[Mapping[str, Any]] = None,
        **kwargs: Any
    ) -> Dict[str, Any]:
        """Replaces a user and return it.

        :param str user_link:
            The link to the user entity.
        :param dict user:
        :param dict options:
            The request options for the request.
        :return:
            The new User.
        :rtype:
            dict

        """
        if options is None:
            options = {}

        base._validate_resource(user)
        path = base.GetPathFromLink(user_link)
        user_id = base.GetResourceIdOrFullNameFromLink(user_link)
        return await self.Replace(user, path, http_constants.ResourceType.User, user_id, None, options, **kwargs)

    async def ReplacePermission(
        self,
        permission_link: str,
        permission: Dict[str, Any],
        options: Optional[Mapping[str, Any]] = None,
        **kwargs: Any
    ) -> Dict[str, Any]:
        """Replaces a permission and return it.

        :param str permission_link:
            The link to the permission.
        :param dict permission:
        :param dict options:
            The request options for the request.
        :return:
            The new Permission.
        :rtype:
            dict

        """
        if options is None:
            options = {}

        base._validate_resource(permission)
        path = base.GetPathFromLink(permission_link)
        permission_id = base.GetResourceIdOrFullNameFromLink(permission_link)
        return await self.Replace(permission, path, "permissions", permission_id, None, options, **kwargs)

    async def ReplaceContainer(
        self,
        collection_link: str,
        collection: Dict[str, Any],
        options: Optional[Mapping[str, Any]] = None,
        **kwargs: Any
    ) -> Dict[str, Any]:
        """Replaces a collection and return it.

        :param str collection_link:
            The link to the collection entity.
        :param dict collection:
            The collection to be used.
        :param dict options:
            The request options for the request.
        :return:
            The new Collection.
        :rtype:
            dict

        """
        if options is None:
            options = {}

        base._validate_resource(collection)
        path = base.GetPathFromLink(collection_link)
        collection_id = base.GetResourceIdOrFullNameFromLink(collection_link)
        return await self.Replace(collection, path, http_constants.ResourceType.Collection, collection_id, None,
                                  options, **kwargs)

    async def ReplaceUserDefinedFunction(
        self,
        udf_link: str,
        udf: Dict[str, Any],
        options: Optional[Mapping[str, Any]] = None,
        **kwargs: Any
    ) -> Dict[str, Any]:
        """Replaces a user-defined function and returns it.

        :param str udf_link:
            The link to the user-defined function.
        :param dict udf:
        :param dict options:
            The request options for the request.
        :return:
            The new UDF.
        :rtype:
            dict

        """
        if options is None:
            options = {}

        base._validate_resource(udf)
        udf = udf.copy()
        if udf.get("serverScript"):
            udf["body"] = str(udf.pop("serverScript", ""))
        elif udf.get("body"):
            udf["body"] = str(udf["body"])

        path = base.GetPathFromLink(udf_link)
        udf_id = base.GetResourceIdOrFullNameFromLink(udf_link)
        return await self.Replace(udf, path, http_constants.ResourceType.UserDefinedFunction, udf_id, None,
                                  options, **kwargs)

    async def ReplaceTrigger(
        self,
        trigger_link: str,
        trigger: Dict[str, Any],
        options: Optional[Mapping[str, Any]] = None,
        **kwargs
    ) -> Dict[str, Any]:
        """Replaces a trigger and returns it.

        :param str trigger_link:
            The link to the trigger.
        :param dict trigger:
        :param dict options:
            The request options for the request.
        :return:
            The replaced Trigger.
        :rtype:
            dict

        """
        if options is None:
            options = {}

        base._validate_resource(trigger)
        trigger = trigger.copy()
        if trigger.get("serverScript"):
            trigger["body"] = str(trigger.pop("serverScript", ""))
        elif trigger.get("body"):
            trigger["body"] = str(trigger["body"])

        path = base.GetPathFromLink(trigger_link)
        trigger_id = base.GetResourceIdOrFullNameFromLink(trigger_link)
        return await self.Replace(trigger, path, http_constants.ResourceType.Trigger, trigger_id, None,
                                  options, **kwargs)

    async def ReplaceItem(
        self,
        document_link: str,
        new_document: Dict[str, Any],
        options: Optional[Mapping[str, Any]] = None,
        **kwargs: Any
    ) -> CosmosDict:
        """Replaces a document and returns it.

        :param str document_link:
            The link to the document.
        :param dict new_document:
        :param dict options:
            The request options for the request.
        :return:
            The new Document.
        :rtype:
            CosmosDict

        """
        base._validate_resource(new_document)
        path = base.GetPathFromLink(document_link)
        document_id = base.GetResourceIdOrFullNameFromLink(document_link)

        # Python's default arguments are evaluated once when the function is defined,
        # not each time the function is called (like it is in say, Ruby). This means
        # that if you use a mutable default argument and mutate it, you will and have
        # mutated that object for all future calls to the function as well. So, using
        # a non-mutable deafult in this case(None) and assigning an empty dict(mutable)
        # inside the function so that it remains local For more details on this gotcha,
        # please refer http://docs.python-guide.org/en/latest/writing/gotchas/
        if options is None:
            options = {}

        # Extract the document collection link and add the partition key to options
        collection_link = base.GetItemContainerLink(document_link)
        options = await self._AddPartitionKey(collection_link, new_document, options)

        return await self.Replace(new_document, path, http_constants.ResourceType.Document, document_id, None,
                                  options, **kwargs)

    async def PatchItem(
        self,
        document_link: str,
        operations: List[Dict[str, Any]],
        options: Optional[Mapping[str, Any]] = None,
        **kwargs: Any
    ) -> CosmosDict:
        """Patches a document and returns it.

        :param str document_link: The link to the document.
        :param list operations: The operations for the patch request.
        :param dict options: The request options for the request.
        :return:
            The new Document.
        :rtype:
            CosmosDict

        """
        response_hook = kwargs.pop(Constants.Kwargs.RESPONSE_HOOK, None)
        path = base.GetPathFromLink(document_link)
        document_id = base.GetResourceIdOrFullNameFromLink(document_link)
        resource_type = http_constants.ResourceType.Document

        if options is None:
            options = {}

        initial_headers = self.default_headers
        headers = base.GetHeaders(self, initial_headers, "patch", path, document_id, resource_type,
                                  documents._OperationType.Patch, options)
        # Patch will use WriteEndpoint since it uses PUT operation
        request_params = _request_object.RequestObject(resource_type,
                                                       documents._OperationType.Patch,
                                                       headers,
                                                       options.get("partitionKey", None))
        request_params.set_excluded_location_from_options(options)
        await base.set_session_token_header_async(self, headers, path, request_params, options)
        request_params.set_retry_write(options, self.connection_policy.RetryNonIdempotentWrites)
        request_data = {}
        if options.get("filterPredicate"):
            request_data["condition"] = options.get("filterPredicate")
        request_data["operations"] = operations
        result, last_response_headers = await self.__Patch(path, request_params, request_data, headers, **kwargs)
        self.last_response_headers = last_response_headers

        # update session for request mutates data on server side
        self._UpdateSessionIfRequired(headers, result, last_response_headers)
        if response_hook:
            response_hook(last_response_headers, result)
        return CosmosDict(result, response_headers=last_response_headers)

    async def ReplaceOffer(
        self,
        offer_link: str,
        offer: Dict[str, Any],
        **kwargs: Any
    ) -> Dict[str, Any]:
        """Replaces an offer and returns it.

        :param str offer_link:
            The link to the offer.
        :param dict offer:
        :return:
            The replaced Offer.
        :rtype:
            dict

        """
        base._validate_resource(offer)
        path = base.GetPathFromLink(offer_link)
        offer_id = base.GetResourceIdOrFullNameFromLink(offer_link)
        return await self.Replace(offer, path, http_constants.ResourceType.Offer, offer_id, None, None, **kwargs)

    async def ReplaceStoredProcedure(
        self,
        sproc_link: str,
        sproc: Dict[str, Any],
        options: Optional[Mapping[str, Any]] = None,
        **kwargs: Any
    ) -> Dict[str, Any]:
        """Replaces a stored procedure and returns it.

        :param str sproc_link:
            The link to the stored procedure.
        :param dict sproc:
        :param dict options:
            The request options for the request.
        :return:
            The replaced Stored Procedure.
        :rtype:
            dict

        """
        if options is None:
            options = {}

        base._validate_resource(sproc)
        sproc = sproc.copy()
        if sproc.get("serverScript"):
            sproc["body"] = str(sproc.pop("serverScript", ""))
        elif sproc.get("body"):
            sproc["body"] = str(sproc["body"])

        path = base.GetPathFromLink(sproc_link)
        sproc_id = base.GetResourceIdOrFullNameFromLink(sproc_link)
        return await self.Replace(sproc, path, http_constants.ResourceType.StoredProcedure, sproc_id, None,
                                  options, **kwargs)

    async def Replace(
        self,
        resource: Dict[str, Any],
        path: str,
        resource_type: str,
        id: Optional[str],
        initial_headers: Optional[Mapping[str, Any]],
        options: Optional[Mapping[str, Any]] = None,
        **kwargs: Any
    ) -> CosmosDict:
        """Replaces an Azure Cosmos resource and returns it.

        :param dict resource:
        :param str path:
        :param str resource_type:
        :param str id:
        :param dict initial_headers:
        :param dict options:
            The request options for the request.
        :return:
            The new Azure Cosmos resource.
        :rtype:
            CosmosDict

        """
        response_hook = kwargs.pop(Constants.Kwargs.RESPONSE_HOOK, None)
        if options is None:
            options = {}

        initial_headers = initial_headers or self.default_headers
        headers = base.GetHeaders(self, initial_headers, "put", path, id, resource_type,
                                    documents._OperationType.Replace, options)
        # Replace will use WriteEndpoint since it uses PUT operation
        request_params = _request_object.RequestObject(resource_type,
                                                       documents._OperationType.Replace,
                                                       headers,
                                                       options.get("partitionKey", None))
        request_params.set_excluded_location_from_options(options)
        await base.set_session_token_header_async(self, headers, path, request_params, options)
        request_params.set_retry_write(options, self.connection_policy.RetryNonIdempotentWrites)
        result, last_response_headers = await self.__Put(path, request_params, resource, headers, **kwargs)
        self.last_response_headers = last_response_headers

        # update session for request mutates data on server side
        self._UpdateSessionIfRequired(headers, result, self.last_response_headers)
        if response_hook:
            response_hook(last_response_headers, result)
        return CosmosDict(result, response_headers=last_response_headers)

    async def __Put(
        self,
        path: str,
        request_params: _request_object.RequestObject,
        body: Dict[str, Any],
        req_headers: Dict[str, Any],
        **kwargs: Any
    ) -> Tuple[Dict[str, Any], CaseInsensitiveDict]:
        """Azure Cosmos 'PUT' async http request.

        :param str path: the url to be used for the request.
        :param ~azure.cosmos._request_object.RequestObject request_params: the request parameters.
        :param Union[str, unicode, Dict[Any, Any]] body: the request body.
        :param Dict[str, Any] req_headers: the request headers.
        :return: Tuple of (result, headers).
        :rtype: tuple of (dict, dict)
        """
        request = self.pipeline_client.put(url=path, headers=req_headers)
        return await asynchronous_request.AsynchronousRequest(
            client=self,
            request_params=request_params,
            global_endpoint_manager=self._global_endpoint_manager,
            connection_policy=self.connection_policy,
            pipeline_client=self.pipeline_client,
            request=request,
            request_data=body,
            **kwargs
        )

    async def __Patch(
        self,
        path: str,
        request_params: _request_object.RequestObject,
        request_data: Dict[str, Any],
        req_headers: Dict[str, Any],
        **kwargs: Any
    ) -> Tuple[Dict[str, Any], CaseInsensitiveDict]:
        """Azure Cosmos 'PATCH' http request.

        :param str path: the url to be used for the request.
        :param ~azure.cosmos._request_object.RequestObject request_params: the request parameters.
        :param Union[str, unicode, Dict[Any, Any]] request_data: the request body.
        :param Dict[str, Any] req_headers: the request headers.
        :return: Tuple of (result, headers).
        :rtype: tuple of (dict, dict)
        """
        request = self.pipeline_client.patch(url=path, headers=req_headers)
        return await asynchronous_request.AsynchronousRequest(
            client=self,
            request_params=request_params,
            global_endpoint_manager=self._global_endpoint_manager,
            connection_policy=self.connection_policy,
            pipeline_client=self.pipeline_client,
            request=request,
            request_data=request_data,
            **kwargs
        )

    async def DeleteDatabase(
        self,
        database_link: str,
        options: Optional[Mapping[str, Any]] = None,
        **kwargs: Any
    ) -> None:
        """Deletes a database.

        :param str database_link:
            The link to the database.
        :param dict options:
            The request options for the request.
        :return:
            The deleted Database.
        :rtype:
            None
        """
        if options is None:
            options = {}

        path = base.GetPathFromLink(database_link)
        database_id = base.GetResourceIdOrFullNameFromLink(database_link)
        await self.DeleteResource(path, http_constants.ResourceType.Database, database_id, None, options, **kwargs)

    async def DeleteUser(
        self,
        user_link: str,
        options: Optional[Mapping[str, Any]] = None,
        **kwargs: Any
    ) -> None:
        """Deletes a user.

        :param str user_link:
            The link to the user entity.
        :param dict options:
            The request options for the request.
        :return:
            The deleted user.
        :rtype:
            dict

        """
        if options is None:
            options = {}

        path = base.GetPathFromLink(user_link)
        user_id = base.GetResourceIdOrFullNameFromLink(user_link)
        await self.DeleteResource(path, http_constants.ResourceType.User, user_id, None, options, **kwargs)

    async def DeletePermission(
        self,
        permission_link: str,
        options: Optional[Mapping[str, Any]] = None,
        **kwargs: Any
    ) -> None:
        """Deletes a permission.

        :param str permission_link:
            The link to the permission.
        :param dict options:
            The request options for the request.
        :return:
            The deleted Permission.
        :rtype:
            dict

        """
        if options is None:
            options = {}

        path = base.GetPathFromLink(permission_link)
        permission_id = base.GetResourceIdOrFullNameFromLink(permission_link)
        await self.DeleteResource(path, "permissions", permission_id, None, options, **kwargs)

    async def DeleteContainer(
        self,
        collection_link: str,
        options: Optional[Mapping[str, Any]] = None,
        **kwargs: Any
    ) -> None:
        """Deletes a collection.

        :param str collection_link:
            The link to the document collection.
        :param dict options:
            The request options for the request.
        :return:
            The deleted Collection.
        :rtype:
            dict

        """
        if options is None:
            options = {}

        path = base.GetPathFromLink(collection_link)
        collection_id = base.GetResourceIdOrFullNameFromLink(collection_link)
        await self.DeleteResource(path, http_constants.ResourceType.Collection, collection_id, None, options, **kwargs)

    async def DeleteItem(
        self,
        document_link: str,
        options: Optional[Mapping[str, Any]] = None,
        **kwargs: Any
    ) -> None:
        """Deletes a document.

        :param str document_link:
            The link to the document.
        :param dict options:
            The request options for the request.
        :return:
            The deleted Document.
        :rtype:
            dict

        """
        if options is None:
            options = {}

        path = base.GetPathFromLink(document_link)
        document_id = base.GetResourceIdOrFullNameFromLink(document_link)
        await self.DeleteResource(path, http_constants.ResourceType.Document, document_id, None, options, **kwargs)

    async def DeleteUserDefinedFunction(
        self,
        udf_link: str,
        options: Optional[Mapping[str, Any]] = None,
        **kwargs: Any
    ) -> None:
        """Deletes a user-defined function.

        :param str udf_link:
            The link to the user-defined function.
        :param dict options:
            The request options for the request.
        :return:
            The deleted UDF.
        :rtype:
            None
        """
        if options is None:
            options = {}

        path = base.GetPathFromLink(udf_link)
        udf_id = base.GetResourceIdOrFullNameFromLink(udf_link)
        await self.DeleteResource(path, http_constants.ResourceType.UserDefinedFunction, udf_id, None,
                                  options, **kwargs)

    async def DeleteTrigger(
        self,
        trigger_link: str,
        options: Optional[Mapping[str, Any]] = None,
        **kwargs: Any
    ) -> None:
        """Deletes a trigger.

        :param str trigger_link:
            The link to the trigger.
        :param dict options:
            The request options for the request.
        :return:
            The deleted Trigger.
        :rtype:
            dict

        """
        if options is None:
            options = {}

        path = base.GetPathFromLink(trigger_link)
        trigger_id = base.GetResourceIdOrFullNameFromLink(trigger_link)
        await self.DeleteResource(path, http_constants.ResourceType.Trigger, trigger_id, None, options, **kwargs)

    async def DeleteStoredProcedure(
        self,
        sproc_link: str,
        options: Optional[Mapping[str, Any]] = None,
        **kwargs: Any
    ) -> None:
        """Deletes a stored procedure.

        :param str sproc_link:
            The link to the stored procedure.
        :param dict options:
            The request options for the request.
        :return:
            The deleted Stored Procedure.
        :rtype:
            dict

        """
        if options is None:
            options = {}

        path = base.GetPathFromLink(sproc_link)
        sproc_id = base.GetResourceIdOrFullNameFromLink(sproc_link)
        await self.DeleteResource(path, http_constants.ResourceType.StoredProcedure, sproc_id, None, options, **kwargs)

    async def DeleteConflict(
        self,
        conflict_link: str,
        options: Optional[Mapping[str, Any]] = None,
        **kwargs: Any
    ) -> None:
        """Deletes a conflict.

        :param str conflict_link:
            The link to the conflict.
        :param dict options:
            The request options for the request.
        :return:
            The deleted Conflict.
        :rtype:
            dict

        """
        if options is None:
            options = {}

        path = base.GetPathFromLink(conflict_link)
        conflict_id = base.GetResourceIdOrFullNameFromLink(conflict_link)
        await self.DeleteResource(path, http_constants.ResourceType.Conflict, conflict_id, None, options, **kwargs)

    async def DeleteResource(
        self,
        path: str,
        resource_type: str,
        id: Optional[str],
        initial_headers: Optional[Mapping[str, Any]],
        options: Optional[Mapping[str, Any]] = None,
        **kwargs: Any
    ) -> None:
        """Deletes an Azure Cosmos resource and returns it.

        :param str path:
        :param str resource_type:
        :param str id:
        :param dict initial_headers:
        :param dict options:
            The request options for the request.
        :return:
            The deleted Azure Cosmos resource.
        :rtype:
            dict

        """
        response_hook = kwargs.pop(Constants.Kwargs.RESPONSE_HOOK, None)
        if options is None:
            options = {}

        initial_headers = initial_headers or self.default_headers
        headers = base.GetHeaders(self, initial_headers, "delete", path, id, resource_type,
                                    documents._OperationType.Delete, options)
        # Delete will use WriteEndpoint since it uses DELETE operation
        request_params = _request_object.RequestObject(resource_type,
                                                       documents._OperationType.Delete,
                                                       headers,
                                                       options.get("partitionKey", None))
        request_params.set_excluded_location_from_options(options)
        await base.set_session_token_header_async(self, headers, path, request_params, options)
        request_params.set_retry_write(options, self.connection_policy.RetryNonIdempotentWrites)
        result, last_response_headers = await self.__Delete(path, request_params, headers, **kwargs)
        self.last_response_headers = last_response_headers

        # update session for request mutates data on server side
        self._UpdateSessionIfRequired(headers, result, last_response_headers)
        if response_hook:
            response_hook(last_response_headers, None)

    async def __Delete(
        self,
        path: str,
        request_params: _request_object.RequestObject,
        req_headers: Dict[str, Any],
        **kwargs: Any
    ) -> Tuple[None, CaseInsensitiveDict]:
        """Azure Cosmos 'DELETE' async http request.

        :param str path: the url to be used for the request.
        :param ~azure.cosmos._request_object.RequestObject request_params: the request parameters.
        :param Dict[str, Any] req_headers: the request headers.
        :return: Tuple of (result, headers).
        :rtype: tuple of (dict, dict)
        """
        request = self.pipeline_client.delete(url=path, headers=req_headers)
        return await asynchronous_request.AsynchronousRequest(
            client=self,
            request_params=request_params,
            global_endpoint_manager=self._global_endpoint_manager,
            connection_policy=self.connection_policy,
            pipeline_client=self.pipeline_client,
            request=request,
            request_data=None,
            **kwargs
        )

    async def Batch(
        self,
        collection_link: str,
        batch_operations: Sequence[Union[Tuple[str, Tuple[Any, ...]], Tuple[str, Tuple[Any, ...], Dict[str, Any]]]],
        options: Optional[Mapping[str, Any]] = None,
        **kwargs: Any
    ) -> CosmosList:
        """Executes the given operations in transactional batch.

        :param str collection_link: The link to the collection
        :param list batch_operations: The batch of operations for the batch request.
        :param dict options: The request options for the request.

        :return:
            The result of the batch operation.
        :rtype:
            CosmosList

        """
        response_hook = kwargs.pop(Constants.Kwargs.RESPONSE_HOOK, None)
        if options is None:
            options = {}

        path = base.GetPathFromLink(collection_link, http_constants.ResourceType.Document)
        collection_id = base.GetResourceIdOrFullNameFromLink(collection_link)

        formatted_operations = base._format_batch_operations(batch_operations)

        results, last_response_headers = await self._Batch(
            formatted_operations,
            path,
            collection_id,
            options,
            **kwargs)
        self.last_response_headers = last_response_headers

        final_responses = []
        is_error = False
        error_status = 0
        error_index = 0
        for i, result in enumerate(results):
            final_responses.append(result)
            status_code = int(result["statusCode"])
            if status_code >= 400:
                is_error = True
                if status_code != 424:  # Find the operation that had the error
                    error_status = status_code
                    error_index = i
        if is_error:
            raise exceptions.CosmosBatchOperationError(
                error_index=error_index,
                headers=self.last_response_headers,
                status_code=error_status,
                message="There was an error in the transactional batch on" +
                        " index {}. Error message: {}".format(
                            str(error_index),
                            Constants.ERROR_TRANSLATIONS.get(error_status)
                ),
                operation_responses=final_responses
            )
        if response_hook:
            response_hook(last_response_headers, final_responses)
        return CosmosList(final_responses,
                                  response_headers=last_response_headers)

    async def _Batch(
        self,
        batch_operations: List[Dict[str, Any]],
        path: str,
        collection_id: Optional[str],
        options: Mapping[str, Any],
        **kwargs: Any
    ) -> Tuple[List[Dict[str, Any]], CaseInsensitiveDict]:
        initial_headers = self.default_headers.copy()
        base._populate_batch_headers(initial_headers)
        headers = base.GetHeaders(self, initial_headers, "post", path, collection_id,
                                  http_constants.ResourceType.Document,
                                  documents._OperationType.Batch, options)
        request_params = _request_object.RequestObject(http_constants.ResourceType.Document,
                                                       documents._OperationType.Batch,
                                                       headers,
                                                       options.get("partitionKey", None))
        request_params.set_excluded_location_from_options(options)
        await base.set_session_token_header_async(self, headers, path, request_params, options)
        result = await self.__Post(path, request_params, batch_operations, headers, **kwargs)
        return cast(Tuple[List[Dict[str, Any]], CaseInsensitiveDict], result)

    def _ReadPartitionKeyRanges(
        self,
        collection_link: str,
        feed_options: Optional[Mapping[str, Any]] = None,
        **kwargs: Any
    ) -> AsyncItemPaged[Dict[str, Any]]:
        """Reads Partition Key Ranges.

        :param str collection_link:
            The link to the document collection.
        :param dict feed_options:
        :return:
            Query Iterable of PartitionKeyRanges.
        :rtype:
            query_iterable.QueryIterable

        """
        if feed_options is None:
            feed_options = {}

        return self._QueryPartitionKeyRanges(collection_link, None, feed_options, **kwargs)

    def _QueryPartitionKeyRanges(
        self,
        collection_link: str,
        query: Optional[Union[str, Dict[str, Any]]],
        options: Optional[Mapping[str, Any]] = None,
        **kwargs: Any
    ) -> AsyncItemPaged[Dict[str, Any]]:
        """Queries Partition Key Ranges in a collection.

        :param str collection_link:
            The link to the document collection.
        :param (str or dict) query:
        :param dict options:
            The request options for the request.
        :return:
            Query Iterable of PartitionKeyRanges.
        :rtype:
            query_iterable.QueryIterable

        """
        if options is None:
            options = {}

        path = base.GetPathFromLink(collection_link, http_constants.ResourceType.PartitionKeyRange)
        collection_id = base.GetResourceIdOrFullNameFromLink(collection_link)

        async def fetch_fn(options: Mapping[str, Any]) -> Tuple[List[Dict[str, Any]], CaseInsensitiveDict]:
            return (
                await self.__QueryFeed(
                    path, http_constants.ResourceType.PartitionKeyRange, collection_id,
                    lambda r: r["PartitionKeyRanges"],
                    lambda _, b: b, query, options, **kwargs
                ),
                self.last_response_headers,
            )

        return AsyncItemPaged(
            self, query, options, fetch_function=fetch_fn, page_iterator_class=query_iterable.QueryIterable,
            resource_type=http_constants.ResourceType.PartitionKeyRange
        )

    def ReadDatabases(
        self,
        options: Optional[Mapping[str, Any]] = None,
        **kwargs: Any
    ) -> AsyncItemPaged[Dict[str, Any]]:
        """Reads all databases.

        :param dict options:
            The request options for the request.
        :return:
            Query Iterable of Databases.
        :rtype:
            query_iterable.QueryIterable

        """
        if options is None:
            options = {}

        return self.QueryDatabases(None, options, **kwargs)

    def QueryDatabases(
        self,
        query: Optional[Union[str, Dict[str, Any]]],
        options: Optional[Mapping[str, Any]] = None,
        **kwargs: Any
    ) -> AsyncItemPaged[Dict[str, Any]]:
        """Queries databases.

        :param (str or dict) query:
        :param dict options:
            The request options for the request.
        :return: Query Iterable of Databases.
        :rtype:
            query_iterable.QueryIterable

        """
        if options is None:
            options = {}

        async def fetch_fn(options: Mapping[str, Any]) -> Tuple[List[Dict[str, Any]], CaseInsensitiveDict]:
            return (
                await self.__QueryFeed(
                    "/dbs", http_constants.ResourceType.Database, "", lambda r: r["Databases"],
                    lambda _, b: b, query, options, **kwargs
                ),
                self.last_response_headers,
            )

        return AsyncItemPaged(
            self, query, options, fetch_function=fetch_fn, page_iterator_class=query_iterable.QueryIterable
        )

    def ReadContainers(
        self,
        database_link: str,
        options: Optional[Mapping[str, Any]] = None,
        **kwargs: Any
    ) -> AsyncItemPaged[Dict[str, Any]]:
        """Reads all collections in a database.

        :param str database_link:
            The link to the database.
        :param dict options:
            The request options for the request.
        :return: Query Iterable of Collections.
        :rtype:
            query_iterable.QueryIterable

        """
        if options is None:
            options = {}

        return self.QueryContainers(database_link, None, options, **kwargs)

    def QueryContainers(
        self,
        database_link: str,
        query: Optional[Union[str, Dict[str, Any]]],
        options: Optional[Mapping[str, Any]] = None,
        **kwargs: Any
    ) -> AsyncItemPaged[Dict[str, Any]]:
        """Queries collections in a database.

        :param str database_link:
            The link to the database.
        :param (str or dict) query:
        :param dict options:
            The request options for the request.
        :return: Query Iterable of Collections.
        :rtype:
            query_iterable.QueryIterable

        """
        if options is None:
            options = {}

        path = base.GetPathFromLink(database_link, http_constants.ResourceType.Collection)
        database_id = base.GetResourceIdOrFullNameFromLink(database_link)

        async def fetch_fn(options: Mapping[str, Any]) -> Tuple[List[Dict[str, Any]], CaseInsensitiveDict]:
            return (
                await self.__QueryFeed(
                    path, http_constants.ResourceType.Collection, database_id, lambda r: r["DocumentCollections"],
                    lambda _, body: body, query, options, **kwargs
                ),
                self.last_response_headers,
            )

        return AsyncItemPaged(
            self, query, options, fetch_function=fetch_fn, page_iterator_class=query_iterable.QueryIterable
        )



    async def read_items(
            self,
            collection_link: str,
            items: Sequence[Tuple[str, _PartitionKeyType]],
            options: Optional[Mapping[str, Any]] = None,
            **kwargs: Any
     ) -> CosmosList:
        """Reads many items.

        :param str collection_link: The link to the document collection.
        :param items: A list of tuples, where each tuple contains an item's ID and partition key.
        :type items: Sequence[Tuple[str, _PartitionKeyType]]
        :param dict options: The request options for the request.
        :return: The list of read items.
        :rtype: CosmosList
        """
        if options is None:
            options = {}
        if not items:
            return CosmosList([], response_headers=CaseInsensitiveDict())

        partition_key_definition = await self._get_partition_key_definition(collection_link, options)
        if not partition_key_definition:
            raise ValueError("Could not find partition key definition for collection.")

        # Extract and remove max_concurrency from kwargs
        max_concurrency = kwargs.pop('max_concurrency', 10)
        helper = ReadItemsHelperAsync(
            client=self,
            collection_link=collection_link,
            items=items,
            options=options,
            partition_key_definition=partition_key_definition,
            max_concurrency=max_concurrency,
            **kwargs)
        return await helper.read_items()



    def ReadItems(
        self,
        collection_link: str,
        feed_options: Optional[Mapping[str, Any]] = None,
        response_hook: Optional[Callable[[Mapping[str, Any], Dict[str, Any]], None]] = None,
        **kwargs: Any
    ) -> AsyncItemPaged[Dict[str, Any]]:
        """Reads all documents in a collection.

        :param str collection_link: The link to the document collection.
        :param dict feed_options: The additional options for the operation.
        :param response_hook: A callable invoked with the response metadata.
        :type response_hook: Callable[[Mapping[str, Any], AsyncItemPaged[Dict[str, Any]]], None]
        :return: Query Iterable of Documents.
        :rtype: query_iterable.QueryIterable

        """
        if feed_options is None:
            feed_options = {}

        return self.QueryItems(collection_link, None, feed_options, response_hook=response_hook, **kwargs)

    def QueryItems(
        self,
        database_or_container_link: str,
        query: Optional[Union[str, Dict[str, Any]]],
        options: Optional[Mapping[str, Any]] = None,
        partition_key: Optional[_PartitionKeyType] = None,
        response_hook: Optional[Callable[[Mapping[str, Any], Dict[str, Any]], None]] = None,
        **kwargs: Any
    ) -> AsyncItemPaged[Dict[str, Any]]:
        """Queries documents in a collection.

        :param str database_or_container_link:
            The link to the database when using partitioning, otherwise link to the document collection.
        :param (str or dict) query: the query to be used
        :param dict options: The request options for the request.
        :param str partition_key: Partition key for the query(default value None)
        :param response_hook: A callable invoked with the response metadata.
        :type response_hook: Callable[[Mapping[str, Any], Dict[str, Any]], None], None]
        :return:
            Query Iterable of Documents.
        :rtype:
            query_iterable.QueryIterable

        """
        database_or_container_link = base.TrimBeginningAndEndingSlashes(database_or_container_link)

        if options is None:
            options = {}

        if base.IsDatabaseLink(database_or_container_link):
            return AsyncItemPaged(
                self,
                query,
                options,
                database_link=database_or_container_link,
                partition_key=partition_key,
                page_iterator_class=query_iterable.QueryIterable
            )

        path = base.GetPathFromLink(database_or_container_link, http_constants.ResourceType.Document)
        collection_id = base.GetResourceIdOrFullNameFromLink(database_or_container_link)

        async def fetch_fn(options: Mapping[str, Any]) -> Tuple[List[Dict[str, Any]], CaseInsensitiveDict]:
            await kwargs["containerProperties"](options)
            new_options = dict(options)
            new_options[Constants.InternalOptions.CONTAINER_RID] = self.__container_properties_cache[database_or_container_link]["_rid"]
            return (
                await self.__QueryFeed(
                    path,
                    http_constants.ResourceType.Document,
                    collection_id,
                    lambda r: r["Documents"],
                    lambda _, b: b,
                    query,
                    new_options,
                    response_hook=response_hook,
                    **kwargs
                ),
                self.last_response_headers,
            )

        return AsyncItemPaged(
            self,
            query,
            options,
            fetch_function=fetch_fn,
            collection_link=database_or_container_link,
            page_iterator_class=query_iterable.QueryIterable,
            response_hook=response_hook,
            raw_response_hook=kwargs.get('raw_response_hook'),
            resource_type=http_constants.ResourceType.Document
        )

    def QueryItemsChangeFeed(
        self,
        collection_link: str,
        options: Optional[Mapping[str, Any]] = None,
        response_hook: Optional[Callable[[Mapping[str, Any], Mapping[str, Any]], None]] = None,
        **kwargs: Any
    ) -> AsyncItemPaged[Dict[str, Any]]:
        """Queries documents change feed in a collection.

        :param str collection_link: The link to the document collection.
        :param dict options: The request options for the request.
        :param response_hook: A callable invoked with the response metadata.
        :type response_hook: Callable[[Dict[str, str], Dict[str, Any]]
        :return:
            Query Iterable of Documents.
        :rtype:
            query_iterable.QueryIterable

        """

        partition_key_range_id = None
        if options is not None and "partitionKeyRangeId" in options:
            partition_key_range_id = options["partitionKeyRangeId"]

        return self._QueryChangeFeed(
            collection_link, "Documents", options, partition_key_range_id, response_hook=response_hook, **kwargs
        )

    def _QueryChangeFeed(
            self,
            collection_link: str,
            resource_type: str,
            options: Optional[Mapping[str, Any]] = None,
            partition_key_range_id: Optional[str] = None,
            response_hook: Optional[Callable[[Mapping[str, Any], Mapping[str, Any]], None]] = None,
            **kwargs: Any
    ) -> AsyncItemPaged[Dict[str, Any]]:
        """Queries change feed of a resource in a collection.

        :param str collection_link: The link to the document collection.
        :param str resource_type: The type of the resource.
        :param dict options: The request options for the request.
        :param str partition_key_range_id: Specifies partition key range id.
        :param response_hook: A callable invoked with the response metadata
        :type response_hook: Callable[[Dict[str, str], Dict[str, Any]]
        :return:
            Query Iterable of Documents.
        :rtype:
            query_iterable.QueryIterable

        """
        if options is None:
            options = {}
        else:
            options = dict(options)

        resource_key_map = {"Documents": http_constants.ResourceType.Document}

        # For now, change feed only supports Documents and Partition Key Range resource type
        if resource_type not in resource_key_map:
            raise NotImplementedError(resource_type + " change feed query is not supported.")

        resource_key = resource_key_map[resource_type]
        path = base.GetPathFromLink(collection_link, resource_key)
        collection_id = base.GetResourceIdOrFullNameFromLink(collection_link)

        async def fetch_fn(options: Mapping[str, Any]) -> Tuple[List[Dict[str, Any]], CaseInsensitiveDict]:
            if collection_link in self.__container_properties_cache:
                new_options = dict(options)
                new_options[Constants.InternalOptions.CONTAINER_RID] = self.__container_properties_cache[collection_link]["_rid"]
                options = new_options
            return (
                await self.__QueryFeed(
                    path,
                    resource_key,
                    collection_id,
                    lambda r: r[resource_type],
                    lambda _, b: b,
                    None,
                    options,
                    partition_key_range_id,
                    response_hook=response_hook,
                    **kwargs
                ),
                self.last_response_headers,
            )

        return AsyncItemPaged(
            self,
            options,
            fetch_function=fetch_fn,
            collection_link=collection_link,
            page_iterator_class=ChangeFeedIterable
        )

    def QueryOffers(
        self,
        query: Optional[Union[str, Dict[str, Any]]],
        options: Optional[Mapping[str, Any]] = None,
        **kwargs: Any
    ) -> AsyncItemPaged[Dict[str, Any]]:
        """Query for all offers.

        :param (str or dict) query:
        :param dict options:
            The request options for the request
        :return:
            Query Iterable of Offers.
        :rtype:
            query_iterable.QueryIterable

        """
        if options is None:
            options = {}

        async def fetch_fn(options: Mapping[str, Any]) -> Tuple[List[Dict[str, Any]], CaseInsensitiveDict]:
            return (
                await self.__QueryFeed(
                    "/offers", http_constants.ResourceType.Offer, "", lambda r: r["Offers"],
                    lambda _, b: b, query, options, **kwargs
                ),
                self.last_response_headers,
            )

        return AsyncItemPaged(
            self,
            query,
            options,
            fetch_function=fetch_fn,
            page_iterator_class=query_iterable.QueryIterable,
            resource_type=http_constants.ResourceType.Offer
        )

    def ReadUsers(
        self,
        database_link: str,
        options: Optional[Mapping[str, Any]] = None,
        **kwargs: Any
    ) -> AsyncItemPaged[Dict[str, Any]]:
        """Reads all users in a database.

        :param str database_link:
            The link to the database.
        :param dict[str, Any] options:
            The request options for the request.
        :return:
            Query iterable of Users.
        :rtype:
            query_iterable.QueryIterable

        """
        if options is None:
            options = {}

        return self.QueryUsers(database_link, None, options, **kwargs)

    def QueryUsers(
        self,
        database_link: str,
        query: Optional[Union[str, Dict[str, Any]]],
        options: Optional[Mapping[str, Any]] = None,
        **kwargs: Any
    ) -> AsyncItemPaged[Dict[str, Any]]:
        """Queries users in a database.

        :param str database_link:
            The link to the database.
        :param (str or dict) query:
        :param dict options:
            The request options for the request.
        :return:
            Query Iterable of Users.
        :rtype:
            query_iterable.QueryIterable

        """
        if options is None:
            options = {}

        path = base.GetPathFromLink(database_link, http_constants.ResourceType.User)
        database_id = base.GetResourceIdOrFullNameFromLink(database_link)

        async def fetch_fn(options: Mapping[str, Any]) -> Tuple[List[Dict[str, Any]], CaseInsensitiveDict]:
            return (
                await self.__QueryFeed(
                    path, http_constants.ResourceType.User, database_id, lambda r: r["Users"],
                    lambda _, b: b, query, options, **kwargs
                ),
                self.last_response_headers,
            )

        return AsyncItemPaged(
            self, query, options, fetch_function=fetch_fn, page_iterator_class=query_iterable.QueryIterable,
            resource_type=http_constants.ResourceType.User
        )

    def ReadPermissions(
        self,
        user_link: str,
        options: Optional[Mapping[str, Any]] = None,
        **kwargs: Any
    ) -> AsyncItemPaged[Dict[str, Any]]:
        """Reads all permissions for a user.

        :param str user_link:
            The link to the user entity.
        :param dict options:
            The request options for the request.
        :return:
            Query Iterable of Permissions.
        :rtype:
            query_iterable.QueryIterable

        """
        if options is None:
            options = {}

        return self.QueryPermissions(user_link, None, options, **kwargs)

    def QueryPermissions(
        self,
        user_link: str,
        query: Optional[Union[str, Dict[str, Any]]],
        options: Optional[Mapping[str, Any]] = None,
        **kwargs
    ) -> AsyncItemPaged[Dict[str, Any]]:
        """Queries permissions for a user.

        :param str user_link:
            The link to the user entity.
        :param (str or dict) query:
        :param dict options:
            The request options for the request.
        :return:
            Query Iterable of Permissions.
        :rtype:
            query_iterable.QueryIterable

        """
        if options is None:
            options = {}

        path = base.GetPathFromLink(user_link, http_constants.ResourceType.Permission)
        user_id = base.GetResourceIdOrFullNameFromLink(user_link)

        async def fetch_fn(options: Mapping[str, Any]) -> Tuple[List[Dict[str, Any]], CaseInsensitiveDict]:
            return (
                await self.__QueryFeed(
                    path, http_constants.ResourceType.Permission, user_id, lambda r: r["Permissions"], lambda _, b: b,
                    query, options, **kwargs
                ),
                self.last_response_headers,
            )

        return AsyncItemPaged(
            self, query, options, fetch_function=fetch_fn, page_iterator_class=query_iterable.QueryIterable,
            resource_type=http_constants.ResourceType.Permission
        )

    def ReadStoredProcedures(
        self,
        collection_link: str,
        options: Optional[Mapping[str, Any]] = None,
        **kwargs: Any
    ) -> AsyncItemPaged[Dict[str, Any]]:
        """Reads all store procedures in a collection.

        :param str collection_link:
            The link to the document collection.
        :param dict options:
            The request options for the request.
        :return:
            Query Iterable of Stored Procedures.
        :rtype:
            query_iterable.QueryIterable

        """
        if options is None:
            options = {}

        return self.QueryStoredProcedures(collection_link, None, options, **kwargs)

    def QueryStoredProcedures(
        self,
        collection_link: str,
        query: Optional[Union[str, Dict[str, Any]]],
        options: Optional[Mapping[str, Any]] = None,
        **kwargs: Any
    ) -> AsyncItemPaged[Dict[str, Any]]:
        """Queries stored procedures in a collection.

        :param str collection_link:
            The link to the document collection.
        :param (str or dict) query:
        :param dict options:
            The request options for the request.
        :return:
            Query Iterable of Stored Procedures.
        :rtype:
            query_iterable.QueryIterable

        """
        if options is None:
            options = {}

        path = base.GetPathFromLink(collection_link, http_constants.ResourceType.StoredProcedure)
        collection_id = base.GetResourceIdOrFullNameFromLink(collection_link)

        async def fetch_fn(options: Mapping[str, Any]) -> Tuple[List[Dict[str, Any]], CaseInsensitiveDict]:
            return (
                await self.__QueryFeed(
                    path, http_constants.ResourceType.StoredProcedure, collection_id, lambda r: r["StoredProcedures"],
                    lambda _, b: b, query, options, **kwargs
                ),
                self.last_response_headers,
            )

        return AsyncItemPaged(
            self, query, options, fetch_function=fetch_fn, page_iterator_class=query_iterable.QueryIterable,
            resource_type=http_constants.ResourceType.StoredProcedure
        )

    def ReadTriggers(
        self,
        collection_link: str,
        options: Optional[Mapping[str, Any]] = None,
        **kwargs: Any
    ) -> AsyncItemPaged[Dict[str, Any]]:
        """Reads all triggers in a collection.

        :param str collection_link:
            The link to the document collection.
        :param dict options:
            The request options for the request.
        :return:
            Query Iterable of Triggers.
        :rtype:
            query_iterable.QueryIterable

        """
        if options is None:
            options = {}

        return self.QueryTriggers(collection_link, None, options, **kwargs)

    def QueryTriggers(
        self,
        collection_link: str,
        query: Optional[Union[str, Dict[str, Any]]],
        options: Optional[Mapping[str, Any]] = None,
        **kwargs: Any
    ) -> AsyncItemPaged[Dict[str, Any]]:
        """Queries triggers in a collection.

        :param str collection_link:
            The link to the document collection.
        :param (str or dict) query:
        :param dict options:
            The request options for the request.
        :return:
            Query Iterable of Triggers.
        :rtype:
            query_iterable.QueryIterable

        """
        if options is None:
            options = {}

        path = base.GetPathFromLink(collection_link, http_constants.ResourceType.Trigger)
        collection_id = base.GetResourceIdOrFullNameFromLink(collection_link)

        async def fetch_fn(options: Mapping[str, Any]) -> Tuple[List[Dict[str, Any]], CaseInsensitiveDict]:
            return (
                await self.__QueryFeed(
                    path, http_constants.ResourceType.Trigger, collection_id, lambda r: r["Triggers"],
                    lambda _, b: b, query, options, **kwargs
                ),
                self.last_response_headers,
            )

        return AsyncItemPaged(
            self, query, options, fetch_function=fetch_fn, page_iterator_class=query_iterable.QueryIterable,
            resource_type=http_constants.ResourceType.Trigger
        )

    def ReadUserDefinedFunctions(
        self,
        collection_link: str,
        options: Optional[Mapping[str, Any]] = None,
        **kwargs: Any
    ) -> AsyncItemPaged[Dict[str, Any]]:
        """Reads all user-defined functions in a collection.

        :param str collection_link:
            The link to the document collection.
        :param dict options:
            The request options for the request.
        :return:
            Query Iterable of UDFs.
        :rtype:
            query_iterable.QueryIterable

        """
        if options is None:
            options = {}

        return self.QueryUserDefinedFunctions(collection_link, None, options, **kwargs)

    def QueryUserDefinedFunctions(
        self,
        collection_link: str,
        query: Optional[Union[str, Dict[str, Any]]],
        options: Optional[Mapping[str, Any]] = None,
        **kwargs: Any
    ) -> AsyncItemPaged[Dict[str, Any]]:
        """Queries user-defined functions in a collection.

        :param str collection_link:
            The link to the collection.
        :param (str or dict) query:
        :param dict options:
            The request options for the request.
        :return:
            Query Iterable of UDFs.
        :rtype:
            query_iterable.QueryIterable

        """
        if options is None:
            options = {}

        path = base.GetPathFromLink(collection_link, http_constants.ResourceType.UserDefinedFunction)
        collection_id = base.GetResourceIdOrFullNameFromLink(collection_link)

        async def fetch_fn(options: Mapping[str, Any]) -> Tuple[List[Dict[str, Any]], CaseInsensitiveDict]:
            return (
                await self.__QueryFeed(
                    path, http_constants.ResourceType.UserDefinedFunction, collection_id,
                    lambda r: r["UserDefinedFunctions"],
                    lambda _, b: b, query, options, **kwargs
                ),
                self.last_response_headers,
            )

        return AsyncItemPaged(
            self, query, options, fetch_function=fetch_fn, page_iterator_class=query_iterable.QueryIterable,
            resource_type=http_constants.ResourceType.UserDefinedFunction
        )

    def ReadConflicts(
        self,
        collection_link: str,
        feed_options: Optional[Mapping[str, Any]] = None,
        **kwargs
    ) -> AsyncItemPaged[Dict[str, Any]]:
        """Reads conflicts.

        :param str collection_link:
            The link to the document collection.
        :param dict feed_options:
        :return:
            Query Iterable of Conflicts.
        :rtype:
            query_iterable.QueryIterable

        """
        if feed_options is None:
            feed_options = {}

        return self.QueryConflicts(collection_link, None, feed_options, **kwargs)

    def QueryConflicts(
        self,
        collection_link: str,
        query: Optional[Union[str, Dict[str, Any]]],
        options: Optional[Mapping[str, Any]] = None,
        **kwargs: Any
    ) -> AsyncItemPaged[Dict[str, Any]]:
        """Queries conflicts in a collection.

        :param str collection_link:
            The link to the document collection.
        :param (str or dict) query:
        :param dict options:
            The request options for the request.
        :return:
            Query Iterable of Conflicts.
        :rtype:
            query_iterable.QueryIterable

        """
        if options is None:
            options = {}

        path = base.GetPathFromLink(collection_link, http_constants.ResourceType.Conflict)
        collection_id = base.GetResourceIdOrFullNameFromLink(collection_link)

        async def fetch_fn(options: Mapping[str, Any]) -> Tuple[List[Dict[str, Any]], CaseInsensitiveDict]:
            return (
                await self.__QueryFeed(
                    path, http_constants.ResourceType.Conflict, collection_id, lambda r: r["Conflicts"],
                    lambda _, b: b, query, options, **kwargs
                ),
                self.last_response_headers,
            )

        return AsyncItemPaged(
            self, query, options, fetch_function=fetch_fn, page_iterator_class=query_iterable.QueryIterable,
            resource_type=http_constants.ResourceType.Conflict
        )

    async def QueryFeed(
        self,
        path: str,
        collection_id: str,
        query: Optional[Union[str, Dict[str, Any]]],
        options: Mapping[str, Any],
        partition_key_range_id: Optional[str] = None,
        **kwargs: Any
    ) -> Tuple[List[Dict[str, Any]], CaseInsensitiveDict]:
        """Query Feed for Document Collection resource.

        :param str path: Path to the document collection.
        :param str collection_id: Id of the document collection.
        :param (str or dict) query:
        :param dict options: The request options for the request.
        :param str partition_key_range_id: Partition key range id.
        :return: Tuple of (result, headers).
        :rtype: tuple of (dict, dict)
        """
        return (
            await self.__QueryFeed(
                path,
                http_constants.ResourceType.Document,
                collection_id,
                lambda r: r["Documents"],
                lambda _, b: b,
                query,
                options,
                partition_key_range_id,
                **kwargs
            ),
            self.last_response_headers,
        )

    async def __QueryFeed(  # pylint: disable=too-many-branches,too-many-statements,too-many-locals
        self,
        path: str,
        resource_type: str,
        id_: Optional[str],
        result_fn: Callable[[Dict[str, Any]], List[Dict[str, Any]]],
        create_fn: Optional[Callable[['CosmosClientConnection', Dict[str, Any]], Dict[str, Any]]],
        query: Optional[Union[str, Dict[str, Any]]],
        options: Optional[Mapping[str, Any]] = None,
        partition_key_range_id: Optional[str] = None,
        response_hook: Optional[Callable[[Mapping[str, Any], Dict[str, Any]], None]] = None,
        is_query_plan: bool = False,
        **kwargs: Any
    ) -> List[Dict[str, Any]]:
        """Query for more than one Azure Cosmos resources.

        :param str path:
        :param str resource_type:
        :param str id_:
        :param function result_fn:
        :param function create_fn:
        :param (str or dict) query:
        :param dict options:
            The request options for the request.
        :param str partition_key_range_id:
            Specifies partition key range id.
        :param response_hook: A callable invoked with the response metadata.
        :type response_hook: Callable[[Mapping[str, Any], Dict[str, Any]], None]
        :param bool is_query_plan:
            Specifies if the call is to fetch query plan
        :returns: A list of the queried resources.
        :rtype: list
        :raises SystemError: If the query compatibility mode is undefined.
        """
        if options is None:
            options = {}

        if query:
            __GetBodiesFromQueryResult = result_fn
        else:

            def __GetBodiesFromQueryResult(result: Dict[str, Any]) -> List[Dict[str, Any]]:
                if create_fn and result is not None:
                    return [create_fn(self, body) for body in result_fn(result)]
                # If there is no change feed, the result data is empty and result is None.
                # This case should be interpreted as an empty array.
                return []

        initial_headers = self.default_headers.copy()
        container_property_func = kwargs.pop("containerProperties", None)
        container_property = None
        if container_property_func:
            container_property = await container_property_func(options) # get properties with feed options

        # Copy to make sure that default_headers won't be changed.
        if query is None:
            op_type = documents._OperationType.QueryPlan if is_query_plan else documents._OperationType.ReadFeed
            # Query operations will use ReadEndpoint even though it uses GET(for feed requests)
            headers = base.GetHeaders(self, initial_headers, "get", path, id_, resource_type, op_type,
                                      options, partition_key_range_id)
            request_params = _request_object.RequestObject(
                resource_type,
                op_type,
                headers,
                options.get("partitionKey", None),
            )
            request_params.set_excluded_location_from_options(options)
            headers = base.GetHeaders(self, initial_headers, "get", path, id_, resource_type,
                                      request_params.operation_type, options, partition_key_range_id)
            await base.set_session_token_header_async(self, headers, path, request_params, options,
                                                      partition_key_range_id)
            change_feed_state: Optional[ChangeFeedState] = options.get("changeFeedState")
            if change_feed_state is not None:
                feed_options = {}
                if Constants.InternalOptions.EXCLUDED_LOCATIONS in options:
                    feed_options[Constants.InternalOptions.EXCLUDED_LOCATIONS] = options[Constants.InternalOptions.EXCLUDED_LOCATIONS]
                await change_feed_state.populate_request_headers_async(self._routing_map_provider, headers,
                                                                       feed_options)
                request_params.headers = headers

            result, last_response_headers = await self.__Get(path, request_params, headers, **kwargs)
            self.last_response_headers = last_response_headers
            self._UpdateSessionIfRequired(headers, result, last_response_headers)
            if response_hook:
                response_hook(self.last_response_headers, result)
            return __GetBodiesFromQueryResult(result)

        query = self.__CheckAndUnifyQueryFormat(query)

        if not is_query_plan:
            initial_headers[http_constants.HttpHeaders.IsQuery] = "true"

        if (self._query_compatibility_mode in (CosmosClientConnection._QueryCompatibilityMode.Default,
                                                CosmosClientConnection._QueryCompatibilityMode.Query)):
            initial_headers[http_constants.HttpHeaders.ContentType] = runtime_constants.MediaTypes.QueryJson
        elif self._query_compatibility_mode == CosmosClientConnection._QueryCompatibilityMode.SqlQuery:
            initial_headers[http_constants.HttpHeaders.ContentType] = runtime_constants.MediaTypes.SQL
        else:
            raise SystemError("Unexpected query compatibility mode.")

        # Query operations will use ReadEndpoint even though it uses POST(for regular query operations)
        req_headers = base.GetHeaders(self, initial_headers, "post", path, id_, resource_type,
                                      documents._OperationType.SqlQuery, options, partition_key_range_id)
        request_params = _request_object.RequestObject(resource_type,
                                                       documents._OperationType.SqlQuery,
                                                       req_headers,
                                                       options.get("partitionKey", None))
        request_params.set_excluded_location_from_options(options)
        if not is_query_plan:
            await base.set_session_token_header_async(self, req_headers, path, request_params, options,
                                                      partition_key_range_id)

        # Check if the over lapping ranges can be populated
        feed_range_epk = None
        if Constants.Kwargs.FEED_RANGE in kwargs:
            feed_range = kwargs.pop(Constants.Kwargs.FEED_RANGE)
            feed_range_epk = FeedRangeInternalEpk.from_json(feed_range).get_normalized_range()
        elif options.get("partitionKey") is not None and container_property is not None:
            # check if query has prefix partition key
            partition_key_value = options["partitionKey"]
            partition_key_obj = _build_partition_key_from_properties(container_property)
            if partition_key_obj._is_prefix_partition_key(partition_key_value):
                req_headers.pop(http_constants.HttpHeaders.PartitionKey, None)
                partition_key_value = cast(_SequentialPartitionKeyType, partition_key_value)
                feed_range_epk = partition_key_obj._get_epk_range_for_prefix_partition_key(partition_key_value)

        if feed_range_epk is not None:
            over_lapping_ranges = await self._routing_map_provider.get_overlapping_ranges(id_, [feed_range_epk],
                                                                                          options)
            results: Dict[str, Any] = {}
            # For each over lapping range we will take a sub range of the feed range EPK that overlaps with the over
            # lapping physical partition. The EPK sub range will be one of four:
            # 1) Will have a range min equal to the feed range EPK min, and a range max equal to the over lapping
            # partition
            # 2) Will have a range min equal to the over lapping partition range min, and a range max equal to the
            # feed range EPK range max.
            # 3) will match exactly with the current over lapping physical partition, so we just return the over lapping
            # physical partition's partition key id.
            # 4) Will equal the feed range EPK since it is a sub range of a single physical partition
            for over_lapping_range in over_lapping_ranges:
                single_range = routing_range.Range.PartitionKeyRangeToRange(over_lapping_range)
                # Since the range min and max are all Upper Cased string Hex Values,
                # we can compare the values lexicographically
                EPK_sub_range = routing_range.Range(range_min=max(single_range.min, feed_range_epk.min),
                                                    range_max=min(single_range.max, feed_range_epk.max),
                                                    isMinInclusive=True, isMaxInclusive=False)
                if single_range.min == EPK_sub_range.min and EPK_sub_range.max == single_range.max:
                    # The Epk Sub Range spans exactly one physical partition
                    # In this case we can route to the physical pk range id
                    req_headers[http_constants.HttpHeaders.PartitionKeyRangeID] = over_lapping_range["id"]
                else:
                    # The Epk Sub Range spans less than a single physical partition
                    # In this case we route to the physical partition and
                    # pass the epk sub range to the headers to filter within partition
                    req_headers[http_constants.HttpHeaders.PartitionKeyRangeID] = over_lapping_range["id"]
                    req_headers[http_constants.HttpHeaders.StartEpkString] = EPK_sub_range.min
                    req_headers[http_constants.HttpHeaders.EndEpkString] = EPK_sub_range.max
                req_headers[http_constants.HttpHeaders.ReadFeedKeyType] = "EffectivePartitionKeyRange"
                partial_result, last_response_headers = await self.__Post(
                    path,
                    request_params,
                    query,
                    req_headers,
                    **kwargs
                )
                self.last_response_headers = last_response_headers
                self._UpdateSessionIfRequired(req_headers, partial_result, last_response_headers)
                if results:
                    # add up all the query results from all over lapping ranges
                    results["Documents"].extend(partial_result["Documents"])
                else:
                    results = partial_result
                if response_hook:
                    response_hook(self.last_response_headers, partial_result)
            # if the prefix partition query has results lets return it
            if results:
                return __GetBodiesFromQueryResult(results)

        result, last_response_headers = await self.__Post(path, request_params, query, req_headers, **kwargs)
        self.last_response_headers = last_response_headers
        # update session for request mutates data on server side
        self._UpdateSessionIfRequired(req_headers, result, last_response_headers)
        # TODO: this part might become an issue since HTTP/2 can return read-only headers
        if self.last_response_headers.get(http_constants.HttpHeaders.IndexUtilization) is not None:
            INDEX_METRICS_HEADER = http_constants.HttpHeaders.IndexUtilization
            index_metrics_raw = self.last_response_headers[INDEX_METRICS_HEADER]
            self.last_response_headers[INDEX_METRICS_HEADER] = _utils.get_index_metrics_info(index_metrics_raw)
        if response_hook:
            response_hook(self.last_response_headers, result)

        return __GetBodiesFromQueryResult(result)

    def __CheckAndUnifyQueryFormat(
        self,
        query_body: Union[str, Dict[str, Any]]
    ) -> Union[str, Dict[str, Any]]:
        """Checks and unifies the format of the query body.

        :raises TypeError: If query_body is not of expected type (depending on the query compatibility mode).
        :raises ValueError: If query_body is a dict but doesn\'t have valid query text.
        :raises SystemError: If the query compatibility mode is undefined.

        :param (str or dict) query_body:

        :return:
            The formatted query body.
        :rtype:
            dict or string
        """
        if (
                self._query_compatibility_mode in (CosmosClientConnection._QueryCompatibilityMode.Default,
                                                   CosmosClientConnection._QueryCompatibilityMode.Query)):
            if not isinstance(query_body, dict) and not isinstance(query_body, str):
                raise TypeError("query body must be a dict or string.")
            if isinstance(query_body, dict) and not query_body.get("query"):
                raise ValueError('query body must have valid query text with key "query".')
            if isinstance(query_body, str):
                return {"query": query_body}
        elif (
                self._query_compatibility_mode == CosmosClientConnection._QueryCompatibilityMode.SqlQuery
                and not isinstance(query_body, str)
        ):
            raise TypeError("query body must be a string.")
        else:
            raise SystemError("Unexpected query compatibility mode.")
        return query_body

    def _UpdateSessionIfRequired(
        self,
        request_headers: Mapping[str, Any],
        response_result: Optional[Mapping[str, Any]],
        response_headers: Optional[Mapping[str, Any]]
    ) -> None:
        """
        Updates session if necessary.

        :param dict request_headers: The request headers.
        :param dict response_result: The response result.
        :param dict response_headers: The response headers.
        """

        # if this request was made with consistency level as session, then update the session
        if response_headers is None:
            return
        # deal with delete requests
        if response_result is None:
            response_result = {}

        is_session_consistency = False
        if http_constants.HttpHeaders.ConsistencyLevel in request_headers:
            if documents.ConsistencyLevel.Session == request_headers[http_constants.HttpHeaders.ConsistencyLevel]:
                is_session_consistency = True

        if (is_session_consistency and self.session and http_constants.HttpHeaders.SessionToken in response_headers and
                not base.IsMasterResource(request_headers[http_constants.HttpHeaders.ThinClientProxyResourceType])):
            # update session
            self.session.update_session(self, response_result, response_headers)

    PartitionResolverErrorMessage = (
            "Couldn't find any partition resolvers for the database link provided. "
            + "Ensure that the link you used when registering the partition resolvers "
            + "matches the link provided or you need to register both types of database "
            + "link(self link as well as ID based link)."
    )

    # Gets the collection id and path for the document
    def _GetContainerIdWithPathForItem(self, database_or_container_link, document, options):

        if not database_or_container_link:
            raise ValueError("database_or_container_link is None or empty.")

        if document is None:
            raise ValueError("document is None.")

        base._validate_resource(document)
        document = document.copy()
        if not document.get("id") and not options.get("disableAutomaticIdGeneration"):
            document["id"] = base.GenerateGuidId()

        collection_link = database_or_container_link

        if base.IsDatabaseLink(database_or_container_link):
            partition_resolver = self.GetPartitionResolver(database_or_container_link)

            if partition_resolver is not None:
                collection_link = partition_resolver.ResolveForCreate(document)
            else:
                raise ValueError(CosmosClientConnection.PartitionResolverErrorMessage)

        path = base.GetPathFromLink(collection_link, http_constants.ResourceType.Document)
        collection_id = base.GetResourceIdOrFullNameFromLink(collection_link)
        return collection_id, document, path

    def _GetUserIdWithPathForPermission(self, permission, user_link):
        base._validate_resource(permission)
        path = base.GetPathFromLink(user_link, "permissions")
        user_id = base.GetResourceIdOrFullNameFromLink(user_link)
        return path, user_id

    def RegisterPartitionResolver(
        self,
        database_link: str,
        partition_resolver: RangePartitionResolver
    ) -> None:
        """Registers the partition resolver associated with the database link

        :param str database_link:
            Database Self Link or ID based link.
        :param object partition_resolver:
            An instance of PartitionResolver.

        """
        if not database_link:
            raise ValueError("database_link is None or empty.")

        if partition_resolver is None:
            raise ValueError("partition_resolver is None.")

        self.partition_resolvers = {base.TrimBeginningAndEndingSlashes(database_link): partition_resolver}

    def GetPartitionResolver(self, database_link: str) -> Optional[RangePartitionResolver]:
        """Gets the partition resolver associated with the database link

        :param str database_link:
            Database self link or ID based link.

        :return:
            An instance of PartitionResolver.
        :rtype: object

        """
        if not database_link:
            raise ValueError("database_link is None or empty.")

        return self.partition_resolvers.get(base.TrimBeginningAndEndingSlashes(database_link))

    # Adds the partition key to options
    async def _AddPartitionKey(self, collection_link, document, options):
        collection_link = base.TrimBeginningAndEndingSlashes(collection_link)
        partitionKeyDefinition = await self._get_partition_key_definition(collection_link, options)
        new_options = dict(options)
        # If the collection doesn't have a partition key definition, skip it as it's a legacy collection
        if partitionKeyDefinition:
            # If the user has passed in the partitionKey in options use that else extract it from the document
            if Constants.InternalOptions.PARTITION_KEY not in options:
                partitionKeyValue = self._ExtractPartitionKey(partitionKeyDefinition, document)
                new_options[Constants.InternalOptions.PARTITION_KEY] = partitionKeyValue

        return new_options

    # Extracts the partition key from the document using the partitionKey definition
    def _ExtractPartitionKey(self, partitionKeyDefinition, document):
        if partitionKeyDefinition["kind"] == _PartitionKeyKind.MULTI_HASH:
            ret = []
            for partition_key_level in partitionKeyDefinition.get("paths"):
                # Parses the paths into a list of token each representing a property
                partition_key_parts = base.ParsePaths([partition_key_level])
                # Check if the partitionKey is system generated or not
                is_system_key = partitionKeyDefinition["systemKey"] if "systemKey" in partitionKeyDefinition else False

                # Navigates the document to retrieve the partitionKey specified in the paths
                val = self._retrieve_partition_key(partition_key_parts, document, is_system_key)
                if isinstance(val, (_Undefined, _Empty)):
                    val = None
                ret.append(val)
            return ret

        # Parses the paths into a list of token each representing a property
        partition_key_parts = base.ParsePaths(partitionKeyDefinition.get("paths"))
        # Check if the partitionKey is system generated or not
        is_system_key = partitionKeyDefinition["systemKey"] if "systemKey" in partitionKeyDefinition else False

        # Navigates the document to retrieve the partitionKey specified in the paths

        return self._retrieve_partition_key(partition_key_parts, document, is_system_key)

    # Navigates the document to retrieve the partitionKey specified in the partition key parts
    def _retrieve_partition_key(self, partition_key_parts, document, is_system_key):
        expected_matchCount = len(partition_key_parts)
        matchCount = 0
        partitionKey = document

        for part in partition_key_parts:
            # At any point if we don't find the value of a sub-property in the document, we return as Undefined
            if part not in partitionKey:
                return _return_undefined_or_empty_partition_key(is_system_key)

            partitionKey = partitionKey.get(part)
            matchCount += 1
            # Once we reach the "leaf" value(not a dict), we break from loop
            if not isinstance(partitionKey, dict):
                break

        # Match the count of hops we did to get the partitionKey with the length of
        # partition key parts and validate that it's not a dict at that level
        if (matchCount != expected_matchCount) or isinstance(partitionKey, dict):
            return _return_undefined_or_empty_partition_key(is_system_key)

        return partitionKey

    def refresh_routing_map_provider(self) -> None:
        # re-initializes the routing map provider, effectively refreshing the current partition key range cache
        self._routing_map_provider = SmartRoutingMapProvider(self)

    async def _refresh_container_properties_cache(self, container_link: str):
        # If container properties cache is stale, refresh it by reading the container.
        container = await self.ReadContainer(container_link, options=None)
        # Only cache Container Properties that will not change in the lifetime of the container
        self._set_container_properties_cache(container_link, _build_properties_cache(container, container_link))

    async def _GetQueryPlanThroughGateway(self, query: str, resource_link: str,
                                          excluded_locations: Optional[str] = None,
                                          **kwargs) -> List[Dict[str, Any]]:
        supported_query_features = (documents._QueryFeature.Aggregate + "," +
                                    documents._QueryFeature.CompositeAggregate + "," +
                                    documents._QueryFeature.Distinct + "," +
                                    documents._QueryFeature.MultipleOrderBy + "," +
                                    documents._QueryFeature.OffsetAndLimit + "," +
                                    documents._QueryFeature.OrderBy + "," +
                                    documents._QueryFeature.Top + "," +
                                    documents._QueryFeature.NonStreamingOrderBy + "," +
                                    documents._QueryFeature.HybridSearch + "," +
                                    documents._QueryFeature.CountIf + "," +
                                    documents._QueryFeature.WeightedRankFusion)
        if os.environ.get(Constants.NON_STREAMING_ORDER_BY_DISABLED_CONFIG,
                          Constants.NON_STREAMING_ORDER_BY_DISABLED_CONFIG_DEFAULT) == "True":
            supported_query_features = (documents._QueryFeature.Aggregate + "," +
                                        documents._QueryFeature.CompositeAggregate + "," +
                                        documents._QueryFeature.Distinct + "," +
                                        documents._QueryFeature.MultipleOrderBy + "," +
                                        documents._QueryFeature.OffsetAndLimit + "," +
                                        documents._QueryFeature.OrderBy + "," +
                                        documents._QueryFeature.Top)

        options = {
            "contentType": runtime_constants.MediaTypes.Json,
            "isQueryPlanRequest": True,
            "supportedQueryFeatures": supported_query_features,
            "queryVersion": http_constants.Versions.QueryVersion
        }
        if excluded_locations is not None:
            options["excludedLocations"] = excluded_locations
        path = base.GetPathFromLink(resource_link, http_constants.ResourceType.Document)
        resource_id = base.GetResourceIdOrFullNameFromLink(resource_link)

        return await self.__QueryFeed(
            path,
            http_constants.ResourceType.Document,
            resource_id,
            lambda r: cast(List[Dict[str, Any]], r),
            None,
            query,
            options,
            is_query_plan=True,
            **kwargs
        )

    async def DeleteAllItemsByPartitionKey(
        self,
        collection_link: str,
        options: Optional[Mapping[str, Any]] = None,
        **kwargs: Any
    ) -> None:
        """Exposes an API to delete all items with a single partition key without the user having
         to explicitly call delete on each record in the partition key.

        :param str collection_link:
            The link to the document collection.
        :param dict options:
            The request options for the request.

        :return:
            None
        :rtype:
            None

        """
        response_hook = kwargs.pop(Constants.Kwargs.RESPONSE_HOOK, None)
        if options is None:
            options = {}

        path = base.GetPathFromLink(collection_link)
        # Specified url to perform background operation to delete all items by partition key
        path = '{}{}/{}'.format(path, "operations", "partitionkeydelete")
        collection_id = base.GetResourceIdOrFullNameFromLink(collection_link)
        initial_headers = dict(self.default_headers)
        headers = base.GetHeaders(self, initial_headers, "post", path, collection_id, "partitionkey",
                                  documents._OperationType.Delete, options)
        request_params = _request_object.RequestObject("partitionkey",
                                                       documents._OperationType.Delete,
                                                       headers,
                                                       options.get("partitionKey", None))
        request_params.set_excluded_location_from_options(options)
        _, last_response_headers = await self.__Post(path=path, request_params=request_params,
                                                        req_headers=headers, body=None, **kwargs)
        self._UpdateSessionIfRequired(headers, None, last_response_headers)
        self.last_response_headers = last_response_headers
        if response_hook:
            response_hook(last_response_headers, None)

    async def _get_partition_key_definition(
            self,
            collection_link: str,
            options: Mapping[str, Any]
    ) -> Optional[Dict[str, Any]]:
        partition_key_definition: Optional[Dict[str, Any]]
        # If the document collection link is present in the cache, then use the cached partitionkey definition
        if collection_link in self.__container_properties_cache:
            cached_container: Dict[str, Any] = self.__container_properties_cache.get(collection_link, {})
            partition_key_definition = cached_container.get("partitionKey")
        # Else read the collection from backend and add it to the cache
        else:
            container = await self.ReadContainer(collection_link, options)
            partition_key_definition = container.get("partitionKey")
            self._set_container_properties_cache(collection_link, _build_properties_cache(container, collection_link))
        return partition_key_definition<|MERGE_RESOLUTION|>--- conflicted
+++ resolved
@@ -211,22 +211,14 @@
         credentials_policy = None
         if self.aad_credentials:
             scope_override = os.environ.get(Constants.AAD_SCOPE_OVERRIDE, "")
-<<<<<<< HEAD
-            if scope_override:
-                scope = scope_override
-            else:
-                scope = base.create_scope_from_url(self.url_connection)
-            credentials_policy = AsyncCosmosBearerTokenCredentialPolicy(self.aad_credentials, scope)
-        self._enable_diagnostics_logging = kwargs.pop(Constants.Kwargs.ENABLE_DIAGNOSTICS_LOGGING, False)
-=======
+
             account_scope = base.create_scope_from_url(self.url_connection)
             credentials_policy = AsyncCosmosBearerTokenCredentialPolicy(
                 self.aad_credentials,
                 account_scope,
                 scope_override
             )
-        self._enable_diagnostics_logging = kwargs.pop("enable_diagnostics_logging", False)
->>>>>>> c334c854
+        self._enable_diagnostics_logging = kwargs.pop(Constants.Kwargs.ENABLE_DIAGNOSTICS_LOGGING, False)
         policies = [
             HeadersPolicy(**kwargs),
             ProxyPolicy(proxies=proxies),
