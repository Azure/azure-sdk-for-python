--- conflicted
+++ resolved
@@ -235,9 +235,6 @@
                 :dedent: 0
                 :caption: Create a container with specific settings; in this case, a custom partition key:
         """
-<<<<<<< HEAD
-        session_token = kwargs.get(_Kwargs.SESSION_TOKEN)
-=======
         ...
 
     @overload
@@ -386,10 +383,9 @@
         computed_properties = kwargs.pop('computed_properties', None)
         change_feed_policy = kwargs.pop('change_feed_policy', None)
         full_text_policy = kwargs.pop('full_text_policy', None)
-        return_properties = kwargs.pop('return_properties', False)
-
-        session_token = kwargs.get('session_token')
->>>>>>> 56310584
+        return_properties = kwargs.pop(_Kwargs.RETURN_PROPERTIES, False)
+
+        session_token = kwargs.get(_Kwargs.SESSION_TOKEN)
         if session_token is not None:
             warnings.warn(
                 "The 'session_token' flag does not apply to this method and is always ignored even if passed."
@@ -440,11 +436,7 @@
             definition["changeFeedPolicy"] = change_feed_policy
         if full_text_policy is not None:
             definition["fullTextPolicy"] = full_text_policy
-<<<<<<< HEAD
-        if initial_headers is not None:
-            kwargs[_Kwargs.INITIAL_HEADERS] = initial_headers
-=======
->>>>>>> 56310584
+
         request_options = build_options(kwargs)
         _set_throughput_options(offer=offer_throughput, request_options=request_options)
         result = self.client_connection.CreateContainer(
@@ -454,18 +446,9 @@
             **kwargs
         )
 
-<<<<<<< HEAD
-        return ContainerProxy(
-            self.client_connection,
-            self.database_link,
-            result["id"],
-            properties=result
-        )
-=======
         if not return_properties:
             return ContainerProxy(self.client_connection, self.database_link, result["id"], properties=result)
         return ContainerProxy(self.client_connection, self.database_link, result["id"], properties=result), result
->>>>>>> 56310584
 
     @overload
     def create_container_if_not_exists(  # pylint:disable=docstring-missing-param
@@ -524,9 +507,6 @@
         :raises ~azure.cosmos.exceptions.CosmosHttpResponseError: The container read or creation failed.
         :rtype: ~azure.cosmos.ContainerProxy
         """
-<<<<<<< HEAD
-        session_token = kwargs.get(_Kwargs.SESSION_TOKEN)
-=======
         ...
 
     @overload
@@ -649,22 +629,21 @@
         computed_properties = kwargs.pop('computed_properties', None)
         change_feed_policy = kwargs.pop('change_feed_policy', None)
         full_text_policy = kwargs.pop('full_text_policy', None)
-        return_properties = kwargs.pop('return_properties', False)
-
-        session_token = kwargs.get('session_token')
->>>>>>> 56310584
+        return_properties = kwargs.pop(_Kwargs.RETURN_PROPERTIES, False)
+
+        session_token = kwargs.get(_Kwargs.SESSION_TOKEN)
         if session_token is not None:
             warnings.warn(
                 "The 'session_token' flag does not apply to this method and is always ignored even if passed."
                 " It will now be removed in the future.",
                 DeprecationWarning)
-        etag = kwargs.get('etag')
+        etag = kwargs.get(_Kwargs.ETAG)
         if etag is not None:
             warnings.warn(
                 "The 'etag' flag does not apply to this method and is always ignored even if passed."
                 " It will now be removed in the future.",
                 DeprecationWarning)
-        match_condition = kwargs.get('match_condition')
+        match_condition = kwargs.get(_Kwargs.MATCH_CONDITION)
         if match_condition is not None:
             warnings.warn(
                 "The 'match_condition' flag does not apply to this method and is always ignored even if passed."
@@ -943,9 +922,6 @@
                 :dedent: 0
                 :caption: Reset the TTL property on a container, and display the updated properties:
         """
-<<<<<<< HEAD
-        session_token = kwargs.get(_Kwargs.SESSION_TOKEN)
-=======
         ...
 
     @overload
@@ -1069,11 +1045,10 @@
         analytical_storage_ttl = kwargs.pop('analytical_storage_ttl', None)
         computed_properties = kwargs.pop('computed_properties', None)
         full_text_policy = kwargs.pop('full_text_policy', None)
-        return_properties = kwargs.pop('return_properties', False)
+        return_properties = kwargs.pop(_Kwargs.RETURN_PROPERTIES, False)
         vector_embedding_policy = kwargs.pop('vector_embedding_policy', None)
 
-        session_token = kwargs.get('session_token')
->>>>>>> 56310584
+        session_token = kwargs.get(_Kwargs.SESSION_TOKEN)
         if session_token is not None:
             warnings.warn(
                 "The 'session_token' flag does not apply to this method and is always ignored even if passed."
