# The MIT License (MIT)
# Copyright (c) 2014 Microsoft Corporation

# Permission is hereby granted, free of charge, to any person obtaining a copy
# of this software and associated documentation files (the "Software"), to deal
# in the Software without restriction, including without limitation the rights
# to use, copy, modify, merge, publish, distribute, sublicense, and/or sell
# copies of the Software, and to permit persons to whom the Software is
# furnished to do so, subject to the following conditions:

# The above copyright notice and this permission notice shall be included in all
# copies or substantial portions of the Software.

# THE SOFTWARE IS PROVIDED "AS IS", WITHOUT WARRANTY OF ANY KIND, EXPRESS OR
# IMPLIED, INCLUDING BUT NOT LIMITED TO THE WARRANTIES OF MERCHANTABILITY,
# FITNESS FOR A PARTICULAR PURPOSE AND NONINFRINGEMENT. IN NO EVENT SHALL THE
# AUTHORS OR COPYRIGHT HOLDERS BE LIABLE FOR ANY CLAIM, DAMAGES OR OTHER
# LIABILITY, WHETHER IN AN ACTION OF CONTRACT, TORT OR OTHERWISE, ARISING FROM,
# OUT OF OR IN CONNECTION WITH THE SOFTWARE OR THE USE OR OTHER DEALINGS IN THE
# SOFTWARE.

"""Create, read, update and delete containers in the Azure Cosmos DB SQL API service.
"""

from typing import Any, List, Dict, Mapping, Union, cast, Iterable, Optional

import six
from azure.core.tracing.decorator import distributed_trace  # type: ignore

from ._cosmos_client_connection import CosmosClientConnection
from ._base import build_options
from .container import ContainerProxy
from .offer import Offer
from .http_constants import StatusCodes
from .errors import CosmosResourceNotFoundError
from .user import UserProxy

__all__ = ("DatabaseProxy",)

# pylint: disable=protected-access
# pylint: disable=missing-client-constructor-parameter-credential,missing-client-constructor-parameter-kwargs


class DatabaseProxy(object):
    """
    An interface to interact with a specific database.
    This class should not be instantiated directly, use :func:`CosmosClient.get_database_client` method.

    A database contains one or more containers, each of which can contain items,
    stored procedures, triggers, and user-defined functions.

    A database can also have associated users, each of which configured with
    a set of permissions for accessing certain containers, stored procedures,
    triggers, user defined functions, or items.

    :ivar id: The ID (name) of the database.

    An Azure Cosmos DB SQL API database has the following system-generated properties; these properties are read-only:

    * `_rid`:   The resource ID.
    * `_ts`:    When the resource was last updated. The value is a timestamp.
    * `_self`:	The unique addressable URI for the resource.
    * `_etag`:	The resource etag required for optimistic concurrency control.
    * `_colls`:	The addressable path of the collections resource.
    * `_users`:	The addressable path of the users resource.
    """

    def __init__(self, client_connection, id, properties=None):  # pylint: disable=redefined-builtin
        # type: (CosmosClientConnection, str, Dict[str, Any]) -> None
        """
        :param ClientSession client_connection: Client from which this database was retrieved.
        :param str id: ID (name) of the database.
        """
        self.client_connection = client_connection
        self.id = id
        self.database_link = u"dbs/{}".format(self.id)
        self._properties = properties

    @staticmethod
    def _get_container_id(container_or_id):
        # type: (Union[str, ContainerProxy, Dict[str, Any]]) -> str
        if isinstance(container_or_id, six.string_types):
            return container_or_id
        try:
            return cast("ContainerProxy", container_or_id).id
        except AttributeError:
            pass
        return cast("Dict[str, str]", container_or_id)["id"]

    def _get_container_link(self, container_or_id):
        # type: (Union[str, ContainerProxy, Dict[str, Any]]) -> str
        return u"{}/colls/{}".format(self.database_link, self._get_container_id(container_or_id))

    def _get_user_link(self, user_or_id):
        # type: (Union[UserProxy, str, Dict[str, Any]]) -> str
        if isinstance(user_or_id, six.string_types):
            return u"{}/users/{}".format(self.database_link, user_or_id)
        try:
            return cast("UserProxy", user_or_id).user_link
        except AttributeError:
            pass
        return u"{}/users/{}".format(self.database_link, cast("Dict[str, str]", user_or_id)["id"])

    def _get_properties(self):
        # type: () -> Dict[str, Any]
        if self._properties is None:
            self._properties = self.read()
        return self._properties

    @distributed_trace
    def read(self, populate_query_metrics=None, **kwargs):
        # type: (Optional[bool], Any) -> Dict[str, Any]
        """
        Read the database properties.

        :param database: The ID (name), dict representing the properties or :class:`DatabaseProxy`
            instance of the database to read.
        :param session_token: Token for use with Session consistency.
        :param initial_headers: Initial headers to be sent as part of the request.
        :param bool populate_query_metrics: Enable returning query metrics in response headers.
        :param request_options: Dictionary of additional properties to be used for the request.
        :param response_hook: a callable invoked with the response metadata
        :rtype: Dict[Str, Any]
        :raise `CosmosHttpResponseError`: If the given database couldn't be retrieved.
        """
        # TODO this helper function should be extracted from CosmosClient
        from .cosmos_client import CosmosClient

        database_link = CosmosClient._get_database_link(self)
        request_options = build_options(kwargs)
        response_hook = kwargs.pop('response_hook', None)
        if populate_query_metrics is not None:
            request_options["populateQueryMetrics"] = populate_query_metrics

        self._properties = self.client_connection.ReadDatabase(
            database_link, options=request_options, **kwargs
        )

        if response_hook:
            response_hook(self.client_connection.last_response_headers, self._properties)

        return cast('Dict[str, Any]', self._properties)

    @distributed_trace
    def create_container(
        self,
        id,  # type: str  # pylint: disable=redefined-builtin
        partition_key,  # type: Any
        indexing_policy=None,  # type: Optional[Dict[str, Any]]
        default_ttl=None,  # type: Optional[int]
        populate_query_metrics=None,  # type: Optional[bool]
        offer_throughput=None,  # type: Optional[int]
        unique_key_policy=None,  # type: Optional[Dict[str, Any]]
        conflict_resolution_policy=None,  # type: Optional[Dict[str, Any]]
        **kwargs  # type: Any
    ):
        # type: (...) -> ContainerProxy
        """
        Create a new container with the given ID (name).

        If a container with the given ID already exists, a CosmosResourceExistsError is raised.

        :param id: ID (name) of container to create.
        :param partition_key: The partition key to use for the container.
        :param indexing_policy: The indexing policy to apply to the container.
        :param default_ttl: Default time to live (TTL) for items in the container. If unspecified, items do not expire.
        :param session_token: Token for use with Session consistency.
        :param initial_headers: Initial headers to be sent as part of the request.
        :param access_condition: Conditions Associated with the request.
        :param populate_query_metrics: Enable returning query metrics in response headers.
        :param offer_throughput: The provisioned throughput for this offer.
        :param unique_key_policy: The unique key policy to apply to the container.
        :param conflict_resolution_policy: The conflict resolution policy to apply to the container.
        :param request_options: Dictionary of additional properties to be used for the request.
        :param response_hook: a callable invoked with the response metadata
        :returns: A `ContainerProxy` instance representing the new container.
        :raise CosmosHttpResponseError: The container creation failed.
        :rtype: ~azure.cosmos.container.ContainerProxy

<<<<<<< HEAD
        .. literalinclude:: ../../examples/examples.py
=======
        .. literalinclude:: ../../samples/examples.py
>>>>>>> ec7eef4d
            :start-after: [START create_container]
            :end-before: [END create_container]
            :language: python
            :dedent: 0
            :caption: Create a container with default settings:
            :name: create_container

        .. literalinclude:: ../../samples/examples.py
            :start-after: [START create_container_with_settings]
            :end-before: [END create_container_with_settings]
            :language: python
            :dedent: 0
            :caption: Create a container with specific settings; in this case, a custom partition key:
            :name: create_container_with_settings

        """
        definition = dict(id=id)  # type: Dict[str, Any]
        if partition_key is not None:
            definition["partitionKey"] = partition_key
        if indexing_policy is not None:
            definition["indexingPolicy"] = indexing_policy
        if default_ttl is not None:
            definition["defaultTtl"] = default_ttl
        if unique_key_policy is not None:
            definition["uniqueKeyPolicy"] = unique_key_policy
        if conflict_resolution_policy is not None:
            definition["conflictResolutionPolicy"] = conflict_resolution_policy

        request_options = build_options(kwargs)
        response_hook = kwargs.pop('response_hook', None)
        if populate_query_metrics is not None:
            request_options["populateQueryMetrics"] = populate_query_metrics
        if offer_throughput is not None:
            request_options["offerThroughput"] = offer_throughput

        data = self.client_connection.CreateContainer(
            database_link=self.database_link, collection=definition, options=request_options, **kwargs
        )

        if response_hook:
            response_hook(self.client_connection.last_response_headers, data)

        return ContainerProxy(self.client_connection, self.database_link, data["id"], properties=data)
<<<<<<< HEAD

=======

    @distributed_trace
    def create_container_if_not_exists(
        self,
        id,  # type: str  # pylint: disable=redefined-builtin
        partition_key,  # type: Any
        indexing_policy=None,  # type: Optional[Dict[str, Any]]
        default_ttl=None,  # type: Optional[int]
        populate_query_metrics=None,  # type: Optional[bool]
        offer_throughput=None,  # type: Optional[int]
        unique_key_policy=None,  # type: Optional[Dict[str, Any]]
        conflict_resolution_policy=None,  # type: Optional[Dict[str, Any]]
        **kwargs  # type: Any
    ):
        # type: (...) -> ContainerProxy
        """
        Create the container if it does not exist already.

        If the container already exists, the existing settings are returned.
        Note: it does not check or update the existing container settings or offer throughput
        if they differ from what was passed into the method.

        :param id: ID (name) of container to read or create.
        :param partition_key: The partition key to use for the container.
        :param indexing_policy: The indexing policy to apply to the container.
        :param default_ttl: Default time to live (TTL) for items in the container. If unspecified, items do not expire.
        :param session_token: Token for use with Session consistency.
        :param initial_headers: Initial headers to be sent as part of the request.
        :param access_condition: Conditions Associated with the request.
        :param populate_query_metrics: Enable returning query metrics in response headers.
        :param offer_throughput: The provisioned throughput for this offer.
        :param unique_key_policy: The unique key policy to apply to the container.
        :param conflict_resolution_policy: The conflict resolution policy to apply to the container.
        :param request_options: Dictionary of additional properties to be used for the request.
        :param response_hook: a callable invoked with the response metadata
        :returns: A `ContainerProxy` instance representing the container.
        :raise CosmosHttpResponseError: The container read or creation failed.
        :rtype: ~azure.cosmos.container.ContainerProxy
        """

        try:
            container_proxy = self.get_container_client(id)
            container_proxy.read(
                populate_query_metrics=populate_query_metrics,
                **kwargs
            )
            return container_proxy
        except CosmosResourceNotFoundError:
            return self.create_container(
                id=id,
                partition_key=partition_key,
                indexing_policy=indexing_policy,
                default_ttl=default_ttl,
                populate_query_metrics=populate_query_metrics,
                offer_throughput=offer_throughput,
                unique_key_policy=unique_key_policy,
                conflict_resolution_policy=conflict_resolution_policy
            )

>>>>>>> ec7eef4d
    @distributed_trace
    def delete_container(
        self,
        container,  # type: Union[str, ContainerProxy, Dict[str, Any]]
        populate_query_metrics=None,  # type: Optional[bool]
        **kwargs  # type: Any
    ):
        # type: (...) -> None
        """
        Delete the container

        :param container: The ID (name) of the container to delete. You can either
            pass in the ID of the container to delete, a :class:`ContainerProxy` instance or
            a dict representing the properties of the container.
        :param session_token: Token for use with Session consistency.
        :param initial_headers: Initial headers to be sent as part of the request.
        :param access_condition: Conditions Associated with the request.
        :param populate_query_metrics: Enable returning query metrics in response headers.
        :param request_options: Dictionary of additional properties to be used for the request.
        :param response_hook: a callable invoked with the response metadata
        :raise CosmosHttpResponseError: If the container couldn't be deleted.
        :rtype: None
        """
        request_options = build_options(kwargs)
        response_hook = kwargs.pop('response_hook', None)
        if populate_query_metrics is not None:
            request_options["populateQueryMetrics"] = populate_query_metrics

        collection_link = self._get_container_link(container)
        result = self.client_connection.DeleteContainer(collection_link, options=request_options, **kwargs)
        if response_hook:
            response_hook(self.client_connection.last_response_headers, result)

    def get_container_client(self, container):
        # type: (Union[str, ContainerProxy, Dict[str, Any]]) -> ContainerProxy
        """
        Get the specified `ContainerProxy`, or a container with specified ID (name).

        :param container: The ID (name) of the container, a :class:`ContainerProxy` instance,
            or a dict representing the properties of the container to be retrieved.
        :rtype: ~azure.cosmos.container.ContainerProxy

        .. literalinclude:: ../../samples/examples.py
            :start-after: [START get_container]
            :end-before: [END get_container]
            :language: python
            :dedent: 0
            :caption: Get an existing container, handling a failure if encountered:
            :name: get_container

        """
        if isinstance(container, ContainerProxy):
            id_value = container.id
        elif isinstance(container, Mapping):
            id_value = container["id"]
        else:
            id_value = container

        return ContainerProxy(self.client_connection, self.database_link, id_value)

    @distributed_trace
    def list_containers(self, max_item_count=None, populate_query_metrics=None, **kwargs):
        # type: (Optional[int], Optional[bool], Any) -> Iterable[Dict[str, Any]]
        """
        List the containers in the database.

        :param max_item_count: Max number of items to be returned in the enumeration operation.
        :param session_token: Token for use with Session consistency.
        :param initial_headers: Initial headers to be sent as part of the request.
        :param populate_query_metrics: Enable returning query metrics in response headers.
        :param feed_options: Dictionary of additional properties to be used for the request.
        :param response_hook: a callable invoked with the response metadata
        :returns: An Iterable of container properties (dicts).
        :rtype: Iterable[dict[str, Any]]

        .. literalinclude:: ../../samples/examples.py
            :start-after: [START list_containers]
            :end-before: [END list_containers]
            :language: python
            :dedent: 0
            :caption: List all containers in the database:
            :name: list_containers

        """
        feed_options = build_options(kwargs)
        response_hook = kwargs.pop('response_hook', None)
        if max_item_count is not None:
            feed_options["maxItemCount"] = max_item_count
        if populate_query_metrics is not None:
            feed_options["populateQueryMetrics"] = populate_query_metrics

        result = self.client_connection.ReadContainers(
            database_link=self.database_link, options=feed_options, **kwargs
        )
        if response_hook:
            response_hook(self.client_connection.last_response_headers, result)
        return result

    @distributed_trace
    def query_containers(
        self,
        query=None,  # type: Optional[str]
        parameters=None,  # type: Optional[List[str]]
        max_item_count=None,  # type: Optional[int]
        populate_query_metrics=None,  # type: Optional[bool]
        **kwargs  # type: Any
    ):
        # type: (...) -> Iterable[Dict[str, Any]]
        """
        List properties for containers in the current database.

        :param query: The Azure Cosmos DB SQL query to execute.
        :param parameters: Optional array of parameters to the query. Ignored if no query is provided.
        :param max_item_count: Max number of items to be returned in the enumeration operation.
        :param session_token: Token for use with Session consistency.
        :param initial_headers: Initial headers to be sent as part of the request.
        :param populate_query_metrics: Enable returning query metrics in response headers.
        :param feed_options: Dictionary of additional properties to be used for the request.
        :param response_hook: a callable invoked with the response metadata
        :returns: An Iterable of container properties (dicts).
        :rtype: Iterable[dict[str, Any]]
        """
        feed_options = build_options(kwargs)
        response_hook = kwargs.pop('response_hook', None)
        if max_item_count is not None:
            feed_options["maxItemCount"] = max_item_count
        if populate_query_metrics is not None:
            feed_options["populateQueryMetrics"] = populate_query_metrics

        result = self.client_connection.QueryContainers(
            database_link=self.database_link,
            query=query if parameters is None else dict(query=query, parameters=parameters),
            options=feed_options,
            **kwargs
        )
        if response_hook:
            response_hook(self.client_connection.last_response_headers, result)
        return result

    @distributed_trace
    def replace_container(
        self,
        container,  # type: Union[str, ContainerProxy, Dict[str, Any]]
        partition_key,  # type: Any
        indexing_policy=None,  # type: Optional[Dict[str, Any]]
        default_ttl=None,  # type: Optional[int]
        conflict_resolution_policy=None,  # type: Optional[Dict[str, Any]]
        populate_query_metrics=None,  # type: Optional[bool]
        **kwargs  # type: Any
    ):
        # type: (...) -> ContainerProxy
        """
        Reset the properties of the container. Property changes are persisted immediately.
        Any properties not specified will be reset to their default values.

        :param container: The ID (name), dict representing the properties or
            :class:`ContainerProxy` instance of the container to be replaced.
        :param partition_key: The partition key to use for the container.
        :param indexing_policy: The indexing policy to apply to the container.
        :param default_ttl: Default time to live (TTL) for items in the container.
            If unspecified, items do not expire.
        :param conflict_resolution_policy: The conflict resolution policy to apply to the container.
        :param session_token: Token for use with Session consistency.
        :param access_condition: Conditions Associated with the request.
        :param initial_headers: Initial headers to be sent as part of the request.
        :param populate_query_metrics: Enable returning query metrics in response headers.
        :param request_options: Dictionary of additional properties to be used for the request.
        :param response_hook: a callable invoked with the response metadata
        :raise `CosmosHttpResponseError`: Raised if the container couldn't be replaced. This includes
            if the container with given id does not exist.
        :returns: A `ContainerProxy` instance representing the container after replace completed.
        :rtype: ~azure.cosmos.container.ContainerProxy

        .. literalinclude:: ../../samples/examples.py
            :start-after: [START reset_container_properties]
            :end-before: [END reset_container_properties]
            :language: python
            :dedent: 0
            :caption: Reset the TTL property on a container, and display the updated properties:
            :name: reset_container_properties

        """
        request_options = build_options(kwargs)
        response_hook = kwargs.pop('response_hook', None)
        if populate_query_metrics is not None:
            request_options["populateQueryMetrics"] = populate_query_metrics

        container_id = self._get_container_id(container)
        container_link = self._get_container_link(container_id)
        parameters = {
            key: value
            for key, value in {
                "id": container_id,
                "partitionKey": partition_key,
                "indexingPolicy": indexing_policy,
                "defaultTtl": default_ttl,
                "conflictResolutionPolicy": conflict_resolution_policy,
            }.items()
            if value is not None
        }

        container_properties = self.client_connection.ReplaceContainer(
            container_link, collection=parameters, options=request_options, **kwargs
        )

        if response_hook:
            response_hook(self.client_connection.last_response_headers, container_properties)

        return ContainerProxy(
            self.client_connection, self.database_link, container_properties["id"], properties=container_properties
        )

    @distributed_trace
    def list_users(self, max_item_count=None, **kwargs):
        # type: (Optional[int], Any) -> Iterable[Dict[str, Any]]
        """
        List all users in the container.

        :param max_item_count: Max number of users to be returned in the enumeration operation.
        :param feed_options: Dictionary of additional properties to be used for the request.
        :param response_hook: a callable invoked with the response metadata
        :returns: An Iterable of user properties (dicts).
        :rtype: Iterable[dict[str, Any]]
        """
        feed_options = build_options(kwargs)
        response_hook = kwargs.pop('response_hook', None)
        if max_item_count is not None:
            feed_options["maxItemCount"] = max_item_count

        result = self.client_connection.ReadUsers(
            database_link=self.database_link, options=feed_options, **kwargs
        )
        if response_hook:
            response_hook(self.client_connection.last_response_headers, result)
        return result

    @distributed_trace
    def query_users(self, query, parameters=None, max_item_count=None, **kwargs):
        # type: (str, Optional[List[str]], Optional[int], Any) -> Iterable[Dict[str, Any]]
        """
        Return all users matching the given `query`.

        :param query: The Azure Cosmos DB SQL query to execute.
        :param parameters: Optional array of parameters to the query. Ignored if no query is provided.
        :param max_item_count: Max number of users to be returned in the enumeration operation.
        :param feed_options: Dictionary of additional properties to be used for the request.
        :param response_hook: a callable invoked with the response metadata
        :returns: An Iterable of user properties (dicts).
        :rtype: Iterable[str, Any]
        """
        feed_options = build_options(kwargs)
        response_hook = kwargs.pop('response_hook', None)
        if max_item_count is not None:
            feed_options["maxItemCount"] = max_item_count

        result = self.client_connection.QueryUsers(
            database_link=self.database_link,
            query=query if parameters is None else dict(query=query, parameters=parameters),
            options=feed_options,
            **kwargs
        )
        if response_hook:
            response_hook(self.client_connection.last_response_headers, result)
        return result

    def get_user_client(self, user):
        # type: (Union[str, UserProxy, Dict[str, Any]]) -> UserProxy
        """
        Get the user identified by `user`.

        :param user: The ID (name), dict representing the properties or :class:`UserProxy`
            instance of the user to be retrieved.
        :returns: A `UserProxy` instance representing the retrieved user.
        :raise `CosmosHttpResponseError`: If the given user couldn't be retrieved.
        :rtype: ~azure.cosmos.user.UserProxy
        """
        if isinstance(user, UserProxy):
            id_value = user.id
        elif isinstance(user, Mapping):
            id_value = user["id"]
        else:
            id_value = user

        return UserProxy(client_connection=self.client_connection, id=id_value, database_link=self.database_link)

    @distributed_trace
    def create_user(self, body, **kwargs):
        # type: (Dict[str, Any], Any) -> UserProxy
        """
        Create a user in the container.
        To update or replace an existing user, use the :func:`ContainerProxy.upsert_user` method.

        :param body: A dict-like object with an `id` key and value representing the user to be created.
        The user ID must be unique within the database, and consist of no more than 255 characters.
        :param request_options: Dictionary of additional properties to be used for the request.
        :param response_hook: a callable invoked with the response metadata
        :returns: A `UserProxy` instance representing the new user.
        :raise `CosmosHttpResponseError`: If the given user couldn't be created.
        :rtype: ~azure.cosmos.user.UserProxy

<<<<<<< HEAD
        .. literalinclude:: ../../examples/examples.py
=======
        .. literalinclude:: ../../samples/examples.py
>>>>>>> ec7eef4d
            :start-after: [START create_user]
            :end-before: [END create_user]
            :language: python
            :dedent: 0
            :caption: Create a database user:
            :name: create_user

        """
        request_options = build_options(kwargs)
        response_hook = kwargs.pop('response_hook', None)

        user = self.client_connection.CreateUser(
            database_link=self.database_link, user=body, options=request_options, **kwargs)

        if response_hook:
            response_hook(self.client_connection.last_response_headers, user)

        return UserProxy(
            client_connection=self.client_connection, id=user["id"], database_link=self.database_link, properties=user
        )

    @distributed_trace
    def upsert_user(self, body, **kwargs):
        # type: (Dict[str, Any], Any) -> UserProxy
        """
        Insert or update the specified user.
        If the user already exists in the container, it is replaced. If it does not, it is inserted.

        :param body: A dict-like object representing the user to update or insert.
        :param request_options: Dictionary of additional properties to be used for the request.
        :param response_hook: a callable invoked with the response metadata
        :returns: A `UserProxy` instance representing the upserted user.
        :raise `CosmosHttpResponseError`: If the given user could not be upserted.
        :rtype: ~azure.cosmos.user.UserProxy
        """
        request_options = build_options(kwargs)
        response_hook = kwargs.pop('response_hook', None)

        user = self.client_connection.UpsertUser(
            database_link=self.database_link, user=body, options=request_options, **kwargs
        )

        if response_hook:
            response_hook(self.client_connection.last_response_headers, user)

        return UserProxy(
            client_connection=self.client_connection, id=user["id"], database_link=self.database_link, properties=user
        )

    @distributed_trace
    def replace_user(
        self,
        user,  # type: Union[str, UserProxy, Dict[str, Any]]
        body,  # type: Dict[str, Any]
        **kwargs  # type: Any
    ):
        # type: (...) -> UserProxy
        """
        Replaces the specified user if it exists in the container.

        :param user: The ID (name), dict representing the properties or :class:`UserProxy`
            instance of the user to be replaced.
        :param body: A dict-like object representing the user to replace.
        :param request_options: Dictionary of additional properties to be used for the request.
        :param response_hook: a callable invoked with the response metadata
        :returns: A `UserProxy` instance representing the user after replace went through.
        :raise `CosmosHttpResponseError`: If the replace failed or the user with given id does not exist.
        :rtype: ~azure.cosmos.user.UserProxy
        """
        request_options = build_options(kwargs)
        response_hook = kwargs.pop('response_hook', None)

        replaced_user = self.client_connection.ReplaceUser(
            user_link=self._get_user_link(user), user=body, options=request_options, **kwargs
        )  # type: Dict[str, str]

        if response_hook:
            response_hook(self.client_connection.last_response_headers, replaced_user)

        return UserProxy(
            client_connection=self.client_connection,
            id=replaced_user["id"],
            database_link=self.database_link,
            properties=replaced_user
        )

    @distributed_trace
    def delete_user(self, user, **kwargs):
        # type: (Union[str, UserProxy, Dict[str, Any]], Any) -> None
        """
        Delete the specified user from the container.

        :param user: The ID (name), dict representing the properties or :class:`UserProxy`
            instance of the user to be deleted.
        :param request_options: Dictionary of additional properties to be used for the request.
        :param response_hook: a callable invoked with the response metadata
        :raises `CosmosHttpResponseError`: The user wasn't deleted successfully. If the user does not
            exist in the container, a `404` error is returned.
        :rtype: None
        """
        request_options = build_options(kwargs)
        response_hook = kwargs.pop('response_hook', None)

        result = self.client_connection.DeleteUser(
            user_link=self._get_user_link(user), options=request_options, **kwargs
        )
        if response_hook:
            response_hook(self.client_connection.last_response_headers, result)

    @distributed_trace
    def read_offer(self, **kwargs):
        # type: (Any) -> Offer
        """
        Read the Offer object for this database.

        :param response_hook: a callable invoked with the response metadata
        :returns: Offer for the database.
        :raise CosmosHttpResponseError: If no offer exists for the database or if the offer could not be retrieved.
        :rtype: ~azure.cosmos.offer.Offer
        """
        response_hook = kwargs.pop('response_hook', None)
        properties = self._get_properties()
        link = properties["_self"]
        query_spec = {
            "query": "SELECT * FROM root r WHERE r.resource=@link",
            "parameters": [{"name": "@link", "value": link}],
        }
        offers = list(self.client_connection.QueryOffers(query_spec, **kwargs))
        if not offers:
            raise CosmosResourceNotFoundError(
                status_code=StatusCodes.NOT_FOUND,
                message="Could not find Offer for database " + self.database_link)

        if response_hook:
            response_hook(self.client_connection.last_response_headers, offers)

        return Offer(offer_throughput=offers[0]["content"]["offerThroughput"], properties=offers[0])

    @distributed_trace
    def replace_throughput(self, throughput, **kwargs):
        # type: (Optional[int], Any) -> Offer
        """
        Replace the database level throughput.

        :param throughput: The throughput to be set (an integer).
        :param response_hook: a callable invoked with the response metadata
        :returns: Offer for the database, updated with new throughput.
        :raise CosmosHttpResponseError: If no offer exists for the database or if the offer could not be updated.
        :rtype: ~azure.cosmos.offer.Offer
        """
        response_hook = kwargs.pop('response_hook', None)
        properties = self._get_properties()
        link = properties["_self"]
        query_spec = {
            "query": "SELECT * FROM root r WHERE r.resource=@link",
            "parameters": [{"name": "@link", "value": link}],
        }
        offers = list(self.client_connection.QueryOffers(query_spec))
        if not offers:
            raise CosmosResourceNotFoundError(
                status_code=StatusCodes.NOT_FOUND,
                message="Could not find Offer for collection " + self.database_link)
        new_offer = offers[0].copy()
        new_offer["content"]["offerThroughput"] = throughput
        data = self.client_connection.ReplaceOffer(offer_link=offers[0]["_self"], offer=offers[0], **kwargs)
        if response_hook:
            response_hook(self.client_connection.last_response_headers, data)
        return Offer(offer_throughput=data["content"]["offerThroughput"], properties=data)<|MERGE_RESOLUTION|>--- conflicted
+++ resolved
@@ -177,11 +177,7 @@
         :raise CosmosHttpResponseError: The container creation failed.
         :rtype: ~azure.cosmos.container.ContainerProxy
 
-<<<<<<< HEAD
-        .. literalinclude:: ../../examples/examples.py
-=======
         .. literalinclude:: ../../samples/examples.py
->>>>>>> ec7eef4d
             :start-after: [START create_container]
             :end-before: [END create_container]
             :language: python
@@ -225,9 +221,6 @@
             response_hook(self.client_connection.last_response_headers, data)
 
         return ContainerProxy(self.client_connection, self.database_link, data["id"], properties=data)
-<<<<<<< HEAD
-
-=======
 
     @distributed_trace
     def create_container_if_not_exists(
@@ -287,7 +280,6 @@
                 conflict_resolution_policy=conflict_resolution_policy
             )
 
->>>>>>> ec7eef4d
     @distributed_trace
     def delete_container(
         self,
@@ -588,11 +580,7 @@
         :raise `CosmosHttpResponseError`: If the given user couldn't be created.
         :rtype: ~azure.cosmos.user.UserProxy
 
-<<<<<<< HEAD
-        .. literalinclude:: ../../examples/examples.py
-=======
         .. literalinclude:: ../../samples/examples.py
->>>>>>> ec7eef4d
             :start-after: [START create_user]
             :end-before: [END create_user]
             :language: python
