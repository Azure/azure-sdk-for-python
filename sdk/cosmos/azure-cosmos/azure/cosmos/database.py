# The MIT License (MIT)
# Copyright (c) 2014 Microsoft Corporation

# Permission is hereby granted, free of charge, to any person obtaining a copy
# of this software and associated documentation files (the "Software"), to deal
# in the Software without restriction, including without limitation the rights
# to use, copy, modify, merge, publish, distribute, sublicense, and/or sell
# copies of the Software, and to permit persons to whom the Software is
# furnished to do so, subject to the following conditions:

# The above copyright notice and this permission notice shall be included in all
# copies or substantial portions of the Software.

# THE SOFTWARE IS PROVIDED "AS IS", WITHOUT WARRANTY OF ANY KIND, EXPRESS OR
# IMPLIED, INCLUDING BUT NOT LIMITED TO THE WARRANTIES OF MERCHANTABILITY,
# FITNESS FOR A PARTICULAR PURPOSE AND NONINFRINGEMENT. IN NO EVENT SHALL THE
# AUTHORS OR COPYRIGHT HOLDERS BE LIABLE FOR ANY CLAIM, DAMAGES OR OTHER
# LIABILITY, WHETHER IN AN ACTION OF CONTRACT, TORT OR OTHERWISE, ARISING FROM,
# OUT OF OR IN CONNECTION WITH THE SOFTWARE OR THE USE OR OTHER DEALINGS IN THE
# SOFTWARE.

"""Interact with databases in the Azure Cosmos DB SQL API service.
"""

from typing import Any, Dict, List, Union, Optional, Mapping, Callable

import warnings
<<<<<<< HEAD

from azure.core import MatchConditions
=======
>>>>>>> b328d88e
from azure.core.tracing.decorator import distributed_trace
from azure.core.paging import ItemPaged
from azure.cosmos.partition_key import PartitionKey

from ._cosmos_client_connection import CosmosClientConnection
from ._base import build_options, _set_throughput_options, _deserialize_throughput, _replace_throughput
from .container import ContainerProxy
from .offer import Offer, ThroughputProperties
from .http_constants import StatusCodes as _StatusCodes
from .exceptions import CosmosResourceNotFoundError
from .user import UserProxy
from .documents import IndexingMode

__all__ = ("DatabaseProxy",)


# pylint: disable=protected-access
# pylint: disable=missing-client-constructor-parameter-credential,missing-client-constructor-parameter-kwargs
# pylint: disable=docstring-keyword-should-match-keyword-only

def _get_database_link(database_or_id: Union[str, 'DatabaseProxy', Mapping[str, Any]]) -> str:
    if isinstance(database_or_id, str):
        return "dbs/{}".format(database_or_id)
    if isinstance(database_or_id, DatabaseProxy):
        return database_or_id.database_link
    database_id = database_or_id["id"]
    return "dbs/{}".format(database_id)


class DatabaseProxy(object):
    """An interface to interact with a specific database.

    This class should not be instantiated directly. Instead use the
    :func:`CosmosClient.get_database_client` method.

    A database contains one or more containers, each of which can contain items,
    stored procedures, triggers, and user-defined functions.

    A database can also have associated users, each of which is configured with
    a set of permissions for accessing certain containers, stored procedures,
    triggers, user-defined functions, or items.

    :ivar id: The ID (name) of the database.

    An Azure Cosmos DB SQL API database has the following system-generated
    properties. These properties are read-only:

    * `_rid`:   The resource ID.
    * `_ts`:    When the resource was last updated. The value is a timestamp.
    * `_self`:	The unique addressable URI for the resource.
    * `_etag`:	The resource etag required for optimistic concurrency control.
    * `_colls`:	The addressable path of the collections resource.
    * `_users`:	The addressable path of the users resource.
    """

    def __init__(
        self,
        client_connection: CosmosClientConnection,
        id: str,
        properties: Optional[Dict[str, Any]] = None
    ) -> None:
        """
        :param ClientSession client_connection: Client from which this database was retrieved.
        :param str id: ID (name) of the database.
        """
        self.client_connection = client_connection
        self.id = id
        self.database_link: str = "dbs/{}".format(self.id)
        self._properties: Optional[Dict[str, Any]] = properties

    def __repr__(self) -> str:
        return "<DatabaseProxy [{}]>".format(self.database_link)[:1024]

    def _get_container_id(self, container_or_id: Union[str, ContainerProxy, Mapping[str, Any]]) -> str:
        if isinstance(container_or_id, str):
            return container_or_id
        if isinstance(container_or_id, ContainerProxy):
            return container_or_id.id
        return container_or_id["id"]

    def _get_container_link(self, container_or_id: Union[str, ContainerProxy, Mapping[str, Any]]) -> str:
        return "{}/colls/{}".format(self.database_link, self._get_container_id(container_or_id))

    def _get_user_link(self, user_or_id: Union[UserProxy, str, Mapping[str, Any]]) -> str:
        if isinstance(user_or_id, str):
            return "{}/users/{}".format(self.database_link, user_or_id)
        if isinstance(user_or_id, UserProxy):
            return user_or_id.user_link
        return "{}/users/{}".format(self.database_link, user_or_id["id"])

    def _get_properties(self) -> Dict[str, Any]:
        if self._properties is None:
            self._properties = self.read()
        return self._properties

    @distributed_trace
    def read(  # pylint:disable=docstring-missing-param
        self,
        populate_query_metrics: Optional[bool] = None,
        *,
        initial_headers: Optional[Dict[str, str]] = None,
        throughput_bucket: Optional[int] = None,
        **kwargs: Any
    ) -> Dict[str, Any]:
        """Read the database properties.

        :keyword dict[str,str] initial_headers: Initial headers to be sent as part of the request.
        :keyword Callable response_hook: A callable invoked with the response metadata.
        :keyword int throughput_bucket: The desired throughput bucket for the client
        :returns: A dict representing the database properties.
        :rtype: Dict[Str, Any]
        :raises ~azure.cosmos.exceptions.CosmosHttpResponseError: If the given database couldn't be retrieved.
        """
        session_token = kwargs.get('session_token')
        if session_token is not None:
<<<<<<< HEAD
            kwargs['session_token'] = session_token
        if initial_headers is not None:
            kwargs['initial_headers'] = initial_headers
        if throughput_bucket is not None:
            kwargs["throughput_bucket"] = throughput_bucket
        request_options = build_options(kwargs)
=======
            warnings.warn(
                "The 'session_token' flag does not apply to this method and is always ignored even if passed."
                " It will now be removed in the future.",
                DeprecationWarning)
>>>>>>> b328d88e
        if populate_query_metrics is not None:
            warnings.warn(
                "the populate_query_metrics flag does not apply to this method and will be removed in the future",
                DeprecationWarning,
            )

        database_link = _get_database_link(self)
        if initial_headers is not None:
            kwargs['initial_headers'] = initial_headers
        request_options = build_options(kwargs)
        self._properties = self.client_connection.ReadDatabase(
            database_link, options=request_options, **kwargs
        )
        return self._properties

    @distributed_trace
    def create_container(  # pylint:disable=docstring-missing-param
        self,
        id: str,
        partition_key: PartitionKey,
        indexing_policy: Optional[Dict[str, Any]] = None,
        default_ttl: Optional[int] = None,
        populate_query_metrics: Optional[bool] = None,
        offer_throughput: Optional[Union[int, ThroughputProperties]] = None,
        unique_key_policy: Optional[Dict[str, Any]] = None,
        conflict_resolution_policy: Optional[Dict[str, Any]] = None,
        *,
        initial_headers: Optional[Dict[str, str]] = None,
        analytical_storage_ttl: Optional[int] = None,
        computed_properties: Optional[List[Dict[str, str]]] = None,
        vector_embedding_policy: Optional[Dict[str, Any]] = None,
        change_feed_policy: Optional[Dict[str, Any]] = None,
        full_text_policy: Optional[Dict[str, Any]] = None,
        throughput_bucket: Optional[int] = None,
        **kwargs: Any
    ) -> ContainerProxy:
        """Create a new container with the given ID (name).

        If a container with the given ID already exists, a CosmosResourceExistsError is raised.

        :param str id: ID (name) of container to create.
        :param ~azure.cosmos.PartitionKey partition_key: The partition key to use for the container.
        :param Dict[str, Any] indexing_policy: The indexing policy to apply to the container.
        :param int default_ttl: Default time to live (TTL) for items in the container. If unused, items do not expire.
        :param offer_throughput: The provisioned throughput for this offer.
        :type offer_throughput: Union[int, ~azure.cosmos.ThroughputProperties]
        :param Dict[str, Any] unique_key_policy: The unique key policy to apply to the container.
        :param Dict[str, Any] conflict_resolution_policy: The conflict resolution policy to apply to the container.
        :keyword Dict[str, str] initial_headers: Initial headers to be sent as part of the request.
        :keyword Callable response_hook: A callable invoked with the response metadata.
        :keyword int analytical_storage_ttl: Analytical store time to live (TTL) for items in the container.  A value of
            None leaves analytical storage off and a value of -1 turns analytical storage on with no TTL. Please
            note that analytical storage can only be enabled on Synapse Link enabled accounts.
        :keyword List[Dict[str, str]] computed_properties: Sets The computed properties for this
            container in the Azure Cosmos DB Service. For more Information on how to use computed properties visit
            `here: https://learn.microsoft.com/azure/cosmos-db/nosql/query/computed-properties?tabs=dotnet`
        :keyword Dict[str, Any] vector_embedding_policy: The vector embedding policy for the container.
            Each vector embedding possesses a predetermined number of dimensions, is associated with an underlying
            data type, and is generated for a particular distance function.
        :keyword Dict[str, Any] change_feed_policy: The change feed policy to apply 'retentionDuration' to
            the container.
        :keyword Dict[str, Any] full_text_policy: **provisional** The full text policy for the container.
            Used to denote the default language to be used for all full text indexes, or to individually
            assign a language to each full text index path.
        :keyword int throughput_bucket: The desired throughput bucket for the client
        :returns: A `ContainerProxy` instance representing the new container.
        :raises ~azure.cosmos.exceptions.CosmosHttpResponseError: The container creation failed.
        :rtype: ~azure.cosmos.ContainerProxy

        .. admonition:: Example:

            .. literalinclude:: ../samples/examples.py
                :start-after: [START create_container]
                :end-before: [END create_container]
                :language: python
                :dedent: 0
                :caption: Create a container with default settings:

            .. literalinclude:: ../samples/examples.py
                :start-after: [START create_container_with_settings]
                :end-before: [END create_container_with_settings]
                :language: python
                :dedent: 0
                :caption: Create a container with specific settings; in this case, a custom partition key:
        """
        session_token = kwargs.get('session_token')
        if session_token is not None:
            warnings.warn(
                "The 'session_token' flag does not apply to this method and is always ignored even if passed."
                " It will now be removed in the future.",
                DeprecationWarning)
        etag = kwargs.get('etag')
        if etag is not None:
            warnings.warn(
                "The 'etag' flag does not apply to this method and is always ignored even if passed."
                " It will now be removed in the future.",
                DeprecationWarning)
        match_condition = kwargs.get('match_condition')
        if match_condition is not None:
            warnings.warn(
                "The 'match_condition' flag does not apply to this method and is always ignored even if passed."
                " It will now be removed in the future.",
                DeprecationWarning)
        if populate_query_metrics is not None:
            warnings.warn(
                "The 'populate_query_metrics' flag does not apply to this method"
                " and will be removed in the future",
                DeprecationWarning,
            )

        definition: Dict[str, Any] = {"id": id}
        if partition_key is not None:
            definition["partitionKey"] = partition_key
        if indexing_policy is not None:
            if indexing_policy.get("indexingMode") is IndexingMode.Lazy:
                warnings.warn(
                    "Lazy indexing mode has been deprecated. Mode will be set to consistent indexing by the backend.",
                    DeprecationWarning
                )
            definition["indexingPolicy"] = indexing_policy
        if default_ttl is not None:
            definition["defaultTtl"] = default_ttl
        if unique_key_policy is not None:
            definition["uniqueKeyPolicy"] = unique_key_policy
        if conflict_resolution_policy is not None:
            definition["conflictResolutionPolicy"] = conflict_resolution_policy
        if analytical_storage_ttl is not None:
            definition["analyticalStorageTtl"] = analytical_storage_ttl
        if computed_properties is not None:
            definition["computedProperties"] = computed_properties
        if vector_embedding_policy is not None:
            definition["vectorEmbeddingPolicy"] = vector_embedding_policy
        if change_feed_policy is not None:
            definition["changeFeedPolicy"] = change_feed_policy
        if full_text_policy is not None:
            definition["fullTextPolicy"] = full_text_policy

        if initial_headers is not None:
            kwargs['initial_headers'] = initial_headers
<<<<<<< HEAD
        if etag is not None:
            kwargs['etag'] = etag
        if match_condition is not None:
            kwargs['match_condition'] = match_condition
        if throughput_bucket is not None:
            kwargs['throughput_bucket'] = throughput_bucket
=======
>>>>>>> b328d88e
        request_options = build_options(kwargs)
        _set_throughput_options(offer=offer_throughput, request_options=request_options)
        result = self.client_connection.CreateContainer(
            database_link=self.database_link, collection=definition, options=request_options, **kwargs
        )

        return ContainerProxy(self.client_connection, self.database_link, result["id"], properties=result)

    @distributed_trace
    def create_container_if_not_exists(  # pylint:disable=docstring-missing-param
        self,
        id: str,
        partition_key: PartitionKey,
        indexing_policy: Optional[Dict[str, Any]] = None,
        default_ttl: Optional[int] = None,
        populate_query_metrics: Optional[bool] = None,
        offer_throughput: Optional[Union[int, ThroughputProperties]] = None,
        unique_key_policy: Optional[Dict[str, Any]] = None,
        conflict_resolution_policy: Optional[Dict[str, Any]] = None,
        *,
        initial_headers: Optional[Dict[str, str]] = None,
        analytical_storage_ttl: Optional[int] = None,
        computed_properties: Optional[List[Dict[str, str]]] = None,
        vector_embedding_policy: Optional[Dict[str, Any]] = None,
        change_feed_policy: Optional[Dict[str, Any]] = None,
        full_text_policy: Optional[Dict[str, Any]] = None,
        throughput_bucket: Optional[int] = None,
        **kwargs: Any
    ) -> ContainerProxy:
        """Create a container if it does not exist already.

        If the container already exists, the existing settings are returned.
        Note: it does not check or update the existing container settings or offer throughput
        if they differ from what was passed into the method.

        :param str id: ID (name) of container to create.
        :param ~azure.cosmos.PartitionKey partition_key: The partition key to use for the container.
        :param Dict[str, Any] indexing_policy: The indexing policy to apply to the container.
        :param int default_ttl: Default time to live (TTL) for items in the container. If unused, items do not expire.
        :param offer_throughput: The provisioned throughput for this offer.
        :type offer_throughput: Union[int, ~azure.cosmos.ThroughputProperties]
        :param Dict[str, Any] unique_key_policy: The unique key policy to apply to the container.
        :param Dict[str, Any] conflict_resolution_policy: The conflict resolution policy to apply to the container.
        :keyword Dict[str, str] initial_headers: Initial headers to be sent as part of the request.
        :keyword Callable response_hook: A callable invoked with the response metadata.
        :keyword int analytical_storage_ttl: Analytical store time to live (TTL) for items in the container.  A value of
            None leaves analytical storage off and a value of -1 turns analytical storage on with no TTL.  Please
            note that analytical storage can only be enabled on Synapse Link enabled accounts.
        :keyword List[Dict[str, str]] computed_properties: Sets The computed properties for this
            container in the Azure Cosmos DB Service. For more Information on how to use computed properties visit
            `here: https://learn.microsoft.com/azure/cosmos-db/nosql/query/computed-properties?tabs=dotnet`
        :keyword Dict[str, Any] vector_embedding_policy: The vector embedding policy for the container. Each vector
            embedding possesses a predetermined number of dimensions, is associated with an underlying data type, and
            is generated for a particular distance function.
        :keyword Dict[str, Any] change_feed_policy: The change feed policy to apply 'retentionDuration' to
            the container.
        :keyword Dict[str, Any] full_text_policy: **provisional** The full text policy for the container.
            Used to denote the default language to be used for all full text indexes, or to individually
            assign a language to each full text index path.
        :keyword int throughput_bucket: The desired throughput bucket for the client
        :returns: A `ContainerProxy` instance representing the container.
        :raises ~azure.cosmos.exceptions.CosmosHttpResponseError: The container read or creation failed.
        :rtype: ~azure.cosmos.ContainerProxy
        """
        session_token = kwargs.get('session_token')
        if session_token is not None:
            warnings.warn(
                "The 'session_token' flag does not apply to this method and is always ignored even if passed."
                " It will now be removed in the future.",
                DeprecationWarning)
        etag = kwargs.get('etag')
        if etag is not None:
            warnings.warn(
                "The 'etag' flag does not apply to this method and is always ignored even if passed."
                " It will now be removed in the future.",
                DeprecationWarning)
        match_condition = kwargs.get('match_condition')
        if match_condition is not None:
            warnings.warn(
                "The 'match_condition' flag does not apply to this method and is always ignored even if passed."
                " It will now be removed in the future.",
                DeprecationWarning)

        try:
            container_proxy = self.get_container_client(id)
            container_proxy.read(
                populate_query_metrics=populate_query_metrics,
<<<<<<< HEAD
                session_token=session_token,
                throughput_bucket=throughput_bucket,
=======
>>>>>>> b328d88e
                initial_headers=initial_headers,
                **kwargs
            )
            return container_proxy
        except CosmosResourceNotFoundError:
            return self.create_container(
                id=id,
                partition_key=partition_key,
                indexing_policy=indexing_policy,
                default_ttl=default_ttl,
                populate_query_metrics=populate_query_metrics,
                offer_throughput=offer_throughput,
                unique_key_policy=unique_key_policy,
                conflict_resolution_policy=conflict_resolution_policy,
                analytical_storage_ttl=analytical_storage_ttl,
                computed_properties=computed_properties,
                initial_headers=initial_headers,
                vector_embedding_policy=vector_embedding_policy,
                change_feed_policy=change_feed_policy,
                full_text_policy=full_text_policy,
                throughput_bucket=throughput_bucket,
                **kwargs
            )

    @distributed_trace
    def delete_container(  # pylint:disable=docstring-missing-param
        self,
        container: Union[str, ContainerProxy, Mapping[str, Any]],
        populate_query_metrics: Optional[bool] = None,
        *,
        initial_headers: Optional[Dict[str, str]] = None,
<<<<<<< HEAD
        etag: Optional[str] = None,
        match_condition: Optional[MatchConditions] = None,
        throughput_bucket: Optional[int] = None,
=======
>>>>>>> b328d88e
        **kwargs: Any
    ) -> None:
        """Delete a container.

        :param container: The ID (name) of the container to delete. You can either
            pass in the ID of the container to delete, a :class:`~azure.cosmos.ContainerProxy` instance or
            a dict representing the properties of the container.
        :type container: Union[str, ~azure.cosmos.ContainerProxy, Dict[str, Any]]
        :keyword str session_token: Token for use with Session consistency.
        :keyword Dict[str, str] initial_headers: Initial headers to be sent as part of the request.
        :keyword str etag: An ETag value, or the wildcard character (*). Used to check if the resource
            has changed, and act according to the condition specified by the `match_condition` parameter.
        :keyword ~azure.core.MatchConditions match_condition: The match condition to use upon the etag.
        :keyword Callable response_hook: A callable invoked with the response metadata.
        :keyword int throughput_bucket: The desired throughput bucket for the client
        :raises ~azure.cosmos.exceptions.CosmosHttpResponseError: If the container couldn't be deleted.
        :rtype: None
        """
        session_token = kwargs.get('session_token')
        if session_token is not None:
            warnings.warn(
                "The 'session_token' flag does not apply to this method and is always ignored even if passed."
                " It will now be removed in the future.",
                DeprecationWarning)
        etag = kwargs.get('etag')
        if etag is not None:
            warnings.warn(
                "The 'etag' flag does not apply to this method and is always ignored even if passed."
                " It will now be removed in the future.",
                DeprecationWarning)
        match_condition = kwargs.get('match_condition')
        if match_condition is not None:
<<<<<<< HEAD
            kwargs['match_condition'] = match_condition
        if throughput_bucket is not None:
            kwargs["throughput_bucket"] = throughput_bucket
        request_options = build_options(kwargs)
=======
            warnings.warn(
                "The 'match_condition' flag does not apply to this method and is always ignored even if passed."
                " It will now be removed in the future.",
                DeprecationWarning)
>>>>>>> b328d88e
        if populate_query_metrics is not None:
            warnings.warn(
                "the populate_query_metrics flag does not apply to this method and will be removed in the future",
                DeprecationWarning,
            )

        if initial_headers is not None:
            kwargs['initial_headers'] = initial_headers
        request_options = build_options(kwargs)
        collection_link = self._get_container_link(container)
        self.client_connection.DeleteContainer(collection_link, options=request_options, **kwargs)

    def get_container_client(self, container: Union[str, ContainerProxy, Mapping[str, Any]]) -> ContainerProxy:
        """Get a `ContainerProxy` for a container with specified ID (name).

        :param container: The ID (name) of the container, a :class:`~azure.cosmos.ContainerProxy` instance,
            or a dict representing the properties of the container to be retrieved.
        :type container: Union[str, ~azure.cosmos.ContainerProxy, Dict[str, Any]]
        :returns: A `ContainerProxy` instance representing the retrieved database.
        :rtype: ~azure.cosmos.ContainerProxy

        .. admonition:: Example:

            .. literalinclude:: ../samples/examples.py
                :start-after: [START get_container]
                :end-before: [END get_container]
                :language: python
                :dedent: 0
                :caption: Get an existing container, handling a failure if encountered:
        """
        if isinstance(container, ContainerProxy):
            id_value = container.id
        elif isinstance(container, str):
            id_value = container
        else:
            id_value = container["id"]
        return ContainerProxy(self.client_connection, self.database_link, id_value)

    @distributed_trace
    def list_containers(  # pylint:disable=docstring-missing-param
        self,
        max_item_count: Optional[int] = None,
        populate_query_metrics: Optional[bool] = None,
        *,
        initial_headers: Optional[Dict[str, str]] = None,
        response_hook: Optional[Callable[[Mapping[str, Any], ItemPaged[Dict[str, Any]]], None]] = None,
        throughput_bucket: Optional[int] = None,
        **kwargs: Any
    ) -> ItemPaged[Dict[str, Any]]:
        """List the containers in the database.

        :param int max_item_count: Max number of items to be returned in the enumeration operation.
        :keyword str session_token: Token for use with Session consistency.
        :keyword Dict[str, str] initial_headers: Initial headers to be sent as part of the request.
        :keyword response_hook: A callable invoked with the response metadata.
        :paramtype response_hook: Callable[[Mapping[str, Any], ItemPaged[Dict[str, Any]]], None]
        :keyword int throughput_bucket: The desired throughput bucket for the client
        :returns: An Iterable of container properties (dicts).
        :rtype: Iterable[Dict[str, Any]]

        .. admonition:: Example:

            .. literalinclude:: ../samples/examples.py
                :start-after: [START list_containers]
                :end-before: [END list_containers]
                :language: python
                :dedent: 0
                :caption: List all containers in the database:
        """
        session_token = kwargs.get('session_token')
        if session_token is not None:
<<<<<<< HEAD
            kwargs['session_token'] = session_token
        if initial_headers is not None:
            kwargs['initial_headers'] = initial_headers
        if throughput_bucket is not None:
            kwargs["throughput_bucket"] = throughput_bucket
        feed_options = build_options(kwargs)
        if max_item_count is not None:
            feed_options["maxItemCount"] = max_item_count
=======
            warnings.warn(
                "The 'session_token' flag does not apply to this method and is always ignored even if passed."
                " It will now be removed in the future.",
                DeprecationWarning)
>>>>>>> b328d88e
        if populate_query_metrics is not None:
            warnings.warn(
                "the populate_query_metrics flag does not apply to this method and will be removed in the future",
                DeprecationWarning,
            )

        if initial_headers is not None:
            kwargs['initial_headers'] = initial_headers
        feed_options = build_options(kwargs)
        if max_item_count is not None:
            feed_options["maxItemCount"] = max_item_count
        result = self.client_connection.ReadContainers(
            database_link=self.database_link, options=feed_options, **kwargs
        )
        if response_hook:
            response_hook(self.client_connection.last_response_headers, result)
        return result

    @distributed_trace
    def query_containers(   # pylint:disable=docstring-missing-param
        self,
        query: Optional[str] = None,
        parameters: Optional[List[Dict[str, Any]]] = None,
        max_item_count: Optional[int] = None,
        populate_query_metrics: Optional[bool] = None,
        *,
        initial_headers: Optional[Dict[str, str]] = None,
        response_hook: Optional[Callable[[Mapping[str, Any], ItemPaged[Dict[str, Any]]], None]] = None,
        throughput_bucket: Optional[int] = None,
        **kwargs: Any
    ) -> ItemPaged[Dict[str, Any]]:
        """List the properties for containers in the current database.

        :param str query: The Azure Cosmos DB SQL query to execute.
        :param parameters: Optional array of parameters to the query. Ignored if no query is provided.
        :type parameters: List[Dict[str, Any]]
        :param int max_item_count: Max number of items to be returned in the enumeration operation.
        :keyword Dict[str, str] initial_headers: Initial headers to be sent as part of the request.
        :keyword response_hook: A callable invoked with the response metadata.
        :keyword int throughput_bucket: The desired throughput bucket for the client
        :paramtype response_hook: Callable[[Mapping[str, Any], ItemPaged[Dict[str, Any]]], None]
        :returns: An Iterable of container properties (dicts).
        :rtype: Iterable[Dict[str, Any]]
        """
        session_token = kwargs.get('session_token')
        if session_token is not None:
<<<<<<< HEAD
            kwargs['session_token'] = session_token
        if initial_headers is not None:
            kwargs['initial_headers'] = initial_headers
        if throughput_bucket is not None:
            kwargs["throughput_bucket"] = throughput_bucket
        feed_options = build_options(kwargs)
        if max_item_count is not None:
            feed_options["maxItemCount"] = max_item_count
=======
            warnings.warn(
                "The 'session_token' flag does not apply to this method and is always ignored even if passed."
                " It will now be removed in the future.",
                DeprecationWarning)
>>>>>>> b328d88e
        if populate_query_metrics is not None:
            warnings.warn(
                "the populate_query_metrics flag does not apply to this method and will be removed in the future",
                DeprecationWarning,
            )

        if initial_headers is not None:
            kwargs['initial_headers'] = initial_headers
        feed_options = build_options(kwargs)
        if max_item_count is not None:
            feed_options["maxItemCount"] = max_item_count
        result = self.client_connection.QueryContainers(
            database_link=self.database_link,
            query=query if parameters is None else {"query": query, "parameters": parameters},
            options=feed_options,
            **kwargs
        )
        if response_hook:
            response_hook(self.client_connection.last_response_headers, result)
        return result

    @distributed_trace
    def replace_container(  # pylint:disable=docstring-missing-param
        self,
        container: Union[str, ContainerProxy, Mapping[str, Any]],
        partition_key: PartitionKey,
        indexing_policy: Optional[Dict[str, Any]] = None,
        default_ttl: Optional[int] = None,
        conflict_resolution_policy: Optional[Dict[str, Any]] = None,
        populate_query_metrics: Optional[bool] = None,
        *,
        initial_headers: Optional[Dict[str, str]] = None,
        analytical_storage_ttl: Optional[int] = None,
        computed_properties: Optional[List[Dict[str, str]]] = None,
        full_text_policy: Optional[Dict[str, Any]] = None,
        throughput_bucket: Optional[int] = None,
        **kwargs: Any
    ) -> ContainerProxy:
        """Reset the properties of the container.

        Property changes are persisted immediately. Any properties not specified
        will be reset to their default values.

        :param container: The ID (name), dict representing the properties or
            :class:`~azure.cosmos.ContainerProxy` instance of the container to be replaced.
        :type container: Union[str, ~azure.cosmos.ContainerProxy, Dict[str, Any]]
        :param ~azure.cosmos.PartitionKey partition_key: The partition key to use for the container.
        :param Dict[str, Any] indexing_policy: The indexing policy to apply to the container.
        :param int default_ttl: Default time to live (TTL) for items in the container.
            If unspecified, items do not expire.
        :param Dict[str, Any] conflict_resolution_policy: The conflict resolution policy to apply to the container.
        :keyword Dict[str, str] initial_headers: Initial headers to be sent as part of the request.
        :keyword int analytical_storage_ttl: Analytical store time to live (TTL) for items in the container.  A value of
            None leaves analytical storage off and a value of -1 turns analytical storage on with no TTL.  Please
            note that analytical storage can only be enabled on Synapse Link enabled accounts.
        :keyword List[Dict[str, str]] computed_properties: Sets The computed properties for this
            container in the Azure Cosmos DB Service. For more Information on how to use computed properties visit
            `here: https://learn.microsoft.com/azure/cosmos-db/nosql/query/computed-properties?tabs=dotnet`
        :keyword Callable response_hook: A callable invoked with the response metadata.
        :keyword Dict[str, Any] full_text_policy: **provisional** The full text policy for the container.
            Used to denote the default language to be used for all full text indexes, or to individually
            assign a language to each full text index path.
        :keyword int throughput_bucket: The desired throughput bucket for the client
        :returns: A `ContainerProxy` instance representing the container after replace completed.
        :raises ~azure.cosmos.exceptions.CosmosHttpResponseError: Raised if the container couldn't be replaced.
            This includes if the container with given id does not exist.
        :rtype: ~azure.cosmos.ContainerProxy

        .. admonition:: Example:

            .. literalinclude:: ../samples/examples.py
                :start-after: [START reset_container_properties]
                :end-before: [END reset_container_properties]
                :language: python
                :dedent: 0
                :caption: Reset the TTL property on a container, and display the updated properties:
        """
        session_token = kwargs.get('session_token')
        if session_token is not None:
            warnings.warn(
                "The 'session_token' flag does not apply to this method and is always ignored even if passed."
                " It will now be removed in the future.",
                DeprecationWarning)
        etag = kwargs.get('etag')
        if etag is not None:
            warnings.warn(
                "The 'etag' flag does not apply to this method and is always ignored even if passed."
                " It will now be removed in the future.",
                DeprecationWarning)
        match_condition = kwargs.get('match_condition')
        if match_condition is not None:
<<<<<<< HEAD
            kwargs['match_condition'] = match_condition
        if throughput_bucket is not None:
            kwargs['throughput_bucket'] = throughput_bucket
        request_options = build_options(kwargs)
=======
            warnings.warn(
                "The 'match_condition' flag does not apply to this method and is always ignored even if passed."
                " It will now be removed in the future.",
                DeprecationWarning)
>>>>>>> b328d88e
        if populate_query_metrics is not None:
            warnings.warn(
                "the populate_query_metrics flag does not apply to this method and will be removed in the future",
                DeprecationWarning,
            )

        if initial_headers is not None:
            kwargs['initial_headers'] = initial_headers
        request_options = build_options(kwargs)

        container_id = self._get_container_id(container)
        container_link = self._get_container_link(container_id)
        parameters = {
            key: value
            for key, value in {
                "id": container_id,
                "partitionKey": partition_key,
                "indexingPolicy": indexing_policy,
                "defaultTtl": default_ttl,
                "conflictResolutionPolicy": conflict_resolution_policy,
                "analyticalStorageTtl": analytical_storage_ttl,
                "computedProperties": computed_properties,
                "fullTextPolicy": full_text_policy,
            }.items()
            if value is not None
        }

        container_properties = self.client_connection.ReplaceContainer(
            container_link, collection=parameters, options=request_options, **kwargs)

        return ContainerProxy(
            self.client_connection, self.database_link, container_properties["id"], properties=container_properties)

    @distributed_trace
    def list_users(
            self,
            max_item_count: Optional[int] = None,
            *,
            response_hook: Optional[Callable[[Mapping[str, Any], ItemPaged[Dict[str, Any]]], None]] = None,
            **kwargs: Any
    ) -> ItemPaged[Dict[str, Any]]:
        """List all the users in the container.

        :param int max_item_count: Max number of users to be returned in the enumeration operation.
        :keyword response_hook: A callable invoked with the response metadata.
        :paramtype response_hook: Callable[[Mapping[str, Any], ItemPaged[Dict[str, Any]]], None]
        :returns: An Iterable of user properties (dicts).
        :rtype: Iterable[Dict[str, Any]]
        """
        feed_options = build_options(kwargs)
        if max_item_count is not None:
            feed_options["maxItemCount"] = max_item_count

        result = self.client_connection.ReadUsers(
            database_link=self.database_link, options=feed_options, **kwargs
        )
        if response_hook:
            response_hook(self.client_connection.last_response_headers, result)
        return result

    @distributed_trace
    def query_users(
        self,
        query: str,
        parameters: Optional[List[Dict[str, Any]]] = None,
        max_item_count: Optional[int] = None,
        *,
        response_hook: Optional[Callable[[Mapping[str, Any], ItemPaged[Dict[str, Any]]], None]] = None,
        **kwargs: Any
    ) -> ItemPaged[Dict[str, Any]]:
        """Return all users matching the given `query`.

        :param str query: The Azure Cosmos DB SQL query to execute.
        :param parameters: Optional array of parameters to the query. Ignored if no query is provided.
        :type parameters: List[Dict[str, Any]]
        :param int max_item_count: Max number of users to be returned in the enumeration operation.
        :keyword response_hook: A callable invoked with the response metadata.
        :paramtype response_hook: Callable[[Mapping[str, Any], ItemPaged[Dict[str, Any]]], None]
        :returns: An Iterable of user properties (dicts).
        :rtype: Iterable[Dict[str, Any]]
        """
        feed_options = build_options(kwargs)
        if max_item_count is not None:
            feed_options["maxItemCount"] = max_item_count

        result = self.client_connection.QueryUsers(
            database_link=self.database_link,
            query=query if parameters is None else {"query": query, "parameters": parameters},
            options=feed_options,
            **kwargs
        )
        if response_hook:
            response_hook(self.client_connection.last_response_headers, result)
        return result

    def get_user_client(self, user: Union[str, UserProxy, Mapping[str, Any]]) -> UserProxy:
        """Get a `UserProxy` for a user with specified ID.

        :param user: The ID (name), dict representing the properties or :class:`~azure.cosmos.UserProxy`
            instance of the user to be retrieved.
        :type user: Union[str, ~azure.cosmos.UserProxy, Dict[str, Any]]
        :returns: A `UserProxy` instance representing the retrieved user.
        :rtype: ~azure.cosmos.UserProxy
        """
        if isinstance(user, UserProxy):
            id_value = user.id
        elif isinstance(user, str):
            id_value = user
        else:
            id_value = user["id"]
        return UserProxy(client_connection=self.client_connection, id=id_value, database_link=self.database_link)

    @distributed_trace
    def create_user(self, body: Dict[str, Any], **kwargs: Any) -> UserProxy:
        """Create a new user in the container.

        To update or replace an existing user, use the
        :func:`ContainerProxy.upsert_user` method.

        :param Dict[str, Any] body: A dict-like object with an `id` key and value representing the user to be created.
            The user ID must be unique within the database, and consist of no more than 255 characters.
        :keyword Callable response_hook: A callable invoked with the response metadata.
        :returns: A `UserProxy` instance representing the new user.
        :raises ~azure.cosmos.exceptions.CosmosHttpResponseError: If the given user couldn't be created.
        :rtype: ~azure.cosmos.UserProxy

        .. admonition:: Example:

            .. literalinclude:: ../samples/examples.py
                :start-after: [START create_user]
                :end-before: [END create_user]
                :language: python
                :dedent: 0
                :caption: Create a database user:
        """
        request_options = build_options(kwargs)

        user = self.client_connection.CreateUser(
            database_link=self.database_link, user=body, options=request_options, **kwargs)

        return UserProxy(
            client_connection=self.client_connection, id=user["id"], database_link=self.database_link, properties=user
        )

    @distributed_trace
    def upsert_user(self, body: Dict[str, Any], **kwargs: Any) -> UserProxy:
        """Insert or update the specified user.

        If the user already exists in the container, it is replaced. If the user
        does not already exist, it is inserted.

        :param Dict[str, Any] body: A dict-like object representing the user to update or insert.
        :keyword Callable response_hook: A callable invoked with the response metadata.
        :returns: A `UserProxy` instance representing the upserted user.
        :raises ~azure.cosmos.exceptions.CosmosHttpResponseError: If the given user could not be upserted.
        :rtype: ~azure.cosmos.UserProxy
        """
        request_options = build_options(kwargs)

        user = self.client_connection.UpsertUser(
            database_link=self.database_link, user=body, options=request_options, **kwargs)

        return UserProxy(
            client_connection=self.client_connection, id=user["id"], database_link=self.database_link, properties=user
        )

    @distributed_trace
    def replace_user(
            self,
            user: Union[str, UserProxy, Mapping[str, Any]],
            body: Dict[str, Any],
            **kwargs: Any
    ) -> UserProxy:
        """Replaces the specified user if it exists in the container.

        :param user: The ID (name), dict representing the properties or :class:`~azure.cosmos.UserProxy`
            instance of the user to be replaced.
        :type user: Union[str, ~azure.cosmos.UserProxy, Dict[str, Any]]
        :param Dict[str, Any] body: A dict-like object representing the user to replace.
        :keyword Callable response_hook: A callable invoked with the response metadata.
        :returns: A `UserProxy` instance representing the user after replace went through.
        :raises ~azure.cosmos.exceptions.CosmosHttpResponseError:
            If the replace operation failed or the user with given ID does not exist.
        :rtype: ~azure.cosmos.UserProxy
        """
        request_options = build_options(kwargs)

        replaced_user = self.client_connection.ReplaceUser(
            user_link=self._get_user_link(user), user=body, options=request_options, **kwargs
        )

        return UserProxy(
            client_connection=self.client_connection,
            id=replaced_user["id"],
            database_link=self.database_link,
            properties=replaced_user
        )

    @distributed_trace
    def delete_user(self, user: Union[str, UserProxy, Mapping[str, Any]], **kwargs: Any) -> None:
        """Delete the specified user from the container.

        :param user: The ID (name), dict representing the properties or :class:`~azure.cosmos.UserProxy`
            instance of the user to be deleted.
        :type user: Union[str, ~azure.cosmos.UserProxy, Dict[str, Any]]
        :keyword Callable response_hook: A callable invoked with the response metadata.
        :raises ~azure.cosmos.exceptions.CosmosHttpResponseError: The user wasn't deleted successfully.
        :raises ~azure.cosmos.exceptions.CosmosResourceNotFoundError: The user does not exist in the container.
        :rtype: None
        """
        request_options = build_options(kwargs)

        self.client_connection.DeleteUser(user_link=self._get_user_link(user), options=request_options, **kwargs)

    @distributed_trace
    def read_offer(self, **kwargs: Any) -> Offer:
        """Get the ThroughputProperties object for this database.

        If no ThroughputProperties already exist for the database, an exception is raised.

        :keyword Callable response_hook: A callable invoked with the response metadata.
        :returns: ThroughputProperties for the database.
        :raises ~azure.cosmos.exceptions.CosmosHttpResponseError: No throughput properties exists for the container or
            the throughput properties could not be retrieved.
        :rtype: ~azure.cosmos.ThroughputProperties
        """
        warnings.warn(
            "read_offer is a deprecated method name, use get_throughput instead",
            DeprecationWarning
        )
        return self.get_throughput(**kwargs)

    @distributed_trace
    def get_throughput(
            self,
            *,
            response_hook: Optional[Callable[[Mapping[str, Any], List[Dict[str, Any]]], None]] = None,
            **kwargs: Any) -> ThroughputProperties:
        """Get the ThroughputProperties object for this database.

        If no ThroughputProperties already exist for the database, an exception is raised.

        :keyword response_hook: A callable invoked with the response metadata.
        :paramtype response_hook: Callable[[Mapping[str, Any], List[Dict[str, Any]]], None]
        :returns: ThroughputProperties for the database.
        :raises ~azure.cosmos.exceptions.CosmosHttpResponseError: No throughput properties exists for the container or
            the throughput properties could not be retrieved.
        :rtype: ~azure.cosmos.ThroughputProperties
        """
        properties = self._get_properties()
        link = properties["_self"]
        query_spec = {
            "query": "SELECT * FROM root r WHERE r.resource=@link",
            "parameters": [{"name": "@link", "value": link}],
        }
        throughput_properties = list(self.client_connection.QueryOffers(query_spec, **kwargs))
        if not throughput_properties:
            raise CosmosResourceNotFoundError(
                status_code=_StatusCodes.NOT_FOUND,
                message="Could not find ThroughputProperties for database " + self.database_link)

        if response_hook:
            response_hook(self.client_connection.last_response_headers, throughput_properties)

        return _deserialize_throughput(throughput=throughput_properties)

    @distributed_trace
    def replace_throughput(
        self,
        throughput: Union[int, ThroughputProperties],
        **kwargs: Any
    ) -> ThroughputProperties:
        """Replace the database-level throughput.

        :param throughput: The throughput to be set (an integer).
        :type throughput: Union[int, ~azure.cosmos.ThroughputProperties]
        :keyword Callable response_hook: A callable invoked with the response metadata.
        :returns: ThroughputProperties for the database, updated with new throughput.
        :raises ~azure.cosmos.exceptions.CosmosHttpResponseError:
            If no throughput properties exists for the database or if the throughput properties could not be updated.
        :rtype: ~azure.cosmos.ThroughputProperties
        """
        properties = self._get_properties()
        link = properties["_self"]
        query_spec = {
            "query": "SELECT * FROM root r WHERE r.resource=@link",
            "parameters": [{"name": "@link", "value": link}],
        }
        throughput_properties = list(self.client_connection.QueryOffers(query_spec))
        if not throughput_properties:
            raise CosmosResourceNotFoundError(
                status_code=_StatusCodes.NOT_FOUND,
                message="Could not find ThroughputProperties for database " + self.database_link)
        new_offer = throughput_properties[0].copy()
        _replace_throughput(throughput=throughput, new_throughput_properties=new_offer)
        data = self.client_connection.ReplaceOffer(
            offer_link=throughput_properties[0]["_self"],
            offer=throughput_properties[0],
            **kwargs
        )
        return ThroughputProperties(offer_throughput=data["content"]["offerThroughput"], properties=data)<|MERGE_RESOLUTION|>--- conflicted
+++ resolved
@@ -25,11 +25,6 @@
 from typing import Any, Dict, List, Union, Optional, Mapping, Callable
 
 import warnings
-<<<<<<< HEAD
-
-from azure.core import MatchConditions
-=======
->>>>>>> b328d88e
 from azure.core.tracing.decorator import distributed_trace
 from azure.core.paging import ItemPaged
 from azure.cosmos.partition_key import PartitionKey
@@ -145,19 +140,12 @@
         """
         session_token = kwargs.get('session_token')
         if session_token is not None:
-<<<<<<< HEAD
-            kwargs['session_token'] = session_token
-        if initial_headers is not None:
-            kwargs['initial_headers'] = initial_headers
-        if throughput_bucket is not None:
+            warnings.warn(
+                "The 'session_token' flag does not apply to this method and is always ignored even if passed."
+                " It will now be removed in the future.",
+                DeprecationWarning)
+         if throughput_bucket is not None:
             kwargs["throughput_bucket"] = throughput_bucket
-        request_options = build_options(kwargs)
-=======
-            warnings.warn(
-                "The 'session_token' flag does not apply to this method and is always ignored even if passed."
-                " It will now be removed in the future.",
-                DeprecationWarning)
->>>>>>> b328d88e
         if populate_query_metrics is not None:
             warnings.warn(
                 "the populate_query_metrics flag does not apply to this method and will be removed in the future",
@@ -294,18 +282,10 @@
             definition["changeFeedPolicy"] = change_feed_policy
         if full_text_policy is not None:
             definition["fullTextPolicy"] = full_text_policy
-
         if initial_headers is not None:
             kwargs['initial_headers'] = initial_headers
-<<<<<<< HEAD
-        if etag is not None:
-            kwargs['etag'] = etag
-        if match_condition is not None:
-            kwargs['match_condition'] = match_condition
         if throughput_bucket is not None:
             kwargs['throughput_bucket'] = throughput_bucket
-=======
->>>>>>> b328d88e
         request_options = build_options(kwargs)
         _set_throughput_options(offer=offer_throughput, request_options=request_options)
         result = self.client_connection.CreateContainer(
@@ -393,11 +373,7 @@
             container_proxy = self.get_container_client(id)
             container_proxy.read(
                 populate_query_metrics=populate_query_metrics,
-<<<<<<< HEAD
-                session_token=session_token,
                 throughput_bucket=throughput_bucket,
-=======
->>>>>>> b328d88e
                 initial_headers=initial_headers,
                 **kwargs
             )
@@ -429,12 +405,7 @@
         populate_query_metrics: Optional[bool] = None,
         *,
         initial_headers: Optional[Dict[str, str]] = None,
-<<<<<<< HEAD
-        etag: Optional[str] = None,
-        match_condition: Optional[MatchConditions] = None,
-        throughput_bucket: Optional[int] = None,
-=======
->>>>>>> b328d88e
+        throughput_bucket: Optional[int] = None,  
         **kwargs: Any
     ) -> None:
         """Delete a container.
@@ -467,17 +438,12 @@
                 DeprecationWarning)
         match_condition = kwargs.get('match_condition')
         if match_condition is not None:
-<<<<<<< HEAD
-            kwargs['match_condition'] = match_condition
+            warnings.warn(
+                "The 'match_condition' flag does not apply to this method and is always ignored even if passed."
+                " It will now be removed in the future.",
+                DeprecationWarning)
         if throughput_bucket is not None:
             kwargs["throughput_bucket"] = throughput_bucket
-        request_options = build_options(kwargs)
-=======
-            warnings.warn(
-                "The 'match_condition' flag does not apply to this method and is always ignored even if passed."
-                " It will now be removed in the future.",
-                DeprecationWarning)
->>>>>>> b328d88e
         if populate_query_metrics is not None:
             warnings.warn(
                 "the populate_query_metrics flag does not apply to this method and will be removed in the future",
@@ -549,21 +515,12 @@
         """
         session_token = kwargs.get('session_token')
         if session_token is not None:
-<<<<<<< HEAD
-            kwargs['session_token'] = session_token
-        if initial_headers is not None:
-            kwargs['initial_headers'] = initial_headers
+            warnings.warn(
+                "The 'session_token' flag does not apply to this method and is always ignored even if passed."
+                " It will now be removed in the future.",
+                DeprecationWarning)
         if throughput_bucket is not None:
             kwargs["throughput_bucket"] = throughput_bucket
-        feed_options = build_options(kwargs)
-        if max_item_count is not None:
-            feed_options["maxItemCount"] = max_item_count
-=======
-            warnings.warn(
-                "The 'session_token' flag does not apply to this method and is always ignored even if passed."
-                " It will now be removed in the future.",
-                DeprecationWarning)
->>>>>>> b328d88e
         if populate_query_metrics is not None:
             warnings.warn(
                 "the populate_query_metrics flag does not apply to this method and will be removed in the future",
@@ -610,21 +567,12 @@
         """
         session_token = kwargs.get('session_token')
         if session_token is not None:
-<<<<<<< HEAD
-            kwargs['session_token'] = session_token
-        if initial_headers is not None:
-            kwargs['initial_headers'] = initial_headers
+            warnings.warn(
+                "The 'session_token' flag does not apply to this method and is always ignored even if passed."
+                " It will now be removed in the future.",
+                DeprecationWarning)
         if throughput_bucket is not None:
             kwargs["throughput_bucket"] = throughput_bucket
-        feed_options = build_options(kwargs)
-        if max_item_count is not None:
-            feed_options["maxItemCount"] = max_item_count
-=======
-            warnings.warn(
-                "The 'session_token' flag does not apply to this method and is always ignored even if passed."
-                " It will now be removed in the future.",
-                DeprecationWarning)
->>>>>>> b328d88e
         if populate_query_metrics is not None:
             warnings.warn(
                 "the populate_query_metrics flag does not apply to this method and will be removed in the future",
@@ -716,17 +664,12 @@
                 DeprecationWarning)
         match_condition = kwargs.get('match_condition')
         if match_condition is not None:
-<<<<<<< HEAD
-            kwargs['match_condition'] = match_condition
-        if throughput_bucket is not None:
+            warnings.warn(
+                "The 'match_condition' flag does not apply to this method and is always ignored even if passed."
+                " It will now be removed in the future.",
+                DeprecationWarning)
+         if throughput_bucket is not None:
             kwargs['throughput_bucket'] = throughput_bucket
-        request_options = build_options(kwargs)
-=======
-            warnings.warn(
-                "The 'match_condition' flag does not apply to this method and is always ignored even if passed."
-                " It will now be removed in the future.",
-                DeprecationWarning)
->>>>>>> b328d88e
         if populate_query_metrics is not None:
             warnings.warn(
                 "the populate_query_metrics flag does not apply to this method and will be removed in the future",
