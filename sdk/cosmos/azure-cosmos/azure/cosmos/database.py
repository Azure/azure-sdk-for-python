# The MIT License (MIT)
# Copyright (c) 2014 Microsoft Corporation

# Permission is hereby granted, free of charge, to any person obtaining a copy
# of this software and associated documentation files (the "Software"), to deal
# in the Software without restriction, including without limitation the rights
# to use, copy, modify, merge, publish, distribute, sublicense, and/or sell
# copies of the Software, and to permit persons to whom the Software is
# furnished to do so, subject to the following conditions:

# The above copyright notice and this permission notice shall be included in all
# copies or substantial portions of the Software.

# THE SOFTWARE IS PROVIDED "AS IS", WITHOUT WARRANTY OF ANY KIND, EXPRESS OR
# IMPLIED, INCLUDING BUT NOT LIMITED TO THE WARRANTIES OF MERCHANTABILITY,
# FITNESS FOR A PARTICULAR PURPOSE AND NONINFRINGEMENT. IN NO EVENT SHALL THE
# AUTHORS OR COPYRIGHT HOLDERS BE LIABLE FOR ANY CLAIM, DAMAGES OR OTHER
# LIABILITY, WHETHER IN AN ACTION OF CONTRACT, TORT OR OTHERWISE, ARISING FROM,
# OUT OF OR IN CONNECTION WITH THE SOFTWARE OR THE USE OR OTHER DEALINGS IN THE
# SOFTWARE.

"""Interact with databases in the Azure Cosmos DB SQL API service.
"""

from typing import Any, Dict, List, Union, Optional, Mapping

import warnings
from azure.core import MatchConditions
from azure.core.tracing.decorator import distributed_trace
from azure.core.paging import ItemPaged
from azure.cosmos.partition_key import PartitionKey

from ._cosmos_client_connection import CosmosClientConnection
from ._base import build_options, _set_throughput_options, _deserialize_throughput, _replace_throughput
from .container import ContainerProxy
from .offer import Offer, ThroughputProperties
from .http_constants import StatusCodes as _StatusCodes
from .exceptions import CosmosResourceNotFoundError
from .user import UserProxy
from .documents import IndexingMode

__all__ = ("DatabaseProxy",)


# pylint: disable=protected-access
# pylint: disable=missing-client-constructor-parameter-credential,missing-client-constructor-parameter-kwargs

def _get_database_link(database_or_id: Union[str, 'DatabaseProxy', Mapping[str, Any]]) -> str:
    if isinstance(database_or_id, str):
        return "dbs/{}".format(database_or_id)
    if isinstance(database_or_id, DatabaseProxy):
        return database_or_id.database_link
    database_id = database_or_id["id"]
    return "dbs/{}".format(database_id)


class DatabaseProxy(object):
    """An interface to interact with a specific database.

    This class should not be instantiated directly. Instead use the
    :func:`CosmosClient.get_database_client` method.

    A database contains one or more containers, each of which can contain items,
    stored procedures, triggers, and user-defined functions.

    A database can also have associated users, each of which is configured with
    a set of permissions for accessing certain containers, stored procedures,
    triggers, user-defined functions, or items.

    :ivar id: The ID (name) of the database.

    An Azure Cosmos DB SQL API database has the following system-generated
    properties. These properties are read-only:

    * `_rid`:   The resource ID.
    * `_ts`:    When the resource was last updated. The value is a timestamp.
    * `_self`:	The unique addressable URI for the resource.
    * `_etag`:	The resource etag required for optimistic concurrency control.
    * `_colls`:	The addressable path of the collections resource.
    * `_users`:	The addressable path of the users resource.
    """

    def __init__(
        self,
        client_connection: CosmosClientConnection,
        id: str,
        properties: Optional[Dict[str, Any]] = None
    ) -> None:
        """
        :param ClientSession client_connection: Client from which this database was retrieved.
        :param str id: ID (name) of the database.
        """
        self.client_connection = client_connection
        self.id = id
        self.database_link: str = "dbs/{}".format(self.id)
        self._properties: Optional[Dict[str, Any]] = properties

    def __repr__(self) -> str:
        return "<DatabaseProxy [{}]>".format(self.database_link)[:1024]

    def _get_container_id(self, container_or_id: Union[str, ContainerProxy, Mapping[str, Any]]) -> str:
        if isinstance(container_or_id, str):
            return container_or_id
        if isinstance(container_or_id, ContainerProxy):
            return container_or_id.id
        return container_or_id["id"]

    def _get_container_link(self, container_or_id: Union[str, ContainerProxy, Mapping[str, Any]]) -> str:
        return "{}/colls/{}".format(self.database_link, self._get_container_id(container_or_id))

    def _get_user_link(self, user_or_id: Union[UserProxy, str, Mapping[str, Any]]) -> str:
        if isinstance(user_or_id, str):
            return "{}/users/{}".format(self.database_link, user_or_id)
        if isinstance(user_or_id, UserProxy):
            return user_or_id.user_link
        return "{}/users/{}".format(self.database_link, user_or_id["id"])

    def _get_properties(self) -> Dict[str, Any]:
        if self._properties is None:
            self._properties = self.read()
        return self._properties

    @distributed_trace
    def read(  # pylint:disable=docstring-missing-param
        self,
        populate_query_metrics: Optional[bool] = None,
        *,
        session_token: Optional[str] = None,
        initial_headers: Optional[Dict[str, str]] = None,
        **kwargs: Any
    ) -> Dict[str, Any]:
        """Read the database properties.

        :keyword str session_token: Token for use with Session consistency.
        :keyword dict[str,str] initial_headers: Initial headers to be sent as part of the request.
        :keyword Callable response_hook: A callable invoked with the response metadata.
        :returns: A dict representing the database properties.
        :rtype: Dict[Str, Any]
        :raises ~azure.cosmos.exceptions.CosmosHttpResponseError: If the given database couldn't be retrieved.
        """
        database_link = _get_database_link(self)
        if session_token is not None:
            kwargs['session_token'] = session_token
        if initial_headers is not None:
            kwargs['initial_headers'] = initial_headers
        request_options = build_options(kwargs)
        if populate_query_metrics is not None:
            warnings.warn(
                "the populate_query_metrics flag does not apply to this method and will be removed in the future",
                UserWarning,
            )
            request_options["populateQueryMetrics"] = populate_query_metrics

        self._properties = self.client_connection.ReadDatabase(
            database_link, options=request_options, **kwargs
        )
        return self._properties

    @distributed_trace
    def create_container(  # pylint:disable=docstring-missing-param
        self,
        id: str,
        partition_key: PartitionKey,
        indexing_policy: Optional[Dict[str, Any]] = None,
        default_ttl: Optional[int] = None,
        populate_query_metrics: Optional[bool] = None,
        offer_throughput: Optional[Union[int, ThroughputProperties]] = None,
        unique_key_policy: Optional[Dict[str, Any]] = None,
        conflict_resolution_policy: Optional[Dict[str, Any]] = None,
        *,
        session_token: Optional[str] = None,
        initial_headers: Optional[Dict[str, str]] = None,
        etag: Optional[str] = None,
        match_condition: Optional[MatchConditions] = None,
        analytical_storage_ttl: Optional[int] = None,
        vector_embedding_policy: Optional[Dict[str, Any]] = None,
<<<<<<< HEAD
        change_feed_policy: Optional[Dict[str, Any]] = None,
=======
        full_text_policy: Optional[Dict[str, Any]] = None,
>>>>>>> 1bee9d42
        **kwargs: Any
    ) -> ContainerProxy:
        """Create a new container with the given ID (name).

        If a container with the given ID already exists, a CosmosResourceExistsError is raised.

        :param str id: ID (name) of container to create.
        :param ~azure.cosmos.PartitionKey partition_key: The partition key to use for the container.
        :param Dict[str, Any] indexing_policy: The indexing policy to apply to the container.
        :param int default_ttl: Default time to live (TTL) for items in the container. If unused, items do not expire.
        :param offer_throughput: The provisioned throughput for this offer.
        :type offer_throughput: Union[int, ~azure.cosmos.ThroughputProperties]
        :param Dict[str, Any] unique_key_policy: The unique key policy to apply to the container.
        :param Dict[str, Any] conflict_resolution_policy: The conflict resolution policy to apply to the container.
        :keyword str session_token: Token for use with Session consistency.
        :keyword Dict[str, str] initial_headers: Initial headers to be sent as part of the request.
        :keyword str etag: An ETag value, or the wildcard character (*). Used to check if the resource
            has changed, and act according to the condition specified by the `match_condition` parameter.
        :keyword ~azure.core.MatchConditions match_condition: The match condition to use upon the etag.
        :keyword Callable response_hook: A callable invoked with the response metadata.
        :keyword int analytical_storage_ttl: Analytical store time to live (TTL) for items in the container.  A value of
            None leaves analytical storage off and a value of -1 turns analytical storage on with no TTL. Please
            note that analytical storage can only be enabled on Synapse Link enabled accounts.
        :keyword List[Dict[str, str]] computed_properties: **provisional** Sets The computed properties for this
            container in the Azure Cosmos DB Service. For more Information on how to use computed properties visit
            `here: https://learn.microsoft.com/en-us/azure/cosmos-db/nosql/query/computed-properties?tabs=dotnet`
        :keyword Dict[str, Any] vector_embedding_policy: **provisional** The vector embedding policy for the container.
            Each vector embedding possesses a predetermined number of dimensions, is associated with an underlying
            data type, and is generated for a particular distance function.
<<<<<<< HEAD
        :keyword Dict[str, Any] change_feed_policy: The change feed policy to apply 'retentionDuration' to
            the container.
=======
        :keyword Dict[str, Any] full_text_policy: **provisional** The full text policy for the container.
            Used to denote the default language to be used for all full text indexes, or to individually
            assign a language to each full text index path.
>>>>>>> 1bee9d42
        :returns: A `ContainerProxy` instance representing the new container.
        :raises ~azure.cosmos.exceptions.CosmosHttpResponseError: The container creation failed.
        :rtype: ~azure.cosmos.ContainerProxy

        .. admonition:: Example:

            .. literalinclude:: ../samples/examples.py
                :start-after: [START create_container]
                :end-before: [END create_container]
                :language: python
                :dedent: 0
                :caption: Create a container with default settings:

            .. literalinclude:: ../samples/examples.py
                :start-after: [START create_container_with_settings]
                :end-before: [END create_container_with_settings]
                :language: python
                :dedent: 0
                :caption: Create a container with specific settings; in this case, a custom partition key:
        """
        definition: Dict[str, Any] = {"id": id}
        if partition_key is not None:
            definition["partitionKey"] = partition_key
        if indexing_policy is not None:
            if indexing_policy.get("indexingMode") is IndexingMode.Lazy:
                warnings.warn(
                    "Lazy indexing mode has been deprecated. Mode will be set to consistent indexing by the backend.",
                    DeprecationWarning
                )
            definition["indexingPolicy"] = indexing_policy
        if default_ttl is not None:
            definition["defaultTtl"] = default_ttl
        if unique_key_policy is not None:
            definition["uniqueKeyPolicy"] = unique_key_policy
        if conflict_resolution_policy is not None:
            definition["conflictResolutionPolicy"] = conflict_resolution_policy
        if analytical_storage_ttl is not None:
            definition["analyticalStorageTtl"] = analytical_storage_ttl
        computed_properties = kwargs.pop('computed_properties', None)
        if computed_properties is not None:
            definition["computedProperties"] = computed_properties
        if vector_embedding_policy is not None:
            definition["vectorEmbeddingPolicy"] = vector_embedding_policy
<<<<<<< HEAD
        if change_feed_policy is not None:
            definition["changeFeedPolicy"] = change_feed_policy
=======
        if full_text_policy is not None:
            definition["fullTextPolicy"] = full_text_policy
>>>>>>> 1bee9d42

        if session_token is not None:
            kwargs['session_token'] = session_token
        if initial_headers is not None:
            kwargs['initial_headers'] = initial_headers
        if etag is not None:
            kwargs['etag'] = etag
        if match_condition is not None:
            kwargs['match_condition'] = match_condition
        request_options = build_options(kwargs)
        if populate_query_metrics is not None:
            warnings.warn(
                "the populate_query_metrics flag does not apply to this method and will be removed in the future",
                UserWarning,
            )
            request_options["populateQueryMetrics"] = populate_query_metrics
        _set_throughput_options(offer=offer_throughput, request_options=request_options)
        result = self.client_connection.CreateContainer(
            database_link=self.database_link, collection=definition, options=request_options, **kwargs
        )

        return ContainerProxy(self.client_connection, self.database_link, result["id"], properties=result)

    @distributed_trace
    def create_container_if_not_exists(  # pylint:disable=docstring-missing-param
        self,
        id: str,
        partition_key: PartitionKey,
        indexing_policy: Optional[Dict[str, Any]] = None,
        default_ttl: Optional[int] = None,
        populate_query_metrics: Optional[bool] = None,
        offer_throughput: Optional[Union[int, ThroughputProperties]] = None,
        unique_key_policy: Optional[Dict[str, Any]] = None,
        conflict_resolution_policy: Optional[Dict[str, Any]] = None,
        *,
        session_token: Optional[str] = None,
        initial_headers: Optional[Dict[str, str]] = None,
        etag: Optional[str] = None,
        match_condition: Optional[MatchConditions] = None,
        analytical_storage_ttl: Optional[int] = None,
        vector_embedding_policy: Optional[Dict[str, Any]] = None,
<<<<<<< HEAD
        change_feed_policy: Optional[Dict[str, Any]] = None,
=======
        full_text_policy: Optional[Dict[str, Any]] = None,
>>>>>>> 1bee9d42
        **kwargs: Any
    ) -> ContainerProxy:
        """Create a container if it does not exist already.

        If the container already exists, the existing settings are returned.
        Note: it does not check or update the existing container settings or offer throughput
        if they differ from what was passed into the method.

        :param str id: ID (name) of container to create.
        :param ~azure.cosmos.PartitionKey partition_key: The partition key to use for the container.
        :param Dict[str, Any] indexing_policy: The indexing policy to apply to the container.
        :param int default_ttl: Default time to live (TTL) for items in the container. If unused, items do not expire.
        :param offer_throughput: The provisioned throughput for this offer.
        :type offer_throughput: Union[int, ~azure.cosmos.ThroughputProperties]
        :param Dict[str, Any] unique_key_policy: The unique key policy to apply to the container.
        :param Dict[str, Any] conflict_resolution_policy: The conflict resolution policy to apply to the container.
        :keyword str session_token: Token for use with Session consistency.
        :keyword Dict[str, str] initial_headers: Initial headers to be sent as part of the request.
        :keyword str etag: An ETag value, or the wildcard character (*). Used to check if the resource
            has changed, and act according to the condition specified by the `match_condition` parameter.
        :keyword ~azure.core.MatchConditions match_condition: The match condition to use upon the etag.
        :keyword Callable response_hook: A callable invoked with the response metadata.
        :keyword int analytical_storage_ttl: Analytical store time to live (TTL) for items in the container.  A value of
            None leaves analytical storage off and a value of -1 turns analytical storage on with no TTL.  Please
            note that analytical storage can only be enabled on Synapse Link enabled accounts.
        :keyword List[Dict[str, str]] computed_properties: **provisional** Sets The computed properties for this
            container in the Azure Cosmos DB Service. For more Information on how to use computed properties visit
            `here: https://learn.microsoft.com/en-us/azure/cosmos-db/nosql/query/computed-properties?tabs=dotnet`
        :keyword Dict[str, Any] vector_embedding_policy: The vector embedding policy for the container. Each vector
            embedding possesses a predetermined number of dimensions, is associated with an underlying data type, and
            is generated for a particular distance function.
<<<<<<< HEAD
        :keyword Dict[str, Any] change_feed_policy: The change feed policy to apply 'retentionDuration' to
            the container.
=======
        :keyword Dict[str, Any] full_text_policy: **provisional** The full text policy for the container.
            Used to denote the default language to be used for all full text indexes, or to individually
            assign a language to each full text index path.
>>>>>>> 1bee9d42
        :returns: A `ContainerProxy` instance representing the container.
        :raises ~azure.cosmos.exceptions.CosmosHttpResponseError: The container read or creation failed.
        :rtype: ~azure.cosmos.ContainerProxy
        """
        computed_properties = kwargs.pop("computed_properties", None)
        try:
            container_proxy = self.get_container_client(id)
            container_proxy.read(
                populate_query_metrics=populate_query_metrics,
                session_token=session_token,
                initial_headers=initial_headers,
                **kwargs
            )
            return container_proxy
        except CosmosResourceNotFoundError:
            return self.create_container(
                id=id,
                partition_key=partition_key,
                indexing_policy=indexing_policy,
                default_ttl=default_ttl,
                populate_query_metrics=populate_query_metrics,
                offer_throughput=offer_throughput,
                unique_key_policy=unique_key_policy,
                conflict_resolution_policy=conflict_resolution_policy,
                analytical_storage_ttl=analytical_storage_ttl,
                computed_properties=computed_properties,
                etag=etag,
                match_condition=match_condition,
                session_token=session_token,
                initial_headers=initial_headers,
                vector_embedding_policy=vector_embedding_policy,
<<<<<<< HEAD
                change_feed_policy=change_feed_policy,
=======
                full_text_policy=full_text_policy,
>>>>>>> 1bee9d42
                **kwargs
            )

    @distributed_trace
    def delete_container(  # pylint:disable=docstring-missing-param
        self,
        container: Union[str, ContainerProxy, Mapping[str, Any]],
        populate_query_metrics: Optional[bool] = None,
        *,
        session_token: Optional[str] = None,
        initial_headers: Optional[Dict[str, str]] = None,
        etag: Optional[str] = None,
        match_condition: Optional[MatchConditions] = None,
        **kwargs: Any
    ) -> None:
        """Delete a container.

        :param container: The ID (name) of the container to delete. You can either
            pass in the ID of the container to delete, a :class:`~azure.cosmos.ContainerProxy` instance or
            a dict representing the properties of the container.
        :type container: Union[str, ~azure.cosmos.ContainerProxy, Dict[str, Any]]
        :keyword str session_token: Token for use with Session consistency.
        :keyword Dict[str, str] initial_headers: Initial headers to be sent as part of the request.
        :keyword str etag: An ETag value, or the wildcard character (*). Used to check if the resource
            has changed, and act according to the condition specified by the `match_condition` parameter.
        :keyword ~azure.core.MatchConditions match_condition: The match condition to use upon the etag.
        :keyword Callable response_hook: A callable invoked with the response metadata.
        :raises ~azure.cosmos.exceptions.CosmosHttpResponseError: If the container couldn't be deleted.
        :rtype: None
        """
        if session_token is not None:
            kwargs['session_token'] = session_token
        if initial_headers is not None:
            kwargs['initial_headers'] = initial_headers
        if etag is not None:
            kwargs['etag'] = etag
        if match_condition is not None:
            kwargs['match_condition'] = match_condition
        request_options = build_options(kwargs)
        if populate_query_metrics is not None:
            warnings.warn(
                "the populate_query_metrics flag does not apply to this method and will be removed in the future",
                UserWarning,
            )
            request_options["populateQueryMetrics"] = populate_query_metrics

        collection_link = self._get_container_link(container)
        self.client_connection.DeleteContainer(collection_link, options=request_options, **kwargs)

    def get_container_client(self, container: Union[str, ContainerProxy, Mapping[str, Any]]) -> ContainerProxy:
        """Get a `ContainerProxy` for a container with specified ID (name).

        :param container: The ID (name) of the container, a :class:`~azure.cosmos.ContainerProxy` instance,
            or a dict representing the properties of the container to be retrieved.
        :type container: Union[str, ~azure.cosmos.ContainerProxy, Dict[str, Any]]
        :returns: A `ContainerProxy` instance representing the retrieved database.
        :rtype: ~azure.cosmos.ContainerProxy

        .. admonition:: Example:

            .. literalinclude:: ../samples/examples.py
                :start-after: [START get_container]
                :end-before: [END get_container]
                :language: python
                :dedent: 0
                :caption: Get an existing container, handling a failure if encountered:
        """
        if isinstance(container, ContainerProxy):
            id_value = container.id
        elif isinstance(container, str):
            id_value = container
        else:
            id_value = container["id"]
        return ContainerProxy(self.client_connection, self.database_link, id_value)

    @distributed_trace
    def list_containers(  # pylint:disable=docstring-missing-param
        self,
        max_item_count: Optional[int] = None,
        populate_query_metrics: Optional[bool] = None,
        *,
        session_token: Optional[str] = None,
        initial_headers: Optional[Dict[str, str]] = None,
        **kwargs: Any
    ) -> ItemPaged[Dict[str, Any]]:
        """List the containers in the database.

        :param int max_item_count: Max number of items to be returned in the enumeration operation.
        :keyword str session_token: Token for use with Session consistency.
        :keyword Dict[str, str] initial_headers: Initial headers to be sent as part of the request.
        :keyword Callable response_hook: A callable invoked with the response metadata.
        :returns: An Iterable of container properties (dicts).
        :rtype: Iterable[Dict[str, Any]]

        .. admonition:: Example:

            .. literalinclude:: ../samples/examples.py
                :start-after: [START list_containers]
                :end-before: [END list_containers]
                :language: python
                :dedent: 0
                :caption: List all containers in the database:
        """
        if session_token is not None:
            kwargs['session_token'] = session_token
        if initial_headers is not None:
            kwargs['initial_headers'] = initial_headers
        feed_options = build_options(kwargs)
        response_hook = kwargs.pop('response_hook', None)
        if max_item_count is not None:
            feed_options["maxItemCount"] = max_item_count
        if populate_query_metrics is not None:
            warnings.warn(
                "the populate_query_metrics flag does not apply to this method and will be removed in the future",
                UserWarning,
            )
            feed_options["populateQueryMetrics"] = populate_query_metrics

        result = self.client_connection.ReadContainers(
            database_link=self.database_link, options=feed_options, **kwargs
        )
        if response_hook:
            response_hook(self.client_connection.last_response_headers, result)
        return result

    @distributed_trace
    def query_containers(   # pylint:disable=docstring-missing-param
        self,
        query: Optional[str] = None,
        parameters: Optional[List[Dict[str, Any]]] = None,
        max_item_count: Optional[int] = None,
        populate_query_metrics: Optional[bool] = None,
        *,
        session_token: Optional[str] = None,
        initial_headers: Optional[Dict[str, str]] = None,
        **kwargs: Any
    ) -> ItemPaged[Dict[str, Any]]:
        """List the properties for containers in the current database.

        :param str query: The Azure Cosmos DB SQL query to execute.
        :param parameters: Optional array of parameters to the query. Ignored if no query is provided.
        :type parameters: List[Dict[str, Any]]
        :param int max_item_count: Max number of items to be returned in the enumeration operation.
        :keyword str session_token: Token for use with Session consistency.
        :keyword Dict[str, str] initial_headers: Initial headers to be sent as part of the request.
        :keyword Callable response_hook: A callable invoked with the response metadata.
        :returns: An Iterable of container properties (dicts).
        :rtype: Iterable[Dict[str, Any]]
        """
        if session_token is not None:
            kwargs['session_token'] = session_token
        if initial_headers is not None:
            kwargs['initial_headers'] = initial_headers
        feed_options = build_options(kwargs)
        response_hook = kwargs.pop('response_hook', None)
        if max_item_count is not None:
            feed_options["maxItemCount"] = max_item_count
        if populate_query_metrics is not None:
            warnings.warn(
                "the populate_query_metrics flag does not apply to this method and will be removed in the future",
                UserWarning,
            )
            feed_options["populateQueryMetrics"] = populate_query_metrics

        result = self.client_connection.QueryContainers(
            database_link=self.database_link,
            query=query if parameters is None else {"query": query, "parameters": parameters},
            options=feed_options,
            **kwargs
        )
        if response_hook:
            response_hook(self.client_connection.last_response_headers, result)
        return result

    @distributed_trace
    def replace_container(  # pylint:disable=docstring-missing-param
        self,
        container: Union[str, ContainerProxy, Mapping[str, Any]],
        partition_key: PartitionKey,
        indexing_policy: Optional[Dict[str, Any]] = None,
        default_ttl: Optional[int] = None,
        conflict_resolution_policy: Optional[Dict[str, Any]] = None,
        populate_query_metrics: Optional[bool] = None,
        *,
        session_token: Optional[str] = None,
        initial_headers: Optional[Dict[str, str]] = None,
        etag: Optional[str] = None,
        match_condition: Optional[MatchConditions] = None,
        analytical_storage_ttl: Optional[int] = None,
        full_text_policy: Optional[Dict[str, Any]] = None,
        **kwargs: Any
    ) -> ContainerProxy:
        """Reset the properties of the container.

        Property changes are persisted immediately. Any properties not specified
        will be reset to their default values.

        :param container: The ID (name), dict representing the properties or
            :class:`~azure.cosmos.ContainerProxy` instance of the container to be replaced.
        :type container: Union[str, ~azure.cosmos.ContainerProxy, Dict[str, Any]]
        :param ~azure.cosmos.PartitionKey partition_key: The partition key to use for the container.
        :param Dict[str, Any] indexing_policy: The indexing policy to apply to the container.
        :param int default_ttl: Default time to live (TTL) for items in the container.
            If unspecified, items do not expire.
        :param Dict[str, Any] conflict_resolution_policy: The conflict resolution policy to apply to the container.
        :keyword str session_token: Token for use with Session consistency.
        :keyword str etag: An ETag value, or the wildcard character (*). Used to check if the resource
            has changed, and act according to the condition specified by the `match_condition` parameter.
        :keyword ~azure.core.MatchConditions match_condition: The match condition to use upon the etag.
        :keyword Dict[str, str] initial_headers: Initial headers to be sent as part of the request.
        :keyword int analytical_storage_ttl: Analytical store time to live (TTL) for items in the container.  A value of
            None leaves analytical storage off and a value of -1 turns analytical storage on with no TTL.  Please
            note that analytical storage can only be enabled on Synapse Link enabled accounts.
        :keyword Callable response_hook: A callable invoked with the response metadata.
        :keyword Dict[str, Any] full_text_policy: **provisional** The full text policy for the container.
            Used to denote the default language to be used for all full text indexes, or to individually
            assign a language to each full text index path.
        :returns: A `ContainerProxy` instance representing the container after replace completed.
        :raises ~azure.cosmos.exceptions.CosmosHttpResponseError: Raised if the container couldn't be replaced.
            This includes if the container with given id does not exist.
        :rtype: ~azure.cosmos.ContainerProxy

        .. admonition:: Example:

            .. literalinclude:: ../samples/examples.py
                :start-after: [START reset_container_properties]
                :end-before: [END reset_container_properties]
                :language: python
                :dedent: 0
                :caption: Reset the TTL property on a container, and display the updated properties:
        """
        if session_token is not None:
            kwargs['session_token'] = session_token
        if initial_headers is not None:
            kwargs['initial_headers'] = initial_headers
        if etag is not None:
            kwargs['etag'] = etag
        if match_condition is not None:
            kwargs['match_condition'] = match_condition
        request_options = build_options(kwargs)
        if populate_query_metrics is not None:
            warnings.warn(
                "the populate_query_metrics flag does not apply to this method and will be removed in the future",
                UserWarning,
            )
            request_options["populateQueryMetrics"] = populate_query_metrics

        container_id = self._get_container_id(container)
        container_link = self._get_container_link(container_id)
        parameters = {
            key: value
            for key, value in {
                "id": container_id,
                "partitionKey": partition_key,
                "indexingPolicy": indexing_policy,
                "defaultTtl": default_ttl,
                "conflictResolutionPolicy": conflict_resolution_policy,
                "analyticalStorageTtl": analytical_storage_ttl,
                "fullTextPolicy": full_text_policy,
            }.items()
            if value is not None
        }

        container_properties = self.client_connection.ReplaceContainer(
            container_link, collection=parameters, options=request_options, **kwargs)

        return ContainerProxy(
            self.client_connection, self.database_link, container_properties["id"], properties=container_properties)

    @distributed_trace
    def list_users(self, max_item_count: Optional[int] = None, **kwargs: Any) -> ItemPaged[Dict[str, Any]]:
        """List all the users in the container.

        :param int max_item_count: Max number of users to be returned in the enumeration operation.
        :keyword Callable response_hook: A callable invoked with the response metadata.
        :returns: An Iterable of user properties (dicts).
        :rtype: Iterable[Dict[str, Any]]
        """
        feed_options = build_options(kwargs)
        response_hook = kwargs.pop('response_hook', None)
        if max_item_count is not None:
            feed_options["maxItemCount"] = max_item_count

        result = self.client_connection.ReadUsers(
            database_link=self.database_link, options=feed_options, **kwargs
        )
        if response_hook:
            response_hook(self.client_connection.last_response_headers, result)
        return result

    @distributed_trace
    def query_users(
        self,
        query: str,
        parameters: Optional[List[Dict[str, Any]]] = None,
        max_item_count: Optional[int] = None,
        **kwargs: Any
    ) -> ItemPaged[Dict[str, Any]]:
        """Return all users matching the given `query`.

        :param str query: The Azure Cosmos DB SQL query to execute.
        :param parameters: Optional array of parameters to the query. Ignored if no query is provided.
        :type parameters: List[Dict[str, Any]]
        :param int max_item_count: Max number of users to be returned in the enumeration operation.
        :keyword Callable response_hook: A callable invoked with the response metadata.
        :returns: An Iterable of user properties (dicts).
        :rtype: Iterable[Dict[str, Any]]
        """
        feed_options = build_options(kwargs)
        response_hook = kwargs.pop('response_hook', None)
        if max_item_count is not None:
            feed_options["maxItemCount"] = max_item_count

        result = self.client_connection.QueryUsers(
            database_link=self.database_link,
            query=query if parameters is None else {"query": query, "parameters": parameters},
            options=feed_options,
            **kwargs
        )
        if response_hook:
            response_hook(self.client_connection.last_response_headers, result)
        return result

    def get_user_client(self, user: Union[str, UserProxy, Mapping[str, Any]]) -> UserProxy:
        """Get a `UserProxy` for a user with specified ID.

        :param user: The ID (name), dict representing the properties or :class:`~azure.cosmos.UserProxy`
            instance of the user to be retrieved.
        :type user: Union[str, ~azure.cosmos.UserProxy, Dict[str, Any]]
        :returns: A `UserProxy` instance representing the retrieved user.
        :rtype: ~azure.cosmos.UserProxy
        """
        if isinstance(user, UserProxy):
            id_value = user.id
        elif isinstance(user, str):
            id_value = user
        else:
            id_value = user["id"]
        return UserProxy(client_connection=self.client_connection, id=id_value, database_link=self.database_link)

    @distributed_trace
    def create_user(self, body: Dict[str, Any], **kwargs: Any) -> UserProxy:
        """Create a new user in the container.

        To update or replace an existing user, use the
        :func:`ContainerProxy.upsert_user` method.

        :param Dict[str, Any] body: A dict-like object with an `id` key and value representing the user to be created.
            The user ID must be unique within the database, and consist of no more than 255 characters.
        :keyword Callable response_hook: A callable invoked with the response metadata.
        :returns: A `UserProxy` instance representing the new user.
        :raises ~azure.cosmos.exceptions.CosmosHttpResponseError: If the given user couldn't be created.
        :rtype: ~azure.cosmos.UserProxy

        .. admonition:: Example:

            .. literalinclude:: ../samples/examples.py
                :start-after: [START create_user]
                :end-before: [END create_user]
                :language: python
                :dedent: 0
                :caption: Create a database user:
        """
        request_options = build_options(kwargs)

        user = self.client_connection.CreateUser(
            database_link=self.database_link, user=body, options=request_options, **kwargs)

        return UserProxy(
            client_connection=self.client_connection, id=user["id"], database_link=self.database_link, properties=user
        )

    @distributed_trace
    def upsert_user(self, body: Dict[str, Any], **kwargs: Any) -> UserProxy:
        """Insert or update the specified user.

        If the user already exists in the container, it is replaced. If the user
        does not already exist, it is inserted.

        :param Dict[str, Any] body: A dict-like object representing the user to update or insert.
        :keyword Callable response_hook: A callable invoked with the response metadata.
        :returns: A `UserProxy` instance representing the upserted user.
        :raises ~azure.cosmos.exceptions.CosmosHttpResponseError: If the given user could not be upserted.
        :rtype: ~azure.cosmos.UserProxy
        """
        request_options = build_options(kwargs)

        user = self.client_connection.UpsertUser(
            database_link=self.database_link, user=body, options=request_options, **kwargs)

        return UserProxy(
            client_connection=self.client_connection, id=user["id"], database_link=self.database_link, properties=user
        )

    @distributed_trace
    def replace_user(
            self,
            user: Union[str, UserProxy, Mapping[str, Any]],
            body: Dict[str, Any],
            **kwargs: Any
    ) -> UserProxy:
        """Replaces the specified user if it exists in the container.

        :param user: The ID (name), dict representing the properties or :class:`~azure.cosmos.UserProxy`
            instance of the user to be replaced.
        :type user: Union[str, ~azure.cosmos.UserProxy, Dict[str, Any]]
        :param Dict[str, Any] body: A dict-like object representing the user to replace.
        :keyword Callable response_hook: A callable invoked with the response metadata.
        :returns: A `UserProxy` instance representing the user after replace went through.
        :raises ~azure.cosmos.exceptions.CosmosHttpResponseError:
            If the replace operation failed or the user with given ID does not exist.
        :rtype: ~azure.cosmos.UserProxy
        """
        request_options = build_options(kwargs)

        replaced_user = self.client_connection.ReplaceUser(
            user_link=self._get_user_link(user), user=body, options=request_options, **kwargs
        )

        return UserProxy(
            client_connection=self.client_connection,
            id=replaced_user["id"],
            database_link=self.database_link,
            properties=replaced_user
        )

    @distributed_trace
    def delete_user(self, user: Union[str, UserProxy, Mapping[str, Any]], **kwargs: Any) -> None:
        """Delete the specified user from the container.

        :param user: The ID (name), dict representing the properties or :class:`~azure.cosmos.UserProxy`
            instance of the user to be deleted.
        :type user: Union[str, ~azure.cosmos.UserProxy, Dict[str, Any]]
        :keyword Callable response_hook: A callable invoked with the response metadata.
        :raises ~azure.cosmos.exceptions.CosmosHttpResponseError: The user wasn't deleted successfully.
        :raises ~azure.cosmos.exceptions.CosmosResourceNotFoundError: The user does not exist in the container.
        :rtype: None
        """
        request_options = build_options(kwargs)

        self.client_connection.DeleteUser(user_link=self._get_user_link(user), options=request_options, **kwargs)

    @distributed_trace
    def read_offer(self, **kwargs: Any) -> Offer:
        """Get the ThroughputProperties object for this database.

        If no ThroughputProperties already exist for the database, an exception is raised.

        :keyword Callable response_hook: A callable invoked with the response metadata.
        :returns: ThroughputProperties for the database.
        :raises ~azure.cosmos.exceptions.CosmosHttpResponseError: No throughput properties exists for the container or
            the throughput properties could not be retrieved.
        :rtype: ~azure.cosmos.ThroughputProperties
        """
        warnings.warn(
            "read_offer is a deprecated method name, use get_throughput instead",
            DeprecationWarning
        )
        return self.get_throughput(**kwargs)

    @distributed_trace
    def get_throughput(self, **kwargs: Any) -> ThroughputProperties:
        """Get the ThroughputProperties object for this database.

        If no ThroughputProperties already exist for the database, an exception is raised.

        :keyword Callable response_hook: A callable invoked with the response metadata.
        :returns: ThroughputProperties for the database.
        :raises ~azure.cosmos.exceptions.CosmosHttpResponseError: No throughput properties exists for the container or
            the throughput properties could not be retrieved.
        :rtype: ~azure.cosmos.ThroughputProperties
        """
        response_hook = kwargs.pop('response_hook', None)
        properties = self._get_properties()
        link = properties["_self"]
        query_spec = {
            "query": "SELECT * FROM root r WHERE r.resource=@link",
            "parameters": [{"name": "@link", "value": link}],
        }
        throughput_properties = list(self.client_connection.QueryOffers(query_spec, **kwargs))
        if not throughput_properties:
            raise CosmosResourceNotFoundError(
                status_code=_StatusCodes.NOT_FOUND,
                message="Could not find ThroughputProperties for database " + self.database_link)

        if response_hook:
            response_hook(self.client_connection.last_response_headers, throughput_properties)

        return _deserialize_throughput(throughput=throughput_properties)

    @distributed_trace
    def replace_throughput(
        self,
        throughput: Union[int, ThroughputProperties],
        **kwargs: Any
    ) -> ThroughputProperties:
        """Replace the database-level throughput.

        :param throughput: The throughput to be set (an integer).
        :type throughput: Union[int, ~azure.cosmos.ThroughputProperties]
        :keyword Callable response_hook: A callable invoked with the response metadata.
        :returns: ThroughputProperties for the database, updated with new throughput.
        :raises ~azure.cosmos.exceptions.CosmosHttpResponseError:
            If no throughput properties exists for the database or if the throughput properties could not be updated.
        :rtype: ~azure.cosmos.ThroughputProperties
        """
        properties = self._get_properties()
        link = properties["_self"]
        query_spec = {
            "query": "SELECT * FROM root r WHERE r.resource=@link",
            "parameters": [{"name": "@link", "value": link}],
        }
        throughput_properties = list(self.client_connection.QueryOffers(query_spec))
        if not throughput_properties:
            raise CosmosResourceNotFoundError(
                status_code=_StatusCodes.NOT_FOUND,
                message="Could not find ThroughputProperties for database " + self.database_link)
        new_offer = throughput_properties[0].copy()
        _replace_throughput(throughput=throughput, new_throughput_properties=new_offer)
        data = self.client_connection.ReplaceOffer(
            offer_link=throughput_properties[0]["_self"],
            offer=throughput_properties[0],
            **kwargs
        )
        return ThroughputProperties(offer_throughput=data["content"]["offerThroughput"], properties=data)<|MERGE_RESOLUTION|>--- conflicted
+++ resolved
@@ -174,11 +174,8 @@
         match_condition: Optional[MatchConditions] = None,
         analytical_storage_ttl: Optional[int] = None,
         vector_embedding_policy: Optional[Dict[str, Any]] = None,
-<<<<<<< HEAD
         change_feed_policy: Optional[Dict[str, Any]] = None,
-=======
         full_text_policy: Optional[Dict[str, Any]] = None,
->>>>>>> 1bee9d42
         **kwargs: Any
     ) -> ContainerProxy:
         """Create a new container with the given ID (name).
@@ -208,14 +205,11 @@
         :keyword Dict[str, Any] vector_embedding_policy: **provisional** The vector embedding policy for the container.
             Each vector embedding possesses a predetermined number of dimensions, is associated with an underlying
             data type, and is generated for a particular distance function.
-<<<<<<< HEAD
         :keyword Dict[str, Any] change_feed_policy: The change feed policy to apply 'retentionDuration' to
             the container.
-=======
         :keyword Dict[str, Any] full_text_policy: **provisional** The full text policy for the container.
             Used to denote the default language to be used for all full text indexes, or to individually
             assign a language to each full text index path.
->>>>>>> 1bee9d42
         :returns: A `ContainerProxy` instance representing the new container.
         :raises ~azure.cosmos.exceptions.CosmosHttpResponseError: The container creation failed.
         :rtype: ~azure.cosmos.ContainerProxy
@@ -259,13 +253,10 @@
             definition["computedProperties"] = computed_properties
         if vector_embedding_policy is not None:
             definition["vectorEmbeddingPolicy"] = vector_embedding_policy
-<<<<<<< HEAD
         if change_feed_policy is not None:
             definition["changeFeedPolicy"] = change_feed_policy
-=======
         if full_text_policy is not None:
             definition["fullTextPolicy"] = full_text_policy
->>>>>>> 1bee9d42
 
         if session_token is not None:
             kwargs['session_token'] = session_token
@@ -307,11 +298,8 @@
         match_condition: Optional[MatchConditions] = None,
         analytical_storage_ttl: Optional[int] = None,
         vector_embedding_policy: Optional[Dict[str, Any]] = None,
-<<<<<<< HEAD
         change_feed_policy: Optional[Dict[str, Any]] = None,
-=======
         full_text_policy: Optional[Dict[str, Any]] = None,
->>>>>>> 1bee9d42
         **kwargs: Any
     ) -> ContainerProxy:
         """Create a container if it does not exist already.
@@ -343,14 +331,11 @@
         :keyword Dict[str, Any] vector_embedding_policy: The vector embedding policy for the container. Each vector
             embedding possesses a predetermined number of dimensions, is associated with an underlying data type, and
             is generated for a particular distance function.
-<<<<<<< HEAD
         :keyword Dict[str, Any] change_feed_policy: The change feed policy to apply 'retentionDuration' to
             the container.
-=======
         :keyword Dict[str, Any] full_text_policy: **provisional** The full text policy for the container.
             Used to denote the default language to be used for all full text indexes, or to individually
             assign a language to each full text index path.
->>>>>>> 1bee9d42
         :returns: A `ContainerProxy` instance representing the container.
         :raises ~azure.cosmos.exceptions.CosmosHttpResponseError: The container read or creation failed.
         :rtype: ~azure.cosmos.ContainerProxy
@@ -382,11 +367,8 @@
                 session_token=session_token,
                 initial_headers=initial_headers,
                 vector_embedding_policy=vector_embedding_policy,
-<<<<<<< HEAD
                 change_feed_policy=change_feed_policy,
-=======
                 full_text_policy=full_text_policy,
->>>>>>> 1bee9d42
                 **kwargs
             )
 
