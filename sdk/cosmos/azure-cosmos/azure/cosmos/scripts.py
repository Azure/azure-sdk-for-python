# The MIT License (MIT)
# Copyright (c) 2014 Microsoft Corporation

# Permission is hereby granted, free of charge, to any person obtaining a copy
# of this software and associated documentation files (the "Software"), to deal
# in the Software without restriction, including without limitation the rights
# to use, copy, modify, merge, publish, distribute, sublicense, and/or sell
# copies of the Software, and to permit persons to whom the Software is
# furnished to do so, subject to the following conditions:

# The above copyright notice and this permission notice shall be included in all
# copies or substantial portions of the Software.

# THE SOFTWARE IS PROVIDED "AS IS", WITHOUT WARRANTY OF ANY KIND, EXPRESS OR
# IMPLIED, INCLUDING BUT NOT LIMITED TO THE WARRANTIES OF MERCHANTABILITY,
# FITNESS FOR A PARTICULAR PURPOSE AND NONINFRINGEMENT. IN NO EVENT SHALL THE
# AUTHORS OR COPYRIGHT HOLDERS BE LIABLE FOR ANY CLAIM, DAMAGES OR OTHER
# LIABILITY, WHETHER IN AN ACTION OF CONTRACT, TORT OR OTHERWISE, ARISING FROM,
# OUT OF OR IN CONNECTION WITH THE SOFTWARE OR THE USE OR OTHER DEALINGS IN THE
# SOFTWARE.

"""Create, read, update and delete and execute scripts in the Azure Cosmos DB SQL API service.
"""

from typing import Any, Mapping, Union, Optional, Type, Sequence

from azure.core.paging import ItemPaged
from azure.core.tracing.decorator import distributed_trace
from azure.cosmos import CosmosDict

from ._cosmos_client_connection import CosmosClientConnection
from ._base import build_options
from .partition_key import NonePartitionKeyValue, _return_undefined_or_empty_partition_key, PartitionKeyType

# pylint: disable=protected-access
# pylint: disable=missing-client-constructor-parameter-credential,missing-client-constructor-parameter-kwargs

class ScriptType:
    StoredProcedure = "sprocs"
    Trigger = "triggers"
    UserDefinedFunction = "udfs"


class ScriptsProxy:
    """An interface to interact with stored procedures.

    This class should not be instantiated directly. Instead, use the
    :func:`ContainerProxy.scripts` attribute.
    """

    def __init__(
        self,
        client_connection: CosmosClientConnection,
        container_link: str,
        is_system_key: bool
    ) -> None:
        self.client_connection = client_connection
        self.container_link = container_link
        self.is_system_key = is_system_key

    def _get_resource_link(self, script_or_id: Union[str, Mapping[str, Any]], typ: str) -> str:
        if isinstance(script_or_id, str):
            return "{}/{}/{}".format(self.container_link, typ, script_or_id)
        return script_or_id["_self"]

    @distributed_trace
    def list_stored_procedures(
        self,
        max_item_count: Optional[int] = None,
        **kwargs: Any
    ) -> ItemPaged[dict[str, Any]]:
        """List all stored procedures in the container.

        :param int max_item_count: Max number of items to be returned in the enumeration operation.
        :returns: An Iterable of stored procedures (dicts).
        :rtype: Iterable[dict[str, Any]]
        """
        feed_options = build_options(kwargs)
        if max_item_count is not None:
            feed_options["maxItemCount"] = max_item_count

        return self.client_connection.ReadStoredProcedures(
            collection_link=self.container_link, options=feed_options, **kwargs
        )

    @distributed_trace
    def query_stored_procedures(
        self,
        query: str,
        parameters: Optional[list[dict[str, Any]]] = None,
        max_item_count: Optional[int] = None,
        **kwargs: Any
    ) -> ItemPaged[dict[str, Any]]:
        """Return all stored procedures matching the given `query`.

        :param str query: The Azure Cosmos DB SQL query to execute.
        :param parameters: Optional array of parameters to the query. Ignored if no query is provided.
        :type parameters: list[dict[str, Any]]
        :param int max_item_count: Max number of items to be returned in the enumeration operation.
        :returns: An Iterable of stored procedures (dicts).
        :rtype: Iterable[dict[str, Any]]
        """
        feed_options = build_options(kwargs)
        if max_item_count is not None:
            feed_options["maxItemCount"] = max_item_count
        return self.client_connection.QueryStoredProcedures(
            collection_link=self.container_link,
            query=query if parameters is None else {"query": query, "parameters": parameters},
            options=feed_options,
            **kwargs
        )

    @distributed_trace
<<<<<<< HEAD
    def get_stored_procedure(self, sproc: Union[str, Mapping[str, Any]], **kwargs: Any) -> dict[str, Any]:
=======
    def get_stored_procedure(
        self,
        sproc: Union[str, Mapping[str, Any]],
        **kwargs: Any
    ) -> CosmosDict:
>>>>>>> 25ac959f
        """Get the stored procedure identified by `id`.

        :param sproc: The ID (name) or dict representing stored procedure to retrieve.
        :type sproc: Union[str, dict[str, Any]]
        :returns: A dict representing the retrieved stored procedure.
        :raises ~azure.cosmos.exceptions.CosmosHttpResponseError: If the given stored procedure couldn't be retrieved.
<<<<<<< HEAD
        :rtype: dict[str, Any]
=======
        :rtype: ~azure.cosmos.CosmosDict[str, Any]
>>>>>>> 25ac959f
        """
        request_options = build_options(kwargs)

        return self.client_connection.ReadStoredProcedure(
            sproc_link=self._get_resource_link(sproc, ScriptType.StoredProcedure), options=request_options, **kwargs
        )

    @distributed_trace
<<<<<<< HEAD
    def create_stored_procedure(self, body: dict[str, Any], **kwargs: Any) -> dict[str, Any]:
=======
    def create_stored_procedure(
        self,
        body: Dict[str, Any],
        **kwargs: Any
    ) -> CosmosDict:
>>>>>>> 25ac959f
        """Create a new stored procedure in the container.

        To replace an existing sproc, use the :func:`Container.scripts.replace_stored_procedure` method.

        :param dict[str, Any] body: A dict-like object representing the sproc to create.
        :returns: A dict representing the new stored procedure.
        :raises ~azure.cosmos.exceptions.CosmosHttpResponseError: If the given stored procedure couldn't be created.
<<<<<<< HEAD
        :rtype: dict[str, Any]
=======
        :rtype: ~azure.cosmos.CosmosDict[str, Any]
>>>>>>> 25ac959f
        """
        request_options = build_options(kwargs)

        return self.client_connection.CreateStoredProcedure(
            collection_link=self.container_link, sproc=body, options=request_options, **kwargs
        )

    @distributed_trace
    def replace_stored_procedure(
        self,
        sproc: Union[str, Mapping[str, Any]],
        body: dict[str, Any],
        **kwargs: Any
<<<<<<< HEAD
    ) -> dict[str, Any]:
=======
    ) -> CosmosDict:
>>>>>>> 25ac959f
        """Replace a specified stored procedure in the container.

        If the stored procedure does not already exist in the container, an exception is raised.

        :param sproc: The ID (name) or dict representing stored procedure to be replaced.
        :type sproc: Union[str, dict[str, Any]]
        :param dict[str, Any] body: A dict-like object representing the sproc to replace.
        :returns: A dict representing the stored procedure after replace went through.
        :raises ~azure.cosmos.exceptions.CosmosHttpResponseError: If the replace operation failed or the stored
            procedure with given id does not exist.
<<<<<<< HEAD
        :rtype: dict[str, Any]
=======
        :rtype: ~azure.cosmos.CosmosDict[str, Any]
>>>>>>> 25ac959f
        """
        request_options = build_options(kwargs)
        return self.client_connection.ReplaceStoredProcedure(
            sproc_link=self._get_resource_link(sproc, ScriptType.StoredProcedure),
            sproc=body,
            options=request_options,
            **kwargs
        )

    @distributed_trace
    def delete_stored_procedure(
        self,
        sproc: Union[str, Mapping[str, Any]],
        **kwargs: Any
    ) -> None:
        """Delete a specified stored procedure from the container.

        If the stored procedure does not already exist in the container, an exception is raised.

        :param sproc: The ID (name) or dict representing stored procedure to be deleted.
        :type sproc: Union[str, dict[str, Any]]
        :raises ~azure.cosmos.exceptions.CosmosHttpResponseError: The sproc wasn't deleted successfully.
        :raises ~azure.cosmos.exceptions.CosmosResourceNotFoundError: The sproc does not exist in the container.
        :rtype: None
        """
        request_options = build_options(kwargs)
        self.client_connection.DeleteStoredProcedure(
            sproc_link=self._get_resource_link(sproc, ScriptType.StoredProcedure), options=request_options, **kwargs
        )

    @distributed_trace
    def execute_stored_procedure(
        self,
        sproc: Union[str, Mapping[str, Any]],
        partition_key: Optional[PartitionKeyType] = None,
        params: Optional[list[dict[str, Any]]] = None,
        enable_script_logging: Optional[bool] = None,
        **kwargs: Any
<<<<<<< HEAD
    ) -> dict[str, Any]:
=======
    ) -> Any:
>>>>>>> 25ac959f
        """Execute a specified stored procedure.

        If the stored procedure does not already exist in the container, an exception is raised.

        :param sproc: The ID (name) or dict representing stored procedure to be executed.
        :type sproc: Union[str, dict[str, Any]]
        :param partition_key: Specifies the partition key to indicate which partition the sproc should execute on.
        :type partition_key: Union[str, int, float, bool]
        :param params: List of parameters to be passed to the stored procedure to be executed.
        :type params: list[dict[str, Any]]
        :param bool enable_script_logging: Enables or disables script logging for the current request.
        :raises ~azure.cosmos.exceptions.CosmosHttpResponseError: If the stored procedure execution failed
            or if the stored procedure with given id does not exist in the container.
<<<<<<< HEAD
        :rtype: dict[str, Any]
=======
        :returns: Result of the executed stored procedure for the given parameters.
        :rtype: Any
>>>>>>> 25ac959f
        """
        request_options = build_options(kwargs)
        if partition_key is not None:
            request_options["partitionKey"] = (
                _return_undefined_or_empty_partition_key(self.is_system_key)
                if partition_key == NonePartitionKeyValue
                else partition_key
            )
        if enable_script_logging is not None:
            request_options["enableScriptLogging"] = enable_script_logging

        return self.client_connection.ExecuteStoredProcedure(
            sproc_link=self._get_resource_link(sproc, ScriptType.StoredProcedure),
            params=params,
            options=request_options,
            **kwargs
        )

    @distributed_trace
<<<<<<< HEAD
    def list_triggers(self, max_item_count: Optional[int] = None, **kwargs: Any) -> ItemPaged[dict[str, Any]]:
=======
    def list_triggers(
        self,
        max_item_count: Optional[int] = None,
        **kwargs: Any
    ) -> ItemPaged[Dict[str, Any]]:
>>>>>>> 25ac959f
        """List all triggers in the container.

        :param int max_item_count: Max number of items to be returned in the enumeration operation.
        :returns: An Iterable of triggers (dicts).
        :rtype: Iterable[dict[str, Any]]
        """
        feed_options = build_options(kwargs)
        if max_item_count is not None:
            feed_options["maxItemCount"] = max_item_count

        return self.client_connection.ReadTriggers(
            collection_link=self.container_link, options=feed_options, **kwargs
        )

    @distributed_trace
    def query_triggers(
        self,
        query: str,
        parameters: Optional[list[dict[str, Any]]] = None,
        max_item_count: Optional[int] = None,
        **kwargs: Any
    ) -> ItemPaged[dict[str, Any]]:
        """Return all triggers matching the given `query`.

        :param str query: The Azure Cosmos DB SQL query to execute.
        :param parameters: Optional array of parameters to the query. Ignored if no query is provided.
        :type parameters: list[dict[str, Any]]
        :param int max_item_count: Max number of items to be returned in the enumeration operation.
        :returns: An Iterable of triggers (dicts).
        :rtype: Iterable[dict[str, Any]]
        """
        feed_options = build_options(kwargs)
        if max_item_count is not None:
            feed_options["maxItemCount"] = max_item_count

        return self.client_connection.QueryTriggers(
            collection_link=self.container_link,
            query=query if parameters is None else {"query": query, "parameters": parameters},
            options=feed_options,
            **kwargs
        )

    @distributed_trace
<<<<<<< HEAD
    def get_trigger(self, trigger: Union[str, Mapping[str, Any]], **kwargs: Any) -> dict[str, Any]:
=======
    def get_trigger(
        self,
        trigger: Union[str, Mapping[str, Any]],
        **kwargs: Any
    ) -> CosmosDict:
>>>>>>> 25ac959f
        """Get a trigger identified by `id`.

        :param trigger: The ID (name) or dict representing trigger to retrieve.
        :type trigger: Union[str, dict[str, Any]]
        :returns: A dict representing the retrieved trigger.
        :raises ~azure.cosmos.exceptions.CosmosHttpResponseError: If the given trigger couldn't be retrieved.
<<<<<<< HEAD
        :rtype: dict[str, Any]
=======
        :rtype: ~azure.cosmos.CosmosDict[str, Any]
>>>>>>> 25ac959f
        """
        request_options = build_options(kwargs)

        return self.client_connection.ReadTrigger(
            trigger_link=self._get_resource_link(trigger, ScriptType.Trigger), options=request_options, **kwargs
        )

    @distributed_trace
<<<<<<< HEAD
    def create_trigger(self, body: dict[str, Any], **kwargs: Any) -> dict[str, Any]:
=======
    def create_trigger(
        self,
        body: Dict[str, Any],
        **kwargs: Any
    ) -> CosmosDict:
>>>>>>> 25ac959f
        """Create a trigger in the container.

        To replace an existing trigger, use the :func:`ContainerProxy.scripts.replace_trigger` method.

        :param dict[str, Any] body: A dict-like object representing the trigger to create.
        :returns: A dict representing the new trigger.
        :raises ~azure.cosmos.exceptions.CosmosHttpResponseError: If the given trigger couldn't be created.
<<<<<<< HEAD
        :rtype: dict[str, Any]
=======
        :rtype: ~azure.cosmos.CosmosDict[str, Any]
>>>>>>> 25ac959f
        """
        request_options = build_options(kwargs)
        return self.client_connection.CreateTrigger(
            collection_link=self.container_link, trigger=body, options=request_options, **kwargs
        )

    @distributed_trace
    def replace_trigger(
        self,
        trigger: Union[str, Mapping[str, Any]],
        body: dict[str, Any],
        **kwargs: Any
<<<<<<< HEAD
    ) -> dict[str, Any]:
=======
    ) -> CosmosDict:
>>>>>>> 25ac959f
        """Replace a specified trigger in the container.

        If the trigger does not already exist in the container, an exception is raised.

        :param trigger: The ID (name) or dict representing trigger to be replaced.
        :type trigger: Union[str, dict[str, Any]]
        :param dict[str, Any] body: A dict-like object representing the trigger to replace.
        :returns: A dict representing the trigger after replace went through.
        :raises ~azure.cosmos.exceptions.CosmosHttpResponseError: If the replace operation failed or the trigger
            with given id does not exist.
<<<<<<< HEAD
        :rtype: dict[str, Any]
=======
        :rtype: ~azure.cosmos.CosmosDict[str, Any]
>>>>>>> 25ac959f
        """
        request_options = build_options(kwargs)

        return self.client_connection.ReplaceTrigger(
            trigger_link=self._get_resource_link(trigger, ScriptType.Trigger),
            trigger=body,
            options=request_options,
            **kwargs
        )

    @distributed_trace
    def delete_trigger(
        self,
        trigger: Union[str, Mapping[str, Any]],
        **kwargs: Any
    ) -> None:
        """Delete a specified trigger from the container.

        If the trigger does not already exist in the container, an exception is raised.

        :param trigger: The ID (name) or dict representing trigger to be deleted.
        :type trigger: Union[str, dict[str, Any]]
        :raises ~azure.cosmos.exceptions.CosmosHttpResponseError: The trigger wasn't deleted successfully.
        :raises ~azure.cosmos.exceptions.CosmosResourceNotFoundError: The trigger does not exist in the container.
        :rtype: None
        """
        request_options = build_options(kwargs)
        self.client_connection.DeleteTrigger(
            trigger_link=self._get_resource_link(trigger, ScriptType.Trigger), options=request_options, **kwargs
        )

    @distributed_trace
    def list_user_defined_functions(
        self,
        max_item_count: Optional[int] = None,
        **kwargs: Any
    ) -> ItemPaged[dict[str, Any]]:
        """List all the user-defined functions in the container.

        :param int max_item_count: Max number of items to be returned in the enumeration operation.
        :returns: An Iterable of user-defined functions (dicts).
        :rtype: Iterable[dict[str, Any]]
        """
        feed_options = build_options(kwargs)
        if max_item_count is not None:
            feed_options["maxItemCount"] = max_item_count

        return self.client_connection.ReadUserDefinedFunctions(
            collection_link=self.container_link, options=feed_options, **kwargs
        )

    @distributed_trace
    def query_user_defined_functions(
        self,
        query: str,
        parameters: Optional[list[dict[str, Any]]] = None,
        max_item_count: Optional[int] = None,
        **kwargs: Any
    ) -> ItemPaged[dict[str, Any]]:
        """Return user-defined functions matching a given `query`.

        :param str query: The Azure Cosmos DB SQL query to execute.
        :param parameters: Optional array of parameters to the query. Ignored if no query is provided.
        :type parameters: list[dict[str, Any]]
        :param int max_item_count: Max number of items to be returned in the enumeration operation.
        :returns: An Iterable of user-defined functions (dicts).
        :rtype: Iterable[dict[str, Any]]
        """
        feed_options = build_options(kwargs)
        if max_item_count is not None:
            feed_options["maxItemCount"] = max_item_count

        return self.client_connection.QueryUserDefinedFunctions(
            collection_link=self.container_link,
            query=query if parameters is None else {"query": query, "parameters": parameters},
            options=feed_options,
            **kwargs
        )

    @distributed_trace
<<<<<<< HEAD
    def get_user_defined_function(self, udf: Union[str, Mapping[str, Any]], **kwargs: Any) -> dict[str, Any]:
        """Get a user-defined functions identified by `id`.

        :param udf: The ID (name) or dict representing udf to retrieve.
        :type udf: Union[str, dict[str, Any]]
        :returns: A dict representing the retrieved user-defined function.
        :raises ~azure.cosmos.exceptions.CosmosHttpResponseError: If the user-defined function couldn't be retrieved.
        :rtype: Iterable[dict[str, Any]]
=======
    def get_user_defined_function(
        self,
        udf: Union[str, Mapping[str, Any]],
        **kwargs: Any
    ) -> CosmosDict:
        """Get a user-defined functions identified by `id`.

        :param udf: The ID (name) or dict representing udf to retrieve.
        :type udf: Union[str, Dict[str, Any]]
        :raises ~azure.cosmos.exceptions.CosmosHttpResponseError: If the user-defined function couldn't be retrieved.
        :returns: A dict representing the retrieved user-defined function.
        :rtype: ~azure.cosmos.CosmosDict[str, Any]
>>>>>>> 25ac959f
        """
        request_options = build_options(kwargs)
        return self.client_connection.ReadUserDefinedFunction(
            udf_link=self._get_resource_link(udf, ScriptType.UserDefinedFunction), options=request_options, **kwargs
        )

    @distributed_trace
<<<<<<< HEAD
    def create_user_defined_function(self, body: dict[str, Any], **kwargs: Any) -> dict[str, Any]:
=======
    def create_user_defined_function(
        self,
        body: Dict[str, Any],
        **kwargs: Any
    ) -> CosmosDict:
>>>>>>> 25ac959f
        """Create a user-defined function in the container.

        To replace an existing UDF, use the :func:`ContainerProxy.scripts.replace_user_defined_function` method.

<<<<<<< HEAD
        :param dict[str, Any] body: A dict-like object representing the udf to create.
        :returns: A dict representing the new user-defined function.
        :raises ~azure.cosmos.exceptions.CosmosHttpResponseError: If the user-defined function couldn't be created.
        :rtype: dict[str, Any]
=======
        :param Dict[str, Any] body: A dict-like object representing the udf to create.
        :raises ~azure.cosmos.exceptions.CosmosHttpResponseError: If the user-defined function couldn't be created.
        :returns: A dict representing the new user-defined function.
        :rtype: ~azure.cosmos.CosmosDict[str, Any]
>>>>>>> 25ac959f
        """
        request_options = build_options(kwargs)
        return self.client_connection.CreateUserDefinedFunction(
            collection_link=self.container_link, udf=body, options=request_options, **kwargs
        )

    @distributed_trace
    def replace_user_defined_function(
        self,
        udf: Union[str, Mapping[str, Any]],
        body: dict[str, Any],
        **kwargs: Any
<<<<<<< HEAD
    ) -> dict[str, Any]:
=======
    ) -> CosmosDict:
>>>>>>> 25ac959f
        """Replace a specified user-defined function in the container.

        If the UDF does not already exist in the container, an exception is raised.

        :param udf: The ID (name) or dict representing udf to be replaced.
<<<<<<< HEAD
        :type udf: Union[str, dict[str, Any]]
        :param dict[str, Any] body: A dict-like object representing the udf to replace.
        :returns: A dict representing the user-defined function after replace went through.
        :raises ~azure.cosmos.exceptions.CosmosHttpResponseError: If the replace operation failed or the user-defined
            function with the given id does not exist.
        :rtype: dict[str, Any]
=======
        :type udf: Union[str, Dict[str, Any]]
        :param Dict[str, Any] body: A dict-like object representing the udf to replace.
        :raises ~azure.cosmos.exceptions.CosmosHttpResponseError: If the replace operation failed or the user-defined
            function with the given id does not exist.
        :returns: A dict representing the user-defined function after replace went through.
        :rtype: ~azure.cosmos.CosmosDict[str, Any]
>>>>>>> 25ac959f
        """
        request_options = build_options(kwargs)
        return self.client_connection.ReplaceUserDefinedFunction(
            udf_link=self._get_resource_link(udf, ScriptType.UserDefinedFunction),
            udf=body,
            options=request_options,
            **kwargs
        )

    @distributed_trace
    def delete_user_defined_function(
        self,
        udf: Union[str, Mapping[str, Any]],
        **kwargs: Any
    ) -> None:
        """Delete a specified user-defined function from the container.

        If the UDF does not already exist in the container, an exception is raised.

        :param udf: The ID (name) or dict representing udf to be deleted.
        :type udf: Union[str, dict[str, Any]]
        :raises ~azure.cosmos.exceptions.CosmosHttpResponseError: The udf wasn't deleted successfully.
        :raises ~azure.cosmos.exceptions.CosmosResourceNotFoundError: The UDF does not exist in the container.
        :rtype: None
        """
        request_options = build_options(kwargs)
        self.client_connection.DeleteUserDefinedFunction(
            udf_link=self._get_resource_link(udf, ScriptType.UserDefinedFunction), options=request_options, **kwargs
        )<|MERGE_RESOLUTION|>--- conflicted
+++ resolved
@@ -111,26 +111,18 @@
         )
 
     @distributed_trace
-<<<<<<< HEAD
-    def get_stored_procedure(self, sproc: Union[str, Mapping[str, Any]], **kwargs: Any) -> dict[str, Any]:
-=======
     def get_stored_procedure(
         self,
         sproc: Union[str, Mapping[str, Any]],
         **kwargs: Any
     ) -> CosmosDict:
->>>>>>> 25ac959f
         """Get the stored procedure identified by `id`.
 
         :param sproc: The ID (name) or dict representing stored procedure to retrieve.
         :type sproc: Union[str, dict[str, Any]]
         :returns: A dict representing the retrieved stored procedure.
         :raises ~azure.cosmos.exceptions.CosmosHttpResponseError: If the given stored procedure couldn't be retrieved.
-<<<<<<< HEAD
-        :rtype: dict[str, Any]
-=======
-        :rtype: ~azure.cosmos.CosmosDict[str, Any]
->>>>>>> 25ac959f
+        :rtype: ~azure.cosmos.CosmosDict[str, Any]
         """
         request_options = build_options(kwargs)
 
@@ -139,15 +131,11 @@
         )
 
     @distributed_trace
-<<<<<<< HEAD
-    def create_stored_procedure(self, body: dict[str, Any], **kwargs: Any) -> dict[str, Any]:
-=======
     def create_stored_procedure(
         self,
-        body: Dict[str, Any],
-        **kwargs: Any
-    ) -> CosmosDict:
->>>>>>> 25ac959f
+        body: dict[str, Any],
+        **kwargs: Any
+    ) -> CosmosDict:
         """Create a new stored procedure in the container.
 
         To replace an existing sproc, use the :func:`Container.scripts.replace_stored_procedure` method.
@@ -155,11 +143,7 @@
         :param dict[str, Any] body: A dict-like object representing the sproc to create.
         :returns: A dict representing the new stored procedure.
         :raises ~azure.cosmos.exceptions.CosmosHttpResponseError: If the given stored procedure couldn't be created.
-<<<<<<< HEAD
-        :rtype: dict[str, Any]
-=======
-        :rtype: ~azure.cosmos.CosmosDict[str, Any]
->>>>>>> 25ac959f
+        :rtype: ~azure.cosmos.CosmosDict[str, Any]
         """
         request_options = build_options(kwargs)
 
@@ -173,11 +157,7 @@
         sproc: Union[str, Mapping[str, Any]],
         body: dict[str, Any],
         **kwargs: Any
-<<<<<<< HEAD
-    ) -> dict[str, Any]:
-=======
-    ) -> CosmosDict:
->>>>>>> 25ac959f
+    ) -> CosmosDict:
         """Replace a specified stored procedure in the container.
 
         If the stored procedure does not already exist in the container, an exception is raised.
@@ -188,11 +168,7 @@
         :returns: A dict representing the stored procedure after replace went through.
         :raises ~azure.cosmos.exceptions.CosmosHttpResponseError: If the replace operation failed or the stored
             procedure with given id does not exist.
-<<<<<<< HEAD
-        :rtype: dict[str, Any]
-=======
-        :rtype: ~azure.cosmos.CosmosDict[str, Any]
->>>>>>> 25ac959f
+        :rtype: ~azure.cosmos.CosmosDict[str, Any]
         """
         request_options = build_options(kwargs)
         return self.client_connection.ReplaceStoredProcedure(
@@ -231,11 +207,7 @@
         params: Optional[list[dict[str, Any]]] = None,
         enable_script_logging: Optional[bool] = None,
         **kwargs: Any
-<<<<<<< HEAD
-    ) -> dict[str, Any]:
-=======
     ) -> Any:
->>>>>>> 25ac959f
         """Execute a specified stored procedure.
 
         If the stored procedure does not already exist in the container, an exception is raised.
@@ -249,12 +221,8 @@
         :param bool enable_script_logging: Enables or disables script logging for the current request.
         :raises ~azure.cosmos.exceptions.CosmosHttpResponseError: If the stored procedure execution failed
             or if the stored procedure with given id does not exist in the container.
-<<<<<<< HEAD
-        :rtype: dict[str, Any]
-=======
         :returns: Result of the executed stored procedure for the given parameters.
         :rtype: Any
->>>>>>> 25ac959f
         """
         request_options = build_options(kwargs)
         if partition_key is not None:
@@ -274,15 +242,11 @@
         )
 
     @distributed_trace
-<<<<<<< HEAD
-    def list_triggers(self, max_item_count: Optional[int] = None, **kwargs: Any) -> ItemPaged[dict[str, Any]]:
-=======
     def list_triggers(
         self,
         max_item_count: Optional[int] = None,
         **kwargs: Any
-    ) -> ItemPaged[Dict[str, Any]]:
->>>>>>> 25ac959f
+    ) -> ItemPaged[dict[str, Any]]:
         """List all triggers in the container.
 
         :param int max_item_count: Max number of items to be returned in the enumeration operation.
@@ -326,26 +290,18 @@
         )
 
     @distributed_trace
-<<<<<<< HEAD
-    def get_trigger(self, trigger: Union[str, Mapping[str, Any]], **kwargs: Any) -> dict[str, Any]:
-=======
     def get_trigger(
         self,
         trigger: Union[str, Mapping[str, Any]],
         **kwargs: Any
     ) -> CosmosDict:
->>>>>>> 25ac959f
         """Get a trigger identified by `id`.
 
         :param trigger: The ID (name) or dict representing trigger to retrieve.
         :type trigger: Union[str, dict[str, Any]]
         :returns: A dict representing the retrieved trigger.
         :raises ~azure.cosmos.exceptions.CosmosHttpResponseError: If the given trigger couldn't be retrieved.
-<<<<<<< HEAD
-        :rtype: dict[str, Any]
-=======
-        :rtype: ~azure.cosmos.CosmosDict[str, Any]
->>>>>>> 25ac959f
+        :rtype: ~azure.cosmos.CosmosDict[str, Any]
         """
         request_options = build_options(kwargs)
 
@@ -354,15 +310,11 @@
         )
 
     @distributed_trace
-<<<<<<< HEAD
-    def create_trigger(self, body: dict[str, Any], **kwargs: Any) -> dict[str, Any]:
-=======
     def create_trigger(
         self,
-        body: Dict[str, Any],
-        **kwargs: Any
-    ) -> CosmosDict:
->>>>>>> 25ac959f
+        body: dict[str, Any],
+        **kwargs: Any
+    ) -> CosmosDict:
         """Create a trigger in the container.
 
         To replace an existing trigger, use the :func:`ContainerProxy.scripts.replace_trigger` method.
@@ -370,11 +322,7 @@
         :param dict[str, Any] body: A dict-like object representing the trigger to create.
         :returns: A dict representing the new trigger.
         :raises ~azure.cosmos.exceptions.CosmosHttpResponseError: If the given trigger couldn't be created.
-<<<<<<< HEAD
-        :rtype: dict[str, Any]
-=======
-        :rtype: ~azure.cosmos.CosmosDict[str, Any]
->>>>>>> 25ac959f
+        :rtype: ~azure.cosmos.CosmosDict[str, Any]
         """
         request_options = build_options(kwargs)
         return self.client_connection.CreateTrigger(
@@ -387,11 +335,7 @@
         trigger: Union[str, Mapping[str, Any]],
         body: dict[str, Any],
         **kwargs: Any
-<<<<<<< HEAD
-    ) -> dict[str, Any]:
-=======
-    ) -> CosmosDict:
->>>>>>> 25ac959f
+    ) -> CosmosDict:
         """Replace a specified trigger in the container.
 
         If the trigger does not already exist in the container, an exception is raised.
@@ -402,11 +346,7 @@
         :returns: A dict representing the trigger after replace went through.
         :raises ~azure.cosmos.exceptions.CosmosHttpResponseError: If the replace operation failed or the trigger
             with given id does not exist.
-<<<<<<< HEAD
-        :rtype: dict[str, Any]
-=======
-        :rtype: ~azure.cosmos.CosmosDict[str, Any]
->>>>>>> 25ac959f
+        :rtype: ~azure.cosmos.CosmosDict[str, Any]
         """
         request_options = build_options(kwargs)
 
@@ -487,29 +427,18 @@
         )
 
     @distributed_trace
-<<<<<<< HEAD
-    def get_user_defined_function(self, udf: Union[str, Mapping[str, Any]], **kwargs: Any) -> dict[str, Any]:
+    def get_user_defined_function(
+        self,
+        udf: Union[str, Mapping[str, Any]],
+        **kwargs: Any
+    ) -> CosmosDict:
         """Get a user-defined functions identified by `id`.
 
         :param udf: The ID (name) or dict representing udf to retrieve.
         :type udf: Union[str, dict[str, Any]]
-        :returns: A dict representing the retrieved user-defined function.
-        :raises ~azure.cosmos.exceptions.CosmosHttpResponseError: If the user-defined function couldn't be retrieved.
-        :rtype: Iterable[dict[str, Any]]
-=======
-    def get_user_defined_function(
-        self,
-        udf: Union[str, Mapping[str, Any]],
-        **kwargs: Any
-    ) -> CosmosDict:
-        """Get a user-defined functions identified by `id`.
-
-        :param udf: The ID (name) or dict representing udf to retrieve.
-        :type udf: Union[str, Dict[str, Any]]
         :raises ~azure.cosmos.exceptions.CosmosHttpResponseError: If the user-defined function couldn't be retrieved.
         :returns: A dict representing the retrieved user-defined function.
         :rtype: ~azure.cosmos.CosmosDict[str, Any]
->>>>>>> 25ac959f
         """
         request_options = build_options(kwargs)
         return self.client_connection.ReadUserDefinedFunction(
@@ -517,30 +446,19 @@
         )
 
     @distributed_trace
-<<<<<<< HEAD
-    def create_user_defined_function(self, body: dict[str, Any], **kwargs: Any) -> dict[str, Any]:
-=======
     def create_user_defined_function(
         self,
-        body: Dict[str, Any],
-        **kwargs: Any
-    ) -> CosmosDict:
->>>>>>> 25ac959f
+        body: dict[str, Any],
+        **kwargs: Any
+    ) -> CosmosDict:
         """Create a user-defined function in the container.
 
         To replace an existing UDF, use the :func:`ContainerProxy.scripts.replace_user_defined_function` method.
 
-<<<<<<< HEAD
         :param dict[str, Any] body: A dict-like object representing the udf to create.
-        :returns: A dict representing the new user-defined function.
-        :raises ~azure.cosmos.exceptions.CosmosHttpResponseError: If the user-defined function couldn't be created.
-        :rtype: dict[str, Any]
-=======
-        :param Dict[str, Any] body: A dict-like object representing the udf to create.
         :raises ~azure.cosmos.exceptions.CosmosHttpResponseError: If the user-defined function couldn't be created.
         :returns: A dict representing the new user-defined function.
         :rtype: ~azure.cosmos.CosmosDict[str, Any]
->>>>>>> 25ac959f
         """
         request_options = build_options(kwargs)
         return self.client_connection.CreateUserDefinedFunction(
@@ -553,31 +471,18 @@
         udf: Union[str, Mapping[str, Any]],
         body: dict[str, Any],
         **kwargs: Any
-<<<<<<< HEAD
-    ) -> dict[str, Any]:
-=======
-    ) -> CosmosDict:
->>>>>>> 25ac959f
+    ) -> CosmosDict:
         """Replace a specified user-defined function in the container.
 
         If the UDF does not already exist in the container, an exception is raised.
 
         :param udf: The ID (name) or dict representing udf to be replaced.
-<<<<<<< HEAD
         :type udf: Union[str, dict[str, Any]]
-        :param dict[str, Any] body: A dict-like object representing the udf to replace.
-        :returns: A dict representing the user-defined function after replace went through.
-        :raises ~azure.cosmos.exceptions.CosmosHttpResponseError: If the replace operation failed or the user-defined
-            function with the given id does not exist.
-        :rtype: dict[str, Any]
-=======
-        :type udf: Union[str, Dict[str, Any]]
         :param Dict[str, Any] body: A dict-like object representing the udf to replace.
         :raises ~azure.cosmos.exceptions.CosmosHttpResponseError: If the replace operation failed or the user-defined
             function with the given id does not exist.
         :returns: A dict representing the user-defined function after replace went through.
         :rtype: ~azure.cosmos.CosmosDict[str, Any]
->>>>>>> 25ac959f
         """
         request_options = build_options(kwargs)
         return self.client_connection.ReplaceUserDefinedFunction(
