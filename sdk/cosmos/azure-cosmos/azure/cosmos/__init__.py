# The MIT License (MIT)
# Copyright (c) 2014 Microsoft Corporation

# Permission is hereby granted, free of charge, to any person obtaining a copy
# of this software and associated documentation files (the "Software"), to deal
# in the Software without restriction, including without limitation the rights
# to use, copy, modify, merge, publish, distribute, sublicense, and/or sell
# copies of the Software, and to permit persons to whom the Software is
# furnished to do so, subject to the following conditions:

# The above copyright notice and this permission notice shall be included in all
# copies or substantial portions of the Software.

# THE SOFTWARE IS PROVIDED "AS IS", WITHOUT WARRANTY OF ANY KIND, EXPRESS OR
# IMPLIED, INCLUDING BUT NOT LIMITED TO THE WARRANTIES OF MERCHANTABILITY,
# FITNESS FOR A PARTICULAR PURPOSE AND NONINFRINGEMENT. IN NO EVENT SHALL THE
# AUTHORS OR COPYRIGHT HOLDERS BE LIABLE FOR ANY CLAIM, DAMAGES OR OTHER
# LIABILITY, WHETHER IN AN ACTION OF CONTRACT, TORT OR OTHERWISE, ARISING FROM,
# OUT OF OR IN CONNECTION WITH THE SOFTWARE OR THE USE OR OTHER DEALINGS IN THE
# SOFTWARE.

from ._version import VERSION
from ._cosmos_responses import CosmosDict, CosmosList
from ._retry_utility import ConnectionRetryPolicy
from .container import ContainerProxy
from .cosmos_client import CosmosClient
from .database import DatabaseProxy
from .user import UserProxy
from .scripts import ScriptsProxy
from .offer import Offer
from .offer import ThroughputProperties
from .documents import (
    ConsistencyLevel,
    DataType,
    IndexKind,
    IndexingMode,
    PermissionMode,
    ProxyConfiguration,
    SSLConfiguration,
    TriggerOperation,
    TriggerType,
    DatabaseAccount,
)
from .partition_key import PartitionKey
from .permission import Permission
from ._feed_range import FeedRange

__all__ = (
    "CosmosClient",
    "DatabaseProxy",
    "ContainerProxy",
    "PartitionKey",
    "Permission",
    "ScriptsProxy",
    "UserProxy",
    "Offer",
    "DatabaseAccount",
    "ConsistencyLevel",
    "DataType",
    "IndexKind",
    "IndexingMode",
    "PermissionMode",
    "ProxyConfiguration",
    "SSLConfiguration",
    "TriggerOperation",
    "TriggerType",
    "ConnectionRetryPolicy",
    "ThroughputProperties",
<<<<<<< HEAD
    "CosmosDict",
    "CosmosList"
=======
    "FeedRange"
>>>>>>> 4a136a4b
)
__version__ = VERSION<|MERGE_RESOLUTION|>--- conflicted
+++ resolved
@@ -66,11 +66,8 @@
     "TriggerType",
     "ConnectionRetryPolicy",
     "ThroughputProperties",
-<<<<<<< HEAD
     "CosmosDict",
-    "CosmosList"
-=======
+    "CosmosList",
     "FeedRange"
->>>>>>> 4a136a4b
 )
 __version__ = VERSION