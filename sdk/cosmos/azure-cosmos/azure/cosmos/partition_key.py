--- conflicted
+++ resolved
@@ -18,12 +18,8 @@
 # LIABILITY, WHETHER IN AN ACTION OF CONTRACT, TORT OR OTHERWISE, ARISING FROM,
 # OUT OF OR IN CONNECTION WITH THE SOFTWARE OR THE USE OR OTHER DEALINGS IN THE
 # SOFTWARE.
-<<<<<<< HEAD
 
 """Create and use partition keys in the Azure Cosmos DB SQL API service.
-=======
-"""Create partition keys in the Azure Cosmos DB SQL API service.
->>>>>>> 30c76148
 """
 from io import BytesIO
 from ._cosmos_integers import UInt64, UInt128
@@ -138,13 +134,6 @@
     """Represents infinity value for partitionKey."""
 
 
-<<<<<<< HEAD
-class PartitionKeyError(Exception):
-    """Error in PartitionKey"""
-
-
-=======
->>>>>>> 30c76148
 class PartitionKey(dict):
     """Key used to partition a container into logical partitions.
 
@@ -208,34 +197,6 @@
     def version(self, value):
         self["version"] = value
 
-<<<<<<< HEAD
-    def get_effective_partition_key_for_hash_partitioning(self) -> str:
-        """We shouldn't be supporting V1"""
-        pass
-
-    def get_effective_partition_key_string(self, pk_value: list):
-
-        if not pk_value:
-            return MinimumInclusiveEffectivePartitionKey
-
-        if isinstance(self, _Infinity):
-            return MaximumExclusiveEffectivePartitionKey
-
-        kind = self.kind
-        if kind == 'Hash':
-            version = self.version or 2
-            if version == 1:
-                return self.get_effective_partition_key_for_hash_partitioning()
-            elif version == 2:
-                return self.get_effective_partition_key_for_hash_partitioning_v2(pk_value)
-            else:
-                raise PartitionKeyError('Unexpected PartitionKeyDefinitionVersion')
-        else:
-            return to_hex_encoded_binary_string(pk_value)
-
-    def write_for_hashing_v2(self, value, writer):
-        if value is None or value == {} or isinstance(value, NonePartitionKeyValue):
-=======
     def _get_epk_range_for_prefix_partition_key(self, pk_value: list) -> Range:
         if self.kind != "MultiHash":
             raise ValueError("Effective Partition Key Range for Prefix Partition Keys is only supported for Hierarchical Partition Keys.")  # pylint: disable=line-too-long
@@ -283,7 +244,6 @@
         elif value is False:
             writer.write(bytes([PartitionKeyComponentType.PFalse]))
         elif value is None or value == {} or isinstance(value, NonePartitionKeyValue):
->>>>>>> 30c76148
             writer.write(bytes([PartitionKeyComponentType.Null]))
         elif isinstance(value, (int, float)):
             writer.write(bytes([PartitionKeyComponentType.Number]))
@@ -294,24 +254,11 @@
             writer.write(bytes([0xFF]))
         elif isinstance(value, _Undefined):
             writer.write(bytes([PartitionKeyComponentType.Undefined]))
-<<<<<<< HEAD
-        elif value is True:
-            writer.write(bytes([PartitionKeyComponentType.PTrue]))
-        elif value is False:
-            writer.write(bytes([PartitionKeyComponentType.PFalse]))
-
-    def get_effective_partition_key_for_hash_partitioning_v2(self, pk_value: list):
-        with BytesIO() as ms:
-            for component in pk_value:
-                self.write_for_hashing_v2(component, ms)
-=======
 
     def _get_effective_partition_key_for_hash_partitioning_v2(self, pk_value: list):
         with BytesIO() as ms:
             for component in pk_value:
                 self._write_for_hashing_v2(component, ms)
->>>>>>> 30c76148
-
             ms_bytes = ms.getvalue()
             hash128 = murmurhash3_128(bytearray(ms_bytes), UInt128(0, 0))
             hash_bytes = UInt128.to_byte_array(hash128)
@@ -323,20 +270,6 @@
 
         return ''.join('{:02X}'.format(x) for x in hash_bytes)
 
-<<<<<<< HEAD
-
-def to_hex_encoded_binary_string(components):
-    buffer_bytes = bytearray(MaxPartitionKeyBinarySize)  # MaxPartitionKeyBinarySize needs to be defined elsewhere
-    ms = BytesIO(buffer_bytes)
-
-    for component in components:
-        write_for_binary_encoding(component, ms)  # Assuming method is defined on the component
-
-    return binascii.hexlify(buffer_bytes[:ms.tell()]).decode()
-
-
-def write_for_binary_encoding(value, binary_writer):
-=======
     def _get_effective_partition_key_for_multi_hash_partitioning_v2(self, pk_value: list):
         sb = []
         for i in range(len(pk_value)):
@@ -375,7 +308,6 @@
 
 
 def _write_for_binary_encoding(value, binary_writer):
->>>>>>> 30c76148
     if isinstance(value, bool):
         binary_writer.write(bytes([(PartitionKeyComponentType.PTrue if value else PartitionKeyComponentType.PFalse)]))
 
@@ -408,15 +340,9 @@
     elif isinstance(value, str):
         binary_writer.write(bytes([PartitionKeyComponentType.String]))
         utf8_value = value.encode('utf-8')
-<<<<<<< HEAD
-        short_string = len(utf8_value) <= MaxStringBytesToAppend
-
-        for index in range(short_string and len(utf8_value) or MaxStringBytesToAppend + 1):
-=======
         short_string = len(utf8_value) <= _MaxStringBytesToAppend
 
         for index in range(short_string and len(utf8_value) or _MaxStringBytesToAppend + 1):
->>>>>>> 30c76148
             char_byte = utf8_value[index]
             if char_byte < 0xFF:
                 char_byte += 1
@@ -428,9 +354,6 @@
     elif isinstance(value, _Undefined):
         binary_writer.write(bytes([PartitionKeyComponentType.Undefined]))
 
-<<<<<<< HEAD
 
 def is_key_in_range(min_range, max_range, key):
-    return max_range > str(key) >= min_range
-=======
->>>>>>> 30c76148
+    return max_range > str(key) >= min_range