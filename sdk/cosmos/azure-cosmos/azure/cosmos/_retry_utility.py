# The MIT License (MIT)
# Copyright (c) 2014 Microsoft Corporation

# Permission is hereby granted, free of charge, to any person obtaining a copy
# of this software and associated documentation files (the "Software"), to deal
# in the Software without restriction, including without limitation the rights
# to use, copy, modify, merge, publish, distribute, sublicense, and/or sell
# copies of the Software, and to permit persons to whom the Software is
# furnished to do so, subject to the following conditions:

# The above copyright notice and this permission notice shall be included in all
# copies or substantial portions of the Software.

# THE SOFTWARE IS PROVIDED "AS IS", WITHOUT WARRANTY OF ANY KIND, EXPRESS OR
# IMPLIED, INCLUDING BUT NOT LIMITED TO THE WARRANTIES OF MERCHANTABILITY,
# FITNESS FOR A PARTICULAR PURPOSE AND NONINFRINGEMENT. IN NO EVENT SHALL THE
# AUTHORS OR COPYRIGHT HOLDERS BE LIABLE FOR ANY CLAIM, DAMAGES OR OTHER
# LIABILITY, WHETHER IN AN ACTION OF CONTRACT, TORT OR OTHERWISE, ARISING FROM,
# OUT OF OR IN CONNECTION WITH THE SOFTWARE OR THE USE OR OTHER DEALINGS IN THE
# SOFTWARE.

"""Internal methods for executing functions in the Azure Cosmos database service.
"""
import json
from requests.exceptions import ReadTimeout, ConnectTimeout
import time
from typing import Optional

<<<<<<< HEAD
=======
from requests.exceptions import ( # pylint: disable=networking-import-outside-azure-core-transport
    ReadTimeout, ConnectTimeout) # pylint: disable=networking-import-outside-azure-core-transport
>>>>>>> 6ad9ca12
from azure.core.exceptions import AzureError, ClientAuthenticationError, ServiceRequestError, ServiceResponseError
from azure.core.pipeline import PipelineRequest
from azure.core.pipeline.policies import RetryPolicy

from . import exceptions
from . import documents
from . import _endpoint_discovery_retry_policy
from . import _resource_throttle_retry_policy
from . import _default_retry_policy
from . import _session_retry_policy
from . import _gone_retry_policy
from . import _timeout_failover_retry_policy
from . import _container_recreate_retry_policy
<<<<<<< HEAD
from . import _service_response_retry_policy
from . import _service_request_retry_policy
=======
from . import _service_request_retry_policy, _service_response_retry_policy
from .documents import _OperationType
>>>>>>> 6ad9ca12
from .http_constants import HttpHeaders, StatusCodes, SubStatusCodes


# pylint: disable=protected-access, disable=too-many-lines, disable=too-many-statements, disable=too-many-branches


def Execute(client, global_endpoint_manager, function, *args, **kwargs):
    """Executes the function with passed parameters applying all retry policies

    :param object client:
        Document client instance
    :param object global_endpoint_manager:
        Instance of _GlobalEndpointManager class
    :param function function:
        Function to be called wrapped with retries
    :param list args:
    :returns: the result of running the passed in function as a (result, headers) tuple
    :rtype: tuple of (dict, dict)
    """
    # instantiate all retry policies here to be applied for each request execution
    endpointDiscovery_retry_policy = _endpoint_discovery_retry_policy.EndpointDiscoveryRetryPolicy(
        client.connection_policy, global_endpoint_manager, *args
    )

    resourceThrottle_retry_policy = _resource_throttle_retry_policy.ResourceThrottleRetryPolicy(
        client.connection_policy.RetryOptions.MaxRetryAttemptCount,
        client.connection_policy.RetryOptions.FixedRetryIntervalInMilliseconds,
        client.connection_policy.RetryOptions.MaxWaitTimeInSeconds,
    )
    defaultRetry_policy = _default_retry_policy.DefaultRetryPolicy(*args)

    sessionRetry_policy = _session_retry_policy._SessionRetryPolicy(
        client.connection_policy.EnableEndpointDiscovery, global_endpoint_manager, *args
    )

    partition_key_range_gone_retry_policy = _gone_retry_policy.PartitionKeyRangeGoneRetryPolicy(client, *args)

    timeout_failover_retry_policy = _timeout_failover_retry_policy._TimeoutFailoverRetryPolicy(
        client.connection_policy, global_endpoint_manager, *args
    )
    service_response_retry_policy = _service_response_retry_policy.ServiceResponseRetryPolicy(
        client.connection_policy, global_endpoint_manager, *args,
    )
    service_request_retry_policy = _service_request_retry_policy.ServiceRequestRetryPolicy(
        client.connection_policy, global_endpoint_manager, *args,
    )
    # HttpRequest we would need to modify for Container Recreate Retry Policy
    request = None
    if args and len(args) > 3:
        # Reference HttpRequest instance in args
        request = args[3]
        container_recreate_retry_policy = _container_recreate_retry_policy.ContainerRecreateRetryPolicy(
            client, client._container_properties_cache, request, *args)
    else:
        container_recreate_retry_policy = _container_recreate_retry_policy.ContainerRecreateRetryPolicy(
            client, client._container_properties_cache, None, *args)

    while True:
        client_timeout = kwargs.get('timeout')
        start_time = time.time()
        try:
            if args:
                result = ExecuteFunction(function, global_endpoint_manager, *args, **kwargs)
                # Update the regional endpoint with the latest request's success
                global_endpoint_manager.swap_regional_endpoint_values(args[0])
            else:
                result = ExecuteFunction(function, *args, **kwargs)
            if not client.last_response_headers:
                client.last_response_headers = {}

            # setting the throttle related response headers before returning the result
            client.last_response_headers[
                HttpHeaders.ThrottleRetryCount
            ] = resourceThrottle_retry_policy.current_retry_attempt_count
            client.last_response_headers[
                HttpHeaders.ThrottleRetryWaitTimeInMs
            ] = resourceThrottle_retry_policy.cumulative_wait_time_in_milliseconds
            # TODO: It is better to raise Exceptions manually in the method related to the request,
            #  a rework of retry would be needed to be able to retry exceptions raised that way.
            #  for now raising a manual exception here should allow it to be retried.
            # If container does not have throughput, results will return empty list.
            # We manually raise a 404. We raise it here, so we can handle it in retry utilities.
            if result and isinstance(result[0], dict) and 'Offers' in result[0] and \
                    not result[0]['Offers'] and request.method == 'POST':
                # Grab the link used for getting throughput properties to add to message.
                link = json.loads(request.body)["parameters"][0]["value"]
                raise exceptions.CosmosResourceNotFoundError(
                    status_code=StatusCodes.NOT_FOUND,
                    message="Could not find ThroughputProperties for container " + link,
                    sub_status_code=SubStatusCodes.THROUGHPUT_OFFER_NOT_FOUND)
            return result
        except exceptions.CosmosHttpResponseError as e:
            retry_policy = defaultRetry_policy
            # Re-assign retry policy based on error code
            if e.status_code == StatusCodes.FORBIDDEN and e.sub_status in\
                    [SubStatusCodes.DATABASE_ACCOUNT_NOT_FOUND, SubStatusCodes.WRITE_FORBIDDEN]:
                retry_policy = endpointDiscovery_retry_policy
            elif e.status_code == StatusCodes.TOO_MANY_REQUESTS:
                retry_policy = resourceThrottle_retry_policy
            elif (
                e.status_code == StatusCodes.NOT_FOUND
                and e.sub_status
                and e.sub_status == SubStatusCodes.READ_SESSION_NOTAVAILABLE
            ):
                retry_policy = sessionRetry_policy
            elif exceptions._partition_range_is_gone(e):
                retry_policy = partition_key_range_gone_retry_policy
            elif exceptions._container_recreate_exception(e):
                retry_policy = container_recreate_retry_policy
                # Before we retry if retry policy is container recreate, we need refresh the cache of the
                # container properties and pass in the new RID in the headers.
                client._refresh_container_properties_cache(retry_policy.container_link)
                if e.sub_status != SubStatusCodes.COLLECTION_RID_MISMATCH and retry_policy.check_if_rid_different(
                        retry_policy.container_link, client._container_properties_cache, retry_policy.container_rid):
                    retry_policy.refresh_container_properties_cache = False
                else:
                    cached_container = client._container_properties_cache[retry_policy.container_link]
                    # If partition key value was previously extracted from the document definition
                    # reattempt to extract partition key with updated partition key definition
                    if retry_policy.should_extract_partition_key(cached_container):
                        new_partition_key = retry_policy._extract_partition_key(
                            client, container_cache=cached_container, body=request.body
                        )
                        request.headers[HttpHeaders.PartitionKey] = new_partition_key
                    # If getting throughput, we have to replace the container link received from stale cache
                    # with refreshed cache
                    if retry_policy.should_update_throughput_link(request.body, cached_container):
                        new_body = retry_policy._update_throughput_link(request.body)
                        request.body = new_body

                    retry_policy.container_rid = cached_container["_rid"]
                    request.headers[retry_policy._intended_headers] = retry_policy.container_rid
            elif e.status_code in [StatusCodes.REQUEST_TIMEOUT, StatusCodes.SERVICE_UNAVAILABLE]:
                retry_policy = timeout_failover_retry_policy

            # If none of the retry policies applies or there is no retry needed, set the
            # throttle related response headers and re-throw the exception back arg[0]
            # is the request. It needs to be modified for write forbidden exception
            if not retry_policy.ShouldRetry(e):
                if not client.last_response_headers:
                    client.last_response_headers = {}
                client.last_response_headers[
                    HttpHeaders.ThrottleRetryCount
                ] = resourceThrottle_retry_policy.current_retry_attempt_count
                client.last_response_headers[
                    HttpHeaders.ThrottleRetryWaitTimeInMs
                ] = resourceThrottle_retry_policy.cumulative_wait_time_in_milliseconds
                if args and args[0].should_clear_session_token_on_session_read_failure:
                    client.session.clear_session_token(client.last_response_headers)
                raise

            # Wait for retry_after_in_milliseconds time before the next retry
            time.sleep(retry_policy.retry_after_in_milliseconds / 1000.0)
            if client_timeout:
                kwargs['timeout'] = client_timeout - (time.time() - start_time)
                if kwargs['timeout'] <= 0:
                    raise exceptions.CosmosClientTimeoutError()

<<<<<<< HEAD
        except ServiceRequestError:
            _handle_service_request_retries(client, service_request_retry_policy, *args)

        except ServiceResponseError as e:
            if e.exc_type in [ReadTimeout, ConnectTimeout]:
                _handle_service_response_retries(request, client, service_response_retry_policy, *args)
=======
        except ServiceRequestError as e:
            _handle_service_request_retries(client, service_request_retry_policy, e, *args)

        except ServiceResponseError as e:
            if e.exc_type == ReadTimeout:
                _handle_service_response_retries(request, client, service_response_retry_policy, e, *args)
            elif e.exc_type == ConnectTimeout:
                _handle_service_request_retries(client, service_request_retry_policy, e, *args)
>>>>>>> 6ad9ca12
            else:
                raise

def ExecuteFunction(function, *args, **kwargs):
    """Stub method so that it can be used for mocking purposes as well.
    :param Callable function: the function to execute.
    :param list args: the explicit arguments for the function.
    :returns: the result of executing the function with the passed in arguments
    :rtype: tuple(dict, dict)
    """
    return function(*args, **kwargs)

def _has_read_retryable_headers(request_headers):
<<<<<<< HEAD
    if documents._OperationType.IsReadOnlyOperation(request_headers.get(HttpHeaders.ThinClientProxyOperationType)):
        return True
    return False

def _handle_service_request_retries(client, response_retry_policy, *args):
    # we resolve the request endpoint to the next preferred region
    # once we are out of preferred regions we stop retrying
    retry_policy = response_retry_policy
    if not retry_policy.ShouldRetry():
        if args and args[0].should_clear_session_token_on_session_read_failure and client.session:
            client.session.clear_session_token(client.last_response_headers)
        raise
    else:
        raise


def _handle_service_response_retries(request, client, response_retry_policy, *args):
    if _has_read_retryable_headers(request.http_request.headers):
=======
    if _OperationType.IsReadOnlyOperation(request_headers.get(HttpHeaders.ThinClientProxyOperationType)):
        return True
    return False

def _handle_service_request_retries(client, request_retry_policy, exception, *args):
    # we resolve the request endpoint to the next preferred region
    # once we are out of preferred regions we stop retrying
    retry_policy = request_retry_policy
    if not retry_policy.ShouldRetry():
        if args and args[0].should_clear_session_token_on_session_read_failure and client.session:
            client.session.clear_session_token(client.last_response_headers)
        raise exception

def _handle_service_response_retries(request, client, response_retry_policy, exception, *args):
    if _has_read_retryable_headers(request.headers):
>>>>>>> 6ad9ca12
        # we resolve the request endpoint to the next preferred region
        # once we are out of preferred regions we stop retrying
        retry_policy = response_retry_policy
        if not retry_policy.ShouldRetry():
            if args and args[0].should_clear_session_token_on_session_read_failure and client.session:
                client.session.clear_session_token(client.last_response_headers)
<<<<<<< HEAD
            raise
    else:
        raise
=======
            raise exception
    else:
        raise exception
>>>>>>> 6ad9ca12

def _configure_timeout(request: PipelineRequest, absolute: Optional[int], per_request: int) -> None:
    if absolute is not None:
        if absolute <= 0:
            raise exceptions.CosmosClientTimeoutError()
        if per_request:
            # Both socket timeout and client timeout have been provided - use the shortest value.
            request.context.options['connection_timeout'] = min(per_request, absolute)
        else:
            # Only client timeout provided.
            request.context.options['connection_timeout'] = absolute
    elif per_request:
        # Only socket timeout provided.
        request.context.options['connection_timeout'] = per_request


class ConnectionRetryPolicy(RetryPolicy):

    def __init__(self, **kwargs):
        clean_kwargs = {k: v for k, v in kwargs.items() if v is not None}
        super(ConnectionRetryPolicy, self).__init__(**clean_kwargs)

    def send(self, request):
        """Sends the PipelineRequest object to the next policy. Uses retry settings if necessary.
        Also enforces an absolute client-side timeout that spans multiple retry attempts.

        :param request: The PipelineRequest object
        :type request: ~azure.core.pipeline.PipelineRequest
        :return: Returns the PipelineResponse or raises error if maximum retries exceeded.
        :rtype: ~azure.core.pipeline.PipelineResponse
        :raises ~azure.core.exceptions.AzureError: Maximum retries exceeded.
        :raises ~azure.cosmos.exceptions.CosmosClientTimeoutError: Specified timeout exceeded.
        :raises ~azure.core.exceptions.ClientAuthenticationError: Authentication failed.
        """
        absolute_timeout = request.context.options.pop('timeout', None)
        per_request_timeout = request.context.options.pop('connection_timeout', 0)
        # # TODO: remove this once done testing, place a breakpoint on line 259 and step over slowly until line 271
        # if "docs" in request.http_request.url and request.http_request.method == "GET":
        #     per_request_timeout = 0.01
        # else:
        #     per_request_timeout = 1

        retry_error = None
        retry_active = True
        response = None
        retry_settings = self.configure_retries(request.context.options)
        while retry_active:
            start_time = time.time()
            try:
                _configure_timeout(request, absolute_timeout, per_request_timeout)
                response = self.next.send(request)
                if self.is_retry(retry_settings, response):
                    retry_active = self.increment(retry_settings, response=response)
                    if retry_active:
                        self.sleep(retry_settings, request.context.transport, response=response)
                        continue
                break
            except ClientAuthenticationError:  # pylint:disable=try-except-raise
                # the authentication policy failed such that the client's request can't
                # succeed--we'll never have a response to it, so propagate the exception
                raise
            except exceptions.CosmosClientTimeoutError as timeout_error:
                timeout_error.inner_exception = retry_error
                timeout_error.response = response
                timeout_error.history = retry_settings['history']
                raise
            except ServiceRequestError as err:
                # the request ran into a socket timeout or failed to establish a new connection
                # since request wasn't sent, raise exception immediately to be dealt with in client retry policies
                raise err
            except ServiceResponseError as err:
                retry_error = err
                if err.exc_type == ReadTimeout:
                    if _has_read_retryable_headers(request.http_request.headers):
                        # raise exception immediately to be dealt with in client retry policies
                        raise err
                elif err.exc_type == ConnectTimeout:
                    raise err
                if self._is_method_retryable(retry_settings, request.http_request):
                    retry_active = self.increment(retry_settings, response=request, error=err)
                    if retry_active:
                        self.sleep(retry_settings, request.context.transport)
                        continue
                raise err
            except ServiceResponseError as err:
                retry_error = err
                if err.exc_type in [ReadTimeout, ConnectTimeout]:
                    if _has_read_retryable_headers(request.http_request.headers):
                        # raise exception immediately to be dealt with in client retry policies
                        raise err
                retry_active = self.increment(retry_settings, response=request, error=err)
                if retry_active:
                    self.sleep(retry_settings, request.context.transport)
                    continue
                raise err
            except AzureError as err:
                retry_error = err
                if self._is_method_retryable(retry_settings, request.http_request):
                    retry_active = self.increment(retry_settings, response=request, error=err)
                    if retry_active:
                        self.sleep(retry_settings, request.context.transport)
                        continue
            finally:
                end_time = time.time()
                if absolute_timeout:
                    absolute_timeout -= (end_time - start_time)

        self.update_context(response.context, retry_settings)
        return response<|MERGE_RESOLUTION|>--- conflicted
+++ resolved
@@ -22,21 +22,16 @@
 """Internal methods for executing functions in the Azure Cosmos database service.
 """
 import json
-from requests.exceptions import ReadTimeout, ConnectTimeout
 import time
 from typing import Optional
 
-<<<<<<< HEAD
-=======
 from requests.exceptions import ( # pylint: disable=networking-import-outside-azure-core-transport
     ReadTimeout, ConnectTimeout) # pylint: disable=networking-import-outside-azure-core-transport
->>>>>>> 6ad9ca12
 from azure.core.exceptions import AzureError, ClientAuthenticationError, ServiceRequestError, ServiceResponseError
 from azure.core.pipeline import PipelineRequest
 from azure.core.pipeline.policies import RetryPolicy
 
 from . import exceptions
-from . import documents
 from . import _endpoint_discovery_retry_policy
 from . import _resource_throttle_retry_policy
 from . import _default_retry_policy
@@ -44,13 +39,8 @@
 from . import _gone_retry_policy
 from . import _timeout_failover_retry_policy
 from . import _container_recreate_retry_policy
-<<<<<<< HEAD
-from . import _service_response_retry_policy
-from . import _service_request_retry_policy
-=======
 from . import _service_request_retry_policy, _service_response_retry_policy
 from .documents import _OperationType
->>>>>>> 6ad9ca12
 from .http_constants import HttpHeaders, StatusCodes, SubStatusCodes
 
 
@@ -209,14 +199,6 @@
                 if kwargs['timeout'] <= 0:
                     raise exceptions.CosmosClientTimeoutError()
 
-<<<<<<< HEAD
-        except ServiceRequestError:
-            _handle_service_request_retries(client, service_request_retry_policy, *args)
-
-        except ServiceResponseError as e:
-            if e.exc_type in [ReadTimeout, ConnectTimeout]:
-                _handle_service_response_retries(request, client, service_response_retry_policy, *args)
-=======
         except ServiceRequestError as e:
             _handle_service_request_retries(client, service_request_retry_policy, e, *args)
 
@@ -225,7 +207,6 @@
                 _handle_service_response_retries(request, client, service_response_retry_policy, e, *args)
             elif e.exc_type == ConnectTimeout:
                 _handle_service_request_retries(client, service_request_retry_policy, e, *args)
->>>>>>> 6ad9ca12
             else:
                 raise
 
@@ -239,26 +220,6 @@
     return function(*args, **kwargs)
 
 def _has_read_retryable_headers(request_headers):
-<<<<<<< HEAD
-    if documents._OperationType.IsReadOnlyOperation(request_headers.get(HttpHeaders.ThinClientProxyOperationType)):
-        return True
-    return False
-
-def _handle_service_request_retries(client, response_retry_policy, *args):
-    # we resolve the request endpoint to the next preferred region
-    # once we are out of preferred regions we stop retrying
-    retry_policy = response_retry_policy
-    if not retry_policy.ShouldRetry():
-        if args and args[0].should_clear_session_token_on_session_read_failure and client.session:
-            client.session.clear_session_token(client.last_response_headers)
-        raise
-    else:
-        raise
-
-
-def _handle_service_response_retries(request, client, response_retry_policy, *args):
-    if _has_read_retryable_headers(request.http_request.headers):
-=======
     if _OperationType.IsReadOnlyOperation(request_headers.get(HttpHeaders.ThinClientProxyOperationType)):
         return True
     return False
@@ -274,22 +235,15 @@
 
 def _handle_service_response_retries(request, client, response_retry_policy, exception, *args):
     if _has_read_retryable_headers(request.headers):
->>>>>>> 6ad9ca12
         # we resolve the request endpoint to the next preferred region
         # once we are out of preferred regions we stop retrying
         retry_policy = response_retry_policy
         if not retry_policy.ShouldRetry():
             if args and args[0].should_clear_session_token_on_session_read_failure and client.session:
                 client.session.clear_session_token(client.last_response_headers)
-<<<<<<< HEAD
-            raise
-    else:
-        raise
-=======
             raise exception
     else:
         raise exception
->>>>>>> 6ad9ca12
 
 def _configure_timeout(request: PipelineRequest, absolute: Optional[int], per_request: int) -> None:
     if absolute is not None:
