--- conflicted
+++ resolved
@@ -30,11 +30,7 @@
 from azure.core.pipeline import PipelineRequest
 from azure.core.pipeline.policies import RetryPolicy
 
-<<<<<<< HEAD
-from . import _container_recreate_retry_policy, _database_account_retry_policy, _service_unavailable_retry_policy
-=======
-from . import _container_recreate_retry_policy, _health_check_retry_policy
->>>>>>> 6bb50331
+from . import _container_recreate_retry_policy, _health_check_retry_policy, _service_unavailable_retry_policy
 from . import _default_retry_policy
 from . import _endpoint_discovery_retry_policy
 from . import _gone_retry_policy
@@ -252,11 +248,8 @@
                 if not health_check_retry_policy.ShouldRetry(e):
                     raise e
             else:
-<<<<<<< HEAD
                 if args:
                     global_endpoint_manager.record_failure(args[0], pk_range_wrapper)
-=======
->>>>>>> 6bb50331
                 _handle_service_request_retries(client, service_request_retry_policy, e, *args)
 
         except ServiceResponseError as e:
