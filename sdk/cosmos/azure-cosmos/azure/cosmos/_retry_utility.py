--- conflicted
+++ resolved
@@ -26,16 +26,11 @@
 import logging
 from typing import Optional
 
-import requests
 from azure.core.exceptions import AzureError, ClientAuthenticationError, ServiceRequestError, ServiceResponseError
 from azure.core.pipeline import PipelineRequest
 from azure.core.pipeline.policies import RetryPolicy
 
-<<<<<<< HEAD
-from . import _container_recreate_retry_policy, _database_account_retry_policy, http_constants
-=======
 from . import _container_recreate_retry_policy, _health_check_retry_policy
->>>>>>> 48e69659
 from . import _default_retry_policy
 from . import _endpoint_discovery_retry_policy
 from . import _gone_retry_policy
@@ -180,109 +175,8 @@
                 raise e_offer
 
             return result
-<<<<<<< HEAD
-        except (exceptions.CosmosHttpResponseError, ServiceRequestError, ServiceResponseError) as e:
-            # Store the last error
+        except exceptions.CosmosHttpResponseError as e:
             last_error = e
-
-            if isinstance(e, exceptions.CosmosHttpResponseError):
-                if request:
-                    # update session token for relevant operations
-                    client._UpdateSessionIfRequired(request.headers, {}, e.headers)
-                if request and _has_database_account_header(request.headers):
-                    retry_policy = database_account_retry_policy
-                # Re-assign retry policy based on error code
-                elif e.status_code == StatusCodes.FORBIDDEN and e.sub_status in\
-                        [SubStatusCodes.DATABASE_ACCOUNT_NOT_FOUND, SubStatusCodes.WRITE_FORBIDDEN]:
-                    retry_policy = endpointDiscovery_retry_policy
-                elif e.status_code == StatusCodes.TOO_MANY_REQUESTS:
-                    retry_policy = resourceThrottle_retry_policy
-                elif (
-                    e.status_code == StatusCodes.NOT_FOUND
-                    and e.sub_status
-                    and e.sub_status == SubStatusCodes.READ_SESSION_NOTAVAILABLE
-                ):
-                    retry_policy = sessionRetry_policy
-                elif exceptions._partition_range_is_gone(e):
-                    retry_policy = partition_key_range_gone_retry_policy
-                elif exceptions._container_recreate_exception(e):
-                    retry_policy = container_recreate_retry_policy
-                    # Before we retry if retry policy is container recreate, we need refresh the cache of the
-                    # container properties and pass in the new RID in the headers.
-                    client._refresh_container_properties_cache(retry_policy.container_link)
-                    if e.sub_status != SubStatusCodes.COLLECTION_RID_MISMATCH and retry_policy.check_if_rid_different(
-                          retry_policy.container_link, client._container_properties_cache, retry_policy.container_rid):
-                        retry_policy.refresh_container_properties_cache = False
-                    else:
-                        cached_container = client._container_properties_cache[retry_policy.container_link]
-                        # If partition key value was previously extracted from the document definition
-                        # reattempt to extract partition key with updated partition key definition
-                        if retry_policy.should_extract_partition_key(cached_container):
-                            new_partition_key = retry_policy._extract_partition_key(
-                                client, container_cache=cached_container, body=request.body
-                            )
-                            request.headers[HttpHeaders.PartitionKey] = new_partition_key
-                        # If getting throughput, we have to replace the container link received from stale cache
-                        # with refreshed cache
-                        if retry_policy.should_update_throughput_link(request.body, cached_container):
-                            new_body = retry_policy._update_throughput_link(request.body)
-                            request.body = new_body
-
-                        retry_policy.container_rid = cached_container["_rid"]
-                        request.headers[retry_policy._intended_headers] = retry_policy.container_rid
-                elif e.status_code == StatusCodes.REQUEST_TIMEOUT or e.status_code >= StatusCodes.INTERNAL_SERVER_ERROR:
-                    if args:
-                        # record the failure for circuit breaker tracking
-                        global_endpoint_manager.record_failure(args[0])
-                    retry_policy = timeout_failover_retry_policy
-                else:
-                    retry_policy = defaultRetry_policy
-
-                # If none of the retry policies applies or there is no retry needed, set the
-                # throttle related response headers and re-throw the exception back arg[0]
-                # is the request. It needs to be modified for write forbidden exception
-                if not retry_policy.ShouldRetry(e):
-                    if not client.last_response_headers:
-                        client.last_response_headers = {}
-                    client.last_response_headers[
-                        HttpHeaders.ThrottleRetryCount
-                    ] = resourceThrottle_retry_policy.current_retry_attempt_count
-                    client.last_response_headers[
-                        HttpHeaders.ThrottleRetryWaitTimeInMs
-                    ] = resourceThrottle_retry_policy.cumulative_wait_time_in_milliseconds
-                    if args and args[0].should_clear_session_token_on_session_read_failure:
-                        client.session.clear_session_token(client.last_response_headers)
-
-                    raise
-
-                # Now check timeout before retrying
-                if timeout:
-                    elapsed = time.time() - operation_start_time
-                    if elapsed >= timeout:
-                        raise exceptions.CosmosClientTimeoutError(error=last_error)
-
-                # Wait for retry_after_in_milliseconds time before the next retry
-                time.sleep(retry_policy.retry_after_in_milliseconds / 1000.0)
-
-            elif isinstance(e, ServiceRequestError):
-                if request and _has_database_account_header(request.headers):
-                    if not database_account_retry_policy.ShouldRetry(e):
-                        raise e
-                else:
-                    if args:
-                        global_endpoint_manager.record_failure(args[0])
-                    _handle_service_request_retries(client, service_request_retry_policy, e, *args)
-
-            elif isinstance(e, ServiceResponseError):
-                if request and _has_database_account_header(request.headers):
-                    if not database_account_retry_policy.ShouldRetry(e):
-                        raise e
-                else:
-                    if args:
-                        global_endpoint_manager.record_failure(args[0])
-                    _handle_service_response_retries(request, client, service_response_retry_policy, e, *args)
-=======
-        except exceptions.CosmosHttpResponseError as e:
             if request:
                 # update session token for relevant operations
                 client._UpdateSessionIfRequired(request.headers, {}, e.headers)
@@ -351,12 +245,13 @@
                     client.session.clear_session_token(client.last_response_headers)
                 raise
 
+            # Now check timeout before retrying
+            if timeout:
+               elapsed = time.time() - operation_start_time
+               if elapsed >= timeout:
+                  raise exceptions.CosmosClientTimeoutError(error=last_error)
             # Wait for retry_after_in_milliseconds time before the next retry
             time.sleep(retry_policy.retry_after_in_milliseconds / 1000.0)
-            if client_timeout:
-                kwargs['timeout'] = client_timeout - (time.time() - start_time)
-                if kwargs['timeout'] <= 0:
-                    raise exceptions.CosmosClientTimeoutError()
 
         except ServiceRequestError as e:
             if request and _has_database_account_header(request.headers):
@@ -373,7 +268,6 @@
                 if args:
                     global_endpoint_manager.record_failure(args[0])
                 _handle_service_response_retries(request, client, service_response_retry_policy, e, *args)
->>>>>>> 48e69659
 
 def ExecuteFunction(function, *args, **kwargs):
     """Stub method so that it can be used for mocking purposes as well.
