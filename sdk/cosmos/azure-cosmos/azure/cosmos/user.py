--- conflicted
+++ resolved
@@ -50,11 +50,7 @@
         client_connection: CosmosClientConnection,
         id: str,
         database_link: str,
-<<<<<<< HEAD
-        properties: Optional[dict[str, Any]] = None
-=======
         properties: Optional[CosmosDict] = None
->>>>>>> 25ac959f
     ) -> None:
         self.client_connection = client_connection
         self.id = id
@@ -71,26 +67,18 @@
             return permission_or_id.permission_link
         return "{}/permissions/{}".format(self.user_link, permission_or_id["id"])
 
-<<<<<<< HEAD
-    def _get_properties(self) -> dict[str, Any]:
-=======
     def _get_properties(
         self
     ) -> CosmosDict:
->>>>>>> 25ac959f
         if self._properties is None:
             self._properties = self.read()
         return self._properties
 
     @distributed_trace
-<<<<<<< HEAD
-    def read(self, **kwargs: Any) -> dict[str, Any]:
-=======
     def read(
         self,
         **kwargs: Any
     ) -> CosmosDict:
->>>>>>> 25ac959f
         """Read user properties.
 
         :keyword Callable response_hook: A callable invoked with the response metadata.
