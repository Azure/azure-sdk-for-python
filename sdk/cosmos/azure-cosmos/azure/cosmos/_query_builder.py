--- conflicted
+++ resolved
@@ -49,13 +49,8 @@
 
     @staticmethod
     def is_id_partition_key_query(
-<<<<<<< HEAD
-            items: Sequence[Tuple[str, "_PartitionKeyType"]],
+            items: Sequence[Tuple[str, "PartitionKeyType"]],
             partition_key_definition: dict[str, Any]
-=======
-            items: Sequence[Tuple[str, "PartitionKeyType"]],
-            partition_key_definition: Dict[str, Any]
->>>>>>> 13be40c3
     ) -> bool:
         """Check if we can use the optimized ID IN query.
 
@@ -93,15 +88,9 @@
 
     @staticmethod
     def build_pk_and_id_in_query(
-<<<<<<< HEAD
-            items: Sequence[Tuple[str, "_PartitionKeyType"]],
+            items: Sequence[Tuple[str, "PartitionKeyType"]],
             partition_key_definition: dict[str, Any]
     ) -> dict[str, Any]:
-=======
-            items: Sequence[Tuple[str, "PartitionKeyType"]],
-            partition_key_definition: Dict[str, Any]
-    ) -> Dict[str, Any]:
->>>>>>> 13be40c3
         """Build a query for items in a single logical partition using an IN clause for IDs.
 
         e.g., SELECT * FROM c WHERE c.pk = @pk AND c.id IN (@id1, @id2)
@@ -125,11 +114,7 @@
         return {"query": query_text, "parameters": parameters}
 
     @staticmethod
-<<<<<<< HEAD
-    def build_id_in_query(items: Sequence[Tuple[str, "_PartitionKeyType"]]) -> dict[str, Any]:
-=======
-    def build_id_in_query(items: Sequence[Tuple[str, "PartitionKeyType"]]) -> Dict[str, Any]:
->>>>>>> 13be40c3
+    def build_id_in_query(items: Sequence[Tuple[str, "PartitionKeyType"]]) -> dict[str, Any]:
         """Build optimized query using ID IN clause when ID equals partition key.
 
         :param Sequence[tuple[str, any]] items: The list of items to build the query for.
@@ -146,15 +131,9 @@
 
     @staticmethod
     def build_parameterized_query_for_items(
-<<<<<<< HEAD
-            items_by_partition: dict[str, Sequence[Tuple[str, "_PartitionKeyType"]]],
+            items_by_partition: dict[str, Sequence[Tuple[str, "PartitionKeyType"]]],
             partition_key_definition: dict[str, Any]
     ) -> dict[str, Any]:
-=======
-            items_by_partition: Dict[str, Sequence[Tuple[str, "PartitionKeyType"]]],
-            partition_key_definition: Dict[str, Any]
-    ) -> Dict[str, Any]:
->>>>>>> 13be40c3
         """Builds a parameterized SQL query for reading multiple items.
 
         :param dict[str, Sequence[tuple[str, any]]] items_by_partition: A dictionary of items grouped by partition key.
