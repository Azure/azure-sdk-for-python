# The MIT License (MIT)
# Copyright (c) 2014 Microsoft Corporation

# Permission is hereby granted, free of charge, to any person obtaining a copy
# of this software and associated documentation files (the "Software"), to deal
# in the Software without restriction, including without limitation the rights
# to use, copy, modify, merge, publish, distribute, sublicense, and/or sell
# copies of the Software, and to permit persons to whom the Software is
# furnished to do so, subject to the following conditions:

# The above copyright notice and this permission notice shall be included in all
# copies or substantial portions of the Software.

# THE SOFTWARE IS PROVIDED "AS IS", WITHOUT WARRANTY OF ANY KIND, EXPRESS OR
# IMPLIED, INCLUDING BUT NOT LIMITED TO THE WARRANTIES OF MERCHANTABILITY,
# FITNESS FOR A PARTICULAR PURPOSE AND NONINFRINGEMENT. IN NO EVENT SHALL THE
# AUTHORS OR COPYRIGHT HOLDERS BE LIABLE FOR ANY CLAIM, DAMAGES OR OTHER
# LIABILITY, WHETHER IN AN ACTION OF CONTRACT, TORT OR OTHERWISE, ARISING FROM,
# OUT OF OR IN CONNECTION WITH THE SOFTWARE OR THE USE OR OTHER DEALINGS IN THE
# SOFTWARE.

import logging
from collections.abc import Sequence
from concurrent.futures import ThreadPoolExecutor, as_completed
<<<<<<< HEAD
from typing import Dict, List, Tuple, Any, Optional, TYPE_CHECKING,Mapping
=======
from typing import Tuple, Any, Optional, TYPE_CHECKING, Mapping

>>>>>>> 48e69659
from azure.core.utils import CaseInsensitiveDict

from azure.cosmos import _base, exceptions
from azure.cosmos._query_builder import _QueryBuilder
from azure.cosmos.partition_key import _get_partition_key_from_partition_key_definition
from azure.cosmos import CosmosList
if TYPE_CHECKING:
    from azure.cosmos._cosmos_client_connection import PartitionKeyType , CosmosClientConnection



class ReadItemsHelperSync:
    """Helper class for handling synchronous read many items operations."""
    logger = logging.getLogger("azure.cosmos.ReadManyItemsHelperSync")

    def __init__(
            self,
            client: 'CosmosClientConnection',
            collection_link: str,
            items: Sequence[Tuple[str, "PartitionKeyType"]],
            options: Optional[Mapping[str, Any]],
            partition_key_definition: dict[str, Any],
            *,
            executor: Optional[ThreadPoolExecutor] = None,
            max_concurrency: Optional[int] = None,
            **kwargs: Any
    ):
        self.client = client
        self.collection_link = collection_link
        self.items = items
        self.options = dict(options) if options is not None else {}
        self.partition_key_definition = partition_key_definition
        self.kwargs = kwargs
        self.executor = executor
        self.max_concurrency = max_concurrency
        self.max_items_per_query = 1000

    def read_items(self) -> CosmosList:
        """Reads many items synchronously using a query-based approach with a thread pool.

        :return: A list of the retrieved items in the same order as the input.
        :rtype: ~azure.cosmos.CosmosList
        """
        if not self.items:
            return CosmosList([], response_headers=CaseInsensitiveDict())

        items_by_partition = self._partition_items_by_range()
        if not items_by_partition:
            return CosmosList([], response_headers=CaseInsensitiveDict())

        query_chunks = self._create_query_chunks(items_by_partition)

        # Use the provided executor if available, otherwise create one with max_concurrency
        if self.executor is not None:
            return self._execute_with_executor(self.executor, query_chunks)

        # Create a new executor; if max_concurrency is None, use ThreadPoolExecutor's default
        with ThreadPoolExecutor(max_workers=self.max_concurrency) as executor:
            return self._execute_with_executor(executor, query_chunks)

    def _execute_with_executor(
            self,
            executor: ThreadPoolExecutor,
            query_chunks: list[dict[str, list[Tuple[int, str, "PartitionKeyType"]]]]
    ) -> CosmosList:
        """Execute the queries using the provided executor with improved error handling.

        :param ThreadPoolExecutor executor: The ThreadPoolExecutor to use
        :param query_chunks: A list of query chunks to be executed.
        :type query_chunks: list[dict[str, list[tuple[int, str, "_PartitionKeyType"]]]]
        :return: A list of the retrieved items in original order
        :rtype: ~azure.cosmos.CosmosList
        """
        indexed_results = []
        total_request_charge = 0.0
        futures = []
        # Create a clear mapping of futures to chunks for better error handling
        future_to_chunk = {}

        for chunk in query_chunks:
            for partition_id, partition_items in chunk.items():
                future = executor.submit(self._execute_query_chunk_worker, partition_id, partition_items)
                futures.append(future)
                future_to_chunk[future] = (partition_id, partition_items)

        try:
            for future in as_completed(futures):
                chunk_results, chunk_ru_charge = future.result()
                indexed_results.extend(chunk_results)
                total_request_charge += chunk_ru_charge
        except (Exception, KeyboardInterrupt) as e:
            self.logger.error("Error in query execution: %s", str(e))
            # Cancel all pending futures
            for f in futures:
                if not f.done():
                    f.cancel()

            if self.executor is None:
                executor.shutdown(wait=False, cancel_futures=True)
            raise

        # Sort results by original index
        indexed_results.sort(key=lambda x: x[0])
        # Remove the index from results
        results = [item[1] for item in indexed_results]

        final_headers = CaseInsensitiveDict()
        final_headers['x-ms-request-charge'] = str(total_request_charge)

        cosmos_list = CosmosList(results, response_headers=final_headers)

        # Call the original response hook with the final results if provided
        if 'response_hook' in self.kwargs:
            self.kwargs['response_hook'](final_headers, cosmos_list)

        return cosmos_list

    def _partition_items_by_range(self) -> dict[str, list[Tuple[int, str, "PartitionKeyType"]]]:
        # pylint: disable=protected-access
        """Groups items by their partition key range ID efficiently while preserving original order.

        :return: A dictionary of items grouped by partition key range ID with original indices.
        :rtype: dict[str, list[tuple[int, str, any]]]
        """
        collection_rid = _base.GetResourceIdOrFullNameFromLink(self.collection_link)
        partition_key = _get_partition_key_from_partition_key_definition(self.partition_key_definition)
        items_by_partition: dict[str, list[Tuple[int, str, "PartitionKeyType"]]] = {}

        # Group items by logical partition key first to avoid redundant range lookups
        items_by_pk_value: dict[Any, list[Tuple[int, str, "PartitionKeyType"]]] = {}
        for idx, (item_id, pk_value) in enumerate(self.items):
            # Convert list to tuple to use as a dictionary key, as lists are unhashable
            key = tuple(pk_value) if isinstance(pk_value, list) else pk_value
            if key not in items_by_pk_value:
                items_by_pk_value[key] = []
            items_by_pk_value[key].append((idx, item_id, pk_value))

        # Now, resolve the range ID once per unique logical partition key
        for _, pk_items in items_by_pk_value.items():
            # All items in this list share the same partition key value. Get it from the first item.
            pk_value = pk_items[0][2]
            epk_range = partition_key._get_epk_range_for_partition_key(pk_value)
            overlapping_ranges = self.client._routing_map_provider.get_overlapping_ranges(
                collection_rid, [epk_range], self.options
            )
            if overlapping_ranges:
                range_id = overlapping_ranges[0]["id"]
                if range_id not in items_by_partition:
                    items_by_partition[range_id] = []
                items_by_partition[range_id].extend(pk_items)

        return items_by_partition


    def _create_query_chunks(
            self,
            items_by_partition: dict[str, list[Tuple[int, str, "PartitionKeyType"]]]
    ) -> list[dict[str, list[Tuple[int, str, "PartitionKeyType"]]]]:
        """Create query chunks for concurrency control while preserving original indices.

        :param items_by_partition: A dictionary mapping partition key range IDs to lists of items with indices.
        :type items_by_partition: dict[str, list[tuple[int, str, "PartitionKeyType"]]]
        :return: A list of query chunks, where each chunk is a dictionary with a single partition.
        :rtype: list[dict[str, list[tuple[int, str, "PartitionKeyType"]]]]
        """
        query_chunks = []
        for partition_id, partition_items in items_by_partition.items():
            # Split large partitions into chunks of self.max_items_per_query
            for i in range(0, len(partition_items), self.max_items_per_query):
                chunk = partition_items[i:i + self.max_items_per_query]
                query_chunks.append({partition_id: chunk})
        return query_chunks

    def _execute_query_chunk_worker(
            self, partition_id: str, chunk_partition_items: Sequence[Tuple[int, str, "PartitionKeyType"]]
    ) -> Tuple[list[Tuple[int, dict[str, Any]]], float]:
        """Synchronous worker to build and execute a query for a chunk of items.

        :param str partition_id: The ID of the partition to query.
        :param list[tuple[int, str, any]] chunk_partition_items: A chunk of items to be queried.
        :return: A tuple containing the list of query results with original indices and the request charge.
        :rtype: tuple[list[tuple[int, dict[str, any]]], float]
        """
        id_to_idx = {item[1]: item[0] for item in chunk_partition_items}
        items_for_query = [(item[1], item[2]) for item in chunk_partition_items]
        request_kwargs = self.kwargs.copy()

        if len(items_for_query) == 1:
            item_id, pk_value = items_for_query[0]
            result, headers = self._execute_point_read(item_id, pk_value, request_kwargs)
            chunk_results = [(id_to_idx[item_id], result)] if result else []
        else:
            chunk_results, headers = self._execute_query(partition_id, items_for_query, id_to_idx, request_kwargs)

        total_ru_charge = 0.0
        charge = headers.get('x-ms-request-charge')
        if charge:
            try:
                total_ru_charge = float(charge)
            except (ValueError, TypeError):
                self.logger.warning("Invalid request charge format: %s", charge)

        return chunk_results, total_ru_charge

    def _execute_query(
            self,
            partition_id: str,
            items_for_query: Sequence[Tuple[str, "PartitionKeyType"]],
            id_to_idx: dict[str, int],
            request_kwargs: dict[str, Any]
    ) -> Tuple[list[Tuple[int, Any]], CaseInsensitiveDict]:
        """
        Builds and executes a query for a chunk of items.

        :param partition_id: The ID of the partition to query.
        :type partition_id: str
        :param items_for_query: List of tuples containing item IDs and partition key values.
        :type items_for_query: list[tuple[str, PartitionKeyType]]
        :param id_to_idx: Mapping from item ID to its original index in the input list.
        :type id_to_idx: dict[str, int]
        :param request_kwargs: Additional keyword arguments for the request.
        :type request_kwargs: dict[str, any]
        :return: A tuple containing the list of query results with original indices and the request charge headers.
        :rtype: tuple[list[tuple[int, dict[str, any]]], CaseInsensitiveDict]
        """
        captured_headers = {}

        def local_response_hook(hook_headers, _):
            captured_headers.update(hook_headers)

        request_kwargs['response_hook'] = local_response_hook

        if _QueryBuilder.is_id_partition_key_query(items_for_query, self.partition_key_definition):
            query_obj = _QueryBuilder.build_id_in_query(items_for_query)
        elif _QueryBuilder.is_single_logical_partition_query(items_for_query):
            query_obj = _QueryBuilder.build_pk_and_id_in_query(items_for_query, self.partition_key_definition)
        else:
            partition_items_dict = {partition_id: items_for_query}
            query_obj = _QueryBuilder.build_parameterized_query_for_items(
                partition_items_dict, self.partition_key_definition)

        query_iterator = self.client.QueryItems(self.collection_link, query_obj, self.options, **request_kwargs)
        results = list(query_iterator)

        chunk_indexed_results = []
        for item in results:
            doc_id = item.get('id')
            if doc_id in id_to_idx:
                chunk_indexed_results.append((id_to_idx[doc_id], item))
            else:
                self.logger.warning("Received document with unexpected ID: %s", doc_id)

        return chunk_indexed_results, CaseInsensitiveDict(captured_headers)

    def _execute_point_read(
            self,
            item_id: str,
            pk_value: "PartitionKeyType",
            request_kwargs: dict[str, Any]
    ) -> Tuple[Optional[Any], CaseInsensitiveDict]:
        """
        Executes a point read for a single item.

        :param item_id: The ID of the item to read.
        :type item_id: str
        :param pk_value: The partition key value for the item.
        :type pk_value: _PartitionKeyType
        :param request_kwargs: Additional keyword arguments for the request.
        :type request_kwargs: dict[str, any]
        :return: A tuple containing the item (or None if not found) and the response headers.
        :rtype: tuple[Optional[any], CaseInsensitiveDict]
        """
        doc_link = f"{self.collection_link}/docs/{item_id}"
        point_read_options = self.options.copy()
        point_read_options["partitionKey"] = pk_value
        captured_headers = {}

        def local_response_hook(hook_headers, _):
            captured_headers.update(hook_headers)

        request_kwargs['response_hook'] = local_response_hook
        request_kwargs.pop("containerProperties", None)

        try:
            result = self.client.ReadItem(doc_link, point_read_options, **request_kwargs)
            return result, CaseInsensitiveDict(captured_headers)
        except exceptions.CosmosResourceNotFoundError as e:
            captured_headers.update(e.headers)
            return None, CaseInsensitiveDict(captured_headers)<|MERGE_RESOLUTION|>--- conflicted
+++ resolved
@@ -22,12 +22,7 @@
 import logging
 from collections.abc import Sequence
 from concurrent.futures import ThreadPoolExecutor, as_completed
-<<<<<<< HEAD
-from typing import Dict, List, Tuple, Any, Optional, TYPE_CHECKING,Mapping
-=======
 from typing import Tuple, Any, Optional, TYPE_CHECKING, Mapping
-
->>>>>>> 48e69659
 from azure.core.utils import CaseInsensitiveDict
 
 from azure.cosmos import _base, exceptions
