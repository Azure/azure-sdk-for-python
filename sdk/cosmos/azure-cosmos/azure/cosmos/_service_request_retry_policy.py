--- conflicted
+++ resolved
@@ -44,51 +44,12 @@
             # This logic is for the last retry and mark the region unavailable
             self.mark_endpoint_unavailable(self.request.location_endpoint_to_route)
 
-<<<<<<< HEAD
             # We just directly got to the next location in case of read requests
             self.failover_retry_count += 1
             if self.failover_retry_count >= self.total_retries:
                 return False
             # Check if it is safe to failover to another region
             location_endpoint = self.resolve_next_region_service_endpoint()
-=======
-            # Check if it is safe to do another retry
-            if self.in_region_retry_count >= self.total_in_region_retries:
-                # reset the in region retry count
-                self.in_region_retry_count = 0
-                self.failover_retry_count += 1
-                if self.failover_retry_count >= self.total_retries:
-                    return False
-
-            self.request.last_routed_location_endpoint_within_region = self.request.location_endpoint_to_route
-            if (_OperationType.IsReadOnlyOperation(self.request.operation_type)
-                    or self.global_endpoint_manager.can_use_multiple_write_locations(self.request)):
-                self.update_location_cache()
-                # We just directly got to the next location in case of read requests
-                # We don't retry again on the same region for regional endpoint
-                self.failover_retry_count += 1
-                if self.failover_retry_count >= self.total_retries:
-                    return False
-                # Check if it is safe to failover to another region
-                location_endpoint = self.resolve_next_region_service_endpoint()
-            else:
-                location_endpoint = self.resolve_current_region_service_endpoint()
-                # This is the case where both current and previous point to the same writable endpoint
-                # In this case we don't want to retry again, rather failover to the next region
-                if self.request.last_routed_location_endpoint_within_region == location_endpoint:
-                    # Since both the endpoints (current and previous) are same, we mark them unavailable
-                    # and refresh the cache.
-                    self.mark_endpoint_unavailable(location_endpoint, True)
-                    # Although we are not retrying again in this region
-                    # but since this is the same endpoint, our in region retries are done for this region
-                    # and we reset the in region retry count
-                    self.in_region_retry_count = 0
-                    self.failover_retry_count += 1
-                    # Check if it is safe to failover to another region
-                    if self.failover_retry_count >= self.total_retries:
-                        return False
-                    location_endpoint = self.resolve_next_region_service_endpoint()
->>>>>>> d70e7d89
 
             self.request.route_to_location(location_endpoint)
             return True
@@ -98,19 +59,6 @@
         self.failover_retry_count += 1
         return True
 
-<<<<<<< HEAD
-=======
-    # This function prepares the request to go to the second endpoint in the same region
-    def resolve_current_region_service_endpoint(self):
-        # clear previous location-based routing directive
-        self.request.clear_route_to_location()
-        self.in_region_retry_count += 1
-        # resolve the next service endpoint in the same region
-        # since we maintain 2 endpoints per region for write operations
-        self.request.route_to_location_with_preferred_location_flag(0, True)
-        return self.global_endpoint_manager.resolve_service_endpoint_for_partition(self.request, self.pk_range_wrapper)
-
->>>>>>> d70e7d89
     # This function prepares the request to go to the next region
     def resolve_next_region_service_endpoint(self):
         # This acts as an index for next location in the list of available locations
