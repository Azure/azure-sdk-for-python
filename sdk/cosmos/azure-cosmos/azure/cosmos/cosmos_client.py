﻿# The MIT License (MIT)
# Copyright (c) 2014 Microsoft Corporation

# Permission is hereby granted, free of charge, to any person obtaining a copy
# of this software and associated documentation files (the "Software"), to deal
# in the Software without restriction, including without limitation the rights
# to use, copy, modify, merge, publish, distribute, sublicense, and/or sell
# copies of the Software, and to permit persons to whom the Software is
# furnished to do so, subject to the following conditions:

# The above copyright notice and this permission notice shall be included in all
# copies or substantial portions of the Software.

# THE SOFTWARE IS PROVIDED "AS IS", WITHOUT WARRANTY OF ANY KIND, EXPRESS OR
# IMPLIED, INCLUDING BUT NOT LIMITED TO THE WARRANTIES OF MERCHANTABILITY,
# FITNESS FOR A PARTICULAR PURPOSE AND NONINFRINGEMENT. IN NO EVENT SHALL THE
# AUTHORS OR COPYRIGHT HOLDERS BE LIABLE FOR ANY CLAIM, DAMAGES OR OTHER
# LIABILITY, WHETHER IN AN ACTION OF CONTRACT, TORT OR OTHERWISE, ARISING FROM,
# OUT OF OR IN CONNECTION WITH THE SOFTWARE OR THE USE OR OTHER DEALINGS IN THE
# SOFTWARE.

"""Create, read, and delete databases in the Azure Cosmos DB SQL API service.
"""

from typing import Any, Iterable, Mapping, Optional, Union, cast, Callable, overload, Literal
import warnings

from azure.core.tracing.decorator import distributed_trace
from azure.core.paging import ItemPaged
from azure.core.credentials import TokenCredential
from azure.core.pipeline.policies import RetryMode

from ._cosmos_client_connection import CosmosClientConnection, CredentialDict
from ._base import build_options, _set_throughput_options
from .offer import ThroughputProperties
from ._retry_utility import ConnectionRetryPolicy
from ._constants import _Constants as Constants
from .database import DatabaseProxy, _get_database_link
from .documents import ConnectionPolicy, DatabaseAccount
from .exceptions import CosmosResourceNotFoundError
from ._cosmos_responses import CosmosDict

__all__ = ("CosmosClient",)


# pylint: disable=docstring-keyword-should-match-keyword-only

CredentialType = Union[
    TokenCredential, CredentialDict, str, Mapping[str, Any], Iterable[Mapping[str, Any]]
]


def _parse_connection_str(conn_str: str, credential: Optional[Any]) -> dict[str, str]:
    conn_str = conn_str.rstrip(";")
    conn_settings = dict([s.split("=", 1) for s in conn_str.split(";")])
    if 'AccountEndpoint' not in conn_settings:
        raise ValueError("Connection string missing setting 'AccountEndpoint'.")
    if not credential and 'AccountKey' not in conn_settings:
        raise ValueError("Connection string missing setting 'AccountKey'.")
    return conn_settings


def _build_auth(credential: CredentialType) -> CredentialDict:
    auth: CredentialDict = {}
    if isinstance(credential, str):
        auth['masterKey'] = credential
    elif isinstance(credential, Mapping):
        if any(k for k in credential.keys() if k in ['masterKey', 'resourceTokens', 'permissionFeed']):
            return cast(CredentialDict, credential)  # Backwards compatible
        auth['resourceTokens'] = credential
    elif isinstance(credential, Iterable):
        auth['permissionFeed'] = cast(Iterable[Mapping[str, Any]], credential)
    elif isinstance(credential, TokenCredential):
        auth['clientSecretCredential'] = credential
    else:
        raise TypeError(
            "Unrecognized credential type. Please supply the master key as a string "
            "or a dictionary, or resource tokens, or a list of permissions, or any instance of a class implementing"
            " TokenCredential (see azure.identity module for specific implementations such as ClientSecretCredential).")
    return auth


def _build_connection_policy(kwargs: dict[str, Any]) -> ConnectionPolicy:
    # pylint: disable=protected-access
    policy = kwargs.pop('connection_policy', ConnectionPolicy())

    # Connection config
    # `request_timeout` is supported as a legacy parameter later replaced by `connection_timeout`
    if 'request_timeout' in kwargs:
        policy.RequestTimeout = kwargs.pop('request_timeout') / 1000.0
    else:
        policy.RequestTimeout = kwargs.pop('connection_timeout', policy.RequestTimeout)
    policy.ConnectionMode = kwargs.pop('connection_mode', policy.ConnectionMode)
    policy.ProxyConfiguration = kwargs.pop('proxy_config', policy.ProxyConfiguration)
    policy.EnableEndpointDiscovery = kwargs.pop('enable_endpoint_discovery', policy.EnableEndpointDiscovery)
    policy.PreferredLocations = kwargs.pop('preferred_locations', policy.PreferredLocations)
    # TODO: Consider storing callback method instead, such as 'Supplier' in JAVA SDK
    policy.ExcludedLocations = kwargs.pop('excluded_locations', policy.ExcludedLocations)
    policy.UseMultipleWriteLocations = kwargs.pop('multiple_write_locations', policy.UseMultipleWriteLocations)

    # SSL config
    verify = kwargs.pop('connection_verify', None)
    policy.DisableSSLVerification = not bool(verify if verify is not None else True)
    ssl = kwargs.pop('ssl_config', policy.SSLConfiguration)
    if ssl:
        ssl.SSLCertFile = kwargs.pop('connection_cert', ssl.SSLCertFile)
        ssl.SSLCaCerts = verify or ssl.SSLCaCerts
        policy.SSLConfiguration = ssl

    # Retry config
    retry_options = kwargs.pop('retry_options', None)
    if retry_options is not None:
        warnings.warn(
            "'retry_options' has been deprecated and will be removed from the SDK in a future release.",
            DeprecationWarning
        )
    retry_options = policy.RetryOptions
    total_retries = kwargs.pop('retry_total', None)
    total_throttle_retries = kwargs.pop('retry_throttle_total', None)
    retry_options._max_retry_attempt_count = \
        total_throttle_retries or total_retries or retry_options._max_retry_attempt_count
    retry_options._fixed_retry_interval_in_milliseconds = kwargs.pop('retry_fixed_interval', None) or \
        retry_options._fixed_retry_interval_in_milliseconds
    max_backoff = kwargs.pop('retry_backoff_max', None)
    max_throttle_backoff = kwargs.pop('retry_throttle_backoff_max', None)
    retry_options._max_wait_time_in_seconds = \
        max_throttle_backoff or max_backoff or retry_options._max_wait_time_in_seconds
    policy.RetryOptions = retry_options
    connection_retry = kwargs.pop('connection_retry_policy', None)
    if connection_retry is not None:
        warnings.warn(
            "'connection_retry_policy' has been deprecated and will be removed from the SDK in a future release.",
            DeprecationWarning
        )
    if not connection_retry:
        connection_retry = ConnectionRetryPolicy(
            retry_total=total_retries,
            retry_connect=kwargs.pop('retry_connect', None),
            retry_read=kwargs.pop('retry_read', None),
            retry_status=kwargs.pop('retry_status', None),
            retry_backoff_max=max_backoff or retry_options._max_wait_time_in_seconds,
            retry_mode=kwargs.pop('retry_mode', RetryMode.Fixed),
            retry_on_status_codes=kwargs.pop('retry_on_status_codes', []),
            retry_backoff_factor=kwargs.pop('retry_backoff_factor', 1),
        )
    policy.ConnectionRetryConfiguration = connection_retry
    policy.ResponsePayloadOnWriteDisabled = kwargs.pop('no_response_on_write', False)
    policy.RetryNonIdempotentWrites = kwargs.pop(Constants.Kwargs.RETRY_WRITE, False)
    return policy


class CosmosClient:  # pylint: disable=client-accepts-api-version-keyword
    """A client-side logical representation of an Azure Cosmos DB account.

    Use this client to configure and execute requests to the Azure Cosmos DB service.

    It's recommended to maintain a single instance of CosmosClient per lifetime of the application which enables
        efficient connection management and performance.

    CosmosClient initialization is a heavy operation - don't use initialization CosmosClient instances as
        credentials or network connectivity validations.

    :param str url: The URL of the Cosmos DB account.
    :param credential: Can be the account key, or a dictionary of resource tokens.
    :type credential: Union[str, dict[str, str], ~azure.core.credentials.TokenCredential]
    :param str consistency_level: Consistency level to use for the session. The default value is None (Account level).
        More on consistency levels and possible values: https://aka.ms/cosmos-consistency-levels
    :keyword int timeout: An absolute timeout in seconds, for the combined HTTP request and response processing.
    :keyword int connection_timeout: The HTTP request timeout in seconds.
    :keyword str connection_mode: The connection mode for the client - currently only supports 'Gateway'.
    :keyword proxy_config: Connection proxy configuration.
    :paramtype proxy_config: ~azure.cosmos.ProxyConfiguration
    :keyword ssl_config: Connection SSL configuration.
    :paramtype ssl_config: ~azure.cosmos.SSLConfiguration
    :keyword bool connection_verify: Whether to verify the connection, default value is True.
    :keyword str connection_cert: An alternative certificate to verify the connection.
    :keyword int retry_total: Maximum retry attempts.
    :keyword int retry_backoff_max: Maximum retry wait time in seconds.
    :keyword int retry_fixed_interval: Fixed retry interval in milliseconds.
    :keyword int retry_read: Maximum number of socket read retry attempts.
    :keyword int retry_connect: Maximum number of connection error retry attempts.
    :keyword int retry_status: Maximum number of retry attempts on error status codes.
    :keyword list[int] retry_on_status_codes: A list of specific status codes to retry on.
    :keyword float retry_backoff_factor: Factor to calculate wait time between retry attempts.
    :keyword bool retry_write: Indicates whether the SDK should automatically retry write operations for items, even if
        the operation is not guaranteed to be idempotent. This should only be enabled if the application can
        tolerate such risks or has logic to safely detect and handle duplicate operations.
    :keyword bool enable_endpoint_discovery: Enable endpoint discovery for
        geo-replicated database accounts. (Default: True)
    :keyword list[str] preferred_locations: The preferred locations for geo-replicated database accounts.
    :keyword list[str] excluded_locations: The excluded locations to be skipped from preferred locations. The locations
        in this list are specified as the names of the azure Cosmos locations like, 'West US', 'East US' and so on.
        If all preferred locations were excluded, primary/hub location will be used.
    :keyword bool enable_diagnostics_logging: Enable the CosmosHttpLogging policy.
        Must be used along with a logger to work.
    :keyword ~logging.Logger logger: Logger to be used for collecting request diagnostics. Can be passed in at client
        level (to log all requests) or at a single request level. Requests will be logged at INFO level.
    :keyword bool no_response_on_write: Indicates whether service should be instructed to skip sending 
        response payloads on write operations for items.
    :keyword int throughput_bucket: The desired throughput bucket for the client
    :keyword str user_agent_suffix: Allows user agent suffix to be specified when creating client

    .. admonition:: Example:

        .. literalinclude:: ../samples/examples.py
            :start-after: [START create_client]
            :end-before: [END create_client]
            :language: python
            :dedent: 0
            :caption: Create a new instance of the Cosmos DB client:
    """

    def __init__(
        self,
        url: str,
        credential: Union[TokenCredential, str, dict[str, Any]],
        consistency_level: Optional[str] = None,
        **kwargs
    ) -> None:
        """Instantiate a new CosmosClient."""
        auth = _build_auth(credential)
        connection_policy = _build_connection_policy(kwargs)
        self.client_connection = CosmosClientConnection(
            url, auth=auth, consistency_level=consistency_level, connection_policy=connection_policy, **kwargs
        )

    def __repr__(self) -> str:
        return "<CosmosClient [{}]>".format(self.client_connection.url_connection)[:1024]

    def __enter__(self):
        self.client_connection.pipeline_client.__enter__()
        return self

    def __exit__(self, *args):
        return self.client_connection.pipeline_client.__exit__(*args)

    @classmethod
    def from_connection_string(
        cls,
        conn_str: str,
        credential: Optional[Union[TokenCredential, str, dict[str, Any]]] = None,
        consistency_level: Optional[str] = None,
        **kwargs
    ) -> 'CosmosClient':
        """Create a CosmosClient instance from a connection string.

        This can be retrieved from the Azure portal.For full list of optional
        keyword arguments, see the CosmosClient constructor.

        :param str conn_str: The connection string.
        :param credential: Alternative credentials to use instead of the key
            provided in the connection string.
        :type credential: Union[str, dict[str, str]]
        :param str consistency_level:
            Consistency level to use for the session. The default value is None (Account level).
        :returns: A CosmosClient instance representing the new client.
        :rtype: ~azure.cosmos.CosmosClient
        """
        settings = _parse_connection_str(conn_str, credential)
        return cls(
            url=settings['AccountEndpoint'],
            credential=credential or settings['AccountKey'],
            consistency_level=consistency_level,
            **kwargs
        )

    @overload
    def create_database(  # pylint:disable=docstring-missing-param
        self,
        id: str,
        *,
<<<<<<< HEAD
        offer_throughput: Optional[Union[int, ThroughputProperties]] = None,
        initial_headers: Optional[Dict[str, str]] = None,
=======
        initial_headers: Optional[dict[str, str]] = None,
>>>>>>> edfa2803
        response_hook: Optional[Callable[[Mapping[str, Any]], None]] = None,
        throughput_bucket: Optional[int] = None,
        return_properties: Literal[False] = False,
        **kwargs: Any
    ) -> DatabaseProxy:
        """Create a new database with the given ID (name).

        :param str id: ID (name) of the database to create.
<<<<<<< HEAD
        :keyword Union[int, ~azure.cosmos.ThroughputProperties] offer_throughput: The provisioned throughput
            for this database.
        :keyword Dict[str, str] initial_headers: Initial headers to be sent as part of the request.
=======
        :param offer_throughput: The provisioned throughput for this offer.
        :type offer_throughput: Union[int, ~azure.cosmos.ThroughputProperties]
        :keyword dict[str, str] initial_headers: Initial headers to be sent as part of the request.
>>>>>>> edfa2803
        :keyword response_hook: A callable invoked with the response metadata.
        :keyword int throughput_bucket: The desired throughput bucket for the client
        :keyword Callable[[Mapping[str, Any]], None] response_hook: A callable invoked with the response metadata.
        :keyword bool return_properties: Specifies whether to return either a DatabaseProxy
            or a Tuple containing a DatabaseProxy and the associated database properties.
        :returns: A `DatabaseProxy` instance representing the database.
        :rtype: ~azure.cosmos.DatabaseProxy
        :raises ~azure.cosmos.exceptions.CosmosResourceExistsError: Database with the given ID already exists.

        .. admonition:: Example:

            .. literalinclude:: ../samples/examples.py
                :start-after: [START create_database]
                :end-before: [END create_database]
                :language: python
                :dedent: 0
                :caption: Create a database in the Cosmos DB account:
        """
        ...

    @overload
    def create_database(  # pylint:disable=docstring-missing-param
        self,
        id: str,
        *,
<<<<<<< HEAD
        offer_throughput: Optional[Union[int, ThroughputProperties]] = None,
        initial_headers: Optional[Dict[str, str]] = None,
=======
        initial_headers: Optional[dict[str, str]] = None,
>>>>>>> edfa2803
        response_hook: Optional[Callable[[Mapping[str, Any]], None]] = None,
        throughput_bucket: Optional[int] = None,
        return_properties: Literal[True],
        **kwargs: Any
    ) -> tuple[DatabaseProxy, CosmosDict]:
        """Create a new database with the given ID (name).

        :param str id: ID (name) of the database to create.
<<<<<<< HEAD
        :keyword Union[int, ~azure.cosmos.ThroughputProperties] offer_throughput: The provisioned throughput
            for this database.
        :keyword Dict[str, str] initial_headers: Initial headers to be sent as part of the request.
=======
        :param offer_throughput: The provisioned throughput for this offer.
        :type offer_throughput: Union[int, ~azure.cosmos.ThroughputProperties]
        :keyword dict[str, str] initial_headers: Initial headers to be sent as part of the request.
>>>>>>> edfa2803
        :keyword response_hook: A callable invoked with the response metadata.
        :keyword int throughput_bucket: The desired throughput bucket for the client
        :keyword Callable[[Mapping[str, Any]], None] response_hook: A callable invoked with the response metadata.
        :keyword bool return_properties: Specifies whether to return either a DatabaseProxy
            or a Tuple containing a DatabaseProxy and the associated database properties.
        :returns: A tuple of `DatabaseProxy` and CosmosDict with the database properties.
        :rtype: tuple [~azure.cosmos.DatabaseProxy, ~azure.cosmos.CosmosDict]
        :raises ~azure.cosmos.exceptions.CosmosResourceExistsError: Database with the given ID already exists.

        .. admonition:: Example:

            .. literalinclude:: ../samples/examples.py
                :start-after: [START create_database]
                :end-before: [END create_database]
                :language: python
                :dedent: 0
                :caption: Create a database in the Cosmos DB account:
        """
        ...

    @distributed_trace
    def create_database(  # pylint:disable=docstring-missing-param, docstring-should-be-keyword
        self,
        *args: Any,
        **kwargs: Any
    ) -> Union[DatabaseProxy, tuple[DatabaseProxy, CosmosDict]]:
        """Create a new database with the given ID (name).

        :param Any args: args
        :param str id: ID (name) of the database to create.
<<<<<<< HEAD
        :keyword Union[int, ~azure.cosmos.ThroughputProperties] offer_throughput: The provisioned throughput
            for this database.
        :keyword Dict[str, str] initial_headers: Initial headers to be sent as part of the request.
=======
        :param offer_throughput: The provisioned throughput for this offer.
        :type offer_throughput: Union[int, ~azure.cosmos.ThroughputProperties]
        :keyword dict[str, str] initial_headers: Initial headers to be sent as part of the request.
>>>>>>> edfa2803
        :keyword response_hook: A callable invoked with the response metadata.
        :keyword int throughput_bucket: The desired throughput bucket for the client
        :keyword Callable[[Mapping[str, Any]], None] response_hook: A callable invoked with the response metadata.
        :keyword bool return_properties: Specifies whether to return either a DatabaseProxy
            or a Tuple containing a DatabaseProxy and the associated database properties.
        :returns: A `DatabaseProxy` instance representing the database or a tuple of `DatabaseProxy`
            and CosmosDict with the database properties.
        :rtype: ~azure.cosmos.DatabaseProxy or tuple [~azure.cosmos.DatabaseProxy, ~azure.cosmos.CosmosDict]
        :raises ~azure.cosmos.exceptions.CosmosResourceExistsError: Database with the given ID already exists.

        .. admonition:: Example:

            .. literalinclude:: ../samples/examples.py
                :start-after: [START create_database]
                :end-before: [END create_database]
                :language: python
                :dedent: 0
                :caption: Create a database in the Cosmos DB account:
        """
        session_token = kwargs.get('session_token')
        if session_token is not None:
            warnings.warn(
                "The 'session_token' flag does not apply to this method and is always ignored even if passed."
                " It will now be removed in the future.",
                UserWarning)
        etag = kwargs.get('etag')
        if etag is not None:
            warnings.warn(
                "The 'etag' flag does not apply to this method and is always ignored even if passed."
                " It will now be removed in the future.",
                UserWarning)
        match_condition = kwargs.get('match_condition')
        if match_condition is not None:
            warnings.warn(
                "The 'match_condition' flag does not apply to this method and is always ignored even if passed."
                " It will now be removed in the future.",
                UserWarning)

        id = args[0] if args else kwargs.pop("id")
        # Keep positional arguments for populate_query_metrics and offer_throughput for backwards compatibility
        populate_query_metrics = args[1] if len(args) > 1 else kwargs.pop("populate_query_metrics", None)
        offer_throughput = args[2] if len(args) > 2 else kwargs.pop("offer_throughput", None)
        if len(args) > 3:
            raise TypeError(f"Unexpected positional arguments: {args[3:]}")

        return_properties = kwargs.pop("return_properties", False)
        response_hook = kwargs.pop("response_hook", None)

        if populate_query_metrics is not None:
            warnings.warn(
                "The 'populate_query_metrics' flag does not apply to this method"
                " and will be removed in the future",
                UserWarning,
            )

        request_options = build_options(kwargs)
        _set_throughput_options(offer=offer_throughput, request_options=request_options)
        result = self.client_connection.CreateDatabase(database={"id": id}, options=request_options, **kwargs)
        if response_hook:
            response_hook(self.client_connection.last_response_headers)
        if not return_properties:
            return DatabaseProxy(self.client_connection, id=result["id"], properties=result)
        return DatabaseProxy(self.client_connection, id=result["id"], properties=result), result

    @overload
    def create_database_if_not_exists(  # pylint:disable=docstring-missing-param
        self,
        id: str,
        *,
<<<<<<< HEAD
        offer_throughput: Optional[Union[int, ThroughputProperties]] = None,
        initial_headers: Optional[Dict[str, str]] = None,
        response_hook: Optional[Callable[[Mapping[str, Any]], None]] = None,
=======
        initial_headers: Optional[dict[str, str]] = None,
>>>>>>> edfa2803
        throughput_bucket: Optional[int] = None,
        return_properties: Literal[False] = False,
        **kwargs: Any
    ) -> DatabaseProxy:
        """
        Create the database if it does not exist already.
        If the database already exists, the existing settings are returned.

        ..note::
            This function does not check or update existing database settings or
            offer throughput if they differ from what is passed in.

        :param str id: ID (name) of the database to read or create.
<<<<<<< HEAD
        :keyword Union[int, ~azure.cosmos.ThroughputProperties] offer_throughput: The provisioned throughput
            for this database.
        :keyword Dict[str, str] initial_headers: Initial headers to be sent as part of the request.
        :keyword Callable[[Mapping[str, Any]], None] response_hook: A callable invoked with the response metadata.
=======
        :param offer_throughput: The provisioned throughput for this offer.
        :type offer_throughput: Union[int, ~azure.cosmos.ThroughputProperties]
        :keyword dict[str, str] initial_headers: Initial headers to be sent as part of the request.
        :keyword Callable response_hook: A callable invoked with the response metadata.
>>>>>>> edfa2803
        :keyword int throughput_bucket: The desired throughput bucket for the client
        :keyword bool return_properties: Specifies whether to return either a DatabaseProxy
            or a Tuple containing a DatabaseProxy and the associated database properties.
        :returns: A `DatabaseProxy` instance representing the database.
        :rtype: ~azure.cosmos.DatabaseProxy
        :raises ~azure.cosmos.exceptions.CosmosHttpResponseError: The database read or creation failed.
        """
        ...

    @overload
    def create_database_if_not_exists(  # pylint:disable=docstring-missing-param
            self,
            id: str,
            *,
<<<<<<< HEAD
            offer_throughput: Optional[Union[int, ThroughputProperties]] = None,
            initial_headers: Optional[Dict[str, str]] = None,
            response_hook: Optional[Callable[[Mapping[str, Any]], None]] = None,
=======
            initial_headers: Optional[dict[str, str]] = None,
>>>>>>> edfa2803
            throughput_bucket: Optional[int] = None,
            return_properties: Literal[True],
            **kwargs: Any
    ) -> tuple[DatabaseProxy, CosmosDict]:
        """
        Create the database if it does not exist already.
        If the database already exists, the existing settings are returned.

        ..note::
            This function does not check or update existing database settings or
            offer throughput if they differ from what is passed in.

        :param str id: ID (name) of the database to read or create.
<<<<<<< HEAD
        :keyword Union[int, ~azure.cosmos.ThroughputProperties] offer_throughput: The provisioned throughput
            for this database.
        :keyword Dict[str, str] initial_headers: Initial headers to be sent as part of the request.
        :keyword Callable[[Mapping[str, Any]], None] response_hook: A callable invoked with the response metadata.
=======
        :param offer_throughput: The provisioned throughput for this offer.
        :type offer_throughput: Union[int, ~azure.cosmos.ThroughputProperties]
        :keyword dict[str, str] initial_headers: Initial headers to be sent as part of the request.
        :keyword Callable response_hook: A callable invoked with the response metadata.
>>>>>>> edfa2803
        :keyword int throughput_bucket: The desired throughput bucket for the client
        :keyword bool return_properties: Specifies whether to return either a DatabaseProxy
            or a Tuple containing a DatabaseProxy and the associated database properties.
        :returns: A tuple of `DatabaseProxy` and CosmosDict with the database properties.
        :rtype: tuple [~azure.cosmos.DatabaseProxy, ~azure.cosmos.CosmosDict]
        :raises ~azure.cosmos.exceptions.CosmosHttpResponseError: The database read or creation failed.
        """
        ...

    @distributed_trace
    def create_database_if_not_exists(  # pylint:disable=docstring-missing-param, docstring-should-be-keyword
        self,
        *args: Any,
        **kwargs: Any
    ) -> Union[DatabaseProxy, tuple[DatabaseProxy, CosmosDict]]:
        """
        Create the database if it does not exist already.
        If the database already exists, the existing settings are returned.

        ..note::
            This function does not check or update existing database settings or
            offer throughput if they differ from what is passed in.

        :param Any args: args
        :param str id: ID (name) of the database to read or create.
<<<<<<< HEAD
        :keyword Union[int, ~azure.cosmos.ThroughputProperties] offer_throughput: The provisioned throughput
            for this database.
        :keyword Dict[str, str] initial_headers: Initial headers to be sent as part of the request.
        :keyword Callable[[Mapping[str, Any]], None] response_hook: A callable invoked with the response metadata.
=======
        :param offer_throughput: The provisioned throughput for this offer.
        :type offer_throughput: Union[int, ~azure.cosmos.ThroughputProperties]
        :keyword dict[str, str] initial_headers: Initial headers to be sent as part of the request.
        :keyword Callable response_hook: A callable invoked with the response metadata.
>>>>>>> edfa2803
        :keyword int throughput_bucket: The desired throughput bucket for the client
        :keyword bool return_properties: Specifies whether to return either a DatabaseProxy
            or a Tuple containing a DatabaseProxy and the associated database properties.
        :returns: A `DatabaseProxy` instance representing the database or a tuple of `DatabaseProxy`
            and CosmosDict with the database properties.
        :rtype: ~azure.cosmos.DatabaseProxy or tuple [~azure.cosmos.DatabaseProxy, ~azure.cosmos.CosmosDict]
        :raises ~azure.cosmos.exceptions.CosmosHttpResponseError: The database read or creation failed.
        """

        session_token = kwargs.get('session_token')
        if session_token is not None:
            warnings.warn(
                "The 'session_token' flag does not apply to this method and is always ignored even if passed."
                " It will now be removed in the future.",
                UserWarning)
        etag = kwargs.get('etag')
        if etag is not None:
            warnings.warn(
                "The 'etag' flag does not apply to this method and is always ignored even if passed."
                " It will now be removed in the future.",
                UserWarning)
        match_condition = kwargs.get('match_condition')
        if match_condition is not None:
            warnings.warn(
                "The 'match_condition' flag does not apply to this method and is always ignored even if passed."
                " It will now be removed in the future.",
                UserWarning)

        id = args[0] if args else kwargs.pop("id")
        # Keep positional arguments for populate_query_metrics and offer_throughput for backwards compatibility
        populate_query_metrics = args[1] if len(args) > 1 else kwargs.pop("populate_query_metrics", None)
        offer_throughput = args[2] if len(args) > 2 else kwargs.pop("offer_throughput", None)
        if len(args) > 3:
            raise TypeError(f"Unexpected positional arguments: {args[3:]}")

        return_properties = kwargs.pop("return_properties", False)
        response_hook = kwargs.pop("response_hook", None)
        try:
            database_proxy = self.get_database_client(id)
            result = database_proxy.read(
                populate_query_metrics=populate_query_metrics,
                **kwargs
            )
            if response_hook:
                response_hook(self.client_connection.last_response_headers)
            if not return_properties:
                return database_proxy
            return database_proxy, result
        except CosmosResourceNotFoundError:
            return self.create_database(
                id,
                offer_throughput=offer_throughput,
                return_properties=return_properties,
                response_hook=response_hook,
                **kwargs
            )

    def get_database_client(self, database: Union[str, DatabaseProxy, Mapping[str, Any]]) -> DatabaseProxy:
        """Retrieve an existing database with the ID (name) `id`.

        :param database: The ID (name), dict representing the properties or
            `DatabaseProxy` instance of the database to read.
        :type database: str or dict(str, str) or ~azure.cosmos.DatabaseProxy
        :returns: A `DatabaseProxy` instance representing the retrieved database.
        :rtype: ~azure.cosmos.DatabaseProxy
        """
        if isinstance(database, DatabaseProxy):
            id_value = database.id
        elif isinstance(database, str):
            id_value = database
        else:
            id_value = database["id"]
        return DatabaseProxy(self.client_connection, id_value)

    @distributed_trace
    def list_databases(  # pylint:disable=docstring-missing-param
        self,
        max_item_count: Optional[int] = None,
        populate_query_metrics: Optional[bool] = None,
        *,
        initial_headers: Optional[dict[str, str]] = None,
        response_hook: Optional[Callable[[Mapping[str, Any]], None]] = None,
        throughput_bucket: Optional[int] = None,
        **kwargs: Any
    ) -> ItemPaged[dict[str, Any]]:
        """List the databases in a Cosmos DB SQL database account.

        :param int max_item_count: Max number of items to be returned in the enumeration operation.
        :keyword dict[str, str] initial_headers: Initial headers to be sent as part of the request.
        :keyword response_hook: A callable invoked with the response metadata.
        :paramtype response_hook: Callable[[Mapping[str, str]], None]
        :keyword int throughput_bucket: The desired throughput bucket for the client
        :returns: An Iterable of database properties (dicts).
        :rtype: Iterable[dict[str, str]]
        """
        session_token = kwargs.get('session_token')
        if session_token is not None:
            warnings.warn(
                "The 'session_token' flag does not apply to this method and is always ignored even if passed."
                " It will now be removed in the future.",
                UserWarning)
        if populate_query_metrics is not None:
            warnings.warn(
                "the populate_query_metrics flag does not apply to this method and will be removed in the future",
                UserWarning,
            )
        if throughput_bucket is not None:
            kwargs["throughput_bucket"] = throughput_bucket
        if initial_headers is not None:
            kwargs["initial_headers"] = initial_headers
        feed_options = build_options(kwargs)
        if max_item_count is not None:
            feed_options["maxItemCount"] = max_item_count
        result = self.client_connection.ReadDatabases(options=feed_options, **kwargs)
        if response_hook:
            response_hook(self.client_connection.last_response_headers)
        return result

    @distributed_trace
    def query_databases(  # pylint:disable=docstring-missing-param
        self,
        query: Optional[str] = None,
        parameters: Optional[list[dict[str, Any]]] = None,
        enable_cross_partition_query: Optional[bool] = None,
        max_item_count: Optional[int] = None,
        populate_query_metrics: Optional[bool] = None,
        *,
        initial_headers: Optional[dict[str, str]] = None,
        response_hook: Optional[Callable[[Mapping[str, Any]], None]] = None,
        throughput_bucket: Optional[int] = None,
        **kwargs: Any
    ) -> ItemPaged[dict[str, Any]]:
        """Query the databases in a Cosmos DB SQL database account.

        :param str query: The Azure Cosmos DB SQL query to execute. If not specified, the method will get all databases.
        :param list[dict[str, Any]] parameters: Optional array of parameters to the query.
            Ignored if no query is provided.
        :param bool enable_cross_partition_query: Allow scan on the queries which couldn't be
            served as indexing was opted out on the requested paths.
        :param int max_item_count: Max number of items to be returned in the enumeration operation.
        :keyword dict[str, str] initial_headers: Initial headers to be sent as part of the request.
        :keyword response_hook: A callable invoked with the response metadata.
        :paramtype response_hook: Callable[[Mapping[str, str]], None]
        :keyword int throughput_bucket: The desired throughput bucket for the client
        :returns: An Iterable of database properties (dicts).
        :rtype: Iterable[dict[str, str]]
        """
        if populate_query_metrics is not None:
            warnings.warn(
                "the populate_query_metrics flag does not apply to this method and will be removed in the future",
                UserWarning,
            )
        session_token = kwargs.get('session_token')
        if session_token is not None:
            warnings.warn(
                "The 'session_token' flag does not apply to this method and is always ignored even if passed."
                " It will now be removed in the future.",
                UserWarning)

        if initial_headers is not None:
            kwargs["initial_headers"] = initial_headers
        if throughput_bucket is not None:
            kwargs['throughput_bucket'] = throughput_bucket
        feed_options = build_options(kwargs)
        if enable_cross_partition_query is not None:
            feed_options["enableCrossPartitionQuery"] = enable_cross_partition_query
        if max_item_count is not None:
            feed_options["maxItemCount"] = max_item_count

        if query:
            result = self.client_connection.QueryDatabases(
                query=query if parameters is None else {'query': query, 'parameters': parameters},
                options=feed_options,
                **kwargs
            )
        else:
            result = self.client_connection.ReadDatabases(options=feed_options, **kwargs)
        if response_hook:
            response_hook(self.client_connection.last_response_headers)
        return result

    @distributed_trace
    def delete_database(  # pylint:disable=docstring-missing-param
        self,
        database: Union[str, DatabaseProxy, Mapping[str, Any]],
        populate_query_metrics: Optional[bool] = None,
        *,
        initial_headers: Optional[dict[str, str]] = None,
        response_hook: Optional[Callable[[Mapping[str, Any]], None]] = None,
        throughput_bucket: Optional[int] = None,
        **kwargs: Any
    ) -> None:
        """Delete the database with the given ID (name).

        :param database: The ID (name), dict representing the properties or :class:`DatabaseProxy`
            instance of the database to delete.
        :type database: Union[str, dict[str, str], ~azure.cosmos.DatabaseProxy]
        :keyword dict[str, str] initial_headers: Initial headers to be sent as part of the request.
        :keyword response_hook: A callable invoked with the response metadata.
        :paramtype response_hook: Callable[[Mapping[str, str]], None]
        :keyword int throughput_bucket: The desired throughput bucket for the client
        :raises ~azure.cosmos.exceptions.CosmosHttpResponseError: If the database couldn't be deleted.
        :rtype: None
        """
        session_token = kwargs.get('session_token')
        if session_token is not None:
            warnings.warn(
                "The 'session_token' flag does not apply to this method and is always ignored even if passed."
                " It will now be removed in the future.",
                UserWarning)
        etag = kwargs.get('etag')
        if etag is not None:
            warnings.warn(
                "The 'etag' flag does not apply to this method and is always ignored even if passed."
                " It will now be removed in the future.",
                UserWarning)
        match_condition = kwargs.get('match_condition')
        if match_condition is not None:
            warnings.warn(
                "The 'match_condition' flag does not apply to this method and is always ignored even if passed."
                " It will now be removed in the future.",
                UserWarning)
        if populate_query_metrics is not None:
            warnings.warn(
                "the populate_query_metrics flag does not apply to this method and will be removed in the future",
                UserWarning,
            )
        if throughput_bucket is not None:
            kwargs['throughput_bucket'] = throughput_bucket
        if initial_headers is not None:
            kwargs["initial_headers"] = initial_headers
        request_options = build_options(kwargs)
        database_link = _get_database_link(database)
        self.client_connection.DeleteDatabase(database_link, options=request_options, **kwargs)
        if response_hook:
            response_hook(self.client_connection.last_response_headers)

    @distributed_trace
    def get_database_account(
            self,
            *,
            response_hook: Optional[Callable[[Mapping[str, Any]], None]] = None,
            **kwargs) -> DatabaseAccount:
        """Retrieve the database account information.

        :keyword response_hook: A callable invoked with the response metadata.
        :paramtype response_hook: Callable[[Mapping[str, Any]], None]
        :returns: A `DatabaseAccount` instance representing the Cosmos DB Database Account.
        :rtype: ~azure.cosmos.DatabaseAccount
        """
        result = self.client_connection.GetDatabaseAccount(**kwargs)
        if response_hook:
            response_hook(self.client_connection.last_response_headers)
        return result<|MERGE_RESOLUTION|>--- conflicted
+++ resolved
@@ -269,12 +269,8 @@
         self,
         id: str,
         *,
-<<<<<<< HEAD
         offer_throughput: Optional[Union[int, ThroughputProperties]] = None,
-        initial_headers: Optional[Dict[str, str]] = None,
-=======
         initial_headers: Optional[dict[str, str]] = None,
->>>>>>> edfa2803
         response_hook: Optional[Callable[[Mapping[str, Any]], None]] = None,
         throughput_bucket: Optional[int] = None,
         return_properties: Literal[False] = False,
@@ -283,15 +279,9 @@
         """Create a new database with the given ID (name).
 
         :param str id: ID (name) of the database to create.
-<<<<<<< HEAD
         :keyword Union[int, ~azure.cosmos.ThroughputProperties] offer_throughput: The provisioned throughput
             for this database.
-        :keyword Dict[str, str] initial_headers: Initial headers to be sent as part of the request.
-=======
-        :param offer_throughput: The provisioned throughput for this offer.
-        :type offer_throughput: Union[int, ~azure.cosmos.ThroughputProperties]
         :keyword dict[str, str] initial_headers: Initial headers to be sent as part of the request.
->>>>>>> edfa2803
         :keyword response_hook: A callable invoked with the response metadata.
         :keyword int throughput_bucket: The desired throughput bucket for the client
         :keyword Callable[[Mapping[str, Any]], None] response_hook: A callable invoked with the response metadata.
@@ -317,12 +307,8 @@
         self,
         id: str,
         *,
-<<<<<<< HEAD
         offer_throughput: Optional[Union[int, ThroughputProperties]] = None,
-        initial_headers: Optional[Dict[str, str]] = None,
-=======
         initial_headers: Optional[dict[str, str]] = None,
->>>>>>> edfa2803
         response_hook: Optional[Callable[[Mapping[str, Any]], None]] = None,
         throughput_bucket: Optional[int] = None,
         return_properties: Literal[True],
@@ -331,18 +317,11 @@
         """Create a new database with the given ID (name).
 
         :param str id: ID (name) of the database to create.
-<<<<<<< HEAD
         :keyword Union[int, ~azure.cosmos.ThroughputProperties] offer_throughput: The provisioned throughput
             for this database.
         :keyword Dict[str, str] initial_headers: Initial headers to be sent as part of the request.
-=======
-        :param offer_throughput: The provisioned throughput for this offer.
-        :type offer_throughput: Union[int, ~azure.cosmos.ThroughputProperties]
-        :keyword dict[str, str] initial_headers: Initial headers to be sent as part of the request.
->>>>>>> edfa2803
-        :keyword response_hook: A callable invoked with the response metadata.
-        :keyword int throughput_bucket: The desired throughput bucket for the client
         :keyword Callable[[Mapping[str, Any]], None] response_hook: A callable invoked with the response metadata.
+        :keyword int throughput_bucket: The desired throughput bucket for the client
         :keyword bool return_properties: Specifies whether to return either a DatabaseProxy
             or a Tuple containing a DatabaseProxy and the associated database properties.
         :returns: A tuple of `DatabaseProxy` and CosmosDict with the database properties.
@@ -370,18 +349,11 @@
 
         :param Any args: args
         :param str id: ID (name) of the database to create.
-<<<<<<< HEAD
         :keyword Union[int, ~azure.cosmos.ThroughputProperties] offer_throughput: The provisioned throughput
             for this database.
-        :keyword Dict[str, str] initial_headers: Initial headers to be sent as part of the request.
-=======
-        :param offer_throughput: The provisioned throughput for this offer.
-        :type offer_throughput: Union[int, ~azure.cosmos.ThroughputProperties]
         :keyword dict[str, str] initial_headers: Initial headers to be sent as part of the request.
->>>>>>> edfa2803
-        :keyword response_hook: A callable invoked with the response metadata.
-        :keyword int throughput_bucket: The desired throughput bucket for the client
         :keyword Callable[[Mapping[str, Any]], None] response_hook: A callable invoked with the response metadata.
+        :keyword int throughput_bucket: The desired throughput bucket for the client
         :keyword bool return_properties: Specifies whether to return either a DatabaseProxy
             or a Tuple containing a DatabaseProxy and the associated database properties.
         :returns: A `DatabaseProxy` instance representing the database or a tuple of `DatabaseProxy`
@@ -448,13 +420,9 @@
         self,
         id: str,
         *,
-<<<<<<< HEAD
         offer_throughput: Optional[Union[int, ThroughputProperties]] = None,
-        initial_headers: Optional[Dict[str, str]] = None,
+        initial_headers: Optional[dict[str, str]] = None,
         response_hook: Optional[Callable[[Mapping[str, Any]], None]] = None,
-=======
-        initial_headers: Optional[dict[str, str]] = None,
->>>>>>> edfa2803
         throughput_bucket: Optional[int] = None,
         return_properties: Literal[False] = False,
         **kwargs: Any
@@ -468,17 +436,10 @@
             offer throughput if they differ from what is passed in.
 
         :param str id: ID (name) of the database to read or create.
-<<<<<<< HEAD
         :keyword Union[int, ~azure.cosmos.ThroughputProperties] offer_throughput: The provisioned throughput
             for this database.
-        :keyword Dict[str, str] initial_headers: Initial headers to be sent as part of the request.
+        :keyword dict[str, str] initial_headers: Initial headers to be sent as part of the request.
         :keyword Callable[[Mapping[str, Any]], None] response_hook: A callable invoked with the response metadata.
-=======
-        :param offer_throughput: The provisioned throughput for this offer.
-        :type offer_throughput: Union[int, ~azure.cosmos.ThroughputProperties]
-        :keyword dict[str, str] initial_headers: Initial headers to be sent as part of the request.
-        :keyword Callable response_hook: A callable invoked with the response metadata.
->>>>>>> edfa2803
         :keyword int throughput_bucket: The desired throughput bucket for the client
         :keyword bool return_properties: Specifies whether to return either a DatabaseProxy
             or a Tuple containing a DatabaseProxy and the associated database properties.
@@ -493,13 +454,9 @@
             self,
             id: str,
             *,
-<<<<<<< HEAD
             offer_throughput: Optional[Union[int, ThroughputProperties]] = None,
-            initial_headers: Optional[Dict[str, str]] = None,
+            initial_headers: Optional[dict[str, str]] = None,
             response_hook: Optional[Callable[[Mapping[str, Any]], None]] = None,
-=======
-            initial_headers: Optional[dict[str, str]] = None,
->>>>>>> edfa2803
             throughput_bucket: Optional[int] = None,
             return_properties: Literal[True],
             **kwargs: Any
@@ -513,17 +470,10 @@
             offer throughput if they differ from what is passed in.
 
         :param str id: ID (name) of the database to read or create.
-<<<<<<< HEAD
         :keyword Union[int, ~azure.cosmos.ThroughputProperties] offer_throughput: The provisioned throughput
             for this database.
-        :keyword Dict[str, str] initial_headers: Initial headers to be sent as part of the request.
+        :keyword dict[str, str] initial_headers: Initial headers to be sent as part of the request.
         :keyword Callable[[Mapping[str, Any]], None] response_hook: A callable invoked with the response metadata.
-=======
-        :param offer_throughput: The provisioned throughput for this offer.
-        :type offer_throughput: Union[int, ~azure.cosmos.ThroughputProperties]
-        :keyword dict[str, str] initial_headers: Initial headers to be sent as part of the request.
-        :keyword Callable response_hook: A callable invoked with the response metadata.
->>>>>>> edfa2803
         :keyword int throughput_bucket: The desired throughput bucket for the client
         :keyword bool return_properties: Specifies whether to return either a DatabaseProxy
             or a Tuple containing a DatabaseProxy and the associated database properties.
@@ -549,17 +499,10 @@
 
         :param Any args: args
         :param str id: ID (name) of the database to read or create.
-<<<<<<< HEAD
         :keyword Union[int, ~azure.cosmos.ThroughputProperties] offer_throughput: The provisioned throughput
             for this database.
-        :keyword Dict[str, str] initial_headers: Initial headers to be sent as part of the request.
+        :keyword dict[str, str] initial_headers: Initial headers to be sent as part of the request.
         :keyword Callable[[Mapping[str, Any]], None] response_hook: A callable invoked with the response metadata.
-=======
-        :param offer_throughput: The provisioned throughput for this offer.
-        :type offer_throughput: Union[int, ~azure.cosmos.ThroughputProperties]
-        :keyword dict[str, str] initial_headers: Initial headers to be sent as part of the request.
-        :keyword Callable response_hook: A callable invoked with the response metadata.
->>>>>>> edfa2803
         :keyword int throughput_bucket: The desired throughput bucket for the client
         :keyword bool return_properties: Specifies whether to return either a DatabaseProxy
             or a Tuple containing a DatabaseProxy and the associated database properties.
