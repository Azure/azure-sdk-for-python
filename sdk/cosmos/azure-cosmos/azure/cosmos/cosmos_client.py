--- conflicted
+++ resolved
@@ -31,10 +31,7 @@
 from ._base import build_options
 from .database import DatabaseProxy
 from .documents import ConnectionPolicy, DatabaseAccount
-<<<<<<< HEAD
-=======
 from .errors import CosmosResourceNotFoundError
->>>>>>> ec7eef4d
 
 __all__ = ("CosmosClient",)
 
@@ -142,11 +139,7 @@
         and so on.
     *connection_policy* - An instance of ~azure.cosmos.documents.ConnectionPolicy
 
-<<<<<<< HEAD
-    .. literalinclude:: ../../examples/examples.py
-=======
     .. literalinclude:: ../../samples/examples.py
->>>>>>> ec7eef4d
         :start-after: [START create_client]
         :end-before: [END create_client]
         :language: python
@@ -230,11 +223,7 @@
         :rtype: ~azure.cosmos.database.DatabaseProxy
         :raises `CosmosResourceExistsError`: If database with the given ID already exists.
 
-<<<<<<< HEAD
-        .. literalinclude:: ../../examples/examples.py
-=======
         .. literalinclude:: ../../samples/examples.py
->>>>>>> ec7eef4d
             :start-after: [START create_database]
             :end-before: [END create_database]
             :language: python
@@ -255,8 +244,6 @@
         if response_hook:
             response_hook(self.client_connection.last_response_headers)
         return DatabaseProxy(self.client_connection, id=result["id"], properties=result)
-<<<<<<< HEAD
-=======
 
     @distributed_trace
     def create_database_if_not_exists(  # pylint: disable=redefined-builtin
@@ -300,7 +287,6 @@
                 offer_throughput=offer_throughput,
                 **kwargs
             )
->>>>>>> ec7eef4d
 
     def get_database_client(self, database):
         # type: (Union[str, DatabaseProxy, Dict[str, Any]]) -> DatabaseProxy
