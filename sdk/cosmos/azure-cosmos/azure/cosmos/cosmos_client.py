--- conflicted
+++ resolved
@@ -301,9 +301,6 @@
                 :dedent: 0
                 :caption: Create a database in the Cosmos DB account:
         """
-<<<<<<< HEAD
-        session_token = kwargs.get(_Kwargs.SESSION_TOKEN)
-=======
         ...
 
     @overload
@@ -377,8 +374,7 @@
                 :dedent: 0
                 :caption: Create a database in the Cosmos DB account:
         """
-        session_token = kwargs.get('session_token')
->>>>>>> 56310584
+        session_token = kwargs.get(_Kwargs.SESSION_TOKEN)
         if session_token is not None:
             warnings.warn(
                 "The 'session_token' flag does not apply to this method and is always ignored even if passed."
@@ -396,10 +392,6 @@
                 "The 'match_condition' flag does not apply to this method and is always ignored even if passed."
                 " It will now be removed in the future.",
                 UserWarning)
-<<<<<<< HEAD
-        if throughput_bucket is not None:
-            kwargs[_Kwargs.THROUGHPUT_BUCKET] = throughput_bucket
-=======
 
         id = args[0] if args else kwargs.pop("id")
         populate_query_metrics = args[1] if len(args) > 1 else kwargs.pop("populate_query_metrics", None)
@@ -409,7 +401,6 @@
         return_properties = kwargs.pop("return_properties", False)
         response_hook = kwargs.pop("response_hook", None)
 
->>>>>>> 56310584
         if populate_query_metrics is not None:
             warnings.warn(
                 "The 'populate_query_metrics' flag does not apply to this method"
@@ -417,11 +408,6 @@
                 UserWarning,
             )
 
-<<<<<<< HEAD
-        if initial_headers is not None:
-            kwargs[_Kwargs.INITIAL_HEADERS] = initial_headers
-=======
->>>>>>> 56310584
         request_options = build_options(kwargs)
         _set_throughput_options(offer=offer_throughput, request_options=request_options)
         result = self.client_connection.CreateDatabase(database={"id": id}, options=request_options, **kwargs)
@@ -463,9 +449,6 @@
         :rtype: ~azure.cosmos.DatabaseProxy
         :raises ~azure.cosmos.exceptions.CosmosHttpResponseError: The database read or creation failed.
         """
-<<<<<<< HEAD
-        session_token = kwargs.get(_Kwargs.SESSION_TOKEN)
-=======
         ...
 
     @overload
@@ -531,8 +514,7 @@
         :raises ~azure.cosmos.exceptions.CosmosHttpResponseError: The database read or creation failed.
         """
 
-        session_token = kwargs.get('session_token')
->>>>>>> 56310584
+        session_token = kwargs.get(_Kwargs.SESSION_TOKEN)
         if session_token is not None:
             warnings.warn(
                 "The 'session_token' flag does not apply to this method and is always ignored even if passed."
@@ -550,12 +532,6 @@
                 "The 'match_condition' flag does not apply to this method and is always ignored even if passed."
                 " It will now be removed in the future.",
                 UserWarning)
-<<<<<<< HEAD
-        if throughput_bucket is not None:
-            kwargs[_Kwargs.THROUGHPUT_BUCKET] = throughput_bucket
-        if initial_headers is not None:
-            kwargs[_Kwargs.INITIAL_HEADERS] = initial_headers
-=======
 
         id = args[0] if args else kwargs.pop("id")
         populate_query_metrics = args[1] if len(args) > 1 else kwargs.pop("populate_query_metrics", None)
@@ -563,7 +539,6 @@
         if len(args) > 3:
             raise TypeError(f"Unexpected positional arguments: {args[3:]}")
         return_properties = kwargs.pop("return_properties", False)
->>>>>>> 56310584
         try:
             database_proxy = self.get_database_client(id)
             result = database_proxy.read(
