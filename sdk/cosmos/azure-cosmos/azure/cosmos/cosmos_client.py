﻿# The MIT License (MIT)
# Copyright (c) 2014 Microsoft Corporation

# Permission is hereby granted, free of charge, to any person obtaining a copy
# of this software and associated documentation files (the "Software"), to deal
# in the Software without restriction, including without limitation the rights
# to use, copy, modify, merge, publish, distribute, sublicense, and/or sell
# copies of the Software, and to permit persons to whom the Software is
# furnished to do so, subject to the following conditions:

# The above copyright notice and this permission notice shall be included in all
# copies or substantial portions of the Software.

# THE SOFTWARE IS PROVIDED "AS IS", WITHOUT WARRANTY OF ANY KIND, EXPRESS OR
# IMPLIED, INCLUDING BUT NOT LIMITED TO THE WARRANTIES OF MERCHANTABILITY,
# FITNESS FOR A PARTICULAR PURPOSE AND NONINFRINGEMENT. IN NO EVENT SHALL THE
# AUTHORS OR COPYRIGHT HOLDERS BE LIABLE FOR ANY CLAIM, DAMAGES OR OTHER
# LIABILITY, WHETHER IN AN ACTION OF CONTRACT, TORT OR OTHERWISE, ARISING FROM,
# OUT OF OR IN CONNECTION WITH THE SOFTWARE OR THE USE OR OTHER DEALINGS IN THE
# SOFTWARE.

"""Create, read, and delete databases in the Azure Cosmos DB SQL API service.
"""

from typing import Any, Iterable, Mapping, Optional, Union, cast, Callable, overload, Literal
import warnings

from azure.core.tracing.decorator import distributed_trace
from azure.core.paging import ItemPaged
from azure.core.credentials import TokenCredential
from azure.core.pipeline.policies import RetryMode

from ._cosmos_client_connection import CosmosClientConnection, CredentialDict
from ._base import build_options, _set_throughput_options
from .offer import ThroughputProperties
from ._retry_utility import ConnectionRetryPolicy
from ._constants import _Constants as Constants
from .database import DatabaseProxy, _get_database_link
from .documents import ConnectionPolicy, DatabaseAccount
from .exceptions import CosmosResourceNotFoundError
from ._cosmos_responses import CosmosDict

__all__ = ("CosmosClient",)


# pylint: disable=docstring-keyword-should-match-keyword-only

CredentialType = Union[
    TokenCredential, CredentialDict, str, Mapping[str, Any], Iterable[Mapping[str, Any]]
]


def _parse_connection_str(conn_str: str, credential: Optional[Any]) -> dict[str, str]:
    conn_str = conn_str.rstrip(";")
    conn_settings = dict([s.split("=", 1) for s in conn_str.split(";")])
    if 'AccountEndpoint' not in conn_settings:
        raise ValueError("Connection string missing setting 'AccountEndpoint'.")
    if not credential and 'AccountKey' not in conn_settings:
        raise ValueError("Connection string missing setting 'AccountKey'.")
    return conn_settings


def _build_auth(credential: CredentialType) -> CredentialDict:
    auth: CredentialDict = {}
    if isinstance(credential, str):
        auth['masterKey'] = credential
    elif isinstance(credential, Mapping):
        if any(k for k in credential.keys() if k in ['masterKey', 'resourceTokens', 'permissionFeed']):
            return cast(CredentialDict, credential)  # Backwards compatible
        auth['resourceTokens'] = credential
    elif isinstance(credential, Iterable):
        auth['permissionFeed'] = cast(Iterable[Mapping[str, Any]], credential)
    elif isinstance(credential, TokenCredential):
        auth['clientSecretCredential'] = credential
    else:
        raise TypeError(
            "Unrecognized credential type. Please supply the master key as a string "
            "or a dictionary, or resource tokens, or a list of permissions, or any instance of a class implementing"
            " TokenCredential (see azure.identity module for specific implementations such as ClientSecretCredential).")
    return auth


def _build_connection_policy(kwargs: dict[str, Any]) -> ConnectionPolicy:
    # pylint: disable=protected-access
    policy = kwargs.pop('connection_policy', ConnectionPolicy())

    # Connection config
    # `request_timeout` is supported as a legacy parameter later replaced by `connection_timeout`
    if 'request_timeout' in kwargs:
        policy.RequestTimeout = kwargs.pop('request_timeout') / 1000.0
    else:
        policy.RequestTimeout = kwargs.pop('connection_timeout', policy.RequestTimeout)
    policy.ConnectionMode = kwargs.pop('connection_mode', policy.ConnectionMode)
    policy.ProxyConfiguration = kwargs.pop('proxy_config', policy.ProxyConfiguration)
    policy.EnableEndpointDiscovery = kwargs.pop('enable_endpoint_discovery', policy.EnableEndpointDiscovery)
    policy.PreferredLocations = kwargs.pop('preferred_locations', policy.PreferredLocations)
    # TODO: Consider storing callback method instead, such as 'Supplier' in JAVA SDK
    policy.ExcludedLocations = kwargs.pop('excluded_locations', policy.ExcludedLocations)
    policy.UseMultipleWriteLocations = kwargs.pop('multiple_write_locations', policy.UseMultipleWriteLocations)

    # SSL config
    verify = kwargs.pop('connection_verify', None)
    policy.DisableSSLVerification = not bool(verify if verify is not None else True)
    ssl = kwargs.pop('ssl_config', policy.SSLConfiguration)
    if ssl:
        ssl.SSLCertFile = kwargs.pop('connection_cert', ssl.SSLCertFile)
        ssl.SSLCaCerts = verify or ssl.SSLCaCerts
        policy.SSLConfiguration = ssl

    # Retry config
    retry_options = kwargs.pop('retry_options', None)
    if retry_options is not None:
        warnings.warn(
            "'retry_options' has been deprecated and will be removed from the SDK in a future release.",
            DeprecationWarning
        )
    retry_options = policy.RetryOptions
    total_retries = kwargs.pop('retry_total', None)
    total_throttle_retries = kwargs.pop('retry_throttle_total', None)
    retry_options._max_retry_attempt_count = \
        total_throttle_retries or total_retries or retry_options._max_retry_attempt_count
    retry_options._fixed_retry_interval_in_milliseconds = kwargs.pop('retry_fixed_interval', None) or \
        retry_options._fixed_retry_interval_in_milliseconds
    max_backoff = kwargs.pop('retry_backoff_max', None)
    max_throttle_backoff = kwargs.pop('retry_throttle_backoff_max', None)
    retry_options._max_wait_time_in_seconds = \
        max_throttle_backoff or max_backoff or retry_options._max_wait_time_in_seconds
    policy.RetryOptions = retry_options
    connection_retry = kwargs.pop('connection_retry_policy', None)
    if connection_retry is not None:
        warnings.warn(
            "'connection_retry_policy' has been deprecated and will be removed from the SDK in a future release.",
            DeprecationWarning
        )
    if not connection_retry:
        connection_retry = ConnectionRetryPolicy(
            retry_total=total_retries,
            retry_connect=kwargs.pop('retry_connect', None),
            retry_read=kwargs.pop('retry_read', None),
            retry_status=kwargs.pop('retry_status', None),
            retry_backoff_max=max_backoff or retry_options._max_wait_time_in_seconds,
            retry_mode=kwargs.pop('retry_mode', RetryMode.Fixed),
            retry_on_status_codes=kwargs.pop('retry_on_status_codes', []),
            retry_backoff_factor=kwargs.pop('retry_backoff_factor', 1),
        )
    policy.ConnectionRetryConfiguration = connection_retry
    policy.ResponsePayloadOnWriteDisabled = kwargs.pop('no_response_on_write', False)
    policy.RetryNonIdempotentWrites = kwargs.pop(Constants.Kwargs.RETRY_WRITE, False)
    return policy


class CosmosClient:  # pylint: disable=client-accepts-api-version-keyword
    """A client-side logical representation of an Azure Cosmos DB account.

    Use this client to configure and execute requests to the Azure Cosmos DB service.

    It's recommended to maintain a single instance of CosmosClient per lifetime of the application which enables
        efficient connection management and performance.

    CosmosClient initialization is a heavy operation - don't use initialization CosmosClient instances as
        credentials or network connectivity validations.

    :param str url: The URL of the Cosmos DB account.
    :param credential: Can be the account key, or a dictionary of resource tokens.
    :type credential: Union[str, dict[str, str], ~azure.core.credentials.TokenCredential]
    :param str consistency_level: Consistency level to use for the session. The default value is None (Account level).
        More on consistency levels and possible values: https://aka.ms/cosmos-consistency-levels
    :keyword int timeout: An absolute timeout in seconds, for the combined HTTP request and response processing.
    :keyword int connection_timeout: The HTTP request timeout in seconds.
    :keyword str connection_mode: The connection mode for the client - currently only supports 'Gateway'.
    :keyword proxy_config: Connection proxy configuration.
    :paramtype proxy_config: ~azure.cosmos.ProxyConfiguration
    :keyword ssl_config: Connection SSL configuration.
    :paramtype ssl_config: ~azure.cosmos.SSLConfiguration
    :keyword bool connection_verify: Whether to verify the connection, default value is True.
    :keyword str connection_cert: An alternative certificate to verify the connection.
    :keyword int retry_total: Maximum retry attempts.
    :keyword int retry_backoff_max: Maximum retry wait time in seconds.
    :keyword int retry_fixed_interval: Fixed retry interval in milliseconds.
    :keyword int retry_read: Maximum number of socket read retry attempts.
    :keyword int retry_connect: Maximum number of connection error retry attempts.
    :keyword int retry_status: Maximum number of retry attempts on error status codes.
    :keyword list[int] retry_on_status_codes: A list of specific status codes to retry on.
    :keyword float retry_backoff_factor: Factor to calculate wait time between retry attempts.
    :keyword bool retry_write: Indicates whether the SDK should automatically retry write operations for items, even if
        the operation is not guaranteed to be idempotent. This should only be enabled if the application can
        tolerate such risks or has logic to safely detect and handle duplicate operations.
    :keyword bool enable_endpoint_discovery: Enable endpoint discovery for
        geo-replicated database accounts. (Default: True)
    :keyword list[str] preferred_locations: The preferred locations for geo-replicated database accounts.
    :keyword list[str] excluded_locations: The excluded locations to be skipped from preferred locations. The locations
        in this list are specified as the names of the azure Cosmos locations like, 'West US', 'East US' and so on.
        If all preferred locations were excluded, primary/hub location will be used.
    :keyword bool enable_diagnostics_logging: Enable the CosmosHttpLogging policy.
        Must be used along with a logger to work.
    :keyword ~logging.Logger logger: Logger to be used for collecting request diagnostics. Can be passed in at client
        level (to log all requests) or at a single request level. Requests will be logged at INFO level.
    :keyword bool no_response_on_write: Indicates whether service should be instructed to skip sending 
        response payloads on write operations for items.
    :keyword int throughput_bucket: The desired throughput bucket for the client
    :keyword str user_agent_suffix: Allows user agent suffix to be specified when creating client

    .. admonition:: Example:

        .. literalinclude:: ../samples/examples.py
            :start-after: [START create_client]
            :end-before: [END create_client]
            :language: python
            :dedent: 0
            :caption: Create a new instance of the Cosmos DB client:
    """

    def __init__(
        self,
        url: str,
        credential: Union[TokenCredential, str, dict[str, Any]],
        consistency_level: Optional[str] = None,
        **kwargs
    ) -> None:
        """Instantiate a new CosmosClient."""
        auth = _build_auth(credential)
        connection_policy = _build_connection_policy(kwargs)
        self.client_connection = CosmosClientConnection(
            url, auth=auth, consistency_level=consistency_level, connection_policy=connection_policy, **kwargs
        )

    def __repr__(self) -> str:
        return "<CosmosClient [{}]>".format(self.client_connection.url_connection)[:1024]

    def __enter__(self):
        self.client_connection.pipeline_client.__enter__()
        return self

    def __exit__(self, *args):
        return self.client_connection.pipeline_client.__exit__(*args)

    @classmethod
    def from_connection_string(
        cls,
        conn_str: str,
        credential: Optional[Union[TokenCredential, str, dict[str, Any]]] = None,
        consistency_level: Optional[str] = None,
        **kwargs
    ) -> 'CosmosClient':
        """Create a CosmosClient instance from a connection string.

        This can be retrieved from the Azure portal.For full list of optional
        keyword arguments, see the CosmosClient constructor.

        :param str conn_str: The connection string.
        :param credential: Alternative credentials to use instead of the key
            provided in the connection string.
        :type credential: Union[str, dict[str, str]]
        :param str consistency_level:
            Consistency level to use for the session. The default value is None (Account level).
        :returns: A CosmosClient instance representing the new client.
        :rtype: ~azure.cosmos.CosmosClient
        """
        settings = _parse_connection_str(conn_str, credential)
        return cls(
            url=settings['AccountEndpoint'],
            credential=credential or settings['AccountKey'],
            consistency_level=consistency_level,
            **kwargs
        )

    @overload
    def create_database(  # pylint:disable=docstring-missing-param
        self,
        id: str,
        *,
<<<<<<< HEAD
=======
        offer_throughput: Optional[Union[int, ThroughputProperties]] = None,
>>>>>>> 32aad08d
        initial_headers: Optional[dict[str, str]] = None,
        response_hook: Optional[Callable[[Mapping[str, Any]], None]] = None,
        throughput_bucket: Optional[int] = None,
        return_properties: Literal[False] = False,
        **kwargs: Any
    ) -> DatabaseProxy:
        """Create a new database with the given ID (name).

        :param str id: ID (name) of the database to create.
<<<<<<< HEAD
        :param offer_throughput: The provisioned throughput for this offer.
        :type offer_throughput: Union[int, ~azure.cosmos.ThroughputProperties]
=======
        :keyword Union[int, ~azure.cosmos.ThroughputProperties] offer_throughput: The provisioned throughput
            for this database.
>>>>>>> 32aad08d
        :keyword dict[str, str] initial_headers: Initial headers to be sent as part of the request.
        :keyword response_hook: A callable invoked with the response metadata.
        :keyword int throughput_bucket: The desired throughput bucket for the client
        :keyword Callable[[Mapping[str, Any]], None] response_hook: A callable invoked with the response metadata.
        :keyword bool return_properties: Specifies whether to return either a DatabaseProxy
            or a Tuple containing a DatabaseProxy and the associated database properties.
        :returns: A `DatabaseProxy` instance representing the database.
        :rtype: ~azure.cosmos.DatabaseProxy
        :raises ~azure.cosmos.exceptions.CosmosResourceExistsError: Database with the given ID already exists.

        .. admonition:: Example:

            .. literalinclude:: ../samples/examples.py
                :start-after: [START create_database]
                :end-before: [END create_database]
                :language: python
                :dedent: 0
                :caption: Create a database in the Cosmos DB account:
        """
        ...

    @overload
    def create_database(  # pylint:disable=docstring-missing-param
        self,
        id: str,
        *,
<<<<<<< HEAD
=======
        offer_throughput: Optional[Union[int, ThroughputProperties]] = None,
>>>>>>> 32aad08d
        initial_headers: Optional[dict[str, str]] = None,
        response_hook: Optional[Callable[[Mapping[str, Any]], None]] = None,
        throughput_bucket: Optional[int] = None,
        return_properties: Literal[True],
        **kwargs: Any
    ) -> tuple[DatabaseProxy, CosmosDict]:
        """Create a new database with the given ID (name).

        :param str id: ID (name) of the database to create.
<<<<<<< HEAD
        :param offer_throughput: The provisioned throughput for this offer.
        :type offer_throughput: Union[int, ~azure.cosmos.ThroughputProperties]
        :keyword dict[str, str] initial_headers: Initial headers to be sent as part of the request.
        :keyword response_hook: A callable invoked with the response metadata.
=======
        :keyword Union[int, ~azure.cosmos.ThroughputProperties] offer_throughput: The provisioned throughput
            for this database.
        :keyword Dict[str, str] initial_headers: Initial headers to be sent as part of the request.
        :keyword Callable[[Mapping[str, Any]], None] response_hook: A callable invoked with the response metadata.
>>>>>>> 32aad08d
        :keyword int throughput_bucket: The desired throughput bucket for the client
        :keyword bool return_properties: Specifies whether to return either a DatabaseProxy
            or a Tuple containing a DatabaseProxy and the associated database properties.
        :returns: A tuple of `DatabaseProxy` and CosmosDict with the database properties.
        :rtype: tuple [~azure.cosmos.DatabaseProxy, ~azure.cosmos.CosmosDict]
        :raises ~azure.cosmos.exceptions.CosmosResourceExistsError: Database with the given ID already exists.

        .. admonition:: Example:

            .. literalinclude:: ../samples/examples.py
                :start-after: [START create_database]
                :end-before: [END create_database]
                :language: python
                :dedent: 0
                :caption: Create a database in the Cosmos DB account:
        """
        ...

    @distributed_trace
    def create_database(  # pylint:disable=docstring-missing-param, docstring-should-be-keyword
        self,
        *args: Any,
        **kwargs: Any
    ) -> Union[DatabaseProxy, tuple[DatabaseProxy, CosmosDict]]:
        """Create a new database with the given ID (name).

        :param Any args: args
        :param str id: ID (name) of the database to create.
<<<<<<< HEAD
        :param offer_throughput: The provisioned throughput for this offer.
        :type offer_throughput: Union[int, ~azure.cosmos.ThroughputProperties]
        :keyword dict[str, str] initial_headers: Initial headers to be sent as part of the request.
        :keyword response_hook: A callable invoked with the response metadata.
=======
        :keyword Union[int, ~azure.cosmos.ThroughputProperties] offer_throughput: The provisioned throughput
            for this database.
        :keyword dict[str, str] initial_headers: Initial headers to be sent as part of the request.
        :keyword Callable[[Mapping[str, Any]], None] response_hook: A callable invoked with the response metadata.
>>>>>>> 32aad08d
        :keyword int throughput_bucket: The desired throughput bucket for the client
        :keyword bool return_properties: Specifies whether to return either a DatabaseProxy
            or a Tuple containing a DatabaseProxy and the associated database properties.
        :returns: A `DatabaseProxy` instance representing the database or a tuple of `DatabaseProxy`
            and CosmosDict with the database properties.
        :rtype: ~azure.cosmos.DatabaseProxy or tuple [~azure.cosmos.DatabaseProxy, ~azure.cosmos.CosmosDict]
        :raises ~azure.cosmos.exceptions.CosmosResourceExistsError: Database with the given ID already exists.

        .. admonition:: Example:

            .. literalinclude:: ../samples/examples.py
                :start-after: [START create_database]
                :end-before: [END create_database]
                :language: python
                :dedent: 0
                :caption: Create a database in the Cosmos DB account:
        """
        session_token = kwargs.get('session_token')
        if session_token is not None:
            warnings.warn(
                "The 'session_token' flag does not apply to this method and is always ignored even if passed."
                " It will now be removed in the future.",
                UserWarning)
        etag = kwargs.get('etag')
        if etag is not None:
            warnings.warn(
                "The 'etag' flag does not apply to this method and is always ignored even if passed."
                " It will now be removed in the future.",
                UserWarning)
        match_condition = kwargs.get('match_condition')
        if match_condition is not None:
            warnings.warn(
                "The 'match_condition' flag does not apply to this method and is always ignored even if passed."
                " It will now be removed in the future.",
                UserWarning)

        id = args[0] if args else kwargs.pop("id")
        # Keep positional arguments for populate_query_metrics and offer_throughput for backwards compatibility
        populate_query_metrics = args[1] if len(args) > 1 else kwargs.pop("populate_query_metrics", None)
        offer_throughput = args[2] if len(args) > 2 else kwargs.pop("offer_throughput", None)
        if len(args) > 3:
            raise TypeError(f"Unexpected positional arguments: {args[3:]}")

        return_properties = kwargs.pop("return_properties", False)

        if populate_query_metrics is not None:
            warnings.warn(
                "The 'populate_query_metrics' flag does not apply to this method"
                " and will be removed in the future",
                UserWarning,
            )

        request_options = build_options(kwargs)
        _set_throughput_options(offer=offer_throughput, request_options=request_options)
        result = self.client_connection.CreateDatabase(database={"id": id}, options=request_options, **kwargs)
        if not return_properties:
            return DatabaseProxy(self.client_connection, id=result["id"], properties=result)
        return DatabaseProxy(self.client_connection, id=result["id"], properties=result), result

    @overload
    def create_database_if_not_exists(  # pylint:disable=docstring-missing-param
        self,
        id: str,
        *,
<<<<<<< HEAD
        initial_headers: Optional[dict[str, str]] = None,
=======
        offer_throughput: Optional[Union[int, ThroughputProperties]] = None,
        initial_headers: Optional[dict[str, str]] = None,
        response_hook: Optional[Callable[[Mapping[str, Any]], None]] = None,
>>>>>>> 32aad08d
        throughput_bucket: Optional[int] = None,
        return_properties: Literal[False] = False,
        **kwargs: Any
    ) -> DatabaseProxy:
        """
        Create the database if it does not exist already.
        If the database already exists, the existing settings are returned.

        ..note::
            This function does not check or update existing database settings or
            offer throughput if they differ from what is passed in.

        :param str id: ID (name) of the database to read or create.
<<<<<<< HEAD
        :param offer_throughput: The provisioned throughput for this offer.
        :type offer_throughput: Union[int, ~azure.cosmos.ThroughputProperties]
        :keyword dict[str, str] initial_headers: Initial headers to be sent as part of the request.
        :keyword Callable response_hook: A callable invoked with the response metadata.
=======
        :keyword Union[int, ~azure.cosmos.ThroughputProperties] offer_throughput: The provisioned throughput
            for this database.
        :keyword dict[str, str] initial_headers: Initial headers to be sent as part of the request.
        :keyword Callable[[Mapping[str, Any]], None] response_hook: A callable invoked with the response metadata.
>>>>>>> 32aad08d
        :keyword int throughput_bucket: The desired throughput bucket for the client
        :keyword bool return_properties: Specifies whether to return either a DatabaseProxy
            or a Tuple containing a DatabaseProxy and the associated database properties.
        :returns: A `DatabaseProxy` instance representing the database.
        :rtype: ~azure.cosmos.DatabaseProxy
        :raises ~azure.cosmos.exceptions.CosmosHttpResponseError: The database read or creation failed.
        """
        ...

    @overload
    def create_database_if_not_exists(  # pylint:disable=docstring-missing-param
            self,
            id: str,
            *,
<<<<<<< HEAD
            initial_headers: Optional[dict[str, str]] = None,
=======
            offer_throughput: Optional[Union[int, ThroughputProperties]] = None,
            initial_headers: Optional[dict[str, str]] = None,
            response_hook: Optional[Callable[[Mapping[str, Any]], None]] = None,
>>>>>>> 32aad08d
            throughput_bucket: Optional[int] = None,
            return_properties: Literal[True],
            **kwargs: Any
    ) -> tuple[DatabaseProxy, CosmosDict]:
        """
        Create the database if it does not exist already.
        If the database already exists, the existing settings are returned.

        ..note::
            This function does not check or update existing database settings or
            offer throughput if they differ from what is passed in.

        :param str id: ID (name) of the database to read or create.
<<<<<<< HEAD
        :param offer_throughput: The provisioned throughput for this offer.
        :type offer_throughput: Union[int, ~azure.cosmos.ThroughputProperties]
        :keyword dict[str, str] initial_headers: Initial headers to be sent as part of the request.
        :keyword Callable response_hook: A callable invoked with the response metadata.
=======
        :keyword Union[int, ~azure.cosmos.ThroughputProperties] offer_throughput: The provisioned throughput
            for this database.
        :keyword dict[str, str] initial_headers: Initial headers to be sent as part of the request.
        :keyword Callable[[Mapping[str, Any]], None] response_hook: A callable invoked with the response metadata.
>>>>>>> 32aad08d
        :keyword int throughput_bucket: The desired throughput bucket for the client
        :keyword bool return_properties: Specifies whether to return either a DatabaseProxy
            or a Tuple containing a DatabaseProxy and the associated database properties.
        :returns: A tuple of `DatabaseProxy` and CosmosDict with the database properties.
        :rtype: tuple [~azure.cosmos.DatabaseProxy, ~azure.cosmos.CosmosDict]
        :raises ~azure.cosmos.exceptions.CosmosHttpResponseError: The database read or creation failed.
        """
        ...

    @distributed_trace
    def create_database_if_not_exists(  # pylint:disable=docstring-missing-param, docstring-should-be-keyword
        self,
        *args: Any,
        **kwargs: Any
    ) -> Union[DatabaseProxy, tuple[DatabaseProxy, CosmosDict]]:
        """
        Create the database if it does not exist already.
        If the database already exists, the existing settings are returned.

        ..note::
            This function does not check or update existing database settings or
            offer throughput if they differ from what is passed in.

        :param Any args: args
        :param str id: ID (name) of the database to read or create.
<<<<<<< HEAD
        :param offer_throughput: The provisioned throughput for this offer.
        :type offer_throughput: Union[int, ~azure.cosmos.ThroughputProperties]
        :keyword dict[str, str] initial_headers: Initial headers to be sent as part of the request.
        :keyword Callable response_hook: A callable invoked with the response metadata.
=======
        :keyword Union[int, ~azure.cosmos.ThroughputProperties] offer_throughput: The provisioned throughput
            for this database.
        :keyword dict[str, str] initial_headers: Initial headers to be sent as part of the request.
        :keyword Callable[[Mapping[str, Any]], None] response_hook: A callable invoked with the response metadata.
>>>>>>> 32aad08d
        :keyword int throughput_bucket: The desired throughput bucket for the client
        :keyword bool return_properties: Specifies whether to return either a DatabaseProxy
            or a Tuple containing a DatabaseProxy and the associated database properties.
        :returns: A `DatabaseProxy` instance representing the database or a tuple of `DatabaseProxy`
            and CosmosDict with the database properties.
        :rtype: ~azure.cosmos.DatabaseProxy or tuple [~azure.cosmos.DatabaseProxy, ~azure.cosmos.CosmosDict]
        :raises ~azure.cosmos.exceptions.CosmosHttpResponseError: The database read or creation failed.
        """

        session_token = kwargs.get('session_token')
        if session_token is not None:
            warnings.warn(
                "The 'session_token' flag does not apply to this method and is always ignored even if passed."
                " It will now be removed in the future.",
                UserWarning)
        etag = kwargs.get('etag')
        if etag is not None:
            warnings.warn(
                "The 'etag' flag does not apply to this method and is always ignored even if passed."
                " It will now be removed in the future.",
                UserWarning)
        match_condition = kwargs.get('match_condition')
        if match_condition is not None:
            warnings.warn(
                "The 'match_condition' flag does not apply to this method and is always ignored even if passed."
                " It will now be removed in the future.",
                UserWarning)

        id = args[0] if args else kwargs.pop("id")
        # Keep positional arguments for populate_query_metrics and offer_throughput for backwards compatibility
        populate_query_metrics = args[1] if len(args) > 1 else kwargs.pop("populate_query_metrics", None)
        offer_throughput = args[2] if len(args) > 2 else kwargs.pop("offer_throughput", None)
        if len(args) > 3:
            raise TypeError(f"Unexpected positional arguments: {args[3:]}")

        return_properties = kwargs.pop("return_properties", False)
        try:
            database_proxy = self.get_database_client(id)
            result = database_proxy.read(
                populate_query_metrics=populate_query_metrics,
                **kwargs
            )
            if not return_properties:
                return database_proxy
            return database_proxy, result
        except CosmosResourceNotFoundError:
            return self.create_database(
                id,
                offer_throughput=offer_throughput,
                return_properties=return_properties,
                **kwargs
            )

    def get_database_client(self, database: Union[str, DatabaseProxy, Mapping[str, Any]]) -> DatabaseProxy:
        """Retrieve an existing database with the ID (name) `id`.

        :param database: The ID (name), dict representing the properties or
            `DatabaseProxy` instance of the database to read.
        :type database: str or dict(str, str) or ~azure.cosmos.DatabaseProxy
        :returns: A `DatabaseProxy` instance representing the retrieved database.
        :rtype: ~azure.cosmos.DatabaseProxy
        """
        if isinstance(database, DatabaseProxy):
            id_value = database.id
        elif isinstance(database, str):
            id_value = database
        else:
            id_value = database["id"]
        return DatabaseProxy(self.client_connection, id_value)

    @distributed_trace
    def list_databases(  # pylint:disable=docstring-missing-param
        self,
        max_item_count: Optional[int] = None,
        populate_query_metrics: Optional[bool] = None,
        *,
        initial_headers: Optional[dict[str, str]] = None,
        response_hook: Optional[Callable[[Mapping[str, Any]], None]] = None,
        throughput_bucket: Optional[int] = None,
        **kwargs: Any
    ) -> ItemPaged[dict[str, Any]]:
        """List the databases in a Cosmos DB SQL database account.

        :param int max_item_count: Max number of items to be returned in the enumeration operation.
        :keyword dict[str, str] initial_headers: Initial headers to be sent as part of the request.
        :keyword response_hook: A callable invoked with the response metadata.
        :paramtype response_hook: Callable[[Mapping[str, str]], None]
        :keyword int throughput_bucket: The desired throughput bucket for the client
        :returns: An Iterable of database properties (dicts).
        :rtype: Iterable[dict[str, str]]
        """
        session_token = kwargs.get('session_token')
        if session_token is not None:
            warnings.warn(
                "The 'session_token' flag does not apply to this method and is always ignored even if passed."
                " It will now be removed in the future.",
                UserWarning)
        if populate_query_metrics is not None:
            warnings.warn(
                "the populate_query_metrics flag does not apply to this method and will be removed in the future",
                UserWarning,
            )
        if throughput_bucket is not None:
            kwargs["throughput_bucket"] = throughput_bucket
        if initial_headers is not None:
            kwargs["initial_headers"] = initial_headers
        feed_options = build_options(kwargs)
        if max_item_count is not None:
            feed_options["maxItemCount"] = max_item_count
        result = self.client_connection.ReadDatabases(options=feed_options, **kwargs)
        if response_hook:
            response_hook(self.client_connection.last_response_headers)
        return result

    @distributed_trace
    def query_databases(  # pylint:disable=docstring-missing-param
        self,
        query: Optional[str] = None,
        parameters: Optional[list[dict[str, Any]]] = None,
        enable_cross_partition_query: Optional[bool] = None,
        max_item_count: Optional[int] = None,
        populate_query_metrics: Optional[bool] = None,
        *,
        initial_headers: Optional[dict[str, str]] = None,
        response_hook: Optional[Callable[[Mapping[str, Any]], None]] = None,
        throughput_bucket: Optional[int] = None,
        **kwargs: Any
    ) -> ItemPaged[dict[str, Any]]:
        """Query the databases in a Cosmos DB SQL database account.

        :param str query: The Azure Cosmos DB SQL query to execute. If not specified, the method will get all databases.
        :param list[dict[str, Any]] parameters: Optional array of parameters to the query.
            Ignored if no query is provided.
        :param bool enable_cross_partition_query: Allow scan on the queries which couldn't be
            served as indexing was opted out on the requested paths.
        :param int max_item_count: Max number of items to be returned in the enumeration operation.
        :keyword dict[str, str] initial_headers: Initial headers to be sent as part of the request.
        :keyword response_hook: A callable invoked with the response metadata.
        :paramtype response_hook: Callable[[Mapping[str, str]], None]
        :keyword int throughput_bucket: The desired throughput bucket for the client
        :returns: An Iterable of database properties (dicts).
        :rtype: Iterable[dict[str, str]]
        """
        if populate_query_metrics is not None:
            warnings.warn(
                "the populate_query_metrics flag does not apply to this method and will be removed in the future",
                UserWarning,
            )
        session_token = kwargs.get('session_token')
        if session_token is not None:
            warnings.warn(
                "The 'session_token' flag does not apply to this method and is always ignored even if passed."
                " It will now be removed in the future.",
                UserWarning)

        if initial_headers is not None:
            kwargs["initial_headers"] = initial_headers
        if throughput_bucket is not None:
            kwargs['throughput_bucket'] = throughput_bucket
        feed_options = build_options(kwargs)
        if enable_cross_partition_query is not None:
            feed_options["enableCrossPartitionQuery"] = enable_cross_partition_query
        if max_item_count is not None:
            feed_options["maxItemCount"] = max_item_count

        if query:
            result = self.client_connection.QueryDatabases(
                query=query if parameters is None else {'query': query, 'parameters': parameters},
                options=feed_options,
                **kwargs
            )
        else:
            result = self.client_connection.ReadDatabases(options=feed_options, **kwargs)
        if response_hook:
            response_hook(self.client_connection.last_response_headers)
        return result

    @distributed_trace
    def delete_database(  # pylint:disable=docstring-missing-param
        self,
        database: Union[str, DatabaseProxy, Mapping[str, Any]],
        populate_query_metrics: Optional[bool] = None,
        *,
        initial_headers: Optional[dict[str, str]] = None,
        response_hook: Optional[Callable[[Mapping[str, Any]], None]] = None,
        throughput_bucket: Optional[int] = None,
        **kwargs: Any
    ) -> None:
        """Delete the database with the given ID (name).

        :param database: The ID (name), dict representing the properties or :class:`DatabaseProxy`
            instance of the database to delete.
        :type database: Union[str, dict[str, str], ~azure.cosmos.DatabaseProxy]
        :keyword dict[str, str] initial_headers: Initial headers to be sent as part of the request.
        :keyword response_hook: A callable invoked with the response metadata.
        :paramtype response_hook: Callable[[Mapping[str, str]], None]
        :keyword int throughput_bucket: The desired throughput bucket for the client
        :raises ~azure.cosmos.exceptions.CosmosHttpResponseError: If the database couldn't be deleted.
        :rtype: None
        """
        session_token = kwargs.get('session_token')
        if session_token is not None:
            warnings.warn(
                "The 'session_token' flag does not apply to this method and is always ignored even if passed."
                " It will now be removed in the future.",
                UserWarning)
        etag = kwargs.get('etag')
        if etag is not None:
            warnings.warn(
                "The 'etag' flag does not apply to this method and is always ignored even if passed."
                " It will now be removed in the future.",
                UserWarning)
        match_condition = kwargs.get('match_condition')
        if match_condition is not None:
            warnings.warn(
                "The 'match_condition' flag does not apply to this method and is always ignored even if passed."
                " It will now be removed in the future.",
                UserWarning)
        if populate_query_metrics is not None:
            warnings.warn(
                "the populate_query_metrics flag does not apply to this method and will be removed in the future",
                UserWarning,
            )
        if throughput_bucket is not None:
            kwargs['throughput_bucket'] = throughput_bucket
        if initial_headers is not None:
            kwargs["initial_headers"] = initial_headers
        request_options = build_options(kwargs)
        database_link = _get_database_link(database)
        self.client_connection.DeleteDatabase(database_link, options=request_options, **kwargs)
        if response_hook:
            response_hook(self.client_connection.last_response_headers)

    @distributed_trace
    def get_database_account(
            self,
            *,
            response_hook: Optional[Callable[[Mapping[str, Any]], None]] = None,
            **kwargs) -> DatabaseAccount:
        """Retrieve the database account information.

        :keyword response_hook: A callable invoked with the response metadata.
        :paramtype response_hook: Callable[[Mapping[str, Any]], None]
        :returns: A `DatabaseAccount` instance representing the Cosmos DB Database Account.
        :rtype: ~azure.cosmos.DatabaseAccount
        """
        result = self.client_connection.GetDatabaseAccount(**kwargs)
        if response_hook:
            response_hook(self.client_connection.last_response_headers)
        return result<|MERGE_RESOLUTION|>--- conflicted
+++ resolved
@@ -269,10 +269,7 @@
         self,
         id: str,
         *,
-<<<<<<< HEAD
-=======
         offer_throughput: Optional[Union[int, ThroughputProperties]] = None,
->>>>>>> 32aad08d
         initial_headers: Optional[dict[str, str]] = None,
         response_hook: Optional[Callable[[Mapping[str, Any]], None]] = None,
         throughput_bucket: Optional[int] = None,
@@ -282,13 +279,8 @@
         """Create a new database with the given ID (name).
 
         :param str id: ID (name) of the database to create.
-<<<<<<< HEAD
-        :param offer_throughput: The provisioned throughput for this offer.
-        :type offer_throughput: Union[int, ~azure.cosmos.ThroughputProperties]
-=======
         :keyword Union[int, ~azure.cosmos.ThroughputProperties] offer_throughput: The provisioned throughput
             for this database.
->>>>>>> 32aad08d
         :keyword dict[str, str] initial_headers: Initial headers to be sent as part of the request.
         :keyword response_hook: A callable invoked with the response metadata.
         :keyword int throughput_bucket: The desired throughput bucket for the client
@@ -315,10 +307,7 @@
         self,
         id: str,
         *,
-<<<<<<< HEAD
-=======
         offer_throughput: Optional[Union[int, ThroughputProperties]] = None,
->>>>>>> 32aad08d
         initial_headers: Optional[dict[str, str]] = None,
         response_hook: Optional[Callable[[Mapping[str, Any]], None]] = None,
         throughput_bucket: Optional[int] = None,
@@ -328,17 +317,10 @@
         """Create a new database with the given ID (name).
 
         :param str id: ID (name) of the database to create.
-<<<<<<< HEAD
-        :param offer_throughput: The provisioned throughput for this offer.
-        :type offer_throughput: Union[int, ~azure.cosmos.ThroughputProperties]
-        :keyword dict[str, str] initial_headers: Initial headers to be sent as part of the request.
-        :keyword response_hook: A callable invoked with the response metadata.
-=======
         :keyword Union[int, ~azure.cosmos.ThroughputProperties] offer_throughput: The provisioned throughput
             for this database.
         :keyword Dict[str, str] initial_headers: Initial headers to be sent as part of the request.
         :keyword Callable[[Mapping[str, Any]], None] response_hook: A callable invoked with the response metadata.
->>>>>>> 32aad08d
         :keyword int throughput_bucket: The desired throughput bucket for the client
         :keyword bool return_properties: Specifies whether to return either a DatabaseProxy
             or a Tuple containing a DatabaseProxy and the associated database properties.
@@ -367,17 +349,10 @@
 
         :param Any args: args
         :param str id: ID (name) of the database to create.
-<<<<<<< HEAD
-        :param offer_throughput: The provisioned throughput for this offer.
-        :type offer_throughput: Union[int, ~azure.cosmos.ThroughputProperties]
-        :keyword dict[str, str] initial_headers: Initial headers to be sent as part of the request.
-        :keyword response_hook: A callable invoked with the response metadata.
-=======
         :keyword Union[int, ~azure.cosmos.ThroughputProperties] offer_throughput: The provisioned throughput
             for this database.
         :keyword dict[str, str] initial_headers: Initial headers to be sent as part of the request.
         :keyword Callable[[Mapping[str, Any]], None] response_hook: A callable invoked with the response metadata.
->>>>>>> 32aad08d
         :keyword int throughput_bucket: The desired throughput bucket for the client
         :keyword bool return_properties: Specifies whether to return either a DatabaseProxy
             or a Tuple containing a DatabaseProxy and the associated database properties.
@@ -442,13 +417,9 @@
         self,
         id: str,
         *,
-<<<<<<< HEAD
-        initial_headers: Optional[dict[str, str]] = None,
-=======
         offer_throughput: Optional[Union[int, ThroughputProperties]] = None,
         initial_headers: Optional[dict[str, str]] = None,
         response_hook: Optional[Callable[[Mapping[str, Any]], None]] = None,
->>>>>>> 32aad08d
         throughput_bucket: Optional[int] = None,
         return_properties: Literal[False] = False,
         **kwargs: Any
@@ -462,17 +433,10 @@
             offer throughput if they differ from what is passed in.
 
         :param str id: ID (name) of the database to read or create.
-<<<<<<< HEAD
-        :param offer_throughput: The provisioned throughput for this offer.
-        :type offer_throughput: Union[int, ~azure.cosmos.ThroughputProperties]
-        :keyword dict[str, str] initial_headers: Initial headers to be sent as part of the request.
-        :keyword Callable response_hook: A callable invoked with the response metadata.
-=======
         :keyword Union[int, ~azure.cosmos.ThroughputProperties] offer_throughput: The provisioned throughput
             for this database.
         :keyword dict[str, str] initial_headers: Initial headers to be sent as part of the request.
         :keyword Callable[[Mapping[str, Any]], None] response_hook: A callable invoked with the response metadata.
->>>>>>> 32aad08d
         :keyword int throughput_bucket: The desired throughput bucket for the client
         :keyword bool return_properties: Specifies whether to return either a DatabaseProxy
             or a Tuple containing a DatabaseProxy and the associated database properties.
@@ -487,13 +451,9 @@
             self,
             id: str,
             *,
-<<<<<<< HEAD
-            initial_headers: Optional[dict[str, str]] = None,
-=======
             offer_throughput: Optional[Union[int, ThroughputProperties]] = None,
             initial_headers: Optional[dict[str, str]] = None,
             response_hook: Optional[Callable[[Mapping[str, Any]], None]] = None,
->>>>>>> 32aad08d
             throughput_bucket: Optional[int] = None,
             return_properties: Literal[True],
             **kwargs: Any
@@ -507,17 +467,10 @@
             offer throughput if they differ from what is passed in.
 
         :param str id: ID (name) of the database to read or create.
-<<<<<<< HEAD
-        :param offer_throughput: The provisioned throughput for this offer.
-        :type offer_throughput: Union[int, ~azure.cosmos.ThroughputProperties]
-        :keyword dict[str, str] initial_headers: Initial headers to be sent as part of the request.
-        :keyword Callable response_hook: A callable invoked with the response metadata.
-=======
         :keyword Union[int, ~azure.cosmos.ThroughputProperties] offer_throughput: The provisioned throughput
             for this database.
         :keyword dict[str, str] initial_headers: Initial headers to be sent as part of the request.
         :keyword Callable[[Mapping[str, Any]], None] response_hook: A callable invoked with the response metadata.
->>>>>>> 32aad08d
         :keyword int throughput_bucket: The desired throughput bucket for the client
         :keyword bool return_properties: Specifies whether to return either a DatabaseProxy
             or a Tuple containing a DatabaseProxy and the associated database properties.
@@ -543,17 +496,10 @@
 
         :param Any args: args
         :param str id: ID (name) of the database to read or create.
-<<<<<<< HEAD
-        :param offer_throughput: The provisioned throughput for this offer.
-        :type offer_throughput: Union[int, ~azure.cosmos.ThroughputProperties]
-        :keyword dict[str, str] initial_headers: Initial headers to be sent as part of the request.
-        :keyword Callable response_hook: A callable invoked with the response metadata.
-=======
         :keyword Union[int, ~azure.cosmos.ThroughputProperties] offer_throughput: The provisioned throughput
             for this database.
         :keyword dict[str, str] initial_headers: Initial headers to be sent as part of the request.
         :keyword Callable[[Mapping[str, Any]], None] response_hook: A callable invoked with the response metadata.
->>>>>>> 32aad08d
         :keyword int throughput_bucket: The desired throughput bucket for the client
         :keyword bool return_properties: Specifies whether to return either a DatabaseProxy
             or a Tuple containing a DatabaseProxy and the associated database properties.
