--- conflicted
+++ resolved
@@ -22,19 +22,15 @@
 """Create, read, and delete databases in the Azure Cosmos DB SQL API service.
 """
 
-<<<<<<< HEAD
-=======
+import warnings
 from typing import Any, Dict, Iterable, List, Mapping, Optional, Union, cast, Callable, overload, Literal
->>>>>>> f8a02ba3
-import warnings
-from typing import Any, Dict, Iterable, List, Mapping, Optional, Union, cast, Callable
 
 from azure.core.credentials import TokenCredential
 from azure.core.paging import ItemPaged
 from azure.core.pipeline.policies import RetryMode
 from azure.core.tracing.decorator import distributed_trace
 
-from . import CrossRegionHedgingStrategy
+from . import CrossRegionHedgingStrategy, ThroughputProperties
 from ._base import build_options, _set_throughput_options
 from ._constants import _Constants as Constants
 from ._cosmos_client_connection import CosmosClientConnection, CredentialDict
@@ -42,11 +38,8 @@
 from .database import DatabaseProxy, _get_database_link
 from .documents import ConnectionPolicy, DatabaseAccount
 from .exceptions import CosmosResourceNotFoundError
-<<<<<<< HEAD
-from .offer import ThroughputProperties
-=======
 from ._cosmos_responses import CosmosDict
->>>>>>> f8a02ba3
+
 
 __all__ = ("CosmosClient",)
 
