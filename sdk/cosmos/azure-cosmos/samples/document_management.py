--- conflicted
+++ resolved
@@ -669,12 +669,9 @@
         read_items(container)
         query_items(container, 'SalesOrder1')
         query_items_with_continuation_token(container)
-<<<<<<< HEAD
         query_items_with_feed_ranges_and_pagination(container)
-=======
         query_items_single_partition_with_pagination(container)
         query_items_cross_partition_with_pagination(container)
->>>>>>> c0039862
         replace_item(container, 'SalesOrder1')
         replace_item_using_etags(container, 'SalesOrder1')
         upsert_item(container, 'SalesOrder1')
