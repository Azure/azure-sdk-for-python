--- conflicted
+++ resolved
@@ -166,11 +166,8 @@
     try:
         container = db.create_container(
             id=id+"_container_analytical_store",
-<<<<<<< HEAD
             partition_key=PartitionKey(path='/id', kind='Hash'),analytical_storage_ttl=-1
-=======
-            partition_key=PartitionKey(path='/id', kind='Hash',analytical_storage_ttl=-1)
->>>>>>> 19db374e
+
         )
         properties = container.read()
         print('Container with id \'{0}\' created'.format(container.id))
