# -------------------------------------------------------------------------
# Copyright (c) Microsoft Corporation. All rights reserved.
# Licensed under the MIT License. See LICENSE.txt in the project root for
# license information.
# -------------------------------------------------------------------------
from azure.cosmos.aio import CosmosClient
import azure.cosmos.exceptions as exceptions
from azure.cosmos.http_constants import StatusCodes
from azure.cosmos.partition_key import PartitionKey
import datetime

import asyncio
import config

# ----------------------------------------------------------------------------------------------------------
# Prerequisites -
#
# 1. An Azure Cosmos account -
#    https:#azure.microsoft.com/en-us/documentation/articles/documentdb-create-account/
#
# 2. Microsoft Azure Cosmos PyPi package -
#    https://pypi.python.org/pypi/azure-cosmos/
# ----------------------------------------------------------------------------------------------------------
# Sample - demonstrates the basic CRUD operations on a Item resource for Azure Cosmos
# ----------------------------------------------------------------------------------------------------------

HOST = config.settings['host']
MASTER_KEY = config.settings['master_key']
DATABASE_ID = config.settings['database_id']
CONTAINER_ID = config.settings['container_id']
CONTAINER_MH_ID = config.settings['container_mh_id']


async def create_items(container):
    print('Creating Items')
    print('\n1.1 Create Item\n')

    # Create a SalesOrder object. This object has nested properties and various types including numbers, DateTimes and strings.
    # This can be saved as JSON as is without converting into rows/columns.
    sales_order = get_sales_order("SalesOrder1")
    await container.create_item(body=sales_order)

    # As your app evolves, let's say your object has a new schema. You can insert SalesOrderV2 objects without any
    # changes to the database tier.
    sales_order2 = get_sales_order_v2("SalesOrder2")
    await container.create_item(body=sales_order2)


async def read_item(container, doc_id):
    print('\n1.2 Reading Item by Id\n')

    # Note that Reads require a partition key to be specified.
    response = await container.read_item(item=doc_id, partition_key=doc_id)

    print('Item read by Id {0}'.format(doc_id))
    print('Account Number: {0}'.format(response.get('account_number')))
    print('Subtotal: {0}'.format(response.get('subtotal')))


async def read_items(container):
    print('\n1.3 - Reading all items in a container\n')

    # NOTE: Use MaxItemCount on Options to control how many items come back per trip to the server
    #       Important to handle throttles whenever you are doing operations such as this that might
    #       result in a 429 (throttled request)
    read_all_items_response = container.read_all_items(max_item_count=10)

    # The asynchronous client returns an asynchronous iterator object for methods that
    # return several items, so attempting to cast this object into a list directly will
    # throw an error; instead, iterate over the items using an async for loop like shown
    # here and in the query_items() method below. We also do not await read_all() because
    # it doesn't deal with partition key logic the way query_items() does
    item_list = [item async for item in read_all_items_response]

    print('Found {0} items'.format(item_list.__len__()))

    for doc in item_list:
        print('Item Id: {0}'.format(doc.get('id')))

    # Alternatively, you can directly iterate over the asynchronous iterator without building a separate
    # list if you don't need the ordering or indexing capabilities
    async for item in read_all_items_response:
        print(item.get('id'))


async def query_items(container, doc_id):
    print('\n1.4 Querying for an  Item by Id\n')

    # enable_cross_partition_query should be set to True as the container is partitioned
    # In this case, we do have to await the asynchronous iterator object since logic
    # within the query_items() method makes network calls to verify the partition key
    # definition in the container
    query_items_response = container.query_items(
        query="SELECT * FROM r WHERE r.id=@id",
        parameters=[
            { "name":"@id", "value": doc_id }
        ],
        enable_cross_partition_query=True
    )

    items = [item async for item in query_items_response]

    print('Item queried by Id {0}'.format(items[0].get("id")))


async def replace_item(container, doc_id):
    print('\n1.5 Replace an Item\n')

    read_item = await container.read_item(item=doc_id, partition_key=doc_id)
    read_item['subtotal'] = read_item['subtotal'] + 1
    response = await container.replace_item(item=read_item, body=read_item)

    print('Replaced Item\'s Id is {0}, new subtotal={1}'.format(response['id'], response['subtotal']))


async def upsert_item(container, doc_id):
    print('\n1.6 Upserting an item\n')

    read_item = await container.read_item(item=doc_id, partition_key=doc_id)
    read_item['subtotal'] = read_item['subtotal'] + 1
    response = await container.upsert_item(body=read_item)

    print('Upserted Item\'s Id is {0}, new subtotal={1}'.format(response['id'], response['subtotal']))

async def conditional_patch_item(container, doc_id):
    print('\n1.7 Patching Item by Id based on filter\n')
    operations = [
        {"op": "add", "path": "/favorite_color", "value": "red"},
        {"op": "remove", "path": "/ttl"},
        {"op": "replace", "path": "/tax_amount", "value": 14},
        {"op": "set", "path": "/items/0/discount", "value": 20.0512},
        {"op": "incr", "path": "/total_due", "value": 5},
        {"op": "move", "from": "/freight", "path": "/service_addition"}
    ]
    filter_predicate = "from c where c.tax_amount = 10"

    print("Filter predicate match failure will result in BadRequestException.")
    try:
        await container.patch_item(item=doc_id, partition_key=doc_id,
                                    patch_operations=operations, filter_predicate=filter_predicate)
    except exceptions.CosmosHttpResponseError as e:
        assert(e.status_code == StatusCodes.PRECONDITION_FAILED)
        print("Failed as expected.")
async def patch_item(container, doc_id):
    print('\n1.8 Patching Item by Id\n')

    operations = [
        {"op": "add", "path": "/favorite_color", "value": "red"},
        {"op": "remove", "path": "/ttl"},
        {"op": "replace", "path": "/tax_amount", "value": 14},
        {"op": "set", "path": "/items/0/discount", "value": 20.0512},
        {"op": "incr", "path": "/total_due", "value": 5},
        {"op": "move", "from": "/freight", "path": "/service_addition"}
    ]

    response = await container.patch_item(item=doc_id, partition_key=doc_id, patch_operations=operations)
    print('Patched Item\'s Id is {0}, new path favorite color={1}, removed path ttl={2}, replaced path tax_amount={3},'
          ' set path for item at index 0 of discount={4}, increase in path total_due, new total_due={5}, '
          'move from path freight={6} to path service_addition={7}'.format(response["id"], response["favorite_color"],
                                response.get("ttl"), response["tax_amount"], response["items"][0].get("discount"),
                                response["total_due"], response.get("freight"), response["service_addition"]))

async def delete_item(container, doc_id):
    print('\n1.9 Deleting Item by Id\n')

    await container.delete_item(item=doc_id, partition_key=doc_id)

    print('Deleted item\'s Id is {0}'.format(doc_id))


async def delete_all_items_by_partition_key(db, partitionkey):
    print('\n1.10 Deleting all Items by Partition Key\n')

    # A container with a partition key that is different from id is needed
    container = await db.create_container_if_not_exists(id="Partition Key Delete Container",
                                                  partition_key=PartitionKey(path='/company'))
    sales_order_company_A1 = get_sales_order("SalesOrderCompanyA1")
    sales_order_company_A1["company"] = partitionkey
    await container.upsert_item(sales_order_company_A1)

    print("\nUpserted Item is {} with Partition Key: {}".format(sales_order_company_A1["id"], partitionkey))

    sales_order_company_A2 = get_sales_order("SalesOrderCompanyA2")
    sales_order_company_A2["company"] = partitionkey
    await container.upsert_item(sales_order_company_A2)

    print("\nUpserted Item is {} with Partition Key: {}".format(sales_order_company_A2["id"], partitionkey))

    sales_order_company_B1 = get_sales_order("SalesOrderCompanyB1")
    sales_order_company_B1["company"] = "companyB"
    await container.upsert_item(sales_order_company_B1)

    print("\nUpserted Item is {} with Partition Key: {}".format(sales_order_company_B1["id"], "companyB"))

    item_list = [item async for item in container.read_all_items()]

    print('Found {0} items'.format(item_list.__len__()))

    for doc in item_list:
        print('Item Id: {0}; Partition Key: {1}'.format(doc.get('id'), doc.get("company")))

    print("\nDelete all items for Partition Key: {}\n".format(partitionkey))

    await container.delete_all_items_by_partition_key(partitionkey)
    item_list = [item async for item in container.read_all_items()]

    print('Found {0} items'.format(item_list.__len__()))

    for doc in item_list:
        print('Item Id: {0}; Partition Key: {1}'.format(doc.get('id'), doc.get("company")))


<<<<<<< HEAD
async def create_mh_items(container):
    print('Creating Items')
    print('\n1.11 Create Item with Multi Hash Partition Key\n')

    # Create a SalesOrder object. This object has nested properties and various types including numbers, DateTimes and strings.
    # This can be saved as JSON as is without converting into rows/columns.
    sales_order = get_sales_order("SalesOrder1")
    await container.create_item(body=sales_order)

    # As your app evolves, let's say your object has a new schema. You can insert SalesOrderV2 objects without any
    # changes to the database tier.
    sales_order2 = get_sales_order_v2("SalesOrder2")
    await container.create_item(body=sales_order2)


async def read_mh_item(container, doc_id, pk):
    print('\n1.12 Reading Item by Multi Hash Partition Key\n')

    # Note that Reads require a partition key to be specified.
    response = await container.read_item(item=doc_id, partition_key=pk)

    print('Item read by Partition Key {0}'.format(pk))
    print('Account Number: {0}'.format(response.get('account_number')))
    print('Purchase Order Number: {0}'.format(response.get('purchase_order_number')))


async def query_mh_items(container, pk):
    print('\n1.13 Querying for an  Item by Multi Hash Partition Key\n')

    query_items_response = container.query_items(
        query="SELECT * FROM r WHERE r.account_number=@account_number and r.purchase_order_number=@purchase_order_number",
        parameters=[
            {"name": "@account_number", "value": pk[0]},
            {"name": "@purchase_order_number", "value": pk[1]}
        ]
    )

    items = [item async for item in query_items_response]

    print('Account Number: {0}'.format(items[0].get('account_number')))
    print('Purchase Order Number: {0}'.format(items[0].get('purchase_order_number')))


async def replace_mh_item(container, doc_id, pk):
    print('\n1.14 Replace an Item with Multi Hash Partition Key\n')

    read_item = await container.read_item(item=doc_id, partition_key=pk)
    read_item['subtotal'] = read_item['subtotal'] + 1
    response = await container.replace_item(item=read_item, body=read_item)

    print('Replaced Item\'s Account Number is {0}, Purchase Order Number is {1}, new subtotal={2}'.format(response['account_number'], response['purchase_order_number'], response['subtotal']))


async def upsert_mh_item(container, doc_id, pk):
    print('\n1.15 Upserting an item with Multi Hash Partition Key\n')

    read_item = await container.read_item(item=doc_id, partition_key=pk)
    read_item['subtotal'] = read_item['subtotal'] + 1
    response = await container.upsert_item(body=read_item)

    print('Replaced Item\'s Account Number is {0}, Purchase Order Number is {1}, new subtotal={2}'.format(
        response['account_number'], response['purchase_order_number'], response['subtotal']))


async def patch_mh_item(container, doc_id, pk):
    print('\n1.16 Patching Item by Multi Hash Partition Key\n')

    operations = [
        {"op": "add", "path": "/favorite_color", "value": "red"},
        {"op": "remove", "path": "/ttl"},
        {"op": "replace", "path": "/tax_amount", "value": 14},
        {"op": "set", "path": "/items/0/discount", "value": 20.0512},
        {"op": "incr", "path": "/total_due", "value": 5},
        {"op": "move", "from": "/freight", "path": "/service_addition"}
    ]

    response = await container.patch_item(item=doc_id, partition_key=pk, patch_operations=operations)
    print('Patched Item\'s Id is {0}, new path favorite color={1}, removed path ttl={2}, replaced path tax_amount={3},'
          ' set path for item at index 0 of discount={4}, increase in path total_due, new total_due={5}, move from path freight={6}'
          ' to path service_addition={7}'.format(response["id"], response["favorite_color"], response.get("ttl"),
                                                 response["tax_amount"], response["items"][0].get("discount"),
                                                 response["total_due"], response.get("freight"), response["service_addition"]))


async def delete_mh_item(container, doc_id, pk):
    print('\n1.17 Deleting Item by Multi Hash Partition Key\n')

    response = await container.delete_item(item=doc_id, partition_key=pk)
    print('Deleted item\'s Account Number is {0} Purchase Order Number is {1}'.format(pk[0], pk[1]))


async def delete_all_items_by_partition_key_mh(db, partitionkey):
    print('\n1.18 Deleting all Items by Partition Key Multi Hash\n')

    # A container with a partition key that is different from id is needed
    container = await db.create_container_if_not_exists(id="Partition Key Delete Container Multi Hash",
                                                  partition_key=PartitionKey(path=['/id', '/company'], kind='MultiHash'))
    sales_order_company_A1 = get_sales_order(partitionkey[0])
    sales_order_company_A1["company"] = partitionkey[1]
    await container.upsert_item(sales_order_company_A1)

    print("\nUpserted Item is {} with Partition Key: {}".format(sales_order_company_A1["id"], partitionkey))

    sales_order_company_A2 = get_sales_order(partitionkey[0])
    sales_order_company_A2["company"] = partitionkey[1]
    await container.upsert_item(sales_order_company_A2)

    print("\nUpserted Item is {} with Partition Key: {}".format(sales_order_company_A2["id"], partitionkey))

    sales_order_company_B1 = get_sales_order("SalesOrderCompanyB1")
    sales_order_company_B1["company"] = "companyB"
    await container.upsert_item(sales_order_company_B1)

    print("\nUpserted Item is {} with Partition Key: {}".format(sales_order_company_B1["id"], "companyB"))

    item_list = [item async for item in container.read_all_items()]

    print('Found {0} items'.format(item_list.__len__()))

    for doc in item_list:
        print('Item Id: {0}; Partition Key: {1}'.format(doc.get('id'), doc.get("company")))

    print("\nDelete all items for Partition Key: {}\n".format(partitionkey))

    await container.delete_all_items_by_partition_key(partitionkey)
    item_list = [item async for item in container.read_all_items()]

    print('Found {0} items'.format(item_list.__len__()))

    for doc in item_list:
        print('Item Id: {0}; Partition Key: {1}'.format(doc.get('id'), doc.get("company")))
=======
async def query_items_with_continuation_token_size_limit(container, doc_id):
    print('\n1.11 Query Items With Continuation Token Size Limit.\n')

    size_limit_in_kb = 8
    sales_order = get_sales_order(doc_id)
    await container.create_item(body=sales_order)

    # set response_continuation_token_limit_in_kb to 8 to limit size to 8KB
    items = container.query_items(
        query="SELECT * FROM r",
        partition_key=doc_id,
        response_continuation_token_limit_in_kb=size_limit_in_kb
    )

    print('Continuation Token size has been limited to {}KB.'.format(size_limit_in_kb))
>>>>>>> 48d428e6

def get_sales_order(item_id):
    order1 = {'id' : item_id,
            'account_number' : 'Account1',
            'purchase_order_number' : 'PO18009186470',
            'order_date' : datetime.date(2005,1,10).strftime('%c'),
            'subtotal' : 419.4589,
            'tax_amount' : 12.5838,
            'freight' : 472.3108,
            'total_due' : 985.018,
            'items' : [
                {'order_qty' : 1,
                    'product_id' : 100,
                    'unit_price' : 418.4589,
                    'line_price' : 418.4589
                }
                ],
            'ttl' : 60 * 60 * 24 * 30
            }

    return order1


def get_sales_order_v2(item_id):
    # notice new fields have been added to the sales order
    order2 = {'id' : item_id,
            'account_number' : 'Account2',
            'purchase_order_number' : 'PO15428132599',
            'order_date' : datetime.date(2005,7,11).strftime('%c'),
            'due_date' : datetime.date(2005,7,21).strftime('%c'),
            'shipped_date' : datetime.date(2005,7,15).strftime('%c'),
            'subtotal' : 6107.0820,
            'tax_amount' : 586.1203,
            'freight' : 183.1626,
            'discount_amt' : 1982.872,
            'total_due' : 4893.3929,
            'items' : [
                {'order_qty' : 3,
                    'product_code' : 'A-123',      # notice how in item details we no longer reference a ProductId
                    'product_name' : 'Product 1',  # instead we have decided to denormalise our schema and include
                    'currency_symbol' : '$',       # the Product details relevant to the Order on to the Order directly
                    'currency_code' : 'USD',       # this is a typical refactor that happens in the course of an application
                    'unit_price' : 17.1,           # that would have previously required schema changes and data migrations etc.
                    'line_price' : 5.7
                }
                ],
            'ttl' : 60 * 60 * 24 * 30
            }

    return order2

async def run_sample():
    async with CosmosClient(HOST, {'masterKey': MASTER_KEY}) as client:
        try:
            # setup database for this sample
            db = await client.create_database_if_not_exists(id=DATABASE_ID)

            # setup container for this sample
            container = await db.create_container_if_not_exists(id=CONTAINER_ID, partition_key=PartitionKey(path='/id', kind='Hash'))
            print('Container with id \'{0}\' created'.format(CONTAINER_ID))

            await create_items(container)
            await read_item(container, 'SalesOrder1')
            await read_items(container)
            await query_items(container, 'SalesOrder1')
            await replace_item(container, 'SalesOrder1')
            await upsert_item(container, 'SalesOrder1')
            await conditional_patch_item(container, 'SalesOrder1')
            await patch_item(container, 'SalesOrder1')
            await delete_item(container, 'SalesOrder1')
            await delete_all_items_by_partition_key(db, "CompanyA")
            await query_items_with_continuation_token_size_limit(container, 'SalesOrder1')

            # setup MultiHash samples
            container_multi_hash = await db.create_container_if_not_exists(id=CONTAINER_MH_ID,
                                                                     partition_key=PartitionKey(path=['/account_number',
                                                                                                      '/purchase_order_number'],
                                                                                                kind="MultiHash"))

            await create_mh_items(container_multi_hash)
            await read_mh_item(container_multi_hash, 'SalesOrder1', ['Account1', 'PO18009186470'])
            await query_mh_items(container_multi_hash, ['Account1', 'PO18009186470'])
            await replace_mh_item(container_multi_hash, 'SalesOrder1', ['Account1', 'PO18009186470'])
            await upsert_mh_item(container_multi_hash, 'SalesOrder1', ['Account1', 'PO18009186470'])
            await patch_mh_item(container_multi_hash, 'SalesOrder1', ['Account1', 'PO18009186470'])
            await delete_mh_item(container_multi_hash, 'SalesOrder1', ['Account1', 'PO18009186470'])
            await delete_all_items_by_partition_key_mh(db, ["SalesOrderCompany", "CompanyA"])

            # cleanup database after sample
            try:
                await client.delete_database(db)

            except exceptions.CosmosResourceNotFoundError:
                pass

        except exceptions.CosmosHttpResponseError as e:
            print('\nrun_sample has caught an error. {0}'.format(e.message))

        finally:
                print("\nrun_sample done")


if __name__ == '__main__':
    asyncio.run(run_sample())<|MERGE_RESOLUTION|>--- conflicted
+++ resolved
@@ -210,7 +210,6 @@
         print('Item Id: {0}; Partition Key: {1}'.format(doc.get('id'), doc.get("company")))
 
 
-<<<<<<< HEAD
 async def create_mh_items(container):
     print('Creating Items')
     print('\n1.11 Create Item with Multi Hash Partition Key\n')
@@ -342,7 +341,8 @@
 
     for doc in item_list:
         print('Item Id: {0}; Partition Key: {1}'.format(doc.get('id'), doc.get("company")))
-=======
+
+        
 async def query_items_with_continuation_token_size_limit(container, doc_id):
     print('\n1.11 Query Items With Continuation Token Size Limit.\n')
 
@@ -358,7 +358,7 @@
     )
 
     print('Continuation Token size has been limited to {}KB.'.format(size_limit_in_kb))
->>>>>>> 48d428e6
+
 
 def get_sales_order(item_id):
     order1 = {'id' : item_id,
