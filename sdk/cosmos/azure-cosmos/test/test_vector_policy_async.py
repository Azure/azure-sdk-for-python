# The MIT License (MIT)
# Copyright (c) Microsoft Corporation. All rights reserved.

import unittest
import uuid

import pytest

import azure.cosmos.exceptions as exceptions
import test_config
from azure.cosmos import PartitionKey
from azure.cosmos.aio import CosmosClient, DatabaseProxy


class TestVectorPolicyAsync(unittest.IsolatedAsyncioTestCase):
    host = test_config.TestConfig.host
    masterKey = test_config.TestConfig.masterKey
    connectionPolicy = test_config.TestConfig.connectionPolicy

    client: CosmosClient = None
    created_database: DatabaseProxy = None

    TEST_DATABASE_ID = test_config.TestConfig.TEST_DATABASE_ID

    @classmethod
    def setUpClass(cls):
        if (cls.masterKey == '[YOUR_KEY_HERE]' or
                cls.host == '[YOUR_ENDPOINT_HERE]'):
            raise Exception(
                "You must specify your Azure Cosmos account values for "
                "'masterKey' and 'host' at the top of this class to run the "
                "tests.")

    async def asyncSetUp(self):
        self.client = CosmosClient(self.host, self.masterKey)
        self.created_database = self.client.get_database_client(self.TEST_DATABASE_ID)
        self.test_db = await self.client.create_database(str(uuid.uuid4()))

    async def tearDown(self):
        await self.client.delete_database(self.test_db.id)
        await self.client.close()

    async def test_create_vector_embedding_container_async(self):
        indexing_policy = {
            "vectorIndexes": [
                {"path": "/vector1", "type": "flat"},
                {"path": "/vector2", "type": "quantizedFlat"},
                {"path": "/vector3", "type": "flat"}
            ]
        }
        vector_embedding_policy = {
            "vectorEmbeddings": [
                {
                    "path": "/vector1",
                    "dataType": "float32",
                    "dimensions": 256,
                    "distanceFunction": "euclidean"
                },
                {
                    "path": "/vector2",
                    "dataType": "int8",
                    "dimensions": 200,
                    "distanceFunction": "dotproduct"
                },
                {
                    "path": "/vector3",
                    "dataType": "uint8",
                    "dimensions": 400,
                    "distanceFunction": "cosine"
                }
            ]
        }
        container_id = "vector_container" + str(uuid.uuid4())
        created_container = await self.test_db.create_container(
            id=container_id,
            partition_key=PartitionKey(path="/id"),
            vector_embedding_policy=vector_embedding_policy,
            indexing_policy=indexing_policy
        )
        properties = await created_container.read()
        assert properties["vectorEmbeddingPolicy"] == vector_embedding_policy
        await self.test_db.delete_container(container_id)

    async def test_fail_create_vector_indexing_policy_async(self):
        vector_embedding_policy = {
            "vectorEmbeddings": [
                {
                    "path": "/vector1",
                    "dataType": "float32",
                    "dimensions": 256,
                    "distanceFunction": "euclidean"
                }]}

        # Pass a vector indexing policy without embedding policy
        indexing_policy = {
            "vectorIndexes": [
                {"path": "/vector1", "type": "flat"}]
        }
        try:
            await self.test_db.create_container(
                id='vector_container',
                partition_key=PartitionKey(path="/id"),
                indexing_policy=indexing_policy
            )
            pytest.fail("Container creation should have failed for lack of embedding policy.")
        except exceptions.CosmosHttpResponseError as e:
            assert e.status_code == 400
            assert "vector1 not matching in Embedding's path" in e.http_error_message

        # Pass a vector indexing policy with an invalid type
        indexing_policy = {
            "vectorIndexes": [
                {"path": "/vector1", "type": "notFlat"}]
        }
        try:
            await self.test_db.create_container(
                id='vector_container',
                partition_key=PartitionKey(path="/id"),
                indexing_policy=indexing_policy,
                vector_embedding_policy=vector_embedding_policy
            )
            pytest.fail("Container creation should have failed for wrong index type.")
        except exceptions.CosmosHttpResponseError as e:
            assert e.status_code == 400
            assert "Index Type::notFlat is invalid" in e.http_error_message

        # Pass a vector indexing policy with non-matching path
        indexing_policy = {
            "vectorIndexes": [
                {"path": "/vector2", "type": "flat"}]
        }
        try:
            await self.test_db.create_container(
                id='vector_container',
                partition_key=PartitionKey(path="/id"),
                indexing_policy=indexing_policy,
                vector_embedding_policy=vector_embedding_policy
            )
            pytest.fail("Container creation should have failed for index mismatch.")
        except exceptions.CosmosHttpResponseError as e:
            assert e.status_code == 400
            assert "vector2 not matching in Embedding's path" in e.http_error_message

    async def test_fail_replace_vector_indexing_policy_async(self):
        vector_embedding_policy = {
            "vectorEmbeddings": [
                {
                    "path": "/vector1",
                    "dataType": "float32",
                    "dimensions": 256,
                    "distanceFunction": "euclidean"
                }]}
        indexing_policy = {
            "vectorIndexes": [
                {"path": "/vector1", "type": "flat"}]
        }
        container_id = "vector_container" + str(uuid.uuid4())
        created_container = await self.test_db.create_container(
            id=container_id,
            partition_key=PartitionKey(path="/id"),
            indexing_policy=indexing_policy,
            vector_embedding_policy=vector_embedding_policy
        )
        new_indexing_policy = {
            "vectorIndexes": [
                {"path": "/vector1", "type": "quantizedFlat"}]
        }
        try:
            await self.test_db.replace_container(
                created_container,
                PartitionKey(path="/id"),
                indexing_policy=new_indexing_policy)
            pytest.fail("Container replace should have failed for indexing policy.")
        except exceptions.CosmosHttpResponseError as e:
            assert e.status_code == 400
<<<<<<< HEAD
            assert "vector indexing policy cannot be modified in Collection Replace" in e.http_error_message
=======
            assert "Paths in existing vector indexing policy cannot be modified in Collection Replace." \
                   " They can only be added or removed." in e.http_error_message
>>>>>>> 91ba236c
        await self.test_db.delete_container(container_id)

    async def test_fail_create_vector_embedding_policy_async(self):
        # Using invalid data type
        vector_embedding_policy = {
            "vectorEmbeddings": [
                {
                    "path": "/vector1",
                    "dataType": "float33",
                    "dimensions": 256,
                    "distanceFunction": "euclidean"
                }]}
        try:
            await self.test_db.create_container(
                id='vector_container',
                partition_key=PartitionKey(path="/id"),
                vector_embedding_policy=vector_embedding_policy)
            pytest.fail("Container creation should have failed but succeeded.")
        except exceptions.CosmosHttpResponseError as e:
            assert e.status_code == 400
            assert "Vector Embedding Policy has an invalid DataType" in e.http_error_message

        # Using too many dimensions
        vector_embedding_policy = {
            "vectorEmbeddings": [
                {
                    "path": "/vector1",
                    "dataType": "float32",
                    "dimensions": 8000,
                    "distanceFunction": "euclidean"
                }]}
        try:
            await self.test_db.create_container(
                id='vector_container',
                partition_key=PartitionKey(path="/id"),
                vector_embedding_policy=vector_embedding_policy)
            pytest.fail("Container creation should have failed but succeeded.")
        except exceptions.CosmosHttpResponseError as e:
            assert e.status_code == 400
            assert "Vector Embedding Policy has Dimensions:8000 which is more than the maximum" \
                   " supported value" in e.http_error_message

        # Using negative dimensions
        vector_embedding_policy = {
            "vectorEmbeddings": [
                {
                    "path": "/vector1",
                    "dataType": "float32",
                    "dimensions": -1,
                    "distanceFunction": "euclidean"
                }]}
        try:
            await self.test_db.create_container(
                id='vector_container',
                partition_key=PartitionKey(path="/id"),
                vector_embedding_policy=vector_embedding_policy)
            pytest.fail("Container creation should have failed but succeeded.")
        except exceptions.CosmosHttpResponseError as e:
            assert e.status_code == 400
            assert "The Vector Embedding Policy has Dimensions:-1" in e.http_error_message

        # Using invalid distance function
        vector_embedding_policy = {
            "vectorEmbeddings": [
                {
                    "path": "/vector1",
                    "dataType": "float32",
                    "dimensions": 256,
                    "distanceFunction": "handMeasured"
                }]}
        try:
            await self.test_db.create_container(
                id='vector_container',
                partition_key=PartitionKey(path="/id"),
                vector_embedding_policy=vector_embedding_policy
            )
            pytest.fail("Container creation should have failed but succeeded.")
        except exceptions.CosmosHttpResponseError as e:
            assert e.status_code == 400
            assert "The Vector Embedding Policy has an invalid DistanceFunction:handMeasured" in e.http_error_message


if __name__ == '__main__':
    unittest.main()<|MERGE_RESOLUTION|>--- conflicted
+++ resolved
@@ -173,12 +173,8 @@
             pytest.fail("Container replace should have failed for indexing policy.")
         except exceptions.CosmosHttpResponseError as e:
             assert e.status_code == 400
-<<<<<<< HEAD
-            assert "vector indexing policy cannot be modified in Collection Replace" in e.http_error_message
-=======
             assert "Paths in existing vector indexing policy cannot be modified in Collection Replace." \
                    " They can only be added or removed." in e.http_error_message
->>>>>>> 91ba236c
         await self.test_db.delete_container(container_id)
 
     async def test_fail_create_vector_embedding_policy_async(self):
