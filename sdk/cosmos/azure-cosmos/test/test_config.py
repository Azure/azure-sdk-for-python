# The MIT License (MIT)
# Copyright (c) Microsoft Corporation. All rights reserved.

import collections
import os
import uuid

from azure.cosmos.cosmos_client import CosmosClient
from azure.cosmos.http_constants import StatusCodes
from azure.cosmos.partition_key import PartitionKey
from azure.cosmos import ContainerProxy, DatabaseProxy, documents, exceptions, ConnectionRetryPolicy
from azure.core.exceptions import ServiceRequestError
from devtools_testutils.azure_recorded_testcase import get_credential
from devtools_testutils.helpers import is_live
from functools import wraps

try:
    import urllib3

    urllib3.disable_warnings()
except:
    print("no urllib3")


class TestConfig(object):
    local_host = 'https://localhost:8081/'
    # [SuppressMessage("Microsoft.Security", "CS002:SecretInNextLine", Justification="Cosmos DB Emulator Key")]
    masterKey = os.getenv('ACCOUNT_KEY',
                          'C2y6yDjf5/R+ob0N8A7Cgv30VRDJIWEHLM+4QDU5DE2nQ9nDuVTqobD4b8mGGyPMbIZnqyMsEcaGQy67XIw/Jw==')
    host = os.getenv('ACCOUNT_HOST', local_host)
    connection_str = os.getenv('ACCOUNT_CONNECTION_STR', 'AccountEndpoint={};AccountKey={};'.format(host, masterKey))

    connectionPolicy = documents.ConnectionPolicy()
    connectionPolicy.DisableSSLVerification = True
    is_emulator = host == local_host
    is_live._cache = True if not is_emulator else False
    credential = masterKey if is_emulator else get_credential()
    credential_async = masterKey if is_emulator else get_credential(is_async=True)

    global_host = os.getenv('GLOBAL_ACCOUNT_HOST', host)
    write_location_host = os.getenv('WRITE_LOCATION_HOST', host)
    read_location_host = os.getenv('READ_LOCATION_HOST', host)
    read_location2_host = os.getenv('READ_LOCATION_HOST2', host)
    global_masterKey = os.getenv('GLOBAL_ACCOUNT_KEY', masterKey)

    write_location = os.getenv('WRITE_LOCATION', host)
    read_location = os.getenv('READ_LOCATION', host)
    read_location2 = os.getenv('READ_LOCATION2', host)

    THROUGHPUT_FOR_5_PARTITIONS = 30000
    THROUGHPUT_FOR_1_PARTITION = 400

    TEST_DATABASE_ID = os.getenv('COSMOS_TEST_DATABASE_ID', "Python SDK Test Database " + str(uuid.uuid4()))

    TEST_SINGLE_PARTITION_CONTAINER_ID = "Single Partition Test Container " + str(uuid.uuid4())
    TEST_MULTI_PARTITION_CONTAINER_ID = "Multi Partition Test Container " + str(uuid.uuid4())

    TEST_CONTAINER_PARTITION_KEY = "pk"

    @classmethod
    def create_database_if_not_exist(cls, client):
        # type: (CosmosClient) -> DatabaseProxy
        test_database = client.create_database_if_not_exists(cls.TEST_DATABASE_ID,
                                                             offer_throughput=cls.THROUGHPUT_FOR_1_PARTITION)
        return test_database

    @classmethod
    def create_single_partition_container_if_not_exist(cls, client):
        # type: (CosmosClient) -> ContainerProxy
        database = cls.create_database_if_not_exist(client)
        document_collection = database.create_container_if_not_exists(
            id=cls.TEST_SINGLE_PARTITION_CONTAINER_ID,
            partition_key=PartitionKey(path='/' + cls.TEST_CONTAINER_PARTITION_KEY, kind='Hash'),
            offer_throughput=cls.THROUGHPUT_FOR_1_PARTITION)
        return document_collection

    @classmethod
    def create_multi_partition_container_if_not_exist(cls, client):
        # type: (CosmosClient) -> ContainerProxy
        database = cls.create_database_if_not_exist(client)
        document_collection = database.create_container_if_not_exists(
            id=cls.TEST_MULTI_PARTITION_CONTAINER_ID,
            partition_key=PartitionKey(path='/' + cls.TEST_CONTAINER_PARTITION_KEY, kind='Hash'),
            offer_throughput=cls.THROUGHPUT_FOR_5_PARTITIONS)
        return document_collection

    @classmethod
    def try_delete_database(cls, client):
        # type: (CosmosClient) -> None
        try:
            client.delete_database(cls.TEST_DATABASE_ID)
        except exceptions.CosmosHttpResponseError as e:
            if e.status_code != StatusCodes.NOT_FOUND:
                raise e

    @classmethod
    async def _validate_distinct_on_different_types_and_field_orders(cls, collection, query, expected_results):
        query_iterable = collection.query_items(query)
        results = [item async for item in query_iterable]
        for i in range(len(expected_results)):
            assert results[i] in expected_results

    @classmethod
    def _get_query_result_string(cls, query_result, fields):
        if type(query_result) is not dict:
            return str(query_result)
        res = str(query_result[fields[0]] if fields[0] in query_result else None)
        if len(fields) == 2:
            res = res + "," + str(query_result[fields[1]] if fields[1] in query_result else None)

        return res

    @classmethod
    async def _validate_distinct(cls, created_collection, query, results, is_select, fields):
        query_iterable = created_collection.query_items(query=query)
        query_results = [item async for item in query_iterable]

        assert len(results) == len(query_results)
        query_results_strings = []
        result_strings = []
        for i in range(len(results)):
            query_results_strings.append(cls._get_query_result_string(query_results[i], fields))
            result_strings.append(str(results[i]))
        if is_select:
            query_results_strings = sorted(query_results_strings)
            result_strings = sorted(result_strings)
        assert result_strings == query_results_strings

    @classmethod
    def _pad_with_none(cls, documents_param, field):
        for doc in documents_param:
            if field not in doc:
                doc[field] = None
        return documents_param

    @classmethod
    def _get_distinct_docs(cls, documents_param, field1, field2, is_order_by_or_value):
        if field2 is None:
            res = collections.OrderedDict.fromkeys(doc[field1] for doc in documents_param)
            if is_order_by_or_value:
                res = filter(lambda x: False if x is None else True, res)
        else:
            res = collections.OrderedDict.fromkeys(str(doc[field1]) + "," + str(doc[field2]) for doc in documents_param)
        return list(res)

    @classmethod
    def _get_order_by_docs(cls, documents_param, field1, field2):
        if field2 is None:
            return sorted(documents_param, key=lambda d: (d[field1] is not None, d[field1]))
        else:
            return sorted(documents_param,
                          key=lambda d: (d[field1] is not None, d[field1], d[field2] is not None, d[field2]))

    @classmethod
    async def _validate_distinct_offset_limit(cls, created_collection, query, results):
        query_iterable = created_collection.query_items(query=query)
        assert list(map(lambda doc: doc['value'], [item async for item in query_iterable])) == results

    @classmethod
    async def _validate_offset_limit(cls, created_collection, query, results):
        query_iterable = created_collection.query_items(query=query)
        assert list(map(lambda doc: doc['pk'], [item async for item in query_iterable])) == results


def get_vector_indexing_policy(embedding_type):
    return {
        "indexingMode": "consistent",
        "includedPaths": [{"path": "/*"}],
        'excludedPaths': [{'path': '/"_etag"/?'}],
        "vectorIndexes": [
            {"path": "/embedding", "type": f"{embedding_type}"}
        ]
    }


def get_vector_embedding_policy(distance_function, data_type, dimensions):
    return {
        "vectorEmbeddings": [
            {
                "path": "/embedding",
                "dataType": f"{data_type}",
                "dimensions": dimensions,
                "distanceFunction": f"{distance_function}"
            }
        ]
    }


def get_full_text_indexing_policy(path):
    return {
        "indexingMode": "consistent",
        "includedPaths": [{"path": "/*"}],
        'excludedPaths': [{'path': '/"_etag"/?'}],
        "fullTextIndexes": [
            {"path": path}
        ]
    }


def get_full_text_policy(path):
    return {
        "defaultLanguage": "en-US",
        "fullTextPaths": [
            {
                "path": path,
                "language": "en-US"
            }
        ]
    }


class FakeResponse:
    def __init__(self, headers):
        self.headers = headers
        self.reason = "foo"
        self.status_code = "bar"


class FakePipelineResponse:
    def __init__(self, headers=None, status_code=200, message="test-message"):
        self.http_response = FakeHttpResponse(headers, status_code, message)


class FakeHttpResponse:
    def __init__(self, headers=None, status_code=200, message="test-message"):
        if headers is None:
            headers = {}
        self.headers = headers
        self.status_code = status_code
        self.reason = message

    def body(self):
        return None


class MockConnectionRetryPolicy(ConnectionRetryPolicy):
    """Mocks the ConnectionRetryPolicy, adding a counter to see retries happening.
    """
    def __init__(self, **kwargs):
        clean_kwargs = {k: v for k, v in kwargs.items() if v is not None}
        super(MockConnectionRetryPolicy, self).__init__(**clean_kwargs)
        self.count = 0

    def send(self, request):
        """Mocks the response for the policy. ServiceRequestError handling logic was left in exactly as it is in
        the SDK in order to test it.
        """
        retry_active = True
        response = None
        retry_settings = self.configure_retries(request.context.options)
        while retry_active:
            try:
                response = self.mock_send()
            except ServiceRequestError as err:
                # the request ran into a socket timeout or failed to establish a new connection
                # since request wasn't sent, we retry up to however many connection retries are configured (default 3)
                if retry_settings['connect'] > 0:
                    self.count += 1
                    retry_active = self.increment(retry_settings, response=request, error=err)
                    if retry_active:
                        self.sleep(retry_settings, request.context.transport)
                        continue
                raise err

        self.update_context(response.context, retry_settings)
        return response

    def mock_send(self):
<<<<<<< HEAD
        raise ServiceRequestError("mock-service")


# Used to keep track of how many times a function is called
def count_calls(func):
    call_counter = {"count": 0}

    @wraps(func)
    def wrapper(*args, **kwargs):
        call_counter["count"] += 1
        result = func(*args, **kwargs)
        return result

    wrapper.call_counter = call_counter
    return wrapper
=======
        raise ServiceRequestError("mock-service")
>>>>>>> 980c3359
<|MERGE_RESOLUTION|>--- conflicted
+++ resolved
@@ -266,11 +266,8 @@
         return response
 
     def mock_send(self):
-<<<<<<< HEAD
         raise ServiceRequestError("mock-service")
 
-
-# Used to keep track of how many times a function is called
 def count_calls(func):
     call_counter = {"count": 0}
 
@@ -281,7 +278,4 @@
         return result
 
     wrapper.call_counter = call_counter
-    return wrapper
-=======
-        raise ServiceRequestError("mock-service")
->>>>>>> 980c3359
+    return wrapper