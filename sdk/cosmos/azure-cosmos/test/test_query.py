--- conflicted
+++ resolved
@@ -3,16 +3,10 @@
 
 import unittest
 import uuid
-<<<<<<< HEAD
 from datetime import datetime, timedelta
 from time import sleep
-
-import azure.cosmos.cosmos_client as cosmos_client
-=======
-
 import pytest
 
->>>>>>> 456605b3
 import azure.cosmos._retry_utility as retry_utility
 import azure.cosmos.cosmos_client as cosmos_client
 import azure.cosmos.exceptions as exceptions
