# -*- coding: utf-8 -*-
# The MIT License (MIT)
# Copyright (c) 2014 Microsoft Corporation

# Permission is hereby granted, free of charge, to any person obtaining a copy
# of this software and associated documentation files (the "Software"), to deal
# in the Software without restriction, including without limitation the rights
# to use, copy, modify, merge, publish, distribute, sublicense, and/or sell
# copies of the Software, and to permit persons to whom the Software is
# furnished to do so, subject to the following conditions:

# The above copyright notice and this permission notice shall be included in all
# copies or substantial portions of the Software.

# THE SOFTWARE IS PROVIDED "AS IS", WITHOUT WARRANTY OF ANY KIND, EXPRESS OR
# IMPLIED, INCLUDING BUT NOT LIMITED TO THE WARRANTIES OF MERCHANTABILITY,
# FITNESS FOR A PARTICULAR PURPOSE AND NONINFRINGEMENT. IN NO EVENT SHALL THE
# AUTHORS OR COPYRIGHT HOLDERS BE LIABLE FOR ANY CLAIM, DAMAGES OR OTHER
# LIABILITY, WHETHER IN AN ACTION OF CONTRACT, TORT OR OTHERWISE, ARISING FROM,
# OUT OF OR IN CONNECTION WITH THE SOFTWARE OR THE USE OR OTHER DEALINGS IN THE
# SOFTWARE.

"""End to end test.
"""

import json
import logging
import os.path
import sys
import unittest
from six.moves import xrange
from struct import unpack, pack
# from six.moves.builtins import *
import time
from typing import Mapping
import six

if six.PY2:
    import urllib as urllib
else:
    import urllib.parse as urllib
import uuid
import pytest
from azure.core.exceptions import AzureError, ServiceResponseError
from azure.core.pipeline.transport import RequestsTransport, RequestsTransportResponse
from azure.cosmos import _consistent_hash_ring
import azure.cosmos.documents as documents
import azure.cosmos.errors as errors
from azure.cosmos.http_constants import HttpHeaders, StatusCodes, SubStatusCodes
import azure.cosmos._murmur_hash as _murmur_hash
import test_config
import azure.cosmos._base as base
import azure.cosmos.cosmos_client as cosmos_client
from azure.cosmos.diagnostics import RecordDiagnostics
from azure.cosmos.partition_key import PartitionKey
import conftest
from azure.cosmos import _retry_utility
import requests
<<<<<<< HEAD
from requests.packages.urllib3.util.retry import Retry
=======
from urllib3.util.retry import Retry
>>>>>>> f6036908
from requests.exceptions import ConnectionError


pytestmark = pytest.mark.cosmosEmulator

# IMPORTANT NOTES:
#  	Most test cases in this file create collections in your Azure Cosmos account.
#  	Collections are billing entities.  By running these test cases, you may incur monetary costs on your account.

#  	To Run the test, replace the two member fields (masterKey and host) with values
#   associated with your Azure Cosmos account.


class TimeoutTransport(RequestsTransport):

    def __init__(self, response):
        self._response = response
        super(TimeoutTransport, self).__init__()

    def send(self, *args, **kwargs):
        if kwargs.pop("passthrough", False):
            return super(TimeoutTransport, self).send(*args, **kwargs)

        time.sleep(5)
        if isinstance(self._response, Exception):
            raise self._response
        output = requests.Response()
        output.status_code = self._response
        response = RequestsTransportResponse(None, output)
        return response


@pytest.mark.usefixtures("teardown")
class CRUDTests(unittest.TestCase):
    """Python CRUD Tests.
    """

    configs = test_config._test_config
    host = configs.host
    masterKey = configs.masterKey
    connectionPolicy = configs.connectionPolicy
    last_headers = []

    def __AssertHTTPFailureWithStatus(self, status_code, func, *args, **kwargs):
        """Assert HTTP failure with status.

        :Parameters:
            - `status_code`: int
            - `func`: function
        """
        try:
            func(*args, **kwargs)
            self.assertFalse(True, 'function should fail.')
        except errors.CosmosHttpResponseError as inst:
            self.assertEqual(inst.status_code, status_code)

    @classmethod
    def setUpClass(cls):
        if (cls.masterKey == '[YOUR_KEY_HERE]' or
                    cls.host == '[YOUR_ENDPOINT_HERE]'):
            raise Exception(
                "You must specify your Azure Cosmos account values for "
                "'masterKey' and 'host' at the top of this class to run the "
                "tests.")
        cls.client = cosmos_client.CosmosClient(cls.host, cls.masterKey, connection_policy=cls.connectionPolicy)
        cls.databaseForTest = cls.configs.create_database_if_not_exist(cls.client)

    def setUp(self):
        self.client = cosmos_client.CosmosClient(self.host, self.masterKey, "Session",
                                                 connection_policy=self.connectionPolicy)
    def test_database_crud(self):
        # read databases.
        databases = list(self.client.list_databases())
        # create a database.
        before_create_databases_count = len(databases)
        database_id = str(uuid.uuid4())
        created_db = self.client.create_database(database_id)
        self.assertEqual(created_db.id, database_id)
        # Read databases after creation.
        databases = list(self.client.list_databases())
        self.assertEqual(len(databases),
                         before_create_databases_count + 1,
                         'create should increase the number of databases')
        # query databases.
        databases = list(self.client.query_databases({
            'query': 'SELECT * FROM root r WHERE r.id=@id',
            'parameters': [
                {'name': '@id', 'value': database_id}
            ]
        }))
        self.assertTrue(databases, 'number of results for the query should be > 0')

        # read database.
        self.client.get_database_client(created_db.id)

        # delete database.
        self.client.delete_database(created_db.id)
        # read database after deletion
        read_db = self.client.get_database_client(created_db.id)
        self.__AssertHTTPFailureWithStatus(StatusCodes.NOT_FOUND,
                                           read_db.read)

        database_proxy = self.client.create_database_if_not_exists(id=database_id, offer_throughput=10000)
        self.assertEqual(database_id, database_proxy.id)
        self.assertEquals(10000, database_proxy.read_offer().offer_throughput)

        database_proxy = self.client.create_database_if_not_exists(id=database_id, offer_throughput=9000)
        self.assertEqual(database_id, database_proxy.id)
        self.assertEquals(10000, database_proxy.read_offer().offer_throughput)

        self.client.delete_database(database_id)

    @pytest.mark.skip("skipping as the TestResources subscription doesn't support this offer")
    def test_database_level_offer_throughput(self):
        # Create a database with throughput
        offer_throughput = 1000
        database_id = str(uuid.uuid4())
        created_db = self.client.create_database(
            id=database_id,
            offer_throughput=offer_throughput
        )
        self.assertEqual(created_db.id, database_id)

        conftest.database_ids_to_delete.append(created_db.id)

        # Verify offer throughput for database
        offer = created_db.read_offer()
        self.assertEqual(offer.offer_throughput, offer_throughput)

        # Update database offer throughput
        new_offer_throughput = 2000
        offer = created_db.replace_throughput(new_offer_throughput)
        self.assertEqual(offer.offer_throughput, new_offer_throughput)

    def test_sql_query_crud(self):
        # create two databases.
        db1 = self.client.create_database('database 1' + str(uuid.uuid4()))
        db2 = self.client.create_database('database 2' + str(uuid.uuid4()))

        conftest.database_ids_to_delete.append(db1.id)
        conftest.database_ids_to_delete.append(db2.id)

        # query with parameters.
        databases = list(self.client.query_databases({
            'query': 'SELECT * FROM root r WHERE r.id=@id',
            'parameters': [
                {'name': '@id', 'value': db1.id}
            ]
        }))
        self.assertEqual(1, len(databases), 'Unexpected number of query results.')

        # query without parameters.
        databases = list(self.client.query_databases({
            'query': 'SELECT * FROM root r WHERE r.id="database non-existing"'
        }))
        self.assertEqual(0, len(databases), 'Unexpected number of query results.')

        # query with a string.
        databases = list(self.client.query_databases('SELECT * FROM root r WHERE r.id="' + db2.id + '"'))
        self.assertEqual(1, len(databases), 'Unexpected number of query results.')

    def test_collection_crud(self):
        created_db = self.databaseForTest
        collections = list(created_db.list_containers())
        # create a collection
        before_create_collections_count = len(collections)
        collection_id = 'test_collection_crud ' + str(uuid.uuid4())
        collection_indexing_policy = {'indexingMode': 'consistent'}
        created_recorder = RecordDiagnostics()
        created_collection = created_db.create_container(id=collection_id,
                                                         indexing_policy=collection_indexing_policy,
                                                         partition_key=PartitionKey(path="/pk", kind="Hash"), 
                                                         response_hook=created_recorder)
        self.assertEqual(collection_id, created_collection.id)
        assert isinstance(created_recorder.headers, Mapping)
        assert 'Content-Type' in created_recorder.headers
        assert isinstance(created_recorder.body, Mapping)
        assert 'id' in created_recorder.body

        created_properties = created_collection.read()
        self.assertEqual('consistent', created_properties['indexingPolicy']['indexingMode'])

        # read collections after creation
        collections = list(created_db.list_containers())
        self.assertEqual(len(collections),
                         before_create_collections_count + 1,
                         'create should increase the number of collections')
        # query collections
        collections = list(created_db.query_containers(
            {
                'query': 'SELECT * FROM root r WHERE r.id=@id',
                'parameters': [
                    {'name': '@id', 'value': collection_id}
                ]
            }))
        # Replacing indexing policy is allowed.
        lazy_policy = {'indexingMode': 'lazy'}
        created_properties = created_collection.read()
        replaced_collection = created_db.replace_container(created_collection,
                                                           partition_key=created_properties['partitionKey'],
                                                           indexing_policy=lazy_policy)
        replaced_properties = replaced_collection.read()                                                   
        self.assertEqual('lazy', replaced_properties['indexingPolicy']['indexingMode'])

        self.assertTrue(collections)
        # delete collection
        created_db.delete_container(created_collection.id)
        # read collection after deletion
        created_container = created_db.get_container_client(created_collection.id)
        self.__AssertHTTPFailureWithStatus(StatusCodes.NOT_FOUND,
                                           created_container.read)

        container_proxy = created_db.create_container_if_not_exists(id=created_collection.id, partition_key=PartitionKey(path='/id', kind='Hash'))
        self.assertEqual(created_collection.id, container_proxy.id)
        self.assertDictEqual(PartitionKey(path='/id', kind='Hash'), container_proxy._properties['partitionKey'])

        container_proxy = created_db.create_container_if_not_exists(id=created_collection.id, partition_key=created_properties['partitionKey'])
        self.assertEqual(created_container.id, container_proxy.id)
        self.assertDictEqual(PartitionKey(path='/id', kind='Hash'), container_proxy._properties['partitionKey'])

        created_db.delete_container(created_collection.id)

    def test_partitioned_collection(self):
        created_db = self.databaseForTest

        collection_definition = {'id': 'test_partitioned_collection ' + str(uuid.uuid4()),
                                 'partitionKey':
                                     {
                                         'paths': ['/id'],
                                         'kind': documents.PartitionKind.Hash
                                     }
                                 }

        offer_throughput = 10100
        created_collection = created_db.create_container(id=collection_definition['id'],
                                                        partition_key=collection_definition['partitionKey'],
                                                        offer_throughput=offer_throughput)

        self.assertEqual(collection_definition.get('id'), created_collection.id)

        created_collection_properties = created_collection.read()
        self.assertEqual(collection_definition.get('partitionKey').get('paths')[0],
                         created_collection_properties['partitionKey']['paths'][0])
        self.assertEqual(collection_definition.get('partitionKey').get('kind'),
                         created_collection_properties['partitionKey']['kind'])

        expected_offer = created_collection.read_offer()

        self.assertIsNotNone(expected_offer)

        self.assertEqual(expected_offer.offer_throughput, offer_throughput)

        created_db.delete_container(created_collection.id)

    def test_partitioned_collection_quota(self):
        created_db = self.databaseForTest

        created_collection = self.configs.create_multi_partition_collection_if_not_exist(self.client)

        retrieved_collection = created_db.get_container_client(
            container=created_collection.id
        )

        retrieved_collection_properties = retrieved_collection.read(
            populate_partition_key_range_statistics=True,
            populate_quota_info=True)
        self.assertIsNotNone(retrieved_collection_properties.get("statistics"))
        self.assertIsNotNone(created_db.client_connection.last_response_headers.get("x-ms-resource-usage"))

    def test_partitioned_collection_partition_key_extraction(self):
        created_db = self.databaseForTest

        collection_id = 'test_partitioned_collection_partition_key_extraction ' + str(uuid.uuid4())
        created_collection = created_db.create_container(
            id=collection_id,
            partition_key=PartitionKey(path='/address/state', kind=documents.PartitionKind.Hash)
        )

        document_definition = {'id': 'document1',
                               'address': {'street': '1 Microsoft Way',
                                           'city': 'Redmond',
                                           'state': 'WA',
                                           'zip code': 98052
                                           }
                               }

        self.OriginalExecuteFunction = _retry_utility.ExecuteFunction
        _retry_utility.ExecuteFunction = self._MockExecuteFunction
        # create document without partition key being specified
        created_document = created_collection.create_item(body=document_definition)
        _retry_utility.ExecuteFunction = self.OriginalExecuteFunction
        self.assertEqual(self.last_headers[1], '["WA"]')
        del self.last_headers[:]

        self.assertEqual(created_document.get('id'), document_definition.get('id'))
        self.assertEqual(created_document.get('address').get('state'), document_definition.get('address').get('state'))

        collection_id = 'test_partitioned_collection_partition_key_extraction1 ' + str(uuid.uuid4())
        created_collection1 = created_db.create_container(
            id=collection_id,
            partition_key=PartitionKey(path='/address', kind=documents.PartitionKind.Hash)
        )

        self.OriginalExecuteFunction = _retry_utility.ExecuteFunction
        _retry_utility.ExecuteFunction = self._MockExecuteFunction
        # Create document with partitionkey not present as a leaf level property but a dict
        created_document = created_collection1.create_item(document_definition)
        _retry_utility.ExecuteFunction = self.OriginalExecuteFunction
        self.assertEqual(self.last_headers[1], [{}])
        del self.last_headers[:]

        #self.assertEqual(options['partitionKey'], documents.Undefined)

        collection_id = 'test_partitioned_collection_partition_key_extraction2 ' + str(uuid.uuid4())
        created_collection2 = created_db.create_container(
            id=collection_id,
            partition_key=PartitionKey(path='/address/state/city', kind=documents.PartitionKind.Hash)
        )

        self.OriginalExecuteFunction = _retry_utility.ExecuteFunction
        _retry_utility.ExecuteFunction = self._MockExecuteFunction
        # Create document with partitionkey not present in the document
        created_document = created_collection2.create_item(document_definition)
        _retry_utility.ExecuteFunction = self.OriginalExecuteFunction
        self.assertEqual(self.last_headers[1], [{}])
        del self.last_headers[:]

        #self.assertEqual(options['partitionKey'], documents.Undefined)

        created_db.delete_container(created_collection.id)
        created_db.delete_container(created_collection1.id)
        created_db.delete_container(created_collection2.id)

    def test_partitioned_collection_partition_key_extraction_special_chars(self):
        created_db = self.databaseForTest

        collection_id = 'test_partitioned_collection_partition_key_extraction_special_chars1 ' + str(uuid.uuid4())

        created_collection1 = created_db.create_container(
            id=collection_id,
            partition_key=PartitionKey(path='/\"level\' 1*()\"/\"le/vel2\"', kind=documents.PartitionKind.Hash)
        )
        document_definition = {'id': 'document1',
                               "level' 1*()": {"le/vel2": 'val1'}
                               }

        self.OriginalExecuteFunction = _retry_utility.ExecuteFunction
        _retry_utility.ExecuteFunction = self._MockExecuteFunction
        created_document = created_collection1.create_item(body=document_definition)
        _retry_utility.ExecuteFunction = self.OriginalExecuteFunction
        self.assertEqual(self.last_headers[1], '["val1"]')
        del self.last_headers[:]

        collection_definition2 = {
            'id': 'test_partitioned_collection_partition_key_extraction_special_chars2 ' + str(uuid.uuid4()),
            'partitionKey':
                {
                    'paths': ['/\'level\" 1*()\'/\'le/vel2\''],
                    'kind': documents.PartitionKind.Hash
                }
            }

        collection_id = 'test_partitioned_collection_partition_key_extraction_special_chars2 ' + str(uuid.uuid4())

        created_collection2 = created_db.create_container(
            id=collection_id,
            partition_key=PartitionKey(path='/\'level\" 1*()\'/\'le/vel2\'', kind=documents.PartitionKind.Hash)
        )

        document_definition = {'id': 'document2',
                               'level\" 1*()': {'le/vel2': 'val2'}
                               }

        self.OriginalExecuteFunction = _retry_utility.ExecuteFunction
        _retry_utility.ExecuteFunction = self._MockExecuteFunction
        # create document without partition key being specified
        created_document = created_collection2.create_item(body=document_definition)
        _retry_utility.ExecuteFunction = self.OriginalExecuteFunction
        self.assertEqual(self.last_headers[1], '["val2"]')
        del self.last_headers[:]

        created_db.delete_container(created_collection1.id)
        created_db.delete_container(created_collection2.id)

    def test_partitioned_collection_path_parser(self):
        test_dir = os.path.dirname(os.path.abspath(__file__))
        with open(os.path.join(test_dir, "BaselineTest.PathParser.json")) as json_file:
            entries = json.loads(json_file.read())
        for entry in entries:
            parts = base.ParsePaths([entry['path']])
            self.assertEqual(parts, entry['parts'])

        paths = ["/\"Ke \\ \\\" \\\' \\? \\a \\\b \\\f \\\n \\\r \\\t \\v y1\"/*"]
        parts = ["Ke \\ \\\" \\\' \\? \\a \\\b \\\f \\\n \\\r \\\t \\v y1", "*"]
        self.assertEqual(parts, base.ParsePaths(paths))

        paths = ["/'Ke \\ \\\" \\\' \\? \\a \\\b \\\f \\\n \\\r \\\t \\v y1'/*"]
        parts = ["Ke \\ \\\" \\\' \\? \\a \\\b \\\f \\\n \\\r \\\t \\v y1", "*"]
        self.assertEqual(parts, base.ParsePaths(paths))

    def test_partitioned_collection_document_crud_and_query(self):
        created_db = self.databaseForTest

        created_collection = self.configs.create_multi_partition_collection_if_not_exist(self.client)

        document_definition = {'id': 'document',
                               'key': 'value'}

        created_document = created_collection.create_item(
            body=document_definition
        )

        self.assertEqual(created_document.get('id'), document_definition.get('id'))
        self.assertEqual(created_document.get('key'), document_definition.get('key'))

        # read document
        read_document = created_collection.read_item(
            item=created_document.get('id'),
            partition_key=created_document.get('id')
        )

        self.assertEqual(read_document.get('id'), created_document.get('id'))
        self.assertEqual(read_document.get('key'), created_document.get('key'))

        # Read document feed doesn't require partitionKey as it's always a cross partition query
        documentlist = list(created_collection.read_all_items())
        self.assertEqual(1, len(documentlist))

        # replace document
        document_definition['key'] = 'new value'

        replaced_document = created_collection.replace_item(
            item=read_document,
            body=document_definition
        )

        self.assertEqual(replaced_document.get('key'), document_definition.get('key'))

        # upsert document(create scenario)
        document_definition['id'] = 'document2'
        document_definition['key'] = 'value2'

        upserted_document = created_collection.upsert_item(body=document_definition)

        self.assertEqual(upserted_document.get('id'), document_definition.get('id'))
        self.assertEqual(upserted_document.get('key'), document_definition.get('key'))

        documentlist = list(created_collection.read_all_items())
        self.assertEqual(2, len(documentlist))

        # delete document
        created_collection.delete_item(item=upserted_document, partition_key=upserted_document.get('id'))

        # query document on the partition key specified in the predicate will pass even without setting enableCrossPartitionQuery or passing in the partitionKey value
        documentlist = list(created_collection.query_items(
            {
                'query': 'SELECT * FROM root r WHERE r.id=\'' + replaced_document.get('id') + '\''
            }))
        self.assertEqual(1, len(documentlist))

        # query document on any property other than partitionKey will fail without setting enableCrossPartitionQuery or passing in the partitionKey value
        try:
            list(created_collection.query_items(
                {
                    'query': 'SELECT * FROM root r WHERE r.key=\'' + replaced_document.get('key') + '\''
                }))
        except Exception:
            pass

        # cross partition query
        documentlist = list(created_collection.query_items(
            query='SELECT * FROM root r WHERE r.key=\'' + replaced_document.get('key') + '\'',
            enable_cross_partition_query=True
        ))

        self.assertEqual(1, len(documentlist))

        # query document by providing the partitionKey value
        documentlist = list(created_collection.query_items(
            query='SELECT * FROM root r WHERE r.key=\'' + replaced_document.get('key') + '\'',
            partition_key=replaced_document.get('id')
        ))

        self.assertEqual(1, len(documentlist))

    def test_partitioned_collection_permissions(self):
        created_db = self.databaseForTest

        collection_id = 'test_partitioned_collection_permissions all collection'

        all_collection = created_db.create_container(
            id=collection_id,
            partition_key=PartitionKey(path='/key', kind=documents.PartitionKind.Hash)
        )

        collection_id = 'test_partitioned_collection_permissions read collection'

        read_collection = created_db.create_container(
            id=collection_id,
            partition_key=PartitionKey(path='/key', kind=documents.PartitionKind.Hash)
        )

        user = created_db.create_user(body={'id': 'user'})

        permission_definition = {
            'id': 'all permission',
            'permissionMode': documents.PermissionMode.All,
            'resource': all_collection.container_link,
            'resourcePartitionKey': [1]
        }

        all_permission = user.create_permission(body=permission_definition)

        permission_definition = {
            'id': 'read permission',
            'permissionMode': documents.PermissionMode.Read,
            'resource': read_collection.container_link,
            'resourcePartitionKey': [1]
        }

        read_permission = user.create_permission(body=permission_definition)

        resource_tokens = {}
        # storing the resource tokens based on Resource IDs
        resource_tokens[urllib.quote(all_collection.id)] = (all_permission.properties['_token'])
        resource_tokens[urllib.quote(read_collection.id)] = (read_permission.properties['_token'])

        restricted_client = cosmos_client.CosmosClient(
            CRUDTests.host, resource_tokens, "Session", connection_policy=CRUDTests.connectionPolicy)

        document_definition = {'id': 'document1',
                               'key': 1
                               }

        all_collection.client_connection = restricted_client.client_connection
        read_collection.client_connection = restricted_client.client_connection

        # Create document in all_collection should succeed since the partitionKey is 1 which is what specified as resourcePartitionKey in permission object and it has all permissions
        created_document = all_collection.create_item(body=document_definition)

        # Create document in read_collection should fail since it has only read permissions for this collection
        self.__AssertHTTPFailureWithStatus(
            StatusCodes.FORBIDDEN,
            read_collection.create_item,
            document_definition)

        document_definition['key'] = 2
        # Create document should fail since the partitionKey is 2 which is different that what is specified as resourcePartitionKey in permission object
        self.__AssertHTTPFailureWithStatus(
            StatusCodes.FORBIDDEN,
            all_collection.create_item,
            document_definition)

        document_definition['key'] = 1
        # Delete document should succeed since the partitionKey is 1 which is what specified as resourcePartitionKey in permission object
        created_document = all_collection.delete_item(item=created_document['id'], partition_key=document_definition['key'])

        # Delete document in read_collection should fail since it has only read permissions for this collection
        self.__AssertHTTPFailureWithStatus(
            StatusCodes.FORBIDDEN,
            read_collection.delete_item,
            document_definition['id'],
            document_definition['id']
        )

        created_db.delete_container(all_collection)
        created_db.delete_container(read_collection)

    def test_partitioned_collection_execute_stored_procedure(self):
        created_db = self.databaseForTest

        created_collection = self.configs.create_multi_partition_collection_with_custom_pk_if_not_exist(self.client)

        sproc = {
            'id': 'storedProcedure' + str(uuid.uuid4()),
            'body': (
                'function () {' +
                '   var client = getContext().getCollection();' +
                '   client.createDocument(client.getSelfLink(), { id: \'testDoc\', pk : 2}, {}, function(err, docCreated, options) { ' +
                '   if(err) throw new Error(\'Error while creating document: \' + err.message);' +
                '   else {' +
                '   getContext().getResponse().setBody(1);' +
                '        }' +
                '   });}')
        }

        created_sproc = created_collection.scripts.create_stored_procedure(body=sproc)

        # Partiton Key value same as what is specified in the stored procedure body
        result = created_collection.scripts.execute_stored_procedure(sproc=created_sproc['id'], partition_key=2)
        self.assertEqual(result, 1)

        # Partiton Key value different than what is specified in the stored procedure body will cause a bad request(400) error
        self.__AssertHTTPFailureWithStatus(
            StatusCodes.BAD_REQUEST,
            created_collection.scripts.execute_stored_procedure,
            created_sproc['id'],
            3)

    def test_partitioned_collection_partition_key_value_types(self):
        created_db = self.databaseForTest

        created_collection = created_db.create_container(
            id='test_partitioned_collection_partition_key_value_types ' + str(uuid.uuid4()),
            partition_key=PartitionKey(path='/pk', kind='Hash')
        )

        document_definition = {'id': 'document1' + str(uuid.uuid4()),
                               'pk': None,
                               'spam': 'eggs'}

        # create document with partitionKey set as None here
        created_collection.create_item(body=document_definition)

        document_definition = {'id': 'document1' + str(uuid.uuid4()),
                               'spam': 'eggs'}

        # create document with partitionKey set as Undefined here
        created_collection.create_item(body=document_definition)

        document_definition = {'id': 'document1' + str(uuid.uuid4()),
                               'pk': True,
                               'spam': 'eggs'}

        # create document with bool partitionKey
        created_collection.create_item(body=document_definition)

        document_definition = {'id': 'document1' + str(uuid.uuid4()),
                               'pk': 'value',
                               'spam': 'eggs'}

        # create document with string partitionKey
        created_collection.create_item(body=document_definition)

        document_definition = {'id': 'document1' + str(uuid.uuid4()),
                               'pk': 100,
                               'spam': 'eggs'}

        # create document with int partitionKey
        created_collection.create_item(body=document_definition)

        document_definition = {'id': 'document1' + str(uuid.uuid4()),
                               'pk': 10.50,
                               'spam': 'eggs'}

        # create document with float partitionKey
        created_collection.create_item(body=document_definition)

        document_definition = {'name': 'sample document',
                               'spam': 'eggs',
                               'pk': 'value'}

        # Should throw an error because automatic id generation is disabled always.
        self.__AssertHTTPFailureWithStatus(
            StatusCodes.BAD_REQUEST,
            created_collection.create_item,
            document_definition
        )

        created_db.delete_container(created_collection)

    def test_partitioned_collection_conflict_crud_and_query(self):
        created_db = self.databaseForTest

        created_collection = self.configs.create_multi_partition_collection_if_not_exist(self.client)

        conflict_definition = {'id': 'new conflict',
                               'resourceId': 'doc1',
                               'operationType': 'create',
                               'resourceType': 'document'
                               }

        # read conflict here will return resource not found(404) since there is no conflict here
        self.__AssertHTTPFailureWithStatus(
            StatusCodes.NOT_FOUND,
            created_collection.get_conflict,
            conflict_definition['id'],
            conflict_definition['id']
        )

        # Read conflict feed doesn't requires partitionKey to be specified as it's a cross partition thing
        conflictlist = list(created_collection.list_conflicts())
        self.assertEqual(0, len(conflictlist))

        # delete conflict here will return resource not found(404) since there is no conflict here
        self.__AssertHTTPFailureWithStatus(
            StatusCodes.NOT_FOUND,
            created_collection.delete_conflict,
            conflict_definition['id'],
            conflict_definition['id']
        )

        # query conflicts on any property other than partitionKey will fail without setting enableCrossPartitionQuery or passing in the partitionKey value
        try:
            list(created_collection.query_conflicts(
                    query='SELECT * FROM root r WHERE r.resourceType=\'' + conflict_definition.get(
                        'resourceType') + '\''
                ))
        except Exception:
            pass

        conflictlist = list(created_collection.query_conflicts(
                query='SELECT * FROM root r WHERE r.resourceType=\'' + conflict_definition.get('resourceType') + '\'',
                enable_cross_partition_query=True
        ))

        self.assertEqual(0, len(conflictlist))

        # query conflicts by providing the partitionKey value
        options = {'partitionKey': conflict_definition.get('id')}
        conflictlist = list(created_collection.query_conflicts(
            query='SELECT * FROM root r WHERE r.resourceType=\'' + conflict_definition.get('resourceType') + '\'',
            partition_key=conflict_definition['id']
        ))

        self.assertEqual(0, len(conflictlist))

    def test_document_crud(self):
        # create database
        created_db = self.databaseForTest
        # create collection
        created_collection = self.configs.create_multi_partition_collection_if_not_exist(self.client)
        # read documents
        documents = list(created_collection.read_all_items())
        # create a document
        before_create_documents_count = len(documents)

        document_definition = {'name': 'sample document',
                               'spam': 'eggs',
                               'key': 'value',
                               'id': str(uuid.uuid4())}

        created_document = created_collection.create_item(body=document_definition)
        self.assertEqual(created_document.get('name'),
                         document_definition['name'])
        self.assertEqual(created_document.get('id'),
                         document_definition['id'])

        # duplicated documents are not allowed when 'id' is provided.
        duplicated_definition_with_id = document_definition.copy()
        self.__AssertHTTPFailureWithStatus(StatusCodes.CONFLICT,
                                           created_collection.create_item,
                                           duplicated_definition_with_id)
        # read documents after creation
        documents = list(created_collection.read_all_items())
        self.assertEqual(
            len(documents),
            before_create_documents_count + 1,
            'create should increase the number of documents')
        # query documents
        documents = list(created_collection.query_items(
            {
                'query': 'SELECT * FROM root r WHERE r.name=@name',
                'parameters': [
                    {'name': '@name', 'value': document_definition['name']}
                ]
            }, enable_cross_partition_query=True
        ))
        self.assertTrue(documents)
        documents = list(created_collection.query_items(
            {
                'query': 'SELECT * FROM root r WHERE r.name=@name',
                'parameters': [
                    {'name': '@name', 'value': document_definition['name']}
                ],
            }, enable_cross_partition_query=True,
            enable_scan_in_query=True
        ))
        self.assertTrue(documents)
        # replace document.
        created_document['name'] = 'replaced document'
        created_document['spam'] = 'not eggs'
        old_etag = created_document['_etag']
        replaced_document = created_collection.replace_item(
            item=created_document['id'],
            body=created_document
        )
        self.assertEqual(replaced_document['name'],
                         'replaced document',
                         'document id property should change')
        self.assertEqual(replaced_document['spam'],
                         'not eggs',
                         'property should have changed')
        self.assertEqual(created_document['id'],
                         replaced_document['id'],
                         'document id should stay the same')

        # replace document based on condition
        replaced_document['name'] = 'replaced document based on condition'
        replaced_document['spam'] = 'new spam field'

        # should fail for stale etag
        self.__AssertHTTPFailureWithStatus(
            StatusCodes.PRECONDITION_FAILED,
            created_collection.replace_item,
            replaced_document['id'],
            replaced_document,
            if_match=old_etag,
        )

        # should pass for most recent etag
        replaced_document_conditional = created_collection.replace_item(
                access_condition={'type': 'IfMatch', 'condition': replaced_document['_etag']},
                item=replaced_document['id'],
                body=replaced_document
            )
        self.assertEqual(replaced_document_conditional['name'],
                         'replaced document based on condition',
                         'document id property should change')
        self.assertEqual(replaced_document_conditional['spam'],
                         'new spam field',
                         'property should have changed')
        self.assertEqual(replaced_document_conditional['id'],
                         replaced_document['id'],
                         'document id should stay the same')
        # read document
        one_document_from_read = created_collection.read_item(
            item=replaced_document['id'],
            partition_key=replaced_document['id']
        )
        self.assertEqual(replaced_document['id'],
                         one_document_from_read['id'])
        # delete document
        created_collection.delete_item(
            item=replaced_document,
            partition_key=replaced_document['id']
        )
        # read documents after deletion
        self.__AssertHTTPFailureWithStatus(StatusCodes.NOT_FOUND,
                                           created_collection.read_item,
                                           replaced_document['id'],
                                           replaced_document['id'])

    def test_murmur_hash(self):
        str = 'afdgdd'
        bytes = bytearray(str, encoding='utf-8')

        hash_value = _murmur_hash.MurmurHash._ComputeHash(bytes)
        self.assertEqual(1099701186, hash_value)

        num = 374.0
        bytes = bytearray(pack('d', num))

        hash_value = _murmur_hash.MurmurHash._ComputeHash(bytes)
        self.assertEqual(3717946798, hash_value)

        self._validate_bytes("", 0x1B873593, bytearray(b'\xEE\xA8\xA2\x67'), 1738713326)
        self._validate_bytes("1", 0xE82562E4, bytearray(b'\xD0\x92\x24\xED'), 3978597072)
        self._validate_bytes("00", 0xB4C39035, bytearray(b'\xFA\x09\x64\x1B'), 459540986)
        self._validate_bytes("eyetooth", 0x8161BD86, bytearray(b'\x98\x62\x1C\x6F'), 1864131224)
        self._validate_bytes("acid", 0x4DFFEAD7, bytearray(b'\x36\x92\xC0\xB9'), 3116405302)
        self._validate_bytes("elevation", 0x1A9E1828, bytearray(b'\xA9\xB6\x40\xDF'), 3745560233)
        self._validate_bytes("dent", 0xE73C4579, bytearray(b'\xD4\x59\xE1\xD3'), 3554761172)
        self._validate_bytes("homeland", 0xB3DA72CA, bytearray(b'\x06\x4D\x72\xBB'), 3144830214)
        self._validate_bytes("glamor", 0x8078A01B, bytearray(b'\x89\x89\xA2\xA7'), 2812447113)
        self._validate_bytes("flags", 0x4D16CD6C, bytearray(b'\x52\x87\x66\x02'), 40273746)
        self._validate_bytes("democracy", 0x19B4FABD, bytearray(b'\xE4\x55\xD6\xB0'), 2966836708)
        self._validate_bytes("bumble", 0xE653280E, bytearray(b'\xFE\xD7\xC3\x0C'), 214161406)
        self._validate_bytes("catch", 0xB2F1555F, bytearray(b'\x98\x4B\xB6\xCD'), 3451276184)
        self._validate_bytes("omnomnomnivore", 0x7F8F82B0, bytearray(b'\x38\xC4\xCD\xFF'), 4291675192)
        self._validate_bytes("The quick brown fox jumps over the lazy dog", 0x4C2DB001, bytearray(b'\x6D\xAB\x8D\xC9'),
                             3381504877)

    def _validate_bytes(self, str, seed, expected_hash_bytes, expected_value):
        hash_value = _murmur_hash.MurmurHash._ComputeHash(bytearray(str, encoding='utf-8'), seed)
        bytes = bytearray(pack('I', hash_value))
        self.assertEqual(expected_value, hash_value)
        self.assertEqual(expected_hash_bytes, bytes)

    def test_get_bytes(self):
        actual_bytes = _consistent_hash_ring.ConsistentHashRing._GetBytes("documentdb")
        expected_bytes = bytearray(b'\x64\x6F\x63\x75\x6D\x65\x6E\x74\x64\x62')
        self.assertEqual(expected_bytes, actual_bytes)

        actual_bytes = _consistent_hash_ring.ConsistentHashRing._GetBytes("azure")
        expected_bytes = bytearray(b'\x61\x7A\x75\x72\x65')
        self.assertEqual(expected_bytes, actual_bytes)

        actual_bytes = _consistent_hash_ring.ConsistentHashRing._GetBytes("json")
        expected_bytes = bytearray(b'\x6A\x73\x6F\x6E')
        self.assertEqual(expected_bytes, actual_bytes)

        actual_bytes = _consistent_hash_ring.ConsistentHashRing._GetBytes("nosql")
        expected_bytes = bytearray(b'\x6E\x6F\x73\x71\x6C')
        self.assertEqual(expected_bytes, actual_bytes)

    def test_document_upsert(self):
        # create database
        created_db = self.databaseForTest

        # create collection
        created_collection = self.configs.create_multi_partition_collection_if_not_exist(self.client)

        # read documents and check count
        documents = list(created_collection.read_all_items())
        before_create_documents_count = len(documents)

        # create document definition
        document_definition = {'id': 'doc',
                               'name': 'sample document',
                               'spam': 'eggs',
                               'key': 'value'}

        # create document using Upsert API
        created_document = created_collection.upsert_item(body=document_definition)

        # verify id property
        self.assertEqual(created_document['id'],
                         document_definition['id'])

        # read documents after creation and verify updated count
        documents = list(created_collection.read_all_items())
        self.assertEqual(
            len(documents),
            before_create_documents_count + 1,
            'create should increase the number of documents')

        # update document
        created_document['name'] = 'replaced document'
        created_document['spam'] = 'not eggs'

        # should replace document since it already exists
        upserted_document = created_collection.upsert_item(body=created_document)

        # verify the changed properties
        self.assertEqual(upserted_document['name'],
                         created_document['name'],
                         'document name property should change')
        self.assertEqual(upserted_document['spam'],
                         created_document['spam'],
                         'property should have changed')

        # verify id property
        self.assertEqual(upserted_document['id'],
                         created_document['id'],
                         'document id should stay the same')

        # read documents after upsert and verify count doesn't increases again
        documents = list(created_collection.read_all_items())
        self.assertEqual(
            len(documents),
            before_create_documents_count + 1,
            'number of documents should remain same')

        created_document['id'] = 'new id'

        # Upsert should create new document since the id is different
        new_document = created_collection.upsert_item(body=created_document)

        # verify id property
        self.assertEqual(created_document['id'],
                         new_document['id'],
                         'document id should be same')

        # read documents after upsert and verify count increases
        documents = list(created_collection.read_all_items())
        self.assertEqual(
            len(documents),
            before_create_documents_count + 2,
            'upsert should increase the number of documents')

        # delete documents
        created_collection.delete_item(item=upserted_document, partition_key=upserted_document['id'])
        created_collection.delete_item(item=new_document, partition_key=new_document['id'])

        # read documents after delete and verify count is same as original
        documents = list(created_collection.read_all_items())
        self.assertEqual(
            len(documents),
            before_create_documents_count,
            'number of documents should remain same')


    def _test_spatial_index(self):
        db = self.databaseForTest
        # partial policy specified
        collection = db.create_container(
            id='collection with spatial index ' + str(uuid.uuid4()),
            indexing_policy={
                            'includedPaths': [
                                {
                                    'path': '/"Location"/?',
                                    'indexes': [
                                        {
                                        'kind': 'Spatial',
                                        'dataType': 'Point'
                                        }
                                    ]
                                },
                                {
                                'path': '/'
                                }
                            ]
                        },
            partition_key=PartitionKey(path='/id', kind='Hash')
            )
        collection.create_item(
            body={
                 'id': 'loc1',
                 'Location': {
                    'type': 'Point',
                    'coordinates': [20.0, 20.0]
                 }
            }
        )
        collection.create_item(
            body={
                'id': 'loc2',
                'Location': {
                    'type': 'Point',
                    'coordinates': [100.0, 100.0]
                }
            }
        )
        results = list(collection.query_items(
            query="SELECT * FROM root WHERE (ST_DISTANCE(root.Location, {type: 'Point', coordinates: [20.1, 20]}) < 20000)",
            enable_cross_partition_query=True
        ))
        self.assertEqual(1, len(results))
        self.assertEqual('loc1', results[0]['id'])

        db.delete_container(container=collection)

    # CRUD test for User resource
    def test_user_crud(self):
        # Should do User CRUD operations successfully.
        # create database
        db = self.databaseForTest
        # list users
        users = list(db.list_users())
        before_create_count = len(users)
        # create user
        user_id = 'new user' + str(uuid.uuid4())
        user = db.create_user(body={'id': user_id})
        self.assertEqual(user.id, user_id, 'user id error')
        # list users after creation
        users = list(db.list_users())
        self.assertEqual(len(users), before_create_count + 1)
        # query users
        results = list(db.query_users(
                query='SELECT * FROM root r WHERE r.id=@id',
                parameters=[
                    {'name': '@id', 'value': user_id}
                ]
        ))
        self.assertTrue(results)

        # replace user
        replaced_user_id = 'replaced user' + str(uuid.uuid4())
        user_properties = user.read()
        user_properties['id'] = replaced_user_id
        replaced_user = db.replace_user(user_id, user_properties)
        self.assertEqual(replaced_user.id,
                         replaced_user_id,
                         'user id should change')
        self.assertEqual(user_properties['id'],
                         replaced_user.id,
                         'user id should stay the same')
        # read user
        user = db.get_user_client(replaced_user.id)
        self.assertEqual(replaced_user.id, user.id)
        # delete user
        db.delete_user(user.id)
        # read user after deletion
        deleted_user = db.get_user_client(user.id)
        self.__AssertHTTPFailureWithStatus(StatusCodes.NOT_FOUND,
                                           deleted_user.read)

    def test_user_upsert(self):
        # create database
        db = self.databaseForTest

        # read users and check count
        users = list(db.list_users())
        before_create_count = len(users)

        # create user using Upsert API
        user_id = 'user' + str(uuid.uuid4())
        user = db.upsert_user(body={'id': user_id})

        # verify id property
        self.assertEqual(user.id, user_id, 'user id error')

        # read users after creation and verify updated count
        users = list(db.list_users())
        self.assertEqual(len(users), before_create_count + 1)

        # Should replace the user since it already exists, there is no public property to change here
        user_properties = user.read()
        upserted_user = db.upsert_user(user_properties)

        # verify id property
        self.assertEqual(upserted_user.id,
                         user.id,
                         'user id should remain same')

        # read users after upsert and verify count doesn't increases again
        users = list(db.list_users())
        self.assertEqual(len(users), before_create_count + 1)

        user_properties = user.read()
        user_properties['id'] = 'new user' + str(uuid.uuid4())
        user.id = user_properties['id']

        # Upsert should create new user since id is different
        new_user = db.upsert_user(user_properties)

        # verify id property
        self.assertEqual(new_user.id, user.id, 'user id error')

        # read users after upsert and verify count increases
        users = list(db.list_users())
        self.assertEqual(len(users), before_create_count + 2)

        # delete users
        db.delete_user(upserted_user.id)
        db.delete_user(new_user.id)

        # read users after delete and verify count remains the same
        users = list(db.list_users())
        self.assertEqual(len(users), before_create_count)

    def test_permission_crud(self):
        # Should do Permission CRUD operations successfully
        # create database
        db = self.databaseForTest
        # create user
        user = db.create_user(body={'id': 'new user' + str(uuid.uuid4())})
        # list permissions
        permissions = list(user.list_permissions())
        before_create_count = len(permissions)
        permission = {
            'id': 'new permission',
            'permissionMode': documents.PermissionMode.Read,
            'resource': 'dbs/AQAAAA==/colls/AQAAAJ0fgTc='  # A random one.
        }
        # create permission
        permission = user.create_permission(permission)
        self.assertEqual(permission.id,
                         'new permission',
                         'permission id error')
        # list permissions after creation
        permissions = list(user.list_permissions())
        self.assertEqual(len(permissions), before_create_count + 1)
        # query permissions
        results = list(user.query_permissions(
                query='SELECT * FROM root r WHERE r.id=@id',
                parameters=[
                    {'name': '@id', 'value': permission.id}
                ]
        ))
        self.assertTrue(results)

        # replace permission
        change_permission = permission.properties.copy()
        permission.properties['id'] = 'replaced permission'
        permission.id = permission.properties['id']
        replaced_permission = user.replace_permission(change_permission['id'], permission.properties)
        self.assertEqual(replaced_permission.id,
                         'replaced permission',
                         'permission id should change')
        self.assertEqual(permission.id,
                         replaced_permission.id,
                         'permission id should stay the same')
        # read permission
        permission = user.get_permission(replaced_permission.id)
        self.assertEqual(replaced_permission.id, permission.id)
        # delete permission
        user.delete_permission(replaced_permission.id)
        # read permission after deletion
        self.__AssertHTTPFailureWithStatus(StatusCodes.NOT_FOUND,
                                           user.get_permission,
                                           permission.id)

    def test_permission_upsert(self):
        # create database
        db = self.databaseForTest

        # create user
        user = db.create_user(body={'id': 'new user' + str(uuid.uuid4())})

        # read permissions and check count
        permissions = list(user.list_permissions())
        before_create_count = len(permissions)

        permission_definition = {
            'id': 'permission',
            'permissionMode': documents.PermissionMode.Read,
            'resource': 'dbs/AQAAAA==/colls/AQAAAJ0fgTc='  # A random one.
        }

        # create permission using Upsert API
        created_permission = user.upsert_permission(permission_definition)

        # verify id property
        self.assertEqual(created_permission.id,
                         permission_definition['id'],
                         'permission id error')

        # read permissions after creation and verify updated count
        permissions = list(user.list_permissions())
        self.assertEqual(len(permissions), before_create_count + 1)

        # update permission mode
        permission_definition['permissionMode'] = documents.PermissionMode.All

        # should repace the permission since it already exists
        upserted_permission = user.upsert_permission(permission_definition)
        # verify id property
        self.assertEqual(upserted_permission.id,
                         created_permission.id,
                         'permission id should remain same')

        # verify changed property
        self.assertEqual(upserted_permission.permission_mode,
                         permission_definition['permissionMode'],
                         'permissionMode should change')

        # read permissions and verify count doesn't increases again
        permissions = list(user.list_permissions())
        self.assertEqual(len(permissions), before_create_count + 1)

        # update permission id
        created_permission.properties['id'] = 'new permission'
        created_permission.id = created_permission.properties['id']
        # resource needs to be changed along with the id in order to create a new permission
        created_permission.properties['resource'] = 'dbs/N9EdAA==/colls/N9EdAIugXgA='
        created_permission.resource_link = created_permission.properties['resource']

        # should create new permission since id has changed
        new_permission = user.upsert_permission(created_permission.properties)

        # verify id and resource property
        self.assertEqual(new_permission.id,
                         created_permission.id,
                         'permission id should be same')

        self.assertEqual(new_permission.resource_link,
                         created_permission.resource_link,
                         'permission resource should be same')

        # read permissions and verify count increases
        permissions = list(user.list_permissions())
        self.assertEqual(len(permissions), before_create_count + 2)

        # delete permissions
        user.delete_permission(upserted_permission.id)
        user.delete_permission(new_permission.id)

        # read permissions and verify count remains the same
        permissions = list(user.list_permissions())
        self.assertEqual(len(permissions), before_create_count)

    def test_authorization(self):
        def __SetupEntities(client):
            """
            Sets up entities for this test.

            :Parameters:
                - `client`: cosmos_client_connection.CosmosClientConnection

            :Returns:
                dict

            """
            # create database
            db = self.databaseForTest
            # create collection1
            collection1 = db.create_container(
                id='test_authorization' + str(uuid.uuid4()),
                partition_key=PartitionKey(path='/id', kind='Hash')
            )
            # create document1
            document1 = collection1.create_item(
                            body={'id': 'coll1doc1',
                                  'spam': 'eggs',
                                  'key': 'value'},
            )
            # create document 2
            document2 = collection1.create_item(
                body={'id': 'coll1doc2', 'spam': 'eggs2', 'key': 'value2'}
            )

            # create collection 2
            collection2 = db.create_container(
                id='test_authorization2' + str(uuid.uuid4()),
                partition_key=PartitionKey(path='/id', kind='Hash')
            )
            # create user1
            user1 = db.create_user(body={'id': 'user1'})
            collection1_properties = collection1.read()
            permission = {
                'id': 'permission On Coll1',
                'permissionMode': documents.PermissionMode.Read,
                'resource': collection1_properties['_self']
            }
            # create permission for collection1
            permission_on_coll1 = user1.create_permission(body=permission)
            self.assertIsNotNone(permission_on_coll1.properties['_token'],
                            'permission token is invalid')
            permission = {
                'id': 'permission On Doc1',
                'permissionMode': documents.PermissionMode.All,
                'resource': document2['_self']
            }
            # create permission for document 2
            permission_on_doc2 = user1.create_permission(body=permission)
            self.assertIsNotNone(permission_on_doc2.properties['_token'],
                            'permission token is invalid')
            # create user 2
            user2 = db.create_user(body={'id': 'user2'})
            collection2_properties = collection2.read()
            permission = {
                'id': 'permission On coll2',
                'permissionMode': documents.PermissionMode.All,
                'resource': collection2_properties['_self']
            }
            # create permission on collection 2
            permission_on_coll2 = user2.create_permission(body=permission)
            self.assertIsNotNone(permission_on_coll2.properties['_token'],
                            'permission token is invalid')
            entities = {
                'db': db,
                'coll1': collection1,
                'coll2': collection2,
                'doc1': document1,
                'doc2': document2,
                'user1': user1,
                'user2': user2,
                'permissionOnColl1': permission_on_coll1,
                'permissionOnDoc2': permission_on_doc2,
                'permissionOnColl2': permission_on_coll2
            }
            return entities

        # Client without any authorization will fail.
        client = cosmos_client.CosmosClient(CRUDTests.host, {}, "Session", connection_policy=CRUDTests.connectionPolicy)
        self.__AssertHTTPFailureWithStatus(StatusCodes.UNAUTHORIZED,
                                           list,
                                           client.list_databases())
        # Client with master key.
        client = cosmos_client.CosmosClient(CRUDTests.host,
                                            CRUDTests.masterKey,
                                            "Session",
                                            connection_policy=CRUDTests.connectionPolicy)
        # setup entities
        entities = __SetupEntities(client)
        resource_tokens = {}
        resource_tokens[entities['coll1'].id] = (
            entities['permissionOnColl1'].properties['_token'])
        resource_tokens[entities['doc1']['id']]= (
            entities['permissionOnColl1'].properties['_token'])
        col1_client = cosmos_client.CosmosClient(
            CRUDTests.host, resource_tokens,"Session", connection_policy=CRUDTests.connectionPolicy)
        db = entities['db']

        old_client_connection = db.client_connection
        db.client_connection = col1_client.client_connection
        # 1. Success-- Use Col1 Permission to Read
        success_coll1 = db.get_container_client(container=entities['coll1'])
        # 2. Failure-- Use Col1 Permission to delete
        self.__AssertHTTPFailureWithStatus(StatusCodes.FORBIDDEN,
                                           db.delete_container,
                                           success_coll1)
        # 3. Success-- Use Col1 Permission to Read All Docs
        success_documents = list(success_coll1.read_all_items())
        self.assertTrue(success_documents != None,
                        'error reading documents')
        self.assertEqual(len(success_documents),
                         2,
                         'Expected 2 Documents to be succesfully read')
        # 4. Success-- Use Col1 Permission to Read Col1Doc1
        success_doc = success_coll1.read_item(
            item=entities['doc1']['id'],
            partition_key=entities['doc1']['id']
        )
        self.assertTrue(success_doc != None, 'error reading document')
        self.assertEqual(
            success_doc['id'],
            entities['doc1']['id'],
            'Expected to read children using parent permissions')
        col2_client = cosmos_client.CosmosClient(
            CRUDTests.host,
            [entities['permissionOnColl2'].properties],
            "Session",
            connection_policy=CRUDTests.connectionPolicy)
        doc = {
            'CustomProperty1': 'BBBBBB',
            'customProperty2': 1000,
            'id': entities['doc2']['id']
        }
        entities['coll2'].client_connection = col2_client.client_connection
        success_doc = entities['coll2'].create_item(body=doc)
        self.assertTrue(success_doc != None, 'error creating document')
        self.assertEqual(success_doc['CustomProperty1'],
                         doc['CustomProperty1'],
                         'document should have been created successfully')

        db.client_connection = old_client_connection
        db.delete_container(entities['coll1'])
        db.delete_container(entities['coll2'])

    def test_trigger_crud(self):
        # create database
        db = self.databaseForTest
        # create collection
        collection = self.configs.create_multi_partition_collection_if_not_exist(self.client)
        # read triggers
        triggers = list(collection.scripts.list_triggers())
        # create a trigger
        before_create_triggers_count = len(triggers)
        trigger_definition = {
            'id': 'sample trigger',
            'serverScript': 'function() {var x = 10;}',
            'triggerType': documents.TriggerType.Pre,
            'triggerOperation': documents.TriggerOperation.All
        }
        trigger = collection.scripts.create_trigger(body=trigger_definition)
        for property in trigger_definition:
            if property != "serverScript":
                self.assertEqual(
                    trigger[property],
                    trigger_definition[property],
                    'property {property} should match'.format(property=property))
            else:
                self.assertEqual(trigger['body'],
                                 'function() {var x = 10;}')

        # read triggers after creation
        triggers = list(collection.scripts.list_triggers())
        self.assertEqual(len(triggers),
                         before_create_triggers_count + 1,
                         'create should increase the number of triggers')
        # query triggers
        triggers = list(collection.scripts.query_triggers(
                query='SELECT * FROM root r WHERE r.id=@id',
                parameters=[
                    {'name': '@id', 'value': trigger_definition['id']}
                ]
        ))
        self.assertTrue(triggers)

        # replace trigger
        change_trigger = trigger.copy()
        trigger['body'] = 'function() {var x = 20;}'
        replaced_trigger = collection.scripts.replace_trigger(change_trigger['id'], trigger)
        for property in trigger_definition:
            if property != "serverScript":
                self.assertEqual(
                    replaced_trigger[property],
                    trigger[property],
                    'property {property} should match'.format(property=property))
            else:
                self.assertEqual(replaced_trigger['body'],
                                 'function() {var x = 20;}')

        # read trigger
        trigger = collection.scripts.get_trigger(replaced_trigger['id'])
        self.assertEqual(replaced_trigger['id'], trigger['id'])
        # delete trigger
        collection.scripts.delete_trigger(replaced_trigger['id'])
        # read triggers after deletion
        self.__AssertHTTPFailureWithStatus(StatusCodes.NOT_FOUND,
                                           collection.scripts.delete_trigger,
                                           replaced_trigger['id'])

    def test_udf_crud(self):
        # create database
        db = self.databaseForTest
        # create collection
        collection = self.configs.create_multi_partition_collection_if_not_exist(self.client)
        # read udfs
        udfs = list(collection.scripts.list_user_defined_functions())
        # create a udf
        before_create_udfs_count = len(udfs)
        udf_definition = {
            'id': 'sample udf',
            'body': 'function() {var x = 10;}'
        }
        udf = collection.scripts.create_user_defined_function(body=udf_definition)
        for property in udf_definition:
            self.assertEqual(
                udf[property],
                udf_definition[property],
                'property {property} should match'.format(property=property))

        # read udfs after creation
        udfs = list(collection.scripts.list_user_defined_functions())
        self.assertEqual(len(udfs),
                         before_create_udfs_count + 1,
                         'create should increase the number of udfs')
        # query udfs
        results = list(collection.scripts.query_user_defined_functions(
                query='SELECT * FROM root r WHERE r.id=@id',
                parameters=[
                    {'name': '@id', 'value': udf_definition['id']}
                ]
        ))
        self.assertTrue(results)
        # replace udf
        change_udf = udf.copy()
        udf['body'] = 'function() {var x = 20;}'
        replaced_udf = collection.scripts.replace_user_defined_function(udf=udf['id'], body=udf)
        for property in udf_definition:
            self.assertEqual(
                replaced_udf[property],
                udf[property],
                'property {property} should match'.format(property=property))
        # read udf
        udf = collection.scripts.get_user_defined_function(replaced_udf['id'])
        self.assertEqual(replaced_udf['id'], udf['id'])
        # delete udf
        collection.scripts.delete_user_defined_function(replaced_udf['id'])
        # read udfs after deletion
        self.__AssertHTTPFailureWithStatus(StatusCodes.NOT_FOUND,
                                           collection.scripts.get_user_defined_function,
                                           replaced_udf['id'])

    def test_sproc_crud(self):
        # create database
        db = self.databaseForTest
        # create collection
        collection = self.configs.create_multi_partition_collection_if_not_exist(self.client)
        # read sprocs
        sprocs = list(collection.scripts.list_stored_procedures())
        # create a sproc
        before_create_sprocs_count = len(sprocs)
        sproc_definition = {
            'id': 'sample sproc',
            'serverScript': 'function() {var x = 10;}'
        }
        sproc = collection.scripts.create_stored_procedure(body=sproc_definition)
        for property in sproc_definition:
            if property != "serverScript":
                self.assertEqual(
                    sproc[property],
                    sproc_definition[property],
                    'property {property} should match'.format(property=property))
            else:
                self.assertEqual(sproc['body'], 'function() {var x = 10;}')

        # read sprocs after creation
        sprocs = list(collection.scripts.list_stored_procedures())
        self.assertEqual(len(sprocs),
                         before_create_sprocs_count + 1,
                         'create should increase the number of sprocs')
        # query sprocs
        sprocs = list(collection.scripts.query_stored_procedures(
                query='SELECT * FROM root r WHERE r.id=@id',
                parameters=[
                    {'name': '@id', 'value': sproc_definition['id']}
                ]
        ))
        self.assertIsNotNone(sprocs)
        # replace sproc
        change_sproc = sproc.copy()
        sproc['body'] = 'function() {var x = 20;}'
        replaced_sproc = collection.scripts.replace_stored_procedure(sproc=change_sproc['id'], body=sproc)
        for property in sproc_definition:
            if property != 'serverScript':
                self.assertEqual(
                    replaced_sproc[property],
                    sproc[property],
                    'property {property} should match'.format(property=property))
            else:
                self.assertEqual(replaced_sproc['body'],
                                 "function() {var x = 20;}")
        # read sproc
        sproc = collection.scripts.get_stored_procedure(replaced_sproc['id'])
        self.assertEqual(replaced_sproc['id'], sproc['id'])
        # delete sproc
        collection.scripts.delete_stored_procedure(replaced_sproc['id'])
        # read sprocs after deletion
        self.__AssertHTTPFailureWithStatus(StatusCodes.NOT_FOUND,
                                           collection.scripts.get_stored_procedure,
                                           replaced_sproc['id'])

    def test_script_logging_execute_stored_procedure(self):
        created_db = self.databaseForTest

        created_collection = self.configs.create_multi_partition_collection_if_not_exist(self.client)

        sproc = {
            'id': 'storedProcedure' + str(uuid.uuid4()),
            'body': (
                'function () {' +
                '   var mytext = \'x\';' +
                '   var myval = 1;' +
                '   try {' +
                '       console.log(\'The value of %s is %s.\', mytext, myval);' +
                '       getContext().getResponse().setBody(\'Success!\');' +
                '   }' +
                '   catch (err) {' +
                '       getContext().getResponse().setBody(\'inline err: [\' + err.number + \'] \' + err);' +
                '   }'
                '}')
        }

        created_sproc = created_collection.scripts.create_stored_procedure(body=sproc)

        result = created_collection.scripts.execute_stored_procedure(
            sproc=created_sproc['id'],
            partition_key=1
        )

        self.assertEqual(result, 'Success!')
        self.assertFalse(HttpHeaders.ScriptLogResults in created_collection.scripts.client_connection.last_response_headers)

        result = created_collection.scripts.execute_stored_procedure(
            sproc=created_sproc['id'],
            enable_script_logging=True,
            partition_key=1
        )

        self.assertEqual(result, 'Success!')
        self.assertEqual(urllib.quote('The value of x is 1.'),
                         created_collection.scripts.client_connection.last_response_headers.get(HttpHeaders.ScriptLogResults))

        result = created_collection.scripts.execute_stored_procedure(
            sproc=created_sproc['id'],
            enable_script_logging=False,
            partition_key=1
        )

        self.assertEqual(result, 'Success!')
        self.assertFalse(HttpHeaders.ScriptLogResults in created_collection.scripts.client_connection.last_response_headers)

    def test_collection_indexing_policy(self):
        # create database
        db = self.databaseForTest
        # create collection
        collection = db.create_container(
            id='test_collection_indexing_policy default policy' + str(uuid.uuid4()),
            partition_key=PartitionKey(path='/id', kind='Hash')
        )

        collection_properties = collection.read()
        self.assertEqual(collection_properties['indexingPolicy']['indexingMode'],
                         documents.IndexingMode.Consistent,
                         'default indexing mode should be consistent')

        db.delete_container(container=collection)

        lazy_collection = db.create_container(
            id='test_collection_indexing_policy lazy collection ' + str(uuid.uuid4()),
            indexing_policy={
                'indexingMode': documents.IndexingMode.Lazy
            },
            partition_key=PartitionKey(path='/id', kind='Hash')
        )

        lazy_collection_properties = lazy_collection.read()
        self.assertEqual(lazy_collection_properties['indexingPolicy']['indexingMode'],
                         documents.IndexingMode.Lazy,
                         'indexing mode should be lazy')

        db.delete_container(container=lazy_collection)

        consistent_collection = db.create_container(
            id='test_collection_indexing_policy consistent collection ' + str(uuid.uuid4()),
            indexing_policy={
                'indexingMode': documents.IndexingMode.Consistent
            },
            partition_key=PartitionKey(path='/id', kind='Hash')
        )

        consistent_collection_properties = consistent_collection.read()
        self.assertEqual(consistent_collection_properties['indexingPolicy']['indexingMode'],
                         documents.IndexingMode.Consistent,
                         'indexing mode should be consistent')

        db.delete_container(container=consistent_collection)

        collection_with_indexing_policy = db.create_container(
            id='CollectionWithIndexingPolicy ' + str(uuid.uuid4()),
            indexing_policy={
                'automatic': True,
                'indexingMode': documents.IndexingMode.Lazy,
                'includedPaths': [
                    {
                        'path': '/',
                        'indexes': [
                            {
                                'kind': documents.IndexKind.Hash,
                                'dataType': documents.DataType.Number,
                                'precision': 2
                            }
                        ]
                    }
                ],
                'excludedPaths': [
                    {
                        'path': '/"systemMetadata"/*'
                    }
                ]
            },
            partition_key=PartitionKey(path='/id', kind='Hash')
        )

        collection_with_indexing_policy_properties = collection_with_indexing_policy.read()
        self.assertEqual(1,
                         len(collection_with_indexing_policy_properties['indexingPolicy']['includedPaths']),
                         'Unexpected includedPaths length')
        self.assertEqual(2,
                         len(collection_with_indexing_policy_properties['indexingPolicy']['excludedPaths']),
                         'Unexpected excluded path count')
        db.delete_container(container=collection_with_indexing_policy)

    def test_create_default_indexing_policy(self):
        # create database
        db = self.databaseForTest

        # no indexing policy specified
        collection = db.create_container(
            id='test_create_default_indexing_policy TestCreateDefaultPolicy01' + str(uuid.uuid4()),
            partition_key=PartitionKey(path='/id', kind='Hash')
        )
        collection_properties = collection.read()
        self._check_default_indexing_policy_paths(collection_properties['indexingPolicy'])
        db.delete_container(container=collection)

        # partial policy specified
        collection = db.create_container(
            id='test_create_default_indexing_policy TestCreateDefaultPolicy01' + str(uuid.uuid4()),
            indexing_policy={
                    'indexingMode': documents.IndexingMode.Lazy, 'automatic': True
                },
            partition_key=PartitionKey(path='/id', kind='Hash')
        )
        collection_properties = collection.read()
        self._check_default_indexing_policy_paths(collection_properties['indexingPolicy'])
        db.delete_container(container=collection)

        # default policy
        collection = db.create_container(
            id='test_create_default_indexing_policy TestCreateDefaultPolicy03' + str(uuid.uuid4()),
            indexing_policy={},
            partition_key=PartitionKey(path='/id', kind='Hash')
        )
        collection_properties = collection.read()
        self._check_default_indexing_policy_paths(collection_properties['indexingPolicy'])
        db.delete_container(container=collection)

        # missing indexes
        collection = db.create_container(
            id='test_create_default_indexing_policy TestCreateDefaultPolicy04' + str(uuid.uuid4()),
            indexing_policy={
                    'includedPaths': [
                        {
                            'path': '/*'
                        }
                    ]
                },
            partition_key=PartitionKey(path='/id', kind='Hash')
        )
        collection_properties = collection.read()
        self._check_default_indexing_policy_paths(collection_properties['indexingPolicy'])
        db.delete_container(container=collection)

        # missing precision
        collection = db.create_container(
            id='test_create_default_indexing_policy TestCreateDefaultPolicy05' + str(uuid.uuid4()),
            indexing_policy={
                    'includedPaths': [
                        {
                            'path': '/*',
                            'indexes': [
                                {
                                    'kind': documents.IndexKind.Hash,
                                    'dataType': documents.DataType.String
                                },
                                {
                                    'kind': documents.IndexKind.Range,
                                    'dataType': documents.DataType.Number
                                }
                            ]
                        }
                    ]
                },
            partition_key=PartitionKey(path='/id', kind='Hash')
        )
        collection_properties = collection.read()
        self._check_default_indexing_policy_paths(collection_properties['indexingPolicy'])
        db.delete_container(container=collection)

    def test_create_indexing_policy_with_composite_and_spatial_indexes(self):
        # create database
        db = self.databaseForTest

        indexing_policy = {
            "spatialIndexes": [
                {
                    "path": "/path0/*",
                    "types": [
                        "Point",
                        "LineString",
                        "Polygon"
                    ]
                },
                {
                    "path": "/path1/*",
                    "types": [
                        "LineString",
                        "Polygon",
                        "MultiPolygon"
                    ]
                }
            ],
            "compositeIndexes": [
                [
                    {
                        "path": "/path1",
                        "order": "ascending"
                    },
                    {
                        "path": "/path2",
                        "order": "descending"
                    },
                    {
                        "path": "/path3",
                        "order": "ascending"
                    }
                ],
                [
                    {
                        "path": "/path4",
                        "order": "ascending"
                    },
                    {
                        "path": "/path5",
                        "order": "descending"
                    },
                    {
                        "path": "/path6",
                        "order": "ascending"
                    }
                ]
            ]
        }

        created_container = db.create_container(
            id='composite_index_spatial_index' + str(uuid.uuid4()),
            indexing_policy=indexing_policy,
            partition_key=PartitionKey(path='/id', kind='Hash'),
            headers={"Foo":"bar"},
            user_agent="blah",
            user_agent_overwrite=True,
            logging_enable=True
        )
        created_properties = created_container.read()
        read_indexing_policy = created_properties['indexingPolicy']
        self.assertListEqual(indexing_policy['spatialIndexes'], read_indexing_policy['spatialIndexes'])
        self.assertListEqual(indexing_policy['compositeIndexes'], read_indexing_policy['compositeIndexes'])
        db.delete_container(container=created_container)

    def disabled_test_create_indexing_policy_with_composite_and_spatial_indexes_self_link(self):
        self._test_create_indexing_policy_with_composite_and_spatial_indexes(False)

    def disabled_test_create_indexing_policy_with_composite_and_spatial_indexes_name_based(self):
        self._test_create_indexing_policy_with_composite_and_spatial_indexes(True)

    def _test_create_indexing_policy_with_composite_and_spatial_indexes(self, is_name_based):
        # create database
        db = self.databaseForTest

        indexing_policy = {
            "spatialIndexes": [
                {
                    "path": "/path0/*",
                    "types": [
                        "Point",
                        "LineString",
                        "Polygon"
                    ]
                },
                {
                    "path": "/path1/*",
                    "types": [
                        "LineString",
                        "Polygon",
                        "MultiPolygon"
                    ]
                }
            ],
            "compositeIndexes": [
                [
                    {
                        "path": "/path1",
                        "order": "ascending"
                    },
                    {
                        "path": "/path2",
                        "order": "descending"
                    },
                    {
                        "path": "/path3",
                        "order": "ascending"
                    }
                ],
                [
                    {
                        "path": "/path4",
                        "order": "ascending"
                    },
                    {
                        "path": "/path5",
                        "order": "descending"
                    },
                    {
                        "path": "/path6",
                        "order": "ascending"
                    }
                ]
            ]
        }

        container_id = 'composite_index_spatial_index' + str(uuid.uuid4())
        container_definition = {'id': container_id, 'indexingPolicy': indexing_policy}
        created_container = self.client.CreateContainer(self.GetDatabaseLink(db, is_name_based), container_definition)
        read_indexing_policy = created_container['indexingPolicy']
        self.assertListEqual(indexing_policy['spatialIndexes'], read_indexing_policy['spatialIndexes'])
        self.assertListEqual(indexing_policy['compositeIndexes'], read_indexing_policy['compositeIndexes'])
        self.client.DeleteContainer(created_container['_self'])

    def _check_default_indexing_policy_paths(self, indexing_policy):
        def __get_first(array):
            if array:
                return array[0]
            else:
                return None

        # '/_etag' is present in excluded paths by default
        self.assertEqual(1, len(indexing_policy['excludedPaths']))
        # included paths should be 1: '/'.
        self.assertEqual(1, len(indexing_policy['includedPaths']))

        root_included_path = __get_first([included_path for included_path in indexing_policy['includedPaths']
                                          if included_path['path'] == '/*'])
        self.assertFalse(root_included_path.get('indexes'))

    def test_client_request_timeout(self):
        connection_policy = documents.ConnectionPolicy()
        # making timeout 0 ms to make sure it will throw
        connection_policy.RequestTimeout =  0.000000000001
        with self.assertRaises(Exception):
            # client does a getDatabaseAccount on initialization, which will time out
            cosmos_client.CosmosClient(CRUDTests.host, CRUDTests.masterKey, "Session", connection_policy=connection_policy)

    def test_client_request_timeout_when_connection_retry_configuration_specified(self):
        connection_policy = documents.ConnectionPolicy()
        # making timeout 0 ms to make sure it will throw
        connection_policy.RequestTimeout =  0.000000000001
        connection_policy.ConnectionRetryConfiguration = Retry(
                                                            total=3,
                                                            read=3,
                                                            connect=3,
                                                            backoff_factor=0.3,
                                                            status_forcelist=(500, 502, 504)
                                                        )
        with self.assertRaises(AzureError):
            # client does a getDatabaseAccount on initialization, which will time out
            cosmos_client.CosmosClient(CRUDTests.host, CRUDTests.masterKey, "Session", connection_policy=connection_policy)

    def test_client_connection_retry_configuration(self):
        total_time_for_two_retries = self.initialize_client_with_connection_urllib_retry_config(2)
        total_time_for_three_retries = self.initialize_client_with_connection_urllib_retry_config(3)
        self.assertGreater(total_time_for_three_retries, total_time_for_two_retries)

        total_time_for_two_retries = self.initialize_client_with_connection_core_retry_config(2)
        total_time_for_three_retries = self.initialize_client_with_connection_core_retry_config(3)
        self.assertGreater(total_time_for_three_retries, total_time_for_two_retries)

    def initialize_client_with_connection_urllib_retry_config(self, retries):
        retry_policy = Retry(
            total=retries,
            read=retries,
            connect=retries,
            backoff_factor=0.3,
            status_forcelist=(500, 502, 504)
        )
        start_time = time.time()
        try:
            cosmos_client.CosmosClient(
                "https://localhost:9999",
                CRUDTests.masterKey,
                "Session",
                connection_retry_policy=retry_policy)
            self.fail()
        except AzureError as e:
            end_time = time.time()
            return end_time - start_time

    def initialize_client_with_connection_core_retry_config(self, retries):
        start_time = time.time()
        try:
            cosmos_client.CosmosClient(
                "https://localhost:9999",
                CRUDTests.masterKey,
                "Session",
                retry_total=retries,
                retry_read=retries,
                retry_connect=retries,
                retry_status=retries)
            self.fail()
        except AzureError as e:
            end_time = time.time()
            return end_time - start_time

    def test_absolute_client_timeout(self):
        with self.assertRaises(errors.CosmosClientTimeoutError):
            cosmos_client.CosmosClient(
                "https://localhost:9999",
                CRUDTests.masterKey,
                "Session",
                retry_total=3,
                timeout=1)

        error_response = ServiceResponseError("Read timeout")
        timeout_transport = TimeoutTransport(error_response)
        client = cosmos_client.CosmosClient(
            self.host, self.masterKey, "Session", transport=timeout_transport, passthrough=True)

        with self.assertRaises(errors.CosmosClientTimeoutError):
            client.create_database_if_not_exists("test", timeout=2)

        status_response = 500  # Users connection level retry
        timeout_transport = TimeoutTransport(status_response)
        client = cosmos_client.CosmosClient(
            self.host, self.masterKey, "Session", transport=timeout_transport, passthrough=True)
        with self.assertRaises(errors.CosmosClientTimeoutError):
            client.create_database("test", timeout=2)

        databases = client.list_databases(timeout=2)
        with self.assertRaises(errors.CosmosClientTimeoutError):
            list(databases)

        status_response = 429  # Uses Cosmos custom retry
        timeout_transport = TimeoutTransport(status_response)
        client = cosmos_client.CosmosClient(
            self.host, self.masterKey, "Session", transport=timeout_transport, passthrough=True)
        with self.assertRaises(errors.CosmosClientTimeoutError):
            client.create_database_if_not_exists("test", timeout=2)

        databases = client.list_databases(timeout=2)
        with self.assertRaises(errors.CosmosClientTimeoutError):
            list(databases)

<<<<<<< HEAD
=======

>>>>>>> f6036908
    def test_query_iterable_functionality(self):
        def __create_resources(client):
            """Creates resources for this test.

            :Parameters:
                - `client`: cosmos_client_connection.CosmosClientConnection

            :Returns:
                dict

            """
            collection = self.configs.create_multi_partition_collection_with_custom_pk_if_not_exist(self.client)
            doc1 = collection.create_item(body={'id': 'doc1', 'prop1': 'value1'})
            doc2 = collection.create_item(body={'id': 'doc2', 'prop1': 'value2'})
            doc3 = collection.create_item(body={'id': 'doc3', 'prop1': 'value3'})
            resources = {
                'coll': collection,
                'doc1': doc1,
                'doc2': doc2,
                'doc3': doc3
            }
            return resources

        # Validate QueryIterable by converting it to a list.
        resources = __create_resources(self.client)
        results = resources['coll'].read_all_items(max_item_count=2)
        docs = list(iter(results))
        self.assertEqual(3,
                         len(docs),
                         'QueryIterable should return all documents' +
                         ' using continuation')
        self.assertEqual(resources['doc1']['id'], docs[0]['id'])
        self.assertEqual(resources['doc2']['id'], docs[1]['id'])
        self.assertEqual(resources['doc3']['id'], docs[2]['id'])

        # Validate QueryIterable iterator with 'for'.
        results = resources['coll'].read_all_items(max_item_count=2)
        counter = 0
        # test QueryIterable with 'for'.
        for doc in iter(results):
            counter += 1
            if counter == 1:
                self.assertEqual(resources['doc1']['id'],
                                 doc['id'],
                                 'first document should be doc1')
            elif counter == 2:
                self.assertEqual(resources['doc2']['id'],
                                 doc['id'],
                                 'second document should be doc2')
            elif counter == 3:
                self.assertEqual(resources['doc3']['id'],
                                 doc['id'],
                                 'third document should be doc3')
        self.assertEqual(counter, 3)

        # Get query results page by page.
        results = resources['coll'].read_all_items(max_item_count=2)

        page_iter = results.by_page()
        first_block = list(next(page_iter))
        self.assertEqual(2, len(first_block), 'First block should have 2 entries.')
        self.assertEqual(resources['doc1']['id'], first_block[0]['id'])
        self.assertEqual(resources['doc2']['id'], first_block[1]['id'])
        self.assertEqual(1, len(list(next(page_iter))), 'Second block should have 1 entry.')
        with self.assertRaises(StopIteration):
            next(page_iter)

    def test_trigger_functionality(self):
        triggers_in_collection1 = [
            {
                'id': 't1',
                'body': (
                    'function() {' +
                    '    var item = getContext().getRequest().getBody();' +
                    '    item.id = item.id.toUpperCase() + \'t1\';' +
                    '    getContext().getRequest().setBody(item);' +
                    '}'),
                'triggerType': documents.TriggerType.Pre,
                'triggerOperation': documents.TriggerOperation.All
            },
            {
                'id': 'response1',
                'body': (
                    'function() {' +
                    '    var prebody = getContext().getRequest().getBody();' +
                    '    if (prebody.id != \'TESTING POST TRIGGERt1\')'
                    '        throw \'id mismatch\';' +
                    '    var postbody = getContext().getResponse().getBody();' +
                    '    if (postbody.id != \'TESTING POST TRIGGERt1\')'
                    '        throw \'id mismatch\';'
                    '}'),
                'triggerType': documents.TriggerType.Post,
                'triggerOperation': documents.TriggerOperation.All
            },
            {
                'id': 'response2',
                # can't be used because setValue is currently disabled
                'body': (
                    'function() {' +
                    '    var predoc = getContext().getRequest().getBody();' +
                    '    var postdoc = getContext().getResponse().getBody();' +
                    '    getContext().getResponse().setValue(' +
                    '        \'predocname\', predoc.id + \'response2\');' +
                    '    getContext().getResponse().setValue(' +
                    '        \'postdocname\', postdoc.id + \'response2\');' +
                    '}'),
                'triggerType': documents.TriggerType.Post,
                'triggerOperation': documents.TriggerOperation.All,
            }]
        triggers_in_collection2 = [
            {
                'id': "t2",
                'body': "function() { }",  # trigger already stringified
                'triggerType': documents.TriggerType.Pre,
                'triggerOperation': documents.TriggerOperation.All
            },
            {
                'id': "t3",
                'body': (
                    'function() {' +
                    '    var item = getContext().getRequest().getBody();' +
                    '    item.id = item.id.toLowerCase() + \'t3\';' +
                    '    getContext().getRequest().setBody(item);' +
                    '}'),
                'triggerType': documents.TriggerType.Pre,
                'triggerOperation': documents.TriggerOperation.All
            }]
        triggers_in_collection3 = [
            {
                'id': 'triggerOpType',
                'body': 'function() { }',
                'triggerType': documents.TriggerType.Post,
                'triggerOperation': documents.TriggerOperation.Delete,
            }]

        def __CreateTriggers(collection, triggers):
            """Creates triggers.

            :Parameters:
                - `client`: cosmos_client_connection.CosmosClientConnection
                - `collection`: dict

            """
            for trigger_i in triggers:
                trigger = collection.scripts.create_trigger(body=trigger_i)
                for property in trigger_i:
                    self.assertEqual(
                        trigger[property],
                        trigger_i[property],
                        'property {property} should match'.format(property=property))

        # create database
        db = self.databaseForTest
        # create collections
        pkd = PartitionKey(path='/id', kind='Hash')
        collection1 = db.create_container(id='test_trigger_functionality 1 ' + str(uuid.uuid4()), partition_key=PartitionKey(path='/key', kind='Hash'))
        collection2 = db.create_container(id='test_trigger_functionality 2 ' + str(uuid.uuid4()), partition_key=PartitionKey(path='/key', kind='Hash'))
        collection3 = db.create_container(id='test_trigger_functionality 3 ' + str(uuid.uuid4()), partition_key=PartitionKey(path='/key', kind='Hash'))
        # create triggers
        __CreateTriggers(collection1, triggers_in_collection1)
        __CreateTriggers(collection2, triggers_in_collection2)
        __CreateTriggers(collection3, triggers_in_collection3)
        # create document
        triggers_1 = list(collection1.scripts.list_triggers())
        self.assertEqual(len(triggers_1), 3)
        document_1_1 = collection1.create_item(
            body={'id': 'doc1',
                  'key': 'value'},
            pre_trigger_include='t1'
        )
        self.assertEqual(document_1_1['id'],
                         'DOC1t1',
                         'id should be capitalized')

        document_1_2 = collection1.create_item(
            body={'id': 'testing post trigger', 'key': 'value'},
            pre_trigger_include='t1',
            post_trigger_include='response1',
        )
        self.assertEqual(document_1_2['id'], 'TESTING POST TRIGGERt1')

        document_1_3 = collection1.create_item(
            body={'id': 'responseheaders', 'key': 'value'},
            pre_trigger_include='t1'
        )
        self.assertEqual(document_1_3['id'], "RESPONSEHEADERSt1")

        triggers_2 = list(collection2.scripts.list_triggers())
        self.assertEqual(len(triggers_2), 2)
        document_2_1 = collection2.create_item(
            body={'id': 'doc2',
                  'key': 'value2'},
            pre_trigger_include='t2'
        )
        self.assertEqual(document_2_1['id'],
                         'doc2',
                         'id shouldn\'t change')
        document_2_2 = collection2.create_item(
            body={'id': 'Doc3',
                  'prop': 'empty',
                  'key': 'value2'},
            pre_trigger_include='t3')
        self.assertEqual(document_2_2['id'], 'doc3t3')

        triggers_3 = list(collection3.scripts.list_triggers())
        self.assertEqual(len(triggers_3), 1)
        with self.assertRaises(Exception):
            collection3.create_item(
                body={'id': 'Docoptype', 'key': 'value2'},
                post_trigger_include='triggerOpType'
            )

        db.delete_container(collection1)
        db.delete_container(collection2)
        db.delete_container(collection3)

    def test_stored_procedure_functionality(self):
        # create database
        db = self.databaseForTest
        # create collection
        collection = self.configs.create_multi_partition_collection_if_not_exist(self.client)

        sproc1 = {
            'id': 'storedProcedure1' + str(uuid.uuid4()),
            'body': (
                'function () {' +
                '  for (var i = 0; i < 1000; i++) {' +
                '    var item = getContext().getResponse().getBody();' +
                '    if (i > 0 && item != i - 1) throw \'body mismatch\';' +
                '    getContext().getResponse().setBody(i);' +
                '  }' +
                '}')
        }

        retrieved_sproc = collection.scripts.create_stored_procedure(body=sproc1)
        result = collection.scripts.execute_stored_procedure(
            sproc=retrieved_sproc['id'],
            partition_key=1
        )
        self.assertEqual(result, 999)
        sproc2 = {
            'id': 'storedProcedure2' + str(uuid.uuid4()),
            'body': (
                'function () {' +
                '  for (var i = 0; i < 10; i++) {' +
                '    getContext().getResponse().appendValue(\'Body\', i);' +
                '  }' +
                '}')
        }
        retrieved_sproc2 = collection.scripts.create_stored_procedure(body=sproc2)
        result = collection.scripts.execute_stored_procedure(
            sproc=retrieved_sproc2['id'],
            partition_key=1
        )
        self.assertEqual(int(result), 123456789)
        sproc3 = {
            'id': 'storedProcedure3' + str(uuid.uuid4()),
            'body': (
                'function (input) {' +
                '  getContext().getResponse().setBody(' +
                '      \'a\' + input.temp);' +
                '}')
        }
        retrieved_sproc3 = collection.scripts.create_stored_procedure(body=sproc3)
        result = collection.scripts.execute_stored_procedure(
            sproc=retrieved_sproc3['id'],
            params={'temp': 'so'},
            partition_key=1
        )
        self.assertEqual(result, 'aso')

    def __ValidateOfferResponseBody(self, offer, expected_coll_link, expected_offer_type):
        # type: (Offer, str, Any) -> None
        self.assertIsNotNone(offer.properties['id'], 'Id cannot be null.')
        self.assertIsNotNone(offer.properties.get('_rid'), 'Resource Id (Rid) cannot be null.')
        self.assertIsNotNone(offer.properties.get('_self'), 'Self Link cannot be null.')
        self.assertIsNotNone(offer.properties.get('resource'), 'Resource Link cannot be null.')
        self.assertTrue(offer.properties['_self'].find(offer.properties['id']) != -1,
                        'Offer id not contained in offer self link.')
        self.assertEqual(expected_coll_link.strip('/'), offer.properties['resource'].strip('/'))
        if (expected_offer_type):
            self.assertEqual(expected_offer_type, offer.properties.get('offerType'))

    def test_offer_read_and_query(self):
        # Create database.
        db = self.databaseForTest

        # Create collection.
        collection = db.create_container(
            id='test_offer_read_and_query ' + str(uuid.uuid4()),
            partition_key=PartitionKey(path='/id', kind='Hash')
        )
        # Read the offer.
        expected_offer = collection.read_offer()
        collection_properties = collection.read()
        self.__ValidateOfferResponseBody(expected_offer, collection_properties.get('_self'), None)

        # Now delete the collection.
        db.delete_container(container=collection)
        # Reading fails.
        self.__AssertHTTPFailureWithStatus(StatusCodes.NOT_FOUND, collection.read_offer)

    def test_offer_replace(self):
        # Create database.
        db = self.databaseForTest
        # Create collection.
        collection = self.configs.create_multi_partition_collection_if_not_exist(self.client)
        # Read Offer
        expected_offer = collection.read_offer()
        collection_properties = collection.read()
        self.__ValidateOfferResponseBody(expected_offer, collection_properties.get('_self'), None)
        # Replace the offer.
        replaced_offer = collection.replace_throughput(expected_offer.offer_throughput + 100)
        collection_properties = collection.read()
        self.__ValidateOfferResponseBody(replaced_offer, collection_properties.get('_self'), None)
        # Check if the replaced offer is what we expect.
        self.assertEqual(expected_offer.properties.get('content').get('offerThroughput') + 100,
                         replaced_offer.properties.get('content').get('offerThroughput'))
        self.assertEqual(expected_offer.offer_throughput + 100,
                         replaced_offer.offer_throughput)

    def test_database_account_functionality(self):
        # Validate database account functionality.
        database_account = self.client.get_database_account()
        self.assertEqual(database_account.DatabasesLink, '/dbs/')
        self.assertEqual(database_account.MediaLink, '/media/')
        if (HttpHeaders.MaxMediaStorageUsageInMB in
                self.client.client_connection.last_response_headers):
            self.assertEqual(
                database_account.MaxMediaStorageUsageInMB,
                self.client.client_connection.last_response_headers[
                    HttpHeaders.MaxMediaStorageUsageInMB])
        if (HttpHeaders.CurrentMediaStorageUsageInMB in
                self.client.client_connection.last_response_headers):
            self.assertEqual(
                database_account.CurrentMediaStorageUsageInMB,
                self.client.client_connection.last_response_headers[
                    HttpHeaders.CurrentMediaStorageUsageInMB])
        self.assertIsNotNone(database_account.ConsistencyPolicy['defaultConsistencyLevel'])

    def test_index_progress_headers(self):
        created_db = self.databaseForTest
        consistent_coll = created_db.create_container(
            id='test_index_progress_headers consistent_coll ' + str(uuid.uuid4()),
            partition_key=PartitionKey(path="/id", kind='Hash'),
        )
        created_container = created_db.get_container_client(container=consistent_coll)
        created_container.read(populate_quota_info=True)
        self.assertFalse(HttpHeaders.LazyIndexingProgress in created_db.client_connection.last_response_headers)
        self.assertTrue(HttpHeaders.IndexTransformationProgress in created_db.client_connection.last_response_headers)

        lazy_coll = created_db.create_container(
            id='test_index_progress_headers lazy_coll ' + str(uuid.uuid4()),
            indexing_policy={'indexingMode': documents.IndexingMode.Lazy},
            partition_key=PartitionKey(path="/id", kind='Hash')
        )
        created_container = created_db.get_container_client(container=lazy_coll)
        created_container.read(populate_quota_info=True)
        self.assertTrue(HttpHeaders.LazyIndexingProgress in created_db.client_connection.last_response_headers)
        self.assertTrue(HttpHeaders.IndexTransformationProgress in created_db.client_connection.last_response_headers)

        none_coll = created_db.create_container(
            id='test_index_progress_headers none_coll ' + str(uuid.uuid4()),
            indexing_policy={
                'indexingMode': documents.IndexingMode.NoIndex,
                'automatic': False
            },
            partition_key=PartitionKey(path="/id", kind='Hash')
        )
        created_container = created_db.get_container_client(container=none_coll)
        created_container.read(populate_quota_info=True)
        self.assertFalse(HttpHeaders.LazyIndexingProgress in created_db.client_connection.last_response_headers)
        self.assertTrue(HttpHeaders.IndexTransformationProgress in created_db.client_connection.last_response_headers)

        created_db.delete_container(consistent_coll)
        created_db.delete_container(lazy_coll)
        created_db.delete_container(none_coll)

    def test_id_validation(self):
        # Id shouldn't end with space.
        try:
            self.client.create_database(id='id_with_space ')
            self.assertFalse(True)
        except ValueError as e:
            self.assertEqual('Id ends with a space.', e.args[0])
        # Id shouldn't contain '/'.

        try:
            self.client.create_database(id='id_with_illegal/_char')
            self.assertFalse(True)
        except ValueError as e:
            self.assertEqual('Id contains illegal chars.', e.args[0])
        # Id shouldn't contain '\\'.

        try:
            self.client.create_database(id='id_with_illegal\\_char')
            self.assertFalse(True)
        except ValueError as e:
            self.assertEqual('Id contains illegal chars.', e.args[0])
        # Id shouldn't contain '?'.

        try:
            self.client.create_database(id='id_with_illegal?_char')
            self.assertFalse(True)
        except ValueError as e:
            self.assertEqual('Id contains illegal chars.', e.args[0])
        # Id shouldn't contain '#'.

        try:
            self.client.create_database(id='id_with_illegal#_char')
            self.assertFalse(True)
        except ValueError as e:
            self.assertEqual('Id contains illegal chars.', e.args[0])

        # Id can begin with space
        db = self.client.create_database(id=' id_begin_space')
        self.assertTrue(True)

        self.client.delete_database(database=db)

    def test_id_case_validation(self):
        # create database
        created_db = self.databaseForTest

        uuid_string = str(uuid.uuid4())
        collection_id1 = 'sampleCollection ' + uuid_string
        collection_id2 = 'SampleCollection ' + uuid_string

        # Verify that no collections exist
        collections = list(created_db.list_containers())
        number_of_existing_collections = len(collections)

        # create 2 collections with different casing of IDs
        # pascalCase
        created_collection1 = created_db.create_container(
            id=collection_id1,
            partition_key=PartitionKey(path='/id', kind='Hash')
        )

        # CamelCase
        created_collection2 = created_db.create_container(
            id=collection_id2,
            partition_key=PartitionKey(path='/id', kind='Hash')
        )

        collections = list(created_db.list_containers())

        # verify if a total of 2 collections got created
        self.assertEqual(len(collections), number_of_existing_collections + 2)

        # verify that collections are created with specified IDs
        self.assertEqual(collection_id1, created_collection1.id)
        self.assertEqual(collection_id2, created_collection2.id)

        created_db.delete_container(created_collection1)
        created_db.delete_container(created_collection2)

    #TODO: fix test
    @pytest.mark.skip
    def test_id_unicode_validation(self):
        # create database
        created_db = self.databaseForTest

        # unicode chars in Hindi for Id which translates to: "Hindi is the national language of India"
        collection_id1 = u'हिन्दी भारत की राष्ट्रीय भाषा है'

        # Special chars for Id
        collection_id2 = "!@$%^&*()-~`'_[]{}|;:,.<>"

        # verify that collections are created with specified IDs
        created_collection1 = created_db.create_container(
            id=collection_id1,
            partition_key=PartitionKey(path='/id', kind='Hash')
        )
        created_collection2 = created_db.create_container(
            id=collection_id2,
            partition_key=PartitionKey(path='/id', kind='Hash')
        )

        self.assertEqual(collection_id1, created_collection1.id)
        self.assertEqual(collection_id2, created_collection2.id)
        
        created_collection1_properties = created_collection1.read()
        created_collection2_properties = created_collection2.read()

        created_db.client_connection.DeleteContainer(created_collection1_properties['_self'])
        created_db.client_connection.DeleteContainer(created_collection2_properties['_self'])

    def test_get_resource_with_dictionary_and_object(self):
        created_db = self.databaseForTest

        # read database with id
        read_db = self.client.get_database_client(created_db.id)
        self.assertEqual(read_db.id, created_db.id)

        # read database with instance
        read_db = self.client.get_database_client(created_db)
        self.assertEqual(read_db.id, created_db.id)

        # read database with properties
        read_db = self.client.get_database_client(created_db.read())
        self.assertEqual(read_db.id, created_db.id)

        created_container = self.configs.create_multi_partition_collection_if_not_exist(self.client)

        # read container with id
        read_container = created_db.get_container_client(created_container.id)
        self.assertEqual(read_container.id, created_container.id)

        # read container with instance
        read_container = created_db.get_container_client(created_container)
        self.assertEqual(read_container.id, created_container.id)

        # read container with properties
        created_properties = created_container.read()
        read_container = created_db.get_container_client(created_properties)
        self.assertEqual(read_container.id, created_container.id)

        created_item = created_container.create_item({'id':'1' + str(uuid.uuid4())})

        # read item with id
        read_item = created_container.read_item(item=created_item['id'], partition_key=created_item['id'])
        self.assertEqual(read_item['id'], created_item['id'])

        # read item with properties
        read_item = created_container.read_item(item=created_item, partition_key=created_item['id'])
        self.assertEqual(read_item['id'], created_item['id'])

        created_sproc = created_container.scripts.create_stored_procedure({
            'id': 'storedProcedure' + str(uuid.uuid4()),
            'body': 'function () { }'
        })

        # read sproc with id
        read_sproc = created_container.scripts.get_stored_procedure(created_sproc['id'])
        self.assertEqual(read_sproc['id'], created_sproc['id'])

        # read sproc with properties
        read_sproc = created_container.scripts.get_stored_procedure(created_sproc)
        self.assertEqual(read_sproc['id'], created_sproc['id'])

        created_trigger = created_container.scripts.create_trigger({
            'id': 'sample trigger' + str(uuid.uuid4()),
            'serverScript': 'function() {var x = 10;}',
            'triggerType': documents.TriggerType.Pre,
            'triggerOperation': documents.TriggerOperation.All
        })

        # read trigger with id
        read_trigger = created_container.scripts.get_trigger(created_trigger['id'])
        self.assertEqual(read_trigger['id'], created_trigger['id'])

        # read trigger with properties
        read_trigger = created_container.scripts.get_trigger(created_trigger)
        self.assertEqual(read_trigger['id'], created_trigger['id'])

        created_udf = created_container.scripts.create_user_defined_function({
            'id': 'sample udf' + str(uuid.uuid4()),
            'body': 'function() {var x = 10;}'
        })

        # read udf with id
        read_udf = created_container.scripts.get_user_defined_function(created_udf['id'])
        self.assertEqual(created_udf['id'], read_udf['id'])

        # read udf with properties
        read_udf = created_container.scripts.get_user_defined_function(created_udf)
        self.assertEqual(created_udf['id'], read_udf['id'])

        created_user = created_db.create_user({
            'id': 'user' + str(uuid.uuid4())
        })

        # read user with id
        read_user = created_db.get_user_client(created_user.id)
        self.assertEqual(read_user.id, created_user.id)

        # read user with instance
        read_user = created_db.get_user_client(created_user)
        self.assertEqual(read_user.id, created_user.id)

        # read user with properties
        created_user_properties = created_user.read()
        read_user = created_db.get_user_client(created_user_properties)
        self.assertEqual(read_user.id, created_user.id)

        created_permission = created_user.create_permission({
            'id': 'all permission' + str(uuid.uuid4()),
            'permissionMode': documents.PermissionMode.All,
            'resource': created_container.container_link,
            'resourcePartitionKey': [1]
        })

        # read permission with id
        read_permission = created_user.get_permission(created_permission.id)
        self.assertEqual(read_permission.id, created_permission.id)

        # read permission with instance
        read_permission = created_user.get_permission(created_permission)
        self.assertEqual(read_permission.id, created_permission.id)

        # read permission with properties
        read_permission = created_user.get_permission(created_permission.properties)
        self.assertEqual(read_permission.id, created_permission.id)

    def _MockExecuteFunction(self, function, *args, **kwargs):
        self.last_headers.append(args[4].headers[HttpHeaders.PartitionKey]
                                    if HttpHeaders.PartitionKey in args[4].headers else '')
        return self.OriginalExecuteFunction(function, *args, **kwargs)

if __name__ == '__main__':
    try:
        unittest.main()
    except SystemExit as inst:
        if inst.args[0] is True:  # raised by sys.exit(True) when tests failed
            raise<|MERGE_RESOLUTION|>--- conflicted
+++ resolved
@@ -56,11 +56,7 @@
 import conftest
 from azure.cosmos import _retry_utility
 import requests
-<<<<<<< HEAD
-from requests.packages.urllib3.util.retry import Retry
-=======
 from urllib3.util.retry import Retry
->>>>>>> f6036908
 from requests.exceptions import ConnectionError
 
 
@@ -2108,10 +2104,6 @@
         with self.assertRaises(errors.CosmosClientTimeoutError):
             list(databases)
 
-<<<<<<< HEAD
-=======
-
->>>>>>> f6036908
     def test_query_iterable_functionality(self):
         def __create_resources(client):
             """Creates resources for this test.
