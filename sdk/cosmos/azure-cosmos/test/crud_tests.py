--- conflicted
+++ resolved
@@ -41,13 +41,8 @@
     import urllib.parse as urllib
 import uuid
 import pytest
-<<<<<<< HEAD
-from requests.packages.urllib3.util.retry import Retry
-from requests.exceptions import ConnectionError
-=======
 from azure.core.exceptions import AzureError, ServiceResponseError
 from azure.core.pipeline.transport import RequestsTransport, RequestsTransportResponse
->>>>>>> dcbbacf9
 from azure.cosmos import _consistent_hash_ring
 import azure.cosmos.documents as documents
 import azure.cosmos.errors as errors
@@ -2054,45 +2049,6 @@
             end_time = time.time()
             return end_time - start_time
 
-<<<<<<< HEAD
-    def test_client_request_timeout_when_connection_retry_configuration_specified(self):
-        connection_policy = documents.ConnectionPolicy()
-        # making timeout 0 ms to make sure it will throw
-        connection_policy.RequestTimeout = 0
-        connection_policy.ConnectionRetryConfiguration = Retry(
-                                                            total=3,
-                                                            read=3,
-                                                            connect=3,
-                                                            backoff_factor=0.3,
-                                                            status_forcelist=(500, 502, 504)
-                                                        )
-        with self.assertRaises(Exception):
-            # client does a getDatabaseAccount on initialization, which will time out
-            cosmos_client.CosmosClient(CRUDTests.host, {'masterKey': CRUDTests.masterKey}, "Session", connection_policy)
-
-    def test_client_connection_retry_configuration(self):
-        total_time_for_two_retries = self.initialize_client_with_connection_retry_config(2)
-        total_time_for_three_retries = self.initialize_client_with_connection_retry_config(3)
-        self.assertGreater(total_time_for_three_retries, total_time_for_two_retries)
-
-    def initialize_client_with_connection_retry_config(self, retries):
-        connection_policy = documents.ConnectionPolicy()
-        connection_policy.ConnectionRetryConfiguration = Retry(
-                                                            total=retries,
-                                                            read=retries,
-                                                            connect=retries,
-                                                            backoff_factor=0.3,
-                                                            status_forcelist=(500, 502, 504)
-                                                        )
-        start_time = time.time()
-        try:
-            cosmos_client.CosmosClient("https://localhost:9999", {'masterKey': CRUDTests.masterKey}, "Session", connection_policy)
-            self.fail()
-        except ConnectionError as e:
-            end_time = time.time()
-            return end_time - start_time
-
-=======
     def initialize_client_with_connection_core_retry_config(self, retries):
         start_time = time.time()
         try:
@@ -2148,8 +2104,6 @@
         with self.assertRaises(errors.CosmosClientTimeoutError):
             list(databases)
 
-
->>>>>>> dcbbacf9
     def test_query_iterable_functionality(self):
         def __create_resources(client):
             """Creates resources for this test.
