--- conflicted
+++ resolved
@@ -28,8 +28,6 @@
     masterKey = config.masterKey
     connectionPolicy = config.connectionPolicy
     sync_client: azure.cosmos.CosmosClient = None
-    sync_database: azure.cosmos.DatabaseProxy = None
-    sync_container: azure.cosmos.ContainerProxy = None
 
     @classmethod
     def setUpClass(cls):
@@ -40,7 +38,7 @@
                 "'masterKey' and 'host' at the top of this class to run the "
                 "tests.")
         cls.sync_client = azure.cosmos.CosmosClient(cls.host, cls.masterKey)
-        cls.sync_database = cls.sync_client.create_database_if_not_exists(cls.TEST_DATABASE_ID)
+        cls.sync_client.create_database_if_not_exists(cls.TEST_DATABASE_ID)
 
     @classmethod
     def tearDownClass(cls):
@@ -734,7 +732,6 @@
         await self.created_db.delete_container(container)
 
     async def test_computed_properties_query(self):
-        await self._set_up()
         computed_properties = [{'name': "cp_lower", 'query': "SELECT VALUE LOWER(c.db_group) FROM c"},
                                {'name': "cp_power",
                                 'query': "SELECT VALUE POWER(c.val, 2) FROM c"},
@@ -802,21 +799,6 @@
                                                                          partition_key="test")]
         assert len(queried_items) == 0
 
-<<<<<<< HEAD
-        await self.client.delete_database(created_database)
-
 
 if __name__ == '__main__':
-    unittest.main()
-=======
-    def _MockNextFunction(self):
-        if self.count < len(self.payloads):
-            item, result = self.get_mock_result(self.payloads, self.count)
-            self.count += 1
-            if item is not None:
-                return {'orderByItems': [{'item': item}], '_rid': 'fake_rid', 'payload': result}
-            else:
-                return result
-        else:
-            raise StopIteration
->>>>>>> 7d6e6a5e
+    unittest.main()