import unittest
import uuid

import pytest

import azure
import azure.cosmos.aio._retry_utility_async as retry_utility
import azure.cosmos.exceptions as exceptions
import test_config
from azure.cosmos import http_constants
from azure.cosmos._execution_context.query_execution_info import _PartitionedQueryExecutionInfo
from azure.cosmos.aio import CosmosClient, DatabaseProxy, ContainerProxy
from azure.cosmos.documents import _DistinctType
from azure.cosmos.partition_key import PartitionKey


@pytest.mark.cosmosEmulator
class TestQueryAsync(unittest.IsolatedAsyncioTestCase):
    """Test to ensure escaping of non-ascii characters from partition key"""

    TEST_CONTAINER_ID = str(uuid.uuid4())
    TEST_DATABASE_ID = "Python SDK Test Throughput Database " + str(uuid.uuid4())
    created_db: DatabaseProxy = None
    created_container: ContainerProxy = None
    client: CosmosClient = None
    config = test_config._test_config
    host = config.host
    masterKey = config.masterKey
    connectionPolicy = config.connectionPolicy
    sync_client: azure.cosmos.CosmosClient = None
    sync_database: azure.cosmos.DatabaseProxy = None
    sync_container: azure.cosmos.ContainerProxy = None

    @classmethod
    def setUpClass(cls):
        if (cls.masterKey == '[YOUR_KEY_HERE]' or
                cls.host == '[YOUR_ENDPOINT_HERE]'):
            raise Exception(
                "You must specify your Azure Cosmos account values for "
                "'masterKey' and 'host' at the top of this class to run the "
                "tests.")
        cls.sync_client = azure.cosmos.CosmosClient(cls.host, cls.masterKey)
        cls.sync_database = cls.sync_client.create_database_if_not_exists(cls.TEST_DATABASE_ID)

    @classmethod
    def tearDownClass(cls):
        cls.sync_client.delete_database(cls.TEST_DATABASE_ID)

    async def asyncSetUp(self):
        self.client = CosmosClient(self.host, self.masterKey)
        self.created_db = self.client.get_database_client(self.TEST_DATABASE_ID)

    async def asyncTearDown(self):
        await self.client.close()

    async def test_first_and_last_slashes_trimmed_for_query_string_async(self):
        created_collection = await self.created_db.create_container_if_not_exists(
            str(uuid.uuid4()), PartitionKey(path="/pk"))
        doc_id = 'myId' + str(uuid.uuid4())
        document_definition = {'pk': 'pk', 'id': doc_id}
        await created_collection.create_item(body=document_definition)

        query = 'SELECT * from c'
        query_iterable = created_collection.query_items(
            query=query,
            partition_key='pk'
        )
        iter_list = [item async for item in query_iterable]
        assert iter_list[0]['id'] == doc_id

    async def test_query_change_feed_with_pk_async(self):
        created_collection = await self.created_db.create_container_if_not_exists(
            "change_feed_test_" + str(uuid.uuid4()),
            PartitionKey(path="/pk"))
        # The test targets partition #3
        partition_key = "pk"

        # Read change feed without passing any options
        query_iterable = created_collection.query_items_change_feed()
        iter_list = [item async for item in query_iterable]
        assert len(iter_list) == 0

        # Read change feed from current should return an empty list
        query_iterable = created_collection.query_items_change_feed(partition_key=partition_key)
        iter_list = [item async for item in query_iterable]
        assert len(iter_list) == 0
        if 'Etag' in created_collection.client_connection.last_response_headers:
            assert created_collection.client_connection.last_response_headers['Etag'] != ''
        elif 'etag' in created_collection.client_connection.last_response_headers:
            assert created_collection.client_connection.last_response_headers['etag'] != ''
        else:
            self.fail("No Etag or etag found in last response headers")

        # Read change feed from beginning should return an empty list
        query_iterable = created_collection.query_items_change_feed(
            is_start_from_beginning=True,
            partition_key=partition_key
        )
        iter_list = [item async for item in query_iterable]
        assert len(iter_list) == 0
        if 'Etag' in created_collection.client_connection.last_response_headers:
            continuation1 = created_collection.client_connection.last_response_headers['Etag']
        elif 'etag' in created_collection.client_connection.last_response_headers:
            continuation1 = created_collection.client_connection.last_response_headers['etag']
        else:
            self.fail("No Etag or etag found in last response headers")
        assert continuation1 != ''

        # Create a document. Read change feed should return be able to read that document
        document_definition = {'pk': 'pk', 'id': 'doc1'}
        await created_collection.create_item(body=document_definition)
        query_iterable = created_collection.query_items_change_feed(
            is_start_from_beginning=True,
            partition_key=partition_key
        )
        iter_list = [item async for item in query_iterable]
        assert len(iter_list) == 1
        assert iter_list[0]['id'] == 'doc1'
        if 'Etag' in created_collection.client_connection.last_response_headers:
            continuation2 = created_collection.client_connection.last_response_headers['Etag']
        elif 'etag' in created_collection.client_connection.last_response_headers:
            continuation2 = created_collection.client_connection.last_response_headers['etag']
        else:
            self.fail("No Etag or etag found in last response headers")
        assert continuation2 != ''
        assert continuation2 != continuation1

        # Create two new documents. Verify that change feed contains the 2 new documents
        # with page size 1 and page size 100
        document_definition = {'pk': 'pk', 'id': 'doc2'}
        await created_collection.create_item(body=document_definition)
        document_definition = {'pk': 'pk', 'id': 'doc3'}
        await created_collection.create_item(body=document_definition)

        for pageSize in [2, 100]:
            # verify iterator
            query_iterable = created_collection.query_items_change_feed(
                continuation=continuation2,
                max_item_count=pageSize,
                partition_key=partition_key)
            it = query_iterable.__aiter__()
            expected_ids = 'doc2.doc3.'
            actual_ids = ''
            async for item in it:
                actual_ids += item['id'] + '.'
            assert actual_ids == expected_ids

            # verify by_page
            # the options is not copied, therefore it need to be restored
            query_iterable = created_collection.query_items_change_feed(
                continuation=continuation2,
                max_item_count=pageSize,
                partition_key=partition_key
            )
            count = 0
            expected_count = 2
            all_fetched_res = []
            pages = query_iterable.by_page()
            async for items in await pages.__anext__():
                count += 1
                all_fetched_res.append(items)
            assert count == expected_count

            actual_ids = ''
            for item in all_fetched_res:
                actual_ids += item['id'] + '.'
            assert actual_ids == expected_ids

        # verify reading change feed from the beginning
        query_iterable = created_collection.query_items_change_feed(
            is_start_from_beginning=True,
            partition_key=partition_key
        )
        expected_ids = ['doc1', 'doc2', 'doc3']
        it = query_iterable.__aiter__()
        for i in range(0, len(expected_ids)):
            doc = await it.__anext__()
            assert doc['id'] == expected_ids[i]
        if 'Etag' in created_collection.client_connection.last_response_headers:
            continuation3 = created_collection.client_connection.last_response_headers['Etag']
        elif 'etag' in created_collection.client_connection.last_response_headers:
            continuation3 = created_collection.client_connection.last_response_headers['etag']
        else:
            self.fail("No Etag or etag found in last response headers")

        # verify reading empty change feed
        query_iterable = created_collection.query_items_change_feed(
            continuation=continuation3,
            is_start_from_beginning=True,
            partition_key=partition_key
        )
        iter_list = [item async for item in query_iterable]
        assert len(iter_list) == 0

    async def test_query_change_feed_with_pk_range_id_async(self):
        created_collection = await self.created_db.create_container_if_not_exists("cf_test_" + str(uuid.uuid4()),
                                                                                  PartitionKey(path="/pk"))
        # The test targets partition #3
        partition_key_range_id = 0
        partition_param = {"partition_key_range_id": partition_key_range_id}

        # Read change feed without passing any options
        query_iterable = created_collection.query_items_change_feed()
        iter_list = [item async for item in query_iterable]
        assert len(iter_list) == 0

        # Read change feed from current should return an empty list
        query_iterable = created_collection.query_items_change_feed(**partition_param)
        iter_list = [item async for item in query_iterable]
        assert len(iter_list) == 0
        if 'Etag' in created_collection.client_connection.last_response_headers:
            assert created_collection.client_connection.last_response_headers['Etag']
        elif 'etag' in created_collection.client_connection.last_response_headers:
            assert created_collection.client_connection.last_response_headers['etag']
        else:
            self.fail("No Etag or etag found in last response headers")

        # Read change feed from beginning should return an empty list
        query_iterable = created_collection.query_items_change_feed(
            is_start_from_beginning=True,
            **partition_param
        )
        iter_list = [item async for item in query_iterable]
        assert len(iter_list) == 0
        if 'Etag' in created_collection.client_connection.last_response_headers:
            continuation1 = created_collection.client_connection.last_response_headers['Etag']
        elif 'etag' in created_collection.client_connection.last_response_headers:
            continuation1 = created_collection.client_connection.last_response_headers['etag']
        else:
            self.fail("No Etag or etag found in last response headers")
        assert continuation1 != ''

        # Create a document. Read change feed should return be able to read that document
        document_definition = {'pk': 'pk', 'id': 'doc1'}
        await created_collection.create_item(body=document_definition)
        query_iterable = created_collection.query_items_change_feed(
            is_start_from_beginning=True,
            **partition_param
        )
        iter_list = [item async for item in query_iterable]
        assert len(iter_list) == 1
        assert iter_list[0]['id'] == 'doc1'
        if 'Etag' in created_collection.client_connection.last_response_headers:
            continuation2 = created_collection.client_connection.last_response_headers['Etag']
        elif 'etag' in created_collection.client_connection.last_response_headers:
            continuation2 = created_collection.client_connection.last_response_headers['etag']
        else:
            self.fail("No Etag or etag found in last response headers")
        assert continuation2 != ''
        assert continuation2 != continuation1

        # Create two new documents. Verify that change feed contains the 2 new documents
        # with page size 1 and page size 100
        document_definition = {'pk': 'pk', 'id': 'doc2'}
        await created_collection.create_item(body=document_definition)
        document_definition = {'pk': 'pk', 'id': 'doc3'}
        await created_collection.create_item(body=document_definition)

        for pageSize in [2, 100]:
            # verify iterator
            query_iterable = created_collection.query_items_change_feed(
                continuation=continuation2,
                max_item_count=pageSize,
                **partition_param
            )
            it = query_iterable.__aiter__()
            expected_ids = 'doc2.doc3.'
            actual_ids = ''
            async for item in it:
                actual_ids += item['id'] + '.'
            assert actual_ids == expected_ids

            # verify by_page
            # the options is not copied, therefore it need to be restored
            query_iterable = created_collection.query_items_change_feed(
                continuation=continuation2,
                max_item_count=pageSize,
                **partition_param
            )
            count = 0
            expected_count = 2
            all_fetched_res = []
            pages = query_iterable.by_page()
            async for items in await pages.__anext__():
                count += 1
                all_fetched_res.append(items)
            assert count == expected_count

            actual_ids = ''
            for item in all_fetched_res:
                actual_ids += item['id'] + '.'
            assert actual_ids == expected_ids

        # verify reading change feed from the beginning
        query_iterable = created_collection.query_items_change_feed(
            is_start_from_beginning=True,
            **partition_param
        )
        expected_ids = ['doc1', 'doc2', 'doc3']
        it = query_iterable.__aiter__()
        for i in range(0, len(expected_ids)):
            doc = await it.__anext__()
            assert doc['id'] == expected_ids[i]
        if 'Etag' in created_collection.client_connection.last_response_headers:
            continuation3 = created_collection.client_connection.last_response_headers['Etag']
        elif 'etag' in created_collection.client_connection.last_response_headers:
            continuation3 = created_collection.client_connection.last_response_headers['etag']
        else:
            self.fail("No Etag or etag found in last response headers")

        # verify reading empty change feed
        query_iterable = created_collection.query_items_change_feed(
            continuation=continuation3,
            is_start_from_beginning=True,
            **partition_param
        )
        iter_list = [item async for item in query_iterable]
        assert len(iter_list) == 0

    async def test_populate_query_metrics_async(self):
        created_collection = await self.created_db.create_container_if_not_exists(
            "query_metrics_test" + str(uuid.uuid4()),
            PartitionKey(path="/pk"))
        doc_id = 'MyId' + str(uuid.uuid4())
        document_definition = {'pk': 'pk', 'id': doc_id}
        await created_collection.create_item(body=document_definition)

        query = 'SELECT * from c'
        query_iterable = created_collection.query_items(
            query=query,
            partition_key='pk',
            populate_query_metrics=True
        )

        iter_list = [item async for item in query_iterable]
        assert iter_list[0]['id'] == doc_id

        metrics_header_name = 'x-ms-documentdb-query-metrics'
        assert metrics_header_name in created_collection.client_connection.last_response_headers
        metrics_header = created_collection.client_connection.last_response_headers[metrics_header_name]
        # Validate header is well-formed: "key1=value1;key2=value2;etc"
        metrics = metrics_header.split(';')
        assert len(metrics) > 1
        assert all(['=' in x for x in metrics])

    async def test_populate_index_metrics(self):
        created_collection = await self.created_db.create_container_if_not_exists(
            "index_metrics_test" + str(uuid.uuid4()),
            PartitionKey(path="/pk"))
        doc_id = 'MyId' + str(uuid.uuid4())
        document_definition = {'pk': 'pk', 'id': doc_id}
        await created_collection.create_item(body=document_definition)

        query = 'SELECT * from c'
        query_iterable = created_collection.query_items(
            query=query,
            partition_key='pk',
            populate_index_metrics=True
        )

        iter_list = [item async for item in query_iterable]
        assert iter_list[0]['id'] == doc_id

        index_header_name = http_constants.HttpHeaders.IndexUtilization
        assert index_header_name in created_collection.client_connection.last_response_headers
        index_metrics = created_collection.client_connection.last_response_headers[index_header_name]
        assert index_metrics != {}
        expected_index_metrics = {'UtilizedSingleIndexes': [{'FilterExpression': '', 'IndexSpec': '/pk/?',
                                                             'FilterPreciseSet': True, 'IndexPreciseSet': True,
                                                             'IndexImpactScore': 'High'}],
                                  'PotentialSingleIndexes': [], 'UtilizedCompositeIndexes': [],
                                  'PotentialCompositeIndexes': []}
        assert expected_index_metrics == index_metrics

    async def test_max_item_count_honored_in_order_by_query_async(self):
        created_collection = await self.created_db.create_container_if_not_exists(str(uuid.uuid4()),
                                                                                  PartitionKey(path="/pk"))
        docs = []
        for i in range(10):
            document_definition = {'pk': 'pk', 'id': 'myId' + str(uuid.uuid4())}
            docs.append(await created_collection.create_item(body=document_definition))

        query = 'SELECT * from c ORDER BY c._ts'
        query_iterable = created_collection.query_items(
            query=query,
            max_item_count=1
        )
        await self.validate_query_requests_count(query_iterable, 12 * 2 + 1)

        query_iterable = created_collection.query_items(
            query=query,
            max_item_count=100
        )

        await self.validate_query_requests_count(query_iterable, 5)

    async def validate_query_requests_count(self, query_iterable, expected_count):
        self.count = 0
        self.OriginalExecuteFunction = retry_utility.ExecuteFunctionAsync
        retry_utility.ExecuteFunctionAsync = self._mock_execute_function
        item_pages = query_iterable.by_page()
        while True:
            try:
                page = await item_pages.__anext__()
                assert len([item async for item in page]) > 0
            except StopAsyncIteration:
                break
        retry_utility.ExecuteFunctionAsync = self.OriginalExecuteFunction
        assert self.count == expected_count
        self.count = 0

    async def _mock_execute_function(self, function, *args, **kwargs):
        self.count += 1
        return await self.OriginalExecuteFunction(function, *args, **kwargs)

    async def test_get_query_plan_through_gateway_async(self):
        created_collection = await self.created_db.create_container_if_not_exists(
            str(uuid.uuid4()), PartitionKey(path="/pk"))
        await self._validate_query_plan(query="Select top 10 value count(c.id) from c",
                                        container_link=created_collection.container_link,
                                        top=10,
                                        order_by=[],
                                        aggregate=['Count'],
                                        select_value=True,
                                        offset=None,
                                        limit=None,
                                        distinct=_DistinctType.NoneType)

        await self._validate_query_plan(query="Select * from c order by c._ts offset 5 limit 10",
                                        container_link=created_collection.container_link,
                                        top=None,
                                        order_by=['Ascending'],
                                        aggregate=[],
                                        select_value=False,
                                        offset=5,
                                        limit=10,
                                        distinct=_DistinctType.NoneType)

        await self._validate_query_plan(query="Select distinct value c.id from c order by c.id",
                                        container_link=created_collection.container_link,
                                        top=None,
                                        order_by=['Ascending'],
                                        aggregate=[],
                                        select_value=True,
                                        offset=None,
                                        limit=None,
                                        distinct=_DistinctType.Ordered)

    async def _validate_query_plan(self, query, container_link, top, order_by, aggregate, select_value, offset, limit,
                                   distinct):
        query_plan_dict = await self.client.client_connection._GetQueryPlanThroughGateway(query, container_link)
        query_execution_info = _PartitionedQueryExecutionInfo(query_plan_dict)
        assert query_execution_info.has_rewritten_query()
        assert query_execution_info.has_distinct_type() == (distinct != "None")
        assert query_execution_info.get_distinct_type() == distinct
        assert query_execution_info.has_top() == (top is not None)
        assert query_execution_info.get_top() == top
        assert query_execution_info.has_order_by() == (len(order_by) > 0)
        assert query_execution_info.get_order_by() == order_by
        assert query_execution_info.has_aggregates() == (len(aggregate) > 0)
        assert query_execution_info.get_aggregates() == aggregate
        assert query_execution_info.has_select_value() == select_value
        assert query_execution_info.has_offset() == (offset is not None)
        assert query_execution_info.get_offset() == offset
        assert query_execution_info.has_limit() == (limit is not None)
        assert query_execution_info.get_limit() == limit

    async def test_unsupported_queries_async(self):
        created_collection = await self.created_db.create_container_if_not_exists(
            str(uuid.uuid4()), PartitionKey(path="/pk"))
        queries = ['SELECT COUNT(1) FROM c', 'SELECT COUNT(1) + 5 FROM c', 'SELECT COUNT(1) + SUM(c) FROM c']
        for query in queries:
            query_iterable = created_collection.query_items(query=query)
            try:
                results = [item async for item in query_iterable]
                self.fail("query '{}' should have failed".format(query))
            except exceptions.CosmosHttpResponseError as e:
                assert e.status_code == 400

    async def test_query_with_non_overlapping_pk_ranges_async(self):
        created_collection = await self.created_db.create_container_if_not_exists(
            str(uuid.uuid4()), PartitionKey(path="/pk"))
        query_iterable = created_collection.query_items("select * from c where c.pk='1' or c.pk='2'")
        assert [item async for item in query_iterable] == []

    async def test_offset_limit_async(self):
        created_collection = await self.created_db.create_container_if_not_exists("offset_limit_" + str(uuid.uuid4()),
                                                                                  PartitionKey(path="/pk"))
        values = []
        for i in range(10):
            document_definition = {'pk': i, 'id': 'myId' + str(uuid.uuid4()), 'value': i // 3}
            current_document = await created_collection.create_item(body=document_definition)
            values.append(current_document['pk'])

        await self.config._validate_distinct_offset_limit(
            created_collection=created_collection,
            query='SELECT DISTINCT c["value"] from c ORDER BY c.pk OFFSET 0 LIMIT 2',
            results=[0, 1])

        await self.config._validate_distinct_offset_limit(
            created_collection=created_collection,
            query='SELECT DISTINCT c["value"] from c ORDER BY c.pk OFFSET 2 LIMIT 2',
            results=[2, 3])

        await self.config._validate_distinct_offset_limit(
            created_collection=created_collection,
            query='SELECT DISTINCT c["value"] from c ORDER BY c.pk OFFSET 4 LIMIT 3',
            results=[])

        await self.config._validate_offset_limit(created_collection=created_collection,
                                                 query='SELECT * from c ORDER BY c.pk OFFSET 0 LIMIT 5',
                                                 results=values[:5])

        await self.config._validate_offset_limit(created_collection=created_collection,
                                                 query='SELECT * from c ORDER BY c.pk OFFSET 5 LIMIT 10',
                                                 results=values[5:])

        await self.config._validate_offset_limit(created_collection=created_collection,
                                                 query='SELECT * from c ORDER BY c.pk OFFSET 10 LIMIT 5',
                                                 results=[])

        await self.config._validate_offset_limit(created_collection=created_collection,
                                                 query='SELECT * from c ORDER BY c.pk OFFSET 100 LIMIT 1',
                                                 results=[])

    async def test_distinct_async(self):
        created_database = self.created_db
        distinct_field = 'distinct_field'
        pk_field = "pk"
        different_field = "different_field"

        created_collection = await created_database.create_container(
            id='collection with composite index ' + str(uuid.uuid4()),
            partition_key=PartitionKey(path="/pk", kind="Hash"),
            indexing_policy={
                "compositeIndexes": [
                    [{"path": "/" + pk_field, "order": "ascending"},
                     {"path": "/" + distinct_field, "order": "ascending"}],
                    [{"path": "/" + distinct_field, "order": "ascending"},
                     {"path": "/" + pk_field, "order": "ascending"}]
                ]
            }
        )
        documents = []
        for i in range(5):
            j = i
            while j > i - 5:
                document_definition = {pk_field: i, 'id': str(uuid.uuid4()), distinct_field: j}
                documents.append(await created_collection.create_item(body=document_definition))
                document_definition = {pk_field: i, 'id': str(uuid.uuid4()), distinct_field: j}
                documents.append(await created_collection.create_item(body=document_definition))
                document_definition = {pk_field: i, 'id': str(uuid.uuid4())}
                documents.append(await created_collection.create_item(body=document_definition))
                j -= 1

        padded_docs = self.config._pad_with_none(documents, distinct_field)

        await self.config._validate_distinct(created_collection=created_collection,  # returns {} and is right number
                                             query='SELECT distinct c.%s from c' % distinct_field,  # nosec
                                             results=self.config._get_distinct_docs(padded_docs, distinct_field, None,
                                                                                    False),
                                             is_select=True,
                                             fields=[distinct_field])

        await self.config._validate_distinct(created_collection=created_collection,
                                             query='SELECT distinct c.%s, c.%s from c' % (distinct_field, pk_field),
                                             # nosec
                                             results=self.config._get_distinct_docs(padded_docs, distinct_field,
                                                                                    pk_field, False),
                                             is_select=True,
                                             fields=[distinct_field, pk_field])

        await self.config._validate_distinct(created_collection=created_collection,
                                             query='SELECT distinct value c.%s from c' % distinct_field,  # nosec
                                             results=self.config._get_distinct_docs(padded_docs, distinct_field, None,
                                                                                    True),
                                             is_select=True,
                                             fields=[distinct_field])

        await self.config._validate_distinct(created_collection=created_collection,
                                             query='SELECT distinct c.%s from c' % different_field,  # nosec
                                             results=['None'],
                                             is_select=True,
                                             fields=[different_field])

        await created_database.delete_container(created_collection.id)

    async def test_distinct_on_different_types_and_field_orders_async(self):
        created_collection = await self.created_db.create_container_if_not_exists(
            str(uuid.uuid4()), PartitionKey(path="/id"))
        payloads = [
            {'id': str(uuid.uuid4()), 'f1': 1, 'f2': 'value', 'f3': 100000000000000000, 'f4': [1, 2, '3'],
             'f5': {'f6': {'f7': 2}}},
            {'id': str(uuid.uuid4()), 'f2': '\'value', 'f4': [1.0, 2, '3'], 'f5': {'f6': {'f7': 2.0}}, 'f1': 1.0,
             'f3': 100000000000000000.00},
            {'id': str(uuid.uuid4()), 'f3': 100000000000000000.0, 'f5': {'f6': {'f7': 2}}, 'f2': '\'value', 'f1': 1,
             'f4': [1, 2.0, '3']}
        ]
        for pay in payloads:
            await created_collection.create_item(pay)

        await self.config._validate_distinct_on_different_types_and_field_orders(
            collection=created_collection,
            query="Select distinct value c.f1 from c",
            expected_results=[1]
        )

        await self.config._validate_distinct_on_different_types_and_field_orders(
            collection=created_collection,
            query="Select distinct value c.f2 from c",
            expected_results=['value', '\'value']
        )

        await self.config._validate_distinct_on_different_types_and_field_orders(
            collection=created_collection,
            query="Select distinct value c.f2 from c order by c.f2",
            expected_results=['value', '\'value']
        )

        await self.config._validate_distinct_on_different_types_and_field_orders(
            collection=created_collection,
            query="Select distinct value c.f3 from c",
            expected_results=[100000000000000000]
        )

        await self.config._validate_distinct_on_different_types_and_field_orders(
            collection=created_collection,
            query="Select distinct value c.f4 from c",
            expected_results=[[1, 2, '3']]
        )

        await self.config._validate_distinct_on_different_types_and_field_orders(
            collection=created_collection,
            query="Select distinct value c.f5.f6 from c",
            expected_results=[{'f7': 2}]
        )

        await self.config._validate_distinct_on_different_types_and_field_orders(
            collection=created_collection,
            query="Select distinct c.f1, c.f2, c.f3 from c",
            expected_results=[{'f1': 1, 'f2': 'value', 'f3': 100000000000000000},
                              {'f1': 1.0, 'f2': '\'value', 'f3': 100000000000000000.00}]
        )

        await self.config._validate_distinct_on_different_types_and_field_orders(
            collection=created_collection,
            query="Select distinct c.f1, c.f2, c.f3 from c order by c.f1",
            expected_results=[{'f1': 1, 'f2': 'value', 'f3': 100000000000000000},
                              {'f1': 1.0, 'f2': '\'value', 'f3': 100000000000000000.00}]
        )

    async def test_paging_with_continuation_token_async(self):
        created_collection = await self.created_db.create_container_if_not_exists(
            str(uuid.uuid4()), PartitionKey(path="/pk"))

        document_definition = {'pk': 'pk', 'id': '1'}
        await created_collection.upsert_item(body=document_definition)
        document_definition = {'pk': 'pk', 'id': '2'}
        await created_collection.upsert_item(body=document_definition)

        query = 'SELECT * from c'
        query_iterable = created_collection.query_items(
            query=query,
            partition_key='pk',
            max_item_count=1
        )
        pager = query_iterable.by_page()
        await pager.__anext__()
        token = pager.continuation_token

        second_page = [item async for item in await pager.__anext__()][0]

        pager = query_iterable.by_page(token)
        second_page_fetched_with_continuation_token = [item async for item in await pager.__anext__()][0]

        assert second_page['id'] == second_page_fetched_with_continuation_token['id']

    async def test_cross_partition_query_with_continuation_token_async(self):
        created_collection = await self.created_db.create_container_if_not_exists(
            str(uuid.uuid4()),
            PartitionKey(path="/id"))
        document_definition = {'pk': 'pk1', 'id': '1'}
        await created_collection.create_item(body=document_definition)
        document_definition = {'pk': 'pk2', 'id': '2'}
        await created_collection.create_item(body=document_definition)

        query = 'SELECT * from c'
        query_iterable = created_collection.query_items(
            query=query,
            max_item_count=1)
        pager = query_iterable.by_page()
        await pager.__anext__()
        token = pager.continuation_token
        second_page = [item async for item in await pager.__anext__()][0]

        pager = query_iterable.by_page(token)
        second_page_fetched_with_continuation_token = [item async for item in await pager.__anext__()][0]

        assert second_page['id'] == second_page_fetched_with_continuation_token['id']

    async def test_value_max_query_async(self):
        container = await self.created_db.create_container_if_not_exists(
            str(uuid.uuid4()), PartitionKey(path="/id"))
        await container.create_item(
            {"id": str(uuid.uuid4()), "isComplete": True, "version": 3, "lookupVersion": "console_version"})
        await container.create_item(
            {"id": str(uuid.uuid4()), "isComplete": True, "version": 2, "lookupVersion": "console_version"})
        query = "Select value max(c.version) FROM c where c.isComplete = true and c.lookupVersion = @lookupVersion"
        query_results = container.query_items(query, parameters=[
            {"name": "@lookupVersion", "value": "console_version"}
        ])
        item_list = [item async for item in query_results]
        assert len(item_list) == 1
        assert item_list[0] == 3

    async def test_continuation_token_size_limit_query_async(self):
        container = await self.created_db.create_container_if_not_exists(
            str(uuid.uuid4()), PartitionKey(path="/pk"))
        for i in range(1, 1000):
            await container.create_item(body=dict(pk='123', id=str(i), some_value=str(i % 3)))
        query = "Select * from c where c.some_value='2'"
        response_query = container.query_items(query, partition_key='123', max_item_count=100,
                                               continuation_token_limit=1)
        pager = response_query.by_page()
        await pager.__anext__()
        token = pager.continuation_token
        # Continuation token size should be below 1kb
        assert len(token.encode('utf-8')) <= 1024
        await pager.__anext__()
        token = pager.continuation_token

        # verify a second time
        assert len(token.encode('utf-8')) <= 1024
        await self.created_db.delete_container(container)

<<<<<<< HEAD

if __name__ == '__main__':
    unittest.main()
=======
    @pytest.mark.asyncio
    async def test_computed_properties_query(self):
        computed_properties = [{'name': "cp_lower", 'query': "SELECT VALUE LOWER(c.db_group) FROM c"},
                               {'name': "cp_power",
                                'query': "SELECT VALUE POWER(c.val, 2) FROM c"},
                               {'name': "cp_str_len", 'query': "SELECT VALUE LENGTH(c.stringProperty) FROM c"}]
        items = [
            {'id': str(uuid.uuid4()), 'pk': 'test', 'val': 5, 'stringProperty': 'prefixOne', 'db_group': 'GroUp1'},
            {'id': str(uuid.uuid4()), 'pk': 'test', 'val': 5, 'stringProperty': 'prefixTwo', 'db_group': 'GrOUp1'},
            {'id': str(uuid.uuid4()), 'pk': 'test', 'val': 5, 'stringProperty': 'randomWord1', 'db_group': 'GroUp2'},
            {'id': str(uuid.uuid4()), 'pk': 'test', 'val': 5, 'stringProperty': 'randomWord2', 'db_group': 'groUp1'},
            {'id': str(uuid.uuid4()), 'pk': 'test', 'val': 5, 'stringProperty': 'randomWord3', 'db_group': 'GroUp3'},
            {'id': str(uuid.uuid4()), 'pk': 'test', 'val': 5, 'stringProperty': 'randomWord4', 'db_group': 'GrOUP1'},
            {'id': str(uuid.uuid4()), 'pk': 'test', 'val': 5, 'stringProperty': 'randomWord5', 'db_group': 'GroUp2'},
            {'id': str(uuid.uuid4()), 'pk': 'test', 'val': 0, 'stringProperty': 'randomWord6', 'db_group': 'group1'},
            {'id': str(uuid.uuid4()), 'pk': 'test', 'val': 3, 'stringProperty': 'randomWord7', 'db_group': 'group2'},
            {'id': str(uuid.uuid4()), 'pk': 'test', 'val': 2, 'stringProperty': 'randomWord8', 'db_group': 'GroUp3'}
        ]
        created_database = await self.config.create_database_if_not_exist(self.client)
        created_collection = await self.created_db.create_container_if_not_exists(
            "computed_properties_query_test_" + str(uuid.uuid4()), PartitionKey(path="/pk")
            , computed_properties=computed_properties)

        # Create Items
        for item in items:
            await created_collection.create_item(body=item)

        # Check if computed properties were set
        container_properties = await created_collection._get_properties()
        assert computed_properties == container_properties["computedProperties"]

        # Test 0: Negative test, test if using non-existent computed property
        queried_items = [q async for q in created_collection.query_items(query='Select * from c Where c.cp_upper = "GROUP2"',
                                                                         partition_key="test")]
        assert len(queried_items) == 0

        # Test 1: Test first computed property
        queried_items = [q async for q in created_collection.query_items(query='Select * from c Where c.cp_lower = "group1"',
                                                                         partition_key="test")]
        assert len(queried_items) == 5

        # Test 1 Negative: Test if using non-existent string in group property returns nothing
        queried_items = [q async for q in created_collection.query_items(query='Select * from c Where c.cp_lower = "group4"',
                                                                         partition_key="test")]
        assert len(queried_items) == 0

        # Test 2: Test second computed property
        queried_items = [q async for q in created_collection.query_items(query='Select * from c Where c.cp_power = 25',
                                                                         partition_key="test")]
        assert len(queried_items) == 7

        # Test 2 Negative: Test Non-Existent POWER
        queried_items = [q async for q in created_collection.query_items(query='Select * from c Where c.cp_power = 16',
                                                                         partition_key="test")]
        assert len(queried_items) == 0

        # Test 3: Test Third Computed Property
        queried_items = [q async for q in created_collection.query_items(query='Select * from c Where c.cp_str_len = 9',
                                                                         partition_key="test")]
        assert len(queried_items) == 2

        # Test 3 Negative: Test Str length that isn't there
        queried_items = [q async for q in created_collection.query_items(query='Select * from c Where c.cp_str_len = 3',
                                                                         partition_key="test")]
        assert len(queried_items) == 0

        await self.client.delete_database(created_database)

    def _MockNextFunction(self):
        if self.count < len(self.payloads):
            item, result = self.get_mock_result(self.payloads, self.count)
            self.count += 1
            if item is not None:
                return {'orderByItems': [{'item': item}], '_rid': 'fake_rid', 'payload': result}
            else:
                return result
        else:
            raise StopIteration
>>>>>>> d8710111
<|MERGE_RESOLUTION|>--- conflicted
+++ resolved
@@ -733,12 +733,6 @@
         assert len(token.encode('utf-8')) <= 1024
         await self.created_db.delete_container(container)
 
-<<<<<<< HEAD
-
-if __name__ == '__main__':
-    unittest.main()
-=======
-    @pytest.mark.asyncio
     async def test_computed_properties_query(self):
         computed_properties = [{'name': "cp_lower", 'query': "SELECT VALUE LOWER(c.db_group) FROM c"},
                                {'name': "cp_power",
@@ -770,18 +764,21 @@
         assert computed_properties == container_properties["computedProperties"]
 
         # Test 0: Negative test, test if using non-existent computed property
-        queried_items = [q async for q in created_collection.query_items(query='Select * from c Where c.cp_upper = "GROUP2"',
-                                                                         partition_key="test")]
+        queried_items = [q async for q in
+                         created_collection.query_items(query='Select * from c Where c.cp_upper = "GROUP2"',
+                                                        partition_key="test")]
         assert len(queried_items) == 0
 
         # Test 1: Test first computed property
-        queried_items = [q async for q in created_collection.query_items(query='Select * from c Where c.cp_lower = "group1"',
-                                                                         partition_key="test")]
+        queried_items = [q async for q in
+                         created_collection.query_items(query='Select * from c Where c.cp_lower = "group1"',
+                                                        partition_key="test")]
         assert len(queried_items) == 5
 
         # Test 1 Negative: Test if using non-existent string in group property returns nothing
-        queried_items = [q async for q in created_collection.query_items(query='Select * from c Where c.cp_lower = "group4"',
-                                                                         partition_key="test")]
+        queried_items = [q async for q in
+                         created_collection.query_items(query='Select * from c Where c.cp_lower = "group4"',
+                                                        partition_key="test")]
         assert len(queried_items) == 0
 
         # Test 2: Test second computed property
@@ -806,14 +803,6 @@
 
         await self.client.delete_database(created_database)
 
-    def _MockNextFunction(self):
-        if self.count < len(self.payloads):
-            item, result = self.get_mock_result(self.payloads, self.count)
-            self.count += 1
-            if item is not None:
-                return {'orderByItems': [{'item': item}], '_rid': 'fake_rid', 'payload': result}
-            else:
-                return result
-        else:
-            raise StopIteration
->>>>>>> d8710111
+
+if __name__ == '__main__':
+    unittest.main()