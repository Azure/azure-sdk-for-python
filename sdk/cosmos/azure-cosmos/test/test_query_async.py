# The MIT License (MIT)
# Copyright (c) Microsoft Corporation. All rights reserved.

import unittest
import uuid
from asyncio import sleep
from datetime import datetime, timedelta

import pytest

import azure.cosmos.aio._retry_utility_async as retry_utility
import azure.cosmos.exceptions as exceptions
import test_config
from azure.cosmos import http_constants
from azure.cosmos._execution_context.query_execution_info import _PartitionedQueryExecutionInfo
from azure.cosmos.aio import CosmosClient, DatabaseProxy, ContainerProxy
from azure.cosmos.documents import _DistinctType
from azure.cosmos.partition_key import PartitionKey


@pytest.mark.cosmosEmulator
class TestQueryAsync(unittest.IsolatedAsyncioTestCase):
    """Test to ensure escaping of non-ascii characters from partition key"""

    created_db: DatabaseProxy = None
    created_container: ContainerProxy = None
    client: CosmosClient = None
    config = test_config.TestConfig
    TEST_CONTAINER_ID = config.TEST_MULTI_PARTITION_CONTAINER_ID
    TEST_DATABASE_ID = config.TEST_DATABASE_ID
    host = config.host
    masterKey = config.masterKey
    connectionPolicy = config.connectionPolicy

    @classmethod
    def setUpClass(cls):
        if (cls.masterKey == '[YOUR_KEY_HERE]' or
                cls.host == '[YOUR_ENDPOINT_HERE]'):
            raise Exception(
                "You must specify your Azure Cosmos account values for "
                "'masterKey' and 'host' at the top of this class to run the "
                "tests.")

    async def asyncSetUp(self):
        self.client = CosmosClient(self.host, self.masterKey)
        self.created_db = self.client.get_database_client(self.TEST_DATABASE_ID)

    async def asyncTearDown(self):
        await self.client.close()

    async def test_first_and_last_slashes_trimmed_for_query_string_async(self):
        created_collection = await self.created_db.create_container(
            str(uuid.uuid4()), PartitionKey(path="/pk"))
        doc_id = 'myId' + str(uuid.uuid4())
        document_definition = {'pk': 'pk', 'id': doc_id}
        await created_collection.create_item(body=document_definition)

        query = 'SELECT * from c'
        query_iterable = created_collection.query_items(
            query=query,
            partition_key='pk'
        )
        iter_list = [item async for item in query_iterable]
        assert iter_list[0]['id'] == doc_id

        await self.created_db.delete_container(created_collection.id)

    async def test_query_change_feed_with_pk_async(self):
        created_collection = await self.created_db.create_container(
            "change_feed_test_" + str(uuid.uuid4()),
            PartitionKey(path="/pk"))
        # The test targets partition #3
        partition_key = "pk"

        # Read change feed without passing any options
        query_iterable = created_collection.query_items_change_feed()
        iter_list = [item async for item in query_iterable]
        assert len(iter_list) == 0

        # Read change feed from current should return an empty list
        query_iterable = created_collection.query_items_change_feed(partition_key=partition_key)
        iter_list = [item async for item in query_iterable]
        assert len(iter_list) == 0
        if 'Etag' in created_collection.client_connection.last_response_headers:
            assert created_collection.client_connection.last_response_headers['Etag'] != ''
        elif 'etag' in created_collection.client_connection.last_response_headers:
            assert created_collection.client_connection.last_response_headers['etag'] != ''
        else:
            self.fail("No Etag or etag found in last response headers")

        # Read change feed from beginning should return an empty list
        query_iterable = created_collection.query_items_change_feed(
            is_start_from_beginning=True,
            partition_key=partition_key
        )
        iter_list = [item async for item in query_iterable]
        assert len(iter_list) == 0
        if 'Etag' in created_collection.client_connection.last_response_headers:
            continuation1 = created_collection.client_connection.last_response_headers['Etag']
        elif 'etag' in created_collection.client_connection.last_response_headers:
            continuation1 = created_collection.client_connection.last_response_headers['etag']
        else:
            self.fail("No Etag or etag found in last response headers")
        assert continuation1 != ''

        # Create a document. Read change feed should return be able to read that document
        document_definition = {'pk': 'pk', 'id': 'doc1'}
        await created_collection.create_item(body=document_definition)
        query_iterable = created_collection.query_items_change_feed(
            is_start_from_beginning=True,
            partition_key=partition_key
        )
        iter_list = [item async for item in query_iterable]
        assert len(iter_list) == 1
        assert iter_list[0]['id'] == 'doc1'
        if 'Etag' in created_collection.client_connection.last_response_headers:
            continuation2 = created_collection.client_connection.last_response_headers['Etag']
        elif 'etag' in created_collection.client_connection.last_response_headers:
            continuation2 = created_collection.client_connection.last_response_headers['etag']
        else:
            self.fail("No Etag or etag found in last response headers")
        assert continuation2 != ''
        assert continuation2 != continuation1

        # Create two new documents. Verify that change feed contains the 2 new documents
        # with page size 1 and page size 100
        document_definition = {'pk': 'pk', 'id': 'doc2'}
        await created_collection.create_item(body=document_definition)
        document_definition = {'pk': 'pk', 'id': 'doc3'}
        await created_collection.create_item(body=document_definition)

        for pageSize in [2, 100]:
            # verify iterator
            query_iterable = created_collection.query_items_change_feed(
                continuation=continuation2,
                max_item_count=pageSize,
                partition_key=partition_key)
            it = query_iterable.__aiter__()
            expected_ids = 'doc2.doc3.'
            actual_ids = ''
            async for item in it:
                actual_ids += item['id'] + '.'
            assert actual_ids == expected_ids

            # verify by_page
            # the options is not copied, therefore it need to be restored
            query_iterable = created_collection.query_items_change_feed(
                continuation=continuation2,
                max_item_count=pageSize,
                partition_key=partition_key
            )
            count = 0
            expected_count = 2
            all_fetched_res = []
            pages = query_iterable.by_page()
            async for items in await pages.__anext__():
                count += 1
                all_fetched_res.append(items)
            assert count == expected_count

            actual_ids = ''
            for item in all_fetched_res:
                actual_ids += item['id'] + '.'
            assert actual_ids == expected_ids

        # verify reading change feed from the beginning
        query_iterable = created_collection.query_items_change_feed(
            is_start_from_beginning=True,
            partition_key=partition_key
        )
        expected_ids = ['doc1', 'doc2', 'doc3']
        it = query_iterable.__aiter__()
        for i in range(0, len(expected_ids)):
            doc = await it.__anext__()
            assert doc['id'] == expected_ids[i]
        if 'Etag' in created_collection.client_connection.last_response_headers:
            continuation3 = created_collection.client_connection.last_response_headers['Etag']
        elif 'etag' in created_collection.client_connection.last_response_headers:
            continuation3 = created_collection.client_connection.last_response_headers['etag']
        else:
            self.fail("No Etag or etag found in last response headers")

        # verify reading empty change feed
        query_iterable = created_collection.query_items_change_feed(
            continuation=continuation3,
            is_start_from_beginning=True,
            partition_key=partition_key
        )
        iter_list = [item async for item in query_iterable]
        assert len(iter_list) == 0

        await self.created_db.delete_container(created_collection.id)

    # TODO: partition key range id 0 is relative to the way collection is created
    @pytest.mark.skip
    async def test_query_change_feed_with_pk_range_id_async(self):
        created_collection = await self.created_db.create_container("cf_test_" + str(uuid.uuid4()),
                                                                    PartitionKey(path="/pk"))
        # The test targets partition #3
        partition_key_range_id = 0
        partition_param = {"partition_key_range_id": partition_key_range_id}

        # Read change feed without passing any options
        query_iterable = created_collection.query_items_change_feed()
        iter_list = [item async for item in query_iterable]
        assert len(iter_list) == 0

        # Read change feed from current should return an empty list
        query_iterable = created_collection.query_items_change_feed(**partition_param)
        iter_list = [item async for item in query_iterable]
        assert len(iter_list) == 0
        if 'Etag' in created_collection.client_connection.last_response_headers:
            assert created_collection.client_connection.last_response_headers['Etag']
        elif 'etag' in created_collection.client_connection.last_response_headers:
            assert created_collection.client_connection.last_response_headers['etag']
        else:
            self.fail("No Etag or etag found in last response headers")

        # Read change feed from beginning should return an empty list
        query_iterable = created_collection.query_items_change_feed(
            is_start_from_beginning=True,
            **partition_param
        )
        iter_list = [item async for item in query_iterable]
        assert len(iter_list) == 0
        if 'Etag' in created_collection.client_connection.last_response_headers:
            continuation1 = created_collection.client_connection.last_response_headers['Etag']
        elif 'etag' in created_collection.client_connection.last_response_headers:
            continuation1 = created_collection.client_connection.last_response_headers['etag']
        else:
            self.fail("No Etag or etag found in last response headers")
        assert continuation1 != ''

        # Create a document. Read change feed should return be able to read that document
        document_definition = {'pk': 'pk', 'id': 'doc1'}
        await created_collection.create_item(body=document_definition)
        query_iterable = created_collection.query_items_change_feed(
            is_start_from_beginning=True,
            **partition_param
        )
        iter_list = [item async for item in query_iterable]
        assert len(iter_list) == 1
        assert iter_list[0]['id'] == 'doc1'
        if 'Etag' in created_collection.client_connection.last_response_headers:
            continuation2 = created_collection.client_connection.last_response_headers['Etag']
        elif 'etag' in created_collection.client_connection.last_response_headers:
            continuation2 = created_collection.client_connection.last_response_headers['etag']
        else:
            self.fail("No Etag or etag found in last response headers")
        assert continuation2 != ''
        assert continuation2 != continuation1

        # Create two new documents. Verify that change feed contains the 2 new documents
        # with page size 1 and page size 100
        document_definition = {'pk': 'pk', 'id': 'doc2'}
        await created_collection.create_item(body=document_definition)
        document_definition = {'pk': 'pk', 'id': 'doc3'}
        await created_collection.create_item(body=document_definition)

        for pageSize in [2, 100]:
            # verify iterator
            query_iterable = created_collection.query_items_change_feed(
                continuation=continuation2,
                max_item_count=pageSize,
                **partition_param
            )
            it = query_iterable.__aiter__()
            expected_ids = 'doc2.doc3.'
            actual_ids = ''
            async for item in it:
                actual_ids += item['id'] + '.'
            assert actual_ids == expected_ids

            # verify by_page
            # the options is not copied, therefore it need to be restored
            query_iterable = created_collection.query_items_change_feed(
                continuation=continuation2,
                max_item_count=pageSize,
                **partition_param
            )
            count = 0
            expected_count = 2
            all_fetched_res = []
            pages = query_iterable.by_page()
            async for items in await pages.__anext__():
                count += 1
                all_fetched_res.append(items)
            assert count == expected_count

            actual_ids = ''
            for item in all_fetched_res:
                actual_ids += item['id'] + '.'
            assert actual_ids == expected_ids

        # verify reading change feed from the beginning
        query_iterable = created_collection.query_items_change_feed(
            is_start_from_beginning=True,
            **partition_param
        )
        expected_ids = ['doc1', 'doc2', 'doc3']
        it = query_iterable.__aiter__()
        for i in range(0, len(expected_ids)):
            doc = await it.__anext__()
            assert doc['id'] == expected_ids[i]
        if 'Etag' in created_collection.client_connection.last_response_headers:
            continuation3 = created_collection.client_connection.last_response_headers['Etag']
        elif 'etag' in created_collection.client_connection.last_response_headers:
            continuation3 = created_collection.client_connection.last_response_headers['etag']
        else:
            self.fail("No Etag or etag found in last response headers")

        # verify reading empty change feed
        query_iterable = created_collection.query_items_change_feed(
            continuation=continuation3,
            is_start_from_beginning=True,
            **partition_param
        )
        iter_list = [item async for item in query_iterable]
        assert len(iter_list) == 0

<<<<<<< HEAD
    @pytest.mark.asyncio
    async def test_query_change_feed_with_start_time(self):
        await self._set_up()
        created_collection = await self.created_db.create_container_if_not_exists("query_change_feed_start_time_test",
                                                                            PartitionKey(path="/pk"))
        batchSize = 50

        def round_time():
            utc_now = datetime.utcnow()
            return utc_now - timedelta(microseconds=utc_now.microsecond)

        async def create_random_items(container, batch_size):
            for _ in range(batch_size):
                # Generate a Random partition key
                partition_key = 'pk' + str(uuid.uuid4())

                # Generate a random item
                item = {
                    'id': 'item' + str(uuid.uuid4()),
                    'partitionKey': partition_key,
                    'content': 'This is some random content',
                }

                try:
                    # Create the item in the container
                    await container.upsert_item(item)
                except exceptions.CosmosHttpResponseError as e:
                    pytest.fail(e)

        # Create first batch of random items
        await create_random_items(created_collection, batchSize)

        # wait for 1 second and record the time, then wait another second
        await sleep(1)
        start_time = round_time()
        await sleep(2)

        # now create another batch of items
        await create_random_items(created_collection, batchSize)

        # now query change feed based on start time
        change_feed_iter = [i async for i in created_collection.query_items_change_feed(start_time=start_time)]
        totalCount = len(change_feed_iter)

        # now check if the number of items that were changed match the batch size
        assert (totalCount == batchSize)

    @pytest.mark.asyncio
=======
        await self.created_db.delete_container(created_collection.id)

>>>>>>> 456605b3
    async def test_populate_query_metrics_async(self):
        created_collection = await self.created_db.create_container(
            "query_metrics_test" + str(uuid.uuid4()),
            PartitionKey(path="/pk"))
        doc_id = 'MyId' + str(uuid.uuid4())
        document_definition = {'pk': 'pk', 'id': doc_id}
        await created_collection.create_item(body=document_definition)

        query = 'SELECT * from c'
        query_iterable = created_collection.query_items(
            query=query,
            partition_key='pk',
            populate_query_metrics=True
        )

        iter_list = [item async for item in query_iterable]
        assert iter_list[0]['id'] == doc_id

        metrics_header_name = 'x-ms-documentdb-query-metrics'
        assert metrics_header_name in created_collection.client_connection.last_response_headers
        metrics_header = created_collection.client_connection.last_response_headers[metrics_header_name]
        # Validate header is well-formed: "key1=value1;key2=value2;etc"
        metrics = metrics_header.split(';')
        assert len(metrics) > 1
        assert all(['=' in x for x in metrics])

        await self.created_db.delete_container(created_collection.id)

    async def test_populate_index_metrics(self):
        created_collection = await self.created_db.create_container(
            "index_metrics_test" + str(uuid.uuid4()),
            PartitionKey(path="/pk"))
        doc_id = 'MyId' + str(uuid.uuid4())
        document_definition = {'pk': 'pk', 'id': doc_id}
        await created_collection.create_item(body=document_definition)

        query = 'SELECT * from c'
        query_iterable = created_collection.query_items(
            query=query,
            partition_key='pk',
            populate_index_metrics=True
        )

        iter_list = [item async for item in query_iterable]
        assert iter_list[0]['id'] == doc_id

        index_header_name = http_constants.HttpHeaders.IndexUtilization
        assert index_header_name in created_collection.client_connection.last_response_headers
        index_metrics = created_collection.client_connection.last_response_headers[index_header_name]
        assert index_metrics != {}
        expected_index_metrics = {'UtilizedSingleIndexes': [{'FilterExpression': '', 'IndexSpec': '/pk/?',
                                                             'FilterPreciseSet': True, 'IndexPreciseSet': True,
                                                             'IndexImpactScore': 'High'}],
                                  'PotentialSingleIndexes': [], 'UtilizedCompositeIndexes': [],
                                  'PotentialCompositeIndexes': []}
        assert expected_index_metrics == index_metrics

        await self.created_db.delete_container(created_collection.id)

    # TODO: Need to validate the query request count logic
    @pytest.mark.skip
    async def test_max_item_count_honored_in_order_by_query_async(self):
        created_collection = await self.created_db.create_container(str(uuid.uuid4()),
                                                                    PartitionKey(path="/pk"))
        docs = []
        for i in range(10):
            document_definition = {'pk': 'pk', 'id': 'myId' + str(uuid.uuid4())}
            docs.append(await created_collection.create_item(body=document_definition))

        query = 'SELECT * from c ORDER BY c._ts'
        query_iterable = created_collection.query_items(
            query=query,
            max_item_count=1
        )
        await self.validate_query_requests_count(query_iterable, 25)

        query_iterable = created_collection.query_items(
            query=query,
            max_item_count=100
        )

        await self.validate_query_requests_count(query_iterable, 5)

        await self.created_db.delete_container(created_collection.id)

    async def validate_query_requests_count(self, query_iterable, expected_count):
        self.count = 0
        self.OriginalExecuteFunction = retry_utility.ExecuteFunctionAsync
        retry_utility.ExecuteFunctionAsync = self._mock_execute_function
        item_pages = query_iterable.by_page()
        while True:
            try:
                page = await item_pages.__anext__()
                assert len([item async for item in page]) > 0
            except StopAsyncIteration:
                break
        retry_utility.ExecuteFunctionAsync = self.OriginalExecuteFunction
        assert self.count == expected_count
        self.count = 0

    async def _mock_execute_function(self, function, *args, **kwargs):
        self.count += 1
        return await self.OriginalExecuteFunction(function, *args, **kwargs)

    async def test_get_query_plan_through_gateway_async(self):
        created_collection = self.created_db.get_container_client(self.config.TEST_MULTI_PARTITION_CONTAINER_ID)
        await self._validate_query_plan(query="Select top 10 value count(c.id) from c",
                                        container_link=created_collection.container_link,
                                        top=10,
                                        order_by=[],
                                        aggregate=['Count'],
                                        select_value=True,
                                        offset=None,
                                        limit=None,
                                        distinct=_DistinctType.NoneType)

        await self._validate_query_plan(query="Select * from c order by c._ts offset 5 limit 10",
                                        container_link=created_collection.container_link,
                                        top=None,
                                        order_by=['Ascending'],
                                        aggregate=[],
                                        select_value=False,
                                        offset=5,
                                        limit=10,
                                        distinct=_DistinctType.NoneType)

        await self._validate_query_plan(query="Select distinct value c.id from c order by c.id",
                                        container_link=created_collection.container_link,
                                        top=None,
                                        order_by=['Ascending'],
                                        aggregate=[],
                                        select_value=True,
                                        offset=None,
                                        limit=None,
                                        distinct=_DistinctType.Ordered)

    async def _validate_query_plan(self, query, container_link, top, order_by, aggregate, select_value, offset, limit,
                                   distinct):
        query_plan_dict = await self.client.client_connection._GetQueryPlanThroughGateway(query, container_link)
        query_execution_info = _PartitionedQueryExecutionInfo(query_plan_dict)
        assert query_execution_info.has_rewritten_query()
        assert query_execution_info.has_distinct_type() == (distinct != "None")
        assert query_execution_info.get_distinct_type() == distinct
        assert query_execution_info.has_top() == (top is not None)
        assert query_execution_info.get_top() == top
        assert query_execution_info.has_order_by() == (len(order_by) > 0)
        assert query_execution_info.get_order_by() == order_by
        assert query_execution_info.has_aggregates() == (len(aggregate) > 0)
        assert query_execution_info.get_aggregates() == aggregate
        assert query_execution_info.has_select_value() == select_value
        assert query_execution_info.has_offset() == (offset is not None)
        assert query_execution_info.get_offset() == offset
        assert query_execution_info.has_limit() == (limit is not None)
        assert query_execution_info.get_limit() == limit

    async def test_unsupported_queries_async(self):
        created_collection = self.created_db.get_container_client(self.config.TEST_MULTI_PARTITION_CONTAINER_ID)
        queries = ['SELECT COUNT(1) FROM c', 'SELECT COUNT(1) + 5 FROM c', 'SELECT COUNT(1) + SUM(c) FROM c']
        for query in queries:
            query_iterable = created_collection.query_items(query=query)
            try:
                results = [item async for item in query_iterable]
                self.fail("query '{}' should have failed".format(query))
            except exceptions.CosmosHttpResponseError as e:
                assert e.status_code == 400

    async def test_query_with_non_overlapping_pk_ranges_async(self):
        created_collection = self.created_db.get_container_client(self.config.TEST_MULTI_PARTITION_CONTAINER_ID)
        query_iterable = created_collection.query_items("select * from c where c.pk='1' or c.pk='2'")
        assert [item async for item in query_iterable] == []

    async def test_offset_limit_async(self):
        created_collection = await self.created_db.create_container("offset_limit_" + str(uuid.uuid4()),
                                                                    PartitionKey(path="/pk"))
        values = []
        for i in range(10):
            document_definition = {'pk': i, 'id': 'myId' + str(uuid.uuid4()), 'value': i // 3}
            current_document = await created_collection.create_item(body=document_definition)
            values.append(current_document['pk'])

        await self.config._validate_distinct_offset_limit(
            created_collection=created_collection,
            query='SELECT DISTINCT c["value"] from c ORDER BY c.pk OFFSET 0 LIMIT 2',
            results=[0, 1])

        await self.config._validate_distinct_offset_limit(
            created_collection=created_collection,
            query='SELECT DISTINCT c["value"] from c ORDER BY c.pk OFFSET 2 LIMIT 2',
            results=[2, 3])

        await self.config._validate_distinct_offset_limit(
            created_collection=created_collection,
            query='SELECT DISTINCT c["value"] from c ORDER BY c.pk OFFSET 4 LIMIT 3',
            results=[])

        await self.config._validate_offset_limit(created_collection=created_collection,
                                                 query='SELECT * from c ORDER BY c.pk OFFSET 0 LIMIT 5',
                                                 results=values[:5])

        await self.config._validate_offset_limit(created_collection=created_collection,
                                                 query='SELECT * from c ORDER BY c.pk OFFSET 5 LIMIT 10',
                                                 results=values[5:])

        await self.config._validate_offset_limit(created_collection=created_collection,
                                                 query='SELECT * from c ORDER BY c.pk OFFSET 10 LIMIT 5',
                                                 results=[])

        await self.config._validate_offset_limit(created_collection=created_collection,
                                                 query='SELECT * from c ORDER BY c.pk OFFSET 100 LIMIT 1',
                                                 results=[])

        await self.created_db.delete_container(created_collection.id)

    async def test_distinct_async(self):
        created_database = self.created_db
        distinct_field = 'distinct_field'
        pk_field = "pk"
        different_field = "different_field"

        created_collection = await created_database.create_container(
            id='collection with composite index ' + str(uuid.uuid4()),
            partition_key=PartitionKey(path="/pk", kind="Hash"),
            indexing_policy={
                "compositeIndexes": [
                    [{"path": "/" + pk_field, "order": "ascending"},
                     {"path": "/" + distinct_field, "order": "ascending"}],
                    [{"path": "/" + distinct_field, "order": "ascending"},
                     {"path": "/" + pk_field, "order": "ascending"}]
                ]
            }
        )
        documents = []
        for i in range(5):
            j = i
            while j > i - 5:
                document_definition = {pk_field: i, 'id': str(uuid.uuid4()), distinct_field: j}
                documents.append(await created_collection.create_item(body=document_definition))
                document_definition = {pk_field: i, 'id': str(uuid.uuid4()), distinct_field: j}
                documents.append(await created_collection.create_item(body=document_definition))
                document_definition = {pk_field: i, 'id': str(uuid.uuid4())}
                documents.append(await created_collection.create_item(body=document_definition))
                j -= 1

        padded_docs = self.config._pad_with_none(documents, distinct_field)

        await self.config._validate_distinct(created_collection=created_collection,  # returns {} and is right number
                                             query='SELECT distinct c.%s from c' % distinct_field,  # nosec
                                             results=self.config._get_distinct_docs(padded_docs, distinct_field, None,
                                                                                    False),
                                             is_select=True,
                                             fields=[distinct_field])

        await self.config._validate_distinct(created_collection=created_collection,
                                             query='SELECT distinct c.%s, c.%s from c' % (distinct_field, pk_field),
                                             # nosec
                                             results=self.config._get_distinct_docs(padded_docs, distinct_field,
                                                                                    pk_field, False),
                                             is_select=True,
                                             fields=[distinct_field, pk_field])

        await self.config._validate_distinct(created_collection=created_collection,
                                             query='SELECT distinct value c.%s from c' % distinct_field,  # nosec
                                             results=self.config._get_distinct_docs(padded_docs, distinct_field, None,
                                                                                    True),
                                             is_select=True,
                                             fields=[distinct_field])

        await self.config._validate_distinct(created_collection=created_collection,
                                             query='SELECT distinct c.%s from c' % different_field,  # nosec
                                             results=['None'],
                                             is_select=True,
                                             fields=[different_field])

        await created_database.delete_container(created_collection.id)

    async def test_distinct_on_different_types_and_field_orders_async(self):
        created_collection = await self.created_db.create_container(
            id="test-distinct-container-" + str(uuid.uuid4()),
            partition_key=PartitionKey("/pk"),
            offer_throughput=self.config.THROUGHPUT_FOR_5_PARTITIONS)
        payloads = [
            {'id': str(uuid.uuid4()), 'f1': 1, 'f2': 'value', 'f3': 100000000000000000, 'f4': [1, 2, '3'],
             'f5': {'f6': {'f7': 2}}},
            {'id': str(uuid.uuid4()), 'f2': '\'value', 'f4': [1.0, 2, '3'], 'f5': {'f6': {'f7': 2.0}}, 'f1': 1.0,
             'f3': 100000000000000000.00},
            {'id': str(uuid.uuid4()), 'f3': 100000000000000000.0, 'f5': {'f6': {'f7': 2}}, 'f2': '\'value', 'f1': 1,
             'f4': [1, 2.0, '3']}
        ]
        for pay in payloads:
            await created_collection.create_item(pay)

        await self.config._validate_distinct_on_different_types_and_field_orders(
            collection=created_collection,
            query="Select distinct value c.f1 from c",
            expected_results=[1]
        )

        await self.config._validate_distinct_on_different_types_and_field_orders(
            collection=created_collection,
            query="Select distinct value c.f2 from c",
            expected_results=['value', '\'value']
        )

        await self.config._validate_distinct_on_different_types_and_field_orders(
            collection=created_collection,
            query="Select distinct value c.f2 from c order by c.f2",
            expected_results=['value', '\'value']
        )

        await self.config._validate_distinct_on_different_types_and_field_orders(
            collection=created_collection,
            query="Select distinct value c.f3 from c",
            expected_results=[100000000000000000]
        )

        await self.config._validate_distinct_on_different_types_and_field_orders(
            collection=created_collection,
            query="Select distinct value c.f4 from c",
            expected_results=[[1, 2, '3']]
        )

        await self.config._validate_distinct_on_different_types_and_field_orders(
            collection=created_collection,
            query="Select distinct value c.f5.f6 from c",
            expected_results=[{'f7': 2}]
        )

        await self.config._validate_distinct_on_different_types_and_field_orders(
            collection=created_collection,
            query="Select distinct c.f1, c.f2, c.f3 from c",
            expected_results=[{'f1': 1, 'f2': 'value', 'f3': 100000000000000000},
                              {'f1': 1.0, 'f2': '\'value', 'f3': 100000000000000000.00}]
        )

        await self.config._validate_distinct_on_different_types_and_field_orders(
            collection=created_collection,
            query="Select distinct c.f1, c.f2, c.f3 from c order by c.f1",
            expected_results=[{'f1': 1, 'f2': 'value', 'f3': 100000000000000000},
                              {'f1': 1.0, 'f2': '\'value', 'f3': 100000000000000000.00}]
        )

        await self.created_db.delete_container(created_collection.id)

    async def test_paging_with_continuation_token_async(self):
        created_collection = self.created_db.get_container_client(self.config.TEST_MULTI_PARTITION_CONTAINER_ID)

        document_definition = {'pk': 'pk', 'id': '1'}
        await created_collection.upsert_item(body=document_definition)
        document_definition = {'pk': 'pk', 'id': '2'}
        await created_collection.upsert_item(body=document_definition)

        query = 'SELECT * from c'
        query_iterable = created_collection.query_items(
            query=query,
            partition_key='pk',
            max_item_count=1
        )
        pager = query_iterable.by_page()
        await pager.__anext__()
        token = pager.continuation_token

        second_page = [item async for item in await pager.__anext__()][0]

        pager = query_iterable.by_page(token)
        second_page_fetched_with_continuation_token = [item async for item in await pager.__anext__()][0]

        assert second_page['id'] == second_page_fetched_with_continuation_token['id']

    async def test_cross_partition_query_with_continuation_token_async(self):
        created_collection = self.created_db.get_container_client(self.config.TEST_MULTI_PARTITION_CONTAINER_ID)
        document_definition = {'pk': 'pk1', 'id': str(uuid.uuid4())}
        await created_collection.create_item(body=document_definition)
        document_definition = {'pk': 'pk2', 'id': str(uuid.uuid4())}
        await created_collection.create_item(body=document_definition)

        query = 'SELECT * from c'
        query_iterable = created_collection.query_items(
            query=query,
            max_item_count=1)
        pager = query_iterable.by_page()
        await pager.__anext__()
        token = pager.continuation_token
        second_page = [item async for item in await pager.__anext__()][0]

        pager = query_iterable.by_page(token)
        second_page_fetched_with_continuation_token = [item async for item in await pager.__anext__()][0]

        assert second_page['id'] == second_page_fetched_with_continuation_token['id']

    async def test_value_max_query_async(self):
        container = self.created_db.get_container_client(self.config.TEST_MULTI_PARTITION_CONTAINER_ID)
        await container.create_item(
            {"id": str(uuid.uuid4()), "isComplete": True, "version": 3, "lookupVersion": "console_version"})
        await container.create_item(
            {"id": str(uuid.uuid4()), "isComplete": True, "version": 2, "lookupVersion": "console_version"})
        query = "Select value max(c.version) FROM c where c.isComplete = true and c.lookupVersion = @lookupVersion"
        query_results = container.query_items(query, parameters=[
            {"name": "@lookupVersion", "value": "console_version"}
        ])
        item_list = [item async for item in query_results]
        assert len(item_list) == 1
        assert item_list[0] == 3

    async def test_continuation_token_size_limit_query_async(self):
        container = self.created_db.get_container_client(self.config.TEST_MULTI_PARTITION_CONTAINER_ID)
        for i in range(1, 1000):
            await container.create_item(body=dict(pk='123', id=str(uuid.uuid4()), some_value=str(i % 3)))
        query = "Select * from c where c.some_value='2'"
        response_query = container.query_items(query, partition_key='123', max_item_count=100,
                                               continuation_token_limit=1)
        pager = response_query.by_page()
        await pager.__anext__()
        token = pager.continuation_token
        # Continuation token size should be below 1kb
        assert len(token.encode('utf-8')) <= 1024
        await pager.__anext__()
        token = pager.continuation_token

        # verify a second time
        assert len(token.encode('utf-8')) <= 1024

    @pytest.mark.cosmosLiveTest
    @pytest.mark.skip
    async def test_computed_properties_query(self):
        computed_properties = [{'name': "cp_lower", 'query': "SELECT VALUE LOWER(c.db_group) FROM c"},
                               {'name': "cp_power",
                                'query': "SELECT VALUE POWER(c.val, 2) FROM c"},
                               {'name': "cp_str_len", 'query': "SELECT VALUE LENGTH(c.stringProperty) FROM c"}]
        items = [
            {'id': str(uuid.uuid4()), 'pk': 'test', 'val': 5, 'stringProperty': 'prefixOne', 'db_group': 'GroUp1'},
            {'id': str(uuid.uuid4()), 'pk': 'test', 'val': 5, 'stringProperty': 'prefixTwo', 'db_group': 'GrOUp1'},
            {'id': str(uuid.uuid4()), 'pk': 'test', 'val': 5, 'stringProperty': 'randomWord1', 'db_group': 'GroUp2'},
            {'id': str(uuid.uuid4()), 'pk': 'test', 'val': 5, 'stringProperty': 'randomWord2', 'db_group': 'groUp1'},
            {'id': str(uuid.uuid4()), 'pk': 'test', 'val': 5, 'stringProperty': 'randomWord3', 'db_group': 'GroUp3'},
            {'id': str(uuid.uuid4()), 'pk': 'test', 'val': 5, 'stringProperty': 'randomWord4', 'db_group': 'GrOUP1'},
            {'id': str(uuid.uuid4()), 'pk': 'test', 'val': 5, 'stringProperty': 'randomWord5', 'db_group': 'GroUp2'},
            {'id': str(uuid.uuid4()), 'pk': 'test', 'val': 0, 'stringProperty': 'randomWord6', 'db_group': 'group1'},
            {'id': str(uuid.uuid4()), 'pk': 'test', 'val': 3, 'stringProperty': 'randomWord7', 'db_group': 'group2'},
            {'id': str(uuid.uuid4()), 'pk': 'test', 'val': 2, 'stringProperty': 'randomWord8', 'db_group': 'GroUp3'}
        ]
        created_collection = await self.created_db.create_container(
            "computed_properties_query_test_" + str(uuid.uuid4()),
            PartitionKey(path="/pk"),
            computed_properties=computed_properties)

        # Create Items
        for item in items:
            await created_collection.create_item(body=item)

        # Check if computed properties were set
        container_properties = await created_collection._get_properties()
        assert computed_properties == container_properties["computedProperties"]

        # Test 0: Negative test, test if using non-existent computed property
        queried_items = [q async for q in
                         created_collection.query_items(query='Select * from c Where c.cp_upper = "GROUP2"',
                                                        partition_key="test")]
        assert len(queried_items) == 0

        # Test 1: Test first computed property
        queried_items = [q async for q in
                         created_collection.query_items(query='Select * from c Where c.cp_lower = "group1"',
                                                        partition_key="test")]
        assert len(queried_items) == 5

        # Test 1 Negative: Test if using non-existent string in group property returns nothing
        queried_items = [q async for q in
                         created_collection.query_items(query='Select * from c Where c.cp_lower = "group4"',
                                                        partition_key="test")]
        assert len(queried_items) == 0

        # Test 2: Test second computed property
        queried_items = [q async for q in created_collection.query_items(query='Select * from c Where c.cp_power = 25',
                                                                         partition_key="test")]
        assert len(queried_items) == 7

        # Test 2 Negative: Test Non-Existent POWER
        queried_items = [q async for q in created_collection.query_items(query='Select * from c Where c.cp_power = 16',
                                                                         partition_key="test")]
        assert len(queried_items) == 0

        # Test 3: Test Third Computed Property
        queried_items = [q async for q in created_collection.query_items(query='Select * from c Where c.cp_str_len = 9',
                                                                         partition_key="test")]
        assert len(queried_items) == 2

        # Test 3 Negative: Test Str length that isn't there
        queried_items = [q async for q in created_collection.query_items(query='Select * from c Where c.cp_str_len = 3',
                                                                         partition_key="test")]
        assert len(queried_items) == 0


if __name__ == '__main__':
    unittest.main()<|MERGE_RESOLUTION|>--- conflicted
+++ resolved
@@ -318,7 +318,6 @@
         iter_list = [item async for item in query_iterable]
         assert len(iter_list) == 0
 
-<<<<<<< HEAD
     @pytest.mark.asyncio
     async def test_query_change_feed_with_start_time(self):
         await self._set_up()
@@ -354,7 +353,7 @@
         # wait for 1 second and record the time, then wait another second
         await sleep(1)
         start_time = round_time()
-        await sleep(2)
+        await sleep(1)
 
         # now create another batch of items
         await create_random_items(created_collection, batchSize)
@@ -365,12 +364,9 @@
 
         # now check if the number of items that were changed match the batch size
         assert (totalCount == batchSize)
+        await self.created_db.delete_container(created_collection.id)
 
     @pytest.mark.asyncio
-=======
-        await self.created_db.delete_container(created_collection.id)
-
->>>>>>> 456605b3
     async def test_populate_query_metrics_async(self):
         created_collection = await self.created_db.create_container(
             "query_metrics_test" + str(uuid.uuid4()),
