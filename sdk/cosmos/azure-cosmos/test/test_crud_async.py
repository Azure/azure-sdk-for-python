# -*- coding: utf-8 -*-
# The MIT License (MIT)
# Copyright (c) 2022 Microsoft Corporation

# Permission is hereby granted, free of charge, to any person obtaining a copy
# of this software and associated documentation files (the "Software"), to deal
# in the Software without restriction, including without limitation the rights
# to use, copy, modify, merge, publish, distribute, sublicense, and/or sell
# copies of the Software, and to permit persons to whom the Software is
# furnished to do so, subject to the following conditions:

# The above copyright notice and this permission notice shall be included in all
# copies or substantial portions of the Software.

# THE SOFTWARE IS PROVIDED "AS IS", WITHOUT WARRANTY OF ANY KIND, EXPRESS OR
# IMPLIED, INCLUDING BUT NOT LIMITED TO THE WARRANTIES OF MERCHANTABILITY,
# FITNESS FOR A PARTICULAR PURPOSE AND NONINFRINGEMENT. IN NO EVENT SHALL THE
# AUTHORS OR COPYRIGHT HOLDERS BE LIABLE FOR ANY CLAIM, DAMAGES OR OTHER
# LIABILITY, WHETHER IN AN ACTION OF CONTRACT, TORT OR OTHERWISE, ARISING FROM,
# OUT OF OR IN CONNECTION WITH THE SOFTWARE OR THE USE OR OTHER DEALINGS IN THE
# SOFTWARE.

"""End to end test.
"""
import json
import logging
import os.path
import time
from typing import Mapping
import test_config
import urllib.parse as urllib
import uuid
import pytest
from azure.core import MatchConditions
from azure.core.exceptions import AzureError, ServiceResponseError
from azure.core.pipeline.transport import AsyncioRequestsTransport, AsyncioRequestsTransportResponse
import azure.cosmos.documents as documents
import azure.cosmos.exceptions as exceptions
from azure.cosmos.http_constants import HttpHeaders, StatusCodes
import azure.cosmos._base as base
from azure.cosmos.aio import CosmosClient, _retry_utility_async
from azure.cosmos.partition_key import PartitionKey
import requests
from urllib3.util.retry import Retry

pytestmark = pytest.mark.cosmosEmulator


# IMPORTANT NOTES:
#  	Most test cases in this file create collections in your Azure Cosmos account.
#  	Collections are billing entities.  By running these test cases, you may incur monetary costs on your account.

#  	To Run the test, replace the two member fields (masterKey and host) with values
#   associated with your Azure Cosmos account.


class TimeoutTransport(AsyncioRequestsTransport):

    def __init__(self, response):
        self._response = response
        super(TimeoutTransport, self).__init__()

    async def send(self, *args, **kwargs):
        if kwargs.pop("passthrough", False):
            return super(TimeoutTransport, self).send(*args, **kwargs)

        time.sleep(5)
        if isinstance(self._response, Exception):
            raise self._response
        current_response = await self._response
        output = requests.Response()
        output.status_code = current_response
        response = AsyncioRequestsTransportResponse(None, output)
        return response


@pytest.mark.usefixtures("teardown")
class TestCRUDAsync:
    """Python CRUD Tests.
    """
    configs = test_config._test_config
    host = configs.host
    masterKey = configs.masterKey
    connectionPolicy = configs.connectionPolicy
    last_headers = []

    async def __assert_http_failure_with_status(self, status_code, func, *args, **kwargs):
        """Assert HTTP failure with status.

        :Parameters:
            - `status_code`: int
            - `func`: function
        """
        try:
            await func(*args, **kwargs)
            pytest.fail('function should fail.')
        except exceptions.CosmosHttpResponseError as inst:
            assert inst.status_code == status_code

    @classmethod
    async def _set_up(cls):
        if (cls.masterKey == '[YOUR_KEY_HERE]' or
                cls.host == '[YOUR_ENDPOINT_HERE]'):
            raise Exception(
                "You must specify your Azure Cosmos account values for "
                "'masterKey' and 'host' at the top of this class to run the "
                "tests.")

        cls.client = CosmosClient(cls.host, cls.masterKey)
        cls.database_for_test = await cls.client.create_database_if_not_exists(
            test_config._test_config.TEST_DATABASE_ID)

    async def _clear(self):
        async for db in self.client.list_databases():
            self.client.delete_database(db["id"])

    @pytest.mark.asyncio
    async def test_database_crud_async(self):
        await self._set_up()
        # read databases.
        databases = [database async for database in self.client.list_databases()]
        # create a database.
        before_create_databases_count = len(databases)
        database_id = str(uuid.uuid4())
        created_db = await self.client.create_database(database_id)
        assert created_db.id == database_id
        # Read databases after creation.
        databases = [database async for database in self.client.list_databases()]
        assert len(databases) == before_create_databases_count + 1
        # query databases.
        databases = [database async for database in self.client.query_databases(
            query='SELECT * FROM root r WHERE r.id=@id',
            parameters=[
                {'name': '@id', 'value': database_id}
            ]
        )]

        assert len(databases) > 0

        # read database.
        self.client.get_database_client(created_db.id)
        await created_db.read()

        # delete database.
        await self.client.delete_database(created_db.id)
        # read database after deletion
        read_db = self.client.get_database_client(created_db.id)
        await self.__assert_http_failure_with_status(StatusCodes.NOT_FOUND, read_db.read)

        database_proxy = await self.client.create_database_if_not_exists(id=database_id, offer_throughput=10000)
        assert database_id == database_proxy.id
        db_throughput = await database_proxy.get_throughput()
        assert 10000 == db_throughput.offer_throughput

        database_proxy = await self.client.create_database_if_not_exists(id=database_id, offer_throughput=9000)
        assert database_id == database_proxy.id
        db_throughput = await database_proxy.get_throughput()
        assert 10000 == db_throughput.offer_throughput
        await self._clear()

    # @pytest.mark.skip("skipping as the TestResources subscription doesn't support this offer")
    @pytest.mark.asyncio
    async def test_database_level_offer_throughput_async(self):
        await self._set_up()
        # Create a database with throughput
        offer_throughput = 1000
        database_id = str(uuid.uuid4())
        created_db = await self.client.create_database(
            id=database_id,
            offer_throughput=offer_throughput
        )
        assert created_db.id == database_id

        # Verify offer throughput for database
        offer = await created_db.get_throughput()
        assert offer.offer_throughput == offer_throughput

        # Update database offer throughput
        new_offer_throughput = 2000
        offer = await created_db.replace_throughput(new_offer_throughput)
        assert offer.offer_throughput == new_offer_throughput
        await self._clear()

    @pytest.mark.asyncio
    async def test_sql_query_crud_async(self):
        await self._set_up()
        # create two databases.
        db1 = await self.client.create_database('database 1' + str(uuid.uuid4()))
        db2 = await self.client.create_database('database 2' + str(uuid.uuid4()))

        # query with parameters.
        databases = [database async for database in self.client.query_databases(
            query='SELECT * FROM root r WHERE r.id=@id',
            parameters=[
                {'name': '@id', 'value': db1.id}
            ]
        )]
        assert 1 == len(databases)

        # query without parameters.
        databases = [database async for database in self.client.query_databases(
            query='SELECT * FROM root r WHERE r.id="database non-existing"'
        )]
        assert 0 == len(databases)

        # query with a string.
        query_string = 'SELECT * FROM root r WHERE r.id="' + db2.id + '"'
        databases = [database async for database in
                     self.client.query_databases(query=query_string)]
        assert 1 == len(databases)
        await self._clear()

    @pytest.mark.asyncio
    async def test_collection_crud_async(self):
        await self._set_up()
        created_db = self.database_for_test
        collections = [collection async for collection in created_db.list_containers()]
        # create a collection
        before_create_collections_count = len(collections)
        collection_id = 'test_collection_crud ' + str(uuid.uuid4())
        collection_indexing_policy = {'indexingMode': 'consistent'}
        created_collection = await created_db.create_container(id=collection_id,
                                                               indexing_policy=collection_indexing_policy,
<<<<<<< HEAD
                                                               partition_key=PartitionKey(path="/pk", kind="Hash"),
                                                               response_hook=created_recorder)
        assert collection_id == created_collection.id
        assert isinstance(created_recorder.headers, Mapping)
        assert 'Content-Type' in created_recorder.headers
        assert isinstance(created_recorder.body, Mapping)
        assert 'id' in created_recorder.body
=======
                                                               partition_key=PartitionKey(path="/pk", kind="Hash"))
        self.assertEqual(collection_id, created_collection.id)
>>>>>>> d08bf308

        created_properties = await created_collection.read()
        assert 'consistent' == created_properties['indexingPolicy']['indexingMode']

        # read collections after creation
        collections = [collection async for collection in created_db.list_containers()]
        assert len(collections) == before_create_collections_count + 1
        # query collections
        collections = [collection async for collection in created_db.query_containers(

            query='SELECT * FROM root r WHERE r.id=@id',
            parameters=[
                {'name': '@id', 'value': collection_id}
            ]
        )]

        assert len(collections) > 0
        # delete collection
        await created_db.delete_container(created_collection.id)
        # read collection after deletion
        created_container = created_db.get_container_client(created_collection.id)
        await self.__assert_http_failure_with_status(StatusCodes.NOT_FOUND,
                                                     created_container.read)

        container_proxy = await created_db.create_container_if_not_exists(id=created_collection.id,
                                                                          partition_key=PartitionKey(path='/id',
                                                                                                     kind='Hash'))
        assert created_collection.id == container_proxy.id
        assert PartitionKey(path='/id', kind='Hash') == container_proxy._properties['partitionKey']

        container_proxy = await created_db.create_container_if_not_exists(id=created_collection.id,
                                                                          partition_key=created_properties[
                                                                              'partitionKey'])
        assert created_container.id == container_proxy.id
        assert PartitionKey(path='/id', kind='Hash') == container_proxy._properties['partitionKey']

        await self._clear()

    @pytest.mark.asyncio
    async def test_partitioned_collection_async(self):
        await self._set_up()
        created_db = self.database_for_test

        collection_definition = {'id': 'test_partitioned_collection ' + str(uuid.uuid4()),
                                 'partitionKey':
                                     {
                                         'paths': ['/id'],
                                         'kind': documents.PartitionKind.Hash
                                     }
                                 }

        offer_throughput = 10100
        created_collection = await created_db.create_container(id=collection_definition['id'],
                                                               partition_key=collection_definition['partitionKey'],
                                                               offer_throughput=offer_throughput)

        assert collection_definition.get('id') == created_collection.id

        created_collection_properties = await created_collection.read()
        assert collection_definition.get('partitionKey').get('paths')[0] == \
               created_collection_properties['partitionKey']['paths'][0]
        assert collection_definition.get('partitionKey').get('kind') == created_collection_properties['partitionKey'][
            'kind']

        expected_offer = await created_collection.get_throughput()

        assert expected_offer is not None

        assert expected_offer.offer_throughput == offer_throughput

        await created_db.delete_container(created_collection.id)

    @pytest.mark.asyncio
    async def test_partitioned_collection_quota_async(self):
        await self._set_up()
        created_db = self.database_for_test

        created_collection = await self.database_for_test.create_container(str(uuid.uuid4()), PartitionKey(path="/id"))

        retrieved_collection = created_db.get_container_client(
            container=created_collection.id
        )

        retrieved_collection_properties = await retrieved_collection.read(
            populate_partition_key_range_statistics=True,
            populate_quota_info=True)
        assert retrieved_collection_properties.get("statistics") is not None
        assert created_db.client_connection.last_response_headers.get("x-ms-resource-usage") is not None
        await self._clear()

    @pytest.mark.asyncio
    async def test_partitioned_collection_partition_key_extraction_async(self):
        await self._set_up()
        created_db = self.database_for_test

        collection_id = 'test_partitioned_collection_partition_key_extraction ' + str(uuid.uuid4())
        created_collection = await created_db.create_container(
            id=collection_id,
            partition_key=PartitionKey(path='/address/state', kind=documents.PartitionKind.Hash)
        )

        document_definition = {'id': 'document1',
                               'address': {'street': '1 Microsoft Way',
                                           'city': 'Redmond',
                                           'state': 'WA',
                                           'zip code': 98052
                                           }
                               }

        self.OriginalExecuteFunction = _retry_utility_async.ExecuteFunctionAsync
        _retry_utility_async.ExecuteFunctionAsync = self._mock_execute_function
        # create document without partition key being specified
        created_document = await created_collection.create_item(body=document_definition)
        _retry_utility_async.ExecuteFunctionAsync = self.OriginalExecuteFunction
        assert self.last_headers[1] == '["WA"]'
        del self.last_headers[:]

        assert created_document.get('id') == document_definition.get('id')
        assert created_document.get('address').get('state') == document_definition.get('address').get('state')

        collection_id = 'test_partitioned_collection_partition_key_extraction1 ' + str(uuid.uuid4())
        created_collection1 = await created_db.create_container(
            id=collection_id,
            partition_key=PartitionKey(path='/address', kind=documents.PartitionKind.Hash)
        )

        self.OriginalExecuteFunction = _retry_utility_async.ExecuteFunctionAsync
        _retry_utility_async.ExecuteFunctionAsync = self._mock_execute_function
        # Create document with partitionkey not present as a leaf level property but a dict
        await created_collection1.create_item(document_definition)
        _retry_utility_async.ExecuteFunctionAsync = self.OriginalExecuteFunction
        assert self.last_headers[1] == [{}]
        del self.last_headers[:]

        collection_id = 'test_partitioned_collection_partition_key_extraction2 ' + str(uuid.uuid4())
        created_collection2 = await created_db.create_container(
            id=collection_id,
            partition_key=PartitionKey(path='/address/state/city', kind=documents.PartitionKind.Hash)
        )

        self.OriginalExecuteFunction = _retry_utility_async.ExecuteFunctionAsync
        _retry_utility_async.ExecuteFunctionAsync = self._mock_execute_function
        # Create document with partitionkey not present in the document
        await created_collection2.create_item(document_definition)
        _retry_utility_async.ExecuteFunctionAsync = self.OriginalExecuteFunction
        assert self.last_headers[1] == [{}]
        del self.last_headers[:]

        await self._clear()

    @pytest.mark.asyncio
    async def test_partitioned_collection_partition_key_extraction_special_chars_async(self):
        await self._set_up()
        created_db = self.database_for_test

        collection_id = 'test_partitioned_collection_partition_key_extraction_special_chars1 ' + str(uuid.uuid4())

        created_collection1 = await created_db.create_container(
            id=collection_id,
            partition_key=PartitionKey(path='/\"level\' 1*()\"/\"le/vel2\"', kind=documents.PartitionKind.Hash)
        )
        document_definition = {'id': 'document1',
                               "level' 1*()": {"le/vel2": 'val1'}
                               }

        self.OriginalExecuteFunction = _retry_utility_async.ExecuteFunctionAsync
        _retry_utility_async.ExecuteFunctionAsync = self._mock_execute_function
        await created_collection1.create_item(body=document_definition)
        _retry_utility_async.ExecuteFunctionAsync = self.OriginalExecuteFunction
        assert self.last_headers[1] == '["val1"]'
        del self.last_headers[:]

        collection_id = 'test_partitioned_collection_partition_key_extraction_special_chars2 ' + str(uuid.uuid4())

        created_collection2 = await created_db.create_container(
            id=collection_id,
            partition_key=PartitionKey(path='/\'level\" 1*()\'/\'le/vel2\'', kind=documents.PartitionKind.Hash)
        )

        document_definition = {'id': 'document2',
                               'level\" 1*()': {'le/vel2': 'val2'}
                               }

        self.OriginalExecuteFunction = _retry_utility_async.ExecuteFunctionAsync
        _retry_utility_async.ExecuteFunctionAsync = self._mock_execute_function
        # create document without partition key being specified
        await created_collection2.create_item(body=document_definition)
        _retry_utility_async.ExecuteFunctionAsync = self.OriginalExecuteFunction
        assert self.last_headers[1] == '["val2"]'
        del self.last_headers[:]
        await self._clear()

    def test_partitioned_collection_path_parser(self):
        test_dir = os.path.dirname(os.path.abspath(__file__))
        with open(os.path.join(test_dir, "BaselineTest.PathParser.json")) as json_file:
            entries = json.loads(json_file.read())
        for entry in entries:
            parts = base.ParsePaths([entry['path']])
            assert parts == entry['parts']

        paths = ["/\"Ke \\ \\\" \\\' \\? \\a \\\b \\\f \\\n \\\r \\\t \\v y1\"/*"]
        parts = ["Ke \\ \\\" \\\' \\? \\a \\\b \\\f \\\n \\\r \\\t \\v y1", "*"]
        assert parts == base.ParsePaths(paths)

        paths = ["/'Ke \\ \\\" \\\' \\? \\a \\\b \\\f \\\n \\\r \\\t \\v y1'/*"]
        parts = ["Ke \\ \\\" \\\' \\? \\a \\\b \\\f \\\n \\\r \\\t \\v y1", "*"]
        assert parts == base.ParsePaths(paths)

    @pytest.mark.asyncio
    async def test_partitioned_collection_document_crud_and_query_async(self):
        await self._set_up()

        created_collection = await self.database_for_test.create_container(str(uuid.uuid4()), PartitionKey(path="/id"))

        document_definition = {'id': 'document',
                               'key': 'value'}

        created_document = await created_collection.create_item(body=document_definition)

        assert created_document.get('id') == document_definition.get('id')
        assert created_document.get('key') == document_definition.get('key')

        # read document
        read_document = await created_collection.read_item(
            item=created_document.get('id'),
            partition_key=created_document.get('id')
        )

        assert read_document.get('id') == created_document.get('id')
        assert read_document.get('key') == created_document.get('key')

        # Read document feed doesn't require partitionKey as it's always a cross partition query
        document_list = [document async for document in created_collection.read_all_items()]
        assert 1 == len(document_list)

        # replace document
        document_definition['key'] = 'new value'

        replaced_document = await created_collection.replace_item(
            item=read_document,
            body=document_definition
        )

        assert replaced_document.get('key') == document_definition.get('key')

        # upsert document(create scenario)
        document_definition['id'] = 'document2'
        document_definition['key'] = 'value2'

        upserted_document = await created_collection.upsert_item(body=document_definition)

        assert upserted_document.get('id') == document_definition.get('id')
        assert upserted_document.get('key') == document_definition.get('key')

        document_list = [document async for document in created_collection.read_all_items()]
        assert len(document_list) == 2

        # delete document
        await created_collection.delete_item(item=upserted_document, partition_key=upserted_document.get('id'))

        # query document on the partition key specified in the predicate will pass even without setting enableCrossPartitionQuery or passing in the partitionKey value
        document_list = [document async for document in created_collection.query_items(
            query='SELECT * FROM root r WHERE r.id=\'' + replaced_document.get('id') + '\''  # nosec
        )]
        assert len(document_list) == 1

        # cross partition query
        document_list = [document async for document in created_collection.query_items(
            query='SELECT * FROM root r WHERE r.key=\'' + replaced_document.get('key') + '\'')]

        assert len(document_list) == 1

        # query document by providing the partitionKey value
        document_list = [document async for document in created_collection.query_items(
            query='SELECT * FROM root r WHERE r.key=\'' + replaced_document.get('key') + '\'',  # nosec
            partition_key=replaced_document.get('id')
        )]

        assert len(document_list) == 1
        await self._clear()

    @pytest.mark.asyncio
    async def test_partitioned_collection_permissions_async(self):
        await self._set_up()
        created_db = self.database_for_test

        collection_id = 'test_partitioned_collection_permissions all collection' + str(uuid.uuid4())

        all_collection = await created_db.create_container(
            id=collection_id,
            partition_key=PartitionKey(path='/key', kind=documents.PartitionKind.Hash)
        )

        collection_id = 'test_partitioned_collection_permissions read collection' + str(uuid.uuid4())

        read_collection = await created_db.create_container(
            id=collection_id,
            partition_key=PartitionKey(path='/key', kind=documents.PartitionKind.Hash)
        )

        user = await created_db.create_user(body={'id': 'user' + str(uuid.uuid4())})

        permission_definition = {
            'id': 'all permission',
            'permissionMode': documents.PermissionMode.All,
            'resource': all_collection.container_link,
            'resourcePartitionKey': [1]
        }

        all_permission = await user.create_permission(body=permission_definition)

        permission_definition = {
            'id': 'read permission',
            'permissionMode': documents.PermissionMode.Read,
            'resource': read_collection.container_link,
            'resourcePartitionKey': [1]
        }

        read_permission = await user.create_permission(body=permission_definition)

        resource_tokens = {}
        # storing the resource tokens based on Resource IDs
        resource_tokens["dbs/" + created_db.id + "/colls/" + all_collection.id] = (all_permission.properties['_token'])
        resource_tokens["dbs/" + created_db.id + "/colls/" + read_collection.id] = (
            read_permission.properties['_token'])

        async with CosmosClient(TestCRUDAsync.host, resource_tokens) as restricted_client:
            print('Async Initialization')

            document_definition = {'id': 'document1',
                                   'key': 1
                                   }

            all_collection.client_connection = restricted_client.client_connection
            read_collection.client_connection = restricted_client.client_connection

            # Create document in all_collection should succeed since the partitionKey is 1 which is what specified as resourcePartitionKey in permission object and it has all permissions
            created_document = await all_collection.create_item(body=document_definition)

            # Create document in read_collection should fail since it has only read permissions for this collection
            await self.__assert_http_failure_with_status(
                StatusCodes.FORBIDDEN,
                read_collection.create_item,
                document_definition)

            document_definition['key'] = 2
            # Create document should fail since the partitionKey is 2 which is different that what is specified as resourcePartitionKey in permission object
            await self.__assert_http_failure_with_status(
                StatusCodes.FORBIDDEN,
                all_collection.create_item,
                document_definition)

            document_definition['key'] = 1
            # Delete document should succeed since the partitionKey is 1 which is what specified as resourcePartitionKey in permission object
            await all_collection.delete_item(item=created_document['id'],
                                             partition_key=document_definition['key'])

            # Delete document in read_collection should fail since it has only read permissions for this collection
            await self.__assert_http_failure_with_status(
                StatusCodes.FORBIDDEN,
                read_collection.delete_item,
                document_definition['id'],
                document_definition['id']
            )

            await self._clear()

    @pytest.mark.asyncio
    async def test_partitioned_collection_execute_stored_procedure_async(self):
        await self._set_up()

        created_collection = await self.database_for_test.create_container(
            test_config._test_config.TEST_COLLECTION_MULTI_PARTITION_WITH_CUSTOM_PK_PARTITION_KEY,
            PartitionKey(path="/pk"))

        sproc = {
            'id': 'storedProcedure' + str(uuid.uuid4()),
            'body': (
                    'function () {' +
                    '   var client = getContext().getCollection();' +
                    '   client.createDocument(client.getSelfLink(), { id: \'testDoc\', pk : 2}, {}, function(err, docCreated, options) { ' +
                    '   if(err) throw new Error(\'Error while creating document: \' + err.message);' +
                    '   else {' +
                    '   getContext().getResponse().setBody(1);' +
                    '        }' +
                    '   });}')
        }

        created_sproc = await created_collection.scripts.create_stored_procedure(body=sproc)

        # Partiton Key value same as what is specified in the stored procedure body
        result = await created_collection.scripts.execute_stored_procedure(sproc=created_sproc['id'], partition_key=2)
        assert result == 1

        # Partiton Key value different than what is specified in the stored procedure body will cause a bad request(400) error
        await self.__assert_http_failure_with_status(
            StatusCodes.BAD_REQUEST,
            created_collection.scripts.execute_stored_procedure,
            created_sproc['id'])
        await self._clear()

    @pytest.mark.asyncio
    async def test_partitioned_collection_partition_key_value_types_async(self):
        await self._set_up()
        created_db = self.database_for_test

        created_collection = await created_db.create_container(
            id='test_partitioned_collection_partition_key_value_types ' + str(uuid.uuid4()),
            partition_key=PartitionKey(path='/pk', kind='Hash')
        )

        document_definition = {'id': 'document1' + str(uuid.uuid4()),
                               'pk': None,
                               'spam': 'eggs'}

        # create document with partitionKey set as None here
        await created_collection.create_item(body=document_definition)

        document_definition = {'id': 'document1' + str(uuid.uuid4()),
                               'spam': 'eggs'}

        # create document with partitionKey set as Undefined here
        await created_collection.create_item(body=document_definition)

        document_definition = {'id': 'document1' + str(uuid.uuid4()),
                               'pk': True,
                               'spam': 'eggs'}

        # create document with bool partitionKey
        await created_collection.create_item(body=document_definition)

        document_definition = {'id': 'document1' + str(uuid.uuid4()),
                               'pk': 'value',
                               'spam': 'eggs'}

        # create document with string partitionKey
        await created_collection.create_item(body=document_definition)

        document_definition = {'id': 'document1' + str(uuid.uuid4()),
                               'pk': 100,
                               'spam': 'eggs'}

        # create document with int partitionKey
        await created_collection.create_item(body=document_definition)

        document_definition = {'id': 'document1' + str(uuid.uuid4()),
                               'pk': 10.50,
                               'spam': 'eggs'}

        # create document with float partitionKey
        await created_collection.create_item(body=document_definition)

        document_definition = {'name': 'sample document',
                               'spam': 'eggs',
                               'pk': 'value'}

        # Should throw an error because automatic id generation is disabled always.
        await self.__assert_http_failure_with_status(
            StatusCodes.BAD_REQUEST,
            created_collection.create_item,
            document_definition
        )

        await self._clear()

    @pytest.mark.asyncio
    async def test_partitioned_collection_conflict_crud_and_query_async(self):
        await self._set_up()

        created_collection = await self.database_for_test.create_container_if_not_exists(str(uuid.uuid4()),
                                                                                         PartitionKey(path="/id"))

        conflict_definition = {'id': 'new conflict',
                               'resourceId': 'doc1',
                               'operationType': 'create',
                               'resourceType': 'document'
                               }

        # read conflict here will return resource not found(404) since there is no conflict here
        await self.__assert_http_failure_with_status(
            StatusCodes.NOT_FOUND,
            created_collection.get_conflict,
            conflict_definition['id'],
            conflict_definition['id']
        )

        # Read conflict feed doesn't require partitionKey to be specified as it's a cross partition thing
        conflict_list = [conflict async for conflict in created_collection.list_conflicts()]
        assert len(conflict_list) == 0

        # delete conflict here will return resource not found(404) since there is no conflict here
        await self.__assert_http_failure_with_status(
            StatusCodes.NOT_FOUND,
            created_collection.delete_conflict,
            conflict_definition['id'],
            conflict_definition['id']
        )

        conflict_list = [conflict async for conflict in created_collection.query_conflicts(
            query='SELECT * FROM root r WHERE r.resourceType=\'' + conflict_definition.get('resourceType') + '\'')]

        assert len(conflict_list) == 0

        # query conflicts by providing the partitionKey value
        options = {'partitionKey': conflict_definition.get('id')}
        conflict_list = [conflict async for conflict in created_collection.query_conflicts(
            query='SELECT * FROM root r WHERE r.resourceType=\'' + conflict_definition.get('resourceType') + '\'',
            # nosec
            partition_key=conflict_definition['id']
        )]

        assert len(conflict_list) == 0
        await self._clear()

    @pytest.mark.asyncio
    async def test_document_crud_async(self):
        await self._set_up()
        # create collection
        created_collection = await self.database_for_test.create_container(str(uuid.uuid4()), PartitionKey(path="/id"))
        # read documents
        document_list = [document async for document in created_collection.read_all_items()]
        # create a document
        before_create_documents_count = len(document_list)

        # create a document with auto ID generation
        document_definition = {'name': 'sample document',
                               'spam': 'eggs',
                               'key': 'value'}

        created_document = await created_collection.create_item(body=document_definition,
                                                                enable_automatic_id_generation=True)
        assert created_document.get('name') == document_definition['name']

        document_definition = {'name': 'sample document',
                               'spam': 'eggs',
                               'key': 'value',
                               'id': str(uuid.uuid4())}

        created_document = await created_collection.create_item(body=document_definition)
        assert created_document.get('name') == document_definition['name']
        assert created_document.get('id') == document_definition['id']

        # duplicated documents are not allowed when 'id' is provided.
        duplicated_definition_with_id = document_definition.copy()
        await self.__assert_http_failure_with_status(StatusCodes.CONFLICT,
                                                     created_collection.create_item,
                                                     duplicated_definition_with_id)
        # read documents after creation
        document_list = [document async for document in created_collection.read_all_items()]
        assert len(document_list) == before_create_documents_count + 2
        # query documents
        document_list = [document async for document in created_collection.query_items(
            query='SELECT * FROM root r WHERE r.name=@name',
            parameters=[{'name': '@name', 'value': document_definition['name']}]
        )]
        assert document_list is not None
        document_list = [document async for document in created_collection.query_items(
            query='SELECT * FROM root r WHERE r.name=@name',
            parameters=[
                {'name': '@name', 'value': document_definition['name']}
            ],
            enable_scan_in_query=True
        )]
        assert document_list is not None
        # replace document.
        created_document['name'] = 'replaced document'
        created_document['spam'] = 'not eggs'
        old_etag = created_document['_etag']
        replaced_document = await created_collection.replace_item(
            item=created_document['id'],
            body=created_document
        )
        assert replaced_document['name'] == 'replaced document'
        assert replaced_document['spam'] == 'not eggs'
        assert created_document['id'] == replaced_document['id']

        # replace document based on condition
        replaced_document['name'] = 'replaced document based on condition'
        replaced_document['spam'] = 'new spam field'

        # should fail for stale etag
        await self.__assert_http_failure_with_status(
            StatusCodes.PRECONDITION_FAILED,
            created_collection.replace_item,
            replaced_document['id'],
            replaced_document,
            if_match=old_etag,
        )

        # should fail if only etag specified
        try:
            await created_collection.replace_item(
                etag=replaced_document['_etag'],
                item=replaced_document['id'],
                body=replaced_document)
            pytest.fail("should fail if only etag specified")
        except ValueError:
            pass

        # should fail if only match condition specified
        try:
            await created_collection.replace_item(
                match_condition=MatchConditions.IfNotModified,
                item=replaced_document['id'],
                body=replaced_document)
            pytest.fail("should fail if only match condition specified")
        except ValueError:
            pass

        try:
            await created_collection.replace_item(
                match_condition=MatchConditions.IfModified,
                item=replaced_document['id'],
                body=replaced_document)
            pytest.fail("should fail if only match condition specified")
        except ValueError:
            pass

        # should fail if invalid match condition specified
        try:
            await created_collection.replace_item(
                match_condition=replaced_document['_etag'],
                item=replaced_document['id'],
                body=replaced_document)
            pytest.fail("should fail if invalid match condition specified")
        except TypeError:
            pass

        # should pass for most recent etag
        replaced_document_conditional = await created_collection.replace_item(
            match_condition=MatchConditions.IfNotModified,
            etag=replaced_document['_etag'],
            item=replaced_document['id'],
            body=replaced_document
        )
        assert replaced_document_conditional['name'] == 'replaced document based on condition'
        assert replaced_document_conditional['spam'] == 'new spam field'
        assert replaced_document_conditional['id'] == replaced_document['id']

        # read document
        one_document_from_read = await created_collection.read_item(
            item=replaced_document['id'],
            partition_key=replaced_document['id']
        )
        assert replaced_document['id'] == one_document_from_read['id']
        # delete document
        await created_collection.delete_item(
            item=replaced_document,
            partition_key=replaced_document['id']
        )
        # read documents after deletion
        await self.__assert_http_failure_with_status(StatusCodes.NOT_FOUND,
                                                     created_collection.read_item,
                                                     replaced_document['id'],
                                                     replaced_document['id'])
        await self._clear()

    @pytest.mark.asyncio
    async def test_document_upsert_async(self):
        await self._set_up()

        # create collection
        created_collection = await self.database_for_test.create_container_if_not_exists(str(uuid.uuid4()),
                                                                                         PartitionKey(path="/id"))

        # read documents and check count
        document_list = [document async for document in created_collection.read_all_items()]
        before_create_documents_count = len(document_list)

        # create document definition
        document_definition = {'id': 'doc',
                               'name': 'sample document',
                               'spam': 'eggs',
                               'key': 'value'}

        # create document using Upsert API
        created_document = await created_collection.upsert_item(body=document_definition)

        # verify id property
        assert created_document['id'] == document_definition['id']

        # test error for non-string id
        with pytest.raises(TypeError):
            document_definition['id'] = 7
            await created_collection.upsert_item(body=document_definition)

        # read documents after creation and verify updated count
        document_list = [document async for document in created_collection.read_all_items()]
        assert len(document_list) == before_create_documents_count + 1

        # update document
        created_document['name'] = 'replaced document'
        created_document['spam'] = 'not eggs'

        # should replace document since it already exists
        upserted_document = await created_collection.upsert_item(body=created_document)

        # verify the changed properties
        assert upserted_document['name'] == created_document['name']
        assert upserted_document['spam'] == created_document['spam']

        # verify id property
        assert upserted_document['id'] == created_document['id']

        # read documents after upsert and verify count doesn't increases again
        document_list = [document async for document in created_collection.read_all_items()]
        assert len(document_list) == before_create_documents_count + 1

        created_document['id'] = 'new id'

        # Upsert should create new document since the id is different
        new_document = await created_collection.upsert_item(body=created_document)

        # Test modified access conditions
        created_document['spam'] = 'more eggs'
        await created_collection.upsert_item(body=created_document)
        with pytest.raises(exceptions.CosmosHttpResponseError):
            await created_collection.upsert_item(
                body=created_document,
                match_condition=MatchConditions.IfNotModified,
                etag=new_document['_etag'])

        # verify id property
        assert created_document['id'] == new_document['id']

        # read documents after upsert and verify count increases
        document_list = [document async for document in created_collection.read_all_items()]
        assert len(document_list) == before_create_documents_count + 2

        # delete documents
        await created_collection.delete_item(item=upserted_document, partition_key=upserted_document['id'])
        await created_collection.delete_item(item=new_document, partition_key=new_document['id'])

        # read documents after delete and verify count is same as original
        document_list = [document async for document in created_collection.read_all_items()]
        assert len(document_list) == before_create_documents_count
        await self._clear()

    @pytest.mark.asyncio
    async def _test_spatial_index(self):
        await self._set_up()
        db = self.database_for_test
        # partial policy specified
        collection = await db.create_container(
            id='collection with spatial index ' + str(uuid.uuid4()),
            indexing_policy={
                'includedPaths': [
                    {
                        'path': '/"Location"/?',
                        'indexes': [
                            {
                                'kind': 'Spatial',
                                'dataType': 'Point'
                            }
                        ]
                    },
                    {
                        'path': '/'
                    }
                ]
            },
            partition_key=PartitionKey(path='/id', kind='Hash')
        )
        await collection.create_item(
            body={
                'id': 'loc1',
                'Location': {
                    'type': 'Point',
                    'coordinates': [20.0, 20.0]
                }
            }
        )
        await collection.create_item(
            body={
                'id': 'loc2',
                'Location': {
                    'type': 'Point',
                    'coordinates': [100.0, 100.0]
                }
            }
        )
        results = [result async for result in collection.query_items(
            query="SELECT * FROM root WHERE (ST_DISTANCE(root.Location, {type: 'Point', coordinates: [20.1, 20]}) < 20000)")]
        assert len(results) == 1
        assert 'loc1' == results[0]['id']

        await self._clear()

    # CRUD test for User resource
    @pytest.mark.asyncio
    async def test_user_crud_async(self):
        await self._set_up()
        # Should do User CRUD operations successfully.
        # create database
        db = self.database_for_test
        # list users
        users = [user async for user in db.list_users()]
        before_create_count = len(users)
        # create user
        user_id = 'new user' + str(uuid.uuid4())
        user = await db.create_user(body={'id': user_id})
        assert user.id == user_id
        # list users after creation
        users = [user async for user in db.list_users()]
        assert len(users) == before_create_count + 1
        # query users
        results = [user async for user in db.query_users(
            query='SELECT * FROM root r WHERE r.id=@id',
            parameters=[
                {'name': '@id', 'value': user_id}
            ]
        )]
        assert results is not None

        # replace user
        replaced_user_id = 'replaced user' + str(uuid.uuid4())
        user_properties = await user.read()
        user_properties['id'] = replaced_user_id
        replaced_user = await db.replace_user(user_id, user_properties)
        assert replaced_user.id == replaced_user_id
        assert user_properties['id'] == replaced_user.id

        # read user
        user = db.get_user_client(replaced_user.id)
        assert replaced_user.id == user.id

        # delete user
        await db.delete_user(user.id)

        # read user after deletion
        deleted_user = db.get_user_client(user.id)
        await self.__assert_http_failure_with_status(StatusCodes.NOT_FOUND,
                                                     deleted_user.read)
        await self._clear()

    @pytest.mark.asyncio
    async def test_user_upsert_async(self):
        await self._set_up()
        # create database
        db = self.database_for_test

        # read users and check count
        users = [user async for user in db.list_users()]
        before_create_count = len(users)

        # create user using Upsert API
        user_id = 'user' + str(uuid.uuid4())
        user = await db.upsert_user(body={'id': user_id})

        # verify id property
        assert user.id == user_id

        # read users after creation and verify updated count
        users = [user async for user in db.list_users()]
        assert len(users) == before_create_count + 1

        # Should replace the user since it already exists, there is no public property to change here
        user_properties = await user.read()
        upserted_user = await db.upsert_user(user_properties)

        # verify id property
        assert upserted_user.id == user.id

        # read users after upsert and verify count doesn't increase again
        users = [user async for user in db.list_users()]
        assert len(users) == before_create_count + 1

        user_properties = await user.read()
        user_properties['id'] = 'new user' + str(uuid.uuid4())
        user.id = user_properties['id']

        # Upsert should create new user since id is different
        new_user = await db.upsert_user(user_properties)

        # verify id property
        assert new_user.id == user.id

        # read users after upsert and verify count increases
        users = [user async for user in db.list_users()]
        assert len(users) == before_create_count + 2

        # delete users
        await db.delete_user(upserted_user.id)
        await db.delete_user(new_user.id)

        # read users after delete and verify count remains the same
        users = [user async for user in db.list_users()]
        assert len(users) == before_create_count
        await self._clear()

    @pytest.mark.asyncio
    async def test_permission_crud_async(self):
        await self._set_up()
        # create database
        db = self.database_for_test
        # create user
        user = await db.create_user(body={'id': 'new user' + str(uuid.uuid4())})
        # list permissions
        permissions = [permission async for permission in user.list_permissions()]
        before_create_count = len(permissions)
        permission = {
            'id': 'new permission',
            'permissionMode': documents.PermissionMode.Read,
            'resource': 'dbs/AQAAAA==/colls/AQAAAJ0fgTc='  # A random one.
        }
        # create permission
        permission = await user.create_permission(permission)
        assert permission.id == 'new permission'
        # list permissions after creation
        permissions = [permission async for permission in user.list_permissions()]
        assert len(permissions) == before_create_count + 1
        # query permissions
        results = [permission async for permission in user.query_permissions(
            query='SELECT * FROM root r WHERE r.id=@id',
            parameters=[
                {'name': '@id', 'value': permission.id}
            ]
        )]
        assert results is not None

        # replace permission
        change_permission = permission.properties.copy()
        permission.properties['id'] = 'replaced permission'
        permission.id = permission.properties['id']
        replaced_permission = await user.replace_permission(change_permission['id'], permission.properties)
        assert replaced_permission.id == 'replaced permission'
        assert permission.id == replaced_permission.id
        # read permission
        permission = await user.get_permission(replaced_permission.id)
        assert replaced_permission.id == permission.id
        # delete permission
        await user.delete_permission(replaced_permission.id)
        # read permission after deletion
        await self.__assert_http_failure_with_status(StatusCodes.NOT_FOUND,
                                                     user.get_permission,
                                                     permission.id)
        await self._clear()

    @pytest.mark.asyncio
    async def test_permission_upsert_async(self):
        await self._set_up()
        # create database
        db = self.database_for_test

        # create user
        user = await db.create_user(body={'id': 'new user' + str(uuid.uuid4())})

        # read permissions and check count
        permissions = [permission async for permission in user.list_permissions()]
        before_create_count = len(permissions)

        permission_definition = {
            'id': 'permission',
            'permissionMode': documents.PermissionMode.Read,
            'resource': 'dbs/AQAAAA==/colls/AQAAAJ0fgTc='  # A random one.
        }

        # create permission using Upsert API
        created_permission = await user.upsert_permission(permission_definition)

        # verify id property
        assert created_permission.id == permission_definition['id']

        # read permissions after creation and verify updated count
        permissions = [permission async for permission in user.list_permissions()]
        assert len(permissions) == before_create_count + 1

        # update permission mode
        permission_definition['permissionMode'] = documents.PermissionMode.All

        # should repace the permission since it already exists
        upserted_permission = await user.upsert_permission(permission_definition)
        # verify id property
        assert upserted_permission.id == created_permission.id

        # verify changed property
        assert upserted_permission.permission_mode == permission_definition['permissionMode']

        # read permissions and verify count doesn't increase again
        permissions = [permission async for permission in user.list_permissions()]
        assert len(permissions) == before_create_count + 1

        # update permission id
        created_permission.properties['id'] = 'new permission'
        created_permission.id = created_permission.properties['id']
        # resource needs to be changed along with the id in order to create a new permission
        created_permission.properties['resource'] = 'dbs/N9EdAA==/colls/N9EdAIugXgA='
        created_permission.resource_link = created_permission.properties['resource']

        # should create new permission since id has changed
        new_permission = await user.upsert_permission(created_permission.properties)

        # verify id and resource property
        assert new_permission.id == created_permission.id

        assert new_permission.resource_link == created_permission.resource_link

        # read permissions and verify count increases
        permissions = [permission async for permission in user.list_permissions()]
        assert len(permissions) == before_create_count + 2

        # delete permissions
        await user.delete_permission(upserted_permission.id)
        await user.delete_permission(new_permission.id)

        # read permissions and verify count remains the same
        permissions = [permission async for permission in user.list_permissions()]
        assert len(permissions) == before_create_count
        await self._clear()

    @pytest.mark.asyncio
    async def test_authorization_async(self):
        await self._set_up()

        async def __setup_entities():
            """
            Sets up entities for this test.

            :Parameters:
                - `client`: cosmos_client_connection.CosmosClientConnection

            :Returns:
                dict

            """
            # create database
            db = self.database_for_test
            # create collection
            collection = await db.create_container(
                id='test_authorization' + str(uuid.uuid4()),
                partition_key=PartitionKey(path='/id', kind='Hash')
            )
            # create document1
            document = await collection.create_item(
                body={'id': 'doc1',
                      'spam': 'eggs',
                      'key': 'value'},
            )

            # create user
            user = await db.create_user(body={'id': 'user' + str(uuid.uuid4())})

            # create permission for collection
            permission = {
                'id': 'permission On Coll',
                'permissionMode': documents.PermissionMode.Read,
                'resource': "dbs/" + db.id + "/colls/" + collection.id
            }
            permission_on_coll = await user.create_permission(body=permission)
            assert permission_on_coll.properties['_token'] is not None

            # create permission for document
            permission = {
                'id': 'permission On Doc',
                'permissionMode': documents.PermissionMode.All,
                'resource': "dbs/" + db.id + "/colls/" + collection.id + "/docs/" + document["id"]
            }
            permission_on_doc = await user.create_permission(body=permission)
            assert permission_on_doc.properties['_token'] is not None

            entities = {
                'db': db,
                'coll': collection,
                'doc': document,
                'user': user,
                'permissionOnColl': permission_on_coll,
                'permissionOnDoc': permission_on_doc,
            }
            return entities

        # Client without any authorization will fail.
        try:
            async with CosmosClient(TestCRUDAsync.host, {}) as client:
                [db async for db in client.list_databases()]
        except exceptions.CosmosHttpResponseError as e:
            assert e.status_code == StatusCodes.UNAUTHORIZED

        # Client with master key.
        async with CosmosClient(TestCRUDAsync.host,
                                TestCRUDAsync.masterKey) as client:
            # setup entities
            entities = await __setup_entities()
            resource_tokens = {"dbs/" + entities['db'].id + "/colls/" + entities['coll'].id:
                                   entities['permissionOnColl'].properties['_token']}

        async with CosmosClient(
                TestCRUDAsync.host, resource_tokens) as col_client:
            db = entities['db']

            old_client_connection = db.client_connection
            db.client_connection = col_client.client_connection
            # 1. Success-- Use Col Permission to Read
            success_coll = db.get_container_client(container=entities['coll'])
            # 2. Failure-- Use Col Permission to delete
            await self.__assert_http_failure_with_status(StatusCodes.FORBIDDEN,
                                                         db.delete_container,
                                                         success_coll)
            # 3. Success-- Use Col Permission to Read All Docs
            success_documents = [document async for document in success_coll.read_all_items()]
            assert success_documents is not None
            assert len(success_documents) == 1
            # 4. Success-- Use Col Permission to Read Doc

            doc_id = entities['doc']['id']
            success_doc = await success_coll.read_item(
                item=doc_id,
                partition_key=doc_id
            )
            assert success_doc is not None
            assert success_doc['id'] == entities['doc']['id']

            # 5. Failure-- Use Col Permission to Delete Doc
            await self.__assert_http_failure_with_status(StatusCodes.FORBIDDEN,
                                                         success_coll.delete_item,
                                                         doc_id, doc_id)

            resource_tokens = {"dbs/" + entities['db'].id + "/colls/" + entities['coll'].id + "/docs/" + doc_id:
                                   entities['permissionOnDoc'].properties['_token']}

        async with CosmosClient(
                TestCRUDAsync.host, resource_tokens) as doc_client:

            # 6. Success-- Use Doc permission to read doc
            read_doc = await doc_client.get_database_client(db.id).get_container_client(success_coll.id).read_item(
                doc_id, doc_id)
            assert read_doc["id"] == doc_id

            # 6. Success-- Use Doc permission to delete doc
            await doc_client.get_database_client(db.id).get_container_client(success_coll.id).delete_item(doc_id,
                                                                                                          doc_id)
            assert read_doc["id"] == doc_id

            db.client_connection = old_client_connection
            await db.delete_container(entities['coll'])
        await self._clear()

    @pytest.mark.asyncio
    async def test_trigger_crud_async(self):
        await self._set_up()
        # create collection
        collection = await self.database_for_test.create_container_if_not_exists(str(uuid.uuid4()),
                                                                                 PartitionKey(path="/id"))
        # read triggers
        triggers = [trigger async for trigger in collection.scripts.list_triggers()]
        # create a trigger
        before_create_triggers_count = len(triggers)
        trigger_definition = {
            'id': 'sample trigger',
            'serverScript': 'function() {var x = 10;}',
            'triggerType': documents.TriggerType.Pre,
            'triggerOperation': documents.TriggerOperation.All
        }
        trigger = await collection.scripts.create_trigger(body=trigger_definition)
        for property in trigger_definition:
            if property != "serverScript":
                assert trigger[property] == trigger_definition[property]
            else:
                assert trigger['body'] == 'function() {var x = 10;}'

        # read triggers after creation
        triggers = [trigger async for trigger in collection.scripts.list_triggers()]
        assert len(triggers) == before_create_triggers_count + 1
        # query triggers
        triggers = [trigger async for trigger in collection.scripts.query_triggers(
            query='SELECT * FROM root r WHERE r.id=@id',
            parameters=[
                {'name': '@id', 'value': trigger_definition['id']}
            ]
        )]
        assert triggers is not None

        # replace trigger
        change_trigger = trigger.copy()
        trigger['body'] = 'function() {var x = 20;}'
        replaced_trigger = await collection.scripts.replace_trigger(change_trigger['id'], trigger)
        for property in trigger_definition:
            if property != "serverScript":
                assert replaced_trigger[property] == trigger[property]
            else:
                assert replaced_trigger['body'] == 'function() {var x = 20;}'

        # read trigger
        trigger = await collection.scripts.get_trigger(replaced_trigger['id'])
        assert replaced_trigger['id'] == trigger['id']
        # delete trigger
        await collection.scripts.delete_trigger(replaced_trigger['id'])
        # read triggers after deletion
        await self.__assert_http_failure_with_status(StatusCodes.NOT_FOUND,
                                                     collection.scripts.delete_trigger,
                                                     replaced_trigger['id'])
        await self._clear()

    @pytest.mark.asyncio
    async def test_udf_crud_async(self):
        await self._set_up()
        # create collection
        collection = await self.database_for_test.create_container_if_not_exists(str(uuid.uuid4()),
                                                                                 PartitionKey(path="/id"))
        # read udfs
        udfs = [udf async for udf in collection.scripts.list_user_defined_functions()]
        # create a udf
        before_create_udfs_count = len(udfs)
        udf_definition = {
            'id': 'sample udf',
            'body': 'function() {var x = 10;}'
        }
        udf = await collection.scripts.create_user_defined_function(body=udf_definition)
        for property in udf_definition:
            assert udf[property] == udf_definition[property]

        # read udfs after creation
        udfs = [udf async for udf in collection.scripts.list_user_defined_functions()]
        assert len(udfs) == before_create_udfs_count + 1
        # query udfs
        results = [udf async for udf in collection.scripts.query_user_defined_functions(
            query='SELECT * FROM root r WHERE r.id=@id',
            parameters=[
                {'name': '@id', 'value': udf_definition['id']}
            ]
        )]
        assert results is not None
        # replace udf
        udf['body'] = 'function() {var x = 20;}'
        replaced_udf = await collection.scripts.replace_user_defined_function(udf=udf['id'], body=udf)
        for property in udf_definition:
            assert replaced_udf[property] == udf[property]
        # read udf
        udf = await collection.scripts.get_user_defined_function(replaced_udf['id'])
        assert replaced_udf['body'] == udf['body']
        # delete udf
        await collection.scripts.delete_user_defined_function(replaced_udf['id'])
        # read udfs after deletion
        await self.__assert_http_failure_with_status(StatusCodes.NOT_FOUND,
                                                     collection.scripts.get_user_defined_function,
                                                     replaced_udf['id'])
        await self._clear()

    @pytest.mark.asyncio
    async def test_sproc_crud_async(self):
        await self._set_up()
        # create collection
        collection = await self.database_for_test.create_container(str(uuid.uuid4()), PartitionKey(path="/id"))
        # read sprocs
        sprocs = [sproc async for sproc in collection.scripts.list_stored_procedures()]
        # create a sproc
        before_create_sprocs_count = len(sprocs)
        sproc_definition = {
            'id': 'sample sproc',
            'serverScript': 'function() {var x = 10;}'
        }
        sproc = await collection.scripts.create_stored_procedure(body=sproc_definition)
        for property in sproc_definition:
            if property != "serverScript":
                assert sproc[property] == sproc_definition[property]
            else:
                assert sproc['body'] == 'function() {var x = 10;}'

        # read sprocs after creation
        sprocs = [sproc async for sproc in collection.scripts.list_stored_procedures()]
        assert len(sprocs) == before_create_sprocs_count + 1
        # query sprocs
        sprocs = [sproc async for sproc in collection.scripts.query_stored_procedures(
            query='SELECT * FROM root r WHERE r.id=@id',
            parameters=[
                {'name': '@id', 'value': sproc_definition['id']}
            ]
        )]
        assert sprocs is not None
        # replace sproc
        change_sproc = sproc.copy()
        sproc['body'] = 'function() {var x = 20;}'
        replaced_sproc = await collection.scripts.replace_stored_procedure(sproc=change_sproc['id'], body=sproc)
        for property in sproc_definition:
            if property != 'serverScript':
                assert replaced_sproc[property] == sproc[property]
            else:
                assert replaced_sproc['body'] == "function() {var x = 20;}"
        # read sproc
        sproc = await collection.scripts.get_stored_procedure(replaced_sproc['id'])
        assert replaced_sproc['id'] == sproc['id']
        # delete sproc
        await collection.scripts.delete_stored_procedure(replaced_sproc['id'])
        # read sprocs after deletion
        await self.__assert_http_failure_with_status(StatusCodes.NOT_FOUND,
                                                     collection.scripts.get_stored_procedure,
                                                     replaced_sproc['id'])
        await self._clear()

    @pytest.mark.asyncio
    async def test_script_logging_execute_stored_procedure_async(self):
        await self._set_up()

        created_collection = await self.database_for_test.create_container(str(uuid.uuid4()), PartitionKey(path="/id"))

        sproc = {
            'id': 'storedProcedure' + str(uuid.uuid4()),
            'body': (
                    'function () {' +
                    '   var mytext = \'x\';' +
                    '   var myval = 1;' +
                    '   try {' +
                    '       console.log(\'The value of %s is %s.\', mytext, myval);' +
                    '       getContext().getResponse().setBody(\'Success!\');' +
                    '   }' +
                    '   catch (err) {' +
                    '       getContext().getResponse().setBody(\'inline err: [\' + err.number + \'] \' + err);' +
                    '   }'
                    '}')
        }

        created_sproc = await created_collection.scripts.create_stored_procedure(body=sproc)

        result = await created_collection.scripts.execute_stored_procedure(
            sproc=created_sproc['id'],
            partition_key=1
        )

        assert result == 'Success!'
        assert HttpHeaders.ScriptLogResults not in created_collection.scripts.client_connection.last_response_headers

        result = await created_collection.scripts.execute_stored_procedure(
            sproc=created_sproc['id'],
            enable_script_logging=True,
            partition_key=1
        )

        assert result == 'Success!'
        assert urllib.quote('The value of x is 1.') == created_collection.scripts.client_connection. \
            last_response_headers.get(HttpHeaders.ScriptLogResults)

        result = await created_collection.scripts.execute_stored_procedure(
            sproc=created_sproc['id'],
            enable_script_logging=False,
            partition_key=1
        )

        assert result == 'Success!'
        assert HttpHeaders.ScriptLogResults not in created_collection.scripts.client_connection.last_response_headers
        await self._clear()

    @pytest.mark.asyncio
    async def test_collection_indexing_policy_async(self):
        await self._set_up()
        # create database
        db = self.database_for_test
        # create collection
        collection = await db.create_container(
            id='test_collection_indexing_policy default policy' + str(uuid.uuid4()),
            partition_key=PartitionKey(path='/id', kind='Hash')
        )

        collection_properties = await collection.read()
        assert collection_properties['indexingPolicy']['indexingMode'] == documents.IndexingMode.Consistent

        await db.delete_container(container=collection)

        consistent_collection = await db.create_container(
            id='test_collection_indexing_policy consistent collection ' + str(uuid.uuid4()),
            indexing_policy={
                'indexingMode': documents.IndexingMode.Consistent
            },
            partition_key=PartitionKey(path='/id', kind='Hash')
        )

        consistent_collection_properties = await consistent_collection.read()
        assert consistent_collection_properties['indexingPolicy']['indexingMode'] == documents.IndexingMode.Consistent

        await db.delete_container(container=consistent_collection)

        collection_with_indexing_policy = await db.create_container(
            id='CollectionWithIndexingPolicy ' + str(uuid.uuid4()),
            indexing_policy={
                'automatic': True,
                'indexingMode': documents.IndexingMode.Consistent,
                'includedPaths': [
                    {
                        'path': '/',
                        'indexes': [
                            {
                                'kind': documents.IndexKind.Hash,
                                'dataType': documents.DataType.Number,
                                'precision': 2
                            }
                        ]
                    }
                ],
                'excludedPaths': [
                    {
                        'path': '/"systemMetadata"/*'
                    }
                ]
            },
            partition_key=PartitionKey(path='/id', kind='Hash')
        )

        collection_with_indexing_policy_properties = await collection_with_indexing_policy.read()
        assert 1 == len(collection_with_indexing_policy_properties['indexingPolicy']['includedPaths'])
        assert 2 == len(collection_with_indexing_policy_properties['indexingPolicy']['excludedPaths'])
        await self._clear()

    @pytest.mark.asyncio
    async def test_create_default_indexing_policy_async(self):
        await self._set_up()
        # create database
        db = self.database_for_test

        # no indexing policy specified
        collection = await db.create_container(
            id='test_create_default_indexing_policy TestCreateDefaultPolicy01' + str(uuid.uuid4()),
            partition_key=PartitionKey(path='/id', kind='Hash')
        )
        collection_properties = await collection.read()
        await self._check_default_indexing_policy_paths(collection_properties['indexingPolicy'])
        await db.delete_container(container=collection)

        # partial policy specified
        collection = await db.create_container(
            id='test_create_default_indexing_policy TestCreateDefaultPolicy01' + str(uuid.uuid4()),
            indexing_policy={
                'indexingMode': documents.IndexingMode.Consistent, 'automatic': True
            },
            partition_key=PartitionKey(path='/id', kind='Hash')
        )
        collection_properties = await collection.read()
        await self._check_default_indexing_policy_paths(collection_properties['indexingPolicy'])
        await db.delete_container(container=collection)

        # default policy
        collection = await db.create_container(
            id='test_create_default_indexing_policy TestCreateDefaultPolicy03' + str(uuid.uuid4()),
            indexing_policy={},
            partition_key=PartitionKey(path='/id', kind='Hash')
        )
        collection_properties = await collection.read()
        await self._check_default_indexing_policy_paths(collection_properties['indexingPolicy'])
        await db.delete_container(container=collection)

        # missing indexes
        collection = await db.create_container(
            id='test_create_default_indexing_policy TestCreateDefaultPolicy04' + str(uuid.uuid4()),
            indexing_policy={
                'includedPaths': [
                    {
                        'path': '/*'
                    }
                ]
            },
            partition_key=PartitionKey(path='/id', kind='Hash')
        )
        collection_properties = await collection.read()
        await self._check_default_indexing_policy_paths(collection_properties['indexingPolicy'])
        await db.delete_container(container=collection)

        # missing precision
        collection = await db.create_container(
            id='test_create_default_indexing_policy TestCreateDefaultPolicy05' + str(uuid.uuid4()),
            indexing_policy={
                'includedPaths': [
                    {
                        'path': '/*',
                        'indexes': [
                            {
                                'kind': documents.IndexKind.Hash,
                                'dataType': documents.DataType.String
                            },
                            {
                                'kind': documents.IndexKind.Range,
                                'dataType': documents.DataType.Number
                            }
                        ]
                    }
                ]
            },
            partition_key=PartitionKey(path='/id', kind='Hash')
        )
        collection_properties = await collection.read()
        await self._check_default_indexing_policy_paths(collection_properties['indexingPolicy'])
        await self._clear()

    @pytest.mark.asyncio
    async def test_create_indexing_policy_with_composite_and_spatial_indexes_async(self):
        await self._set_up()
        # create database
        db = self.database_for_test

        indexing_policy = {
            "spatialIndexes": [
                {
                    "path": "/path0/*",
                    "types": [
                        "Point",
                        "LineString",
                        "Polygon",
                        "MultiPolygon"
                    ]
                },
                {
                    "path": "/path1/*",
                    "types": [
                        "Point",
                        "LineString",
                        "Polygon",
                        "MultiPolygon"
                    ]
                }
            ],
            "compositeIndexes": [
                [
                    {
                        "path": "/path1",
                        "order": "ascending"
                    },
                    {
                        "path": "/path2",
                        "order": "descending"
                    },
                    {
                        "path": "/path3",
                        "order": "ascending"
                    }
                ],
                [
                    {
                        "path": "/path4",
                        "order": "ascending"
                    },
                    {
                        "path": "/path5",
                        "order": "descending"
                    },
                    {
                        "path": "/path6",
                        "order": "ascending"
                    }
                ]
            ]
        }

        custom_logger = logging.getLogger("CustomLogger")
        created_container = await db.create_container(
            id='composite_index_spatial_index' + str(uuid.uuid4()),
            indexing_policy=indexing_policy,
            partition_key=PartitionKey(path='/id', kind='Hash'),
            headers={"Foo": "bar"},
            user_agent="blah",
            user_agent_overwrite=True,
            logging_enable=True,
            logger=custom_logger,
        )
        created_properties = await created_container.read(logger=custom_logger)
        read_indexing_policy = created_properties['indexingPolicy']

        if 'localhost' in self.host or '127.0.0.1' in self.host:  # TODO: Differing result between live and emulator
            assert indexing_policy['spatialIndexes'] == read_indexing_policy['spatialIndexes']
        else:
            # All types are returned for spatial Indexes
            assert indexing_policy['spatialIndexes'] == read_indexing_policy['spatialIndexes']

        assert indexing_policy['compositeIndexes'] == read_indexing_policy['compositeIndexes']
        await self._clear()

    async def _check_default_indexing_policy_paths(self, indexing_policy):
        def __get_first(array):
            if array:
                return array[0]
            else:
                return None

        # '/_etag' is present in excluded paths by default
        assert 1 == len(indexing_policy['excludedPaths'])
        # included paths should be 1: '/'.
        assert 1 == len(indexing_policy['includedPaths'])

        root_included_path = __get_first([included_path for included_path in indexing_policy['includedPaths']
                                          if included_path['path'] == '/*'])
        assert root_included_path.get('indexes') is None

    @pytest.mark.asyncio
    async def test_client_request_timeout_async(self):
        # Test is flaky on Emulator
        if not ('localhost' in self.host or '127.0.0.1' in self.host):
            connection_policy = documents.ConnectionPolicy()
            # making timeout 0 ms to make sure it will throw
            connection_policy.RequestTimeout = 0.000000000001

            with pytest.raises(Exception):
                # client does a getDatabaseAccount on initialization, which will time out
                async with CosmosClient(TestCRUDAsync.host, TestCRUDAsync.masterKey,
                                        connection_policy=connection_policy) as client:
                    print('Async initialization')

    @pytest.mark.asyncio
    async def test_client_request_timeout_when_connection_retry_configuration_specified_async(self):
        connection_policy = documents.ConnectionPolicy()
        # making timeout 0 ms to make sure it will throw
        connection_policy.RequestTimeout = 0.000000000001
        with pytest.raises(AzureError):
            # client does a getDatabaseAccount on initialization, which will time out
            async with CosmosClient(TestCRUDAsync.host, TestCRUDAsync.masterKey,
                                    connection_policy=connection_policy,
                                    retry_total=3, retry_connect=3, retry_read=3, retry_backoff_max=0.3,
                                    retry_on_status_codes=[500, 502, 504]) as client:
                print('Async Initialization')

    @pytest.mark.asyncio
    async def test_client_connection_retry_configuration_async(self):
        total_time_for_two_retries = await self.initialize_client_with_connection_urllib_retry_config(2)
        total_time_for_three_retries = await self.initialize_client_with_connection_urllib_retry_config(3)
        assert total_time_for_three_retries > total_time_for_two_retries

        total_time_for_two_retries = await self.initialize_client_with_connection_core_retry_config(2)
        total_time_for_three_retries = await self.initialize_client_with_connection_core_retry_config(3)
        assert total_time_for_three_retries > total_time_for_two_retries

    async def initialize_client_with_connection_urllib_retry_config(self, retries):
        start_time = time.time()
        try:
            async with CosmosClient("https://localhost:9999", TestCRUDAsync.masterKey,
                                    retry_total=retries, retry_connect=retries, retry_read=retries,
                                    retry_backoff_max=0.3, retry_on_status_codes=[500, 502, 504]) as client:
                print('Async initialization')
            pytest.fail()
        except AzureError as e:
            end_time = time.time()
            return end_time - start_time

    async def initialize_client_with_connection_core_retry_config(self, retries):
        start_time = time.time()
        try:
            async with CosmosClient(
                    "https://localhost:9999",
                    TestCRUDAsync.masterKey,
                    retry_total=retries,
                    retry_read=retries,
                    retry_connect=retries,
                    retry_status=retries) as client:
                print('Async initialization')
            pytest.fail()
        except AzureError as e:
            end_time = time.time()
            return end_time - start_time

    @pytest.mark.skip("coroutine object has no attribute status_code - need to look into custom timeout transports")
    async def test_absolute_client_timeout_async(self):
        with pytest.raises(exceptions.CosmosClientTimeoutError):
            async with CosmosClient(
                    "https://localhost:9999",
                    TestCRUDAsync.masterKey,
                    retry_total=3,
                    timeout=1) as client:
                print('Async initialization')

        error_response = ServiceResponseError("Read timeout")
        timeout_transport = TimeoutTransport(error_response)
        async with CosmosClient(
                self.host, self.masterKey, transport=timeout_transport,
                passthrough=True) as client:
            print('Async initialization')

            with pytest.raises(exceptions.CosmosClientTimeoutError):
                await client.create_database_if_not_exists("test", timeout=2)

        status_response = 500  # Users connection level retry
        timeout_transport = TimeoutTransport(status_response)
        async with CosmosClient(
                self.host, self.masterKey, transport=timeout_transport,
                passthrough=True) as client:
            print('Async initialization')
            with pytest.raises(exceptions.CosmosClientTimeoutError):
                await client.create_database("test", timeout=2)

            databases = client.list_databases(timeout=2)
            with pytest.raises(exceptions.CosmosClientTimeoutError):
                databases = [database async for database in databases]

        status_response = 429  # Uses Cosmos custom retry
        timeout_transport = TimeoutTransport(status_response)
        async with CosmosClient(
                self.host, self.masterKey, transport=timeout_transport,
                passthrough=True) as client:
            print('Async initialization')
            with pytest.raises(exceptions.CosmosClientTimeoutError):
                await client.create_database_if_not_exists("test", timeout=2)

            databases = client.list_databases(timeout=2)
            with pytest.raises(exceptions.CosmosClientTimeoutError):
                databases = [database async for database in databases]

    @pytest.mark.asyncio
    async def test_query_iterable_functionality_async(self):
        await self._set_up()

        async def __create_resources():
            """Creates resources for this test.

            :Parameters:
                - `client`: cosmos_client_connection.CosmosClientConnection

            :Returns:
                dict

            """
            collection = await self.database_for_test.create_container_if_not_exists(
                str(uuid.uuid4()),
                PartitionKey(path="/pk"))
            doc1 = await collection.upsert_item(body={'id': 'doc1', 'prop1': 'value1'})
            doc2 = await collection.upsert_item(body={'id': 'doc2', 'prop1': 'value2'})
            doc3 = await collection.upsert_item(body={'id': 'doc3', 'prop1': 'value3'})
            resources = {
                'coll': collection,
                'doc1': doc1,
                'doc2': doc2,
                'doc3': doc3
            }
            return resources

        # Validate QueryIterable by converting it to a list.
        resources = await __create_resources()
        results = resources['coll'].read_all_items(max_item_count=2)
        docs = [doc async for doc in results]
        assert 3 == len(docs)
        assert resources['doc1']['id'] == docs[0]['id']
        assert resources['doc2']['id'] == docs[1]['id']
        assert resources['doc3']['id'] == docs[2]['id']

        # Validate QueryIterable iterator with 'for'.
        results = resources['coll'].read_all_items(max_item_count=2)
        counter = 0
        # test QueryIterable with 'for'.
        async for doc in results:
            counter += 1
            if counter == 1:
                assert resources['doc1']['id'] == doc['id']
            elif counter == 2:
                assert resources['doc2']['id'] == doc['id']
            elif counter == 3:
                assert resources['doc3']['id'] == doc['id']
        assert counter == 3

        # Get query results page by page.
        results = resources['coll'].read_all_items(max_item_count=2)

        page_iter = results.by_page()
        first_block = [page async for page in await page_iter.__anext__()]
        assert 2 == len(first_block)
        assert resources['doc1']['id'] == first_block[0]['id']
        assert resources['doc2']['id'] == first_block[1]['id']
        assert 1 == len([page async for page in await page_iter.__anext__()])
        with pytest.raises(StopAsyncIteration):
            await page_iter.__anext__()
        await self._clear()

    @pytest.mark.asyncio
    async def test_trigger_functionality_async(self):
        await self._set_up()
        triggers_in_collection1 = [
            {
                'id': 't1',
                'body': (
                        'function() {' +
                        '    var item = getContext().getRequest().getBody();' +
                        '    item.id = item.id.toUpperCase() + \'t1\';' +
                        '    getContext().getRequest().setBody(item);' +
                        '}'),
                'triggerType': documents.TriggerType.Pre,
                'triggerOperation': documents.TriggerOperation.All
            },
            {
                'id': 'response1',
                'body': (
                        'function() {' +
                        '    var prebody = getContext().getRequest().getBody();' +
                        '    if (prebody.id != \'TESTING POST TRIGGERt1\')'
                        '        throw \'id mismatch\';' +
                        '    var postbody = getContext().getResponse().getBody();' +
                        '    if (postbody.id != \'TESTING POST TRIGGERt1\')'
                        '        throw \'id mismatch\';'
                        '}'),
                'triggerType': documents.TriggerType.Post,
                'triggerOperation': documents.TriggerOperation.All
            },
            {
                'id': 'response2',
                # can't be used because setValue is currently disabled
                'body': (
                        'function() {' +
                        '    var predoc = getContext().getRequest().getBody();' +
                        '    var postdoc = getContext().getResponse().getBody();' +
                        '    getContext().getResponse().setValue(' +
                        '        \'predocname\', predoc.id + \'response2\');' +
                        '    getContext().getResponse().setValue(' +
                        '        \'postdocname\', postdoc.id + \'response2\');' +
                        '}'),
                'triggerType': documents.TriggerType.Post,
                'triggerOperation': documents.TriggerOperation.All,
            }]
        triggers_in_collection2 = [
            {
                'id': "t2",
                'body': "function() { }",  # trigger already stringified
                'triggerType': documents.TriggerType.Pre,
                'triggerOperation': documents.TriggerOperation.All
            },
            {
                'id': "t3",
                'body': (
                        'function() {' +
                        '    var item = getContext().getRequest().getBody();' +
                        '    item.id = item.id.toLowerCase() + \'t3\';' +
                        '    getContext().getRequest().setBody(item);' +
                        '}'),
                'triggerType': documents.TriggerType.Pre,
                'triggerOperation': documents.TriggerOperation.All
            }]
        triggers_in_collection3 = [
            {
                'id': 'triggerOpType',
                'body': 'function() { }',
                'triggerType': documents.TriggerType.Post,
                'triggerOperation': documents.TriggerOperation.Delete,
            }]

        async def __create_triggers(collection, triggers):
            """Creates triggers.

            :Parameters:
                - `client`: cosmos_client_connection.CosmosClientConnection
                - `collection`: dict

            """
            for trigger_i in triggers:
                trigger = await collection.scripts.create_trigger(body=trigger_i)
                for property in trigger_i:
                    assert trigger[property] == trigger_i[property]

        # create database
        db = self.database_for_test
        # create collections
        collection1 = await db.create_container(id='test_trigger_functionality 1 ' + str(uuid.uuid4()),
                                                partition_key=PartitionKey(path='/key', kind='Hash'))
        collection2 = await db.create_container(id='test_trigger_functionality 2 ' + str(uuid.uuid4()),
                                                partition_key=PartitionKey(path='/key', kind='Hash'))
        collection3 = await db.create_container(id='test_trigger_functionality 3 ' + str(uuid.uuid4()),
                                                partition_key=PartitionKey(path='/key', kind='Hash'))
        # create triggers
        await __create_triggers(collection1, triggers_in_collection1)
        await __create_triggers(collection2, triggers_in_collection2)
        await __create_triggers(collection3, triggers_in_collection3)
        # create document
        triggers_1 = [trigger async for trigger in collection1.scripts.list_triggers()]
        assert len(triggers_1) == 3
        document_1_1 = await collection1.create_item(
            body={'id': 'doc1',
                  'key': 'value'},
            pre_trigger_include='t1'
        )
        assert document_1_1['id'] == 'DOC1t1'

        document_1_2 = await collection1.create_item(
            body={'id': 'testing post trigger', 'key': 'value'},
            pre_trigger_include='t1',
            post_trigger_include='response1',
        )
        assert document_1_2['id'] == 'TESTING POST TRIGGERt1'

        document_1_3 = await collection1.create_item(
            body={'id': 'responseheaders', 'key': 'value'},
            pre_trigger_include='t1'
        )
        assert document_1_3['id'] == "RESPONSEHEADERSt1"

        triggers_2 = [trigger async for trigger in collection2.scripts.list_triggers()]
        assert len(triggers_2) == 2
        document_2_1 = await collection2.create_item(
            body={'id': 'doc2',
                  'key': 'value2'},
            pre_trigger_include='t2'
        )
        assert document_2_1['id'] == 'doc2'
        document_2_2 = await collection2.create_item(
            body={'id': 'Doc3',
                  'prop': 'empty',
                  'key': 'value2'},
            pre_trigger_include='t3')
        assert document_2_2['id'] == 'doc3t3'

        triggers_3 = [trigger async for trigger in collection3.scripts.list_triggers()]
        assert len(triggers_3) == 1
        with pytest.raises(Exception):
            await collection3.create_item(
                body={'id': 'Docoptype', 'key': 'value2'},
                post_trigger_include='triggerOpType'
            )

        await self._clear()

    @pytest.mark.asyncio
    async def test_stored_procedure_functionality_async(self):
        await self._set_up()
        # create collection
        collection = await self.database_for_test.create_container(str(uuid.uuid4()), PartitionKey(path="/id"))

        sproc1 = {
            'id': 'storedProcedure1' + str(uuid.uuid4()),
            'body': (
                    'function () {' +
                    '  for (var i = 0; i < 1000; i++) {' +
                    '    var item = getContext().getResponse().getBody();' +
                    '    if (i > 0 && item != i - 1) throw \'body mismatch\';' +
                    '    getContext().getResponse().setBody(i);' +
                    '  }' +
                    '}')
        }

        retrieved_sproc = await collection.scripts.create_stored_procedure(body=sproc1)
        result = await collection.scripts.execute_stored_procedure(
            sproc=retrieved_sproc['id'],
            partition_key=1
        )
        assert result == 999
        sproc2 = {
            'id': 'storedProcedure2' + str(uuid.uuid4()),
            'body': (
                    'function () {' +
                    '  for (var i = 0; i < 10; i++) {' +
                    '    getContext().getResponse().appendValue(\'Body\', i);' +
                    '  }' +
                    '}')
        }
        retrieved_sproc2 = await collection.scripts.create_stored_procedure(body=sproc2)
        result = await collection.scripts.execute_stored_procedure(
            sproc=retrieved_sproc2['id'],
            partition_key=1
        )
        assert int(result) == 123456789
        sproc3 = {
            'id': 'storedProcedure3' + str(uuid.uuid4()),
            'body': (
                    'function (input) {' +
                    '  getContext().getResponse().setBody(' +
                    '      \'a\' + input.temp);' +
                    '}')
        }
        retrieved_sproc3 = await collection.scripts.create_stored_procedure(body=sproc3)
        result = await collection.scripts.execute_stored_procedure(
            sproc=retrieved_sproc3['id'],
            parameters={'temp': 'so'},
            partition_key=1
        )
        assert result == 'aso'
        await self._clear()

    def __validate_offer_response_body(self, offer, expected_coll_link, expected_offer_type):
        # type: (Offer, str, Any) -> None
        assert offer.properties.get('id') is not None
        assert offer.properties.get('_rid') is not None
        assert offer.properties.get('_self') is not None
        assert offer.properties.get('resource') is not None
        assert offer.properties['_self'].find(offer.properties['id']) != -1
        assert expected_coll_link.strip('/') == offer.properties['resource'].strip('/')
        if expected_offer_type:
            assert expected_offer_type == offer.properties.get('offerType')

    @pytest.mark.asyncio
    async def test_offer_read_and_query_async(self):
        await self._set_up()
        # Create database.
        db = self.database_for_test

        # Create collection.
        collection = await db.create_container(
            id='test_offer_read_and_query ' + str(uuid.uuid4()),
            partition_key=PartitionKey(path='/id', kind='Hash')
        )
        # Read the offer.
        expected_offer = await collection.get_throughput()
        collection_properties = await collection.read()
        self.__validate_offer_response_body(expected_offer, collection_properties.get('_self'), None)

        # Now delete the collection.
        await db.delete_container(container=collection)
        # Reading fails.
        await self.__assert_http_failure_with_status(StatusCodes.NOT_FOUND, collection.get_throughput)
        await self._clear()

    @pytest.mark.asyncio
    async def test_offer_replace_async(self):
        await self._set_up()
        # Create collection.
        container_id = str(uuid.uuid4())
        partition_key = PartitionKey(path="/id")
        collection = await self.database_for_test.create_container(container_id, partition_key)
        # Read Offer
        expected_offer = await collection.get_throughput()
        collection_properties = await collection.read()
        self.__validate_offer_response_body(expected_offer, collection_properties.get('_self'), None)
        # Replace the offer.
        replaced_offer = await collection.replace_throughput(expected_offer.offer_throughput + 100)
        collection_properties = await collection.read()
        self.__validate_offer_response_body(replaced_offer, collection_properties.get('_self'), None)
        # Check if the replaced offer is what we expect.
        assert expected_offer.properties.get('content').get('offerThroughput') + 100 == replaced_offer.properties.get(
            'content').get('offerThroughput')
        assert expected_offer.offer_throughput + 100 == replaced_offer.offer_throughput
        await self._clear()

    @pytest.mark.asyncio
    async def test_database_account_functionality_async(self):
        await self._set_up()
        # Validate database account functionality.
        database_account = await self.client._get_database_account()
        assert database_account.DatabasesLink == '/dbs/'
        assert database_account.MediaLink == '/media/'
        if (HttpHeaders.MaxMediaStorageUsageInMB in
                self.client.client_connection.last_response_headers):
            assert database_account.MaxMediaStorageUsageInMB == self.client.client_connection.last_response_headers[
                HttpHeaders.MaxMediaStorageUsageInMB]
        if (HttpHeaders.CurrentMediaStorageUsageInMB in
                self.client.client_connection.last_response_headers):
            assert database_account.CurrentMediaStorageUsageInMB == self.client.client_connection.last_response_headers[
                HttpHeaders.CurrentMediaStorageUsageInMB]
        assert database_account.ConsistencyPolicy['defaultConsistencyLevel'] is not None
        await self._clear()

    @pytest.mark.asyncio
    async def test_index_progress_headers_async(self):
        await self._set_up()
        created_db = self.database_for_test
        consistent_coll = await created_db.create_container(
            id='test_index_progress_headers consistent_coll ' + str(uuid.uuid4()),
            partition_key=PartitionKey(path="/id", kind='Hash'),
        )
        created_container = created_db.get_container_client(container=consistent_coll)
        await created_container.read(populate_quota_info=True)
        assert HttpHeaders.LazyIndexingProgress not in created_db.client_connection.last_response_headers
        assert HttpHeaders.IndexTransformationProgress in created_db.client_connection.last_response_headers

        none_coll = await created_db.create_container(
            id='test_index_progress_headers none_coll ' + str(uuid.uuid4()),
            indexing_policy={
                'indexingMode': documents.IndexingMode.NoIndex,
                'automatic': False
            },
            partition_key=PartitionKey(path="/id", kind='Hash')
        )
        created_container = created_db.get_container_client(container=none_coll)
        await created_container.read(populate_quota_info=True)
        assert HttpHeaders.LazyIndexingProgress not in created_db.client_connection.last_response_headers
        assert HttpHeaders.IndexTransformationProgress in created_db.client_connection.last_response_headers

        await self._clear()

    @pytest.mark.asyncio
    async def test_get_resource_with_dictionary_and_object_async(self):
        await self._set_up()
        created_db = self.database_for_test

        # read database with id
        read_db = self.client.get_database_client(created_db.id)
        assert read_db.id == created_db.id

        # read database with instance
        read_db = self.client.get_database_client(created_db)
        assert read_db.id == created_db.id

        # read database with properties
        read_db = self.client.get_database_client(await created_db.read())
        assert read_db.id == created_db.id

        created_container = await self.database_for_test.create_container(str(uuid.uuid4()), PartitionKey(path="/id"))

        # read container with id
        read_container = created_db.get_container_client(created_container.id)
        assert read_container.id == created_container.id

        # read container with instance
        read_container = created_db.get_container_client(created_container)
        assert read_container.id == created_container.id

        # read container with properties
        created_properties = await created_container.read()
        read_container = created_db.get_container_client(created_properties)
        assert read_container.id == created_container.id

        created_item = await created_container.create_item({'id': '1' + str(uuid.uuid4())})

        # read item with id
        read_item = await created_container.read_item(item=created_item['id'], partition_key=created_item['id'])
        assert read_item['id'] == created_item['id']

        # read item with properties
        read_item = await created_container.read_item(item=created_item, partition_key=created_item['id'])
        assert read_item['id'], created_item['id']

        created_sproc = await created_container.scripts.create_stored_procedure({
            'id': 'storedProcedure' + str(uuid.uuid4()),
            'body': 'function () { }'
        })

        # read sproc with id
        read_sproc = await created_container.scripts.get_stored_procedure(created_sproc['id'])
        assert read_sproc['id'] == created_sproc['id']

        # read sproc with properties
        read_sproc = await created_container.scripts.get_stored_procedure(created_sproc)
        assert read_sproc['id'] == created_sproc['id']

        created_trigger = await created_container.scripts.create_trigger({
            'id': 'sample trigger' + str(uuid.uuid4()),
            'serverScript': 'function() {var x = 10;}',
            'triggerType': documents.TriggerType.Pre,
            'triggerOperation': documents.TriggerOperation.All
        })

        # read trigger with id
        read_trigger = await created_container.scripts.get_trigger(created_trigger['id'])
        assert read_trigger['id'] == created_trigger['id']

        # read trigger with properties
        read_trigger = await created_container.scripts.get_trigger(created_trigger)
        assert read_trigger['id'] == created_trigger['id']

        created_udf = await created_container.scripts.create_user_defined_function({
            'id': 'sample udf' + str(uuid.uuid4()),
            'body': 'function() {var x = 10;}'
        })

        # read udf with id
        read_udf = await created_container.scripts.get_user_defined_function(created_udf['id'])
        assert created_udf['id'] == read_udf['id']

        # read udf with properties
        read_udf = await created_container.scripts.get_user_defined_function(created_udf)
        assert created_udf['id'] == read_udf['id']

        created_user = await created_db.create_user({
            'id': 'user' + str(uuid.uuid4())})

        # read user with id
        read_user = created_db.get_user_client(created_user.id)
        assert read_user.id == created_user.id

        # read user with instance
        read_user = created_db.get_user_client(created_user)
        assert read_user.id == created_user.id

        # read user with properties
        created_user_properties = await created_user.read()
        read_user = created_db.get_user_client(created_user_properties)
        assert read_user.id == created_user.id

        created_permission = await created_user.create_permission({
            'id': 'all permission' + str(uuid.uuid4()),
            'permissionMode': documents.PermissionMode.All,
            'resource': created_container.container_link,
            'resourcePartitionKey': [1]
        })

        # read permission with id
        read_permission = await created_user.get_permission(created_permission.id)
        assert read_permission.id == created_permission.id

        # read permission with instance
        read_permission = await created_user.get_permission(created_permission)
        assert read_permission.id == created_permission.id

        # read permission with properties
        read_permission = await created_user.get_permission(created_permission.properties)
        assert read_permission.id == created_permission.id
        await self._clear()

    # Commenting out delete all items by pk until pipelines support it
    # @pytest.mark.asyncio
    # async def test_delete_all_items_by_partition_key(self):
    #     # create database
    #     created_db = self.database_for_test
    #
    #     # create container
    #     created_collection = await created_db.create_container(
    #         id='test_delete_all_items_by_partition_key ' + str(uuid.uuid4()),
    #         partition_key=PartitionKey(path='/pk', kind='Hash')
    #     )
    #     # Create two partition keys
    #     partition_key1 = "{}-{}".format("Partition Key 1", str(uuid.uuid4()))
    #     partition_key2 = "{}-{}".format("Partition Key 2", str(uuid.uuid4()))
    #
    #     # add items for partition key 1
    #     for i in range(1, 3):
    #         await created_collection.upsert_item(
    #             dict(id="item{}".format(i), pk=partition_key1)
    #         )
    #
    #     # add items for partition key 2
    #     pk2_item = await created_collection.upsert_item(dict(id="item{}".format(3), pk=partition_key2))
    #
    #     # delete all items for partition key 1
    #     await created_collection.delete_all_items_by_partition_key(partition_key1)
    #
    #     # check that only items from partition key 1 have been deleted
    #     items = [item async for item in created_collection.read_all_items()]
    #
    #     # items should only have 1 item, and it should equal pk2_item
    #     self.assertDictEqual(pk2_item, items[0])
    #
    #     # attempting to delete a non-existent partition key or passing none should not delete
    #     # anything and leave things unchanged
    #     await created_collection.delete_all_items_by_partition_key(None)
    #
    #     # check that no changes were made by checking if the only item is still there
    #     items = [item async for item in created_collection.read_all_items()]
    #
    #     # items should only have 1 item, and it should equal pk2_item
    #     self.assertDictEqual(pk2_item, items[0])
    #
    #     await created_db.delete_container(created_collection)

    @pytest.mark.asyncio
    async def test_patch_operations_async(self):
        await self._set_up()
        created_container = await self.database_for_test.create_container_if_not_exists(id="patch_container",
                                                                                        partition_key=PartitionKey(
                                                                                            path="/pk"))

        # Create item to patch
        item_id = "patch_item_" + str(uuid.uuid4())
        item = {
            "id": item_id,
            "pk": "patch_item_pk",
            "prop": "prop1",
            "address": {
                "city": "Redmond"
            },
            "company": "Microsoft",
            "number": 3}
        await created_container.create_item(item)
        # Define and run patch operations
        operations = [
            {"op": "add", "path": "/color", "value": "yellow"},
            {"op": "remove", "path": "/prop"},
            {"op": "replace", "path": "/company", "value": "CosmosDB"},
            {"op": "set", "path": "/address/new_city", "value": "Atlanta"},
            {"op": "incr", "path": "/number", "value": 7},
            {"op": "move", "from": "/color", "path": "/favorite_color"}
        ]
        patched_item = await created_container.patch_item(item=item_id, partition_key="patch_item_pk",
                                                          patch_operations=operations)
        # Verify results from patch operations
        assert patched_item.get("color") is None
        assert patched_item.get("prop") is None
        assert patched_item.get("company") == "CosmosDB"
        assert patched_item.get("address").get("new_city") == "Atlanta"
        assert patched_item.get("number") == 10
        assert patched_item.get("favorite_color") == "yellow"

        # Negative test - attempt to replace non-existent field
        operations = [{"op": "replace", "path": "/wrong_field", "value": "wrong_value"}]
        try:
            await created_container.patch_item(item=item_id, partition_key="patch_item_pk",
                                               patch_operations=operations)
        except exceptions.CosmosHttpResponseError as e:
            assert e.status_code == StatusCodes.BAD_REQUEST

        # Negative test - attempt to remove non-existent field
        operations = [{"op": "remove", "path": "/wrong_field"}]
        try:
            await created_container.patch_item(item=item_id, partition_key="patch_item_pk",
                                               patch_operations=operations)
        except exceptions.CosmosHttpResponseError as e:
            assert e.status_code == StatusCodes.BAD_REQUEST

        # Negative test - attempt to increment non-number field
        operations = [{"op": "incr", "path": "/company", "value": 3}]
        try:
            await created_container.patch_item(item=item_id, partition_key="patch_item_pk",
                                               patch_operations=operations)
        except exceptions.CosmosHttpResponseError as e:
            assert e.status_code == StatusCodes.BAD_REQUEST

        # Negative test - attempt to move from non-existent field
        operations = [{"op": "move", "from": "/wrong_field", "path": "/other_field"}]
        try:
            await created_container.patch_item(item=item_id, partition_key="patch_item_pk",
                                               patch_operations=operations)
        except exceptions.CosmosHttpResponseError as e:
            assert e.status_code == StatusCodes.BAD_REQUEST
        await self._clear()

    @pytest.mark.asyncio
    async def test_conditional_patching_async(self):
        await self._set_up()
        created_container = await self.database_for_test.create_container_if_not_exists(id="patch_filter_container",
                                                                                        partition_key=PartitionKey(
                                                                                            path="/pk"))
        # Create item to patch
        item_id = "conditional_patch_item_" + str(uuid.uuid4())
        item = {
            "id": item_id,
            "pk": "patch_item_pk",
            "prop": "prop1",
            "address": {
                "city": "Redmond"
            },
            "company": "Microsoft",
            "number": 3}
        await created_container.create_item(item)

        # Define patch operations
        operations = [
            {"op": "add", "path": "/color", "value": "yellow"},
            {"op": "remove", "path": "/prop"},
            {"op": "replace", "path": "/company", "value": "CosmosDB"},
            {"op": "set", "path": "/address/new_city", "value": "Atlanta"},
            {"op": "incr", "path": "/number", "value": 7},
            {"op": "move", "from": "/color", "path": "/favorite_color"}
        ]

        # Run patch operations with wrong filter
        num_false = item.get("number") + 1
        filter_predicate = "from root where root.number = " + str(num_false)
        try:
            await created_container.patch_item(item=item_id, partition_key="patch_item_pk",
                                               patch_operations=operations, filter_predicate=filter_predicate)
        except exceptions.CosmosHttpResponseError as e:
            assert e.status_code == StatusCodes.PRECONDITION_FAILED

        # Run patch operations with correct filter
        filter_predicate = "from root where root.number = " + str(item.get("number"))
        patched_item = await created_container.patch_item(item=item_id, partition_key="patch_item_pk",
                                                          patch_operations=operations,
                                                          filter_predicate=filter_predicate)
        # Verify results from patch operations
        assert patched_item.get("color") is None
        assert patched_item.get("prop") is None
        assert patched_item.get("company") == "CosmosDB"
        assert patched_item.get("address").get("new_city") == "Atlanta"
        assert patched_item.get("number") == 10
        assert patched_item.get("favorite_color") == "yellow"
        await self._clear()

    # Temporarily commenting analytical storage tests until emulator support comes.
    # @pytest.mark.asyncio
    # async def test_create_container_with_analytical_store_off(self):
    #     # don't run test, for the time being, if running against the emulator
    #     if 'localhost' in self.host or '127.0.0.1' in self.host:
    #         return

    #     created_db = self.database_for_test
    #     collection_id = 'test_create_container_with_analytical_store_off_' + str(uuid.uuid4())
    #     collection_indexing_policy = {'indexingMode': 'consistent'}
    #     created_recorder = RecordDiagnostics()
    #     created_collection = created_db.create_container(id=collection_id,
    #                                                      indexing_policy=collection_indexing_policy,
    #                                                      partition_key=PartitionKey(path="/pk", kind="Hash"), 
    #                                                      response_hook=created_recorder)
    #     properties = created_collection.read()
    #     ttl_key = "analyticalStorageTtl"
    #     self.assertTrue(ttl_key not in properties or properties[ttl_key] == None)

    # def test_create_container_with_analytical_store_on(self):
    #     # don't run test, for the time being, if running against the emulator
    #     if 'localhost' in self.host or '127.0.0.1' in self.host:
    #         return

    #     created_db = self.database_for_test
    #     collection_id = 'test_create_container_with_analytical_store_on_' + str(uuid.uuid4())
    #     collection_indexing_policy = {'indexingMode': 'consistent'}
    #     created_recorder = RecordDiagnostics()
    #     created_collection = created_db.create_container(id=collection_id,
    #                                                      analytical_storage_ttl=-1,
    #                                                      indexing_policy=collection_indexing_policy,
    #                                                      partition_key=PartitionKey(path="/pk", kind="Hash"), 
    #                                                      response_hook=created_recorder)
    #     properties = created_collection.read()
    #     ttl_key = "analyticalStorageTtl"
    #     self.assertTrue(ttl_key in properties and properties[ttl_key] == -1)

    # def test_create_container_if_not_exists_with_analytical_store_on(self):
    #     # don't run test, for the time being, if running against the emulator
    #     if 'localhost' in self.host or '127.0.0.1' in self.host:
    #         return

    #     # first, try when we know the container doesn't exist.
    #     created_db = self.database_for_test
    #     collection_id = 'test_create_container_if_not_exists_with_analytical_store_on_' + str(uuid.uuid4())
    #     collection_indexing_policy = {'indexingMode': 'consistent'}
    #     created_recorder = RecordDiagnostics()
    #     created_collection = created_db.create_container_if_not_exists(id=collection_id,
    #                                                                    analytical_storage_ttl=-1,
    #                                                                    indexing_policy=collection_indexing_policy,
    #                                                                    partition_key=PartitionKey(path="/pk", kind="Hash"),
    #                                                                    response_hook=created_recorder)
    #     properties = created_collection.read()
    #     ttl_key = "analyticalStorageTtl"
    #     self.assertTrue(ttl_key in properties and properties[ttl_key] == -1)

    #     # next, try when we know the container DOES exist. This way both code paths are tested.
    #     created_collection = created_db.create_container_if_not_exists(id=collection_id,
    #                                                                    analytical_storage_ttl=-1,
    #                                                                    indexing_policy=collection_indexing_policy,
    #                                                                    partition_key=PartitionKey(path="/pk", kind="Hash"),
    #                                                                    response_hook=created_recorder)
    #     properties = created_collection.read()
    #     ttl_key = "analyticalStorageTtl"
    #     self.assertTrue(ttl_key in properties and properties[ttl_key] == -1)

    async def _mock_execute_function(self, function, *args, **kwargs):
        self.last_headers.append(args[4].headers[HttpHeaders.PartitionKey]
                                 if HttpHeaders.PartitionKey in args[4].headers else '')
        return await self.OriginalExecuteFunction(function, *args, **kwargs)<|MERGE_RESOLUTION|>--- conflicted
+++ resolved
@@ -221,18 +221,8 @@
         collection_indexing_policy = {'indexingMode': 'consistent'}
         created_collection = await created_db.create_container(id=collection_id,
                                                                indexing_policy=collection_indexing_policy,
-<<<<<<< HEAD
-                                                               partition_key=PartitionKey(path="/pk", kind="Hash"),
-                                                               response_hook=created_recorder)
-        assert collection_id == created_collection.id
-        assert isinstance(created_recorder.headers, Mapping)
-        assert 'Content-Type' in created_recorder.headers
-        assert isinstance(created_recorder.body, Mapping)
-        assert 'id' in created_recorder.body
-=======
                                                                partition_key=PartitionKey(path="/pk", kind="Hash"))
         self.assertEqual(collection_id, created_collection.id)
->>>>>>> d08bf308
 
         created_properties = await created_collection.read()
         assert 'consistent' == created_properties['indexingPolicy']['indexingMode']
