--- conflicted
+++ resolved
@@ -2574,7 +2574,6 @@
         read_permission = await created_user.get_permission(created_permission.properties)
         self.assertEqual(read_permission.id, created_permission.id)
 
-<<<<<<< HEAD
     async def test_delete_all_items_by_partition_key(self):
         # create database
         created_db = self.databaseForTest
@@ -2617,7 +2616,7 @@
         self.assertDictEqual(pk2_item, items[0])
 
         await created_db.delete_container(created_collection)
-=======
+
     async def test_patch_operations(self):
         created_container = await self.databaseForTest.create_container_if_not_exists(id="patch_container", partition_key=PartitionKey(path="/pk"))
 
@@ -2677,7 +2676,6 @@
             await created_container.patch_item(item="patch_item", partition_key="patch_item_pk", patch_operations=operations)
         except exceptions.CosmosHttpResponseError as e:
             self.assertEqual(e.status_code, StatusCodes.BAD_REQUEST)
->>>>>>> 2d9b15bb
 
     # Temporarily commenting analytical storage tests until emulator support comes.
     # def test_create_container_with_analytical_store_off(self):
