# Azure Cosmos DB SQL API client library for Python

## _Disclaimer_
_Azure SDK Python packages support for Python 2.7 has ended 01 January 2022. For more information and questions, please refer to https://github.com/Azure/azure-sdk-for-python/issues/20691_

Azure Cosmos DB is a globally distributed, multi-model database service that supports document, key-value, wide-column, and graph databases.

Use the Azure Cosmos DB SQL API SDK for Python to manage databases and the JSON documents they contain in this NoSQL database service. High level capabilities are:

* Create Cosmos DB **databases** and modify their settings
* Create and modify **containers** to store collections of JSON documents
* Create, read, update, and delete the **items** (JSON documents) in your containers
* Query the documents in your database using **SQL-like syntax**

[SDK source code][source_code]
| [Package (PyPI)][cosmos_pypi]
| [Package (Conda)](https://anaconda.org/microsoft/azure-cosmos/)
| [API reference documentation][ref_cosmos_sdk]
| [Product documentation][cosmos_docs]
| [Samples][cosmos_samples]

> This SDK is used for the [SQL API](https://docs.microsoft.com/azure/cosmos-db/sql-query-getting-started). For all other APIs, please check the [Azure Cosmos DB documentation](https://docs.microsoft.com/azure/cosmos-db/introduction) to evaluate the best SDK for your project.

## Getting started

### Important update on Python 2.x Support

New releases of this SDK won't support Python 2.x starting January 1st, 2022. Please check the [CHANGELOG](https://github.com/Azure/azure-sdk-for-python/blob/main/sdk/cosmos/azure-cosmos/CHANGELOG.md) for more information.

### Prerequisites

* Azure subscription - [Create a free account][azure_sub]
* Azure [Cosmos DB account][cosmos_account] - SQL API
* [Python 3.8+][python]

If you need a Cosmos DB SQL API account, you can create one with this [Azure CLI][azure_cli] command:

```Bash
az cosmosdb create --resource-group <resource-group-name> --name <cosmos-account-name>
```

### Install the package

```bash
pip install azure-cosmos
```

#### Configure a virtual environment (optional)

Although not required, you can keep your base system and Azure SDK environments isolated from one another if you use a virtual environment. Execute the following commands to configure and then enter a virtual environment with [venv][venv]:

```Bash
python3 -m venv azure-cosmosdb-sdk-environment
source azure-cosmosdb-sdk-environment/bin/activate
```

### Authenticate the client

Interaction with Cosmos DB starts with an instance of the [CosmosClient][ref_cosmosclient] class. You need an **account**, its **URI**, and one of its **account keys** to instantiate the client object.

Use the Azure CLI snippet below to populate two environment variables with the database account URI and its primary master key (you can also find these values in the Azure portal). The snippet is formatted for the Bash shell.

```Bash
RES_GROUP=<resource-group-name>
ACCT_NAME=<cosmos-db-account-name>

export ACCOUNT_URI=$(az cosmosdb show --resource-group $RES_GROUP --name $ACCT_NAME --query documentEndpoint --output tsv)
export ACCOUNT_KEY=$(az cosmosdb list-keys --resource-group $RES_GROUP --name $ACCT_NAME --query primaryMasterKey --output tsv)
```

### Create the client

Once you've populated the `ACCOUNT_URI` and `ACCOUNT_KEY` environment variables, you can create the [CosmosClient][ref_cosmosclient].

```python
from azure.cosmos import CosmosClient

import os
URL = os.environ['ACCOUNT_URI']
KEY = os.environ['ACCOUNT_KEY']
client = CosmosClient(URL, credential=KEY)
```

### AAD Authentication

You can also authenticate a client utilizing your service principal's AAD credentials and the azure identity package. 
You can directly pass in the credentials information to ClientSecretCredential, or use the DefaultAzureCredential:
```python
from azure.cosmos import CosmosClient
from azure.identity import ClientSecretCredential, DefaultAzureCredential

import os
url = os.environ['ACCOUNT_URI']
tenant_id = os.environ['TENANT_ID']
client_id = os.environ['CLIENT_ID']
client_secret = os.environ['CLIENT_SECRET']

# Using ClientSecretCredential
aad_credentials = ClientSecretCredential(
    tenant_id=tenant_id,
    client_id=client_id,
    client_secret=client_secret)

# Using DefaultAzureCredential (recommended)
aad_credentials = DefaultAzureCredential()

client = CosmosClient(url, aad_credentials)
```
Always ensure that the managed identity you use for AAD authentication has `readMetadata` permissions. <br>
More information on how to set up AAD authentication: [Set up RBAC for AAD authentication](https://docs.microsoft.com/azure/cosmos-db/how-to-setup-rbac) <br>
More information on allowed operations for AAD authenticated clients: [RBAC Permission Model](https://aka.ms/cosmos-native-rbac)

## Key concepts

Once you've initialized a [CosmosClient][ref_cosmosclient], you can interact with the primary resource types in Cosmos DB:

* [Database][ref_database]: A Cosmos DB account can contain multiple databases. When you create a database, you specify the API you'd like to use when interacting with its documents: SQL, MongoDB, Gremlin, Cassandra, or Azure Table. Use the [DatabaseProxy][ref_database] object to manage its containers.

* [Container][ref_container]: A container is a collection of JSON documents. You create (insert), read, update, and delete items in a container by using methods on the [ContainerProxy][ref_container] object.

* Item: An Item is the dictionary-like representation of a JSON document stored in a container. Each Item you add to a container must include an `id` key with a value that uniquely identifies the item within the container.

For more information about these resources, see [Working with Azure Cosmos databases, containers and items][cosmos_resources].


## How to use `enable_cross_partition_query`

The keyword-argument `enable_cross_partition_query` accepts 2 options: `None` (default) or `True`.

## Note on using queries by id

When using queries that try to find items based on an **id** value, always make sure you are passing in a string type variable. Azure Cosmos DB only allows string id values and if you use any other datatype, this SDK will return no results and no error messages.

## Note on client consistency levels

As of release version 4.3.0b3, if a user does not pass in an explicit consistency level to their client initialization,
their client will use their database account's default level. Previously, the default was being set to `Session` consistency.
If for some reason you'd like to keep doing this, you can change your client initialization to include the explicit parameter for this like shown:
```python
from azure.cosmos import CosmosClient

import os
URL = os.environ['ACCOUNT_URI']
KEY = os.environ['ACCOUNT_KEY']
client = CosmosClient(URL, credential=KEY, consistency_level='Session')
```

## Limitations

Currently, the features below are **not supported**. For alternatives options, check the **Workarounds** section below.

### Data Plane Limitations:

* Group By queries
* Queries with COUNT from a DISTINCT subquery: SELECT COUNT (1) FROM (SELECT DISTINCT C.ID FROM C)
* Direct TCP Mode access
* Continuation token support for aggregate cross-partition queries like sorting, counting, and distinct.
Streamable queries like `SELECT * FROM WHERE` *do* support continuation tokens.
* Change Feed: Processor
* Change Feed: Read multiple partitions key values
* Cross-partition ORDER BY for mixed types
* Enabling diagnostics for async query-type methods

### Control Plane Limitations:

* Get CollectionSizeUsage, DatabaseUsage, and DocumentUsage metrics
* Get the connection string
* Get the minimum RU/s of a container

## Workarounds

### Control Plane Limitations Workaround

Typically, you can use [Azure Portal](https://portal.azure.com/), [Azure Cosmos DB Resource Provider REST API](https://docs.microsoft.com/rest/api/cosmos-db-resource-provider), [Azure CLI](https://docs.microsoft.com/cli/azure/azure-cli-reference-for-cosmos-db) or [PowerShell](https://docs.microsoft.com/azure/cosmos-db/manage-with-powershell) for the control plane unsupported limitations.

### Using The Async Client as a Workaround to Bulk
While the SDK supports transactional batch, support for bulk requests is not yet implemented in the Python SDK. You can use the async client along with this [concurrency sample][cosmos_concurrency_sample] we have developed as a reference for a possible workaround. 
>[WARNING]
> Using the asynchronous client for concurrent operations like shown in this sample will consume a lot of RUs very fast. We **strongly recommend** testing this out against the cosmos emulator first to verify your code works well and avoid incurring charges.



## Boolean Data Type

While the Python language [uses](https://docs.python.org/3/library/stdtypes.html?highlight=boolean#truth-value-testing) "True" and "False" for boolean types, Cosmos DB [accepts](https://docs.microsoft.com/azure/cosmos-db/sql-query-is-bool) "true" and "false" only. In other words, the Python language uses Boolean values with the first uppercase letter and all other lowercase letters, while Cosmos DB and its SQL language use only lowercase letters for those same Boolean values. How to deal with this challenge?

* Your JSON documents created with Python must use "True" and "False", to pass the language validation. The SDK will convert it to "true" and "false" for you. Meaning that "true" and "false" is what will be stored in Cosmos DB.
* If you retrieve those documents with the Cosmos DB Portal's Data Explorer, you will see "true" and "false".
* If you retrieve those documents with this Python SDK, "true" and "false" values will be automatically converted to "True" and "False".

## SQL Queries x FROM Clause Subitems

This SDK uses the [query_items](https://docs.microsoft.com/python/api/azure-cosmos/azure.cosmos.containerproxy?preserve-view=true&view=azure-python#query-items-query--parameters-none--partition-key-none--enable-cross-partition-query-none--max-item-count-none--enable-scan-in-query-none--populate-query-metrics-none----kwargs-) method to submit SQL queries to Azure Cosmos DB.

Cosmos DB SQL language allows you to [get subitems by using the FROM clause](https://docs.microsoft.com/azure/cosmos-db/sql-query-from#get-subitems-by-using-the-from-clause), to reduce the source to a smaller subset. As an example, you can use `select * from Families.children` instead of `select * from Families`. But please note that:

* For SQL queries using the `query_items` method, this SDK demands that you specify the `partition_key` or use the `enable_cross_partition_query` flag.
* If you are getting subitems and specifying the `partition_key`, please make sure that your partition key is included in the subitems, which is not true for most of the cases.

## Max Item Count

This is a parameter of the query_items method, an integer indicating the maximum number of items to be returned per page. The `None` value can be specified to let the service determine the optimal item count. This is the recommended configuration value, and the default behavior of this SDK when it is not set.

## Examples

The following sections provide several code snippets covering some of the most common Cosmos DB tasks, including:

* [Create a database](#create-a-database "Create a database")
* [Create a container](#create-a-container "Create a container")
* [Create an analytical store enabled container](#create-an-analytical-store-enabled-container "Create a container")
* [Get an existing container](#get-an-existing-container "Get an existing container")
* [Insert data](#insert-data "Insert data")
* [Delete data](#delete-data "Delete data")
* [Query the database](#query-the-database "Query the database")
* [Get database properties](#get-database-properties "Get database properties")
* [Get database and container throughputs](#get-database-and-container-throughputs "Get database and container throughputs")
* [Modify container properties](#modify-container-properties "Modify container properties")
* [Using the asynchronous client](#using-the-asynchronous-client "Using the asynchronous client")

### Create a database

After authenticating your [CosmosClient][ref_cosmosclient], you can work with any resource in the account. The code snippet below creates a SQL API database, which is the default when no API is specified when [create_database][ref_cosmosclient_create_database] is invoked.

```python
from azure.cosmos import CosmosClient, exceptions
import os

URL = os.environ['ACCOUNT_URI']
KEY = os.environ['ACCOUNT_KEY']
client = CosmosClient(URL, credential=KEY)
DATABASE_NAME = 'testDatabase'
try:
    database = client.create_database(DATABASE_NAME)
except exceptions.CosmosResourceExistsError:
    database = client.get_database_client(DATABASE_NAME)
```

### Create a container

This example creates a container with default settings. If a container with the same name already exists in the database (generating a `409 Conflict` error), the existing container is obtained instead.

```python
from azure.cosmos import CosmosClient, PartitionKey, exceptions
import os

URL = os.environ['ACCOUNT_URI']
KEY = os.environ['ACCOUNT_KEY']
client = CosmosClient(URL, credential=KEY)
DATABASE_NAME = 'testDatabase'
database = client.get_database_client(DATABASE_NAME)
CONTAINER_NAME = 'products'

try:
    container = database.create_container(id=CONTAINER_NAME, partition_key=PartitionKey(path="/productName"))
except exceptions.CosmosResourceExistsError:
    container = database.get_container_client(CONTAINER_NAME)
except exceptions.CosmosHttpResponseError:
    raise
```

### Create an analytical store enabled container

This example creates a container with [Analytical Store](https://docs.microsoft.com/azure/cosmos-db/analytical-store-introduction) enabled, for reporting, BI, AI, and Advanced Analytics with [Azure Synapse Link](https://docs.microsoft.com/azure/cosmos-db/synapse-link).

The options for analytical_storage_ttl are:

+ 0 or Null or not informed: Not enabled.
+ -1: The data will be stored infinitely.
+ Any other number: the actual ttl, in seconds.


```python
CONTAINER_NAME = 'products'
try:
    container = database.create_container(id=CONTAINER_NAME, partition_key=PartitionKey(path="/productName"),analytical_storage_ttl=-1)
except exceptions.CosmosResourceExistsError:
    container = database.get_container_client(CONTAINER_NAME)
except exceptions.CosmosHttpResponseError:
    raise
```

The preceding snippets also handle the [CosmosHttpResponseError][ref_httpfailure] exception if the container creation failed. For more information on error handling and troubleshooting, see the [Troubleshooting](#troubleshooting "Troubleshooting") section.

### Get an existing container

Retrieve an existing container from the database:

```python
from azure.cosmos import CosmosClient
import os

URL = os.environ['ACCOUNT_URI']
KEY = os.environ['ACCOUNT_KEY']
client = CosmosClient(URL, credential=KEY)
DATABASE_NAME = 'testDatabase'
database = client.get_database_client(DATABASE_NAME)
CONTAINER_NAME = 'products'
container = database.get_container_client(CONTAINER_NAME)
```

### Insert data

To insert items into a container, pass a dictionary containing your data to [ContainerProxy.upsert_item][ref_container_upsert_item]. Each item you add to a container must include an `id` key with a value that uniquely identifies the item within the container.

This example inserts several items into the container, each with a unique `id`:

```python
from azure.cosmos import CosmosClient
import os

URL = os.environ['ACCOUNT_URI']
KEY = os.environ['ACCOUNT_KEY']
client = CosmosClient(URL, credential=KEY)
DATABASE_NAME = 'testDatabase'
database = client.get_database_client(DATABASE_NAME)
CONTAINER_NAME = 'products'
container = database.get_container_client(CONTAINER_NAME)

for i in range(1, 10):
    container.upsert_item({
            'id': 'item{0}'.format(i),
            'productName': 'Widget',
            'productModel': 'Model {0}'.format(i)
        }
    )
```

### Delete data

To delete items from a container, use [ContainerProxy.delete_item][ref_container_delete_item]. The SQL API in Cosmos DB does not support the SQL `DELETE` statement.

```python
from azure.cosmos import CosmosClient
import os

URL = os.environ['ACCOUNT_URI']
KEY = os.environ['ACCOUNT_KEY']
client = CosmosClient(URL, credential=KEY)
DATABASE_NAME = 'testDatabase'
database = client.get_database_client(DATABASE_NAME)
CONTAINER_NAME = 'products'
container = database.get_container_client(CONTAINER_NAME)

for item in container.query_items(
        query='SELECT * FROM products p WHERE p.productModel = "Model 2"',
        enable_cross_partition_query=True):
    container.delete_item(item, partition_key='Widget')
```

> NOTE: If you are using partitioned collection, the value of the `partitionKey` in the example code above, should be set to the value of the partition key for this particular item, not the name of the partition key column in your collection. This holds true for both point reads and deletes.

### Query the database

A Cosmos DB SQL API database supports querying the items in a container with [ContainerProxy.query_items][ref_container_query_items] using SQL-like syntax.

This example queries a container for items with a specific `id`:

```python
from azure.cosmos import CosmosClient
import os

URL = os.environ['ACCOUNT_URI']
KEY = os.environ['ACCOUNT_KEY']
client = CosmosClient(URL, credential=KEY)
DATABASE_NAME = 'testDatabase'
database = client.get_database_client(DATABASE_NAME)
CONTAINER_NAME = 'products'
container = database.get_container_client(CONTAINER_NAME)

# Enumerate the returned items
import json
for item in container.query_items(
        query='SELECT * FROM mycontainer r WHERE r.id="item3"',
        enable_cross_partition_query=True):
    print(json.dumps(item, indent=True))
```

> NOTE: Although you can specify any value for the container name in the `FROM` clause, we recommend you use the container name for consistency.

Perform parameterized queries by passing a dictionary containing the parameters and their values to [ContainerProxy.query_items][ref_container_query_items]:

```python
discontinued_items = container.query_items(
    query='SELECT * FROM products p WHERE p.productModel = @model',
    parameters=[
        dict(name='@model', value='Model 7')
    ],
    enable_cross_partition_query=True
)
for item in discontinued_items:
    print(json.dumps(item, indent=True))
```

For more information on querying Cosmos DB databases using the SQL API, see [Query Azure Cosmos DB data with SQL queries][cosmos_sql_queries].

### Get database properties

Get and display the properties of a database:

```python
from azure.cosmos import CosmosClient
import os
import json

URL = os.environ['ACCOUNT_URI']
KEY = os.environ['ACCOUNT_KEY']
client = CosmosClient(URL, credential=KEY)
DATABASE_NAME = 'testDatabase'
database = client.get_database_client(DATABASE_NAME)
properties = database.read()
print(json.dumps(properties))
```

### Get database and container throughputs

Get and display the throughput values of a database and of a container with dedicated throughput:

```python
from azure.cosmos import CosmosClient
import os
import json

URL = os.environ['ACCOUNT_URI']
KEY = os.environ['ACCOUNT_KEY']
client = CosmosClient(URL, credential=KEY)

# Database
DATABASE_NAME = 'testDatabase'
database = client.get_database_client(DATABASE_NAME)
db_offer = database.get_throughput()
print('Found Offer \'{0}\' for Database \'{1}\' and its throughput is \'{2}\''.format(db_offer.properties['id'], database.id, db_offer.properties['content']['offerThroughput']))

# Container with dedicated throughput only. Will return error "offer not found" for containers without dedicated throughput
CONTAINER_NAME = 'testContainer'
container = database.get_container_client(CONTAINER_NAME)
container_offer = container.get_throughput()
print('Found Offer \'{0}\' for Container \'{1}\' and its throughput is \'{2}\''.format(container_offer.properties['id'], container.id, container_offer.properties['content']['offerThroughput']))
```


### Modify container properties

Certain properties of an existing container can be modified. This example sets the default time to live (TTL) for items in the container to 10 seconds:

```python
from azure.cosmos import CosmosClient, PartitionKey
import os
import json

URL = os.environ['ACCOUNT_URI']
KEY = os.environ['ACCOUNT_KEY']
client = CosmosClient(URL, credential=KEY)
DATABASE_NAME = 'testDatabase'
database = client.get_database_client(DATABASE_NAME)
CONTAINER_NAME = 'products'
container = database.get_container_client(CONTAINER_NAME)

database.replace_container(
    container,
    partition_key=PartitionKey(path="/productName"),
    default_ttl=10,
)
# Display the new TTL setting for the container
container_props = container.read()
print(json.dumps(container_props['defaultTtl']))
```

For more information on TTL, see [Time to Live for Azure Cosmos DB data][cosmos_ttl].

### Using item point operation response headers

Response headers include metadata information from the executed operations like `etag`, which allows for optimistic concurrency scenarios, or `x-ms-request-charge` which lets you know how many RUs were consumed by the request.
This applies to all item point operations in both the sync and async clients - and can be used by referencing the `get_response_headers()` method of any response as such:
```python
from azure.cosmos import CosmosClient
import os

URL = os.environ['ACCOUNT_URI']
KEY = os.environ['ACCOUNT_KEY']
DATABASE_NAME = 'testDatabase'
CONTAINER_NAME = 'products'
client = CosmosClient(URL, credential=KEY)
database = client.get_database_client(DATABASE_NAME)
container = database.get_container_client(CONTAINER_NAME)

operation_response = container.create_item({"id": "test_item", "productName": "test_item"})
operation_headers = operation_response.get_response_headers()
etag_value = operation_headers['etag']
request_charge = operation_headers['x-ms-request-charge']
```

### Using the asynchronous client

The asynchronous cosmos client is a separate client that looks and works in a similar fashion to the existing synchronous client. However, the async client needs to be imported separately and its methods need to be used with the async/await keywords.
The Async client needs to be initialized and closed after usage, which can be done manually or with the use of a context manager. The example below shows how to do so manually. We don't recommend doing it this way, since it requires that you manually call __aenter__() before using the client.

```python
from azure.cosmos.aio import CosmosClient
import os

URL = os.environ['ACCOUNT_URI']
KEY = os.environ['ACCOUNT_KEY']
DATABASE_NAME = 'testDatabase'
CONTAINER_NAME = 'products'    

async def create_products():
    client = CosmosClient(URL, credential=KEY)
    await client.__aenter__() # this piece is important for the SDK to cache account information
    database = client.get_database_client(DATABASE_NAME)
    container = database.get_container_client(CONTAINER_NAME)
    for i in range(10):
        await container.upsert_item({
                'id': 'item{0}'.format(i),
                'productName': 'Widget',
                'productModel': 'Model {0}'.format(i)
            }
        )
    await client.close() # the async client must be closed manually if it's not initialized in a with statement
```

Instead of manually opening and closing the client, it is highly recommended to use the `async with` keywords. This creates a context manager that will initialize and later close the client once you're out of the statement, as well as cache important information the SDK needs. The example below shows how to do so.

```python
from azure.cosmos.aio import CosmosClient
import os

URL = os.environ['ACCOUNT_URI']
KEY = os.environ['ACCOUNT_KEY']
DATABASE_NAME = 'testDatabase'
CONTAINER_NAME = 'products'

async def create_products():
    async with CosmosClient(URL, credential=KEY) as client: # the with statement will automatically initialize and close the async client
        database = client.get_database_client(DATABASE_NAME)
        container = database.get_container_client(CONTAINER_NAME)
        for i in range(10):
            await container.upsert_item({
                    'id': 'item{0}'.format(i),
                    'productName': 'Widget',
                    'productModel': 'Model {0}'.format(i)
                }
            )
```

### Queries with the asynchronous client

Unlike the synchronous client, the async client does not have an `enable_cross_partition` flag in the request. Queries without a specified partition key value will attempt to do a cross partition query by default. 

Query results can be iterated, but the query's raw output returns an asynchronous iterator. This means that each object from the iterator is an awaitable object, and does not yet contain the true query result. In order to obtain the query results you can use an async for loop, which awaits each result as you iterate on the object, or manually await each query result as you iterate over the asynchronous iterator.

Since the query results are an asynchronous iterator, they can't be cast into lists directly; instead, if you need to create lists from your results, use an async for loop or Python's list comprehension to populate a list:

```python
from azure.cosmos.aio import CosmosClient
import os

URL = os.environ['ACCOUNT_URI']
KEY = os.environ['ACCOUNT_KEY']
client = CosmosClient(URL, credential=KEY)
DATABASE_NAME = 'testDatabase'
database = client.get_database_client(DATABASE_NAME)
CONTAINER_NAME = 'products'
container = database.get_container_client(CONTAINER_NAME)

async def create_lists():
    results = container.query_items(
            query='SELECT * FROM products p WHERE p.productModel = "Model 2"')

    # iterates on "results" iterator to asynchronously create a complete list of the actual query results

    item_list = []
    async for item in results:
        item_list.append(item)

    # Asynchronously creates a complete list of the actual query results. This code performs the same action as the for-loop example above.
    item_list = [item async for item in results]
    await client.close()
```

### Using Integrated Cache
An integrated cache is an in-memory cache that helps you ensure manageable costs and low latency as your request volume grows. The integrated cache has two parts: an item cache for point reads and a query cache for queries. The code snippet below shows you how to use this feature with the point read and query cache methods.

The benefit of using this is that the point reads and queries that hit the integrated cache won't use any RUs. This means you will have a much lower per-operation cost than reads from the backend.

[How to configure the Azure Cosmos DB integrated cache (Preview)][cosmos_configure_integrated_cache]

```python
import azure.cosmos.cosmos_client as cosmos_client
import os

URL = os.environ['ACCOUNT_URI']
KEY = os.environ['ACCOUNT_KEY']
client = cosmos_client.CosmosClient(URL, credential=KEY)
DATABASE_NAME = 'testDatabase'
database = client.get_database_client(DATABASE_NAME)
CONTAINER_NAME = 'testContainer'
container = database.get_container_client(CONTAINER_NAME)

def integrated_cache_snippet():
    item_id = body['id'] 
    query = 'SELECT * FROM c'

    #item cache
    container.read_item(item=item_id, partition_key=item_id, max_integrated_cache_staleness_in_ms=30000)

    #query cache   
    container.query_items(query=query,
         partition_key=item_id, max_integrated_cache_staleness_in_ms=30000)
```
For more information on Integrated Cache, see [Azure Cosmos DB integrated cache - Overview][cosmos_integrated_cache].

### Using Transactional Batch
Transactional batch requests allow you to send several operations to be executed at once within the same partition key.
If all operations succeed in the order they're described within the transactional batch operation, the transaction will be committed.
However, if any operation fails, the entire transaction is rolled back.

Transactional batches have a limit of 100 operations per batch, and a total size limit of 1.2Mb for the
batch operations being passed in.

Transactional Batch operations look very similar to the singular operations apis, and are tuples containing
(`operation_type_string`, `args_tuple`, `batch_operation_kwargs_dictionary`), with the kwargs dictionary being optional:
```python
batch_operations = [
        ("create", (item_body,), kwargs),
        ("replace", (item_id, item_body), kwargs),
        ("read", (item_id,), kwargs),
        ("upsert", (item_body,), kwargs),
        ("patch", (item_id, operations), kwargs),
        ("delete", (item_id,), kwargs),
    ]
batch_results = container.execute_item_batch(batch_operations=batch_operations, partition_key=partition_key)
```
The batch operation kwargs dictionary is limited, and only takes a total of three different key values.
In the case of wanting to use conditional patching within the batch, the use of `filter_predicate` key is available for the
patch operation, or in case of wanting to use etags with any of the operations, the use of the `if_match_etag`/`if_none_match_etag`
keys is available as well.
```python
batch_operations = [
        ("replace", (item_id, item_body), {"if_match_etag": etag}),
        ("patch", (item_id, operations), {"filter_predicate": filter_predicate, "if_none_match_etag": etag}),
    ]
```

We also have some samples showing these transactional batch operations in action with both the [sync][sample_document_mgmt]
and [async][sample_document_mgmt_async] clients.

If there is a failure for an operation within the batch, the SDK will raise a `CosmosBatchOperationError` letting you know which operation failed,
as well as containing the list of failed responses for the failed request.

For more information on Transactional Batch, see [Azure Cosmos DB Transactional Batch][cosmos_transactional_batch].

### Public Preview - Vector Embeddings and Vector Indexes
We have added new capabilities to utilize vector embeddings and vector indexing for users to leverage vector
search utilizing our Cosmos SDK. These two container-level configurations have to be turned on at the account-level
before you can use them.

Each vector embedding should have a path to the relevant vector field in your items being stored, a supported data type
(float32, int8, uint8), the vector's dimensions, and the distance function being used for that embedding. Vectors indexed 
with the flat index type can be at most 505 dimensions. Vectors indexed with the quantizedFlat index type can be at most 4,096 dimensions.
A sample vector embedding policy would look like this:
```python
vector_embedding_policy = {
    "vectorEmbeddings": [
        {
            "path": "/vector1",
            "dataType": "float32",
            "dimensions": 256,
            "distanceFunction": "euclidean"
        },
        {
            "path": "/vector2",
            "dataType": "int8",
            "dimensions": 200,
            "distanceFunction": "dotproduct"
        },
        {
            "path": "/vector3",
            "dataType": "uint8",
            "dimensions": 400,
            "distanceFunction": "cosine"
        }
    ]
}
```

Separately, vector indexes have been added to the already existing indexing_policy and only require two fields per index:
the path to the relevant field to be used, and the type of index from the possible options - flat, quantizedFlat, or diskANN.
A sample indexing policy with vector indexes would look like this:
```python
indexing_policy = {
        "automatic": True,
        "indexingMode": "consistent",
        "compositeIndexes": [
            [
                {"path": "/numberField", "order": "ascending"},
                {"path": "/stringField", "order": "descending"}
            ]
        ],
        "spatialIndexes": [
            {"path": "/location/*", "types": [
                "Point",
                "Polygon"]}
        ],
        "vectorIndexes": [
            {"path": "/vector1", "type": "flat"},
            {"path": "/vector2", "type": "quantizedFlat"},
            {"path": "/vector3", "type": "diskANN"}
        ]
    }
```

For vector index types of diskANN and quantizedFlat, there are additional options available as well. These are:

quantizationByteSize - the number of bytes used in product quantization of the vectors. A larger value may result in better recall for vector searches at the expense of latency. This applies to index types diskANN and quantizedFlat. The allowed range is between 1 and the minimum between 512 and the vector dimensions. The default value is 64.

indexingSearchListSize - which represents the size of the candidate list of approximate neighbors stored while building the diskANN index as part of the optimization processes. This applies only to index type diskANN. The allowed range is between 25 and 500.
```python
indexing_policy = {
        "automatic": True,
        "indexingMode": "consistent",
        "vectorIndexes": [
            {"path": "/vector1", "type": "quantizedFlat", "quantizationByteSize": 8},
            {"path": "/vector2", "type": "diskANN", "indexingSearchListSize": 50}
        ]
    }
```

You would then pass in the relevant policies to your container creation method to ensure these configurations are used by it.
The operation will fail if you pass new vector indexes to your indexing policy but forget to pass in an embedding policy.
```python
database.create_container(id=container_id, partition_key=PartitionKey(path="/id"),
                          indexing_policy=indexing_policy, vector_embedding_policy=vector_embedding_policy)
```
***Note: vector embeddings and vector indexes CANNOT be edited by container replace operations. They are only available directly through creation.***

### Public Preview - Vector Search

With the addition of the vector indexing and vector embedding capabilities, the SDK can now perform order by vector search queries.
These queries specify the VectorDistance to use as a metric within the query text. These must always use a TOP or LIMIT clause within the query though,
since vector search queries have to look through a lot of data otherwise and may become too expensive or long-running.
Since these queries are relatively expensive, the SDK sets a default limit of 50000 max items per query - if you'd like to raise that further, you
can use the `AZURE_COSMOS_MAX_ITEM_BUFFER_VECTOR_SEARCH` environment variable to do so. However, be advised that queries with too many vector results
may have additional latencies associated with searching in the service.
The query syntax for these operations looks like this:
```python
VectorDistance(<embedding1>, <embedding2>, [,<exact_search>], [,<specification>])
```
Embeddings 1 and 2 are the arrays of values for the relevant embeddings, `exact_search` is an optional boolean indicating whether
to do an exact search vs. an approximate one (default value of false), and `specification` is an optional Json snippet with embedding
specs that can include `dataType`, `dimensions` and `distanceFunction`. The specifications within the query will take precedence
to any configurations previously set by a vector embedding policy.
A sample vector search query would look something like this:
```python
    query = "SELECT TOP 10 c.title,VectorDistance(c.embedding, [{}]) AS " \
            "SimilarityScore FROM c ORDER BY VectorDistance(c.embedding, [{}])".format(embeddings_string, embeddings_string)
```
Or if you'd like to add the optional parameters to the vector distance, you could do this:
```python
    query = "SELECT TOP 10 c.title,VectorDistance(c.embedding, [{}], true, {{'dataType': 'float32' , 'distanceFunction': 'cosine'}}) AS " \
            "SimilarityScore FROM c ORDER BY VectorDistance(c.embedding, [{}], true, {{'dataType': " \
            "'float32', 'distanceFunction': 'cosine'}})".format(embeddings_string, embeddings_string)
```
The `embeddings_string` above would be your string made from your vector embeddings.
You can find our sync samples [here][cosmos_index_sample] and our async samples [here][cosmos_index_sample_async] as well to help yourself out.

*Note: For a limited time, if your query operates against a region or emulator that has not yet been updated the client might run into some issues
not being able to recognize the new NonStreamingOrderBy capability that makes vector search possible.
If this happens, you can set the `AZURE_COSMOS_DISABLE_NON_STREAMING_ORDER_BY` environment variable to `"True"` to opt out of this
functionality and continue operating as usual.*

### Public Preview - Full Text Policy and Full Text Indexes
We have added new capabilities to utilize full text policies and full text indexing for users to leverage full text search
utilizing our Cosmos SDK. These two container-level configurations have to be turned on at the account-level
before you can use them.

A full text policy allows the user to define the default language to be used for all full text paths, or to set
a language for each path individually in case the user would like to use full text search on data containing different
languages in different fields.

A sample full text policy would look like this:
```python
full_text_policy = {
    "defaultLanguage": "en-US",
    "fullTextPaths": [
        {
            "path": "/text1",
            "language": "en-US"
        },
        {
            "path": "/text2",
            "language": "en-US"
        }
    ]
}
```
Currently, the only supported language is `en-US` - using the relevant ISO-639 language code to ISO-3166 country code.
Any non-supported language or code will return an exception when trying to use it - which will also include the list of supported languages.
This list will include more options in the future; for more information on supported languages, please see [here][cosmos_fts].

Full text search indexes have been added to the already existing indexing_policy and only require the path to the
relevant field to be used.
A sample indexing policy with full text search indexes would look like this:
```python
indexing_policy = {
        "automatic": True,
        "indexingMode": "consistent",
        "compositeIndexes": [
            [
                {"path": "/numberField", "order": "ascending"},
                {"path": "/stringField", "order": "descending"}
            ]
        ],
        "fullTextIndexes": [
            {"path": "/abstract"}
        ]
    }
```
Modifying the index in a container is an asynchronous operation that can take a long time to finish. See [here][cosmos_index_policy_change] for more information.
For more information on using full text policies and full text indexes, see [here][cosmos_fts].

### Public Preview - Full Text Search and Hybrid Search

With the addition of the full text indexing and full text policies, the SDK can now perform full text search and hybrid search queries.
These queries can utilize the new query functions `FullTextContains()`, `FullTextContainsAll`, and `FullTextContainsAny` to efficiently
search for the given terms within your item fields.

Beyond these, you can also utilize the new `Order By RANK` and `Order By RANK RRF` along with `FullTextScore` to execute the [BM25][BM25] scoring algorithm
or [Reciprocal Rank Fusion][RRF] (RRF) on your query, finding the items with the highest relevance to the terms you are looking for.
All of these mentioned queries would look something like this:

- `SELECT TOP 10 c.id, c.text FROM c WHERE FullTextContains(c.text, 'quantum')`


- `SELECT TOP 10 c.id, c.text FROM c WHERE FullTextContainsAll(c.text, 'quantum', 'theory')`


- `SELECT TOP 10 c.id, c.text FROM c WHERE FullTextContainsAny(c.text, 'quantum', 'theory')`


- `SELECT TOP 10 c.id, c.text FROM c ORDER BY RANK FullTextScore(c.text, ['quantum', 'theory'])`


- `SELECT TOP 10 c.id, c.text FROM c ORDER BY RANK RRF(FullTextScore(c.text, ['quantum', 'theory']), FullTextScore(c.text, ['model']))`


- `SELECT TOP 10 c.id, c.text FROM c ORDER BY RANK RRF(FullTextScore(c.text, ['quantum', 'theory']), FullTextScore(c.text, ['model']), VectorDistance(c.embedding, {item_embedding}))"`

These queries must always use a TOP or LIMIT clause within the query since hybrid search queries have to look through a lot of data otherwise and may become too expensive or long-running.
Since these queries are relatively expensive, the SDK sets a default limit of 1000 max items per query - if you'd like to raise that further, you
can use the `AZURE_COSMOS_HYBRID_SEARCH_MAX_ITEMS` environment variable to do so. However, be advised that queries with too many vector results
may have additional latencies associated with searching in the service.

You can find our sync samples [here][cosmos_index_sample] and our async samples [here][cosmos_index_sample_async] as well for additional guidance.

## Troubleshooting

### General

When you interact with Cosmos DB using the Python SDK, exceptions returned by the service correspond to the same HTTP status codes returned for REST API requests:

[HTTP Status Codes for Azure Cosmos DB][cosmos_http_status_codes]

For example, if you try to create a container using an ID (name) that's already in use in your Cosmos DB database, a `409` error is returned, indicating the conflict. In the following snippet, the error is handled gracefully by catching the exception and displaying additional information about the error.

```python
try:
    database.create_container(id=CONTAINER_NAME, partition_key=PartitionKey(path="/productName"))
except exceptions.CosmosResourceExistsError:
    print("""Error creating container
HTTP status code 409: The ID (name) provided for the container is already in use.
The container name must be unique within the database.""")

```
### Logging Diagnostics

This library uses the standard
[logging](https://docs.python.org/3.5/library/logging.html) library for logging diagnostics.
Basic information about HTTP sessions (URLs, headers, etc.) is logged at INFO
level.
**Note: You must use 'azure.cosmos' for the logger**
Detailed DEBUG level logging, including request/response bodies and unredacted
headers, can be enabled on a client with the `logging_enable` argument:
```python
import sys
import logging
from azure.cosmos import CosmosClient

<<<<<<< HEAD
# Create a logger for the 'azure.cosmos' SDK
=======
# Create a logger for the 'azure' SDK
>>>>>>> a617d6e3
logger = logging.getLogger('azure.cosmos')
logger.setLevel(logging.DEBUG)

# Configure a console output
handler = logging.StreamHandler(stream=sys.stdout)
logger.addHandler(handler)

# This client will log detailed information about its HTTP sessions, at DEBUG level
client = CosmosClient(URL, credential=KEY, logging_enable=True)
```

Similarly, `logging_enable` can enable detailed logging for a single operation,
even when it isn't enabled for the client:
```python
database = client.create_database(DATABASE_NAME, logging_enable=True)
```
Alternatively, you can log using the CosmosHttpLoggingPolicy, which extends from the azure core HttpLoggingPolicy, by passing in your logger to the `logger` argument.
By default, it will use the behaviour from HttpLoggingPolicy. Passing in the `enable_diagnostics_logging` argument will enable the
CosmosHttpLoggingPolicy. This is **always recommended** since it will have additional information in the response relevant to debugging Cosmos issues.
```python
import logging
from azure.cosmos import CosmosClient

<<<<<<< HEAD
#Create a logger for the 'azure.cosmos' SDK
=======
#Create a logger for the 'azure' SDK
>>>>>>> a617d6e3
logger = logging.getLogger('azure.cosmos')
logger.setLevel(logging.DEBUG)

# Configure a file output
handler = logging.FileHandler(filename="azure_cosmos_logs")
logger.addHandler(handler)

# This client will log diagnostic information from the HTTP session by using the CosmosHttpLoggingPolicy.
# Since we passed in the logger to the client, it will log information on every request.
client = CosmosClient(URL, credential=KEY, logger=logger, enable_diagnostics_logging=True)
```
Similarly, logging can be enabled for a single operation by passing in a logger to the singular request.
However, if you desire to use the CosmosHttpLoggingPolicy to obtain additional information, the `enable_diagnostics_logging` argument needs to be passed in at the client constructor.
```python
# This example enables the CosmosHttpLoggingPolicy and uses it with the `logger` passed in to the `create_database` request.
client = CosmosClient(URL, credential=KEY, enable_diagnostics_logging=True)
database = client.create_database(DATABASE_NAME, logger=logger)
```
**NOTICE: The Following is a Preview Feature that is subject to significant change.**
To further customize what gets logged, you can use a  **PREVIEW** diagnostics handler to filter out the logs you don't want to see.
There are several ways to use the diagnostics handler, those include the following:
- Using the "CosmosDiagnosticsHandler" class, which has default behaviour that can be modified.
    **NOTE: The diagnostics handler will only be used if the `enable_diagnostics_logging` argument is passed in at the client constructor.
      The CosmosDiagnosticsHandler is also a special type of dictionary that is callable and that has preset keys. The values it expects are functions related to it's relevant diagnostic data. (e.g. ```diagnostics_handler["duration"]``` expects a function that takes in an int and returns a boolean as it relates to the duration of an operation to complete).**
    ```python
    from azure.cosmos import CosmosClient, CosmosDiagnosticsHandler
    import logging
    # Initialize the logger
    logger = logging.getLogger('azure.cosmos')
    logger.setLevel(logging.INFO)
    file_handler = logging.FileHandler('diagnostics1.output')
    logger.addHandler(file_handler)
    diagnostics_handler = cosmos_diagnostics_handler.CosmosDiagnosticsHandler()
    diagnostics_handler["duration"] = lambda x: x > 2000
    client = CosmosClient(URL, credential=KEY,logger=logger, diagnostics_handler=diagnostics_handler, enable_diagnostics_logging=True)
    
    ```
- Using a dictionary with the relevant functions to filter out the logs you don't want to see.
    ```python
    # Initialize the logger
    logger = logging.getLogger('azure.cosmos')
    logger.setLevel(logging.INFO)
    file_handler = logging.FileHandler('diagnostics2.output')
    logger.addHandler(file_handler)
    diagnostics_handler = {
        "duration": lambda x: x > 2000
    }
    client = CosmosClient(URL, credential=KEY,logger=logger, diagnostics_handler=diagnostics_handler, enable_diagnostics_logging=True)
    ```
- Using a function that will replace the should_log function in the CosmosHttpLoggingPolicy which expects certain paramameters and returns a boolean. **Note: the parameters of the custom should_log must match the parameters of the original should_log function as shown in the sample.**
  ```python
  # Custom should_log method
  def should_log(self, **kwargs):
      return kwargs.get('duration') and kwargs['duration'] > 2000
  
  # Initialize the logger
  logger = logging.getLogger('azure.cosmos')
  logger.setLevel(logging.INFO)
  file_handler = logging.FileHandler('diagnostics3.output')
  logger.addHandler(file_handler)
  
  # Initialize the Cosmos client with custom diagnostics handler
  client = CosmosClient(endpoint, key,logger=logger, diagnostics_handler=should_log, enable_diagnostics_logging=True)
    ```

### Telemetry
Azure Core provides the ability for our Python SDKs to use OpenTelemetry with them. The only packages that need to be installed
to use this functionality are the following:
```bash
pip install azure-core-tracing-opentelemetry
pip install opentelemetry-sdk
```
For more information on this, we recommend taking a look at this [document](https://github.com/Azure/azure-sdk-for-python/blob/main/sdk/core/azure-core-tracing-opentelemetry/README.md) 
from Azure Core describing how to set it up. We have also added a [sample file][telemetry_sample] to show how it can
be used with our SDK. This works the same way regardless of the Cosmos client you are using.

## Next steps

For more extensive documentation on the Cosmos DB service, see the [Azure Cosmos DB documentation][cosmos_docs] on docs.microsoft.com.

<!-- LINKS -->
[azure_cli]: https://docs.microsoft.com/cli/azure
[azure_portal]: https://portal.azure.com
[azure_sub]: https://azure.microsoft.com/free/
[cloud_shell]: https://docs.microsoft.com/azure/cloud-shell/overview
[cosmos_account_create]: https://docs.microsoft.com/azure/cosmos-db/how-to-manage-database-account
[cosmos_account]: https://docs.microsoft.com/azure/cosmos-db/account-overview
[cosmos_container]: https://docs.microsoft.com/azure/cosmos-db/databases-containers-items#azure-cosmos-containers
[cosmos_database]: https://docs.microsoft.com/azure/cosmos-db/databases-containers-items#azure-cosmos-databases
[cosmos_docs]: https://docs.microsoft.com/azure/cosmos-db/
[cosmos_samples]: https://github.com/Azure/azure-sdk-for-python/tree/main/sdk/cosmos/azure-cosmos/samples
[cosmos_pypi]: https://pypi.org/project/azure-cosmos/
[cosmos_http_status_codes]: https://docs.microsoft.com/rest/api/cosmos-db/http-status-codes-for-cosmosdb
[cosmos_item]: https://docs.microsoft.com/azure/cosmos-db/databases-containers-items#azure-cosmos-items
[cosmos_models]: https://github.com/Azure/azure-sdk-for-python/tree/main/sdk/cosmos/azure-cosmos/azure/cosmos/_models.py
[cosmos_request_units]: https://docs.microsoft.com/azure/cosmos-db/request-units
[cosmos_resources]: https://docs.microsoft.com/azure/cosmos-db/databases-containers-items
[cosmos_sql_queries]: https://docs.microsoft.com/azure/cosmos-db/how-to-sql-query
[cosmos_ttl]: https://docs.microsoft.com/azure/cosmos-db/time-to-live
[cosmos_integrated_cache]: https://docs.microsoft.com/azure/cosmos-db/integrated-cache
[cosmos_configure_integrated_cache]: https://docs.microsoft.com/azure/cosmos-db/how-to-configure-integrated-cache
[python]: https://www.python.org/downloads/
[ref_container_delete_item]: https://aka.ms/azsdk-python-cosmos-ref-delete-item
[ref_container_query_items]: https://aka.ms/azsdk-python-cosmos-ref-query-items
[ref_container_upsert_item]: https://aka.ms/azsdk-python-cosmos-ref-upsert-item
[ref_container]: https://aka.ms/azsdk-python-cosmos-ref-container
[ref_cosmos_sdk]: https://aka.ms/azsdk-python-cosmos-ref
[ref_cosmosclient_create_database]: https://aka.ms/azsdk-python-cosmos-ref-create-database
[ref_cosmosclient]: https://aka.ms/azsdk-python-cosmos-ref-cosmos-client
[ref_database]: https://aka.ms/azsdk-python-cosmos-ref-database
[ref_httpfailure]: https://aka.ms/azsdk-python-cosmos-ref-http-failure
[sample_database_mgmt]: https://github.com/Azure/azure-sdk-for-python/tree/main/sdk/cosmos/azure-cosmos/samples/database_management.py
[sample_document_mgmt]: https://github.com/Azure/azure-sdk-for-python/tree/main/sdk/cosmos/azure-cosmos/samples/document_management.py
[sample_document_mgmt_async]: https://github.com/Azure/azure-sdk-for-python/tree/main/sdk/cosmos/azure-cosmos/samples/document_management_async.py
[sample_examples_misc]: https://github.com/Azure/azure-sdk-for-python/tree/main/sdk/cosmos/azure-cosmos/samples/examples.py
[source_code]: https://github.com/Azure/azure-sdk-for-python/tree/main/sdk/cosmos/azure-cosmos
[venv]: https://docs.python.org/3/library/venv.html
[virtualenv]: https://virtualenv.pypa.io
[telemetry_sample]: https://github.com/Azure/azure-sdk-for-python/tree/main/sdk/cosmos/azure-cosmos/samples/tracing_open_telemetry.py
[timeouts_document]: https://github.com/Azure/azure-sdk-for-python/tree/main/sdk/cosmos/azure-cosmos/docs/TimeoutAndRetriesConfig.md
[cosmos_transactional_batch]: https://learn.microsoft.com/azure/cosmos-db/nosql/transactional-batch
[cosmos_concurrency_sample]: https://github.com/Azure/azure-sdk-for-python/tree/main/sdk/cosmos/azure-cosmos/samples/concurrency_sample.py
[cosmos_index_sample]: https://github.com/Azure/azure-sdk-for-python/tree/main/sdk/cosmos/azure-cosmos/samples/index_management.py
[cosmos_index_sample_async]: https://github.com/Azure/azure-sdk-for-python/tree/main/sdk/cosmos/azure-cosmos/samples/index_management_async.py
[RRF]: https://learn.microsoft.com/azure/search/hybrid-search-ranking
[BM25]: https://learn.microsoft.com/azure/search/index-similarity-and-scoring
[cosmos_fts]: https://aka.ms/cosmosfulltextsearch
[cosmos_index_policy_change]: https://learn.microsoft.com/azure/cosmos-db/index-policy#modifying-the-indexing-policy

## Contributing

This project welcomes contributions and suggestions.  Most contributions require you to agree to a
Contributor License Agreement (CLA) declaring that you have the right to, and actually do, grant us
the rights to use your contribution. For details, visit https://cla.microsoft.com.

When you submit a pull request, a CLA-bot will automatically determine whether you need to provide
a CLA and decorate the PR appropriately (e.g., label, comment). Simply follow the instructions
provided by the bot. You will only need to do this once across all repos using our CLA.

This project has adopted the [Microsoft Open Source Code of Conduct](https://opensource.microsoft.com/codeofconduct/).
For more information see the [Code of Conduct FAQ](https://opensource.microsoft.com/codeofconduct/faq/) or
contact [opencode@microsoft.com](mailto:opencode@microsoft.com) with any additional questions or comments.<|MERGE_RESOLUTION|>--- conflicted
+++ resolved
@@ -885,11 +885,7 @@
 import logging
 from azure.cosmos import CosmosClient
 
-<<<<<<< HEAD
 # Create a logger for the 'azure.cosmos' SDK
-=======
-# Create a logger for the 'azure' SDK
->>>>>>> a617d6e3
 logger = logging.getLogger('azure.cosmos')
 logger.setLevel(logging.DEBUG)
 
@@ -913,11 +909,7 @@
 import logging
 from azure.cosmos import CosmosClient
 
-<<<<<<< HEAD
 #Create a logger for the 'azure.cosmos' SDK
-=======
-#Create a logger for the 'azure' SDK
->>>>>>> a617d6e3
 logger = logging.getLogger('azure.cosmos')
 logger.setLevel(logging.DEBUG)
 
