## _Disclaimer_
_Azure SDK Python packages support for Python 2.7 has ended 01 January 2022. For more information and questions, please refer to https://github.com/Azure/azure-sdk-for-python/issues/20691_

# Azure Cosmos DB SQL API client library for Python

Azure Cosmos DB is a globally distributed, multi-model database service that supports document, key-value, wide-column, and graph databases.

Use the Azure Cosmos DB SQL API SDK for Python to manage databases and the JSON documents they contain in this NoSQL database service. High level capabilities are:

* Create Cosmos DB **databases** and modify their settings
* Create and modify **containers** to store collections of JSON documents
* Create, read, update, and delete the **items** (JSON documents) in your containers
* Query the documents in your database using **SQL-like syntax**

[SDK source code][source_code]
| [Package (PyPI)][cosmos_pypi]
| [Package (Conda)](https://anaconda.org/microsoft/azure-cosmos/)
| [API reference documentation][ref_cosmos_sdk]
| [Product documentation][cosmos_docs]
| [Samples][cosmos_samples]

> This SDK is used for the [SQL API](https://docs.microsoft.com/azure/cosmos-db/sql-query-getting-started). For all other APIs, please check the [Azure Cosmos DB documentation](https://docs.microsoft.com/azure/cosmos-db/introduction) to evaluate the best SDK for your project.

## Getting started

### Important update on Python 2.x Support

New releases of this SDK won't support Python 2.x starting January 1st, 2022. Please check the [CHANGELOG](https://github.com/Azure/azure-sdk-for-python/blob/main/sdk/cosmos/azure-cosmos/CHANGELOG.md) for more information.

### Prerequisites

* Azure subscription - [Create a free account][azure_sub]
* Azure [Cosmos DB account][cosmos_account] - SQL API
* [Python 3.6+][python]

If you need a Cosmos DB SQL API account, you can create one with this [Azure CLI][azure_cli] command:

```Bash
az cosmosdb create --resource-group <resource-group-name> --name <cosmos-account-name>
```

### Install the package

```bash
pip install azure-cosmos
```

#### Configure a virtual environment (optional)

Although not required, you can keep your base system and Azure SDK environments isolated from one another if you use a virtual environment. Execute the following commands to configure and then enter a virtual environment with [venv][venv]:

```Bash
python3 -m venv azure-cosmosdb-sdk-environment
source azure-cosmosdb-sdk-environment/bin/activate
```

### Authenticate the client

Interaction with Cosmos DB starts with an instance of the [CosmosClient][ref_cosmosclient] class. You need an **account**, its **URI**, and one of its **account keys** to instantiate the client object.

Use the Azure CLI snippet below to populate two environment variables with the database account URI and its primary master key (you can also find these values in the Azure portal). The snippet is formatted for the Bash shell.

```Bash
RES_GROUP=<resource-group-name>
ACCT_NAME=<cosmos-db-account-name>

export ACCOUNT_URI=$(az cosmosdb show --resource-group $RES_GROUP --name $ACCT_NAME --query documentEndpoint --output tsv)
export ACCOUNT_KEY=$(az cosmosdb list-keys --resource-group $RES_GROUP --name $ACCT_NAME --query primaryMasterKey --output tsv)
```

### Create the client

Once you've populated the `ACCOUNT_URI` and `ACCOUNT_KEY` environment variables, you can create the [CosmosClient][ref_cosmosclient].

```python
from azure.cosmos import CosmosClient

import os
URL = os.environ['ACCOUNT_URI']
KEY = os.environ['ACCOUNT_KEY']
client = CosmosClient(URL, credential=KEY)
```

### AAD Authentication

You can also authenticate a client utilizing your service principal's AAD credentials and the azure identity package. 
You can directly pass in the credentials information to ClientSecretCredential, or use the DefaultAzureCredential:
```python
from azure.cosmos import CosmosClient
from azure.identity import ClientSecretCredential, DefaultAzureCredential

import os
url = os.environ['ACCOUNT_URI']
tenant_id = os.environ['TENANT_ID']
client_id = os.environ['CLIENT_ID']
client_secret = os.environ['CLIENT_SECRET']

# Using ClientSecretCredential
aad_credentials = ClientSecretCredential(
    tenant_id=tenant_id,
    client_id=client_id,
    client_secret=client_secret)

# Using DefaultAzureCredential (recommended)
aad_credentials = DefaultAzureCredential()

client = CosmosClient(url, aad_credentials)
```
Always ensure that the managed identity you use for AAD authentication has `readMetadata` permissions. <br>
More information on how to set up AAD authentication: [Set up RBAC for AAD authentication](https://docs.microsoft.com/azure/cosmos-db/how-to-setup-rbac) <br>
More information on allowed operations for AAD authenticated clients: [RBAC Permission Model](https://aka.ms/cosmos-native-rbac)

## Key concepts

Once you've initialized a [CosmosClient][ref_cosmosclient], you can interact with the primary resource types in Cosmos DB:

* [Database][ref_database]: A Cosmos DB account can contain multiple databases. When you create a database, you specify the API you'd like to use when interacting with its documents: SQL, MongoDB, Gremlin, Cassandra, or Azure Table. Use the [DatabaseProxy][ref_database] object to manage its containers.

* [Container][ref_container]: A container is a collection of JSON documents. You create (insert), read, update, and delete items in a container by using methods on the [ContainerProxy][ref_container] object.

* Item: An Item is the dictionary-like representation of a JSON document stored in a container. Each Item you add to a container must include an `id` key with a value that uniquely identifies the item within the container.

For more information about these resources, see [Working with Azure Cosmos databases, containers and items][cosmos_resources].


## How to use `enable_cross_partition_query`

The keyword-argument `enable_cross_partition_query` accepts 2 options: `None` (default) or `True`.

## Note on using queries by id

When using queries that try to find items based on an **id** value, always make sure you are passing in a string type variable. Azure Cosmos DB only allows string id values and if you use any other datatype, this SDK will return no results and no error messages.

## Note on client consistency levels

As of release version 4.3.0b3, if a user does not pass in an explicit consistency level to their client initialization,
their client will use their database account's default level. Previously, the default was being set to `Session` consistency.
If for some reason you'd like to keep doing this, you can change your client initialization to include the explicit parameter for this like shown:
```python
from azure.cosmos import CosmosClient

import os
URL = os.environ['ACCOUNT_URI']
KEY = os.environ['ACCOUNT_KEY']
client = CosmosClient(URL, credential=KEY, consistency_level='Session')
```

## Limitations

Currently, the features below are **not supported**. For alternatives options, check the **Workarounds** section below.

### Data Plane Limitations:

* Group By queries
* Queries with COUNT from a DISTINCT subquery: SELECT COUNT (1) FROM (SELECT DISTINCT C.ID FROM C)
* Bulk/Transactional batch processing
<<<<<<< HEAD
* Continuation token for cross partitions queries
=======
* Direct TCP Mode access
* Continuation token support for aggregate cross-partition queries like sorting, counting, and distinct.
Streamable queries like `SELECT * FROM WHERE` *do* support continuation tokens.
>>>>>>> cb914170
* Change Feed: Processor
* Change Feed: Read multiple partitions key values
* Change Feed: Read specific time
* Cross-partition ORDER BY for mixed types
* Enabling diagnostics for async query-type methods

### Control Plane Limitations:

* Get CollectionSizeUsage, DatabaseUsage, and DocumentUsage metrics
* Create Geospatial Index
* Get the connection string
* Get the minimum RU/s of a container

## Workarounds

### Bulk processing Limitation Workaround

If you want to use Python SDK to perform bulk inserts to Cosmos DB, the best alternative is to use [stored procedures](https://docs.microsoft.com/azure/cosmos-db/how-to-write-stored-procedures-triggers-udfs) to write multiple items with the same partition key.

### Control Plane Limitations Workaround

Typically, you can use [Azure Portal](https://portal.azure.com/), [Azure Cosmos DB Resource Provider REST API](https://docs.microsoft.com/rest/api/cosmos-db-resource-provider), [Azure CLI](https://docs.microsoft.com/cli/azure/azure-cli-reference-for-cosmos-db) or [PowerShell](https://docs.microsoft.com/azure/cosmos-db/manage-with-powershell) for the control plane unsupported limitations.

## Boolean Data Type

While the Python language [uses](https://docs.python.org/3/library/stdtypes.html?highlight=boolean#truth-value-testing) "True" and "False" for boolean types, Cosmos DB [accepts](https://docs.microsoft.com/azure/cosmos-db/sql-query-is-bool) "true" and "false" only. In other words, the Python language uses Boolean values with the first uppercase letter and all other lowercase letters, while Cosmos DB and its SQL language use only lowercase letters for those same Boolean values. How to deal with this challenge?

* Your JSON documents created with Python must use "True" and "False", to pass the language validation. The SDK will convert it to "true" and "false" for you. Meaning that "true" and "false" is what will be stored in Cosmos DB.
* If you retrieve those documents with the Cosmos DB Portal's Data Explorer, you will see "true" and "false".
* If you retrieve those documents with this Python SDK, "true" and "false" values will be automatically converted to "True" and "False".

## SQL Queries x FROM Clause Subitems

This SDK uses the [query_items](https://docs.microsoft.com/python/api/azure-cosmos/azure.cosmos.containerproxy?preserve-view=true&view=azure-python#query-items-query--parameters-none--partition-key-none--enable-cross-partition-query-none--max-item-count-none--enable-scan-in-query-none--populate-query-metrics-none----kwargs-) method to submit SQL queries to Azure Cosmos DB.

Cosmos DB SQL language allows you to [get subitems by using the FROM clause](https://docs.microsoft.com/azure/cosmos-db/sql-query-from#get-subitems-by-using-the-from-clause), to reduce the source to a smaller subset. As an example, you can use `select * from Families.children` instead of `select * from Families`. But please note that:

* For SQL queries using the `query_items` method, this SDK demands that you specify the `partition_key` or use the `enable_cross_partition_query` flag.
* If you are getting subitems and specifying the `partition_key`, please make sure that your partition key is included in the subitems, which is not true for most of the cases.

## Max Item Count

This is a parameter of the query_items method, an integer indicating the maximum number of items to be returned per page. The `None` value can be specified to let the service determine the optimal item count. This is the recommended configuration value, and the default behavior of this SDK when it is not set.

## Examples

The following sections provide several code snippets covering some of the most common Cosmos DB tasks, including:

* [Create a database](#create-a-database "Create a database")
* [Create a container](#create-a-container "Create a container")
* [Create an analytical store enabled container](#create-an-analytical-store-enabled-container "Create a container")
* [Get an existing container](#get-an-existing-container "Get an existing container")
* [Insert data](#insert-data "Insert data")
* [Delete data](#delete-data "Delete data")
* [Query the database](#query-the-database "Query the database")
* [Get database properties](#get-database-properties "Get database properties")
* [Get database and container throughputs](#get-database-and-container-throughputs "Get database and container throughputs")
* [Modify container properties](#modify-container-properties "Modify container properties")
* [Using the asynchronous client](#using-the-asynchronous-client "Using the asynchronous client")

### Create a database

After authenticating your [CosmosClient][ref_cosmosclient], you can work with any resource in the account. The code snippet below creates a SQL API database, which is the default when no API is specified when [create_database][ref_cosmosclient_create_database] is invoked.

```python
from azure.cosmos import CosmosClient, exceptions
import os

URL = os.environ['ACCOUNT_URI']
KEY = os.environ['ACCOUNT_KEY']
client = CosmosClient(URL, credential=KEY)
DATABASE_NAME = 'testDatabase'
try:
    database = client.create_database(DATABASE_NAME)
except exceptions.CosmosResourceExistsError:
    database = client.get_database_client(DATABASE_NAME)
```

### Create a container

This example creates a container with default settings. If a container with the same name already exists in the database (generating a `409 Conflict` error), the existing container is obtained instead.

```python
from azure.cosmos import CosmosClient, PartitionKey, exceptions
import os

URL = os.environ['ACCOUNT_URI']
KEY = os.environ['ACCOUNT_KEY']
client = CosmosClient(URL, credential=KEY)
DATABASE_NAME = 'testDatabase'
database = client.get_database_client(DATABASE_NAME)
CONTAINER_NAME = 'products'

try:
    container = database.create_container(id=CONTAINER_NAME, partition_key=PartitionKey(path="/productName"))
except exceptions.CosmosResourceExistsError:
    container = database.get_container_client(CONTAINER_NAME)
except exceptions.CosmosHttpResponseError:
    raise
```

### Create an analytical store enabled container

This example creates a container with [Analytical Store](https://docs.microsoft.com/azure/cosmos-db/analytical-store-introduction) enabled, for reporting, BI, AI, and Advanced Analytics with [Azure Synapse Link](https://docs.microsoft.com/azure/cosmos-db/synapse-link).

The options for analytical_storage_ttl are:

+ 0 or Null or not informed: Not enabled.
+ -1: The data will be stored infinitely.
+ Any other number: the actual ttl, in seconds.


```python
CONTAINER_NAME = 'products'
try:
    container = database.create_container(id=CONTAINER_NAME, partition_key=PartitionKey(path="/productName"),analytical_storage_ttl=-1)
except exceptions.CosmosResourceExistsError:
    container = database.get_container_client(CONTAINER_NAME)
except exceptions.CosmosHttpResponseError:
    raise
```

The preceding snippets also handle the [CosmosHttpResponseError][ref_httpfailure] exception if the container creation failed. For more information on error handling and troubleshooting, see the [Troubleshooting](#troubleshooting "Troubleshooting") section.

### Get an existing container

Retrieve an existing container from the database:

```python
from azure.cosmos import CosmosClient
import os

URL = os.environ['ACCOUNT_URI']
KEY = os.environ['ACCOUNT_KEY']
client = CosmosClient(URL, credential=KEY)
DATABASE_NAME = 'testDatabase'
database = client.get_database_client(DATABASE_NAME)
CONTAINER_NAME = 'products'
container = database.get_container_client(CONTAINER_NAME)
```

### Insert data

To insert items into a container, pass a dictionary containing your data to [ContainerProxy.upsert_item][ref_container_upsert_item]. Each item you add to a container must include an `id` key with a value that uniquely identifies the item within the container.

This example inserts several items into the container, each with a unique `id`:

```python
from azure.cosmos import CosmosClient
import os

URL = os.environ['ACCOUNT_URI']
KEY = os.environ['ACCOUNT_KEY']
client = CosmosClient(URL, credential=KEY)
DATABASE_NAME = 'testDatabase'
database = client.get_database_client(DATABASE_NAME)
CONTAINER_NAME = 'products'
container = database.get_container_client(CONTAINER_NAME)

for i in range(1, 10):
    container.upsert_item({
            'id': 'item{0}'.format(i),
            'productName': 'Widget',
            'productModel': 'Model {0}'.format(i)
        }
    )
```

### Delete data

To delete items from a container, use [ContainerProxy.delete_item][ref_container_delete_item]. The SQL API in Cosmos DB does not support the SQL `DELETE` statement.

```python
from azure.cosmos import CosmosClient
import os

URL = os.environ['ACCOUNT_URI']
KEY = os.environ['ACCOUNT_KEY']
client = CosmosClient(URL, credential=KEY)
DATABASE_NAME = 'testDatabase'
database = client.get_database_client(DATABASE_NAME)
CONTAINER_NAME = 'products'
container = database.get_container_client(CONTAINER_NAME)

for item in container.query_items(
        query='SELECT * FROM products p WHERE p.productModel = "Model 2"',
        enable_cross_partition_query=True):
    container.delete_item(item, partition_key='Widget')
```

> NOTE: If you are using partitioned collection, the value of the `partitionKey` in the example code above, should be set to the value of the partition key for this particular item, not the name of the partition key column in your collection. This holds true for both point reads and deletes.

### Query the database

A Cosmos DB SQL API database supports querying the items in a container with [ContainerProxy.query_items][ref_container_query_items] using SQL-like syntax.

This example queries a container for items with a specific `id`:

```python
from azure.cosmos import CosmosClient
import os

URL = os.environ['ACCOUNT_URI']
KEY = os.environ['ACCOUNT_KEY']
client = CosmosClient(URL, credential=KEY)
DATABASE_NAME = 'testDatabase'
database = client.get_database_client(DATABASE_NAME)
CONTAINER_NAME = 'products'
container = database.get_container_client(CONTAINER_NAME)

# Enumerate the returned items
import json
for item in container.query_items(
        query='SELECT * FROM mycontainer r WHERE r.id="item3"',
        enable_cross_partition_query=True):
    print(json.dumps(item, indent=True))
```

> NOTE: Although you can specify any value for the container name in the `FROM` clause, we recommend you use the container name for consistency.

Perform parameterized queries by passing a dictionary containing the parameters and their values to [ContainerProxy.query_items][ref_container_query_items]:

```python
discontinued_items = container.query_items(
    query='SELECT * FROM products p WHERE p.productModel = @model',
    parameters=[
        dict(name='@model', value='Model 7')
    ],
    enable_cross_partition_query=True
)
for item in discontinued_items:
    print(json.dumps(item, indent=True))
```

For more information on querying Cosmos DB databases using the SQL API, see [Query Azure Cosmos DB data with SQL queries][cosmos_sql_queries].

### Get database properties

Get and display the properties of a database:

```python
from azure.cosmos import CosmosClient
import os
import json

URL = os.environ['ACCOUNT_URI']
KEY = os.environ['ACCOUNT_KEY']
client = CosmosClient(URL, credential=KEY)
DATABASE_NAME = 'testDatabase'
database = client.get_database_client(DATABASE_NAME)
properties = database.read()
print(json.dumps(properties))
```

### Get database and container throughputs

Get and display the throughput values of a database and of a container with dedicated throughput:

```python
from azure.cosmos import CosmosClient
import os
import json

URL = os.environ['ACCOUNT_URI']
KEY = os.environ['ACCOUNT_KEY']
client = CosmosClient(URL, credential=KEY)

# Database
DATABASE_NAME = 'testDatabase'
database = client.get_database_client(DATABASE_NAME)
db_offer = database.read_offer()
print('Found Offer \'{0}\' for Database \'{1}\' and its throughput is \'{2}\''.format(db_offer.properties['id'], database.id, db_offer.properties['content']['offerThroughput']))

# Container with dedicated throughput only. Will return error "offer not found" for containers without dedicated throughput
CONTAINER_NAME = 'testContainer'
container = database.get_container_client(CONTAINER_NAME)
container_offer = container.read_offer()
print('Found Offer \'{0}\' for Container \'{1}\' and its throughput is \'{2}\''.format(container_offer.properties['id'], container.id, container_offer.properties['content']['offerThroughput']))
```


### Modify container properties

Certain properties of an existing container can be modified. This example sets the default time to live (TTL) for items in the container to 10 seconds:

```python
from azure.cosmos import CosmosClient, PartitionKey
import os
import json

URL = os.environ['ACCOUNT_URI']
KEY = os.environ['ACCOUNT_KEY']
client = CosmosClient(URL, credential=KEY)
DATABASE_NAME = 'testDatabase'
database = client.get_database_client(DATABASE_NAME)
CONTAINER_NAME = 'products'
container = database.get_container_client(CONTAINER_NAME)

database.replace_container(
    container,
    partition_key=PartitionKey(path="/productName"),
    default_ttl=10,
)
# Display the new TTL setting for the container
container_props = container.read()
print(json.dumps(container_props['defaultTtl']))
```

For more information on TTL, see [Time to Live for Azure Cosmos DB data][cosmos_ttl].

### Using the asynchronous client

The asynchronous cosmos client is a separate client that looks and works in a similar fashion to the existing synchronous client. However, the async client needs to be imported separately and its methods need to be used with the async/await keywords.
The Async client needs to be initialized and closed after usage, which can be done manually or with the use of a context manager. The example below shows how to do so manually.

```python
from azure.cosmos.aio import CosmosClient
import os

URL = os.environ['ACCOUNT_URI']
KEY = os.environ['ACCOUNT_KEY']
DATABASE_NAME = 'testDatabase'
CONTAINER_NAME = 'products'    

async def create_products():
    client = CosmosClient(URL, credential=KEY)
    database = client.get_database_client(DATABASE_NAME)
    container = database.get_container_client(CONTAINER_NAME)
    for i in range(10):
        await container.upsert_item({
                'id': 'item{0}'.format(i),
                'productName': 'Widget',
                'productModel': 'Model {0}'.format(i)
            }
        )
    await client.close() # the async client must be closed manually if it's not initialized in a with statement
```

Instead of manually opening and closing the client, it is highly recommended to use the `async with` keywords. This creates a context manager that will initialize and later close the client once you're out of the statement. The example below shows how to do so.

```python
from azure.cosmos.aio import CosmosClient
import os

URL = os.environ['ACCOUNT_URI']
KEY = os.environ['ACCOUNT_KEY']
DATABASE_NAME = 'testDatabase'
CONTAINER_NAME = 'products'

async def create_products():
    async with CosmosClient(URL, credential=KEY) as client: # the with statement will automatically initialize and close the async client
        database = client.get_database_client(DATABASE_NAME)
        container = database.get_container_client(CONTAINER_NAME)
        for i in range(10):
            await container.upsert_item({
                    'id': 'item{0}'.format(i),
                    'productName': 'Widget',
                    'productModel': 'Model {0}'.format(i)
                }
            )
```

### Queries with the asynchronous client

Unlike the synchronous client, the async client does not have an `enable_cross_partition` flag in the request. Queries without a specified partition key value will attempt to do a cross partition query by default. 

Query results can be iterated, but the query's raw output returns an asynchronous iterator. This means that each object from the iterator is an awaitable object, and does not yet contain the true query result. In order to obtain the query results you can use an async for loop, which awaits each result as you iterate on the object, or manually await each query result as you iterate over the asynchronous iterator.

Since the query results are an asynchronous iterator, they can't be cast into lists directly; instead, if you need to create lists from your results, use an async for loop or Python's list comprehension to populate a list:

```python
from azure.cosmos.aio import CosmosClient
import os

URL = os.environ['ACCOUNT_URI']
KEY = os.environ['ACCOUNT_KEY']
client = CosmosClient(URL, credential=KEY)
DATABASE_NAME = 'testDatabase'
database = client.get_database_client(DATABASE_NAME)
CONTAINER_NAME = 'products'
container = database.get_container_client(CONTAINER_NAME)

async def create_lists():
    results = container.query_items(
            query='SELECT * FROM products p WHERE p.productModel = "Model 2"')

    # iterates on "results" iterator to asynchronously create a complete list of the actual query results

    item_list = []
    async for item in results:
        item_list.append(item)

    # Asynchronously creates a complete list of the actual query results. This code performs the same action as the for-loop example above.
    item_list = [item async for item in results]
    await client.close()
```

### Using Integrated Cache
An integrated cache is an in-memory cache that helps you ensure manageable costs and low latency as your request volume grows. The integrated cache has two parts: an item cache for point reads and a query cache for queries. The code snippet below shows you how to use this feature with the point read and query cache methods.

The benefit of using this is that the point reads and queries that hit the integrated cache won't use any RUs. This means you will have a much lower per-operation cost than reads from the backend.

[How to configure the Azure Cosmos DB integrated cache (Preview)][cosmos_configure_integrated_cache]

```python
import azure.cosmos.cosmos_client as cosmos_client
import os

URL = os.environ['ACCOUNT_URI']
KEY = os.environ['ACCOUNT_KEY']
client = cosmos_client.CosmosClient(URL, credential=KEY)
DATABASE_NAME = 'testDatabase'
database = client.get_database_client(DATABASE_NAME)
CONTAINER_NAME = 'testContainer'
container = database.get_container_client(CONTAINER_NAME)

def integrated_cache_snippet():
    item_id = body['id'] 
    query = 'SELECT * FROM c'

    #item cache
    container.read_item(item=item_id, partition_key=item_id, max_integrated_cache_staleness_in_ms=30000)

    #query cache   
    container.query_items(query=query,
         partition_key=item_id, max_integrated_cache_staleness_in_ms=30000)
```
For more information on Integrated Cache, see [Azure Cosmos DB integrated cache - Overview][cosmos_integrated_cache].

## Troubleshooting

### General

When you interact with Cosmos DB using the Python SDK, exceptions returned by the service correspond to the same HTTP status codes returned for REST API requests:

[HTTP Status Codes for Azure Cosmos DB][cosmos_http_status_codes]

For example, if you try to create a container using an ID (name) that's already in use in your Cosmos DB database, a `409` error is returned, indicating the conflict. In the following snippet, the error is handled gracefully by catching the exception and displaying additional information about the error.

```python
try:
    database.create_container(id=CONTAINER_NAME, partition_key=PartitionKey(path="/productName"))
except exceptions.CosmosResourceExistsError:
    print("""Error creating container
HTTP status code 409: The ID (name) provided for the container is already in use.
The container name must be unique within the database.""")

```
### Logging

This library uses the standard
[logging](https://docs.python.org/3.5/library/logging.html) library for logging.
Basic information about HTTP sessions (URLs, headers, etc.) is logged at INFO
level.

Detailed DEBUG level logging, including request/response bodies and unredacted
headers, can be enabled on a client with the `logging_enable` argument:
```python
import sys
import logging
from azure.cosmos import CosmosClient

# Create a logger for the 'azure' SDK
logger = logging.getLogger('azure')
logger.setLevel(logging.DEBUG)

# Configure a console output
handler = logging.StreamHandler(stream=sys.stdout)
logger.addHandler(handler)

# This client will log detailed information about its HTTP sessions, at DEBUG level
client = CosmosClient(URL, credential=KEY, logging_enable=True)
```

Similarly, `logging_enable` can enable detailed logging for a single operation,
even when it isn't enabled for the client:
```python
database = client.create_database(DATABASE_NAME, logging_enable=True)
```
Alternatively, you can log using the CosmosHttpLoggingPolicy, which extends from the azure core HttpLoggingPolicy, by passing in your logger to the `logger` argument.
By default, it will use the behaviour from HttpLoggingPolicy. Passing in the `enable_diagnostics_logging` argument will enable the
CosmosHttpLoggingPolicy, and will have additional information in the response relevant to debugging Cosmos issues.
```python
import logging
from azure.cosmos import CosmosClient

#Create a logger for the 'azure' SDK
logger = logging.getLogger('azure')
logger.setLevel(logging.DEBUG)

# Configure a file output
handler = logging.FileHandler(filename="azure")
logger.addHandler(handler)

# This client will log diagnostic information from the HTTP session by using the CosmosHttpLoggingPolicy.
# Since we passed in the logger to the client, it will log information on every request.
client = CosmosClient(URL, credential=KEY, logger=logger, enable_diagnostics_logging=True)
```
Similarly, logging can be enabled for a single operation by passing in a logger to the singular request.
However, if you desire to use the CosmosHttpLoggingPolicy to obtain additional information, the `enable_diagnostics_logging` argument needs to be passed in at the client constructor.
```python
# This example enables the CosmosHttpLoggingPolicy and uses it with the `logger` passed in to the `create_database` request.
client = CosmosClient(URL, credential=KEY, enable_diagnostics_logging=True)
database = client.create_database(DATABASE_NAME, logger=logger)
```

### Telemetry
Azure Core provides the ability for our Python SDKs to use OpenTelemetry with them. The only packages that need to be installed
to use this functionality are the following:
```bash
pip install azure-core-tracing-opentelemetry
pip install opentelemetry-sdk
```
For more information on this, we recommend taking a look at this [document](https://github.com/Azure/azure-sdk-for-python/blob/main/sdk/core/azure-core-tracing-opentelemetry/README.md) 
from Azure Core describing how to set it up. We have also added a [sample file][telemetry_sample] to show how it can
be used with our SDK. This works the same way regardless of the Cosmos client you are using.

## Next steps

For more extensive documentation on the Cosmos DB service, see the [Azure Cosmos DB documentation][cosmos_docs] on docs.microsoft.com.

<!-- LINKS -->
[azure_cli]: https://docs.microsoft.com/cli/azure
[azure_portal]: https://portal.azure.com
[azure_sub]: https://azure.microsoft.com/free/
[cloud_shell]: https://docs.microsoft.com/azure/cloud-shell/overview
[cosmos_account_create]: https://docs.microsoft.com/azure/cosmos-db/how-to-manage-database-account
[cosmos_account]: https://docs.microsoft.com/azure/cosmos-db/account-overview
[cosmos_container]: https://docs.microsoft.com/azure/cosmos-db/databases-containers-items#azure-cosmos-containers
[cosmos_database]: https://docs.microsoft.com/azure/cosmos-db/databases-containers-items#azure-cosmos-databases
[cosmos_docs]: https://docs.microsoft.com/azure/cosmos-db/
[cosmos_samples]: https://github.com/Azure/azure-sdk-for-python/tree/main/sdk/cosmos/azure-cosmos/samples
[cosmos_pypi]: https://pypi.org/project/azure-cosmos/
[cosmos_http_status_codes]: https://docs.microsoft.com/rest/api/cosmos-db/http-status-codes-for-cosmosdb
[cosmos_item]: https://docs.microsoft.com/azure/cosmos-db/databases-containers-items#azure-cosmos-items
[cosmos_request_units]: https://docs.microsoft.com/azure/cosmos-db/request-units
[cosmos_resources]: https://docs.microsoft.com/azure/cosmos-db/databases-containers-items
[cosmos_sql_queries]: https://docs.microsoft.com/azure/cosmos-db/how-to-sql-query
[cosmos_ttl]: https://docs.microsoft.com/azure/cosmos-db/time-to-live
[cosmos_integrated_cache]: https://docs.microsoft.com/azure/cosmos-db/integrated-cache
[cosmos_configure_integrated_cache]: https://docs.microsoft.com/azure/cosmos-db/how-to-configure-integrated-cache
[python]: https://www.python.org/downloads/
[ref_container_delete_item]: https://aka.ms/azsdk-python-cosmos-ref-delete-item
[ref_container_query_items]: https://aka.ms/azsdk-python-cosmos-ref-query-items
[ref_container_upsert_item]: https://aka.ms/azsdk-python-cosmos-ref-upsert-item
[ref_container]: https://aka.ms/azsdk-python-cosmos-ref-container
[ref_cosmos_sdk]: https://aka.ms/azsdk-python-cosmos-ref
[ref_cosmosclient_create_database]: https://aka.ms/azsdk-python-cosmos-ref-create-database
[ref_cosmosclient]: https://aka.ms/azsdk-python-cosmos-ref-cosmos-client
[ref_database]: https://aka.ms/azsdk-python-cosmos-ref-database
[ref_httpfailure]: https://aka.ms/azsdk-python-cosmos-ref-http-failure
[sample_database_mgmt]: https://github.com/Azure/azure-sdk-for-python/tree/main/sdk/cosmos/azure-cosmos/samples/database_management.py
[sample_document_mgmt]: https://github.com/Azure/azure-sdk-for-python/tree/main/sdk/cosmos/azure-cosmos/samples/document_management.py
[sample_examples_misc]: https://github.com/Azure/azure-sdk-for-python/tree/main/sdk/cosmos/azure-cosmos/samples/examples.py
[source_code]: https://github.com/Azure/azure-sdk-for-python/tree/main/sdk/cosmos/azure-cosmos
[venv]: https://docs.python.org/3/library/venv.html
[virtualenv]: https://virtualenv.pypa.io
[telemetry_sample]: https://github.com/Azure/azure-sdk-for-python/tree/main/sdk/cosmos/azure-cosmos/samples/tracing_open_telemetry.py

## Contributing

This project welcomes contributions and suggestions.  Most contributions require you to agree to a
Contributor License Agreement (CLA) declaring that you have the right to, and actually do, grant us
the rights to use your contribution. For details, visit https://cla.microsoft.com.

When you submit a pull request, a CLA-bot will automatically determine whether you need to provide
a CLA and decorate the PR appropriately (e.g., label, comment). Simply follow the instructions
provided by the bot. You will only need to do this once across all repos using our CLA.

This project has adopted the [Microsoft Open Source Code of Conduct](https://opensource.microsoft.com/codeofconduct/).
For more information see the [Code of Conduct FAQ](https://opensource.microsoft.com/codeofconduct/faq/) or
contact [opencode@microsoft.com](mailto:opencode@microsoft.com) with any additional questions or comments.<|MERGE_RESOLUTION|>--- conflicted
+++ resolved
@@ -154,13 +154,8 @@
 * Group By queries
 * Queries with COUNT from a DISTINCT subquery: SELECT COUNT (1) FROM (SELECT DISTINCT C.ID FROM C)
 * Bulk/Transactional batch processing
-<<<<<<< HEAD
-* Continuation token for cross partitions queries
-=======
-* Direct TCP Mode access
 * Continuation token support for aggregate cross-partition queries like sorting, counting, and distinct.
 Streamable queries like `SELECT * FROM WHERE` *do* support continuation tokens.
->>>>>>> cb914170
 * Change Feed: Processor
 * Change Feed: Read multiple partitions key values
 * Change Feed: Read specific time
