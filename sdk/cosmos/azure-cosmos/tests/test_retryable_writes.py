--- conflicted
+++ resolved
@@ -127,7 +127,6 @@
         patched_item = container.read_item(item=test_item['id'], partition_key=test_item['partitionKey'])
         assert patched_item['data'] == "patched retryable write test", "Item was not patched successfully after retries"
 
-<<<<<<< HEAD
         # Verify original execution function is used to upsert an item
         test_item = {"id": "1", "partitionKey": "test", "data": "retryable write test"}
         container.upsert_item(test_item)
@@ -164,12 +163,7 @@
         except exceptions.CosmosHttpResponseError as e:
             assert e.status_code == 404, "Expected item to be deleted but it was not"
 
-
-
-    def test_retryable_writes_client_retry_write(self):
-=======
     def test_retryable_writes_client_level(self):
->>>>>>> 5bea01cb
         """Test retryable writes for a container with retry_write set at the client level."""
         # Create a client with retry_write enabled
         client_with_retry = CosmosClient(self.url, credential=self.key, retry_write=True)
@@ -210,7 +204,6 @@
             # Restore the original retry_utility.execute function
             _retry_utility.ExecuteFunction = original_execute
 
-<<<<<<< HEAD
         # Verify original execution function is used to upsert an item
         test_item = {"id": "4", "partitionKey": "test", "data": "retryable write test"}
         container.upsert_item(test_item)
@@ -237,8 +230,6 @@
         except exceptions.CosmosHttpResponseError as e:
             assert e.status_code == 404, "Expected item to be deleted but it was not"
 
-    def test_retryable_writes_hpk(self):
-=======
         # Test client level retry for service response error
         mf = self.MockExecuteServiceResponseException(Exception)
         try:
@@ -252,7 +243,6 @@
             _retry_utility.ExecuteFunction = original_execute
 
     def test_retryable_writes_hpk_request_level(self):
->>>>>>> 5bea01cb
         """Test retryable writes for a container with hierarchical partition keys."""
         container = self.container_hpk
 
@@ -344,7 +334,6 @@
         assert patched_item_hpk[
                    'data'] == "patched retryable write test", "Item was not patched successfully after retries"
 
-<<<<<<< HEAD
         # Verify original execution function is used to upsert an item
         test_item = {"id": "1", "state": "CA", "city": "San Francisco", "data": "retryable write test"}
         container.upsert_item(test_item)
@@ -378,10 +367,7 @@
         except exceptions.CosmosHttpResponseError as e:
             assert e.status_code == 404, "Expected item to be deleted but it was not"
 
-    def test_retryable_writes_hpk_client_retry_write(self):
-=======
     def test_retryable_writes_hpk_client_level(self):
->>>>>>> 5bea01cb
         """Test retryable writes for a container with hierarchical partition keys and
         retry_write set at the client level."""
         # Create a client with retry_write enabled
@@ -424,7 +410,6 @@
             # Restore the original retry_utility.execute function
             _retry_utility.ExecuteFunction = original_execute
 
-<<<<<<< HEAD
         # Verify original execution function is used to upsert an item
         test_item = {"id": "6", "state": "CA", "city": "San Francisco", "data": "retryable write test"}
         container.upsert_item(test_item)
@@ -450,10 +435,9 @@
             pytest.fail("Expected an exception for item that should have been deleted")
         except exceptions.CosmosHttpResponseError as e:
             assert e.status_code == 404, "Expected item to be deleted but it was not"
-=======
+
     def test_retryable_writes_multiple_write_locations(self):
         return
->>>>>>> 5bea01cb
 
     class MockExecuteFunction(object):
         def __init__(self, org_func):
