# The MIT License (MIT)
# Copyright (c) Microsoft Corporation. All rights reserved.
import os
import unittest
import uuid
from time import sleep

import pytest
from azure.core.exceptions import ServiceResponseError

import test_config
from azure.cosmos import _location_cache, _partition_health_tracker
from azure.cosmos import CosmosClient
from azure.cosmos._partition_health_tracker import HEALTH_STATUS, UNHEALTHY_TENTATIVE, UNHEALTHY
from azure.cosmos.exceptions import CosmosHttpResponseError
from _fault_injection_transport import FaultInjectionTransport
<<<<<<< HEAD
=======
from test_per_partition_circuit_breaker_mm_async import DELETE, CREATE, UPSERT, REPLACE, PATCH, BATCH, \
    validate_response_uri, READ, \
    QUERY_PK, QUERY, CHANGE_FEED, CHANGE_FEED_PK, CHANGE_FEED_EPK, READ_ALL_ITEMS, REGION_1, REGION_2, \
    write_operations_and_errors, validate_unhealthy_partitions, read_operations_and_errors, PK_VALUE, operations, \
    create_doc, validate_stats
from test_per_partition_circuit_breaker_mm_async import DELETE_ALL_ITEMS_BY_PARTITION_KEY
>>>>>>> cb2790e8

REGION_1 = "West US 3"
REGION_2 = "West US"
CHANGE_FEED = "changefeed"
CHANGE_FEED_PK = "changefeed_pk"
CHANGE_FEED_EPK = "changefeed_epk"
READ = "read"
CREATE = "create"
READ_ALL_ITEMS = "read_all_items"
DELETE_ALL_ITEMS_BY_PARTITION_KEY = "delete_all_items_by_partition_key"
QUERY = "query"
QUERY_PK = "query_pk"
BATCH = "batch"
UPSERT = "upsert"
REPLACE = "replace"
PATCH = "patch"
DELETE = "delete"
PK_VALUE = "pk1"

def create_doc():
    return {'id': str(uuid.uuid4()),
            'pk': PK_VALUE,
            'name': 'sample document',
            'key': 'value'}


def read_operations_and_errors():
    read_operations = [READ, QUERY_PK, CHANGE_FEED, CHANGE_FEED_PK, CHANGE_FEED_EPK]
    errors = create_errors()
    params = []
    for read_operation in read_operations:
        for error in errors:
            params.append((read_operation, error))

    return params

def write_operations_and_errors():
    write_operations = [CREATE, UPSERT, REPLACE, DELETE, PATCH, BATCH]
    errors = create_errors()
    params = []
    for write_operation in write_operations:
        for error in errors:
            params.append((write_operation, error))

    return params

def operations():
    write_operations = [CREATE, UPSERT, REPLACE, DELETE, PATCH, BATCH]
    read_operations = [READ, QUERY_PK, CHANGE_FEED_PK, CHANGE_FEED_EPK]
    operations = []
    for i, write_operation in enumerate(write_operations):
        operations.append((read_operations[i % len(read_operations)], write_operation))

    return operations

def create_errors():
    errors = []
    error_codes = [408, 500, 502, 503]
    for error_code in error_codes:
        errors.append(CosmosHttpResponseError(
            status_code=error_code,
            message="Some injected error."))
    errors.append(ServiceResponseError(message="Injected Service Response Error."))
    return errors

def validate_unhealthy_partitions(global_endpoint_manager,
                                  expected_unhealthy_partitions):
    health_info_map = global_endpoint_manager.global_partition_endpoint_manager_core.partition_health_tracker.pk_range_wrapper_to_health_info
    unhealthy_partitions = 0
    for pk_range_wrapper, location_to_health_info in health_info_map.items():
        for location, health_info in location_to_health_info.items():
            health_status = health_info.unavailability_info.get(HEALTH_STATUS)
            if health_status == UNHEALTHY_TENTATIVE or health_status == UNHEALTHY:
                unhealthy_partitions += 1
            else:
                assert health_info.read_consecutive_failure_count < 10
                assert health_info.write_consecutive_failure_count < 5

    assert unhealthy_partitions == expected_unhealthy_partitions

def validate_response_uri(response, expected_uri):
    request = response.get_response_headers()["_request"]
    assert request.url.startswith(expected_uri)
def perform_write_operation(operation, container, fault_injection_container, doc_id, pk, expected_uri):
    doc = {'id': doc_id,
           'pk': pk,
           'name': 'sample document',
           'key': 'value'}
    if operation == CREATE:
        resp = fault_injection_container.create_item(body=doc)
    elif operation == UPSERT:
        resp = fault_injection_container.upsert_item(body=doc)
    elif operation == REPLACE:
        container.create_item(body=doc)
        sleep(1)
        new_doc = {'id': doc_id,
                   'pk': pk,
                   'name': 'sample document' + str(uuid),
                   'key': 'value'}
        resp = fault_injection_container.replace_item(item=doc['id'], body=new_doc)
    elif operation == DELETE:
        container.create_item(body=doc)
        sleep(1)
        resp = fault_injection_container.delete_item(item=doc['id'], partition_key=doc['pk'])
    elif operation == PATCH:
        container.create_item(body=doc)
        sleep(1)
        operations = [{"op": "incr", "path": "/company", "value": 3}]
        resp = fault_injection_container.patch_item(item=doc['id'], partition_key=doc['pk'], patch_operations=operations)
    elif operation == BATCH:
        batch_operations = [
            ("create", (doc, )),
            ("upsert", (doc,)),
            ("upsert", (doc,)),
            ("upsert", (doc,)),
        ]
        resp = fault_injection_container.execute_item_batch(batch_operations, partition_key=doc['pk'])
    # this will need to be emulator only
    elif operation == DELETE_ALL_ITEMS_BY_PARTITION_KEY:
        container.create_item(body=doc)
        resp = fault_injection_container.delete_all_items_by_partition_key(pk)
    if resp:
        validate_response_uri(resp, expected_uri)

def perform_read_operation(operation, container, doc_id, pk, expected_uri):
    if operation == READ:
        read_resp = container.read_item(item=doc_id, partition_key=pk)
        request = read_resp.get_response_headers()["_request"]
        # Validate the response comes from "Read Region" (the most preferred read-only region)
        assert request.url.startswith(expected_uri)
    elif operation == QUERY_PK:
        # partition key filtered query
        query = "SELECT * FROM c WHERE c.id = @id AND c.pk = @pk"
        parameters = [{"name": "@id", "value": doc_id}, {"name": "@pk", "value": pk}]
        for item in container.query_items(query=query, partition_key=pk, parameters=parameters):
            assert item['id'] == doc_id
        # need to do query with no pk and with feed range
    elif operation == QUERY:
        # cross partition query
        query = "SELECT * FROM c WHERE c.id = @id"
        for item in container.query_items(query=query):
            assert item['id'] == doc_id
    elif operation == CHANGE_FEED:
        for _ in container.query_items_change_feed():
            pass
    elif operation == CHANGE_FEED_PK:
        # partition key filtered change feed
        for _ in container.query_items_change_feed(partition_key=pk):
            pass
    elif operation == CHANGE_FEED_EPK:
        # partition key filtered by feed range
        feed_range = container.feed_range_from_partition_key(partition_key=pk)
        for _ in container.query_items_change_feed(feed_range=feed_range):
            pass
    elif operation == READ_ALL_ITEMS:
        for _ in container.read_all_items():
            pass

@pytest.mark.cosmosCircuitBreaker
class TestPerPartitionCircuitBreakerMM:
    host = test_config.TestConfig.host
    master_key = test_config.TestConfig.masterKey
    TEST_DATABASE_ID = test_config.TestConfig.TEST_DATABASE_ID
    TEST_CONTAINER_MULTI_PARTITION_ID = test_config.TestConfig.TEST_MULTI_PARTITION_CONTAINER_ID

    def setup_method_with_custom_transport(self, custom_transport, default_endpoint=host, **kwargs):
        container_id = kwargs.pop("container_id", None)
        if not container_id:
            container_id = self.TEST_CONTAINER_MULTI_PARTITION_ID
        client = CosmosClient(default_endpoint, self.master_key,
                              preferred_locations=[REGION_1, REGION_2],
                              multiple_write_locations=True,
                              transport=custom_transport, **kwargs)
        db = client.get_database_client(self.TEST_DATABASE_ID)
        container = db.get_container_client(container_id)
        return {"client": client, "db": db, "col": container}

    @pytest.mark.parametrize("write_operation, error", write_operations_and_errors())
    def test_write_consecutive_failure_threshold(self, write_operation, error):
        error_lambda = lambda r: FaultInjectionTransport.error_after_delay(
            0,
            error
        )
        container, doc, expected_uri, uri_down, fault_injection_container, custom_transport, predicate = self.setup_info(error_lambda)
        global_endpoint_manager = fault_injection_container.client_connection._global_endpoint_manager

        with pytest.raises((CosmosHttpResponseError, ServiceResponseError)) as exc_info:
            perform_write_operation(write_operation,
                                          container,
                                          fault_injection_container,
                                          str(uuid.uuid4()),
                                          PK_VALUE,
                                          expected_uri)
        assert exc_info.value == error

        validate_unhealthy_partitions(global_endpoint_manager, 0)

        # writes should fail but still be tracked
        for i in range(4):
            with pytest.raises((CosmosHttpResponseError, ServiceResponseError)) as exc_info:
                perform_write_operation(write_operation,
                                              container,
                                              fault_injection_container,
                                              str(uuid.uuid4()),
                                              PK_VALUE,
                                              expected_uri)
            assert exc_info.value == error

        # writes should now succeed because going to the other region
        perform_write_operation(write_operation,
                                      container,
                                      fault_injection_container,
                                      str(uuid.uuid4()),
                                      PK_VALUE,
                                      expected_uri)

        validate_unhealthy_partitions(global_endpoint_manager, 1)
        # remove faults and reduce initial recover time and perform a write
        original_unavailable_time = _partition_health_tracker.INITIAL_UNAVAILABLE_TIME_MS
        _partition_health_tracker.INITIAL_UNAVAILABLE_TIME_MS = 1
        custom_transport.faults = []
        try:
            perform_write_operation(write_operation,
                                          container,
                                          fault_injection_container,
                                          str(uuid.uuid4()),
                                          PK_VALUE,
                                          uri_down)
        finally:
            _partition_health_tracker.INITIAL_UNAVAILABLE_TIME_MS = original_unavailable_time
        validate_unhealthy_partitions(global_endpoint_manager, 0)

    @pytest.mark.cosmosCircuitBreakerMultiRegion
    @pytest.mark.parametrize("read_operation, error", read_operations_and_errors())
    def test_read_consecutive_failure_threshold(self, read_operation, error):
        error_lambda = lambda r: FaultInjectionTransport.error_after_delay(
            0,
            error
        )
        container, doc, expected_uri, uri_down, fault_injection_container, custom_transport, predicate = self.setup_info(error_lambda)

        global_endpoint_manager = fault_injection_container.client_connection._global_endpoint_manager
        
        # create a document to read
        container.create_item(body=doc)

        # reads should fail over and only the relevant partition should be marked as unavailable
        perform_read_operation(read_operation,
                                     fault_injection_container,
                                     doc['id'],
                                     doc['pk'],
                                     expected_uri)
        # partition should not have been marked unavailable after one error
        validate_unhealthy_partitions(global_endpoint_manager, 0)

        for i in range(10):
            perform_read_operation(read_operation,
                                         fault_injection_container,
                                         doc['id'],
                                         doc['pk'],
                                         expected_uri)

        # the partition should have been marked as unavailable after breaking read threshold
        if read_operation in (CHANGE_FEED, QUERY, READ_ALL_ITEMS):
            # these operations are cross partition so they would mark both partitions as unavailable
            expected_unhealthy_partitions = 5
        else:
            expected_unhealthy_partitions = 1
        validate_unhealthy_partitions(global_endpoint_manager, expected_unhealthy_partitions)
        # remove faults and reduce initial recover time and perform a read
        original_unavailable_time = _partition_health_tracker.INITIAL_UNAVAILABLE_TIME_MS
        _partition_health_tracker.INITIAL_UNAVAILABLE_TIME_MS = 1
        custom_transport.faults = []
        try:
            perform_read_operation(read_operation,
                                         fault_injection_container,
                                         doc['id'],
                                         doc['pk'],
                                         uri_down)
        finally:
            _partition_health_tracker.INITIAL_UNAVAILABLE_TIME_MS = original_unavailable_time
        validate_unhealthy_partitions(global_endpoint_manager, 0)

    @pytest.mark.parametrize("write_operation, error", write_operations_and_errors())
    def test_write_failure_rate_threshold(self, write_operation, error):
        error_lambda = lambda r: FaultInjectionTransport.error_after_delay(
            0,
            error
        )
        container, doc, expected_uri, uri_down, fault_injection_container, custom_transport, predicate = self.setup_info(error_lambda)
        global_endpoint_manager = fault_injection_container.client_connection._global_endpoint_manager
        # lower minimum requests for testing
        _partition_health_tracker.MINIMUM_REQUESTS_FOR_FAILURE_RATE = 10
        os.environ["AZURE_COSMOS_FAILURE_PERCENTAGE_TOLERATED"] = "80"
        try:
            # writes should fail but still be tracked and mark unavailable a partition after crossing threshold
            for i in range(10):
                validate_unhealthy_partitions(global_endpoint_manager, 0)
                if i == 4 or i == 8:
                    # perform some successful creates to reset consecutive counter
                    # remove faults and perform a write
                    custom_transport.faults = []
                    fault_injection_container.upsert_item(body=doc)
                    custom_transport.add_fault(predicate,
                                               lambda r: FaultInjectionTransport.error_after_delay(
                                                   0,
                                                   error
                                               ))
                else:
                    with pytest.raises((CosmosHttpResponseError, ServiceResponseError)) as exc_info:
                        perform_write_operation(write_operation,
                                                      container,
                                                      fault_injection_container,
                                                      str(uuid.uuid4()),
                                                      PK_VALUE,
                                                      expected_uri)
                    assert exc_info.value == error

            validate_unhealthy_partitions(global_endpoint_manager, 1)

        finally:
            os.environ["AZURE_COSMOS_FAILURE_PERCENTAGE_TOLERATED"] = "90"
            # restore minimum requests
            _partition_health_tracker.MINIMUM_REQUESTS_FOR_FAILURE_RATE = 100

    @pytest.mark.cosmosCircuitBreakerMultiRegion
    @pytest.mark.parametrize("read_operation, error", read_operations_and_errors())
    def test_read_failure_rate_threshold(self, read_operation, error):
        error_lambda = lambda r: FaultInjectionTransport.error_after_delay(
            0,
            error
        )
        container, doc, expected_uri, uri_down, fault_injection_container, custom_transport, predicate = self.setup_info(error_lambda)
        container.upsert_item(body=doc)
        global_endpoint_manager = fault_injection_container.client_connection._global_endpoint_manager
        # lower minimum requests for testing
        _partition_health_tracker.MINIMUM_REQUESTS_FOR_FAILURE_RATE = 8
        os.environ["AZURE_COSMOS_FAILURE_PERCENTAGE_TOLERATED"] = "80"
        try:
            if isinstance(error, ServiceResponseError):
                # service response error retries in region 3 additional times before failing over
                num_operations = 2
            else:
                num_operations = 8
            for i in range(num_operations):
                validate_unhealthy_partitions(global_endpoint_manager, 0)
                # read will fail and retry in other region
                perform_read_operation(read_operation,
                                              fault_injection_container,
                                              doc['id'],
                                              PK_VALUE,
                                              expected_uri)
            if read_operation in (CHANGE_FEED, QUERY, READ_ALL_ITEMS):
                # these operations are cross partition so they would mark both partitions as unavailable
                expected_unhealthy_partitions = 5
            else:
                expected_unhealthy_partitions = 1

            validate_unhealthy_partitions(global_endpoint_manager, expected_unhealthy_partitions)
        finally:
            os.environ["AZURE_COSMOS_FAILURE_PERCENTAGE_TOLERATED"] = "90"
            # restore minimum requests
            _partition_health_tracker.MINIMUM_REQUESTS_FOR_FAILURE_RATE = 100

    def setup_info(self, error, **kwargs):
        expected_uri = _location_cache.LocationCache.GetLocationalEndpoint(self.host, REGION_2)
        uri_down = _location_cache.LocationCache.GetLocationalEndpoint(self.host, REGION_1)
        custom_transport = FaultInjectionTransport()
        # two documents targeted to same partition, one will always fail and the other will succeed
        doc = create_doc()
        predicate = lambda r: (FaultInjectionTransport.predicate_is_document_operation(r) and
                               FaultInjectionTransport.predicate_targets_region(r, uri_down))
        custom_transport.add_fault(predicate,
                                   error)
        custom_setup = self.setup_method_with_custom_transport(custom_transport, default_endpoint=self.host, **kwargs)
        fault_injection_container = custom_setup['col']
        setup = self.setup_method_with_custom_transport(None, default_endpoint=self.host, **kwargs)
        container = setup['col']
        return container, doc, expected_uri, uri_down, fault_injection_container, custom_transport, predicate

    def test_stat_reset(self):
        error_lambda = lambda r: FaultInjectionTransport.error_after_delay(
            0,
            CosmosHttpResponseError(
                status_code=503,
                message="Some injected error.")
        )
        container, doc, expected_uri, uri_down, fault_injection_container, custom_transport, predicate = \
            self.setup_info(error_lambda, container_id=test_config.TestConfig.TEST_SINGLE_PARTITION_CONTAINER_ID)
        container.upsert_item(body=doc)
        sleep(1)
        global_endpoint_manager = fault_injection_container.client_connection._global_endpoint_manager
        # lower refresh interval for testing
        _partition_health_tracker.REFRESH_INTERVAL_MS = 10 * 1000
        try:
            for i in range(2):
                validate_unhealthy_partitions(global_endpoint_manager, 0)
                # read will fail and retry in other region
                perform_read_operation(READ,
                                       fault_injection_container,
                                       doc['id'],
                                       PK_VALUE,
                                       expected_uri)
                try:
                    perform_write_operation(CREATE,
                                            container,
                                            fault_injection_container,
                                            str(uuid.uuid4()),
                                            PK_VALUE,
                                            expected_uri)
                except CosmosHttpResponseError as e:
                    assert e.status_code == 503
            validate_unhealthy_partitions(global_endpoint_manager, 0)
            validate_stats(global_endpoint_manager, 2,  2, 2, 2, 0, 0)
            sleep(25)
            perform_read_operation(READ,
                                   fault_injection_container,
                                   doc['id'],
                                   PK_VALUE,
                                   expected_uri)

            validate_stats(global_endpoint_manager, 2, 3, 1, 0, 0, 0)
        finally:
            _partition_health_tracker.REFRESH_INTERVAL_MS = 60 * 1000

    @pytest.mark.parametrize("read_operation, write_operation", operations())
    def test_service_request_error(self, read_operation, write_operation):
        # the region should be tried 4 times before failing over and mark the partition as unavailable
        # the region should not be marked as unavailable
        error_lambda = lambda r: FaultInjectionTransport.error_region_down()
        container, doc, expected_uri, uri_down, fault_injection_container, custom_transport, predicate = self.setup_info(error_lambda)
        container.upsert_item(body=doc)
        perform_read_operation(read_operation,
                                     fault_injection_container,
                                     doc['id'],
                                     PK_VALUE,
                                     expected_uri)
        global_endpoint_manager = fault_injection_container.client_connection._global_endpoint_manager

        validate_unhealthy_partitions(global_endpoint_manager, 0)
        # there shouldn't be region marked as unavailable
        assert len(global_endpoint_manager.location_cache.location_unavailability_info_by_endpoint) == 1

        # recover partition
        # remove faults and reduce initial recover time and perform a write
        original_unavailable_time = _partition_health_tracker.INITIAL_UNAVAILABLE_TIME_MS
        _partition_health_tracker.INITIAL_UNAVAILABLE_TIME_MS = 1
        custom_transport.faults = []
        try:
            perform_read_operation(read_operation,
                                          fault_injection_container,
                                          doc['id'],
                                          PK_VALUE,
                                          expected_uri)
        finally:
            _partition_health_tracker.INITIAL_UNAVAILABLE_TIME_MS = original_unavailable_time
        validate_unhealthy_partitions(global_endpoint_manager, 0)

        custom_transport.add_fault(predicate,
                                   lambda r: FaultInjectionTransport.error_region_down())

        perform_write_operation(write_operation,
                                      container,
                                      fault_injection_container,
                                      str(uuid.uuid4()),
                                      PK_VALUE,
                                      expected_uri)
        global_endpoint_manager = fault_injection_container.client_connection._global_endpoint_manager

        validate_unhealthy_partitions(global_endpoint_manager, 0)
        # there shouldn't be region marked as unavailable
        assert len(global_endpoint_manager.location_cache.location_unavailability_info_by_endpoint) == 1

    # test cosmos client timeout

if __name__ == '__main__':
    unittest.main()
<|MERGE_RESOLUTION|>--- conflicted
+++ resolved
@@ -14,15 +14,6 @@
 from azure.cosmos._partition_health_tracker import HEALTH_STATUS, UNHEALTHY_TENTATIVE, UNHEALTHY
 from azure.cosmos.exceptions import CosmosHttpResponseError
 from _fault_injection_transport import FaultInjectionTransport
-<<<<<<< HEAD
-=======
-from test_per_partition_circuit_breaker_mm_async import DELETE, CREATE, UPSERT, REPLACE, PATCH, BATCH, \
-    validate_response_uri, READ, \
-    QUERY_PK, QUERY, CHANGE_FEED, CHANGE_FEED_PK, CHANGE_FEED_EPK, READ_ALL_ITEMS, REGION_1, REGION_2, \
-    write_operations_and_errors, validate_unhealthy_partitions, read_operations_and_errors, PK_VALUE, operations, \
-    create_doc, validate_stats
-from test_per_partition_circuit_breaker_mm_async import DELETE_ALL_ITEMS_BY_PARTITION_KEY
->>>>>>> cb2790e8
 
 REGION_1 = "West US 3"
 REGION_2 = "West US"
@@ -500,3 +491,21 @@
 
 if __name__ == '__main__':
     unittest.main()
+
+
+def validate_stats(global_endpoint_manager,
+                   expected_write_consecutive_failure_count,
+                   expected_read_consecutive_failure_count,
+                   expected_read_failure_count,
+                   expected_write_failure_count,
+                   expected_write_success_count,
+                   expected_read_success_count):
+    health_info_map = global_endpoint_manager.global_partition_endpoint_manager_core.partition_health_tracker.pk_range_wrapper_to_health_info
+    for pk_range_wrapper, location_to_health_info in health_info_map.items():
+        health_info = location_to_health_info[REGION_1]
+        assert health_info.read_consecutive_failure_count == expected_read_consecutive_failure_count
+        assert health_info.write_consecutive_failure_count == expected_write_consecutive_failure_count
+        assert health_info.read_failure_count == expected_read_failure_count
+        assert health_info.write_failure_count == expected_write_failure_count
+        assert health_info.read_success_count == expected_read_success_count
+        assert health_info.write_success_count == expected_write_success_count