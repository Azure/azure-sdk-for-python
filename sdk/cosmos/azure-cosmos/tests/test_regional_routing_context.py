# The MIT License (MIT)
# Copyright (c) Microsoft Corporation. All rights reserved.
import unittest
import uuid

import pytest

import test_config
from azure.cosmos import CosmosClient


@pytest.mark.cosmosEmulator
class TestRegionalRoutingContext(unittest.TestCase):
    host = test_config.TestConfig.host
    masterKey = test_config.TestConfig.masterKey
<<<<<<< HEAD
    REGION1 = "West US"
    REGION2 = "East US"
    REGION3 = "West US 2"
    REGIONAL_ROUTING_CONTEXT = RegionalRoutingContext(host)
=======
>>>>>>> d70e7d89
    TEST_DATABASE_ID = test_config.TestConfig.TEST_DATABASE_ID
    TEST_CONTAINER_ID = test_config.TestConfig.TEST_SINGLE_PARTITION_CONTAINER_ID

    @classmethod
    def setUpClass(cls):
        if (cls.masterKey == '[YOUR_KEY_HERE]' or
                cls.host == '[YOUR_ENDPOINT_HERE]'):
            raise Exception(
                "You must specify your Azure Cosmos account values for "
                "'masterKey' and 'host' at the top of this class to run the "
                "tests.")
        cls.client = CosmosClient(cls.host, cls.masterKey)
        cls.created_database = cls.client.get_database_client(cls.TEST_DATABASE_ID)
        cls.created_container = cls.created_database.get_container_client(cls.TEST_CONTAINER_ID)

    def test_no_swaps_on_successful_request(self):

        original_read_endpoint = (self.client.client_connection._global_endpoint_manager
                                  .location_cache.get_read_regional_routing_context())
        self.created_container.create_item(body={"id": str(uuid.uuid4())})
        # Check for if there was a swap
        self.assertEqual(original_read_endpoint,
                         self.client.client_connection._global_endpoint_manager
                         .location_cache.get_read_regional_routing_context())
        self.assertEqual(original_read_endpoint,
                         self.client.client_connection._global_endpoint_manager
                         .location_cache.get_write_regional_routing_context())<|MERGE_RESOLUTION|>--- conflicted
+++ resolved
@@ -13,13 +13,10 @@
 class TestRegionalRoutingContext(unittest.TestCase):
     host = test_config.TestConfig.host
     masterKey = test_config.TestConfig.masterKey
-<<<<<<< HEAD
     REGION1 = "West US"
     REGION2 = "East US"
     REGION3 = "West US 2"
     REGIONAL_ROUTING_CONTEXT = RegionalRoutingContext(host)
-=======
->>>>>>> d70e7d89
     TEST_DATABASE_ID = test_config.TestConfig.TEST_DATABASE_ID
     TEST_CONTAINER_ID = test_config.TestConfig.TEST_SINGLE_PARTITION_CONTAINER_ID
 
