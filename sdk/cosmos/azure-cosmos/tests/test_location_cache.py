# The MIT License (MIT)
# Copyright (c) Microsoft Corporation. All rights reserved.

import time
import unittest
from typing import Mapping, Any

import pytest
from azure.cosmos import documents

from azure.cosmos.documents import DatabaseAccount, _OperationType
from azure.cosmos.http_constants import ResourceType
from azure.cosmos._location_cache import LocationCache
from azure.cosmos._request_object import RequestObject

default_endpoint = "https://default.documents.azure.com"
location1_name = "location1"
location2_name = "location2"
location3_name = "location3"
location4_name = "location4"
location1_endpoint = "https://location1.documents.azure.com"
location2_endpoint = "https://location2.documents.azure.com"
location3_endpoint = "https://location3.documents.azure.com"
location4_endpoint = "https://location4.documents.azure.com"
refresh_time_interval_in_ms = 1000


def create_database_account(enable_multiple_writable_locations):
    db_acc = DatabaseAccount()
    db_acc._WritableLocations = [{"name": location1_name, "databaseAccountEndpoint": location1_endpoint},
                                 {"name": location2_name, "databaseAccountEndpoint": location2_endpoint},
                                 {"name": location3_name, "databaseAccountEndpoint": location3_endpoint}]
    db_acc._ReadableLocations = [{"name": location1_name, "databaseAccountEndpoint": location1_endpoint},
                                 {"name": location2_name, "databaseAccountEndpoint": location2_endpoint},
                                 {"name": location4_name, "databaseAccountEndpoint": location4_endpoint}]
    db_acc._EnableMultipleWritableLocations = enable_multiple_writable_locations
    return db_acc


def refresh_location_cache(preferred_locations, use_multiple_write_locations, connection_policy=documents.ConnectionPolicy()):
    connection_policy.PreferredLocations = preferred_locations
    connection_policy.UseMultipleWriteLocations = use_multiple_write_locations
    lc = LocationCache(default_endpoint=default_endpoint,
                       connection_policy=connection_policy)
    return lc

@pytest.mark.cosmosEmulator
class TestLocationCache:

    def test_mark_endpoint_unavailable(self):
        lc = refresh_location_cache([], False)
        # mark unavailable for read
        lc.mark_endpoint_unavailable_for_read(location1_endpoint, True)
        location1_info = lc.location_unavailability_info_by_endpoint[location1_endpoint]
        assert location1_info['operationType'] == {'Read'}

        # mark unavailable for write
        time.sleep(1)
        lc.mark_endpoint_unavailable_for_write(location1_endpoint, False)
        location1_info = lc.location_unavailability_info_by_endpoint[location1_endpoint]
        assert location1_info['operationType'] == {'Read', 'Write'}

    def test_is_endpoint_unavailable(self):
        lc = refresh_location_cache([], False)
        assert lc.is_endpoint_unavailable_internal(location1_endpoint, "Read") is False
        assert lc.is_endpoint_unavailable_internal(location1_endpoint, "None") is False
        assert lc.is_endpoint_unavailable_internal(location1_endpoint, "Write") is False
        lc.mark_endpoint_unavailable_for_read(location1_endpoint, False)
        assert lc.is_endpoint_unavailable_internal(location1_endpoint, "Read")
        assert lc.is_endpoint_unavailable_internal(location1_endpoint, "None") is False
        assert lc.is_endpoint_unavailable_internal(location1_endpoint, "Write") is False
        lc.mark_endpoint_unavailable_for_write(location2_endpoint, False)
        assert lc.is_endpoint_unavailable_internal(location2_endpoint, "Read") is False
        assert lc.is_endpoint_unavailable_internal(location2_endpoint, "None") is False
        assert lc.is_endpoint_unavailable_internal(location2_endpoint, "Write")
        location1_info = lc.location_unavailability_info_by_endpoint[location1_endpoint]
        lc.location_unavailability_info_by_endpoint[location1_endpoint] = location1_info

    def test_get_locations(self):
        lc = refresh_location_cache([], False)
        db_acc = create_database_account(False)
        lc.perform_on_database_account_read(db_acc)

        # check read endpoints without preferred locations
        read_regions = lc.get_read_regional_routing_contexts()
        assert len(read_regions) == 1
        assert read_regions[0].get_primary() == location1_endpoint

        # check read endpoints with preferred locations
        lc = refresh_location_cache([location1_name, location2_name, location4_name], False)
        lc.perform_on_database_account_read(db_acc)
        read_regions = lc.get_read_regional_routing_contexts()
        assert len(read_regions) == len(db_acc.ReadableLocations)
        for read_region in db_acc.ReadableLocations:
            found_endpoint = False
            endpoint = read_region['databaseAccountEndpoint']
            for region in read_regions:
                if endpoint in (region.get_primary(), region.get_alternate()):
                    found_endpoint = True
            assert found_endpoint

        # check write endpoints
        write_regions = lc.get_write_regional_routing_contexts()
        assert len(write_regions) == len(db_acc.WritableLocations)
        for write_region in db_acc.WritableLocations:
            found_endpoint = False
            endpoint = write_region['databaseAccountEndpoint']
            for region in write_regions:
                if endpoint in (region.get_primary(), region.get_alternate()):
                    found_endpoint = True
            assert found_endpoint

    def test_resolve_request_endpoint_preferred_regions(self):
        lc = refresh_location_cache([location1_name, location3_name, location4_name], True)
        db_acc = create_database_account(True)
        lc.perform_on_database_account_read(db_acc)
        write_doc_request = RequestObject(ResourceType.Document, _OperationType.Create)
        read_doc_request = RequestObject(ResourceType.Document, _OperationType.Read)

        # resolve both document requests with all regions available
        write_doc_resolved = lc.resolve_service_endpoint(write_doc_request)
        read_doc_resolved = lc.resolve_service_endpoint(read_doc_request)
        assert write_doc_resolved == read_doc_resolved

        # mark main region unavailable and try again
        lc.mark_endpoint_unavailable_for_read(location1_endpoint, True)
        lc.mark_endpoint_unavailable_for_write(location1_endpoint, True)
        read_doc_resolved = lc.resolve_service_endpoint(read_doc_request)
        write_doc_resolved = lc.resolve_service_endpoint(write_doc_request)
        assert read_doc_resolved == location4_endpoint
        assert write_doc_resolved == location3_endpoint

        # mark next preferred region as unavailable - no preferred endpoints left
        lc.mark_endpoint_unavailable_for_read(location4_endpoint, True)
        lc.mark_endpoint_unavailable_for_write(location3_endpoint, True)
        read_resolved = lc.resolve_service_endpoint(read_doc_request)
        write_resolved = lc.resolve_service_endpoint(write_doc_request)
        assert read_resolved == write_resolved
        assert read_resolved == default_endpoint

    @pytest.mark.parametrize("test_type",["OnClient", "OnRequest", "OnBoth"])
    def test_get_applicable_regional_endpoints_excluded_regions(self, test_type):
        # Init test data
        if test_type == "OnClient":
            excluded_locations_on_client_list = [
                [location1_name],
                [location1_name, location2_name],
                [location1_name, location2_name, location3_name],
                [location4_name],
                [],
            ]
            excluded_locations_on_requests_list = [None] * 5
        elif test_type == "OnRequest":
            excluded_locations_on_client_list = [[]] * 5
            excluded_locations_on_requests_list = [
                [location1_name],
                [location1_name, location2_name],
                [location1_name, location2_name, location3_name],
                [location4_name],
                [],
            ]
        else:
            excluded_locations_on_client_list = [
                [location1_name],
                [location1_name, location2_name, location3_name],
                [location1_name, location2_name],
                [location2_name],
                [location1_name, location2_name, location3_name],
            ]
            excluded_locations_on_requests_list = [
                [location1_name],
                [location1_name, location2_name],
                [location1_name, location2_name, location3_name],
                [location4_name],
                [],
            ]

        expected_read_endpoints_list = [
            [location2_endpoint],
            [location1_endpoint],
            [location1_endpoint],
            [location1_endpoint, location2_endpoint],
            [location1_endpoint, location2_endpoint],
        ]
        expected_write_endpoints_list = [
            [location2_endpoint, location3_endpoint],
            [location3_endpoint],
            [default_endpoint],
            [location1_endpoint, location2_endpoint, location3_endpoint],
            [location1_endpoint, location2_endpoint, location3_endpoint],
        ]

        # Loop over each test cases
        for excluded_locations_on_client, excluded_locations_on_requests, expected_read_endpoints, expected_write_endpoints in zip(excluded_locations_on_client_list, excluded_locations_on_requests_list, expected_read_endpoints_list, expected_write_endpoints_list):
            # Init excluded_locations in ConnectionPolicy
            connection_policy = documents.ConnectionPolicy()
            connection_policy.ExcludedLocations = excluded_locations_on_client

            # Init location_cache
            location_cache = refresh_location_cache([location1_name, location2_name, location3_name], True,
                                                    connection_policy)
            database_account = create_database_account(True)
            location_cache.perform_on_database_account_read(database_account)

            # Init requests and set excluded regions on requests
            write_doc_request = RequestObject(ResourceType.Document, _OperationType.Create)
            write_doc_request.excluded_locations = excluded_locations_on_requests
            read_doc_request = RequestObject(ResourceType.Document, _OperationType.Read)
            read_doc_request.excluded_locations = excluded_locations_on_requests

            # Test if read endpoints were correctly filtered on client level
<<<<<<< HEAD
            read_doc_endpoint = location_cache._get_applicable_read_regional_endpoints(read_doc_request)
            read_doc_endpoint = [regional_endpoint.get_primary() for regional_endpoint in read_doc_endpoint]
            assert read_doc_endpoint == expected_read_endpoints

            # Test if write endpoints were correctly filtered on client level
            write_doc_endpoint = location_cache._get_applicable_write_regional_endpoints(write_doc_request)
            write_doc_endpoint = [regional_endpoint.get_primary() for regional_endpoint in write_doc_endpoint]
=======
            read_regional_routing_contexts = location_cache._get_applicable_read_regional_routing_contexts(read_doc_request)
            read_doc_endpoint = [regional_routing_contexts.get_primary() for regional_routing_contexts in read_regional_routing_contexts]
            assert read_doc_endpoint == expected_read_endpoints

            # Test if write endpoints were correctly filtered on client level
            write_regional_routing_contexts = location_cache._get_applicable_write_regional_routing_contexts(write_doc_request)
            write_doc_endpoint = [regional_routing_contexts.get_primary() for regional_routing_contexts in write_regional_routing_contexts]
>>>>>>> d11ffc68
            assert write_doc_endpoint == expected_write_endpoints

    def test_set_excluded_locations_for_requests(self):
        # Init excluded_locations in ConnectionPolicy
        excluded_locations_on_client = [location1_name, location2_name]
        connection_policy = documents.ConnectionPolicy()
        connection_policy.ExcludedLocations = excluded_locations_on_client

        # Init location_cache
        location_cache = refresh_location_cache([location1_name, location2_name, location3_name], True,
                                                connection_policy)
        database_account = create_database_account(True)
        location_cache.perform_on_database_account_read(database_account)

        # Test setting excluded locations
        excluded_locations = [location1_name]
        options: Mapping[str, Any] = {"excludedLocations": excluded_locations}

        expected_excluded_locations = excluded_locations
        read_doc_request = RequestObject(ResourceType.Document, _OperationType.Create)
        read_doc_request.set_excluded_location_from_options(options)
        actual_excluded_locations = read_doc_request.excluded_locations
        assert actual_excluded_locations == expected_excluded_locations

        expected_read_endpoints = [location2_endpoint]
<<<<<<< HEAD
        read_doc_endpoint = location_cache._get_applicable_read_regional_endpoints(read_doc_request)
        read_doc_endpoint = [regional_endpoint.get_primary() for regional_endpoint in read_doc_endpoint]
=======
        read_regional_routing_contexts = location_cache._get_applicable_read_regional_routing_contexts(read_doc_request)
        read_doc_endpoint = [regional_routing_contexts.get_primary() for regional_routing_contexts in read_regional_routing_contexts]
>>>>>>> d11ffc68
        assert read_doc_endpoint == expected_read_endpoints


        # Test setting excluded locations with invalid resource types
        expected_excluded_locations = None
        for resource_type in [ResourceType.Offer, ResourceType.Conflict]:
            options: Mapping[str, Any] = {"excludedLocations": [location1_name]}
            read_doc_request = RequestObject(resource_type, _OperationType.Create)
            read_doc_request.set_excluded_location_from_options(options)
            actual_excluded_locations = read_doc_request.excluded_locations
            assert actual_excluded_locations == expected_excluded_locations

            expected_read_endpoints = [location1_endpoint]
<<<<<<< HEAD
            read_doc_endpoint = location_cache._get_applicable_read_regional_endpoints(read_doc_request)
            read_doc_endpoint = [regional_endpoint.get_primary() for regional_endpoint in read_doc_endpoint]
=======
            read_regional_routing_contexts = location_cache._get_applicable_read_regional_routing_contexts(read_doc_request)
            read_doc_endpoint = [regional_routing_contexts.get_primary() for regional_routing_contexts in read_regional_routing_contexts]
>>>>>>> d11ffc68
            assert read_doc_endpoint == expected_read_endpoints



        # Test setting excluded locations with None value
        expected_error_message = ("Excluded locations cannot be None. "
                                  "If you want to remove all excluded locations, try passing an empty list.")
        with pytest.raises(ValueError) as e:
            options: Mapping[str, Any] = {"excludedLocations": None}
            doc_request = RequestObject(ResourceType.Document, _OperationType.Create)
            doc_request.set_excluded_location_from_options(options)
        assert str(
            e.value) == expected_error_message


if __name__ == "__main__":
    unittest.main()<|MERGE_RESOLUTION|>--- conflicted
+++ resolved
@@ -209,15 +209,6 @@
             read_doc_request.excluded_locations = excluded_locations_on_requests
 
             # Test if read endpoints were correctly filtered on client level
-<<<<<<< HEAD
-            read_doc_endpoint = location_cache._get_applicable_read_regional_endpoints(read_doc_request)
-            read_doc_endpoint = [regional_endpoint.get_primary() for regional_endpoint in read_doc_endpoint]
-            assert read_doc_endpoint == expected_read_endpoints
-
-            # Test if write endpoints were correctly filtered on client level
-            write_doc_endpoint = location_cache._get_applicable_write_regional_endpoints(write_doc_request)
-            write_doc_endpoint = [regional_endpoint.get_primary() for regional_endpoint in write_doc_endpoint]
-=======
             read_regional_routing_contexts = location_cache._get_applicable_read_regional_routing_contexts(read_doc_request)
             read_doc_endpoint = [regional_routing_contexts.get_primary() for regional_routing_contexts in read_regional_routing_contexts]
             assert read_doc_endpoint == expected_read_endpoints
@@ -225,7 +216,6 @@
             # Test if write endpoints were correctly filtered on client level
             write_regional_routing_contexts = location_cache._get_applicable_write_regional_routing_contexts(write_doc_request)
             write_doc_endpoint = [regional_routing_contexts.get_primary() for regional_routing_contexts in write_regional_routing_contexts]
->>>>>>> d11ffc68
             assert write_doc_endpoint == expected_write_endpoints
 
     def test_set_excluded_locations_for_requests(self):
@@ -251,13 +241,8 @@
         assert actual_excluded_locations == expected_excluded_locations
 
         expected_read_endpoints = [location2_endpoint]
-<<<<<<< HEAD
-        read_doc_endpoint = location_cache._get_applicable_read_regional_endpoints(read_doc_request)
-        read_doc_endpoint = [regional_endpoint.get_primary() for regional_endpoint in read_doc_endpoint]
-=======
         read_regional_routing_contexts = location_cache._get_applicable_read_regional_routing_contexts(read_doc_request)
         read_doc_endpoint = [regional_routing_contexts.get_primary() for regional_routing_contexts in read_regional_routing_contexts]
->>>>>>> d11ffc68
         assert read_doc_endpoint == expected_read_endpoints
 
 
@@ -271,13 +256,8 @@
             assert actual_excluded_locations == expected_excluded_locations
 
             expected_read_endpoints = [location1_endpoint]
-<<<<<<< HEAD
-            read_doc_endpoint = location_cache._get_applicable_read_regional_endpoints(read_doc_request)
-            read_doc_endpoint = [regional_endpoint.get_primary() for regional_endpoint in read_doc_endpoint]
-=======
             read_regional_routing_contexts = location_cache._get_applicable_read_regional_routing_contexts(read_doc_request)
             read_doc_endpoint = [regional_routing_contexts.get_primary() for regional_routing_contexts in read_regional_routing_contexts]
->>>>>>> d11ffc68
             assert read_doc_endpoint == expected_read_endpoints
 
 
