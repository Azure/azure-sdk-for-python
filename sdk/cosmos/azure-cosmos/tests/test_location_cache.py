# The MIT License (MIT)
# Copyright (c) Microsoft Corporation. All rights reserved.

import time
import unittest
from typing import Mapping, Any

import pytest
from azure.cosmos import documents

from azure.cosmos.documents import DatabaseAccount, _OperationType
from azure.cosmos.http_constants import ResourceType
from azure.cosmos._location_cache import LocationCache
from azure.cosmos._request_object import RequestObject

default_endpoint = "https://default.documents.azure.com"
location1_name = "location1"
location2_name = "location2"
location3_name = "location3"
location4_name = "location4"
location1_endpoint = "https://location1.documents.azure.com"
location2_endpoint = "https://location2.documents.azure.com"
location3_endpoint = "https://location3.documents.azure.com"
location4_endpoint = "https://location4.documents.azure.com"
refresh_time_interval_in_ms = 1000


def create_database_account(enable_multiple_writable_locations):
    db_acc = DatabaseAccount()
    db_acc._WritableLocations = [{"name": location1_name, "databaseAccountEndpoint": location1_endpoint},
                                 {"name": location2_name, "databaseAccountEndpoint": location2_endpoint},
                                 {"name": location3_name, "databaseAccountEndpoint": location3_endpoint}]
    db_acc._ReadableLocations = [{"name": location1_name, "databaseAccountEndpoint": location1_endpoint},
                                 {"name": location2_name, "databaseAccountEndpoint": location2_endpoint},
                                 {"name": location4_name, "databaseAccountEndpoint": location4_endpoint}]
    db_acc._EnableMultipleWritableLocations = enable_multiple_writable_locations
    return db_acc


def refresh_location_cache(preferred_locations, use_multiple_write_locations, connection_policy=documents.ConnectionPolicy()):
<<<<<<< HEAD
    lc = LocationCache(preferred_locations=preferred_locations,
                       default_endpoint=default_endpoint,
                       enable_endpoint_discovery=True,
                       use_multiple_write_locations=use_multiple_write_locations,
=======
    connection_policy.PreferredLocations = preferred_locations
    connection_policy.UseMultipleWriteLocations = use_multiple_write_locations
    lc = LocationCache(default_endpoint=default_endpoint,
>>>>>>> f03f51f3
                       connection_policy=connection_policy)
    return lc

@pytest.mark.cosmosEmulator
class TestLocationCache:

    def test_mark_endpoint_unavailable(self):
        lc = refresh_location_cache([], False)
        # mark unavailable for read
        lc.mark_endpoint_unavailable_for_read(location1_endpoint, True)
        location1_info = lc.location_unavailability_info_by_endpoint[location1_endpoint]
        assert location1_info['operationType'] == {'Read'}

        # mark unavailable for write
        time.sleep(1)
        lc.mark_endpoint_unavailable_for_write(location1_endpoint, False)
        location1_info = lc.location_unavailability_info_by_endpoint[location1_endpoint]
        assert location1_info['operationType'] == {'Read', 'Write'}

    def test_is_endpoint_unavailable(self):
        lc = refresh_location_cache([], False)
        assert lc.is_endpoint_unavailable_internal(location1_endpoint, "Read") is False
        assert lc.is_endpoint_unavailable_internal(location1_endpoint, "None") is False
        assert lc.is_endpoint_unavailable_internal(location1_endpoint, "Write") is False
        lc.mark_endpoint_unavailable_for_read(location1_endpoint, False)
        assert lc.is_endpoint_unavailable_internal(location1_endpoint, "Read")
        assert lc.is_endpoint_unavailable_internal(location1_endpoint, "None") is False
        assert lc.is_endpoint_unavailable_internal(location1_endpoint, "Write") is False
        lc.mark_endpoint_unavailable_for_write(location2_endpoint, False)
        assert lc.is_endpoint_unavailable_internal(location2_endpoint, "Read") is False
        assert lc.is_endpoint_unavailable_internal(location2_endpoint, "None") is False
        assert lc.is_endpoint_unavailable_internal(location2_endpoint, "Write")
        location1_info = lc.location_unavailability_info_by_endpoint[location1_endpoint]
        lc.location_unavailability_info_by_endpoint[location1_endpoint] = location1_info

    def test_get_locations(self):
        lc = refresh_location_cache([], False)
        db_acc = create_database_account(False)
        lc.perform_on_database_account_read(db_acc)

        # check read endpoints without preferred locations
        read_regions = lc.get_read_regional_routing_contexts()
        assert len(read_regions) == 1
        assert read_regions[0].get_primary() == location1_endpoint

        # check read endpoints with preferred locations
        lc = refresh_location_cache([location1_name, location2_name, location4_name], False)
        lc.perform_on_database_account_read(db_acc)
        read_regions = lc.get_read_regional_routing_contexts()
        assert len(read_regions) == len(db_acc.ReadableLocations)
        for read_region in db_acc.ReadableLocations:
            found_endpoint = False
            endpoint = read_region['databaseAccountEndpoint']
            for region in read_regions:
                if endpoint in (region.get_primary(), region.get_alternate()):
                    found_endpoint = True
            assert found_endpoint

        # check write endpoints
        write_regions = lc.get_write_regional_routing_contexts()
        assert len(write_regions) == len(db_acc.WritableLocations)
        for write_region in db_acc.WritableLocations:
            found_endpoint = False
            endpoint = write_region['databaseAccountEndpoint']
            for region in write_regions:
                if endpoint in (region.get_primary(), region.get_alternate()):
                    found_endpoint = True
            assert found_endpoint

    def test_resolve_request_endpoint_preferred_regions(self):
        lc = refresh_location_cache([location1_name, location3_name, location4_name], True)
        db_acc = create_database_account(True)
        lc.perform_on_database_account_read(db_acc)
        write_doc_request = RequestObject(ResourceType.Document, _OperationType.Create)
        read_doc_request = RequestObject(ResourceType.Document, _OperationType.Read)

        # resolve both document requests with all regions available
        write_doc_resolved = lc.resolve_service_endpoint(write_doc_request)
        read_doc_resolved = lc.resolve_service_endpoint(read_doc_request)
        assert write_doc_resolved == read_doc_resolved

        # mark main region unavailable and try again
        lc.mark_endpoint_unavailable_for_read(location1_endpoint, True)
        lc.mark_endpoint_unavailable_for_write(location1_endpoint, True)
        read_doc_resolved = lc.resolve_service_endpoint(read_doc_request)
        write_doc_resolved = lc.resolve_service_endpoint(write_doc_request)
        assert read_doc_resolved == location4_endpoint
        assert write_doc_resolved == location3_endpoint

        # mark next preferred region as unavailable - no preferred endpoints left
        lc.mark_endpoint_unavailable_for_read(location4_endpoint, True)
        lc.mark_endpoint_unavailable_for_write(location3_endpoint, True)
        read_resolved = lc.resolve_service_endpoint(read_doc_request)
        write_resolved = lc.resolve_service_endpoint(write_doc_request)
        assert read_resolved == write_resolved
        assert read_resolved == default_endpoint

    @pytest.mark.parametrize("test_type",["OnClient", "OnRequest", "OnBoth"])
    def test_get_applicable_regional_endpoints_excluded_regions(self, test_type):
        # Init test data
        if test_type == "OnClient":
            excluded_locations_on_client_list = [
                [location1_name],
                [location1_name, location2_name],
                [location1_name, location2_name, location3_name],
                [location4_name],
                [],
            ]
            excluded_locations_on_requests_list = [None] * 5
        elif test_type == "OnRequest":
            excluded_locations_on_client_list = [[]] * 5
            excluded_locations_on_requests_list = [
                [location1_name],
                [location1_name, location2_name],
                [location1_name, location2_name, location3_name],
                [location4_name],
                [],
            ]
        else:
            excluded_locations_on_client_list = [
                [location1_name],
                [location1_name, location2_name, location3_name],
                [location1_name, location2_name],
                [location2_name],
                [location1_name, location2_name, location3_name],
            ]
            excluded_locations_on_requests_list = [
                [location1_name],
                [location1_name, location2_name],
                [location1_name, location2_name, location3_name],
                [location4_name],
                [],
            ]

        expected_read_endpoints_list = [
            [location2_endpoint],
            [location1_endpoint],
            [location1_endpoint],
            [location1_endpoint, location2_endpoint],
            [location1_endpoint, location2_endpoint],
        ]
        expected_write_endpoints_list = [
            [location2_endpoint, location3_endpoint],
            [location3_endpoint],
            [default_endpoint],
            [location1_endpoint, location2_endpoint, location3_endpoint],
            [location1_endpoint, location2_endpoint, location3_endpoint],
        ]

        # Loop over each test cases
        for excluded_locations_on_client, excluded_locations_on_requests, expected_read_endpoints, expected_write_endpoints in zip(excluded_locations_on_client_list, excluded_locations_on_requests_list, expected_read_endpoints_list, expected_write_endpoints_list):
            # Init excluded_locations in ConnectionPolicy
            connection_policy = documents.ConnectionPolicy()
            connection_policy.ExcludedLocations = excluded_locations_on_client

            # Init location_cache
            location_cache = refresh_location_cache([location1_name, location2_name, location3_name], True,
                                                    connection_policy)
            database_account = create_database_account(True)
            location_cache.perform_on_database_account_read(database_account)

            # Init requests and set excluded regions on requests
            write_doc_request = RequestObject(ResourceType.Document, _OperationType.Create)
            write_doc_request.excluded_locations = excluded_locations_on_requests
            read_doc_request = RequestObject(ResourceType.Document, _OperationType.Read)
            read_doc_request.excluded_locations = excluded_locations_on_requests

            # Test if read endpoints were correctly filtered on client level
<<<<<<< HEAD
            read_doc_endpoint = location_cache.get_applicable_read_regional_endpoints(read_doc_request)
=======
            read_doc_endpoint = location_cache._get_applicable_read_regional_endpoints(read_doc_request)
>>>>>>> f03f51f3
            read_doc_endpoint = [regional_endpoint.get_primary() for regional_endpoint in read_doc_endpoint]
            assert read_doc_endpoint == expected_read_endpoints

            # Test if write endpoints were correctly filtered on client level
<<<<<<< HEAD
            write_doc_endpoint = location_cache.get_applicable_write_regional_endpoints(write_doc_request)
=======
            write_doc_endpoint = location_cache._get_applicable_write_regional_endpoints(write_doc_request)
>>>>>>> f03f51f3
            write_doc_endpoint = [regional_endpoint.get_primary() for regional_endpoint in write_doc_endpoint]
            assert write_doc_endpoint == expected_write_endpoints

    def test_set_excluded_locations_for_requests(self):
        # Init excluded_locations in ConnectionPolicy
        excluded_locations_on_client = [location1_name, location2_name]
        connection_policy = documents.ConnectionPolicy()
        connection_policy.ExcludedLocations = excluded_locations_on_client

        # Init location_cache
        location_cache = refresh_location_cache([location1_name, location2_name, location3_name], True,
                                                connection_policy)
        database_account = create_database_account(True)
        location_cache.perform_on_database_account_read(database_account)

        # Test setting excluded locations
        excluded_locations = [location1_name]
        options: Mapping[str, Any] = {"excludedLocations": excluded_locations}

        expected_excluded_locations = excluded_locations
        read_doc_request = RequestObject(ResourceType.Document, _OperationType.Create)
        read_doc_request.set_excluded_location_from_options(options)
        actual_excluded_locations = read_doc_request.excluded_locations
        assert actual_excluded_locations == expected_excluded_locations

        expected_read_endpoints = [location2_endpoint]
<<<<<<< HEAD
        read_doc_endpoint = location_cache.get_applicable_read_regional_endpoints(read_doc_request)
=======
        read_doc_endpoint = location_cache._get_applicable_read_regional_endpoints(read_doc_request)
>>>>>>> f03f51f3
        read_doc_endpoint = [regional_endpoint.get_primary() for regional_endpoint in read_doc_endpoint]
        assert read_doc_endpoint == expected_read_endpoints


        # Test setting excluded locations with invalid resource types
        expected_excluded_locations = None
        for resource_type in [ResourceType.Offer, ResourceType.Conflict]:
            options: Mapping[str, Any] = {"excludedLocations": [location1_name]}
            read_doc_request = RequestObject(resource_type, _OperationType.Create)
            read_doc_request.set_excluded_location_from_options(options)
            actual_excluded_locations = read_doc_request.excluded_locations
            assert actual_excluded_locations == expected_excluded_locations

            expected_read_endpoints = [location1_endpoint]
<<<<<<< HEAD
            read_doc_endpoint = location_cache.get_applicable_read_regional_endpoints(read_doc_request)
=======
            read_doc_endpoint = location_cache._get_applicable_read_regional_endpoints(read_doc_request)
>>>>>>> f03f51f3
            read_doc_endpoint = [regional_endpoint.get_primary() for regional_endpoint in read_doc_endpoint]
            assert read_doc_endpoint == expected_read_endpoints



        # Test setting excluded locations with None value
        expected_error_message = ("Excluded locations cannot be None. "
                                  "If you want to remove all excluded locations, try passing an empty list.")
        with pytest.raises(ValueError) as e:
            options: Mapping[str, Any] = {"excludedLocations": None}
            doc_request = RequestObject(ResourceType.Document, _OperationType.Create)
            doc_request.set_excluded_location_from_options(options)
        assert str(
            e.value) == expected_error_message


if __name__ == "__main__":
    unittest.main()<|MERGE_RESOLUTION|>--- conflicted
+++ resolved
@@ -38,16 +38,9 @@
 
 
 def refresh_location_cache(preferred_locations, use_multiple_write_locations, connection_policy=documents.ConnectionPolicy()):
-<<<<<<< HEAD
-    lc = LocationCache(preferred_locations=preferred_locations,
-                       default_endpoint=default_endpoint,
-                       enable_endpoint_discovery=True,
-                       use_multiple_write_locations=use_multiple_write_locations,
-=======
     connection_policy.PreferredLocations = preferred_locations
     connection_policy.UseMultipleWriteLocations = use_multiple_write_locations
     lc = LocationCache(default_endpoint=default_endpoint,
->>>>>>> f03f51f3
                        connection_policy=connection_policy)
     return lc
 
@@ -216,20 +209,12 @@
             read_doc_request.excluded_locations = excluded_locations_on_requests
 
             # Test if read endpoints were correctly filtered on client level
-<<<<<<< HEAD
-            read_doc_endpoint = location_cache.get_applicable_read_regional_endpoints(read_doc_request)
-=======
             read_doc_endpoint = location_cache._get_applicable_read_regional_endpoints(read_doc_request)
->>>>>>> f03f51f3
             read_doc_endpoint = [regional_endpoint.get_primary() for regional_endpoint in read_doc_endpoint]
             assert read_doc_endpoint == expected_read_endpoints
 
             # Test if write endpoints were correctly filtered on client level
-<<<<<<< HEAD
-            write_doc_endpoint = location_cache.get_applicable_write_regional_endpoints(write_doc_request)
-=======
             write_doc_endpoint = location_cache._get_applicable_write_regional_endpoints(write_doc_request)
->>>>>>> f03f51f3
             write_doc_endpoint = [regional_endpoint.get_primary() for regional_endpoint in write_doc_endpoint]
             assert write_doc_endpoint == expected_write_endpoints
 
@@ -256,11 +241,7 @@
         assert actual_excluded_locations == expected_excluded_locations
 
         expected_read_endpoints = [location2_endpoint]
-<<<<<<< HEAD
-        read_doc_endpoint = location_cache.get_applicable_read_regional_endpoints(read_doc_request)
-=======
         read_doc_endpoint = location_cache._get_applicable_read_regional_endpoints(read_doc_request)
->>>>>>> f03f51f3
         read_doc_endpoint = [regional_endpoint.get_primary() for regional_endpoint in read_doc_endpoint]
         assert read_doc_endpoint == expected_read_endpoints
 
@@ -275,11 +256,7 @@
             assert actual_excluded_locations == expected_excluded_locations
 
             expected_read_endpoints = [location1_endpoint]
-<<<<<<< HEAD
-            read_doc_endpoint = location_cache.get_applicable_read_regional_endpoints(read_doc_request)
-=======
             read_doc_endpoint = location_cache._get_applicable_read_regional_endpoints(read_doc_request)
->>>>>>> f03f51f3
             read_doc_endpoint = [regional_endpoint.get_primary() for regional_endpoint in read_doc_endpoint]
             assert read_doc_endpoint == expected_read_endpoints
 
