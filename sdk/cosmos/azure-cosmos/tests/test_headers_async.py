# The MIT License (MIT)
# Copyright (c) Microsoft Corporation. All rights reserved.

import unittest

import pytest
import uuid


import test_config
from azure.cosmos import http_constants
import azure.cosmos.exceptions as exceptions
from azure.cosmos.aio import CosmosClient, _retry_utility_async, DatabaseProxy
from azure.cosmos.partition_key import PartitionKey

client_throughput_bucket_number = 2
request_throughput_bucket_number = 3
async def client_raw_response_hook(response):
    assert (response.http_request.headers[http_constants.HttpHeaders.ThroughputBucket]
            == str(client_throughput_bucket_number))

async def request_raw_response_hook(response):
    assert (response.http_request.headers[http_constants.HttpHeaders.ThroughputBucket]
            == str(request_throughput_bucket_number))

@pytest.mark.cosmosEmulator
class TestHeadersAsync(unittest.IsolatedAsyncioTestCase):
    client: CosmosClient = None
    configs = test_config.TestConfig
    host = configs.host
    masterKey = configs.masterKey
    database: DatabaseProxy = None

    @classmethod
    def setUpClass(cls):
        if (cls.masterKey == '[YOUR_KEY_HERE]' or
                cls.host == '[YOUR_ENDPOINT_HERE]'):
            raise Exception(
                "You must specify your Azure Cosmos account values for "
                "'masterKey' and 'host' at the top of this class to run the "
                "tests.")

    async def asyncSetUp(self):
        self.client = CosmosClient(self.host, self.masterKey)
        self.database = self.client.get_database_client(self.configs.TEST_DATABASE_ID)
        self.container = self.database.get_container_client(self.configs.TEST_MULTI_PARTITION_CONTAINER_ID)

    async def test_client_level_throughput_bucket_async(self):
        CosmosClient(self.host, self.masterKey,
            throughput_bucket=client_throughput_bucket_number,
            raw_response_hook=client_raw_response_hook)

    async def test_request_precedence_throughput_bucket_async(self):
        client = CosmosClient(self.host, self.masterKey,
                                   throughput_bucket=client_throughput_bucket_number)
        database = client.get_database_client(self.configs.TEST_DATABASE_ID)
        created_container = await database.create_container(
            str(uuid.uuid4()),
            PartitionKey(path="/pk"))
        await created_container.create_item(
            body={'id': '1' + str(uuid.uuid4()), 'pk': 'mypk'},
            throughput_bucket=request_throughput_bucket_number,
            raw_response_hook=request_raw_response_hook)
<<<<<<< HEAD
        await self.database.delete_container(created_container.id)
=======
        await database.delete_container(created_container.id)
>>>>>>> 8d6ed76e

    async def test_container_read_item_throughput_bucket_async(self):
        created_document = await self.container.create_item(body={'id': '1' + str(uuid.uuid4()), 'pk': 'mypk'})
        await self.container.read_item(
             item=created_document['id'],
             partition_key="mypk",
             throughput_bucket=request_throughput_bucket_number,
             raw_response_hook=request_raw_response_hook)

    async def test_container_read_all_items_throughput_bucket_async(self):
        for i in range(10):
            await self.container.create_item(body={'id': ''.format(i) + str(uuid.uuid4()), 'pk': 'mypk'})

        async for item in self.container.read_all_items(throughput_bucket=request_throughput_bucket_number,
            raw_response_hook=request_raw_response_hook):
            pass

    async def test_container_query_items_throughput_bucket_async(self):
        doc_id = 'MyId' + str(uuid.uuid4())
        document_definition = {'pk': 'pk', 'id': doc_id}
        await self.container.create_item(body=document_definition)

        query = 'SELECT * from c'
        query_results = [item async for item in self.container.query_items(
            query=query,
            partition_key='pk',
            throughput_bucket=request_throughput_bucket_number,
            raw_response_hook=request_raw_response_hook)]

    async def test_container_replace_item_throughput_bucket_async(self):
        created_document = await self.container.create_item(body={'id': '1' + str(uuid.uuid4()), 'pk': 'mypk'})
        await self.container.replace_item(
            item=created_document['id'],
            body={'id': '2' + str(uuid.uuid4()), 'pk': 'mypk'},
            throughput_bucket=request_throughput_bucket_number,
            raw_response_hook=request_raw_response_hook)

    async def test_container_upsert_item_throughput_bucket_async(self):
       await self.container.upsert_item(
            body={'id': '1' + str(uuid.uuid4()), 'pk': 'mypk'},
            throughput_bucket=request_throughput_bucket_number,
            raw_response_hook=request_raw_response_hook)

    async def test_container_create_item_throughput_bucket_async(self):
        await self.container.create_item(
            body={'id': '1' + str(uuid.uuid4()), 'pk': 'mypk'},
            throughput_bucket=request_throughput_bucket_number,
            raw_response_hook=request_raw_response_hook)

    async def test_container_patch_item_throughput_bucket_async(self):
        pkValue = "patch_item_pk" + str(uuid.uuid4())
        # Create item to patch
        item = {
            "id": "patch_item",
            "pk": pkValue,
            "prop": "prop1",
            "address": {
                "city": "Redmond"
            },
            "company": "Microsoft",
            "number": 3}
        await self.container.create_item(item)
        # Define and run patch operations
        operations = [
            {"op": "add", "path": "/color", "value": "yellow"},
            {"op": "remove", "path": "/prop"},
            {"op": "replace", "path": "/company", "value": "CosmosDB"},
            {"op": "set", "path": "/address/new_city", "value": "Atlanta"},
            {"op": "incr", "path": "/number", "value": 7},
            {"op": "move", "from": "/color", "path": "/favorite_color"}
        ]
        await self.container.patch_item(
            item="patch_item",
            partition_key=pkValue,
            patch_operations=operations,
            throughput_bucket=request_throughput_bucket_number,
            raw_response_hook=request_raw_response_hook)

    async def test_container_execute_item_batch_throughput_bucket_async(self):
        created_collection = await self.database.create_container(
            id='test_execute_item ' + str(uuid.uuid4()),
            partition_key=PartitionKey(path='/company'))
        batch = []
        for i in range(100):
            batch.append(("create", ({"id": "item" + str(i), "company": "Microsoft"},)))

        await created_collection.execute_item_batch(
            batch_operations=batch,
            partition_key="Microsoft",
            throughput_bucket=request_throughput_bucket_number,
            raw_response_hook=request_raw_response_hook)

        await self.database.delete_container(created_collection)

    async def test_container_delete_item_throughput_bucket_async(self):
        created_item = await self.container.create_item(body={'id': '1' + str(uuid.uuid4()), 'pk': 'mypk'})

        await self.container.delete_item(
            created_item['id'],
            partition_key='mypk',
            throughput_bucket=request_throughput_bucket_number,
            raw_response_hook=request_raw_response_hook)

    async def test_container_delete_all_items_by_partition_key_throughput_bucket_async(self):
        created_collection = await self.database.create_container(
            id='test_delete_all_items_by_partition_key ' + str(uuid.uuid4()),
            partition_key=PartitionKey(path='/pk', kind='Hash'))

        # Create two partition keys
        partition_key1 = "{}-{}".format("Partition Key 1", str(uuid.uuid4()))
        partition_key2 = "{}-{}".format("Partition Key 2", str(uuid.uuid4()))

        # add items for partition key 1
        for i in range(1, 3):
            await created_collection.upsert_item(
                dict(id="item{}".format(i), pk=partition_key1))

        # add items for partition key 2
        pk2_item = await created_collection.upsert_item(dict(id="item{}".format(3), pk=partition_key2))

        # delete all items for partition key 1
        await created_collection.delete_all_items_by_partition_key(
            partition_key1,
            throughput_bucket=request_throughput_bucket_number,
            raw_response_hook=request_raw_response_hook)

        await self.database.delete_container(created_collection)

    # TODO Re-enable once Throughput Bucket Validation Changes are rolled out
    """
    async def test_container_read_item_negative_throughput_bucket_async(self):
        # Creates an item and then tries to read item with an invalid throughput bucket
        created_document = await self.container.create_item(body={'id': '1' + str(uuid.uuid4()), 'pk': 'mypk'})
        try:
            await self.container.read_item(
                 item=created_document['id'],
                 partition_key="mypk",
                 throughput_bucket=256)
            pytest.fail("Read Item should have failed invalid throughput bucket.")
        except exceptions.CosmosHttpResponseError as e:
            assert e.status_code == 400
            assert "specified for the header 'x-ms-cosmos-throughput-bucket' is invalid." in e.http_error_message
    """

if __name__ == "__main__":
    unittest.main()<|MERGE_RESOLUTION|>--- conflicted
+++ resolved
@@ -61,11 +61,7 @@
             body={'id': '1' + str(uuid.uuid4()), 'pk': 'mypk'},
             throughput_bucket=request_throughput_bucket_number,
             raw_response_hook=request_raw_response_hook)
-<<<<<<< HEAD
-        await self.database.delete_container(created_container.id)
-=======
         await database.delete_container(created_container.id)
->>>>>>> 8d6ed76e
 
     async def test_container_read_item_throughput_bucket_async(self):
         created_document = await self.container.create_item(body={'id': '1' + str(uuid.uuid4()), 'pk': 'mypk'})
