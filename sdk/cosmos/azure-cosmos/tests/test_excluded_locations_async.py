--- conflicted
+++ resolved
@@ -10,13 +10,11 @@
 import pytest_asyncio
 
 from azure.cosmos.aio import CosmosClient
-<<<<<<< HEAD
 from azure.cosmos.partition_key import PartitionKey
-from test_excluded_locations import _verify_endpoint, MockHandler, read_item_test_data, write_item_test_data, L1
-=======
 from test_excluded_locations import (TestDataType, set_test_data_type,
                                      read_item_test_data, write_item_test_data, read_and_write_item_test_data,
                                      verify_endpoint)
+
 
 class MockHandler(logging.Handler):
     def __init__(self):
@@ -28,7 +26,6 @@
 
     def emit(self, record):
         self.messages.append(record.msg)
->>>>>>> a1946d47
 
 # Test configurations
 MOCK_HANDLER = MockHandler()
@@ -39,12 +36,6 @@
 CONTAINER_ID = CONFIG.TEST_MULTI_PARTITION_PREFIX_PK_CONTAINER_ID
 PARTITION_KEY = CONFIG.TEST_CONTAINER_PREFIX_PARTITION_KEY
 ITEM_ID = 'doc1'
-<<<<<<< HEAD
-ITEM_PK_VALUE = 'pk'
-TEST_ITEM = {'id': ITEM_ID, PARTITION_KEY: ITEM_PK_VALUE}
-
-async def _create_item_with_excluded_locations(container, body, excluded_locations):
-=======
 PARTITION_KEY_VALUES = [f'value{i+1}' for i in range(len(PARTITION_KEY))]
 PREFIX_PARTITION_KEY = [PARTITION_KEY_VALUES[0]]
 PARTITION_KEY_ITEMS = dict(zip(PARTITION_KEY, PARTITION_KEY_VALUES))
@@ -54,7 +45,6 @@
 set_test_data_type(TestDataType.ALL_TESTS)
 
 async def create_item_with_excluded_locations_async(container, body, excluded_locations):
->>>>>>> a1946d47
     if excluded_locations is None:
         await container.create_item(body=body)
     else:
@@ -85,13 +75,8 @@
 
 @pytest.mark.cosmosMultiRegion
 @pytest.mark.asyncio
-<<<<<<< HEAD
-@pytest.mark.usefixtures("setup_and_teardown")
+@pytest.mark.usefixtures("setup_and_teardown_async")
 class TestExcludedLocationsAsync:
-=======
-@pytest.mark.usefixtures("setup_and_teardown_async")
-class TestExcludedLocations:
->>>>>>> a1946d47
     @pytest.mark.parametrize('test_data', read_item_test_data())
     async def test_read_item_async(self, test_data):
         # Init test variables
@@ -114,11 +99,7 @@
             verify_endpoint(MOCK_HANDLER.messages, client, expected_locations)
 
     @pytest.mark.parametrize('test_data', read_item_test_data())
-<<<<<<< HEAD
     async def test_read_all_items_async(self, test_data):
-=======
-    async def test_read_all_items(self, test_data):
->>>>>>> a1946d47
         # Init test variables
         preferred_locations, client_excluded_locations, request_excluded_locations, expected_locations = test_data
 
@@ -139,11 +120,7 @@
             verify_endpoint(MOCK_HANDLER.messages, client, expected_locations)
 
     @pytest.mark.parametrize('test_data', read_item_test_data())
-<<<<<<< HEAD
-    async def test_query_items_async(self, test_data):
-=======
-    async def test_query_items_with_partition_key(self, test_data):
->>>>>>> a1946d47
+    async def test_query_items_with_partition_key_async(self, test_data):
         # Init test variables
         preferred_locations, client_excluded_locations, request_excluded_locations, expected_locations = test_data
 
@@ -165,11 +142,7 @@
             verify_endpoint(MOCK_HANDLER.messages, client, expected_locations)
 
     @pytest.mark.parametrize('test_data', read_item_test_data())
-<<<<<<< HEAD
-    async def test_query_items_change_feed_async(self, test_data):
-=======
-    async def test_query_items_with_query_plan(self, test_data):
->>>>>>> a1946d47
+    async def test_query_items_with_query_plan_async(self, test_data):
         # Init test variables
         preferred_locations, client_excluded_locations, request_excluded_locations, expected_locations = test_data
 
@@ -190,13 +163,8 @@
             # Verify endpoint locations
             verify_endpoint(MOCK_HANDLER.messages, client, expected_locations)
 
-<<<<<<< HEAD
-    @pytest.mark.parametrize('test_data', write_item_test_data())
-    async def test_replace_item_async(self, test_data):
-=======
-    @pytest.mark.parametrize('test_data', read_item_test_data())
-    async def test_query_items_change_feed(self, test_data):
->>>>>>> a1946d47
+    @pytest.mark.parametrize('test_data', read_item_test_data())
+    async def test_query_items_change_feed_async(self, test_data):
         # Init test variables
         preferred_locations, client_excluded_locations, request_excluded_locations, expected_locations = test_data
 
@@ -216,14 +184,9 @@
             # Verify endpoint locations
             verify_endpoint(MOCK_HANDLER.messages, client, expected_locations)
 
-<<<<<<< HEAD
-    @pytest.mark.parametrize('test_data', write_item_test_data())
-    async def test_upsert_item_async(self, test_data):
-=======
 
     @pytest.mark.parametrize('test_data', read_and_write_item_test_data())
     async def test_replace_item(self, test_data):
->>>>>>> a1946d47
         # Init test variables
         preferred_locations, client_excluded_locations, request_excluded_locations, expected_locations = test_data
 
@@ -249,10 +212,6 @@
         # Init test variables
         preferred_locations, client_excluded_locations, request_excluded_locations, expected_locations = test_data
 
-<<<<<<< HEAD
-    @pytest.mark.parametrize('test_data', write_item_test_data())
-    async def test_create_item_async(self, test_data):
-=======
         for multiple_write_locations in [True, False]:
             # Client setup
             async with CosmosClient(HOST, KEY,
@@ -274,7 +233,6 @@
 
     @pytest.mark.parametrize('test_data', read_and_write_item_test_data())
     async def test_create_item(self, test_data):
->>>>>>> a1946d47
         # Init test variables
         preferred_locations, client_excluded_locations, request_excluded_locations, expected_locations = test_data
 
@@ -295,41 +253,11 @@
                 verify_endpoint(MOCK_HANDLER.messages, client, expected_locations, multiple_write_locations)
 
     @pytest.mark.parametrize('test_data', write_item_test_data())
-<<<<<<< HEAD
     async def test_patch_item_async(self, test_data):
-=======
-    async def test_patch_item(self, test_data):
->>>>>>> a1946d47
-        # Init test variables
-        preferred_locations, client_excluded_locations, request_excluded_locations, expected_locations = test_data
-
-        for multiple_write_locations in [True, False]:
-<<<<<<< HEAD
-            # Client setup and create an item
-            client, db, container = await _init_container(preferred_locations, client_excluded_locations,
-                                                         multiple_write_locations)
-
-            # API call: patch_item
-            operations = [
-                {"op": "add", "path": "/test_data", "value": f'Data-{str(uuid.uuid4())}'},
-            ]
-            if request_excluded_locations is None:
-                await container.patch_item(item=ITEM_ID, partition_key=ITEM_PK_VALUE,
-                                     patch_operations=operations)
-            else:
-                await container.patch_item(item=ITEM_ID, partition_key=ITEM_PK_VALUE,
-                                     patch_operations=operations,
-                                     excluded_locations=request_excluded_locations)
-
-            # get location from mock_handler
-            if multiple_write_locations:
-                _verify_endpoint(MOCK_HANDLER.messages, client, expected_locations)
-            else:
-                _verify_endpoint(MOCK_HANDLER.messages, client, [L1])
-
-    @pytest.mark.parametrize('test_data', write_item_test_data())
-    async def test_execute_item_batch_async(self, test_data):
-=======
+        # Init test variables
+        preferred_locations, client_excluded_locations, request_excluded_locations, expected_locations = test_data
+
+        for multiple_write_locations in [True, False]:
             # Client setup
             async with CosmosClient(HOST, KEY,
                                     preferred_locations=preferred_locations,
@@ -353,39 +281,11 @@
                 verify_endpoint(MOCK_HANDLER.messages, client, expected_locations, multiple_write_locations)
 
     @pytest.mark.parametrize('test_data', write_item_test_data())
-    async def test_execute_item_batch(self, test_data):
->>>>>>> a1946d47
-        # Init test variables
-        preferred_locations, client_excluded_locations, request_excluded_locations, expected_locations = test_data
-
-        for multiple_write_locations in [True, False]:
-<<<<<<< HEAD
-            # Client setup and create an item
-            client, db, container = await _init_container(preferred_locations, client_excluded_locations,
-                                                         multiple_write_locations)
-
-            # API call: execute_item_batch
-            batch_operations = []
-            for i in range(3):
-                batch_operations.append(("create", ({"id": f'Doc-{str(uuid.uuid4())}', PARTITION_KEY: ITEM_PK_VALUE},)))
-
-            if request_excluded_locations is None:
-                await container.execute_item_batch(batch_operations=batch_operations,
-                                            partition_key=ITEM_PK_VALUE,)
-            else:
-                await container.execute_item_batch(batch_operations=batch_operations,
-                                            partition_key=ITEM_PK_VALUE,
-                                     excluded_locations=request_excluded_locations)
-
-            # get location from mock_handler
-            if multiple_write_locations:
-                _verify_endpoint(MOCK_HANDLER.messages, client, expected_locations)
-            else:
-                _verify_endpoint(MOCK_HANDLER.messages, client, [L1])
-
-    @pytest.mark.parametrize('test_data', write_item_test_data())
-    async def test_delete_item_async(self, test_data):
-=======
+    async def test_execute_item_batch_async(self, test_data):
+        # Init test variables
+        preferred_locations, client_excluded_locations, request_excluded_locations, expected_locations = test_data
+
+        for multiple_write_locations in [True, False]:
             # Client setup
             async with CosmosClient(HOST, KEY,
                                     preferred_locations=preferred_locations,
@@ -414,8 +314,7 @@
                 verify_endpoint(MOCK_HANDLER.messages, client, expected_locations, multiple_write_locations)
 
     @pytest.mark.parametrize('test_data', write_item_test_data())
-    async def test_delete_item(self, test_data):
->>>>>>> a1946d47
+    async def test_delete_item_async(self, test_data):
         # Init test variables
         preferred_locations, client_excluded_locations, request_excluded_locations, expected_locations = test_data
 
