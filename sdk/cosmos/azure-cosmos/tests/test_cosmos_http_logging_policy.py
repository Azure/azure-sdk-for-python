--- conflicted
+++ resolved
@@ -10,11 +10,7 @@
 import pytest
 
 import azure.cosmos.cosmos_client as cosmos_client
-<<<<<<< HEAD
-from azure.cosmos import PartitionKey
-=======
-from azure.cosmos.container import ContainerProxy
->>>>>>> 7ce1917e
+from azure.cosmos import PartitionKey, ContainerProxy
 import test_config
 from _fault_injection_transport import FaultInjectionTransport
 from test_fault_injection_transport import TestFaultInjectionTransport
@@ -39,14 +35,12 @@
     def emit(self, record):
         self.messages.append(record)
 
-<<<<<<< HEAD
 class FilterStatusCode(logging.Filter):
     def filter(self, record):
         if hasattr(record, 'status_code') and record.status_code >= 400:
             return True
         return False
 
-=======
 CONFIG = test_config.TestConfig
 L1 = "Location1"
 L2 = "Location2"
@@ -73,7 +67,6 @@
     # Extract the substring and convert it to a list using ast.literal_eval
     msg = msg[start:end]
     return msg.split(',')
->>>>>>> 7ce1917e
 
 @pytest.mark.cosmosEmulator
 class TestCosmosHttpLogger(unittest.TestCase):
@@ -96,29 +89,15 @@
                 "tests.")
         cls.mock_handler_default = MockHandler()
         cls.mock_handler_diagnostic = MockHandler()
-<<<<<<< HEAD
         cls.mock_handler_filtered_diagnostic = MockHandler()
 
         # Add filter to the filtered diagnostics handler
 
         cls.mock_handler_filtered_diagnostic.addFilter(FilterStatusCode())
-
-        cls.logger_default = logging.getLogger("testloggerdefault")
-        cls.logger_default.addHandler(cls.mock_handler_default)
-        cls.logger_default.setLevel(logging.INFO)
-
-        cls.logger_diagnostic = logging.getLogger("testloggerdiagnostic")
-        cls.logger_diagnostic.addHandler(cls.mock_handler_diagnostic)
-        cls.logger_diagnostic.setLevel(logging.INFO)
-
-        cls.logger_filtered_diagnostic = logging.getLogger("testloggerfiltereddiagnostic")
-        cls.logger_filtered_diagnostic.addHandler(cls.mock_handler_filtered_diagnostic)
-        cls.logger_filtered_diagnostic.setLevel(logging.INFO)
-
-=======
         cls.logger_default = create_logger("testloggerdefault", cls.mock_handler_default)
         cls.logger_diagnostic = create_logger("testloggerdiagnostic", cls.mock_handler_diagnostic)
->>>>>>> 7ce1917e
+        cls.logger_filtered_diagnostic = create_logger("testloggerfiltereddiagnostic",
+                                                       cls.mock_handler_filtered_diagnostic)
         cls.client_default = cosmos_client.CosmosClient(cls.host, cls.masterKey,
                                                         consistency_level="Session",
                                                         connection_policy=cls.connectionPolicy,
@@ -204,7 +183,6 @@
 
         self.mock_handler_diagnostic.reset()
 
-<<<<<<< HEAD
     def test_filtered_diagnostics_logging_policy(self):
         # Test if we can log errors with the filtered diagnostics logger
         database_id = "database_test-" + str(uuid.uuid4())
@@ -248,7 +226,6 @@
         self.client_filtered_diagnostic.delete_database(database_id)
         self.mock_handler_filtered_diagnostic.reset()
 
-=======
     def test_client_settings(self):
         # Test data
         all_locations = [L1, L2]
@@ -308,7 +285,6 @@
             elif "Client Account Write Regions:" in message:
                 locations = get_locations_list(message)
                 assert all_locations == locations
->>>>>>> 7ce1917e
 
 if __name__ == "__main__":
     unittest.main()