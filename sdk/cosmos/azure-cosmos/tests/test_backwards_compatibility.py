# The MIT License (MIT)
# Copyright (c) Microsoft Corporation. All rights reserved.

import unittest
import uuid

import pytest

import test_config
from azure.core import MatchConditions
from azure.cosmos import Offer, http_constants, CosmosClient, DatabaseProxy, ContainerProxy, PartitionKey
from azure.cosmos.exceptions import CosmosHttpResponseError

def check_pk_range_statistics_request_headers(raw_response):
    assert raw_response.http_request.headers[http_constants.HttpHeaders.PopulatePartitionKeyRangeStatistics] == 'True'

def check_quota_info_request_headers(raw_response):
    assert raw_response.http_request.headers[http_constants.HttpHeaders.PopulateQuotaInfo] == 'True'

@pytest.mark.cosmosEmulator
class TestBackwardsCompatibility(unittest.TestCase):
    configs = test_config.TestConfig
    databaseForTest: DatabaseProxy = None
    client: CosmosClient = None
    containerForTest: ContainerProxy = None
    host = configs.host
    masterKey = configs.masterKey

    populate_true = True

    @classmethod
    def setUpClass(cls):
        if cls.masterKey == '[YOUR_KEY_HERE]' or cls.host == '[YOUR_ENDPOINT_HERE]':
            raise Exception(
                "You must specify your Azure Cosmos account values for "
                "'masterKey' and 'host' at the top of this class to run the "
                "tests.")
        cls.client = CosmosClient(cls.host, cls.masterKey)
        cls.databaseForTest = cls.client.get_database_client(cls.configs.TEST_DATABASE_ID)
        cls.containerForTest = cls.databaseForTest.get_container_client(cls.configs.TEST_SINGLE_PARTITION_CONTAINER_ID)

    def test_offer_methods(self):
        database_offer = self.databaseForTest.get_throughput()
        container_offer = self.containerForTest.get_throughput()

        self.assertTrue("ThroughputProperties" in str(type(database_offer)))
        self.assertTrue("ThroughputProperties" in str(type(container_offer)))

        self.assertTrue(isinstance(database_offer, Offer))
        self.assertTrue(isinstance(container_offer, Offer))

    def test_populate_quota_info(self):
            self.containerForTest.read(populate_quota_info=True, raw_response_hook=check_quota_info_request_headers)
            self.containerForTest.read(False, False, True, raw_response_hook=check_quota_info_request_headers)

    def test_populate_partition_key_range_statistics(self):
        self.containerForTest.read(populate_partition_key_range_statistics=True, raw_response_hook=check_pk_range_statistics_request_headers)
        self.containerForTest.read(False, True, raw_response_hook=check_pk_range_statistics_request_headers)

    def test_session_token_compatibility(self):
        # Verifying that behavior is unaffected across the board for using `session_token` on irrelevant methods
        # Database
        database = self.client.create_database(str(uuid.uuid4()), session_token=str(uuid.uuid4()))
        assert database is not None
        database2 = self.client.create_database_if_not_exists(str(uuid.uuid4()), session_token=str(uuid.uuid4()))
        assert database2 is not None
        database_list = list(self.client.list_databases(session_token=str(uuid.uuid4())))
        database_list2 = list(self.client.query_databases(query="select * from c", session_token=str(uuid.uuid4())))
        assert len(database_list) > 0
        assert len(database_list2) > 0
        database_read = database.read(session_token=str(uuid.uuid4()))
        assert database_read is not None
        self.client.delete_database(database2.id, session_token=str(uuid.uuid4()))
        self.client.delete_database(database.id, session_token=str(uuid.uuid4()))

        # Container
        container = self.databaseForTest.create_container(str(uuid.uuid4()), PartitionKey(path="/pk"), session_token=str(uuid.uuid4()))
        assert container is not None
        container2 = self.databaseForTest.create_container_if_not_exists(str(uuid.uuid4()), PartitionKey(path="/pk"), session_token=str(uuid.uuid4()))
        assert container2 is not None
        container_list = list(self.databaseForTest.list_containers(session_token=str(uuid.uuid4())))
        container_list2 = list(self.databaseForTest.query_containers(query="select * from c", session_token=str(uuid.uuid4())))
        assert len(container_list) > 0
        assert len(container_list2) > 0
        container2_read = container2.read(session_token=str(uuid.uuid4()))
        assert container2_read is not None
        replace_container = self.databaseForTest.replace_container(container2, PartitionKey(path="/pk"), default_ttl=30, session_token=str(uuid.uuid4()))
        replace_container_read = replace_container.read()
        assert replace_container is not None
        assert replace_container_read != container2_read
        assert 'defaultTtl' in replace_container_read # Check for default_ttl as a new additional property
        self.databaseForTest.delete_container(replace_container.id, session_token=str(uuid.uuid4()))
<<<<<<< HEAD
        self.databaseForTest.delete_container(container.id, session_token=str(uuid.uuid4()))
=======
        try:
            container2.read()
            pytest.fail("Container read should have failed")
        except CosmosHttpResponseError as e:
            assert e.status_code == 404

        self.client.delete_database(database.id)
>>>>>>> 8d6ed76e

    def test_etag_match_condition_compatibility(self):
        # Verifying that behavior is unaffected across the board for using `etag`/`match_condition` on irrelevant methods
        # Database
        database = self.client.create_database(str(uuid.uuid4()), etag=str(uuid.uuid4()), match_condition=MatchConditions.IfModified)
        assert database is not None
        database2 = self.client.create_database_if_not_exists(str(uuid.uuid4()), etag=str(uuid.uuid4()), match_condition=MatchConditions.IfNotModified)
        assert database2 is not None
        self.client.delete_database(database2.id, etag=str(uuid.uuid4()), match_condition=MatchConditions.IfModified)
        self.client.delete_database(database.id, etag=str(uuid.uuid4()), match_condition=MatchConditions.IfModified)

        # Container
        container = self.databaseForTest.create_container(str(uuid.uuid4()), PartitionKey(path="/pk"),
                                              etag=str(uuid.uuid4()), match_condition=MatchConditions.IfModified)
        assert container is not None
        container2 = self.databaseForTest.create_container_if_not_exists(str(uuid.uuid4()), PartitionKey(path="/pk"),
                                                             etag=str(uuid.uuid4()), match_condition=MatchConditions.IfNotModified)
        assert container2 is not None
        container2_read = container2.read()
        assert container2_read is not None
        replace_container = self.databaseForTest.replace_container(container2, PartitionKey(path="/pk"), default_ttl=30,
                                                       etag=str(uuid.uuid4()), match_condition=MatchConditions.IfModified)
        replace_container_read = replace_container.read()
        assert replace_container is not None
        assert replace_container_read != container2_read
        assert 'defaultTtl' in replace_container_read # Check for default_ttl as a new additional property
        self.databaseForTest.delete_container(replace_container.id, etag=str(uuid.uuid4()), match_condition=MatchConditions.IfModified)
<<<<<<< HEAD
=======
        try:
            container2.read()
            pytest.fail("Container read should have failed")
        except CosmosHttpResponseError as e:
            assert e.status_code == 404
>>>>>>> 8d6ed76e

        # Item
        item = container.create_item({"id": str(uuid.uuid4()), "pk": 0}, etag=str(uuid.uuid4()), match_condition=MatchConditions.IfModified)
        assert item is not None
        item2 = container.upsert_item({"id": str(uuid.uuid4()), "pk": 0}, etag=str(uuid.uuid4()),
                                     match_condition=MatchConditions.IfNotModified)
        assert item2 is not None
        item = container.create_item({"id": str(uuid.uuid4()), "pk": 0}, etag=None, match_condition=None)
        assert item is not None
        item2 = container.upsert_item({"id": str(uuid.uuid4()), "pk": 0}, etag=None, match_condition=None)
        assert item2 is not None
        batch_operations = [
            ("create", ({"id": str(uuid.uuid4()), "pk": 0},)),
            ("replace", (item2['id'], {"id": str(uuid.uuid4()), "pk": 0})),
            ("read", (item['id'],)),
            ("upsert", ({"id": str(uuid.uuid4()), "pk": 0},)),
        ]
        batch_results = container.execute_item_batch(batch_operations, partition_key=0, etag=str(uuid.uuid4()), match_condition=MatchConditions.IfModified)
        assert len(batch_results) == 4
        for result in batch_results:
            assert result['statusCode'] in (200, 201)

        self.databaseForTest.delete_container(container.id, etag=str(uuid.uuid4()), match_condition=MatchConditions.IfModified)

if __name__ == "__main__":
    unittest.main()<|MERGE_RESOLUTION|>--- conflicted
+++ resolved
@@ -90,9 +90,6 @@
         assert replace_container_read != container2_read
         assert 'defaultTtl' in replace_container_read # Check for default_ttl as a new additional property
         self.databaseForTest.delete_container(replace_container.id, session_token=str(uuid.uuid4()))
-<<<<<<< HEAD
-        self.databaseForTest.delete_container(container.id, session_token=str(uuid.uuid4()))
-=======
         try:
             container2.read()
             pytest.fail("Container read should have failed")
@@ -100,7 +97,6 @@
             assert e.status_code == 404
 
         self.client.delete_database(database.id)
->>>>>>> 8d6ed76e
 
     def test_etag_match_condition_compatibility(self):
         # Verifying that behavior is unaffected across the board for using `etag`/`match_condition` on irrelevant methods
@@ -128,14 +124,11 @@
         assert replace_container_read != container2_read
         assert 'defaultTtl' in replace_container_read # Check for default_ttl as a new additional property
         self.databaseForTest.delete_container(replace_container.id, etag=str(uuid.uuid4()), match_condition=MatchConditions.IfModified)
-<<<<<<< HEAD
-=======
         try:
             container2.read()
             pytest.fail("Container read should have failed")
         except CosmosHttpResponseError as e:
             assert e.status_code == 404
->>>>>>> 8d6ed76e
 
         # Item
         item = container.create_item({"id": str(uuid.uuid4()), "pk": 0}, etag=str(uuid.uuid4()), match_condition=MatchConditions.IfModified)
