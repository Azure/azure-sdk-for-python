--- conflicted
+++ resolved
@@ -71,13 +71,8 @@
 
         locational_endpoint = _location_cache.LocationCache.GetLocationalEndpoint(self.host, REGION_1)
         assert mock_get_database_account_check.counter == 2
-<<<<<<< HEAD
         endpoint = locational_endpoint
         expected_regional_routing_context.append(RegionalRoutingContext(endpoint))
-=======
-        endpoint = self.host if use_read_global_endpoint else locational_endpoint
-        expected_regional_routing_context.append(RegionalRoutingContext(endpoint, endpoint))
->>>>>>> d6612d0e
         locational_endpoint = _location_cache.LocationCache.GetLocationalEndpoint(self.host, REGION_2)
         expected_regional_routing_context.append(RegionalRoutingContext(locational_endpoint))
         read_regional_routing_context = client.client_connection._global_endpoint_manager.location_cache.read_regional_routing_contexts
@@ -136,22 +131,12 @@
         finally:
             _global_endpoint_manager_async._GlobalEndpointManager._endpoints_health_check = self.original_health_check
 
-<<<<<<< HEAD
-    async def test_health_check_success(self, setup):
-        # checks the background health check works as expected when all endpoints healthy
-        self.original_getDatabaseAccountStub = _global_endpoint_manager_async._GlobalEndpointManager._GetDatabaseAccountStub
-        self.original_getDatabaseAccountCheck = _cosmos_client_connection_async.CosmosClientConnection._GetDatabaseAccountCheck
-        self.original_preferred_locations = setup[COLLECTION].client_connection._global_endpoint_manager.location_cache.preferred_locations
-        setup[COLLECTION].client_connection._global_endpoint_manager.location_cache.preferred_locations = REGIONS
-=======
-    @pytest.mark.parametrize("preferred_location, use_write_global_endpoint, use_read_global_endpoint", health_check())
-    async def test_health_check_success_async(self, setup, preferred_location, use_write_global_endpoint, use_read_global_endpoint):
+    async def test_health_check_success_async(self, setup):
         # checks the background health check works as expected when all endpoints healthy
         self.original_getDatabaseAccountStub = _global_endpoint_manager_async._GlobalEndpointManager._GetDatabaseAccountStub
         self.original_getDatabaseAccountCheck = _cosmos_client_connection_async.CosmosClientConnection._GetDatabaseAccountCheck
         self.original_preferred_locations = setup[COLLECTION].client_connection.connection_policy.PreferredLocations
-        setup[COLLECTION].client_connection.connection_policy.PreferredLocations = preferred_location
->>>>>>> d6612d0e
+        setup[COLLECTION].client_connection.connection_policy.PreferredLocations = REGIONS
         mock_get_database_account_check = self.MockGetDatabaseAccountCheck()
         _global_endpoint_manager_async._GlobalEndpointManager._GetDatabaseAccountStub = (
             self.MockGetDatabaseAccount(REGIONS))
@@ -174,12 +159,8 @@
         finally:
             _global_endpoint_manager_async._GlobalEndpointManager._GetDatabaseAccountStub = self.original_getDatabaseAccountStub
             _cosmos_client_connection_async.CosmosClientConnection._GetDatabaseAccountCheck = self.original_getDatabaseAccountCheck
-<<<<<<< HEAD
-            setup[COLLECTION].client_connection._global_endpoint_manager.location_cache.preferred_locations = self.original_preferred_locations
+            setup[COLLECTION].client_connection.connection_policy.PreferredLocations = self.original_preferred_locations
             _retry_utility_async.ExecuteFunctionAsync = self.OriginalExecuteFunction
-=======
-            setup[COLLECTION].client_connection.connection_policy.PreferredLocations = self.original_preferred_locations
->>>>>>> d6612d0e
         expected_regional_routing_contexts = []
 
         locational_endpoint = _location_cache.LocationCache.GetLocationalEndpoint(self.host, REGION_1)
@@ -192,24 +173,18 @@
         assert read_regional_routing_context == expected_regional_routing_contexts
 
 
-<<<<<<< HEAD
-    async def test_health_check_failure(self, setup):
-=======
-    @pytest.mark.parametrize("preferred_location, use_write_global_endpoint, use_read_global_endpoint", health_check())
-    async def test_health_check_failure_async(self, setup, preferred_location, use_write_global_endpoint, use_read_global_endpoint):
->>>>>>> d6612d0e
+    async def test_health_check_failure_async(self, setup):
         # checks the background health check works as expected when all endpoints unhealthy - it should mark the endpoints unavailable
         setup[COLLECTION].client_connection._global_endpoint_manager.location_cache.location_unavailability_info_by_endpoint.clear()
         self.original_getDatabaseAccountStub = _global_endpoint_manager_async._GlobalEndpointManager._GetDatabaseAccountStub
         _global_endpoint_manager_async._GlobalEndpointManager._GetDatabaseAccountStub = (
-<<<<<<< HEAD
             self.MockGetDatabaseAccount(REGIONS))
         self.original_getDatabaseAccountCheck = _cosmos_client_connection_async.CosmosClientConnection._GetDatabaseAccountCheck
-        self.original_preferred_locations = setup[COLLECTION].client_connection._global_endpoint_manager.location_cache.preferred_locations
+        self.original_preferred_locations = setup[COLLECTION].client_connection.connection_policy.PreferredLocations
         self.OriginalExecuteFunction = _retry_utility_async.ExecuteFunctionAsync
         mock_get_database_account_check = self.MockGetDatabaseAccountCheckError()
         _cosmos_client_connection_async.CosmosClientConnection._GetDatabaseAccountCheck = mock_get_database_account_check
-        setup[COLLECTION].client_connection._global_endpoint_manager.location_cache.preferred_locations = REGIONS
+        setup[COLLECTION].client_connection.connection_policy.PreferredLocations = REGIONS
         async def mock_execute_function(function, *args, **kwargs):
             if args:
                 args[4].url = args[4].url.replace('-eastus', '').replace('-westus', '')
@@ -220,12 +195,6 @@
 
         _retry_utility_async.ExecuteFunctionAsync = mock_execute_function
 
-=======
-            self.MockGetDatabaseAccount(REGIONS, use_write_global_endpoint, use_read_global_endpoint))
-        self.original_preferred_locations = setup[COLLECTION].client_connection.connection_policy.PreferredLocations
-        setup[COLLECTION].client_connection.connection_policy.PreferredLocations = preferred_location
->>>>>>> d6612d0e
-
         try:
             setup[COLLECTION].client_connection._global_endpoint_manager.startup = False
             setup[COLLECTION].client_connection._global_endpoint_manager.refresh_needed = True
@@ -235,13 +204,9 @@
                 await asyncio.sleep(2)
         finally:
             _global_endpoint_manager_async._GlobalEndpointManager._GetDatabaseAccountStub = self.original_getDatabaseAccountStub
-<<<<<<< HEAD
-            setup[COLLECTION].client_connection._global_endpoint_manager.location_cache.preferred_locations = self.original_preferred_locations
+            setup[COLLECTION].client_connection.connection_policy.PreferredLocations = self.original_preferred_locations
             _cosmos_client_connection_async.CosmosClientConnection._GetDatabaseAccountCheck = self.original_getDatabaseAccountCheck
             _retry_utility_async.ExecuteFunctionAsync = self.OriginalExecuteFunction
-=======
-            setup[COLLECTION].client_connection.connection_policy.PreferredLocations = self.original_preferred_locations
->>>>>>> d6612d0e
 
         num_unavailable_endpoints = len(REGIONS)
         unavailable_endpoint_info = setup[COLLECTION].client_connection._global_endpoint_manager.location_cache.location_unavailability_info_by_endpoint
