--- conflicted
+++ resolved
@@ -66,11 +66,7 @@
             401: ClientAuthenticationError, 404: ResourceNotFoundError, 409: ResourceExistsError
         }
         error_map.update(kwargs.pop('error_map', {}))
-<<<<<<< HEAD
-        api_version = "2021-07-01-preview"
-=======
         api_version = "2021-10-15"
->>>>>>> 62df3543
         accept = "application/json"
 
         def prepare_request(next_link=None):
