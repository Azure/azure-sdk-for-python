--- conflicted
+++ resolved
@@ -1,7 +1,5 @@
 # Release History
 
-<<<<<<< HEAD
-=======
 ## 7.0.0b2 (2021-10-26)
 
 **Features**
@@ -73,7 +71,6 @@
   - Removed operation group CosmosDBManagementClientOperationsMixin
   - Removed operation group GraphResourcesOperations
 
->>>>>>> 62df3543
 ## 7.0.0b1 (2021-09-17)
 
 **Features**
