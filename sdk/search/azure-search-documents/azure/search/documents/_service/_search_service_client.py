--- conflicted
+++ resolved
@@ -14,12 +14,8 @@
     ResourceNotModifiedError,
 )
 from ._generated import SearchServiceClient as _SearchServiceClient
-<<<<<<< HEAD
 from ._generated.models import AccessCondition
-from .._credential import HeadersMixin
-=======
 from .._headers_mixin import HeadersMixin
->>>>>>> 0e3d2e04
 from .._version import SDK_MONIKER
 from ._utils import (
     prep_if_match,
@@ -28,13 +24,8 @@
 
 if TYPE_CHECKING:
     # pylint:disable=unused-import,ungrouped-imports
-<<<<<<< HEAD
-    from typing import Any, List, Union
-    from .. import SearchApiKeyCredential, Index, AnalyzeResult
-=======
     from typing import Any, Union
-    from azure.core.credentials import AzureKeyCredential
->>>>>>> 0e3d2e04
+    from azure.core.credentials import AzureKeyCredential, Index, AnalyzeResult
 
 
 class SearchServiceClient(HeadersMixin):
