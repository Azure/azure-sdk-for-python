--- conflicted
+++ resolved
@@ -414,11 +414,7 @@
         select: Optional[List[str]] = None,
         top: Optional[int] = None,
         **kwargs
-<<<<<<< HEAD
     ) -> List[SuggestResult]:
-=======
-    ) -> List[MutableMapping[str, Any]]:
->>>>>>> 5ec893c4
         """Get search suggestion results from the Azure search index.
 
         :param str search_text: Required. The search text to use to suggest documents. Must be at least 1
@@ -506,11 +502,7 @@
         search_fields: Optional[List[str]] = None,
         top: Optional[int] = None,
         **kwargs
-<<<<<<< HEAD
     ) -> List[AutocompleteItem]:
-=======
-    ) -> List[MutableMapping[str, Any]]:
->>>>>>> 5ec893c4
         """Get search auto-completion results from the Azure search index.
 
         :param str search_text: The search text on which to base autocomplete results.
