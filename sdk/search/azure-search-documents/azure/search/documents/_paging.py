--- conflicted
+++ resolved
@@ -120,13 +120,7 @@
 
 
 class SearchPageIterator(PageIterator):
-<<<<<<< HEAD
     def __init__(self, client, index_name, initial_query, kwargs, continuation_token=None) -> None:
-=======
-    """An iterator over search results."""
-
-    def __init__(self, client, initial_query, kwargs, continuation_token=None) -> None:
->>>>>>> 5ec893c4
         super(SearchPageIterator, self).__init__(
             get_next=self._get_next_cb,
             extract_data=self._extract_data_cb,
