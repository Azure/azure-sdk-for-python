--- conflicted
+++ resolved
@@ -297,15 +297,8 @@
     def serialize(self, **kwargs: Any) -> str:
         # pylint: disable=unused-argument
         """Return the JSON that would be sent to server from this model.
-<<<<<<< HEAD
         :returns: A dict JSON compatible string
         :rtype: str
-=======
-
-        :param bool keep_readonly: If you want to serialize the readonly attributes
-        :returns: A dict JSON compatible object
-        :rtype: dict
->>>>>>> 5ec893c4
         """
         return json.dumps(self._to_generated().as_dict())  # type: ignore
 
@@ -778,15 +771,8 @@
     def serialize(self, **kwargs: Any) -> str:
         # pylint: disable=unused-argument
         """Return the JSON that would be sent to server from this model.
-<<<<<<< HEAD
         :returns: A dict JSON compatible string
         :rtype: str
-=======
-
-        :param bool keep_readonly: If you want to serialize the readonly attributes
-        :returns: A dict JSON compatible object
-        :rtype: dict
->>>>>>> 5ec893c4
         """
         return json.dumps(self._to_generated().as_dict())
 
