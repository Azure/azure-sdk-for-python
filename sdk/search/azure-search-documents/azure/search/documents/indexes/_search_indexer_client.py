--- conflicted
+++ resolved
@@ -604,11 +604,7 @@
         _validate_skillset(skillset)
         skillset_gen = skillset._to_generated() if hasattr(skillset, "_to_generated") else skillset
 
-<<<<<<< HEAD
-        result = self._client.skillsets_operations.create(skillset_gen, **kwargs)
-=======
         result = self._client.skillsets.create(skillset_gen, **kwargs)  # type: ignore
->>>>>>> 5ec893c4
         return cast(SearchIndexerSkillset, SearchIndexerSkillset._from_generated(result))
 
     @distributed_trace
