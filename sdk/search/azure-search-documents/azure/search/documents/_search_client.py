# -------------------------------------------------------------------------
# Copyright (c) Microsoft Corporation. All rights reserved.
# Licensed under the MIT License. See License.txt in the project root for
# license information.
# --------------------------------------------------------------------------
from typing import cast, List, TYPE_CHECKING
import six

from azure.core.credentials import AzureKeyCredential
from azure.core.tracing.decorator import distributed_trace
from ._api_versions import DEFAULT_VERSION
from ._generated import SearchClient as SearchIndexClient
from ._generated.models import IndexingResult
from ._search_documents_error import RequestEntityTooLargeError
from ._index_documents_batch import IndexDocumentsBatch
from ._paging import SearchItemPaged, SearchPageIterator
from ._queries import AutocompleteQuery, SearchQuery, SuggestQuery
from ._headers_mixin import HeadersMixin
from ._utils import get_authentication_policy
from ._version import SDK_MONIKER

if TYPE_CHECKING:
    # pylint:disable=unused-import,ungrouped-imports
    from typing import Any, Union
    from azure.core.credentials import TokenCredential


def odata(statement, **kwargs):
    """Escape an OData query string.

    The statement to prepare should include fields to substitute given inside
    braces, e.g. `{somevar}` and then pass the corresponding value as a keyword
    argument, e.g. `somevar=10`.

    :param statement: An OData query string to prepare
    :type statement: str
    :rtype: str

    .. admonition:: Example:

        >>> odata("name eq {name} and age eq {age}", name="O'Neil", age=37)
        "name eq 'O''Neil' and age eq 37"


    """
    kw = dict(kwargs)
    for key in kw:
        value = kw[key]
        if isinstance(value, six.string_types):
            value = value.replace("'", "''")
            if "'{{{}}}'".format(key) not in statement:
                kw[key] = "'{}'".format(value)
    return statement.format(**kw)


class SearchClient(HeadersMixin):
    """A client to interact with an existing Azure search index.

    :param endpoint: The URL endpoint of an Azure search service
    :type endpoint: str
    :param index_name: The name of the index to connect to
    :type index_name: str
    :param credential: A credential to authorize search client requests
    :type credential: ~azure.core.credentials.AzureKeyCredential or ~azure.core.credentials.TokenCredential
    :keyword str api_version: The Search API version to use for requests.

    .. admonition:: Example:

        .. literalinclude:: ../samples/sample_authentication.py
            :start-after: [START create_search_client_with_key]
            :end-before: [END create_search_client_with_key]
            :language: python
            :dedent: 4
            :caption: Creating the SearchClient with an API key.
    """

    _ODATA_ACCEPT = "application/json;odata.metadata=none"  # type: str

    def __init__(self, endpoint, index_name, credential, **kwargs):
        # type: (str, str, Union[AzureKeyCredential, TokenCredential], **Any) -> None

        self._api_version = kwargs.pop("api_version", DEFAULT_VERSION)
        self._endpoint = endpoint  # type: str
        self._index_name = index_name  # type: str
        self._credential = credential
        if isinstance(credential, AzureKeyCredential):
            self._aad = False
            self._client = SearchIndexClient(
                endpoint=endpoint,
                index_name=index_name,
                sdk_moniker=SDK_MONIKER,
                api_version=self._api_version,
                **kwargs
            )  # type: SearchIndexClient
        else:
            self._aad = True
            authentication_policy = get_authentication_policy(credential)
            self._client = SearchIndexClient(
                endpoint=endpoint,
                index_name=index_name,
                authentication_policy=authentication_policy,
                sdk_moniker=SDK_MONIKER,
                api_version=self._api_version,
                **kwargs
            )  # type: SearchIndexClient

    def __repr__(self):
        # type: () -> str
        return "<SearchClient [endpoint={}, index={}]>".format(
            repr(self._endpoint), repr(self._index_name)
        )[:1024]

    def close(self):
        # type: () -> None
        """Close the :class:`~azure.search.documents.SearchClient` session."""
        return self._client.close()

    @distributed_trace
    def get_document_count(self, **kwargs):
        # type: (**Any) -> int
        """Return the number of documents in the Azure search index.

        :rtype: int
        """
        kwargs["headers"] = self._merge_client_headers(kwargs.get("headers"))
        return int(self._client.documents.count(**kwargs))

    @distributed_trace
    def get_document(self, key, selected_fields=None, **kwargs):
        # type: (str, List[str], **Any) -> dict
        """Retrieve a document from the Azure search index by its key.

        :param key: The primary key value for the document to retrieve
        :type key: str
        :param selected_fields: a allowlist of fields to include in the results
        :type selected_fields: List[str]
        :rtype:  dict

        .. admonition:: Example:

            .. literalinclude:: ../samples/sample_get_document.py
                :start-after: [START get_document]
                :end-before: [END get_document]
                :language: python
                :dedent: 4
                :caption: Get a specific document from the search index.
        """
        kwargs["headers"] = self._merge_client_headers(kwargs.get("headers"))
        result = self._client.documents.get(
            key=key, selected_fields=selected_fields, **kwargs
        )
        return cast(dict, result)

    @distributed_trace
    def search(self, search_text, **kwargs): # pylint:disable=too-many-locals
        # type: (str, **Any) -> SearchItemPaged[dict]
        """Search the Azure search index for documents.

        :param str search_text: A full-text search query expression; Use "*" or omit this parameter to
         match all documents.
        :keyword bool include_total_count: A value that specifies whether to fetch the total count of
         results. Default is false. Setting this value to true may have a performance impact. Note that
         the count returned is an approximation.
        :keyword list[str] facets: The list of facet expressions to apply to the search query. Each facet
         expression contains a field name, optionally followed by a comma-separated list of name:value
         pairs.
        :keyword str filter: The OData $filter expression to apply to the search query.
<<<<<<< HEAD
        :keyword list[str] highlight_fields: The comma-separated list of field names to use for hit highlights.
=======
        :keyword str highlight_fields: The comma-separated list of field names to use for hit highlights.
>>>>>>> 837e1b1c
         Only searchable fields can be used for hit highlighting.
        :keyword str highlight_post_tag: A string tag that is appended to hit highlights. Must be set with
         highlightPreTag. Default is </em>.
        :keyword str highlight_pre_tag: A string tag that is prepended to hit highlights. Must be set with
         highlightPostTag. Default is <em>.
        :keyword float minimum_coverage: A number between 0 and 100 indicating the percentage of the index that
         must be covered by a search query in order for the query to be reported as a success. This
         parameter can be useful for ensuring search availability even for services with only one
         replica. The default is 100.
        :keyword list[str] order_by: The list of OData $orderby expressions by which to sort the results. Each
         expression can be either a field name or a call to either the geo.distance() or the
         search.score() functions. Each expression can be followed by asc to indicate ascending, and
         desc to indicate descending. The default is ascending order. Ties will be broken by the match
         scores of documents. If no OrderBy is specified, the default sort order is descending by
         document match score. There can be at most 32 $orderby clauses.
        :keyword query_type: A value that specifies the syntax of the search query. The default is
         'simple'. Use 'full' if your query uses the Lucene query syntax. Possible values include:
         'simple', 'full', "semantic".
        :paramtype query_type: str or ~azure.search.documents.models.QueryType
        :keyword list[str] scoring_parameters: The list of parameter values to be used in scoring functions (for
         example, referencePointParameter) using the format name-values. For example, if the scoring
         profile defines a function with a parameter called 'mylocation' the parameter string would be
         "mylocation--122.2,44.8" (without the quotes).
        :keyword str scoring_profile: The name of a scoring profile to evaluate match scores for matching
         documents in order to sort the results.
        :keyword list[str] search_fields: The list of field names to which to scope the full-text search. When
         using fielded search (fieldName:searchExpression) in a full Lucene query, the field names of
         each fielded search expression take precedence over any field names listed in this parameter.
        :keyword search_mode: A value that specifies whether any or all of the search terms must be
         matched in order to count the document as a match. Possible values include: 'any', 'all'.
        :paramtype search_mode: str or ~azure.search.documents.models.SearchMode
        :keyword query_language: The language of the search query. Possible values include: "none", "en-us",
         "en-gb", "en-in", "en-ca", "en-au", "fr-fr", "fr-ca", "de-de", "es-es", "es-mx", "zh-cn",
         "zh-tw", "pt-br", "pt-pt", "it-it", "ja-jp", "ko-kr", "ru-ru", "cs-cz", "nl-be", "nl-nl",
         "hu-hu", "pl-pl", "sv-se", "tr-tr", "hi-in", "ar-sa", "ar-eg", "ar-ma", "ar-kw", "ar-jo",
         "da-dk", "no-no", "bg-bg", "hr-hr", "hr-ba", "ms-my", "ms-bn", "sl-sl", "ta-in", "vi-vn",
         "el-gr", "ro-ro", "is-is", "id-id", "th-th", "lt-lt", "uk-ua", "lv-lv", "et-ee", "ca-es",
         "fi-fi", "sr-ba", "sr-me", "sr-rs", "sk-sk", "nb-no", "hy-am", "bn-in", "eu-es", "gl-es",
         "gu-in", "he-il", "ga-ie", "kn-in", "ml-in", "mr-in", "fa-ae", "pa-in", "te-in", "ur-pk".
        :paramtype query_language: str or ~azure.search.documents.models.QueryLanguage
        :keyword query_speller: A value that specified the type of the speller to use to spell-correct
         individual search query terms. Possible values include: "none", "lexicon".
        :paramtype query_speller: str or ~azure.search.documents.models.QuerySpellerType
        :keyword query_answer: This parameter is only valid if the query type is 'semantic'. If set,
         the query returns answers extracted from key passages in the highest ranked documents.
         Possible values include: "none", "extractive".
        :paramtype query_answer: str or ~azure.search.documents.models.QueryAnswerType
        :keyword int query_answer_count: This parameter is only valid if the query type is 'semantic' and
         query answer is 'extractive'. Configures the number of answers returned. Default count is 1.
        :keyword query_caption: This parameter is only valid if the query type is 'semantic'. If set, the
         query returns captions extracted from key passages in the highest ranked documents.
         Defaults to 'None'. Possible values include: "none", "extractive".
        :paramtype query_caption: str or ~azure.search.documents.models.QueryCaptionType
        :keyword bool query_caption_highlight: This parameter is only valid if the query type is 'semantic' when
         query caption is set to 'extractive'. Determines whether highlighting is enabled.
         Defaults to 'true'.
        :keyword list[str] semantic_fields: The list of field names used for semantic search.
        :keyword semantic_configuration_name: The name of the semantic configuration that will be used when
         processing documents for queries of type semantic.
        :paramtype semantic_configuration_name: str
        :keyword list[str] select: The list of fields to retrieve. If unspecified, all fields marked as retrievable
         in the schema are included.
        :keyword int skip: The number of search results to skip. This value cannot be greater than 100,000.
         If you need to scan documents in sequence, but cannot use $skip due to this limitation,
         consider using $orderby on a totally-ordered key and $filter with a range query instead.
        :keyword int top: The number of search results to retrieve. This can be used in conjunction with
         $skip to implement client-side paging of search results. If results are truncated due to
         server-side paging, the response will include a continuation token that can be used to issue
         another Search request for the next page of results.
        :keyword scoring_statistics: A value that specifies whether we want to calculate scoring
         statistics (such as document frequency) globally for more consistent scoring, or locally, for
         lower latency. The default is 'local'. Use 'global' to aggregate scoring statistics globally
         before scoring. Using global scoring statistics can increase latency of search queries.
         Possible values include: "local", "global".
        :paramtype scoring_statistics: str or ~azure.search.documents.models.ScoringStatistics
        :keyword str session_id: A value to be used to create a sticky session, which can help getting more
         consistent results. As long as the same sessionId is used, a best-effort attempt will be made
         to target the same replica set. Be wary that reusing the same sessionID values repeatedly can
         interfere with the load balancing of the requests across replicas and adversely affect the
         performance of the search service. The value used as sessionId cannot start with a '_'
         character.
        :rtype:  SearchItemPaged[dict]

        .. admonition:: Example:

            .. literalinclude:: ../samples/sample_simple_query.py
                :start-after: [START simple_query]
                :end-before: [END simple_query]
                :language: python
                :dedent: 4
                :caption: Search on a simple text term.

        .. admonition:: Example:

            .. literalinclude:: ../samples/sample_filter_query.py
                :start-after: [START filter_query]
                :end-before: [END filter_query]
                :language: python
                :dedent: 4
                :caption: Filter and sort search results.

        .. admonition:: Example:

            .. literalinclude:: ../samples/sample_facet_query.py
                :start-after: [START facet_query]
                :end-before: [END facet_query]
                :language: python
                :dedent: 4
                :caption: Get search result facets.
        """
        include_total_result_count = kwargs.pop("include_total_count", None)
        facets = kwargs.pop("facets", None)
        filter_arg = kwargs.pop("filter", None)
        highlight_fields = kwargs.pop("highlight_fields", None)
        highlight_post_tag = kwargs.pop("highlight_post_tag", None)
        highlight_pre_tag = kwargs.pop("highlight_pre_tag", None)
        minimum_coverage = kwargs.pop("minimum_coverage", None)
        order_by = kwargs.pop("order_by", None)
        query_type = kwargs.pop("query_type", None)
        scoring_parameters = kwargs.pop("scoring_parameters", None)
        scoring_profile = kwargs.pop("scoring_profile", None)
        search_fields = kwargs.pop("search_fields", None)
        search_fields_str = ",".join(search_fields) if search_fields else None
        search_mode = kwargs.pop("search_mode", None)
        query_language = kwargs.pop("query_language", None)
        query_speller = kwargs.pop("query_speller", None)
        select = kwargs.pop("select", None)
        skip = kwargs.pop("skip", None)
        top = kwargs.pop("top", None)
        session_id = kwargs.pop("session_id", None)
        scoring_statistics = kwargs.pop("scoring_statistics", None)

        query_answer = kwargs.pop("query_answer", None)
        query_answer_count = kwargs.pop("query_answer_count", None)
        answers = query_answer if not query_answer_count else '{}|count-{}'.format(
            query_answer, query_answer_count
        )

        query_caption = kwargs.pop("query_caption", None)
        query_caption_highlight = kwargs.pop("query_caption_highlight", None)
        captions = query_caption if not query_caption_highlight else '{}|highlight-{}'.format(
            query_caption, query_caption_highlight
        )

        semantic_fields = kwargs.pop("semantic_fields", None)
        semantic_configuration = kwargs.pop("semantic_configuration_name", None)

        query = SearchQuery(
            search_text=search_text,
            include_total_result_count=include_total_result_count,
            facets=facets,
            filter=filter_arg,
            highlight_fields=highlight_fields,
            highlight_post_tag=highlight_post_tag,
            highlight_pre_tag=highlight_pre_tag,
            minimum_coverage=minimum_coverage,
            order_by=order_by,
            query_type=query_type,
            scoring_parameters=scoring_parameters,
            scoring_profile=scoring_profile,
            search_fields=search_fields_str,
            search_mode=search_mode,
            query_language=query_language,
            speller=query_speller,
            answers=answers,
            captions=captions,
            semantic_fields=",".join(semantic_fields) if semantic_fields else None,
            semantic_configuration=semantic_configuration,
            select=select if isinstance(select, six.string_types) else None,
            skip=skip,
            top=top,
            session_id=session_id,
            scoring_statistics=scoring_statistics
        )
        if isinstance(select, list):
            query.select(select)

        kwargs["headers"] = self._merge_client_headers(kwargs.get("headers"))
        kwargs["api_version"] = self._api_version
        return SearchItemPaged(
            self._client, query, kwargs, page_iterator_class=SearchPageIterator
        )

    @distributed_trace
    def suggest(self, search_text, suggester_name, **kwargs):
        # type: (str, str, **Any) -> List[dict]
        """Get search suggestion results from the Azure search index.

        :param str search_text: Required. The search text to use to suggest documents. Must be at least 1
        character, and no more than 100 characters.
        :param str suggester_name: Required. The name of the suggester as specified in the suggesters
        collection that's part of the index definition.
        :keyword str filter: An OData expression that filters the documents considered for suggestions.
        :keyword bool use_fuzzy_matching: A value indicating whether to use fuzzy matching for the suggestions
         query. Default is false. When set to true, the query will find terms even if there's a
         substituted or missing character in the search text. While this provides a better experience in
         some scenarios, it comes at a performance cost as fuzzy suggestions queries are slower and
         consume more resources.
        :keyword str highlight_post_tag: A string tag that is appended to hit highlights. Must be set with
         highlightPreTag. If omitted, hit highlighting of suggestions is disabled.
        :keyword str highlight_pre_tag: A string tag that is prepended to hit highlights. Must be set with
         highlightPostTag. If omitted, hit highlighting of suggestions is disabled.
        :keyword float minimum_coverage: A number between 0 and 100 indicating the percentage of the index that
         must be covered by a suggestions query in order for the query to be reported as a success. This
         parameter can be useful for ensuring search availability even for services with only one
         replica. The default is 80.
        :keyword list[str] order_by: The list of OData $orderby expressions by which to sort the results. Each
         expression can be either a field name or a call to either the geo.distance() or the
         search.score() functions. Each expression can be followed by asc to indicate ascending, or desc
         to indicate descending. The default is ascending order. Ties will be broken by the match scores
         of documents. If no $orderby is specified, the default sort order is descending by document
         match score. There can be at most 32 $orderby clauses.
        :keyword list[str] search_fields: The list of field names to search for the specified search text. Target
         fields must be included in the specified suggester.
        :keyword list[str] select: The list of fields to retrieve. If unspecified, only the key field will be
         included in the results.
        :keyword int top: The number of suggestions to retrieve. The value must be a number between 1 and
         100. The default is 5.
        :rtype:  List[dict]

        .. admonition:: Example:

            .. literalinclude:: ../samples/sample_suggestions.py
                :start-after: [START suggest_query]
                :end-before: [END suggest_query]
                :language: python
                :dedent: 4
                :caption: Get search suggestions.
        """
        filter_arg = kwargs.pop("filter", None)
        use_fuzzy_matching = kwargs.pop("use_fuzzy_matching", None)
        highlight_post_tag = kwargs.pop("highlight_post_tag", None)
        highlight_pre_tag = kwargs.pop("highlight_pre_tag", None)
        minimum_coverage = kwargs.pop("minimum_coverage", None)
        order_by = kwargs.pop("order_by", None)
        search_fields = kwargs.pop("search_fields", None)
        search_fields_str = ",".join(search_fields) if search_fields else None
        select = kwargs.pop("select", None)
        top = kwargs.pop("top", None)
        query = SuggestQuery(
            search_text=search_text,
            suggester_name=suggester_name,
            filter=filter_arg,
            use_fuzzy_matching=use_fuzzy_matching,
            highlight_post_tag=highlight_post_tag,
            highlight_pre_tag=highlight_pre_tag,
            minimum_coverage=minimum_coverage,
            order_by=order_by,
            search_fields=search_fields_str,
            select=select if isinstance(select, six.string_types) else None,
            top=top,
        )
        if isinstance(select, list):
            query.select(select)
        kwargs["headers"] = self._merge_client_headers(kwargs.get("headers"))
        response = self._client.documents.suggest_post(
            suggest_request=query.request, **kwargs
        )
        results = [r.as_dict() for r in response.results]
        return results

    @distributed_trace
    def autocomplete(self, search_text, suggester_name, **kwargs):
        # type: (str, str, **Any) -> List[dict]
        """Get search auto-completion results from the Azure search index.

        :param str search_text: The search text on which to base autocomplete results.
        :param str suggester_name: The name of the suggester as specified in the suggesters
        collection that's part of the index definition.
        :keyword mode: Specifies the mode for Autocomplete. The default is 'oneTerm'. Use
         'twoTerms' to get shingles and 'oneTermWithContext' to use the current context while producing
         auto-completed terms. Possible values include: 'oneTerm', 'twoTerms', 'oneTermWithContext'.
        :paramtype mode: str or ~azure.search.documents.models.AutocompleteMode
        :keyword str filter: An OData expression that filters the documents used to produce completed terms
         for the Autocomplete result.
        :keyword bool use_fuzzy_matching: A value indicating whether to use fuzzy matching for the
         autocomplete query. Default is false. When set to true, the query will find terms even if
         there's a substituted or missing character in the search text. While this provides a better
         experience in some scenarios, it comes at a performance cost as fuzzy autocomplete queries are
         slower and consume more resources.
        :keyword str highlight_post_tag: A string tag that is appended to hit highlights. Must be set with
         highlightPreTag. If omitted, hit highlighting is disabled.
        :keyword str highlight_pre_tag: A string tag that is prepended to hit highlights. Must be set with
         highlightPostTag. If omitted, hit highlighting is disabled.
        :keyword float minimum_coverage: A number between 0 and 100 indicating the percentage of the index that
         must be covered by an autocomplete query in order for the query to be reported as a success.
         This parameter can be useful for ensuring search availability even for services with only one
         replica. The default is 80.
        :keyword list[str] search_fields: The list of field names to consider when querying for auto-completed
         terms. Target fields must be included in the specified suggester.
        :keyword int top: The number of auto-completed terms to retrieve. This must be a value between 1 and
         100. The default is 5.
        :rtype:  List[dict]

        .. admonition:: Example:

            .. literalinclude:: ../samples/sample_autocomplete.py
                :start-after: [START autocomplete_query]
                :end-before: [END autocomplete_query]
                :language: python
                :dedent: 4
                :caption: Get a auto-completions.
        """
        autocomplete_mode = kwargs.pop("mode", None)
        filter_arg = kwargs.pop("filter", None)
        use_fuzzy_matching = kwargs.pop("use_fuzzy_matching", None)
        highlight_post_tag = kwargs.pop("highlight_post_tag", None)
        highlight_pre_tag = kwargs.pop("highlight_pre_tag", None)
        minimum_coverage = kwargs.pop("minimum_coverage", None)
        search_fields = kwargs.pop("search_fields", None)
        search_fields_str = ",".join(search_fields) if search_fields else None
        top = kwargs.pop("top", None)
        query = AutocompleteQuery(
            search_text=search_text,
            suggester_name=suggester_name,
            autocomplete_mode=autocomplete_mode,
            filter=filter_arg,
            use_fuzzy_matching=use_fuzzy_matching,
            highlight_post_tag=highlight_post_tag,
            highlight_pre_tag=highlight_pre_tag,
            minimum_coverage=minimum_coverage,
            search_fields=search_fields_str,
            top=top,
        )

        kwargs["headers"] = self._merge_client_headers(kwargs.get("headers"))
        response = self._client.documents.autocomplete_post(
            autocomplete_request=query.request, **kwargs
        )
        results = [r.as_dict() for r in response.results]
        return results

    def upload_documents(self, documents, **kwargs):
        # type: (List[dict], **Any) -> List[IndexingResult]
        """Upload documents to the Azure search index.

        An upload action is similar to an "upsert" where the document will be
        inserted if it is new and updated/replaced if it exists. All fields are
        replaced in the update case.

        :param documents: A list of documents to upload.
        :type documents: List[dict]
        :rtype:  List[IndexingResult]

        .. admonition:: Example:

            .. literalinclude:: ../samples/sample_crud_operations.py
                :start-after: [START upload_document]
                :end-before: [END upload_document]
                :language: python
                :dedent: 4
                :caption: Upload new documents to an index
        """
        batch = IndexDocumentsBatch()
        batch.add_upload_actions(documents)

        kwargs["headers"] = self._merge_client_headers(kwargs.get("headers"))
        results = self.index_documents(batch, **kwargs)
        return cast(List[IndexingResult], results)

    def delete_documents(self, documents, **kwargs):
        # type: (List[dict], **Any) -> List[IndexingResult]
        """Delete documents from the Azure search index

        Delete removes the specified document from the index. Any field you
        specify in a delete operation, other than the key field, will be
        ignored. If you want to remove an individual field from a document, use
        `merge_documents` instead and set the field explicitly to None.

        Delete operations are idempotent. That is, even if a document key does
        not exist in the index, attempting a delete operation with that key will
        result in a 200 status code.

        :param documents: A list of documents to delete.
        :type documents: List[dict]
        :rtype:  List[IndexingResult]

        .. admonition:: Example:

            .. literalinclude:: ../samples/sample_crud_operations.py
                :start-after: [START delete_document]
                :end-before: [END delete_document]
                :language: python
                :dedent: 4
                :caption: Delete existing documents to an index
        """
        batch = IndexDocumentsBatch()
        batch.add_delete_actions(documents)

        kwargs["headers"] = self._merge_client_headers(kwargs.get("headers"))
        results = self.index_documents(batch, **kwargs)
        return cast(List[IndexingResult], results)

    def merge_documents(self, documents, **kwargs):
        # type: (List[dict], **Any) -> List[IndexingResult]
        """Merge documents in to existing documents in the Azure search index.

        Merge updates an existing document with the specified fields. If the
        document doesn't exist, the merge will fail. Any field you specify in a
        merge will replace the existing field in the document. This also applies
        to collections of primitive and complex types.

        :param documents: A list of documents to merge.
        :type documents: List[dict]
        :rtype:  List[IndexingResult]

        .. admonition:: Example:

            .. literalinclude:: ../samples/sample_crud_operations.py
                :start-after: [START merge_document]
                :end-before: [END merge_document]
                :language: python
                :dedent: 4
                :caption: Merge fields into existing documents to an index
        """
        batch = IndexDocumentsBatch()
        batch.add_merge_actions(documents)

        kwargs["headers"] = self._merge_client_headers(kwargs.get("headers"))
        results = self.index_documents(batch, **kwargs)
        return cast(List[IndexingResult], results)

    def merge_or_upload_documents(self, documents, **kwargs):
        # type: (List[dict], **Any) -> List[IndexingResult]
        """Merge documents in to existing documents in the Azure search index,
        or upload them if they do not yet exist.

        This action behaves like `merge_documents` if a document with the given
        key already exists in the index. If the document does not exist, it
        behaves like `upload_documents` with a new document.

        :param documents: A list of documents to merge or upload.
        :type documents: List[dict]
        :rtype:  List[IndexingResult]
        """
        batch = IndexDocumentsBatch()
        batch.add_merge_or_upload_actions(documents)

        kwargs["headers"] = self._merge_client_headers(kwargs.get("headers"))
        results = self.index_documents(batch, **kwargs)
        return cast(List[IndexingResult], results)

    @distributed_trace
    def index_documents(self, batch, **kwargs):
        # type: (IndexDocumentsBatch, **Any) -> List[IndexingResult]
        """Specify a document operations to perform as a batch.

        :param batch: A batch of document operations to perform.
        :type batch: IndexDocumentsBatch
        :rtype:  List[IndexingResult]
        :raises :class:`~azure.search.documents.RequestEntityTooLargeError`
        """
        return self._index_documents_actions(actions=batch.actions, **kwargs)

    def _index_documents_actions(self, actions, **kwargs):
        # type: (List[IndexAction], **Any) -> List[IndexingResult]
        error_map = {413: RequestEntityTooLargeError}

        kwargs["headers"] = self._merge_client_headers(kwargs.get("headers"))
        try:
            batch_response = self._client.documents.index(
                actions=actions, error_map=error_map, **kwargs
            )
            return cast(List[IndexingResult], batch_response.results)
        except RequestEntityTooLargeError:
            if len(actions) == 1:
                raise
            pos = round(len(actions) / 2)
            batch_response_first_half = self._index_documents_actions(
                actions=actions[:pos], error_map=error_map, **kwargs
            )
            if batch_response_first_half:
                result_first_half = cast(
                    List[IndexingResult], batch_response_first_half.results
                )
            else:
                result_first_half = []
            batch_response_second_half = self._index_documents_actions(
                actions=actions[pos:], error_map=error_map, **kwargs
            )
            if batch_response_second_half:
                result_second_half = cast(
                    List[IndexingResult], batch_response_second_half.results
                )
            else:
                result_second_half = []
            return result_first_half.extend(result_second_half)

    def __enter__(self):
        # type: () -> SearchClient
        self._client.__enter__()  # pylint:disable=no-member
        return self

    def __exit__(self, *args):
        # type: (*Any) -> None
        self._client.__exit__(*args)  # pylint:disable=no-member<|MERGE_RESOLUTION|>--- conflicted
+++ resolved
@@ -165,11 +165,7 @@
          expression contains a field name, optionally followed by a comma-separated list of name:value
          pairs.
         :keyword str filter: The OData $filter expression to apply to the search query.
-<<<<<<< HEAD
-        :keyword list[str] highlight_fields: The comma-separated list of field names to use for hit highlights.
-=======
         :keyword str highlight_fields: The comma-separated list of field names to use for hit highlights.
->>>>>>> 837e1b1c
          Only searchable fields can be used for hit highlighting.
         :keyword str highlight_post_tag: A string tag that is appended to hit highlights. Must be set with
          highlightPreTag. Default is </em>.
