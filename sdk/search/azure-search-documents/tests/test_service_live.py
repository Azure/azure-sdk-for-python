--- conflicted
+++ resolved
@@ -30,15 +30,11 @@
     Skillset,
     DataSourceCredentials,
     DataSource,
-<<<<<<< HEAD
     Indexer,
-    DataContainer
-=======
     DataContainer,
     SynonymMap,
     SimpleField,
     edm
->>>>>>> 0a90eca2
 )
 from _test_utils import build_synonym_map_from_dict
 
@@ -568,7 +564,59 @@
         assert result.name == "sample-datasource"
         assert result.description == "updated"
 
-<<<<<<< HEAD
+     @SearchResourceGroupPreparer(random_name_enabled=True)
+    @SearchServicePreparer(schema=SCHEMA, index_batch=BATCH)
+    def test_create_or_update_datasource_if_unchanged(self, api_key, endpoint, index_name, **kwargs):
+        client = SearchServiceClient(endpoint, AzureKeyCredential(api_key)).get_datasources_client()
+        data_source = self._create_datasource()
+        created = client.create_datasource(data_source)
+        etag = created.e_tag
+
+        # Now update the data source
+        data_source.description = "updated"
+        client.create_or_update_datasource(data_source)
+
+        # prepare data source
+        data_source.e_tag = etag # reset to the original datasource
+        data_source.description = "changed"
+        with pytest.raises(HttpResponseError):
+            client.create_or_update_datasource(data_source, match_condition=MatchConditions.IfNotModified)
+
+    @SearchResourceGroupPreparer(random_name_enabled=True)
+    @SearchServicePreparer(schema=SCHEMA, index_batch=BATCH)
+    def test_delete_datasource_if_unchanged(self, api_key, endpoint, index_name, **kwargs):
+        client = SearchServiceClient(endpoint, AzureKeyCredential(api_key)).get_datasources_client()
+        data_source = self._create_datasource()
+        created = client.create_datasource(data_source)
+        etag = created.e_tag
+
+        # Now update the data source
+        data_source.description = "updated"
+        client.create_or_update_datasource(data_source)
+
+        # prepare data source
+        data_source.e_tag = etag # reset to the original datasource
+        with pytest.raises(HttpResponseError):
+            client.delete_datasource(data_source, match_condition=MatchConditions.IfNotModified)
+            assert len(client.get_datasources()) == 1
+
+    @SearchResourceGroupPreparer(random_name_enabled=True)
+    @SearchServicePreparer(schema=SCHEMA, index_batch=BATCH)
+    def test_delete_datasource_string_if_unchanged(self, api_key, endpoint, index_name, **kwargs):
+        client = SearchServiceClient(endpoint, AzureKeyCredential(api_key)).get_datasources_client()
+        data_source = self._create_datasource()
+        created = client.create_datasource(data_source)
+        etag = created.e_tag
+
+        # Now update the data source
+        data_source.description = "updated"
+        client.create_or_update_datasource(data_source)
+
+        # prepare data source
+        data_source.e_tag = etag # reset to the original datasource
+        with pytest.raises(ValueError):
+            client.delete_datasource(data_source.name, match_condition=MatchConditions.IfNotModified)
+
 
 class SearchIndexersClientTest(AzureMgmtTestCase):
 
@@ -712,58 +760,4 @@
 
         indexer.e_tag = etag
         with pytest.raises(HttpResponseError):
-            client.delete_indexer(indexer, match_condition=MatchConditions.IfNotModified)
-=======
-    @SearchResourceGroupPreparer(random_name_enabled=True)
-    @SearchServicePreparer(schema=SCHEMA, index_batch=BATCH)
-    def test_create_or_update_datasource_if_unchanged(self, api_key, endpoint, index_name, **kwargs):
-        client = SearchServiceClient(endpoint, AzureKeyCredential(api_key)).get_datasources_client()
-        data_source = self._create_datasource()
-        created = client.create_datasource(data_source)
-        etag = created.e_tag
-
-        # Now update the data source
-        data_source.description = "updated"
-        client.create_or_update_datasource(data_source)
-
-        # prepare data source
-        data_source.e_tag = etag # reset to the original datasource
-        data_source.description = "changed"
-        with pytest.raises(HttpResponseError):
-            client.create_or_update_datasource(data_source, match_condition=MatchConditions.IfNotModified)
-
-    @SearchResourceGroupPreparer(random_name_enabled=True)
-    @SearchServicePreparer(schema=SCHEMA, index_batch=BATCH)
-    def test_delete_datasource_if_unchanged(self, api_key, endpoint, index_name, **kwargs):
-        client = SearchServiceClient(endpoint, AzureKeyCredential(api_key)).get_datasources_client()
-        data_source = self._create_datasource()
-        created = client.create_datasource(data_source)
-        etag = created.e_tag
-
-        # Now update the data source
-        data_source.description = "updated"
-        client.create_or_update_datasource(data_source)
-
-        # prepare data source
-        data_source.e_tag = etag # reset to the original datasource
-        with pytest.raises(HttpResponseError):
-            client.delete_datasource(data_source, match_condition=MatchConditions.IfNotModified)
-            assert len(client.get_datasources()) == 1
-
-    @SearchResourceGroupPreparer(random_name_enabled=True)
-    @SearchServicePreparer(schema=SCHEMA, index_batch=BATCH)
-    def test_delete_datasource_string_if_unchanged(self, api_key, endpoint, index_name, **kwargs):
-        client = SearchServiceClient(endpoint, AzureKeyCredential(api_key)).get_datasources_client()
-        data_source = self._create_datasource()
-        created = client.create_datasource(data_source)
-        etag = created.e_tag
-
-        # Now update the data source
-        data_source.description = "updated"
-        client.create_or_update_datasource(data_source)
-
-        # prepare data source
-        data_source.e_tag = etag # reset to the original datasource
-        with pytest.raises(ValueError):
-            client.delete_datasource(data_source.name, match_condition=MatchConditions.IfNotModified)
->>>>>>> 0a90eca2
+            client.delete_indexer(indexer, match_condition=MatchConditions.IfNotModified)