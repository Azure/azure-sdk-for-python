# -------------------------------------------------------------------------
# Copyright (c) Microsoft Corporation. All rights reserved.
# Licensed under the MIT License. See License.txt in the project root for
# license information.
# --------------------------------------------------------------------------
import json
from os.path import dirname, join, realpath
import time

import pytest

from devtools_testutils import AzureMgmtTestCase, ResourceGroupPreparer

from search_service_preparer import SearchServicePreparer

from azure.core.credentials import AzureKeyCredential
from azure.core.exceptions import HttpResponseError
from azure.search.documents import(
    AnalyzeRequest,
    AnalyzeResult,
    CorsOptions,
    EntityRecognitionSkill,
    Field,
    Index,
    InputFieldMappingEntry,
    OutputFieldMappingEntry,
    SearchServiceClient,
    ScoringProfile,
    Skillset,
    DataSourceCredentials,
    DataSource,
    DataContainer
)

CWD = dirname(realpath(__file__))
SCHEMA = open(join(CWD, "hotel_schema.json")).read()
BATCH = json.load(open(join(CWD, "hotel_small.json")))
TIME_TO_SLEEP = 5
CONNECTION_STRING = 'DefaultEndpointsProtocol=https;AccountName=storagename;AccountKey=NzhL3hKZbJBuJ2484dPTR+xF30kYaWSSCbs2BzLgVVI1woqeST/1IgqaLm6QAOTxtGvxctSNbIR/1hW8yH+bJg==;EndpointSuffix=core.windows.net'

<<<<<<< HEAD
class SearchServiceClientTest(AzureMgmtTestCase):
    def _create_datasource(self, name="sample-datasource"):
        credentials = DataSourceCredentials(connection_string=CONNECTION_STRING)
        container = DataContainer(name='searchcontainer')
        data_source = DataSource(
            name=name,
            type="azureblob",
            credentials=credentials,
            container=container
        )
        return data_source

=======
class SearchClientTest(AzureMgmtTestCase):
>>>>>>> a4f47e17
    @ResourceGroupPreparer(random_name_enabled=True)
    @SearchServicePreparer()
    def test_get_service_statistics(self, api_key, endpoint, **kwargs):
        client = SearchServiceClient(endpoint, AzureKeyCredential(api_key))
        result = client.get_service_statistics()
        assert isinstance(result, dict)
        assert set(result.keys()) == {"counters", "limits"}

    # Index operations

    @ResourceGroupPreparer(random_name_enabled=True)
    @SearchServicePreparer()
    def test_get_indexes_empty(self, api_key, endpoint, **kwargs):
        client = SearchServiceClient(endpoint, AzureKeyCredential(api_key))
        result = client.get_indexes()
        assert len(result) == 0

    @ResourceGroupPreparer(random_name_enabled=True)
    @SearchServicePreparer(schema=SCHEMA, index_batch=BATCH)
    def test_get_indexes(self, api_key, endpoint, index_name, **kwargs):
        client = SearchServiceClient(endpoint, AzureKeyCredential(api_key))
        result = client.get_indexes()
        assert len(result) == 1
        assert result[0].name == index_name

    @ResourceGroupPreparer(random_name_enabled=True)
    @SearchServicePreparer(schema=SCHEMA, index_batch=BATCH)
    def test_get_index(self, api_key, endpoint, index_name, **kwargs):
        client = SearchServiceClient(endpoint, AzureKeyCredential(api_key))
        result = client.get_index(index_name)
        assert result.name == index_name

    @ResourceGroupPreparer(random_name_enabled=True)
    @SearchServicePreparer(schema=SCHEMA, index_batch=BATCH)
    def test_get_index_statistics(self, api_key, endpoint, index_name, **kwargs):
        client = SearchServiceClient(endpoint, AzureKeyCredential(api_key))
        result = client.get_index_statistics(index_name)
        assert set(result.keys()) == {'document_count', 'storage_size'}

    @ResourceGroupPreparer(random_name_enabled=True)
    @SearchServicePreparer(schema=SCHEMA, index_batch=BATCH)
    def test_delete_indexes(self, api_key, endpoint, index_name, **kwargs):
        client = SearchServiceClient(endpoint, AzureKeyCredential(api_key))
        client.delete_index(index_name)
        import time
        if self.is_live:
            time.sleep(TIME_TO_SLEEP)
        result = client.get_indexes()
        assert len(result) == 0

    @ResourceGroupPreparer(random_name_enabled=True)
    @SearchServicePreparer(schema=SCHEMA, index_batch=BATCH)
    def test_create_index(self, api_key, endpoint, index_name, **kwargs):
        name = "hotels"
        fields = [
        {
          "name": "hotelId",
          "type": "Edm.String",
          "key": True,
          "searchable": False
        },
        {
          "name": "baseRate",
          "type": "Edm.Double"
        }]
        scoring_profile = ScoringProfile(
            name="MyProfile"
        )
        scoring_profiles = []
        scoring_profiles.append(scoring_profile)
        cors_options = CorsOptions(allowed_origins=["*"], max_age_in_seconds=60)
        index = Index(
            name=name,
            fields=fields,
            scoring_profiles=scoring_profiles,
            cors_options=cors_options)
        client = SearchServiceClient(endpoint, AzureKeyCredential(api_key))
        result = client.create_index(index)
        assert result.name == "hotels"
        assert result.scoring_profiles[0].name == scoring_profile.name
        assert result.cors_options.allowed_origins == cors_options.allowed_origins
        assert result.cors_options.max_age_in_seconds == cors_options.max_age_in_seconds

    @ResourceGroupPreparer(random_name_enabled=True)
    @SearchServicePreparer(schema=SCHEMA, index_batch=BATCH)
    def test_create_or_update_index(self, api_key, endpoint, index_name, **kwargs):
        name = "hotels"
        fields = [
            {
                "name": "hotelId",
                "type": "Edm.String",
                "key": True,
                "searchable": False
            },
            {
                "name": "baseRate",
                "type": "Edm.Double"
            }]
        cors_options = CorsOptions(allowed_origins=["*"], max_age_in_seconds=60)
        scoring_profiles = []
        index = Index(
            name=name,
            fields=fields,
            scoring_profiles=scoring_profiles,
            cors_options=cors_options)
        client = SearchServiceClient(endpoint, AzureKeyCredential(api_key))
        result = client.create_or_update_index(index_name=index.name, index=index)
        assert len(result.scoring_profiles) == 0
        assert result.cors_options.allowed_origins == cors_options.allowed_origins
        assert result.cors_options.max_age_in_seconds == cors_options.max_age_in_seconds
        scoring_profile = ScoringProfile(
            name="MyProfile"
        )
        scoring_profiles = []
        scoring_profiles.append(scoring_profile)
        index = Index(
            name=name,
            fields=fields,
            scoring_profiles=scoring_profiles,
            cors_options=cors_options)
        result = client.create_or_update_index(index_name=index.name, index=index)
        assert result.scoring_profiles[0].name == scoring_profile.name
        assert result.cors_options.allowed_origins == cors_options.allowed_origins
        assert result.cors_options.max_age_in_seconds == cors_options.max_age_in_seconds

    @ResourceGroupPreparer(random_name_enabled=True)
    @SearchServicePreparer(schema=SCHEMA, index_batch=BATCH)
    def test_analyze_text(self, api_key, endpoint, index_name, **kwargs):
        client = SearchServiceClient(endpoint, AzureKeyCredential(api_key))
        analyze_request = AnalyzeRequest(text="One's <two/>", analyzer="standard.lucene")
        result = client.analyze_text(index_name, analyze_request)
        assert len(result.tokens) == 2

    # Synonym Map operations

    @ResourceGroupPreparer(random_name_enabled=True)
    @SearchServicePreparer(schema=SCHEMA, index_batch=BATCH)
    def test_create_synonym_map(self, api_key, endpoint, index_name, **kwargs):
        client = SearchServiceClient(endpoint, AzureKeyCredential(api_key))
        result = client.create_synonym_map("test-syn-map", [
            "USA, United States, United States of America",
            "Washington, Wash. => WA",
        ])
        assert isinstance(result, dict)
        assert result["name"] == "test-syn-map"
        assert result["synonyms"] == [
            "USA, United States, United States of America",
            "Washington, Wash. => WA",
        ]
        assert len(client.get_synonym_maps()) == 1

    @ResourceGroupPreparer(random_name_enabled=True)
    @SearchServicePreparer(schema=SCHEMA, index_batch=BATCH)
    def test_delete_synonym_map(self, api_key, endpoint, index_name, **kwargs):
        client = SearchServiceClient(endpoint, AzureKeyCredential(api_key))
        result = client.create_synonym_map("test-syn-map", [
            "USA, United States, United States of America",
            "Washington, Wash. => WA",
        ])
        assert len(client.get_synonym_maps()) == 1
        client.delete_synonym_map("test-syn-map")
        assert len(client.get_synonym_maps()) == 0

    @ResourceGroupPreparer(random_name_enabled=True)
    @SearchServicePreparer(schema=SCHEMA, index_batch=BATCH)
    def test_get_synonym_map(self, api_key, endpoint, index_name, **kwargs):
        client = SearchServiceClient(endpoint, AzureKeyCredential(api_key))
        client.create_synonym_map("test-syn-map", [
            "USA, United States, United States of America",
            "Washington, Wash. => WA",
        ])
        assert len(client.get_synonym_maps()) == 1
        result = client.get_synonym_map("test-syn-map")
        assert isinstance(result, dict)
        assert result["name"] == "test-syn-map"
        assert result["synonyms"] == [
            "USA, United States, United States of America",
            "Washington, Wash. => WA",
        ]

    @ResourceGroupPreparer(random_name_enabled=True)
    @SearchServicePreparer(schema=SCHEMA, index_batch=BATCH)
    def test_get_synonym_maps(self, api_key, endpoint, index_name, **kwargs):
        client = SearchServiceClient(endpoint, AzureKeyCredential(api_key))
        client.create_synonym_map("test-syn-map-1", [
            "USA, United States, United States of America",
        ])
        client.create_synonym_map("test-syn-map-2", [
            "Washington, Wash. => WA",
        ])
        result = client.get_synonym_maps()
        assert isinstance(result, list)
        assert all(isinstance(x, dict) for x in result)
        assert set(x['name'] for x in result) == {"test-syn-map-1", "test-syn-map-2"}

    @ResourceGroupPreparer(random_name_enabled=True)
    @SearchServicePreparer(schema=SCHEMA, index_batch=BATCH)
    def test_create_or_update_synonym_map(self, api_key, endpoint, index_name, **kwargs):
        client = SearchServiceClient(endpoint, AzureKeyCredential(api_key))
        client.create_synonym_map("test-syn-map", [
            "USA, United States, United States of America",
        ])
        assert len(client.get_synonym_maps()) == 1
        client.create_or_update_synonym_map("test-syn-map", [
            "Washington, Wash. => WA",
        ])
        assert len(client.get_synonym_maps()) == 1
        result = client.get_synonym_map("test-syn-map")
        assert isinstance(result, dict)
        assert result["name"] == "test-syn-map"
        assert result["synonyms"] == [
            "Washington, Wash. => WA",
        ]

    # Skillset operations

    @ResourceGroupPreparer(random_name_enabled=True)
    @SearchServicePreparer(schema=SCHEMA, index_batch=BATCH)
    def test_create_skillset(self, api_key, endpoint, index_name, **kwargs):
        client = SearchServiceClient(endpoint, AzureKeyCredential(api_key))

        s = EntityRecognitionSkill(inputs=[InputFieldMappingEntry(name="text", source="/document/content")],
                                   outputs=[OutputFieldMappingEntry(name="organizations", target_name="organizations")])

        result = client.create_skillset(name='test-ss', skills=[s], description="desc")
        assert isinstance(result, Skillset)
        assert result.name == "test-ss"
        assert result.description == "desc"
        assert result.e_tag
        assert len(result.skills) == 1
        assert isinstance(result.skills[0], EntityRecognitionSkill)

        assert len(client.get_skillsets()) == 1

    @ResourceGroupPreparer(random_name_enabled=True)
    @SearchServicePreparer(schema=SCHEMA, index_batch=BATCH)
    def test_delete_skillset(self, api_key, endpoint, index_name, **kwargs):
        client = SearchServiceClient(endpoint, AzureKeyCredential(api_key))
        s = EntityRecognitionSkill(inputs=[InputFieldMappingEntry(name="text", source="/document/content")],
                                   outputs=[OutputFieldMappingEntry(name="organizations", target_name="organizations")])

        result = client.create_skillset(name='test-ss', skills=[s], description="desc")
        assert len(client.get_skillsets()) == 1

        client.delete_skillset("test-ss")
        assert len(client.get_skillsets()) == 0

    @ResourceGroupPreparer(random_name_enabled=True)
    @SearchServicePreparer(schema=SCHEMA, index_batch=BATCH)
    def test_get_skillset(self, api_key, endpoint, index_name, **kwargs):
        client = SearchServiceClient(endpoint, AzureKeyCredential(api_key))
        s = EntityRecognitionSkill(inputs=[InputFieldMappingEntry(name="text", source="/document/content")],
                                   outputs=[OutputFieldMappingEntry(name="organizations", target_name="organizations")])

        client.create_skillset(name='test-ss', skills=[s], description="desc")
        assert len(client.get_skillsets()) == 1

        result = client.get_skillset("test-ss")
        assert isinstance(result, Skillset)
        assert result.name == "test-ss"
        assert result.description == "desc"
        assert result.e_tag
        assert len(result.skills) == 1
        assert isinstance(result.skills[0], EntityRecognitionSkill)

    @ResourceGroupPreparer(random_name_enabled=True)
    @SearchServicePreparer(schema=SCHEMA, index_batch=BATCH)
    def test_get_skillsets(self, api_key, endpoint, index_name, **kwargs):
        client = SearchServiceClient(endpoint, AzureKeyCredential(api_key))
        s = EntityRecognitionSkill(inputs=[InputFieldMappingEntry(name="text", source="/document/content")],
                                   outputs=[OutputFieldMappingEntry(name="organizations", target_name="organizations")])

        client.create_skillset(name='test-ss-1', skills=[s], description="desc1")
        client.create_skillset(name='test-ss-2', skills=[s], description="desc2")
        result = client.get_skillsets()
        assert isinstance(result, list)
        assert all(isinstance(x, Skillset) for x in result)
        assert set(x.name for x in result) == {"test-ss-1", "test-ss-2"}

    @ResourceGroupPreparer(random_name_enabled=True)
    @SearchServicePreparer(schema=SCHEMA, index_batch=BATCH)
    def test_create_or_update_skillset(self, api_key, endpoint, index_name, **kwargs):
        client = SearchServiceClient(endpoint, AzureKeyCredential(api_key))
        s = EntityRecognitionSkill(inputs=[InputFieldMappingEntry(name="text", source="/document/content")],
                                   outputs=[OutputFieldMappingEntry(name="organizations", target_name="organizations")])

        client.create_or_update_skillset(name='test-ss', skills=[s], description="desc1")
        client.create_or_update_skillset(name='test-ss', skills=[s], description="desc2")
        assert len(client.get_skillsets()) == 1

        result = client.get_skillset("test-ss")
        assert isinstance(result, Skillset)
        assert result.name == "test-ss"
        assert result.description == "desc2"

    @ResourceGroupPreparer(random_name_enabled=True)
    @SearchServicePreparer(schema=SCHEMA, index_batch=BATCH)
    def test_create_or_update_skillset_inplace(self, api_key, endpoint, index_name, **kwargs):
        client = SearchServiceClient(endpoint, AzureKeyCredential(api_key))
        s = EntityRecognitionSkill(inputs=[InputFieldMappingEntry(name="text", source="/document/content")],
                                   outputs=[OutputFieldMappingEntry(name="organizations", target_name="organizations")])

        ss = client.create_or_update_skillset(name='test-ss', skills=[s], description="desc1")
        client.create_or_update_skillset(name='test-ss', skills=[s], description="desc2", skillset=ss)
        assert len(client.get_skillsets()) == 1

        result = client.get_skillset("test-ss")
        assert isinstance(result, Skillset)
        assert result.name == "test-ss"
        assert result.description == "desc2"

    @ResourceGroupPreparer(random_name_enabled=True)
    @SearchServicePreparer(schema=SCHEMA, index_batch=BATCH)
    def test_create_datasource(self, api_key, endpoint, index_name, **kwargs):
        client = SearchServiceClient(endpoint, AzureKeyCredential(api_key))
        data_source = self._create_datasource()
        result = client.create_datasource(data_source)
        assert result.name == "sample-datasource"
        assert result.type == "azureblob"

    @ResourceGroupPreparer(random_name_enabled=True)
    @SearchServicePreparer(schema=SCHEMA, index_batch=BATCH)
    def test_delete_datasource(self, api_key, endpoint, index_name, **kwargs):
        client = SearchServiceClient(endpoint, AzureKeyCredential(api_key))
        data_source = self._create_datasource()
        result = client.create_datasource(data_source)
        assert len(client.get_datasources()) == 1
        client.delete_datasource("sample-datasource")
        assert len(client.get_datasources()) == 0

    @ResourceGroupPreparer(random_name_enabled=True)
    @SearchServicePreparer(schema=SCHEMA, index_batch=BATCH)
    def test_get_datasource(self, api_key, endpoint, index_name, **kwargs):
        client = SearchServiceClient(endpoint, AzureKeyCredential(api_key))
        data_source = self._create_datasource()
        created = client.create_datasource(data_source)
        result = client.get_datasource("sample-datasource")
        assert result.name == "sample-datasource"

    @ResourceGroupPreparer(random_name_enabled=True)
    @SearchServicePreparer(schema=SCHEMA, index_batch=BATCH)
    def test_list_datasource(self, api_key, endpoint, index_name, **kwargs):
        client = SearchServiceClient(endpoint, AzureKeyCredential(api_key))
        data_source1 = self._create_datasource()
        data_source2 = self._create_datasource(name="another-sample")
        created1 = client.create_datasource(data_source1)
        created2 = client.create_datasource(data_source2)
        result = client.get_datasources()
        assert isinstance(result, list)
        assert set(x.name for x in result) == {"sample-datasource", "another-sample"}

    @ResourceGroupPreparer(random_name_enabled=True)
    @SearchServicePreparer(schema=SCHEMA, index_batch=BATCH)
    def test_create_or_update_datasource(self, api_key, endpoint, index_name, **kwargs):
        client = SearchServiceClient(endpoint, AzureKeyCredential(api_key))
        data_source = self._create_datasource()
        created = client.create_datasource(data_source)
        assert len(client.get_datasources()) == 1
        data_source.description = "updated"
        client.create_or_update_datasource(data_source)
        assert len(client.get_datasources()) == 1
        result = client.get_datasource("sample-datasource")
        assert result.name == "sample-datasource"
        assert result.description == "updated"<|MERGE_RESOLUTION|>--- conflicted
+++ resolved
@@ -38,8 +38,7 @@
 TIME_TO_SLEEP = 5
 CONNECTION_STRING = 'DefaultEndpointsProtocol=https;AccountName=storagename;AccountKey=NzhL3hKZbJBuJ2484dPTR+xF30kYaWSSCbs2BzLgVVI1woqeST/1IgqaLm6QAOTxtGvxctSNbIR/1hW8yH+bJg==;EndpointSuffix=core.windows.net'
 
-<<<<<<< HEAD
-class SearchServiceClientTest(AzureMgmtTestCase):
+class SearchClientTest(AzureMgmtTestCase):
     def _create_datasource(self, name="sample-datasource"):
         credentials = DataSourceCredentials(connection_string=CONNECTION_STRING)
         container = DataContainer(name='searchcontainer')
@@ -51,9 +50,6 @@
         )
         return data_source
 
-=======
-class SearchClientTest(AzureMgmtTestCase):
->>>>>>> a4f47e17
     @ResourceGroupPreparer(random_name_enabled=True)
     @SearchServicePreparer()
     def test_get_service_statistics(self, api_key, endpoint, **kwargs):
