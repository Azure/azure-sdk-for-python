# -------------------------------------------------------------------------
# Copyright (c) Microsoft Corporation. All rights reserved.
# Licensed under the MIT License. See License.txt in the project root for
# license information.
# --------------------------------------------------------------------------
import asyncio
import functools
import json
from os.path import dirname, join, realpath
import time

import pytest
from azure.core.credentials import AzureKeyCredential
from devtools_testutils import AzureMgmtTestCase, ResourceGroupPreparer

from search_service_preparer import SearchServicePreparer

from azure_devtools.scenario_tests.utilities import trim_kwargs_from_test_function

from azure.core.exceptions import HttpResponseError
<<<<<<< HEAD
from azure.search.documents import(
    SearchServiceClient,
    SearchApiKeyCredential,
    Field,
    Index,
    AnalyzeRequest,
    AnalyzeResult,
    ScoringProfile,
    CorsOptions,
)
=======
>>>>>>> 0e3d2e04
from azure.search.documents.aio import SearchServiceClient

CWD = dirname(realpath(__file__))
SCHEMA = open(join(CWD, "..", "hotel_schema.json")).read()
BATCH = json.load(open(join(CWD, "..", "hotel_small.json"), encoding='utf-8'))

def await_prepared_test(test_fn):
    """Synchronous wrapper for async test methods. Used to avoid making changes
    upstream to AbstractPreparer (which doesn't await the functions it wraps)
    """

    @functools.wraps(test_fn)
    def run(test_class_instance, *args, **kwargs):
        trim_kwargs_from_test_function(test_fn, kwargs)
        loop = asyncio.get_event_loop()
        return loop.run_until_complete(test_fn(test_class_instance, **kwargs))

    return run


class SearchIndexClientTest(AzureMgmtTestCase):
    @ResourceGroupPreparer(random_name_enabled=True)
    @SearchServicePreparer()
    async def test_get_service_statistics(self, api_key, endpoint, **kwargs):
        client = SearchServiceClient(endpoint, AzureKeyCredential(api_key))
        result = await client.get_service_statistics()
        assert isinstance(result, dict)
        assert set(result.keys()) == {"counters", "limits"}

    @ResourceGroupPreparer(random_name_enabled=True)
    @SearchServicePreparer()
    async def test_list_indexes_empty(self, api_key, endpoint, **kwargs):
        client = SearchServiceClient(endpoint, SearchApiKeyCredential(api_key))
        result = await client.list_indexes()
        assert len(result) == 0

    @ResourceGroupPreparer(random_name_enabled=True)
    @SearchServicePreparer(schema=SCHEMA, index_batch=BATCH)
    async def test_list_indexes(self, api_key, endpoint, index_name, **kwargs):
        client = SearchServiceClient(endpoint, SearchApiKeyCredential(api_key))
        result = await client.list_indexes()
        assert len(result) == 1
        assert result[0].name == index_name

    @ResourceGroupPreparer(random_name_enabled=True)
    @SearchServicePreparer(schema=SCHEMA, index_batch=BATCH)
    async def test_get_index(self, api_key, endpoint, index_name, **kwargs):
        client = SearchServiceClient(endpoint, SearchApiKeyCredential(api_key))
        result = await client.get_index(index_name)
        assert result.name == index_name

    @ResourceGroupPreparer(random_name_enabled=True)
    @SearchServicePreparer(schema=SCHEMA, index_batch=BATCH)
    async def test_get_index_statistics(self, api_key, endpoint, index_name, **kwargs):
        client = SearchServiceClient(endpoint, SearchApiKeyCredential(api_key))
        result = await client.get_index_statistics(index_name)
        assert set(result.keys()) == {'document_count', 'storage_size'}

    @ResourceGroupPreparer(random_name_enabled=True)
    @SearchServicePreparer(schema=SCHEMA, index_batch=BATCH)
    async def test_delete_indexes(self, api_key, endpoint, index_name, **kwargs):
        client = SearchServiceClient(endpoint, SearchApiKeyCredential(api_key))
        await client.delete_index(index_name)
        import time
        if self.is_live:
            time.sleep(5)
        result = await client.list_indexes()
        assert len(result) == 0

    @ResourceGroupPreparer(random_name_enabled=True)
    @SearchServicePreparer(schema=SCHEMA, index_batch=BATCH)
    async def test_create_index(self, api_key, endpoint, index_name, **kwargs):
        name = "hotels"
        fields = [
        {
          "name": "hotelId",
          "type": "Edm.String",
          "key": True,
          "searchable": False
        },
        {
          "name": "baseRate",
          "type": "Edm.Double"
        }]
        scoring_profile = ScoringProfile(
            name="MyProfile"
        )
        scoring_profiles = []
        scoring_profiles.append(scoring_profile)
        cors_options = CorsOptions(allowed_origins=["*"], max_age_in_seconds=60)
        index = Index(
            name=name,
            fields=fields,
            scoring_profiles=scoring_profiles,
            cors_options=cors_options)
        client = SearchServiceClient(endpoint, SearchApiKeyCredential(api_key))
        result = await client.create_index(index)
        assert result.name == "hotels"
        assert result.scoring_profiles[0].name == scoring_profile.name
        assert result.cors_options.allowed_origins == cors_options.allowed_origins
        assert result.cors_options.max_age_in_seconds == cors_options.max_age_in_seconds

    @ResourceGroupPreparer(random_name_enabled=True)
    @SearchServicePreparer(schema=SCHEMA, index_batch=BATCH)
    async def test_create_or_update_index(self, api_key, endpoint, index_name, **kwargs):
        name = "hotels"
        fields = [
            {
                "name": "hotelId",
                "type": "Edm.String",
                "key": True,
                "searchable": False
            },
            {
                "name": "baseRate",
                "type": "Edm.Double"
            }]
        cors_options = CorsOptions(allowed_origins=["*"], max_age_in_seconds=60)
        scoring_profiles = []
        index = Index(
            name=name,
            fields=fields,
            scoring_profiles=scoring_profiles,
            cors_options=cors_options)
        client = SearchServiceClient(endpoint, SearchApiKeyCredential(api_key))
        result = await client.create_or_update_index(index_name=index.name, index=index)
        assert len(result.scoring_profiles) == 0
        assert result.cors_options.allowed_origins == cors_options.allowed_origins
        assert result.cors_options.max_age_in_seconds == cors_options.max_age_in_seconds
        scoring_profile = ScoringProfile(
            name="MyProfile"
        )
        scoring_profiles = []
        scoring_profiles.append(scoring_profile)
        index = Index(
            name=name,
            fields=fields,
            scoring_profiles=scoring_profiles,
            cors_options=cors_options)
        result = await client.create_or_update_index(index_name=index.name, index=index)
        assert result.scoring_profiles[0].name == scoring_profile.name
        assert result.cors_options.allowed_origins == cors_options.allowed_origins
        assert result.cors_options.max_age_in_seconds == cors_options.max_age_in_seconds

    @ResourceGroupPreparer(random_name_enabled=True)
    @SearchServicePreparer(schema=SCHEMA, index_batch=BATCH)
    async def test_analyze_text(self, api_key, endpoint, index_name, **kwargs):
        client = SearchServiceClient(endpoint, SearchApiKeyCredential(api_key))
        analyze_request = AnalyzeRequest(text="One's <two/>", analyzer="standard.lucene")
        result = await client.analyze_text(index_name, analyze_request)
        assert len(result.tokens) == 2<|MERGE_RESOLUTION|>--- conflicted
+++ resolved
@@ -18,7 +18,6 @@
 from azure_devtools.scenario_tests.utilities import trim_kwargs_from_test_function
 
 from azure.core.exceptions import HttpResponseError
-<<<<<<< HEAD
 from azure.search.documents import(
     SearchServiceClient,
     SearchApiKeyCredential,
@@ -29,8 +28,6 @@
     ScoringProfile,
     CorsOptions,
 )
-=======
->>>>>>> 0e3d2e04
 from azure.search.documents.aio import SearchServiceClient
 
 CWD = dirname(realpath(__file__))
