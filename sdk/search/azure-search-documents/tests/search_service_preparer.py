--- conflicted
+++ resolved
@@ -53,12 +53,7 @@
 
 def _clean_up_indexes(endpoint, api_key):
     from azure.search.documents.indexes import SearchIndexClient
-<<<<<<< HEAD
-
-    client = SearchIndexClient(endpoint, AzureKeyCredential(api_key))
-=======
     client = SearchIndexClient(endpoint, AzureKeyCredential(api_key), retry_backoff_factor=60)
->>>>>>> 1551426a
 
     # wipe the synonym maps which seem to survive the index
     for map in client.get_synonym_maps():
@@ -75,12 +70,7 @@
 
 def _clean_up_indexers(endpoint, api_key):
     from azure.search.documents.indexes import SearchIndexerClient
-<<<<<<< HEAD
-
-    client = SearchIndexerClient(endpoint, AzureKeyCredential(api_key))
-=======
     client = SearchIndexerClient(endpoint, AzureKeyCredential(api_key), retry_backoff_factor=60)
->>>>>>> 1551426a
     for indexer in client.get_indexers():
         client.delete_indexer(indexer)
     for datasource in client.get_data_source_connection_names():
