# -------------------------------------------------------------------------
# Copyright (c) Microsoft Corporation. All rights reserved.
# Licensed under the MIT License. See License.txt in the project root for
# license information.
# --------------------------------------------------------------------------

from datetime import timedelta

import pytest
from azure.core import MatchConditions
from azure.core.exceptions import HttpResponseError
from azure.search.documents.indexes.models import (
    AnalyzeTextOptions,
    CorsOptions,
    FreshnessScoringFunction,
    FreshnessScoringParameters,
    SearchField,
    SearchIndex,
    ScoringFunctionAggregation,
    ScoringProfile,
    SimpleField,
    SearchFieldDataType,
)
from azure.search.documents.indexes import SearchIndexClient
from devtools_testutils import AzureRecordedTestCase, recorded_by_proxy, get_credential
from search_service_preparer import SearchEnvVarPreparer, search_decorator


class TestSearchIndexClient(AzureRecordedTestCase):
    @SearchEnvVarPreparer()
    @search_decorator(schema=None, index_batch=None)
    @recorded_by_proxy
    def test_search_index_client(self, endpoint, index_name):
        client = SearchIndexClient(endpoint, get_credential(), retry_backoff_factor=60)
        index_name = "hotels"
        self._test_get_service_statistics(client)
        self._test_list_indexes_empty(client)
        self._test_create_index(client, index_name)
        self._test_list_indexes(client, index_name)
        self._test_get_index(client, index_name)
        self._test_get_index_statistics(client, index_name)
        self._test_delete_indexes_if_unchanged(client)
        self._test_create_or_update_index(client)
        self._test_create_or_update_indexes_if_unchanged(client)
        self._test_analyze_text(client, index_name)
        self._test_delete_indexes(client)

    def _test_get_service_statistics(self, client):
        result = client.get_service_statistics()
<<<<<<< HEAD
        assert "counters" in set(result.keys())
        assert "limits" in set(result.keys())
=======
        assert isinstance(result, dict)
        assert set(result.keys()) == {"counters", "indexers_runtime", "limits"}
>>>>>>> cd5ecc5c

    def _test_list_indexes_empty(self, client):
        result = client.list_indexes()
        with pytest.raises(StopIteration):
            next(result)

    def _test_list_indexes(self, client, index_name):
        result = client.list_indexes()
        first = next(result)
        assert first.name == index_name

        with pytest.raises(StopIteration):
            next(result)

    def _test_get_index(self, client, index_name):
        result = client.get_index(index_name)
        assert result.name == index_name

    def _test_get_index_statistics(self, client, index_name):
        result = client.get_index_statistics(index_name)
        keys = set(result.keys())
        assert "documentCount" in keys
        assert "storageSize" in keys
        assert "vectorIndexSize" in keys

    def _test_create_index(self, client, index_name):
        fields = [
            SimpleField(name="hotelId", type=SearchFieldDataType.String, key=True),
            SimpleField(name="baseRate", type=SearchFieldDataType.Double),
        ]
        scoring_profile = ScoringProfile(name="MyProfile")
        scoring_profiles = []
        scoring_profiles.append(scoring_profile)
        cors_options = CorsOptions(allowed_origins=["*"], max_age_in_seconds=60)
        index = SearchIndex(
            name=index_name,
            fields=fields,
            scoring_profiles=scoring_profiles,
            cors_options=cors_options,
        )
        result = client.create_index(index)
        assert result.name == index_name
        assert result.scoring_profiles[0].name == scoring_profile.name
        assert result.cors_options.allowed_origins == cors_options.allowed_origins
        assert result.cors_options.max_age_in_seconds == cors_options.max_age_in_seconds

    def _test_create_or_update_index(self, client):
        name = "hotels-cou"
        fields = [
            SimpleField(name="hotelId", type=SearchFieldDataType.String, key=True),
            SimpleField(name="baseRate", type=SearchFieldDataType.Double),
        ]
        cors_options = CorsOptions(allowed_origins=["*"], max_age_in_seconds=60)
        scoring_profiles = []
        index = SearchIndex(
            name=name,
            fields=fields,
            scoring_profiles=scoring_profiles,
            cors_options=cors_options,
        )
        result = client.create_or_update_index(index=index)
        assert len(result.scoring_profiles) == 0
        assert result.cors_options.allowed_origins == cors_options.allowed_origins
        assert result.cors_options.max_age_in_seconds == cors_options.max_age_in_seconds
        scoring_profile = ScoringProfile(name="MyProfile")
        scoring_profiles = []
        scoring_profiles.append(scoring_profile)
        index = SearchIndex(
            name=name,
            fields=fields,
            scoring_profiles=scoring_profiles,
            cors_options=cors_options,
        )
        result = client.create_or_update_index(index=index)
        assert result.scoring_profiles[0].name == scoring_profile.name
        assert result.cors_options.allowed_origins == cors_options.allowed_origins
        assert result.cors_options.max_age_in_seconds == cors_options.max_age_in_seconds

    def _test_create_or_update_indexes_if_unchanged(self, client):
        # First create an index
        name = "hotels-coa-unchanged"
        fields = [
            {"name": "hotelId", "type": "Edm.String", "key": True, "searchable": False},
            {"name": "baseRate", "type": "Edm.Double"},
        ]
        scoring_profile = ScoringProfile(name="MyProfile")
        scoring_profiles = []
        scoring_profiles.append(scoring_profile)
        cors_options = CorsOptions(allowed_origins=["*"], max_age_in_seconds=60)
        index = SearchIndex(
            name=name,
            fields=fields,
            scoring_profiles=scoring_profiles,
            cors_options=cors_options,
        )
        result = client.create_index(index)
        etag = result.e_tag
        # get e tag  and update
        index.scoring_profiles = []
        client.create_or_update_index(index)

        index.e_tag = etag
        with pytest.raises(HttpResponseError):
            client.create_or_update_index(
                index, match_condition=MatchConditions.IfNotModified
            )

    def _test_analyze_text(self, client, index_name):
        analyze_request = AnalyzeTextOptions(
            text="One's <two/>", analyzer_name="standard.lucene"
        )
        result = client.analyze_text(index_name, analyze_request)
        assert len(result.tokens) == 2

    def _test_delete_indexes_if_unchanged(self, client):
        # First create an index
        name = "hotels-del-unchanged"
        fields = [
            {"name": "hotelId", "type": "Edm.String", "key": True, "searchable": False},
            {"name": "baseRate", "type": "Edm.Double"},
        ]
        scoring_profile = ScoringProfile(name="MyProfile")
        scoring_profiles = []
        scoring_profiles.append(scoring_profile)
        cors_options = CorsOptions(allowed_origins=["*"], max_age_in_seconds=60)
        index = SearchIndex(
            name=name,
            fields=fields,
            scoring_profiles=scoring_profiles,
            cors_options=cors_options,
        )
        result = client.create_index(index)
        etag = result.e_tag
        # get e tag  and update
        index.scoring_profiles = []
        client.create_or_update_index(index)

        index.e_tag = etag
        with pytest.raises(HttpResponseError):
            client.delete_index(index, match_condition=MatchConditions.IfNotModified)

    def _test_delete_indexes(self, client):
        for index in client.list_indexes():
            client.delete_index(index)

    @SearchEnvVarPreparer()
    @recorded_by_proxy
    def test_purview_enabled_index(self, search_service_endpoint, search_service_name):
        del search_service_name  # unused
        endpoint = search_service_endpoint
        client = SearchIndexClient(endpoint, get_credential(), retry_backoff_factor=60)

        index_name = self.get_resource_name("purview-index")
        fields = [
            SearchField(
                name="id",
                type=SearchFieldDataType.String,
                key=True,
                filterable=True,
                sortable=True,
            ),
            SearchField(
                name="sensitivityLabel",
                type=SearchFieldDataType.String,
                filterable=True,
                sensitivity_label=True,
            ),
        ]
        index = SearchIndex(name=index_name, fields=fields, purview_enabled=True)

        created = client.create_index(index)
        try:
            assert created.purview_enabled is True
            for field in created.fields:
                if field.name == "sensitivityLabel":
                    assert field.sensitivity_label is True
                    break
            else:
                raise AssertionError("Expected sensitivityLabel field to be present")

            fetched = client.get_index(index_name)
            assert fetched.purview_enabled is True
            for field in fetched.fields:
                if field.name == "sensitivityLabel":
                    assert field.sensitivity_label is True
                    break
            else:
                raise AssertionError("Expected sensitivityLabel field to be present")
        finally:
            try:
                client.delete_index(index_name)
            except HttpResponseError:
                pass

    @SearchEnvVarPreparer()
    @recorded_by_proxy
    def test_scoring_profile_product_aggregation(
        self, search_service_endpoint, search_service_name
    ):
        del search_service_name  # unused
        endpoint = search_service_endpoint
        client = SearchIndexClient(endpoint, get_credential(), retry_backoff_factor=60)

        index_name = self.get_resource_name("agg-product")
        fields = [
            SimpleField(name="hotelId", type=SearchFieldDataType.String, key=True),
            SimpleField(
                name="lastUpdated",
                type=SearchFieldDataType.DateTimeOffset,
                filterable=True,
            ),
        ]
        scoring_profile = ScoringProfile(
            name="product-score",
            function_aggregation=ScoringFunctionAggregation.PRODUCT,
            functions=[
                FreshnessScoringFunction(
                    field_name="lastUpdated",
                    boost=2.5,
                    parameters=FreshnessScoringParameters(
                        boosting_duration=timedelta(days=7)
                    ),
                )
            ],
        )
        index = SearchIndex(
            name=index_name, fields=fields, scoring_profiles=[scoring_profile]
        )

        created = client.create_index(index)
        try:
            assert (
                created.scoring_profiles[0].function_aggregation
                == ScoringFunctionAggregation.PRODUCT
            )

            fetched = client.get_index(index_name)
            assert (
                fetched.scoring_profiles[0].function_aggregation
                == ScoringFunctionAggregation.PRODUCT
            )

            fetched.scoring_profiles[0].function_aggregation = (
                ScoringFunctionAggregation.SUM
            )
            client.create_or_update_index(index=fetched)

            updated = client.get_index(index_name)
            assert (
                updated.scoring_profiles[0].function_aggregation
                == ScoringFunctionAggregation.SUM
            )
        finally:
            try:
                client.delete_index(index_name)
            except HttpResponseError:
                pass<|MERGE_RESOLUTION|>--- conflicted
+++ resolved
@@ -47,13 +47,8 @@
 
     def _test_get_service_statistics(self, client):
         result = client.get_service_statistics()
-<<<<<<< HEAD
         assert "counters" in set(result.keys())
         assert "limits" in set(result.keys())
-=======
-        assert isinstance(result, dict)
-        assert set(result.keys()) == {"counters", "indexers_runtime", "limits"}
->>>>>>> cd5ecc5c
 
     def _test_list_indexes_empty(self, client):
         result = client.list_indexes()
