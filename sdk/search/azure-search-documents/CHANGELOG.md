--- conflicted
+++ resolved
@@ -1,10 +1,6 @@
 # Release History
 
-<<<<<<< HEAD
-## 11.3.0b6 (Unreleased)
-=======
 ## 11.3.0b7 (Unreleased)
->>>>>>> 7e66e387
 
 ### Features Added
 
@@ -14,8 +10,6 @@
 
 ### Other Changes
 
-<<<<<<< HEAD
-=======
 ## 11.3.0b6 (2021-11-19)
 
 ### Features Added
@@ -25,7 +19,6 @@
 - Added models: `PrioritizedFields`, `SemanticConfiguration`, `SemanticField`, `SemanticSettings`
 - Added new values to model `QueryLanguage`
 
->>>>>>> 7e66e387
 ## 11.3.0b5 (2021-11-09)
 
 ### Features Added
