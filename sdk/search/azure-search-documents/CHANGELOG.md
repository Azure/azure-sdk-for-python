# Release History

<<<<<<< HEAD
## 11.2.2 (2022-04-14)

### Bugs Fixed
- Fixes a bug allowing users to set keys for cognitive service skills using the API. Exposes `DefaultCognitiveServicesAccount` and `CognitiveServicesAccountKey`

## 11.2.1 (2022-01-10)

Minor updates.
=======
## 11.3.0b9 (Unreleased)

### Features Added

### Breaking Changes

### Bugs Fixed
- Fixed issue where async `search` call would fail with a 403 error when retrieving large number of documents.

### Other Changes
- Python 3.6 is no longer supported. Please use Python version 3.7 or later.

## 11.3.0b8 (2022-03-08)

### Features Added
- Added support to create, update and delete aliases via the `SearchIndexClient`.

## 11.3.0b7 (2022-02-08)

### Features Added

- Support for [`AzureMachineLearningSkill`](https://docs.microsoft.com/azure/search/cognitive-search-aml-skill). The AML skill allows you to extend AI enrichment with a custom [Azure Machine Learning](https://docs.microsoft.com/azure/machine-learning/overview-what-is-azure-machine-learning) (AML) model. Once an AML model is [trained and deployed](https://docs.microsoft.com/azure/machine-learning/concept-azure-machine-learning-architecture#workspace), an AML skill integrates it into AI enrichment.

### Other Changes

- Python 2.7 is no longer supported. Please use Python version 3.6 or later.

## 11.3.0b6 (2021-11-19)

### Features Added

- Added properties to `SearchClient.search`: `semantic_configuration_name`
- Added properties to `SearchIndex`: `semantic_settings`
- Added models: `PrioritizedFields`, `SemanticConfiguration`, `SemanticField`, `SemanticSettings`
- Added new values to model `QueryLanguage`

## 11.3.0b5 (2021-11-09)

### Features Added

- Added properties to `SearchClient.search`: `session_id`, `scoring_statistics`.
- Added properties to `SearchIndexerDataSourceConnection`: `identity`, `encryption_key`.
- Added `select` property to the following `SearchIndexClient` operations: `get_synonym_maps`, `list_indexes`.
- Added `select` property to the following `SearchIndexersClient` operations: `get_data_source_connections`, `get_indexers`, `get_skillsets`.
- Added operations to `SearchIndexerClient`: `reset_skills`, `reset_documents`.
- Added model: `DocumentKeysOrIds`

## 11.3.0b4 (2021-10-05)

### Features Added

- Added properties to `SearchClient`: `query_answer`, `query_answer_count`,
  `query_caption`, `query_caption_highlight` and `semantic_fields`.

### Breaking Changes

- Renamed `SearchClient.speller` to `SearchClient.query_speller`.
- Renamed model `Speller` to `QuerySpellerType`.
- Renamed model `Answers` to `QueryAnswerType`. 
- Removed keyword arguments from `SearchClient`: `answers` and `captions`.
- `SentimentSkill`, `EntityRecognitionSkill`: added client-side validation to prevent sending unsupported parameters.
- Renamed property `ignore_reset_requirements` to `skip_indexer_reset_requirement_for_cache`.

## 11.3.0b3 (2021-09-08)

### Features Added

- Added new models: 
  - `azure.search.documents.models.QueryCaptionType`
  - `azure.search.documents.models.CaptionResult`
  - `azure.search.documents.indexes.models.CustomEntityLookupSkillLanguage`
  - `azure.search.documents.indexes.models.EntityRecognitionSkillVersion`
  - `azure.search.documents.indexes.models.LexicalNormalizerName`
  - `azure.search.documents.indexes.models.PIIDetectionSkill`
  - `azure.search.documents.indexes.models.PIIDetectionSkillMaskingMode`
  - `azure.search.documents.indexes.models.SearchIndexerCache`
  - `azure.search.documents.indexes.models.SearchIndexerDataIdentity`
  - `azure.search.documents.indexes.models.SearchIndexerDataNoneIdentity`
  - `azure.search.documents.indexes.models.SearchIndexerDataUserAssignedIdentity`
  - `azure.search.documents.indexes.models.SentimentSkillVersion`
- Added `normalizer_name` property to `AnalyzeTextOptions` model.

### Breaking Changes

- Removed:
  - `azure.search.documents.indexes.models.SentimentSkillV3`
  - `azure.search.documents.indexes.models.EntityRecognitionSkillV3`
- Renamed:
  - `SearchField.normalizer` renamed to `SearchField.normalizer_name`.

### Other Changes
- `SentimentSkill` and `EntityRecognitionSkill` can now be created by specifying
  the `skill_version` keyword argument with a `SentimentSkillVersion` or
  `EntityRecognitionSkillVersion`, respectively. The default behavior if `skill_version`
  is not specified is to create a version 1 skill.

## 11.3.0b2 (2021-08-10)

### Features Added

- Added new skills: `SentimentSkillV3`, `EntityLinkingSkill`, `EntityRecognitionSkillV3`

## 11.3.0b1 (2021-07-07)

### Features Added

- Added AAD support
- Added support for semantic search
- Added normalizer support
>>>>>>> 837e1b1c

## 11.2.0 (2021-06-08)

This version will be the last version to officially support Python 3.5, future versions will require Python 2.7 or Python 3.6+.

**New features**

- Added support for knowledge store    #18461
- Added new data source type ADLS gen2  #16852

## 11.1.0 (2021-02-10)

**Breaking Changes**

- `IndexDocumentsBatch` does not support `enqueue_action` any longer. `enqueue_actions` takes a single action too.
- `max_retries` of `SearchIndexingBufferedSender` is renamed to `max_retries_per_action`
- `SearchClient` does not support `get_search_indexing_buffered_sender`

## 11.1.0b4 (2020-11-10)

**Features**

- Added `get_search_indexing_buffered_sender` support for `SearchClient`
- Added `initial_batch_action_count` support for `SearchIndexingBufferedSender`
- Added `max_retries` support for `SearchIndexingBufferedSender`

## 11.1.0b3 (2020-10-06)

**Breaking Changes**

- Renamed `SearchIndexDocumentBatchingClient` to `SearchIndexingBufferedSender`
- Renamed `SearchIndexDocumentBatchingClient.add_upload_actions` to `SearchIndexingBufferedSender.upload_documents`
- Renamed `SearchIndexDocumentBatchingClient.add_delete_actions` to `SearchIndexingBufferedSender.delete_documents`
- Renamed `SearchIndexDocumentBatchingClient.add_merge_actions` to `SearchIndexingBufferedSender.merge_documents`
- Renamed `SearchIndexDocumentBatchingClient.add_merge_or_upload_actions` to `SearchIndexingBufferedSender.merge_or_upload_documents`
- Stopped supporting `window` kwargs for `SearchIndexingBufferedSender`
- Splitted kwarg `hook` into `on_new`, `on_progress`, `on_error`, `on_remove` for `SearchIndexingBufferedSender`

**Features**

- Added `auto_flush_interval` support for `SearchIndexingBufferedSender`

## 11.1.0b2 (2020-09-08)

**Features**

- Added `azure.search.documents.RequestEntityTooLargeError`
- `Flush` method in `BatchClient` now will not return until all actions are done

**Breaking Changes**

- Removed `succeeded_actions` & `failed_actions` from `BatchClient`
- Removed `get_index_document_batching_client` from `SearchClient`

## 11.1.0b1 (2020-08-11)

**Features**

- new `SearchIndexDocumentBatchingClient`

`SearchIndexDocumentBatchingClient` supports handling document indexing actions in an automatic way. It can trigger the flush method automatically based on pending tasks and idle time.

### Fixes

- Doc & Sample fixes

## 11.0.0 (2020-07-07)

**Features**

- Exposed more models:

  * BM25SimilarityAlgorithm
  * ClassicSimilarityAlgorithm
  * EdgeNGramTokenFilterSide
  * EntityCategory
  * EntityRecognitionSkillLanguage
  * FieldMapping
  * FieldMappingFunction
  * ImageAnalysisSkillLanguage
  * ImageDetail
  * IndexerExecutionStatus
  * IndexerStatus
  * KeyPhraseExtractionSkillLanguage
  * MicrosoftStemmingTokenizerLanguage
  * MicrosoftTokenizerLanguage
  * OcrSkillLanguage
  * PhoneticEncoder
  * ScoringFunctionAggregation
  * ScoringFunctionInterpolation

## 1.0.0b4 (2020-06-09)

**Breaking Changes**

- Reorganized `SearchServiceClient` into `SearchIndexClient` & `SearchIndexerClient`    #11507
- Split searchindex.json and searchservice.json models and operations into separate namespaces #11508
- Renamed `edm` to `SearchFieldDataType`    #11511
- Now Search Synonym Map creation/update returns a model    #11514
- Renaming  #11565

  * SearchIndexerDataSource -> SearchIndexerDataSourceConnection
  * SearchField.SynonymMaps -> SearchField.SynonymMapNames
  * SearchField.Analyzer -> SearchField.AnalyzerName
  * SearchField.IndexAnalyzer -> SearchField.IndexAnalyzerName
  * SearchField.SearchAnalyzer -> SearchField.SearchAnalyzerName
  * SearchableField.SynonymMaps -> SearchableField.SynonymMapNames
  * SearchableField.Analyzer -> SearchableField.AnalyzerName
  * SearchableField.IndexAnalyzer -> SearchableField.IndexAnalyzerName
  * SearchableField.SearchAnalyzer -> SearchableField.SearchAnalyzerName
  * Similarity -> SimilarityAlgorithm
  * Suggester -> SearchSuggester
  * PathHierarchyTokenizerV2 -> PathHierarchyTokenizer
- Renamed DataSource methods to DataSourceConnection    #11693
- Autocomplete & suggest methods now takes arguments search_text & suggester_name rather than query objects   #11747
- Create_or_updates methods does not support partial updates    #11800
- Renamed AnalyzeRequest to AnalyzeTextOptions  #11800
- Renamed Batch methods #11800
  

## 1.0.0b3 (2020-05-04)

**Features**

- Add support for synonym maps operations #10830
- Add support for skillset operations #10832
- Add support of indexers operation #10836
- Add helpers for defining searchindex fields #10833

**Breaking Changes**

- `SearchIndexClient` renamed to `SearchClient`

## 1.0.0b2 (2020-04-07)

**Features**

- Added index service client    #10324
- Accepted an array of RegexFlags for PatternAnalyzer and PatternTokenizer  #10409

**Breaking Changes**

- Removed `SearchApiKeyCredential` and now using `AzureKeyCredential` from azure.core.credentials as key credential

## 1.0.0b1 (2020-03-10)

First release of Azure Search SDK for Python<|MERGE_RESOLUTION|>--- conflicted
+++ resolved
@@ -1,15 +1,5 @@
 # Release History
 
-<<<<<<< HEAD
-## 11.2.2 (2022-04-14)
-
-### Bugs Fixed
-- Fixes a bug allowing users to set keys for cognitive service skills using the API. Exposes `DefaultCognitiveServicesAccount` and `CognitiveServicesAccountKey`
-
-## 11.2.1 (2022-01-10)
-
-Minor updates.
-=======
 ## 11.3.0b9 (Unreleased)
 
 ### Features Added
@@ -119,7 +109,15 @@
 - Added AAD support
 - Added support for semantic search
 - Added normalizer support
->>>>>>> 837e1b1c
+
+## 11.2.2 (2022-04-14)
+
+### Bugs Fixed
+- Fixes a bug allowing users to set keys for cognitive service skills using the API. Exposes `DefaultCognitiveServicesAccount` and `CognitiveServicesAccountKey`
+
+## 11.2.1 (2022-01-10)
+
+Minor updates.
 
 ## 11.2.0 (2021-06-08)
 
