# Release History

<<<<<<< HEAD
## 11.4.0b2 (2022-11-08)
=======
## 11.4.0b3 (Unreleased)
>>>>>>> bacc704b

### Features Added

- Enabled `OcrSkill` and `ImageAnalysisSkill`

### Other Changes

<<<<<<< HEAD
=======
## 11.4.0b2 (2022-11-08)

### Features Added

- Enabled `OcrSkill` and `ImageAnalysisSkill`

### Other Changes

>>>>>>> bacc704b
- Added Python 3.11 support.

## 11.4.0b1 (2022-09-08)

### Features Added

- Added support to create, update and delete aliases via the `SearchIndexClient`.

## 11.3.0 (2022-09-06)

### Note

- Some of the features that were available in the `11.3.0b8` version are not available in this GA. They would be available in the upcoming beta release.

### Features Added

- Added support for other national clouds.
- Added support for TokenCredential

### Bugs Fixed

- Fixed issue where async `search` call would fail with a 403 error when retrieving large number of documents.

### Other Changes

- Python 3.6 is no longer supported. Please use Python version 3.7 or later.

## 11.2.2 (2022-04-14)

### Bugs Fixed

- Fixes a bug allowing users to set keys for cognitive service skills using the API. Exposes `DefaultCognitiveServicesAccount` and `CognitiveServicesAccountKey`

## 11.3.0b8 (2022-03-08)

### Features Added

- Added support to create, update and delete aliases via the `SearchIndexClient`.

## 11.3.0b7 (2022-02-08)

### Features Added

- Support for [`AzureMachineLearningSkill`](https://docs.microsoft.com/azure/search/cognitive-search-aml-skill). The AML skill allows you to extend AI enrichment with a custom [Azure Machine Learning](https://docs.microsoft.com/azure/machine-learning/overview-what-is-azure-machine-learning) (AML) model. Once an AML model is [trained and deployed](https://docs.microsoft.com/azure/machine-learning/concept-azure-machine-learning-architecture#workspace), an AML skill integrates it into AI enrichment.

### Other Changes

- Python 2.7 is no longer supported. Please use Python version 3.6 or later.

## 11.2.1 (2022-01-10)

Minor updates.

## 11.3.0b6 (2021-11-19)

### Features Added

- Added properties to `SearchClient.search`: `semantic_configuration_name`
- Added properties to `SearchIndex`: `semantic_settings`
- Added models: `PrioritizedFields`, `SemanticConfiguration`, `SemanticField`, `SemanticSettings`
- Added new values to model `QueryLanguage`

## 11.3.0b5 (2021-11-09)

### Features Added

- Added properties to `SearchClient.search`: `session_id`, `scoring_statistics`.
- Added properties to `SearchIndexerDataSourceConnection`: `identity`, `encryption_key`.
- Added `select` property to the following `SearchIndexClient` operations: `get_synonym_maps`, `list_indexes`.
- Added `select` property to the following `SearchIndexersClient` operations: `get_data_source_connections`, `get_indexers`, `get_skillsets`.
- Added operations to `SearchIndexerClient`: `reset_skills`, `reset_documents`.
- Added model: `DocumentKeysOrIds`

## 11.3.0b4 (2021-10-05)

### Features Added

- Added properties to `SearchClient`: `query_answer`, `query_answer_count`,
  `query_caption`, `query_caption_highlight` and `semantic_fields`.

### Breaking Changes

- Renamed `SearchClient.speller` to `SearchClient.query_speller`.
- Renamed model `Speller` to `QuerySpellerType`.
- Renamed model `Answers` to `QueryAnswerType`. 
- Removed keyword arguments from `SearchClient`: `answers` and `captions`.
- `SentimentSkill`, `EntityRecognitionSkill`: added client-side validation to prevent sending unsupported parameters.
- Renamed property `ignore_reset_requirements` to `skip_indexer_reset_requirement_for_cache`.

## 11.3.0b3 (2021-09-08)

### Features Added

- Added new models: 
  - `azure.search.documents.models.QueryCaptionType`
  - `azure.search.documents.models.CaptionResult`
  - `azure.search.documents.indexes.models.CustomEntityLookupSkillLanguage`
  - `azure.search.documents.indexes.models.EntityRecognitionSkillVersion`
  - `azure.search.documents.indexes.models.LexicalNormalizerName`
  - `azure.search.documents.indexes.models.PIIDetectionSkill`
  - `azure.search.documents.indexes.models.PIIDetectionSkillMaskingMode`
  - `azure.search.documents.indexes.models.SearchIndexerCache`
  - `azure.search.documents.indexes.models.SearchIndexerDataIdentity`
  - `azure.search.documents.indexes.models.SearchIndexerDataNoneIdentity`
  - `azure.search.documents.indexes.models.SearchIndexerDataUserAssignedIdentity`
  - `azure.search.documents.indexes.models.SentimentSkillVersion`
- Added `normalizer_name` property to `AnalyzeTextOptions` model.

### Breaking Changes

- Removed:
  - `azure.search.documents.indexes.models.SentimentSkillV3`
  - `azure.search.documents.indexes.models.EntityRecognitionSkillV3`
- Renamed:
  - `SearchField.normalizer` renamed to `SearchField.normalizer_name`.

### Other Changes
- `SentimentSkill` and `EntityRecognitionSkill` can now be created by specifying
  the `skill_version` keyword argument with a `SentimentSkillVersion` or
  `EntityRecognitionSkillVersion`, respectively. The default behavior if `skill_version`
  is not specified is to create a version 1 skill.

## 11.3.0b2 (2021-08-10)

### Features Added

- Added new skills: `SentimentSkillV3`, `EntityLinkingSkill`, `EntityRecognitionSkillV3`

## 11.3.0b1 (2021-07-07)

### Features Added

- Added AAD support
- Added support for semantic search
- Added normalizer support

## 11.2.0 (2021-06-08)

This version will be the last version to officially support Python 3.5, future versions will require Python 2.7 or Python 3.6+.

**New features**

- Added support for knowledge store    #18461
- Added new data source type ADLS gen2  #16852

## 11.1.0 (2021-02-10)

**Breaking Changes**

- `IndexDocumentsBatch` does not support `enqueue_action` any longer. `enqueue_actions` takes a single action too.
- `max_retries` of `SearchIndexingBufferedSender` is renamed to `max_retries_per_action`
- `SearchClient` does not support `get_search_indexing_buffered_sender`

## 11.1.0b4 (2020-11-10)

**Features**

- Added `get_search_indexing_buffered_sender` support for `SearchClient`
- Added `initial_batch_action_count` support for `SearchIndexingBufferedSender`
- Added `max_retries` support for `SearchIndexingBufferedSender`

## 11.1.0b3 (2020-10-06)

**Breaking Changes**

- Renamed `SearchIndexDocumentBatchingClient` to `SearchIndexingBufferedSender`
- Renamed `SearchIndexDocumentBatchingClient.add_upload_actions` to `SearchIndexingBufferedSender.upload_documents`
- Renamed `SearchIndexDocumentBatchingClient.add_delete_actions` to `SearchIndexingBufferedSender.delete_documents`
- Renamed `SearchIndexDocumentBatchingClient.add_merge_actions` to `SearchIndexingBufferedSender.merge_documents`
- Renamed `SearchIndexDocumentBatchingClient.add_merge_or_upload_actions` to `SearchIndexingBufferedSender.merge_or_upload_documents`
- Stopped supporting `window` kwargs for `SearchIndexingBufferedSender`
- Splitted kwarg `hook` into `on_new`, `on_progress`, `on_error`, `on_remove` for `SearchIndexingBufferedSender`

**Features**

- Added `auto_flush_interval` support for `SearchIndexingBufferedSender`

## 11.1.0b2 (2020-09-08)

**Features**

- Added `azure.search.documents.RequestEntityTooLargeError`
- `Flush` method in `BatchClient` now will not return until all actions are done

**Breaking Changes**

- Removed `succeeded_actions` & `failed_actions` from `BatchClient`
- Removed `get_index_document_batching_client` from `SearchClient`

## 11.1.0b1 (2020-08-11)

**Features**

- new `SearchIndexDocumentBatchingClient`

`SearchIndexDocumentBatchingClient` supports handling document indexing actions in an automatic way. It can trigger the flush method automatically based on pending tasks and idle time.

### Fixes

- Doc & Sample fixes

## 11.0.0 (2020-07-07)

**Features**

- Exposed more models:

  * BM25SimilarityAlgorithm
  * ClassicSimilarityAlgorithm
  * EdgeNGramTokenFilterSide
  * EntityCategory
  * EntityRecognitionSkillLanguage
  * FieldMapping
  * FieldMappingFunction
  * ImageAnalysisSkillLanguage
  * ImageDetail
  * IndexerExecutionStatus
  * IndexerStatus
  * KeyPhraseExtractionSkillLanguage
  * MicrosoftStemmingTokenizerLanguage
  * MicrosoftTokenizerLanguage
  * OcrSkillLanguage
  * PhoneticEncoder
  * ScoringFunctionAggregation
  * ScoringFunctionInterpolation

## 1.0.0b4 (2020-06-09)

**Breaking Changes**

- Reorganized `SearchServiceClient` into `SearchIndexClient` & `SearchIndexerClient`    #11507
- Split searchindex.json and searchservice.json models and operations into separate namespaces #11508
- Renamed `edm` to `SearchFieldDataType`    #11511
- Now Search Synonym Map creation/update returns a model    #11514
- Renaming  #11565

  * SearchIndexerDataSource -> SearchIndexerDataSourceConnection
  * SearchField.SynonymMaps -> SearchField.SynonymMapNames
  * SearchField.Analyzer -> SearchField.AnalyzerName
  * SearchField.IndexAnalyzer -> SearchField.IndexAnalyzerName
  * SearchField.SearchAnalyzer -> SearchField.SearchAnalyzerName
  * SearchableField.SynonymMaps -> SearchableField.SynonymMapNames
  * SearchableField.Analyzer -> SearchableField.AnalyzerName
  * SearchableField.IndexAnalyzer -> SearchableField.IndexAnalyzerName
  * SearchableField.SearchAnalyzer -> SearchableField.SearchAnalyzerName
  * Similarity -> SimilarityAlgorithm
  * Suggester -> SearchSuggester
  * PathHierarchyTokenizerV2 -> PathHierarchyTokenizer
- Renamed DataSource methods to DataSourceConnection    #11693
- Autocomplete & suggest methods now takes arguments search_text & suggester_name rather than query objects   #11747
- Create_or_updates methods does not support partial updates    #11800
- Renamed AnalyzeRequest to AnalyzeTextOptions  #11800
- Renamed Batch methods #11800
  

## 1.0.0b3 (2020-05-04)

**Features**

- Add support for synonym maps operations #10830
- Add support for skillset operations #10832
- Add support of indexers operation #10836
- Add helpers for defining searchindex fields #10833

**Breaking Changes**

- `SearchIndexClient` renamed to `SearchClient`

## 1.0.0b2 (2020-04-07)

**Features**

- Added index service client    #10324
- Accepted an array of RegexFlags for PatternAnalyzer and PatternTokenizer  #10409

**Breaking Changes**

- Removed `SearchApiKeyCredential` and now using `AzureKeyCredential` from azure.core.credentials as key credential

## 1.0.0b1 (2020-03-10)

First release of Azure Search SDK for Python<|MERGE_RESOLUTION|>--- conflicted
+++ resolved
@@ -1,10 +1,14 @@
 # Release History
 
-<<<<<<< HEAD
+## 11.4.0b3 (Unreleased)
+
+### Features Added
+
+- Enabled `OcrSkill` and `ImageAnalysisSkill`
+
+### Other Changes
+
 ## 11.4.0b2 (2022-11-08)
-=======
-## 11.4.0b3 (Unreleased)
->>>>>>> bacc704b
 
 ### Features Added
 
@@ -12,17 +16,6 @@
 
 ### Other Changes
 
-<<<<<<< HEAD
-=======
-## 11.4.0b2 (2022-11-08)
-
-### Features Added
-
-- Enabled `OcrSkill` and `ImageAnalysisSkill`
-
-### Other Changes
-
->>>>>>> bacc704b
 - Added Python 3.11 support.
 
 ## 11.4.0b1 (2022-09-08)
