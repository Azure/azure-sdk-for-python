--- conflicted
+++ resolved
@@ -1,8 +1,5 @@
 # Release History
 
-<<<<<<< HEAD
-## 1.2.0b1 (2025-07-17)
-=======
 ## 1.2.0b1 (2025-07-23)
 
 ### Features Added
@@ -60,66 +57,6 @@
   - Model `ScheduledActionsOperations` added method `list_resources`
   - Model `ScheduledActionsOperations` added method `patch_resources`
   - Model `ScheduledActionsOperations` added method `trigger_manual_occurrence`
-  - Added model `OccurrenceExtensionOperations`
-  - Added model `OccurrencesOperations`
-  - Added model `ScheduledActionExtensionOperations`
-
-## 2.0.0b1 (2025-07-15)
->>>>>>> 21213bab
-
-### Features Added
-
-  - Client `ComputeScheduleMgmtClient` added operation group `scheduled_action_extension`
-  - Client `ComputeScheduleMgmtClient` added operation group `occurrences`
-  - Client `ComputeScheduleMgmtClient` added operation group `occurrence_extension`
-  - Added model `CancelOccurrenceRequest`
-  - Added enum `CreatedByType`
-  - Added model `DelayRequest`
-  - Added model `ExtensionResource`
-  - Added enum `Language`
-  - Added enum `Month`
-  - Added model `NotificationProperties`
-  - Added enum `NotificationType`
-  - Added model `Occurrence`
-  - Added model `OccurrenceExtensionProperties`
-  - Added model `OccurrenceExtensionResource`
-  - Added model `OccurrenceProperties`
-  - Added model `OccurrenceResource`
-  - Added model `OccurrenceResultSummary`
-  - Added enum `OccurrenceState`
-  - Added enum `ProvisioningState`
-  - Added model `ProxyResource`
-  - Added model `RecurringActionsResourceOperationResult`
-  - Added model `Resource`
-  - Added model `ResourceAttachRequest`
-  - Added model `ResourceDetachRequest`
-  - Added enum `ResourceOperationStatus`
-  - Added model `ResourcePatchRequest`
-  - Added enum `ResourceProvisioningState`
-  - Added model `ResourceResultSummary`
-  - Added model `ResourceStatus`
-  - Added enum `ResourceType`
-  - Added model `ScheduledAction`
-  - Added model `ScheduledActionProperties`
-  - Added model `ScheduledActionResource`
-  - Added model `ScheduledActionResources`
-  - Added enum `ScheduledActionType`
-  - Added model `ScheduledActionsSchedule`
-  - Added model `SystemData`
-  - Added model `TrackedResource`
-  - Added enum `WeekDay`
-  - Model `ScheduledActionsOperations` added method `attach_resources`
-  - Model `ScheduledActionsOperations` added method `begin_create_or_update`
-  - Model `ScheduledActionsOperations` added method `begin_delete`
-  - Model `ScheduledActionsOperations` added method `cancel_next_occurrence`
-  - Model `ScheduledActionsOperations` added method `detach_resources`
-  - Model `ScheduledActionsOperations` added method `disable`
-  - Model `ScheduledActionsOperations` added method `enable`
-  - Model `ScheduledActionsOperations` added method `list_by_resource_group`
-  - Model `ScheduledActionsOperations` added method `list_by_subscription`
-  - Model `ScheduledActionsOperations` added method `list_resources`
-  - Model `ScheduledActionsOperations` added method `patch_resources`
-  - Model `ScheduledActionsOperations` added method `trigger_manual_occurrence`
   - Added operation group `OccurrenceExtensionOperations`
   - Added operation group `OccurrencesOperations`
   - Added operation group `ScheduledActionExtensionOperations`
