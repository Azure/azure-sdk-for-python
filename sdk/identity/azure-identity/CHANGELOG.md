--- conflicted
+++ resolved
@@ -1,19 +1,16 @@
 # Release History
 
 ## 1.4.0b4 (Unreleased)
-<<<<<<< HEAD
 - `azure.identity.aio.AuthorizationCodeCredential.get_token()` no longer accepts
   optional keyword arguments `executor` or `loop`. Prior versions of the method
   didn't use these correctly, provoking exceptions, and internal changes in this
   version have made them obsolete.
-=======
 - When constructing `DefaultAzureCredential`, you can now configure a tenant ID
   for `InteractiveBrowserCredential`. When none is specified, the credential
   authenticates users in their home tenants. To specify a different tenant, use
   the keyword argument `interactive_browser_tenant_id`, or set the environment
   variable `AZURE_TENANT_ID`.
   ([#11548](https://github.com/Azure/azure-sdk-for-python/issues/11548))
->>>>>>> fa26e7c7
 - The user authentication API added to `DeviceCodeCredential` and
   `InteractiveBrowserCredential` in 1.4.0b3 is available on
   `UsernamePasswordCredential` as well.
