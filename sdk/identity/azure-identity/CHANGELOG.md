--- conflicted
+++ resolved
@@ -2,22 +2,18 @@
 
 ## 1.12.0 (2022-11-08)
 
-### Breaking Changes
-
-<<<<<<< HEAD
+### Bugs Fixed
+
+- Fixed issue where user-supplied `TokenCachePersistenceOptions` weren't propagated when using `SharedTokenCacheCredential` ([#26982](https://github.com/Azure/azure-sdk-for-python/issues/26982))
+
+### Breaking Changes
+
 - Excluded `VisualStudioCodeCredential` from `DefaultAzureCredential` token chain by default as SDK 
   authentication via Visual Studio Code is broken due to 
   issue [#23249](https://github.com/Azure/azure-sdk-for-python/issues/23249). The `VisualStudioCodeCredential` will be 
   re-enabled in the `DefaultAzureCredential` flow once a fix is in place. 
   Issue [#25713](https://github.com/Azure/azure-sdk-for-python/issues/25713) tracks this. In the meantime 
   Visual Studio Code users can authenticate their development environment using the [Azure CLI](https://learn.microsoft.com/cli/azure/).
-=======
-### Bugs Fixed
-
-- Fixed issue where user-supplied `TokenCachePersistenceOptions` weren't propagated when using `SharedTokenCacheCredential` ([#26982](https://github.com/Azure/azure-sdk-for-python/issues/26982))
-
-### Other Changes
->>>>>>> 5c1fe4de
 
 ## 1.12.0b2 (2022-10-11)
 
