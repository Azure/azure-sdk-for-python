--- conflicted
+++ resolved
@@ -13,7 +13,6 @@
   (`azure.identity.aio.CertificateCredential`) will support this in a
   future version.
   ([#10816](https://github.com/Azure/azure-sdk-for-python/issues/10816))
-<<<<<<< HEAD
 - Credentials in `azure.identity` support ADFS authorities, excepting
   `VisualStudioCodeCredential`. To configure a credential for this, configure
   the credential with `authority` and `tenant_id="adfs"` keyword arguments, for
@@ -22,7 +21,6 @@
   Async credentials (those in `azure.identity.aio`) will support ADFS in a
   future release.
   ([#12696](https://github.com/Azure/azure-sdk-for-python/issues/12696))
-=======
 - `InteractiveBrowserCredential` keyword argument `redirect_uri` enables
   authentication with a user-specified application having a custom redirect URI
   ([#13344](https://github.com/Azure/azure-sdk-for-python/issues/13344))  
@@ -30,7 +28,6 @@
 ### Breaking changes
 - Removed `authentication_record` keyword argument from the async
   `SharedTokenCacheCredential`, i.e. `azure.identity.aio.SharedTokenCacheCredential`
->>>>>>> 635b8201
 
 ## 1.4.0 (2020-08-10)
 ### Added
