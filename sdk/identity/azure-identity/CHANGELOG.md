--- conflicted
+++ resolved
@@ -1,16 +1,16 @@
 # Release History
 
 ## 1.4.0b2 (Unreleased)
-<<<<<<< HEAD
 - After an instance of `DefaultAzureCredential` successfully authenticates, it
-uses the same authentication method for every subsequent token request
-=======
+uses the same authentication method for every subsequent token request. This
+makes subsequent requests more efficient, and prevents unexpected changes of
+authentication method.
+([#10349](https://github.com/Azure/azure-sdk-for-python/pull/10349))
 - All `get_token` methods consistently require at least one scope argument,
 raising an error when none is passed. Although `get_token()` may sometimes
 have succeeded in prior versions, it couldn't do so consistently because its
 behavior was undefined, and dependened on the credential's type and internal
 state. ([#10243](https://github.com/Azure/azure-sdk-for-python/issues/10243))
->>>>>>> 71594efc
 
 
 ## 1.4.0b1 (2020-03-10)
