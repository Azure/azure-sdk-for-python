--- conflicted
+++ resolved
@@ -1,10 +1,20 @@
 # Release History
 
-<<<<<<< HEAD
-## 1.5.0b2 (2020-10-06)
+## 1.5.0b2 (2020-10-07)
+### Fixed
+- `AzureCliCredential.get_token` correctly sets token expiration time,
+  preventing clients from using expired tokens
+  ([#14345](https://github.com/Azure/azure-sdk-for-python/issues/14345))
+
 ### Changed
 - Adopted msal-extensions 0.3.0
-([#13107](https://github.com/Azure/azure-sdk-for-python/issues/13107)) 
+([#13107](https://github.com/Azure/azure-sdk-for-python/issues/13107))
+
+## 1.4.1 (2020-10-07)
+### Fixed
+- `AzureCliCredential.get_token` correctly sets token expiration time,
+  preventing clients from using expired tokens
+  ([#14345](https://github.com/Azure/azure-sdk-for-python/issues/14345))
 
 ## 1.5.0b1 (2020-09-08)
 ### Added
@@ -34,13 +44,6 @@
 ### Breaking changes
 - Removed `authentication_record` keyword argument from the async
   `SharedTokenCacheCredential`, i.e. `azure.identity.aio.SharedTokenCacheCredential`
-=======
-## 1.4.1 (2020-10-07)
-### Fixed
-- `AzureCliCredential.get_token` correctly sets token expiration time,
-  preventing clients from using expired tokens
-  ([#14345](https://github.com/Azure/azure-sdk-for-python/issues/14345))
->>>>>>> 7d40be23
 
 ## 1.4.0 (2020-08-10)
 ### Added
