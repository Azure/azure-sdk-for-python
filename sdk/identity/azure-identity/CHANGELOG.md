# Release History

<<<<<<< HEAD
## 1.7.0 (2021-10-12)
=======
## 1.7.2 (Unreleased)

### Features Added
>>>>>>> 62df3543

### Breaking Changes
> These changes do not impact the API of stable versions such as 1.6.0.
> Only code written against a beta version such as 1.7.0b1 may be affected.

- The `allow_multitenant_authentication` argument has been removed and the default behavior is now as if it were true.
  The multitenant authentication feature can be totally disabled by setting the environment variable 
  `AZURE_IDENTITY_DISABLE_MULTITENANTAUTH` to `True`.
- `azure.identity.RegionalAuthority` is removed.
- `regional_authority` argument is removed for `CertificateCredential` and `ClientSecretCredential`.
- `AzureApplicationCredential` is removed.
- `client_credential` in the ctor of `OnBehalfOfCredential` is removed. Please use `client_secret` or `client_certificate` instead.
- Make `user_assertion` in the ctor of `OnBehalfOfCredential` a keyword only argument.

## 1.7.1 (2021-11-09)

### Bugs Fixed

- Fix multi-tenant auth using async AadClient ([#21289](https://github.com/Azure/azure-sdk-for-python/issues/21289))

## 1.7.0 (2021-10-14)

### Breaking Changes
> These changes do not impact the API of stable versions such as 1.6.0.
> Only code written against a beta version such as 1.7.0b1 may be affected.

- The `allow_multitenant_authentication` argument has been removed and the default behavior is now as if it were true.
  The multitenant authentication feature can be totally disabled by setting the environment variable 
  `AZURE_IDENTITY_DISABLE_MULTITENANTAUTH` to `True`.
- `azure.identity.RegionalAuthority` is removed.
- `regional_authority` argument is removed for `CertificateCredential` and `ClientSecretCredential`.
- `AzureApplicationCredential` is removed.
- `client_credential` in the ctor of `OnBehalfOfCredential` is removed. Please use `client_secret` or `client_certificate` instead.
- Make `user_assertion` in the ctor of `OnBehalfOfCredential` a keyword only argument.

## 1.7.0b4 (2021-09-09)

### Features Added
- `CertificateCredential` accepts certificates in PKCS12 format
  ([#13540](https://github.com/Azure/azure-sdk-for-python/issues/13540))
- `OnBehalfOfCredential` supports the on-behalf-of authentication flow for
  accessing resources on behalf of users
  ([#19308](https://github.com/Azure/azure-sdk-for-python/issues/19308))
- `DefaultAzureCredential` allows specifying the client ID of interactive browser via keyword argument `interactive_browser_client_id`
  ([#20487](https://github.com/Azure/azure-sdk-for-python/issues/20487))

### Other Changes
- Added context manager methods and `close()` to credentials in the
  `azure.identity` namespace. At the end of a `with` block, or when `close()`
  is called, these credentials close their underlying transport sessions.
  ([#18798](https://github.com/Azure/azure-sdk-for-python/issues/18798))


## 1.6.1 (2021-08-19)

### Other Changes
- Persistent cache implementations are now loaded on demand, enabling
  workarounds when importing transitive dependencies such as pywin32
  fails
  ([#19989](https://github.com/Azure/azure-sdk-for-python/issues/19989))


## 1.7.0b3 (2021-08-10)

### Breaking Changes
> These changes do not impact the API of stable versions such as 1.6.0.
> Only code written against a beta version such as 1.7.0b1 may be affected.
- Renamed `AZURE_POD_IDENTITY_TOKEN_URL` to `AZURE_POD_IDENTITY_AUTHORITY_HOST`.
  The value should now be a host, for example "http://169.254.169.254" (the
  default).

### Bugs Fixed
- Fixed import of `azure.identity.aio.AzureApplicationCredential`
  ([#19943](https://github.com/Azure/azure-sdk-for-python/issues/19943))

### Other Changes
- Added `CustomHookPolicy` to credential HTTP pipelines. This allows applications
  to initialize credentials with `raw_request_hook` and `raw_response_hook`
  keyword arguments. The value of these arguments should be a callback taking a
  `PipelineRequest` and `PipelineResponse`, respectively. For example:
  `ManagedIdentityCredential(raw_request_hook=lambda request: print(request.http_request.url))`
- Reduced redundant `ChainedTokenCredential` and `DefaultAzureCredential`
  logging. On Python 3.7+, credentials invoked by these classes now log debug
  rather than info messages.
  ([#18972](https://github.com/Azure/azure-sdk-for-python/issues/18972))
- Persistent cache implementations are now loaded on demand, enabling
  workarounds when importing transitive dependencies such as pywin32
  fails
  ([#19989](https://github.com/Azure/azure-sdk-for-python/issues/19989))


## 1.7.0b2 (2021-07-08)
### Features Added
- `InteractiveBrowserCredential` keyword argument `login_hint` enables
  pre-filling the username/email address field on the login page
  ([#19225](https://github.com/Azure/azure-sdk-for-python/issues/19225))
- `AzureApplicationCredential`, a default credential chain for applications
  deployed to Azure
  ([#19309](https://github.com/Azure/azure-sdk-for-python/issues/19309))

### Bugs Fixed
- `azure.identity.aio.ManagedIdentityCredential` is an async context manager
  that closes its underlying transport session at the end of a `with` block

### Other Changes
- Most credentials can use tenant ID values returned from authentication
  challenges, enabling them to request tokens from the correct tenant. This
  behavior is optional and controlled by a new keyword argument,
  `allow_multitenant_authentication`.
  ([#19300](https://github.com/Azure/azure-sdk-for-python/issues/19300))
  - When `allow_multitenant_authentication` is False, which is the default, a
    credential will raise `ClientAuthenticationError` when its configured tenant
    doesn't match the tenant specified for a token request. This may be a
    different exception than was raised by prior versions of the credential. To
    maintain the prior behavior, set environment variable
    AZURE_IDENTITY_ENABLE_LEGACY_TENANT_SELECTION to "True".
- `CertificateCredential` and `ClientSecretCredential` support regional STS
  on Azure VMs by either keyword argument `regional_authority` or environment
  variable `AZURE_REGIONAL_AUTHORITY_NAME`. See `azure.identity.RegionalAuthority`
  for possible values.
  ([#19301](https://github.com/Azure/azure-sdk-for-python/issues/19301))
- Upgraded minimum `azure-core` version to 1.11.0 and minimum `msal` version to
  1.12.0
- After IMDS authentication fails, `ManagedIdentityCredential` raises consistent
  error messages and uses `raise from` to propagate inner exceptions
  ([#19423](https://github.com/Azure/azure-sdk-for-python/pull/19423))

## 1.7.0b1 (2021-06-08)
Beginning with this release, this library requires Python 2.7 or 3.6+.

### Added
- `VisualStudioCodeCredential` gets its default tenant and authority
  configuration from VS Code user settings
  ([#14808](https://github.com/Azure/azure-sdk-for-python/issues/14808))

## 1.6.0 (2021-05-13)
This is the last version to support Python 3.5. The next version will require
Python 2.7 or 3.6+.

### Added
- `AzurePowerShellCredential` authenticates as the identity logged in to Azure
  PowerShell. This credential is part of `DefaultAzureCredential` by default
  but can be disabled by a keyword argument:
  `DefaultAzureCredential(exclude_powershell_credential=True)`
  ([#17341](https://github.com/Azure/azure-sdk-for-python/issues/17341))

### Fixed
- `AzureCliCredential` raises `CredentialUnavailableError` when the CLI times out,
  and kills timed out subprocesses
- Reduced retry delay for `ManagedIdentityCredential` on Azure VMs

## 1.6.0b3 (2021-04-06)
### Breaking Changes
> These changes do not impact the API of stable versions such as 1.5.0.
> Only code written against a beta version such as 1.6.0b1 may be affected.
- Removed property `AuthenticationRequiredError.error_details`

### Fixed
- Credentials consistently retry token requests after connection failures, or
  when instructed to by a Retry-After header
- ManagedIdentityCredential caches tokens correctly

### Added
- `InteractiveBrowserCredential` functions in more WSL environments
  ([#17615](https://github.com/Azure/azure-sdk-for-python/issues/17615))

## 1.6.0b2 (2021-03-09)
### Breaking Changes
> These changes do not impact the API of stable versions such as 1.5.0.
> Only code written against a beta version such as 1.6.0b1 may be affected.
- Renamed `CertificateCredential` keyword argument `certificate_bytes` to
  `certificate_data`
- Credentials accepting keyword arguments `allow_unencrypted_cache` and
  `enable_persistent_cache` to configure persistent caching accept a
  `cache_persistence_options` argument instead whose value should be an
  instance of `TokenCachePersistenceOptions`. For example:
  ```
  # before (e.g. in 1.6.0b1):
  DeviceCodeCredential(enable_persistent_cache=True, allow_unencrypted_cache=True)

  # after:
  cache_options = TokenCachePersistenceOptions(allow_unencrypted_storage=True)
  DeviceCodeCredential(cache_persistence_options=cache_options)
  ```

  See the documentation and samples for more details.

### Added
- New class `TokenCachePersistenceOptions` configures persistent caching
- The `AuthenticationRequiredError.claims` property provides any additional
  claims required by a user credential's `authenticate()` method

## 1.6.0b1 (2021-02-09)
### Changed
- Raised minimum msal version to 1.7.0
- Raised minimum six version to 1.12.0

### Added
- `InteractiveBrowserCredential` uses PKCE internally to protect authorization
  codes
- `CertificateCredential` can load a certificate from bytes instead of a file
  path. To provide a certificate as bytes, use the keyword argument
  `certificate_bytes` instead of `certificate_path`, for example:
  `CertificateCredential(tenant_id, client_id, certificate_bytes=cert_bytes)`
  ([#14055](https://github.com/Azure/azure-sdk-for-python/issues/14055))
- User credentials support Continuous Access Evaluation (CAE)
- Application authentication APIs from 1.5.0b2

### Fixed
- `ManagedIdentityCredential` correctly parses responses from the current
  (preview) version of Azure ML managed identity
  ([#15361](https://github.com/Azure/azure-sdk-for-python/issues/15361))

## 1.5.0 (2020-11-11)
### Breaking Changes
- Renamed optional `CertificateCredential` keyword argument `send_certificate`
  (added in 1.5.0b1) to `send_certificate_chain`
- Removed user authentication APIs added in prior betas. These will be
  reintroduced in 1.6.0b1. Passing the keyword arguments below
  generally won't cause a runtime error, but the arguments have no effect.
  ([#14601](https://github.com/Azure/azure-sdk-for-python/issues/14601))
  - Removed `authenticate` method from `DeviceCodeCredential`,
    `InteractiveBrowserCredential`, and `UsernamePasswordCredential`
  - Removed `allow_unencrypted_cache` and `enable_persistent_cache` keyword
    arguments from `CertificateCredential`, `ClientSecretCredential`,
    `DeviceCodeCredential`, `InteractiveBrowserCredential`, and
    `UsernamePasswordCredential`
  - Removed `disable_automatic_authentication` keyword argument from
    `DeviceCodeCredential` and `InteractiveBrowserCredential`
  - Removed `allow_unencrypted_cache` keyword argument from
    `SharedTokenCacheCredential`
  - Removed classes `AuthenticationRecord` and `AuthenticationRequiredError`
- Removed `identity_config` keyword argument from `ManagedIdentityCredential`
  (was added in 1.5.0b1)

### Changed
- `DeviceCodeCredential` parameter `client_id` is now optional. When not
   provided, the credential will authenticate users to an Azure development
   application.
   ([#14354](https://github.com/Azure/azure-sdk-for-python/issues/14354))
- Credentials raise `ValueError` when constructed with tenant IDs containing
  invalid characters
  ([#14821](https://github.com/Azure/azure-sdk-for-python/issues/14821))
- Raised minimum msal version to 1.6.0

### Added
- `ManagedIdentityCredential` supports Service Fabric
  ([#12705](https://github.com/Azure/azure-sdk-for-python/issues/12705))
  and Azure Arc
  ([#12702](https://github.com/Azure/azure-sdk-for-python/issues/12702))

### Fixed
- Prevent `VisualStudioCodeCredential` using invalid authentication data when
  no user is signed in to Visual Studio Code
  ([#14438](https://github.com/Azure/azure-sdk-for-python/issues/14438))
- `ManagedIdentityCredential` uses the API version supported by Azure Functions
  on Linux consumption hosting plans
  ([#14670](https://github.com/Azure/azure-sdk-for-python/issues/14670))
- `InteractiveBrowserCredential.get_token()` raises a clearer error message when
  it times out waiting for a user to authenticate on Python 2.7
  ([#14773](https://github.com/Azure/azure-sdk-for-python/pull/14773))

## 1.5.0b2 (2020-10-07)
### Fixed
- `AzureCliCredential.get_token` correctly sets token expiration time,
  preventing clients from using expired tokens
  ([#14345](https://github.com/Azure/azure-sdk-for-python/issues/14345))

### Changed
- Adopted msal-extensions 0.3.0
([#13107](https://github.com/Azure/azure-sdk-for-python/issues/13107))

## 1.4.1 (2020-10-07)
### Fixed
- `AzureCliCredential.get_token` correctly sets token expiration time,
  preventing clients from using expired tokens
  ([#14345](https://github.com/Azure/azure-sdk-for-python/issues/14345))

## 1.5.0b1 (2020-09-08)
### Added
- Application authentication APIs from 1.4.0b7
- `ManagedIdentityCredential` supports the latest version of App Service
  ([#11346](https://github.com/Azure/azure-sdk-for-python/issues/11346))
- `DefaultAzureCredential` allows specifying the client ID of a user-assigned
  managed identity via keyword argument `managed_identity_client_id`
  ([#12991](https://github.com/Azure/azure-sdk-for-python/issues/12991))
- `CertificateCredential` supports Subject Name/Issuer authentication when
  created with `send_certificate=True`. The async `CertificateCredential`
  (`azure.identity.aio.CertificateCredential`) will support this in a
  future version.
  ([#10816](https://github.com/Azure/azure-sdk-for-python/issues/10816))
- Credentials in `azure.identity` support ADFS authorities, excepting
  `VisualStudioCodeCredential`. To configure a credential for this, configure
  the credential with `authority` and `tenant_id="adfs"` keyword arguments, for
  example
  `ClientSecretCredential(authority="<your ADFS URI>", tenant_id="adfs")`.
  Async credentials (those in `azure.identity.aio`) will support ADFS in a
  future release.
  ([#12696](https://github.com/Azure/azure-sdk-for-python/issues/12696))
- `InteractiveBrowserCredential` keyword argument `redirect_uri` enables
  authentication with a user-specified application having a custom redirect URI
  ([#13344](https://github.com/Azure/azure-sdk-for-python/issues/13344))

### Breaking changes
- Removed `authentication_record` keyword argument from the async
  `SharedTokenCacheCredential`, i.e. `azure.identity.aio.SharedTokenCacheCredential`

## 1.4.0 (2020-08-10)
### Added
- `DefaultAzureCredential` uses the value of environment variable
`AZURE_CLIENT_ID` to configure a user-assigned managed identity.
([#10931](https://github.com/Azure/azure-sdk-for-python/issues/10931))

### Breaking Changes
- Renamed `VSCodeCredential` to `VisualStudioCodeCredential`
- Removed application authentication APIs added in 1.4.0 beta versions. These
  will be reintroduced in 1.5.0b1. Passing the keyword arguments below
  generally won't cause a runtime error, but the arguments have no effect.
  - Removed `authenticate` method from `DeviceCodeCredential`,
    `InteractiveBrowserCredential`, and `UsernamePasswordCredential`
  - Removed `allow_unencrypted_cache` and `enable_persistent_cache` keyword
    arguments from `CertificateCredential`, `ClientSecretCredential`,
    `DeviceCodeCredential`, `InteractiveBrowserCredential`, and
    `UsernamePasswordCredential`
  - Removed `disable_automatic_authentication` keyword argument from
    `DeviceCodeCredential` and `InteractiveBrowserCredential`
  - Removed `allow_unencrypted_cache` keyword argument from
    `SharedTokenCacheCredential`
  - Removed classes `AuthenticationRecord` and `AuthenticationRequiredError`
  - Removed `identity_config` keyword argument from `ManagedIdentityCredential`

## 1.4.0b7 (2020-07-22)
- `DefaultAzureCredential` has a new optional keyword argument,
`visual_studio_code_tenant_id`, which sets the tenant the credential should
authenticate in when authenticating as the Azure user signed in to Visual
Studio Code.
- Renamed `AuthenticationRecord.deserialize` positional parameter `json_string`
to `data`.


## 1.4.0b6 (2020-07-07)
- `AzureCliCredential` no longer raises an exception due to unexpected output
  from the CLI when run by PyCharm (thanks @NVolcz)
  ([#11362](https://github.com/Azure/azure-sdk-for-python/pull/11362))
- Upgraded minimum `msal` version to 1.3.0
- The async `AzureCliCredential` correctly invokes `/bin/sh`
  ([#12048](https://github.com/Azure/azure-sdk-for-python/issues/12048))

## 1.4.0b5 (2020-06-12)
- Prevent an error on importing `AzureCliCredential` on Windows caused by a bug
  in old versions of Python 3.6 (this bug was fixed in Python 3.6.5).
  ([#12014](https://github.com/Azure/azure-sdk-for-python/issues/12014))
- `SharedTokenCacheCredential.get_token` raises `ValueError` instead of
  `ClientAuthenticationError` when called with no scopes.
  ([#11553](https://github.com/Azure/azure-sdk-for-python/issues/11553))

## 1.4.0b4 (2020-06-09)
- `ManagedIdentityCredential` can configure a user-assigned identity using any
  identifier supported by the current hosting environment. To specify an
  identity by its client ID, continue using the `client_id` argument. To
  specify an identity by any other ID, use the `identity_config` argument,
  for example: `ManagedIdentityCredential(identity_config={"object_id": ".."})`
  ([#10989](https://github.com/Azure/azure-sdk-for-python/issues/10989))
- `CertificateCredential` and `ClientSecretCredential` can optionally store
  access tokens they acquire in a persistent cache. To enable this, construct
  the credential with `enable_persistent_cache=True`. On Linux, the persistent
  cache requires libsecret and `pygobject`. If these are unavailable or
  unusable (e.g. in an SSH session), loading the persistent cache will raise an
  error. You may optionally configure the credential to fall back to an
  unencrypted cache by constructing it with keyword argument
  `allow_unencrypted_cache=True`.
  ([#11347](https://github.com/Azure/azure-sdk-for-python/issues/11347))
- `AzureCliCredential` raises `CredentialUnavailableError` when no user is
  logged in to the Azure CLI.
  ([#11819](https://github.com/Azure/azure-sdk-for-python/issues/11819))
- `AzureCliCredential` and `VSCodeCredential`, which enable authenticating as
  the identity signed in to the Azure CLI and Visual Studio Code, respectively,
  can be imported from `azure.identity` and `azure.identity.aio`.
- `azure.identity.aio.AuthorizationCodeCredential.get_token()` no longer accepts
  optional keyword arguments `executor` or `loop`. Prior versions of the method
  didn't use these correctly, provoking exceptions, and internal changes in this
  version have made them obsolete.
- `InteractiveBrowserCredential` raises `CredentialUnavailableError` when it
  can't start an HTTP server on `localhost`.
  ([#11665](https://github.com/Azure/azure-sdk-for-python/pull/11665))
- When constructing `DefaultAzureCredential`, you can now configure a tenant ID
  for `InteractiveBrowserCredential`. When none is specified, the credential
  authenticates users in their home tenants. To specify a different tenant, use
  the keyword argument `interactive_browser_tenant_id`, or set the environment
  variable `AZURE_TENANT_ID`.
  ([#11548](https://github.com/Azure/azure-sdk-for-python/issues/11548))
- `SharedTokenCacheCredential` can be initialized with an `AuthenticationRecord`
  provided by a user credential.
  ([#11448](https://github.com/Azure/azure-sdk-for-python/issues/11448))
- The user authentication API added to `DeviceCodeCredential` and
  `InteractiveBrowserCredential` in 1.4.0b3 is available on
  `UsernamePasswordCredential` as well.
  ([#11449](https://github.com/Azure/azure-sdk-for-python/issues/11449))
- The optional persistent cache for `DeviceCodeCredential` and
  `InteractiveBrowserCredential` added in 1.4.0b3 is now available on Linux and
  macOS as well as Windows.
  ([#11134](https://github.com/Azure/azure-sdk-for-python/issues/11134))
  - On Linux, the persistent cache requires libsecret and `pygobject`. If these
    are unavailable, or libsecret is unusable (e.g. in an SSH session), loading
    the persistent cache will raise an error. You may optionally configure the
    credential to fall back to an unencrypted cache by constructing it with
    keyword argument `allow_unencrypted_cache=True`.

## 1.4.0b3 (2020-05-04)
- `EnvironmentCredential` correctly initializes `UsernamePasswordCredential`
with the value of `AZURE_TENANT_ID`
([#11127](https://github.com/Azure/azure-sdk-for-python/pull/11127))
- Values for the constructor keyword argument `authority` and
`AZURE_AUTHORITY_HOST` may optionally specify an "https" scheme. For example,
"https://login.microsoftonline.us" and "login.microsoftonline.us" are both valid.
([#10819](https://github.com/Azure/azure-sdk-for-python/issues/10819))
- First preview of new API for authenticating users with `DeviceCodeCredential`
  and `InteractiveBrowserCredential`
  ([#10612](https://github.com/Azure/azure-sdk-for-python/pull/10612))
  - new method `authenticate` interactively authenticates a user, returns a
    serializable `AuthenticationRecord`
  - new constructor keyword arguments
    - `authentication_record` enables initializing a credential with an
      `AuthenticationRecord` from a prior authentication
    - `disable_automatic_authentication=True` configures the credential to raise
    `AuthenticationRequiredError` when interactive authentication is necessary
    to acquire a token rather than immediately begin that authentication
    - `enable_persistent_cache=True` configures these credentials to use a
    persistent cache on supported platforms (in this release, Windows only).
    By default they cache in memory only.
- Now `DefaultAzureCredential` can authenticate with the identity signed in to
Visual Studio Code's Azure extension.
([#10472](https://github.com/Azure/azure-sdk-for-python/issues/10472))

## 1.4.0b2 (2020-04-06)
- After an instance of `DefaultAzureCredential` successfully authenticates, it
uses the same authentication method for every subsequent token request. This
makes subsequent requests more efficient, and prevents unexpected changes of
authentication method.
([#10349](https://github.com/Azure/azure-sdk-for-python/pull/10349))
- All `get_token` methods consistently require at least one scope argument,
raising an error when none is passed. Although `get_token()` may sometimes
have succeeded in prior versions, it couldn't do so consistently because its
behavior was undefined, and dependened on the credential's type and internal
state. ([#10243](https://github.com/Azure/azure-sdk-for-python/issues/10243))
- `SharedTokenCacheCredential` raises `CredentialUnavailableError` when the
cache is available but contains ambiguous or insufficient information. This
causes `ChainedTokenCredential` to correctly try the next credential in the
chain. ([#10631](https://github.com/Azure/azure-sdk-for-python/issues/10631))
- The host of the Active Directory endpoint credentials should use can be set
in the environment variable `AZURE_AUTHORITY_HOST`. See
`azure.identity.KnownAuthorities` for a list of common values.
([#8094](https://github.com/Azure/azure-sdk-for-python/issues/8094))


## 1.3.1 (2020-03-30)

- `ManagedIdentityCredential` raises `CredentialUnavailableError` when no
identity is configured for an IMDS endpoint. This causes
`ChainedTokenCredential` to correctly try the next credential in the chain.
([#10488](https://github.com/Azure/azure-sdk-for-python/issues/10488))


## 1.4.0b1 (2020-03-10)
- `DefaultAzureCredential` can now authenticate using the identity logged in to
the Azure CLI, unless explicitly disabled with a keyword argument:
`DefaultAzureCredential(exclude_cli_credential=True)`
([#10092](https://github.com/Azure/azure-sdk-for-python/pull/10092))


## 1.3.0 (2020-02-11)

- Correctly parse token expiration time on Windows App Service
([#9393](https://github.com/Azure/azure-sdk-for-python/issues/9393))
- Credentials raise `CredentialUnavailableError` when they can't attempt to
authenticate due to missing data or state
([#9372](https://github.com/Azure/azure-sdk-for-python/pull/9372))
- `CertificateCredential` supports password-protected private keys
([#9434](https://github.com/Azure/azure-sdk-for-python/pull/9434))


## 1.2.0 (2020-01-14)

- All credential pipelines include `ProxyPolicy`
([#8945](https://github.com/Azure/azure-sdk-for-python/pull/8945))
- Async credentials are async context managers and have an async `close` method
([#9090](https://github.com/Azure/azure-sdk-for-python/pull/9090))


## 1.1.0 (2019-11-27)

- Constructing `DefaultAzureCredential` no longer raises `ImportError` on Python
3.8 on Windows ([8294](https://github.com/Azure/azure-sdk-for-python/pull/8294))
- `InteractiveBrowserCredential` raises when unable to open a web browser
([8465](https://github.com/Azure/azure-sdk-for-python/pull/8465))
- `InteractiveBrowserCredential` prompts for account selection
([8470](https://github.com/Azure/azure-sdk-for-python/pull/8470))
- The credentials composing `DefaultAzureCredential` are configurable by keyword
arguments ([8514](https://github.com/Azure/azure-sdk-for-python/pull/8514))
- `SharedTokenCacheCredential` accepts an optional `tenant_id` keyword argument
([8689](https://github.com/Azure/azure-sdk-for-python/pull/8689))


## 1.0.1 (2019-11-05)

- `ClientCertificateCredential` uses application and tenant IDs correctly
([8315](https://github.com/Azure/azure-sdk-for-python/pull/8315))
- `InteractiveBrowserCredential` properly caches tokens
([8352](https://github.com/Azure/azure-sdk-for-python/pull/8352))
- Adopted msal 1.0.0 and msal-extensions 0.1.3
([8359](https://github.com/Azure/azure-sdk-for-python/pull/8359))


## 1.0.0 (2019-10-29)
### Breaking changes:
- Async credentials now default to [`aiohttp`](https://pypi.org/project/aiohttp/)
for transport but the library does not require it as a dependency because the
async API is optional. To use async credentials, please install
[`aiohttp`](https://pypi.org/project/aiohttp/) or see
[azure-core documentation](https://github.com/Azure/azure-sdk-for-python/blob/main/sdk/core/azure-core/README.md#transport)
for information about customizing the transport.
- Renamed `ClientSecretCredential` parameter "`secret`" to "`client_secret`"
- All credentials with `tenant_id` and `client_id` positional parameters now accept them in that order
- Changes to `InteractiveBrowserCredential` parameters
  - positional parameter `client_id` is now an optional keyword argument. If no value is provided,
the Azure CLI's client ID will be used.
  - Optional keyword argument `tenant` renamed `tenant_id`
- Changes to `DeviceCodeCredential`
  - optional positional parameter `prompt_callback` is now a keyword argument
  - `prompt_callback`'s third argument is now a `datetime` representing the
  expiration time of the device code
  - optional keyword argument `tenant` renamed `tenant_id`
- Changes to `ManagedIdentityCredential`
  - now accepts no positional arguments, and only one keyword argument:
  `client_id`
  - transport configuration is now done through keyword arguments as
  described in
  [`azure-core` documentation](https://github.com/Azure/azure-sdk-for-python/blob/azure-identity_1.0.0/sdk/core/azure-core/CLIENT_LIBRARY_DEVELOPER.md#transport)

### Fixes and improvements:
- Authenticating with a single sign-on shared with other Microsoft applications
only requires a username when multiple users have signed in
([#8095](https://github.com/Azure/azure-sdk-for-python/pull/8095))
- `DefaultAzureCredential` accepts an `authority` keyword argument, enabling
its use in national clouds
([#8154](https://github.com/Azure/azure-sdk-for-python/pull/8154))

### Dependency changes
- Adopted [`msal_extensions`](https://pypi.org/project/msal-extensions/) 0.1.2
- Constrained [`msal`](https://pypi.org/project/msal/) requirement to >=0.4.1,
<1.0.0


## 1.0.0b4 (2019-10-07)
### New features:
- `AuthorizationCodeCredential` authenticates with a previously obtained
authorization code. See Azure Active Directory's
[authorization code documentation](https://docs.microsoft.com/azure/active-directory/develop/v2-oauth2-auth-code-flow)
for more information about this authentication flow.
- Multi-cloud support: client credentials accept the authority of an Azure Active
Directory authentication endpoint as an `authority` keyword argument. Known
authorities are defined in `azure.identity.KnownAuthorities`. The default
authority is for Azure Public Cloud, `login.microsoftonline.com`
(`KnownAuthorities.AZURE_PUBLIC_CLOUD`). An application running in Azure
Government would use `KnownAuthorities.AZURE_GOVERNMENT` instead:
>```
>from azure.identity import DefaultAzureCredential, KnownAuthorities
>credential = DefaultAzureCredential(authority=KnownAuthorities.AZURE_GOVERNMENT)
>```

### Breaking changes:
- Removed `client_secret` parameter from `InteractiveBrowserCredential`

### Fixes and improvements:
- `UsernamePasswordCredential` correctly handles environment configuration with
no tenant information ([#7260](https://github.com/Azure/azure-sdk-for-python/pull/7260))
- user realm discovery requests are sent through credential pipelines
([#7260](https://github.com/Azure/azure-sdk-for-python/pull/7260))


## 1.0.0b3 (2019-09-10)
### New features:
- `SharedTokenCacheCredential` authenticates with tokens stored in a local
cache shared by Microsoft applications. This enables Azure SDK clients to
authenticate silently after you've signed in to Visual Studio 2019, for
example. `DefaultAzureCredential` includes `SharedTokenCacheCredential` when
the shared cache is available, and environment variable `AZURE_USERNAME`
is set. See the
[README](https://github.com/Azure/azure-sdk-for-python/blob/main/sdk/identity/azure-identity/README.md#single-sign-on)
for more information.

### Dependency changes:
- New dependency: [`msal-extensions`](https://pypi.org/project/msal-extensions/)
0.1.1

## 1.0.0b2 (2019-08-05)
### Breaking changes:
- Removed `azure.core.Configuration` from the public API in preparation for a
revamped configuration API. Static `create_config` methods have been renamed
`_create_config`, and will be removed in a future release.

### Dependency changes:
- Adopted [azure-core](https://pypi.org/project/azure-core/) 1.0.0b2
  - If you later want to revert to a version requiring azure-core 1.0.0b1,
  of this or another Azure SDK library, you must explicitly install azure-core
  1.0.0b1 as well. For example:
  `pip install azure-core==1.0.0b1 azure-identity==1.0.0b1`
- Adopted [MSAL](https://pypi.org/project/msal/) 0.4.1
- New dependency for Python 2.7: [mock](https://pypi.org/project/mock/)

### New features:
- Added credentials for authenticating users:
 - `DeviceCodeCredential`
 - `InteractiveBrowserCredential`
 - `UsernamePasswordCredential`
  - async versions of these credentials will be added in a future release

## 1.0.0b1 (2019-06-28)
Version 1.0.0b1 is the first preview of our efforts to create a user-friendly
and Pythonic authentication API for Azure SDK client libraries. For more
information about preview releases of other Azure SDK libraries, please visit
https://aka.ms/azure-sdk-preview1-python.

This release supports service principal and managed identity authentication.
See the
[documentation](https://github.com/Azure/azure-sdk-for-python/blob/main/sdk/identity/azure-identity/README.md)
for more details. User authentication will be added in an upcoming preview
release.

This release supports only global Azure Active Directory tenants, i.e. those
using the https://login.microsoftonline.com authentication endpoint.<|MERGE_RESOLUTION|>--- conflicted
+++ resolved
@@ -1,12 +1,8 @@
 # Release History
 
-<<<<<<< HEAD
-## 1.7.0 (2021-10-12)
-=======
 ## 1.7.2 (Unreleased)
 
 ### Features Added
->>>>>>> 62df3543
 
 ### Breaking Changes
 > These changes do not impact the API of stable versions such as 1.6.0.
