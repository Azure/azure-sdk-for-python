--- conflicted
+++ resolved
@@ -36,13 +36,10 @@
 
     This requires previously logging in to Azure via "az login", and will use the CLI's currently logged in identity.
 
-<<<<<<< HEAD
     :keyword str tenant_id: Optional tenant to include in the token request.
-    :keyword List[str] additionally_allowed_tenants: optional additional tenant ids for which the credential
-        may acquire tokens. Add the wildcard value "*" to allow the credential to acquire tokens for
-        any tenant the application is installed.
-=======
->>>>>>> e15c71e4
+    :keyword List[str] additionally_allowed_tenants: Specifies tenants in addition to the specified "tenant_id"
+        for which the credential may acquire tokens. Add the wildcard value "*" to allow the credential to
+        acquire tokens for any tenant the application can access.
     """
     def __init__(self, *, tenant_id: str = "", additionally_allowed_tenants: List[str] = None):
 
