--- conflicted
+++ resolved
@@ -18,34 +18,7 @@
 from .._internal.msal_managed_identity_client import MsalManagedIdentityClient
 
 
-<<<<<<< HEAD
 class AzureArcCredential(MsalManagedIdentityClient):
-=======
-class AzureArcCredential(ManagedIdentityBase):
-    def get_client(self, **kwargs: Any) -> Optional[ManagedIdentityClient]:
-        url = os.environ.get(EnvironmentVariables.IDENTITY_ENDPOINT)
-        imds = os.environ.get(EnvironmentVariables.IMDS_ENDPOINT)
-        if url and imds:
-            return ManagedIdentityClient(
-                _per_retry_policies=[ArcChallengeAuthPolicy()],
-                request_factory=functools.partial(_get_request, url),
-                **kwargs,
-            )
-        return None
-
-    def __enter__(self) -> "AzureArcCredential":
-        if self._client:
-            self._client.__enter__()
-        return self
-
-    def __exit__(self, *args: Any) -> None:
-        if self._client:
-            self._client.__exit__(*args)
-
-    def close(self) -> None:
-        self.__exit__()
-
->>>>>>> d0b3ac53
     def get_unavailable_message(self) -> str:
         return "Azure Arc managed identity configuration not found in environment"
 
