--- conflicted
+++ resolved
@@ -56,11 +56,7 @@
         when no value is given.
     """
 
-<<<<<<< HEAD
-    def __init__(self, **kwargs):
-=======
     def __init__(self, **kwargs) -> None:
->>>>>>> 8034fa3d
         self._credential = None  # type: Optional[EnvironmentCredentialTypes]
 
         if all(os.environ.get(v) is not None for v in EnvironmentVariables.CLIENT_SECRET_VARS):
