# ------------------------------------
# Copyright (c) Microsoft Corporation.
# Licensed under the MIT License.
# ------------------------------------
import os
from typing import TYPE_CHECKING, List, Union, Dict

import msal

from .msal_client import MsalClient
from .._constants import EnvironmentVariables
from .._internal import get_default_authority, normalize_authority, resolve_tenant, validate_tenant_id
from .._persistent_cache import _load_persistent_cache

if TYPE_CHECKING:
    # pylint:disable=ungrouped-imports,unused-import
    from typing import Any


class MsalCredential(object):
    """Base class for credentials wrapping MSAL applications"""

    def __init__(
            self,
            client_id: str,
            client_credential: Union[str, Dict] = None,
            *,
            additionally_allowed_tenants: List[str] = None,
            **kwargs
    ) -> None:
        authority = kwargs.pop("authority", None)
<<<<<<< HEAD
        self._instance_discovery = kwargs.pop("instance_discovery", None)
=======
        # self._validate_authority = kwargs.pop("validate_authority", True)
>>>>>>> 18c511d4
        self._authority = normalize_authority(authority) if authority else get_default_authority()
        self._regional_authority = os.environ.get(EnvironmentVariables.AZURE_REGIONAL_AUTHORITY_NAME)
        self._tenant_id = kwargs.pop("tenant_id", None) or "organizations"
        validate_tenant_id(self._tenant_id)
        self._client = MsalClient(**kwargs)
        self._client_applications = {}  # type: Dict[str, msal.ClientApplication]
        self._client_credential = client_credential
        self._client_id = client_id
        self._additionally_allowed_tenants = additionally_allowed_tenants or []

        self._cache = kwargs.pop("_cache", None)
        if not self._cache:
            options = kwargs.pop("cache_persistence_options", None)
            if options:
                self._cache = _load_persistent_cache(options)
            else:
                self._cache = msal.TokenCache()

        super(MsalCredential, self).__init__()

    def __enter__(self):
        self._client.__enter__()
        return self

    def __exit__(self, *args):
        self._client.__exit__(*args)

    def close(self):
        # type: () -> None
        self.__exit__()

    def _get_app(self, **kwargs):
        # type: (**Any) -> msal.ClientApplication
        tenant_id = resolve_tenant(
            self._tenant_id,
            additionally_allowed_tenants=self._additionally_allowed_tenants,
            **kwargs
        )
        if tenant_id not in self._client_applications:
            # CP1 = can handle claims challenges (CAE)
            capabilities = None if "AZURE_IDENTITY_DISABLE_CP1" in os.environ else ["CP1"]
            cls = msal.ConfidentialClientApplication if self._client_credential else msal.PublicClientApplication
            self._client_applications[tenant_id] = cls(
                client_id=self._client_id,
                client_credential=self._client_credential,
                client_capabilities=capabilities,
                authority="{}/{}".format(self._authority, tenant_id),
                azure_region=self._regional_authority,
                token_cache=self._cache,
                http_client=self._client,
<<<<<<< HEAD
                instance_discovery=self._instance_discovery,
=======
                # validate_authority=self._validate_authority
>>>>>>> 18c511d4
            )

        return self._client_applications[tenant_id]<|MERGE_RESOLUTION|>--- conflicted
+++ resolved
@@ -29,11 +29,7 @@
             **kwargs
     ) -> None:
         authority = kwargs.pop("authority", None)
-<<<<<<< HEAD
         self._instance_discovery = kwargs.pop("instance_discovery", None)
-=======
-        # self._validate_authority = kwargs.pop("validate_authority", True)
->>>>>>> 18c511d4
         self._authority = normalize_authority(authority) if authority else get_default_authority()
         self._regional_authority = os.environ.get(EnvironmentVariables.AZURE_REGIONAL_AUTHORITY_NAME)
         self._tenant_id = kwargs.pop("tenant_id", None) or "organizations"
@@ -84,11 +80,7 @@
                 azure_region=self._regional_authority,
                 token_cache=self._cache,
                 http_client=self._client,
-<<<<<<< HEAD
                 instance_discovery=self._instance_discovery,
-=======
-                # validate_authority=self._validate_authority
->>>>>>> 18c511d4
             )
 
         return self._client_applications[tenant_id]