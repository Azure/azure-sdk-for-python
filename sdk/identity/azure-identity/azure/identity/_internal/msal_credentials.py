--- conflicted
+++ resolved
@@ -78,12 +78,8 @@
                 azure_region=self._regional_authority,
                 token_cache=self._cache,
                 http_client=self._client,
-<<<<<<< HEAD
                 instance_discovery=self._instance_discovery,
-=======
-                # validate_authority=self._validate_authority,
                 allow_broker=self._allow_broker
->>>>>>> 910c8884
             )
 
         return self._client_applications[tenant_id]