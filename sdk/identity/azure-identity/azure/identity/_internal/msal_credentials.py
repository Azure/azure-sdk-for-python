--- conflicted
+++ resolved
@@ -34,11 +34,8 @@
         self._client_applications = {}  # type: Dict[str, msal.ClientApplication]
         self._client_credential = client_credential
         self._client_id = client_id
-<<<<<<< HEAD
         self._allow_broker = kwargs.pop("allow_broker", None)
-=======
         self._additionally_allowed_tenants = additionally_allowed_tenants or []
->>>>>>> 8034fa3d
 
         self._cache = kwargs.pop("_cache", None)
         if not self._cache:
@@ -80,12 +77,8 @@
                 azure_region=self._regional_authority,
                 token_cache=self._cache,
                 http_client=self._client,
-<<<<<<< HEAD
-                validate_authority=self._validate_authority,
+                # validate_authority=self._validate_authority,
                 allow_broker=self._allow_broker
-=======
-                # validate_authority=self._validate_authority
->>>>>>> 8034fa3d
             )
 
         return self._client_applications[tenant_id]