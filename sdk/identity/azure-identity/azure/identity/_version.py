--- conflicted
+++ resolved
@@ -2,8 +2,4 @@
 # Copyright (c) Microsoft Corporation.
 # Licensed under the MIT License.
 # ------------------------------------
-<<<<<<< HEAD
-VERSION = "1.14.1"
-=======
-VERSION = "1.15.0b2"
->>>>>>> 37b322f6
+VERSION = "1.15.0b2"