--- conflicted
+++ resolved
@@ -445,26 +445,21 @@
         )
 
     # when configuration for both API versions is present, the credential should prefer the most recent
-<<<<<<< HEAD
-=======
-    for environment in [
-        {EnvironmentVariables.IDENTITY_ENDPOINT: endpoint, EnvironmentVariables.IDENTITY_HEADER: secret},
-        {
-            EnvironmentVariables.IDENTITY_ENDPOINT: endpoint,
-            EnvironmentVariables.IDENTITY_HEADER: secret,
-            EnvironmentVariables.MSI_ENDPOINT: endpoint,
-            EnvironmentVariables.MSI_SECRET: secret,
-        },
-    ]:
-        with mock.patch.dict("os.environ", environment, clear=True):
-            token = ManagedIdentityCredential(transport=mock.Mock(send=send)).get_token(scope)
+    with mock.patch.dict(
+            MANAGED_IDENTITY_ENVIRON,
+            {
+                EnvironmentVariables.IDENTITY_ENDPOINT: endpoint,
+                EnvironmentVariables.IDENTITY_HEADER: secret,
+                EnvironmentVariables.MSI_ENDPOINT: endpoint,
+                EnvironmentVariables.MSI_SECRET: secret,
+            },
+            clear=True,
+    ):
+        token = ManagedIdentityCredential(transport=mock.Mock(send=send)).get_token(scope)
         assert token.token == access_token
         assert token.expires_on == expires_on
 
 
-@pytest.mark.skip(
-    "2019-08-01 support was removed due to https://github.com/Azure/azure-sdk-for-python/issues/14670. This test should be enabled when that support is added back."
-)
 def test_app_service_2019_08_01_tenant_id():
     """App Service 2019-08-01: IDENTITY_ENDPOINT, IDENTITY_HEADER set"""
 
@@ -507,110 +502,6 @@
         assert token.expires_on == expires_on
 
 
-def test_app_service_2017_09_01():
-    """test parsing of App Service MSI 2017-09-01's eccentric platform-dependent expires_on strings"""
-
-    access_token = "****"
-    expires_on = 42
-    expected_token = AccessToken(access_token, expires_on)
-    url = "http://localhost:42/token"
-    secret = "expected-secret"
-    scope = "scope"
-
-    transport = validating_transport(
-        requests=[
-            Request(
-                url,
-                method="GET",
-                required_headers={"secret": secret, "User-Agent": USER_AGENT},
-                required_params={"api-version": "2017-09-01", "resource": scope},
-            )
-        ]
-        * 2,
-        responses=[
-            mock_response(
-                json_payload={
-                    "access_token": access_token,
-                    "expires_on": "01/01/1970 00:00:{} +00:00".format(expires_on),  # linux format
-                    "resource": scope,
-                    "token_type": "Bearer",
-                }
-            ),
-            mock_response(
-                json_payload={
-                    "access_token": access_token,
-                    "expires_on": "1/1/1970 12:00:{} AM +00:00".format(expires_on),  # windows format
-                    "resource": scope,
-                    "token_type": "Bearer",
-                }
-            ),
-        ],
-    )
-
->>>>>>> fb4f795e
-    with mock.patch.dict(
-            MANAGED_IDENTITY_ENVIRON,
-            {
-                EnvironmentVariables.IDENTITY_ENDPOINT: endpoint,
-                EnvironmentVariables.IDENTITY_HEADER: secret,
-                EnvironmentVariables.MSI_ENDPOINT: endpoint,
-                EnvironmentVariables.MSI_SECRET: secret,
-            },
-            clear=True,
-    ):
-        token = ManagedIdentityCredential(transport=mock.Mock(send=send)).get_token(scope)
-        assert token.token == access_token
-        assert token.expires_on == expires_on
-
-
-def test_app_service_2017_09_01_tenant_id():
-    access_token = "****"
-    expires_on = 42
-    expected_token = AccessToken(access_token, expires_on)
-    url = "http://localhost:42/token"
-    secret = "expected-secret"
-    scope = "scope"
-
-    transport = validating_transport(
-        requests=[
-            Request(
-                url,
-                method="GET",
-                required_headers={"secret": secret, "User-Agent": USER_AGENT},
-                required_params={"api-version": "2017-09-01", "resource": scope},
-            )
-        ]
-        * 2,
-        responses=[
-            mock_response(
-                json_payload={
-                    "access_token": access_token,
-                    "expires_on": "01/01/1970 00:00:{} +00:00".format(expires_on),  # linux format
-                    "resource": scope,
-                    "token_type": "Bearer",
-                }
-            ),
-            mock_response(
-                json_payload={
-                    "access_token": access_token,
-                    "expires_on": "1/1/1970 12:00:{} AM +00:00".format(expires_on),  # windows format
-                    "resource": scope,
-                    "token_type": "Bearer",
-                }
-            ),
-        ],
-    )
-
-    with mock.patch.dict(
-        MANAGED_IDENTITY_ENVIRON,
-        {EnvironmentVariables.MSI_ENDPOINT: url, EnvironmentVariables.MSI_SECRET: secret},
-        clear=True,
-    ):
-        token = ManagedIdentityCredential(transport=transport).get_token(scope, tenant_id="tenant_id")
-        assert token == expected_token
-        assert token.expires_on == expires_on
-
-
 def test_app_service_user_assigned_identity():
     """App Service 2019-08-01: MSI_ENDPOINT, MSI_SECRET set"""
 
