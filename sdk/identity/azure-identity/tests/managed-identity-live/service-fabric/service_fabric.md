--- conflicted
+++ resolved
@@ -69,12 +69,8 @@
 az acr create -g $RESOURCE_GROUP -n $ACR_NAME --admin-enabled --sku basic
 ```
 
-<<<<<<< HEAD
 > **NOTE:** Don't use upper-case letters in the name of the container registry. A registry can be created with a name
 > that includes upper-case letters, but you may be unable to authenticate to it.
-=======
-_Warning: ACR accounts with uppercase letters in their name may have authentication issues._
->>>>>>> 393d86c6
 
 ### Deploy a managed identity-enabled cluster
 
