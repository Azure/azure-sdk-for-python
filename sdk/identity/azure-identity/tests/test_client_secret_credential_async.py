# ------------------------------------
# Copyright (c) Microsoft Corporation.
# Licensed under the MIT License.
# ------------------------------------
import time
from unittest.mock import Mock, patch
from urllib.parse import urlparse

from azure.core.credentials import AccessToken
from azure.core.pipeline.policies import ContentDecodePolicy, SansIOHTTPPolicy
from azure.identity import TokenCachePersistenceOptions
from azure.identity._constants import EnvironmentVariables
from azure.identity._internal.user_agent import USER_AGENT
from azure.identity.aio import ClientSecretCredential
from msal import TokenCache
import pytest

from helpers import build_aad_response, mock_response, Request
from helpers_async import async_validating_transport, AsyncMockTransport, wrap_in_future


def test_tenant_id_validation():
    """The credential should raise ValueError when given an invalid tenant_id"""

    valid_ids = {"c878a2ab-8ef4-413b-83a0-199afb84d7fb", "contoso.onmicrosoft.com", "organizations", "common"}
    for tenant in valid_ids:
        ClientSecretCredential(tenant, "client-id", "secret")

    invalid_ids = {"", "my tenant", "my_tenant", "/", "\\", '"my-tenant"', "'my-tenant'"}
    for tenant in invalid_ids:
        with pytest.raises(ValueError):
            ClientSecretCredential(tenant, "client-id", "secret")


@pytest.mark.asyncio
async def test_no_scopes():
    """The credential should raise ValueError when get_token is called with no scopes"""

    credential = ClientSecretCredential("tenant-id", "client-id", "client-secret")
    with pytest.raises(ValueError):
        await credential.get_token()


@pytest.mark.asyncio
async def test_close():
    transport = AsyncMockTransport()
    credential = ClientSecretCredential("tenant-id", "client-id", "client-secret", transport=transport)

    await credential.close()

    assert transport.__aexit__.call_count == 1


@pytest.mark.asyncio
async def test_context_manager():
    transport = AsyncMockTransport()
    credential = ClientSecretCredential("tenant-id", "client-id", "client-secret", transport=transport)

    async with credential:
        assert transport.__aenter__.call_count == 1

    assert transport.__aenter__.call_count == 1
    assert transport.__aexit__.call_count == 1


@pytest.mark.asyncio
async def test_policies_configurable():
    policy = Mock(spec_set=SansIOHTTPPolicy, on_request=Mock())

    async def send(*_, **__):
        return mock_response(json_payload=build_aad_response(access_token="**"))

    credential = ClientSecretCredential(
        "tenant-id", "client-id", "client-secret", policies=[ContentDecodePolicy(), policy], transport=Mock(send=send)
    )

    await credential.get_token("scope")

    assert policy.on_request.called


@pytest.mark.asyncio
async def test_user_agent():
    transport = async_validating_transport(
        requests=[Request(required_headers={"User-Agent": USER_AGENT})],
        responses=[mock_response(json_payload=build_aad_response(access_token="**"))],
    )

    credential = ClientSecretCredential("tenant-id", "client-id", "client-secret", transport=transport)

    await credential.get_token("scope")


@pytest.mark.asyncio
async def test_client_secret_credential():
    client_id = "fake-client-id"
    secret = "fake-client-secret"
    tenant_id = "fake-tenant-id"
    access_token = "***"

    transport = async_validating_transport(
        requests=[Request(url_substring=tenant_id, required_data={"client_id": client_id, "client_secret": secret})],
        responses=[
            mock_response(
                json_payload={
                    "token_type": "Bearer",
                    "expires_in": 42,
                    "ext_expires_in": 42,
                    "access_token": access_token,
                }
            )
        ],
    )

    token = await ClientSecretCredential(
        tenant_id=tenant_id, client_id=client_id, client_secret=secret, transport=transport
    ).get_token("scope")

    # not validating expires_on because doing so requires monkeypatching time, and this is tested elsewhere
    assert token.token == access_token


@pytest.mark.asyncio
@pytest.mark.parametrize("authority", ("localhost", "https://localhost"))
async def test_request_url(authority):
    """the credential should accept an authority, with or without scheme, as an argument or environment variable"""

    tenant_id = "expected-tenant"
    access_token = "***"
    parsed_authority = urlparse(authority)
    expected_netloc = parsed_authority.netloc or authority  # "localhost" parses to netloc "", path "localhost"

    async def mock_send(request, **kwargs):
        actual = urlparse(request.url)
        assert actual.scheme == "https"
        assert actual.netloc == expected_netloc
        assert actual.path.startswith("/" + tenant_id)
        return mock_response(json_payload={"token_type": "Bearer", "expires_in": 42, "access_token": access_token})

    credential = ClientSecretCredential(
        tenant_id, "client-id", "secret", transport=Mock(send=mock_send), authority=authority
    )
    token = await credential.get_token("scope")
    assert token.token == access_token

    # authority can be configured via environment variable
    with patch.dict("os.environ", {EnvironmentVariables.AZURE_AUTHORITY_HOST: authority}, clear=True):
        credential = ClientSecretCredential(tenant_id, "client-id", "secret", transport=Mock(send=mock_send))
        await credential.get_token("scope")
    assert token.token == access_token


@pytest.mark.asyncio
async def test_cache():
    expired = "this token's expired"
    now = int(time.time())
    expired_on = now - 3600
    expired_token = AccessToken(expired, expired_on)
    token_payload = {
        "access_token": expired,
        "expires_in": 0,
        "ext_expires_in": 0,
        "expires_on": expired_on,
        "not_before": now,
        "token_type": "Bearer",
    }
    mock_send = Mock(return_value=mock_response(json_payload=token_payload))
    transport = Mock(send=wrap_in_future(mock_send))
    scope = "scope"

    credential = ClientSecretCredential("tenant-id", "client-id", "secret", transport=transport)

    # get_token initially returns the expired token because the credential
    # doesn't check whether tokens it receives from the service have expired
    token = await credential.get_token(scope)
    assert token == expired_token

    access_token = "new token"
    token_payload["access_token"] = access_token
    token_payload["expires_on"] = now + 3600
    valid_token = AccessToken(access_token, now + 3600)

    # second call should observe the cached token has expired, and request another
    token = await credential.get_token(scope)
    assert token == valid_token
    assert mock_send.call_count == 2


def test_token_cache():
    """the credential should default to an in memory cache, and optionally use a persistent cache"""

    with patch(ClientSecretCredential.__module__ + "._load_persistent_cache") as load_persistent_cache:
        with patch(ClientSecretCredential.__module__ + ".msal") as mock_msal:
            ClientSecretCredential("tenant", "client-id", "secret")
        assert mock_msal.TokenCache.call_count == 1
        assert not load_persistent_cache.called

        ClientSecretCredential(
            "tenant", "client-id", "secret", cache_persistence_options=TokenCachePersistenceOptions()
        )
        assert load_persistent_cache.call_count == 1


@pytest.mark.asyncio
async def test_cache_multiple_clients():
    """the credential shouldn't use tokens issued to other service principals"""

    access_token_a = "token a"
    access_token_b = "not " + access_token_a
    transport_a = async_validating_transport(
        requests=[Request()], responses=[mock_response(json_payload=build_aad_response(access_token=access_token_a))]
    )
    transport_b = async_validating_transport(
        requests=[Request()], responses=[mock_response(json_payload=build_aad_response(access_token=access_token_b))]
    )

    cache = TokenCache()
    with patch(ClientSecretCredential.__module__ + "._load_persistent_cache") as mock_cache_loader:
        mock_cache_loader.return_value = Mock(wraps=cache)
        credential_a = ClientSecretCredential(
            "tenant",
            "client-a",
            "secret",
            transport=transport_a,
            cache_persistence_options=TokenCachePersistenceOptions(),
        )
        assert mock_cache_loader.call_count == 1, "credential should load the persistent cache"

        credential_b = ClientSecretCredential(
            "tenant",
            "client-b",
            "secret",
            transport=transport_b,
            cache_persistence_options=TokenCachePersistenceOptions(),
        )
        assert mock_cache_loader.call_count == 2, "credential should load the persistent cache"

    # A caches a token
    scope = "scope"
    token_a = await credential_a.get_token(scope)
    assert token_a.token == access_token_a
    assert transport_a.send.call_count == 1

    # B should get a different token for the same scope
    token_b = await credential_b.get_token(scope)
    assert token_b.token == access_token_b
    assert transport_b.send.call_count == 1

    assert len(cache.find(TokenCache.CredentialType.ACCESS_TOKEN)) == 2


@pytest.mark.asyncio
async def test_multitenant_authentication():
    first_tenant = "first-tenant"
    first_token = "***"
    second_tenant = "second-tenant"
    second_token = first_token * 2

    async def send(request, **kwargs):
        assert "tenant_id" not in kwargs, "tenant_id kwarg shouldn't get passed to send method"

        parsed = urlparse(request.url)
        tenant = parsed.path.split("/")[1]
        assert tenant in (first_tenant, second_tenant), 'unexpected tenant "{}"'.format(tenant)

        token = first_token if tenant == first_tenant else second_token
        return mock_response(json_payload=build_aad_response(access_token=token))

    credential = ClientSecretCredential(
        first_tenant, "client-id", "secret", transport=Mock(send=send)
    )
    token = await credential.get_token("scope")
    assert token.token == first_token

    token = await credential.get_token("scope", tenant_id=first_tenant)
    assert token.token == first_token

    token = await credential.get_token("scope", tenant_id=second_tenant)
    assert token.token == second_token

    # should still default to the first tenant
    token = await credential.get_token("scope")
    assert token.token == first_token

@pytest.mark.asyncio
async def test_live_multitenant_authentication(live_service_principal):
    # first create a credential with a non-existent tenant
    credential = ClientSecretCredential(
        "...", live_service_principal["client_id"], live_service_principal["client_secret"]
    )
    # then get a valid token for an actual tenant
    token = await credential.get_token(
        "https://vault.azure.net/.default", tenant_id=live_service_principal["tenant_id"]
    )
    assert token.token
    assert token.expires_on


@pytest.mark.asyncio
<<<<<<< HEAD
=======
async def test_live_multitenant_authentication(live_service_principal):
    # first create a credential with a non-existent tenant
    credential = ClientSecretCredential(
        "...", live_service_principal["client_id"], live_service_principal["client_secret"]
    )
    # then get a valid token for an actual tenant
    token = await credential.get_token(
        "https://vault.azure.net/.default", tenant_id=live_service_principal["tenant_id"]
    )
    assert token.token
    assert token.expires_on


@pytest.mark.asyncio
>>>>>>> 7e66e387
async def test_multitenant_authentication_not_allowed():
    expected_tenant = "expected-tenant"
    expected_token = "***"

    async def send(request, **_):
        parsed = urlparse(request.url)
        tenant = parsed.path.split("/")[1]
        token = expected_token if tenant == expected_tenant else expected_token * 2
        return mock_response(json_payload=build_aad_response(access_token=token))

    credential = ClientSecretCredential(expected_tenant, "client-id", "secret", transport=Mock(send=send))

    token = await credential.get_token("scope")
    assert token.token == expected_token

    token = await credential.get_token("scope", tenant_id=expected_tenant)
    assert token.token == expected_token

    token = await credential.get_token("scope", tenant_id="un" + expected_tenant)
    assert token.token == expected_token * 2

    with patch.dict("os.environ", {EnvironmentVariables.AZURE_IDENTITY_DISABLE_MULTITENANTAUTH: "true"}):
        token = await credential.get_token("scope", tenant_id="un" + expected_tenant)
        assert token.token == expected_token<|MERGE_RESOLUTION|>--- conflicted
+++ resolved
@@ -297,8 +297,6 @@
 
 
 @pytest.mark.asyncio
-<<<<<<< HEAD
-=======
 async def test_live_multitenant_authentication(live_service_principal):
     # first create a credential with a non-existent tenant
     credential = ClientSecretCredential(
@@ -313,7 +311,6 @@
 
 
 @pytest.mark.asyncio
->>>>>>> 7e66e387
 async def test_multitenant_authentication_not_allowed():
     expected_tenant = "expected-tenant"
     expected_token = "***"
