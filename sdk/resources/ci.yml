--- conflicted
+++ resolved
@@ -37,10 +37,7 @@
       safeName: azuremgmtmsi
     - name: azure-mgmt-resource-deploymentstacks
       safeName: azuremgmtresourcedeploymentstacks
-<<<<<<< HEAD
     - name: azure-mgmt-resource-templatespecs
       safeName: azuremgmtresourcetemplatespecs
-=======
     - name: azure-mgmt-resource-deploymentscripts
-      safeName: azuremgmtresourcedeploymentscripts
->>>>>>> 13178765
+      safeName: azuremgmtresourcedeploymentscripts