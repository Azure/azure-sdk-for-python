# pylint: disable=too-many-lines
# coding=utf-8
# --------------------------------------------------------------------------
# Copyright (c) Microsoft Corporation. All rights reserved.
# Licensed under the MIT License. See License.txt in the project root for license information.
# Code generated by Microsoft (R) AutoRest Code Generator.
# Changes may cause incorrect behavior and will be lost if the code is regenerated.
# --------------------------------------------------------------------------
from typing import Any, AsyncIterable, Callable, Dict, IO, Optional, TypeVar, Union, overload
<<<<<<< HEAD
from urllib.parse import parse_qs, urljoin, urlparse
=======
import urllib.parse
>>>>>>> dce54150

from azure.core.async_paging import AsyncItemPaged, AsyncList
from azure.core.exceptions import (
    ClientAuthenticationError,
    HttpResponseError,
    ResourceExistsError,
    ResourceNotFoundError,
    ResourceNotModifiedError,
    map_error,
)
from azure.core.pipeline import PipelineResponse
from azure.core.pipeline.transport import AsyncHttpResponse
from azure.core.rest import HttpRequest
from azure.core.tracing.decorator import distributed_trace
from azure.core.tracing.decorator_async import distributed_trace_async
from azure.core.utils import case_insensitive_dict
from azure.mgmt.core.exceptions import ARMErrorFormat

from ... import models as _models
from ..._vendor import _convert_request
from ...operations._operations import (
    build_check_resource_name_request,
    build_subscriptions_check_zone_peers_request,
    build_subscriptions_get_request,
    build_subscriptions_list_locations_request,
    build_subscriptions_list_request,
    build_tenants_list_request,
)
from .._vendor import MixinABC

T = TypeVar("T")
ClsType = Optional[Callable[[PipelineResponse[HttpRequest, AsyncHttpResponse], T, Dict[str, Any]], Any]]


class SubscriptionsOperations:
    """
    .. warning::
        **DO NOT** instantiate this class directly.

        Instead, you should access the following operations through
        :class:`~azure.mgmt.resource.subscriptions.v2021_01_01.aio.SubscriptionClient`'s
        :attr:`subscriptions` attribute.
    """

    models = _models

    def __init__(self, *args, **kwargs) -> None:
        input_args = list(args)
        self._client = input_args.pop(0) if input_args else kwargs.pop("client")
        self._config = input_args.pop(0) if input_args else kwargs.pop("config")
        self._serialize = input_args.pop(0) if input_args else kwargs.pop("serializer")
        self._deserialize = input_args.pop(0) if input_args else kwargs.pop("deserializer")

    @distributed_trace
    def list_locations(
        self, subscription_id: str, include_extended_locations: Optional[bool] = None, **kwargs: Any
    ) -> AsyncIterable["_models.Location"]:
        """Gets all available geo-locations.

        This operation provides all the locations that are available for resource providers; however,
        each resource provider may support a subset of this list.

        :param subscription_id: The ID of the target subscription. Required.
        :type subscription_id: str
        :param include_extended_locations: Whether to include extended locations. Default value is
         None.
        :type include_extended_locations: bool
        :keyword callable cls: A custom type or function that will be passed the direct response
        :return: An iterator like instance of either Location or the result of cls(response)
        :rtype:
         ~azure.core.async_paging.AsyncItemPaged[~azure.mgmt.resource.subscriptions.v2021_01_01.models.Location]
        :raises ~azure.core.exceptions.HttpResponseError:
        """
        _headers = kwargs.pop("headers", {}) or {}
        _params = case_insensitive_dict(kwargs.pop("params", {}) or {})

        api_version = kwargs.pop("api_version", _params.pop("api-version", "2021-01-01"))  # type: str
        cls = kwargs.pop("cls", None)  # type: ClsType[_models.LocationListResult]

        error_map = {
            401: ClientAuthenticationError,
            404: ResourceNotFoundError,
            409: ResourceExistsError,
            304: ResourceNotModifiedError,
        }
        error_map.update(kwargs.pop("error_map", {}) or {})

        def prepare_request(next_link=None):
            if not next_link:

                request = build_subscriptions_list_locations_request(
                    subscription_id=subscription_id,
                    include_extended_locations=include_extended_locations,
                    api_version=api_version,
                    template_url=self.list_locations.metadata["url"],
                    headers=_headers,
                    params=_params,
                )
                request = _convert_request(request)
                request.url = self._client.format_url(request.url)  # type: ignore

            else:
                # make call to next link with the client's api-version
<<<<<<< HEAD
                _parsed_next_link = urlparse(next_link)
                _next_request_params = case_insensitive_dict(parse_qs(_parsed_next_link.query))
                _next_request_params["api-version"] = self._config.api_version
                request = HttpRequest("GET", urljoin(next_link, _parsed_next_link.path), params=_next_request_params)
=======
                _parsed_next_link = urllib.parse.urlparse(next_link)
                _next_request_params = case_insensitive_dict(
                    {
                        key: [urllib.parse.quote(v) for v in value]
                        for key, value in urllib.parse.parse_qs(_parsed_next_link.query).items()
                    }
                )
                _next_request_params["api-version"] = self._config.api_version
                request = HttpRequest(
                    "GET", urllib.parse.urljoin(next_link, _parsed_next_link.path), params=_next_request_params
                )
>>>>>>> dce54150
                request = _convert_request(request)
                request.url = self._client.format_url(request.url)  # type: ignore
                request.method = "GET"
            return request

        async def extract_data(pipeline_response):
            deserialized = self._deserialize("LocationListResult", pipeline_response)
            list_of_elem = deserialized.value
            if cls:
                list_of_elem = cls(list_of_elem)
            return None, AsyncList(list_of_elem)

        async def get_next(next_link=None):
            request = prepare_request(next_link)

            pipeline_response = await self._client._pipeline.run(  # type: ignore # pylint: disable=protected-access
                request, stream=False, **kwargs
            )
            response = pipeline_response.http_response

            if response.status_code not in [200]:
                map_error(status_code=response.status_code, response=response, error_map=error_map)
                raise HttpResponseError(response=response, error_format=ARMErrorFormat)

            return pipeline_response

        return AsyncItemPaged(get_next, extract_data)

    list_locations.metadata = {"url": "/subscriptions/{subscriptionId}/locations"}  # type: ignore

    @distributed_trace_async
    async def get(self, subscription_id: str, **kwargs: Any) -> _models.Subscription:
        """Gets details about a specified subscription.

        :param subscription_id: The ID of the target subscription. Required.
        :type subscription_id: str
        :keyword callable cls: A custom type or function that will be passed the direct response
        :return: Subscription or the result of cls(response)
        :rtype: ~azure.mgmt.resource.subscriptions.v2021_01_01.models.Subscription
        :raises ~azure.core.exceptions.HttpResponseError:
        """
        error_map = {
            401: ClientAuthenticationError,
            404: ResourceNotFoundError,
            409: ResourceExistsError,
            304: ResourceNotModifiedError,
        }
        error_map.update(kwargs.pop("error_map", {}) or {})

        _headers = kwargs.pop("headers", {}) or {}
        _params = case_insensitive_dict(kwargs.pop("params", {}) or {})

        api_version = kwargs.pop("api_version", _params.pop("api-version", "2021-01-01"))  # type: str
        cls = kwargs.pop("cls", None)  # type: ClsType[_models.Subscription]

        request = build_subscriptions_get_request(
            subscription_id=subscription_id,
            api_version=api_version,
            template_url=self.get.metadata["url"],
            headers=_headers,
            params=_params,
        )
        request = _convert_request(request)
        request.url = self._client.format_url(request.url)  # type: ignore

        pipeline_response = await self._client._pipeline.run(  # type: ignore # pylint: disable=protected-access
            request, stream=False, **kwargs
        )

        response = pipeline_response.http_response

        if response.status_code not in [200]:
            map_error(status_code=response.status_code, response=response, error_map=error_map)
            raise HttpResponseError(response=response, error_format=ARMErrorFormat)

        deserialized = self._deserialize("Subscription", pipeline_response)

        if cls:
            return cls(pipeline_response, deserialized, {})

        return deserialized

    get.metadata = {"url": "/subscriptions/{subscriptionId}"}  # type: ignore

    @distributed_trace
    def list(self, **kwargs: Any) -> AsyncIterable["_models.Subscription"]:
        """Gets all subscriptions for a tenant.

        :keyword callable cls: A custom type or function that will be passed the direct response
        :return: An iterator like instance of either Subscription or the result of cls(response)
        :rtype:
         ~azure.core.async_paging.AsyncItemPaged[~azure.mgmt.resource.subscriptions.v2021_01_01.models.Subscription]
        :raises ~azure.core.exceptions.HttpResponseError:
        """
        _headers = kwargs.pop("headers", {}) or {}
        _params = case_insensitive_dict(kwargs.pop("params", {}) or {})

        api_version = kwargs.pop("api_version", _params.pop("api-version", "2021-01-01"))  # type: str
        cls = kwargs.pop("cls", None)  # type: ClsType[_models.SubscriptionListResult]

        error_map = {
            401: ClientAuthenticationError,
            404: ResourceNotFoundError,
            409: ResourceExistsError,
            304: ResourceNotModifiedError,
        }
        error_map.update(kwargs.pop("error_map", {}) or {})

        def prepare_request(next_link=None):
            if not next_link:

                request = build_subscriptions_list_request(
                    api_version=api_version,
                    template_url=self.list.metadata["url"],
                    headers=_headers,
                    params=_params,
                )
                request = _convert_request(request)
                request.url = self._client.format_url(request.url)  # type: ignore

            else:
                # make call to next link with the client's api-version
<<<<<<< HEAD
                _parsed_next_link = urlparse(next_link)
                _next_request_params = case_insensitive_dict(parse_qs(_parsed_next_link.query))
                _next_request_params["api-version"] = self._config.api_version
                request = HttpRequest("GET", urljoin(next_link, _parsed_next_link.path), params=_next_request_params)
=======
                _parsed_next_link = urllib.parse.urlparse(next_link)
                _next_request_params = case_insensitive_dict(
                    {
                        key: [urllib.parse.quote(v) for v in value]
                        for key, value in urllib.parse.parse_qs(_parsed_next_link.query).items()
                    }
                )
                _next_request_params["api-version"] = self._config.api_version
                request = HttpRequest(
                    "GET", urllib.parse.urljoin(next_link, _parsed_next_link.path), params=_next_request_params
                )
>>>>>>> dce54150
                request = _convert_request(request)
                request.url = self._client.format_url(request.url)  # type: ignore
                request.method = "GET"
            return request

        async def extract_data(pipeline_response):
            deserialized = self._deserialize("SubscriptionListResult", pipeline_response)
            list_of_elem = deserialized.value
            if cls:
                list_of_elem = cls(list_of_elem)
            return deserialized.next_link or None, AsyncList(list_of_elem)

        async def get_next(next_link=None):
            request = prepare_request(next_link)

            pipeline_response = await self._client._pipeline.run(  # type: ignore # pylint: disable=protected-access
                request, stream=False, **kwargs
            )
            response = pipeline_response.http_response

            if response.status_code not in [200]:
                map_error(status_code=response.status_code, response=response, error_map=error_map)
                raise HttpResponseError(response=response, error_format=ARMErrorFormat)

            return pipeline_response

        return AsyncItemPaged(get_next, extract_data)

    list.metadata = {"url": "/subscriptions"}  # type: ignore

    @overload
    async def check_zone_peers(
        self,
        subscription_id: str,
        parameters: _models.CheckZonePeersRequest,
        *,
        content_type: str = "application/json",
        **kwargs: Any
    ) -> _models.CheckZonePeersResult:
        """Compares a subscriptions logical zone mapping.

        :param subscription_id: The ID of the target subscription. Required.
        :type subscription_id: str
        :param parameters: Parameters for checking zone peers. Required.
        :type parameters: ~azure.mgmt.resource.subscriptions.v2021_01_01.models.CheckZonePeersRequest
        :keyword content_type: Body Parameter content-type. Content type parameter for JSON body.
         Default value is "application/json".
        :paramtype content_type: str
        :keyword callable cls: A custom type or function that will be passed the direct response
        :return: CheckZonePeersResult or the result of cls(response)
        :rtype: ~azure.mgmt.resource.subscriptions.v2021_01_01.models.CheckZonePeersResult
        :raises ~azure.core.exceptions.HttpResponseError:
        """

    @overload
    async def check_zone_peers(
        self, subscription_id: str, parameters: IO, *, content_type: str = "application/json", **kwargs: Any
    ) -> _models.CheckZonePeersResult:
        """Compares a subscriptions logical zone mapping.

        :param subscription_id: The ID of the target subscription. Required.
        :type subscription_id: str
        :param parameters: Parameters for checking zone peers. Required.
        :type parameters: IO
        :keyword content_type: Body Parameter content-type. Content type parameter for binary body.
         Default value is "application/json".
        :paramtype content_type: str
        :keyword callable cls: A custom type or function that will be passed the direct response
        :return: CheckZonePeersResult or the result of cls(response)
        :rtype: ~azure.mgmt.resource.subscriptions.v2021_01_01.models.CheckZonePeersResult
        :raises ~azure.core.exceptions.HttpResponseError:
        """

    @distributed_trace_async
    async def check_zone_peers(
        self, subscription_id: str, parameters: Union[_models.CheckZonePeersRequest, IO], **kwargs: Any
    ) -> _models.CheckZonePeersResult:
        """Compares a subscriptions logical zone mapping.

        :param subscription_id: The ID of the target subscription. Required.
        :type subscription_id: str
        :param parameters: Parameters for checking zone peers. Is either a model type or a IO type.
         Required.
        :type parameters: ~azure.mgmt.resource.subscriptions.v2021_01_01.models.CheckZonePeersRequest
         or IO
        :keyword content_type: Body Parameter content-type. Known values are: 'application/json'.
         Default value is None.
        :paramtype content_type: str
        :keyword callable cls: A custom type or function that will be passed the direct response
        :return: CheckZonePeersResult or the result of cls(response)
        :rtype: ~azure.mgmt.resource.subscriptions.v2021_01_01.models.CheckZonePeersResult
        :raises ~azure.core.exceptions.HttpResponseError:
        """
        error_map = {
            401: ClientAuthenticationError,
            404: ResourceNotFoundError,
            409: ResourceExistsError,
            304: ResourceNotModifiedError,
        }
        error_map.update(kwargs.pop("error_map", {}) or {})

        _headers = case_insensitive_dict(kwargs.pop("headers", {}) or {})
        _params = case_insensitive_dict(kwargs.pop("params", {}) or {})

        api_version = kwargs.pop("api_version", _params.pop("api-version", "2021-01-01"))  # type: str
        content_type = kwargs.pop("content_type", _headers.pop("Content-Type", None))  # type: Optional[str]
        cls = kwargs.pop("cls", None)  # type: ClsType[_models.CheckZonePeersResult]

        content_type = content_type or "application/json"
        _json = None
        _content = None
        if isinstance(parameters, (IO, bytes)):
            _content = parameters
        else:
            _json = self._serialize.body(parameters, "CheckZonePeersRequest")

        request = build_subscriptions_check_zone_peers_request(
            subscription_id=subscription_id,
            api_version=api_version,
            content_type=content_type,
            json=_json,
            content=_content,
            template_url=self.check_zone_peers.metadata["url"],
            headers=_headers,
            params=_params,
        )
        request = _convert_request(request)
        request.url = self._client.format_url(request.url)  # type: ignore

        pipeline_response = await self._client._pipeline.run(  # type: ignore # pylint: disable=protected-access
            request, stream=False, **kwargs
        )

        response = pipeline_response.http_response

        if response.status_code not in [200]:
            map_error(status_code=response.status_code, response=response, error_map=error_map)
            error = self._deserialize.failsafe_deserialize(_models.ErrorResponseAutoGenerated, pipeline_response)
            raise HttpResponseError(response=response, model=error, error_format=ARMErrorFormat)

        deserialized = self._deserialize("CheckZonePeersResult", pipeline_response)

        if cls:
            return cls(pipeline_response, deserialized, {})

        return deserialized

    check_zone_peers.metadata = {"url": "/subscriptions/{subscriptionId}/providers/Microsoft.Resources/checkZonePeers/"}  # type: ignore


class TenantsOperations:
    """
    .. warning::
        **DO NOT** instantiate this class directly.

        Instead, you should access the following operations through
        :class:`~azure.mgmt.resource.subscriptions.v2021_01_01.aio.SubscriptionClient`'s
        :attr:`tenants` attribute.
    """

    models = _models

    def __init__(self, *args, **kwargs) -> None:
        input_args = list(args)
        self._client = input_args.pop(0) if input_args else kwargs.pop("client")
        self._config = input_args.pop(0) if input_args else kwargs.pop("config")
        self._serialize = input_args.pop(0) if input_args else kwargs.pop("serializer")
        self._deserialize = input_args.pop(0) if input_args else kwargs.pop("deserializer")

    @distributed_trace
    def list(self, **kwargs: Any) -> AsyncIterable["_models.TenantIdDescription"]:
        """Gets the tenants for your account.

        :keyword callable cls: A custom type or function that will be passed the direct response
        :return: An iterator like instance of either TenantIdDescription or the result of cls(response)
        :rtype:
         ~azure.core.async_paging.AsyncItemPaged[~azure.mgmt.resource.subscriptions.v2021_01_01.models.TenantIdDescription]
        :raises ~azure.core.exceptions.HttpResponseError:
        """
        _headers = kwargs.pop("headers", {}) or {}
        _params = case_insensitive_dict(kwargs.pop("params", {}) or {})

        api_version = kwargs.pop("api_version", _params.pop("api-version", "2021-01-01"))  # type: str
        cls = kwargs.pop("cls", None)  # type: ClsType[_models.TenantListResult]

        error_map = {
            401: ClientAuthenticationError,
            404: ResourceNotFoundError,
            409: ResourceExistsError,
            304: ResourceNotModifiedError,
        }
        error_map.update(kwargs.pop("error_map", {}) or {})

        def prepare_request(next_link=None):
            if not next_link:

                request = build_tenants_list_request(
                    api_version=api_version,
                    template_url=self.list.metadata["url"],
                    headers=_headers,
                    params=_params,
                )
                request = _convert_request(request)
                request.url = self._client.format_url(request.url)  # type: ignore

            else:
                # make call to next link with the client's api-version
<<<<<<< HEAD
                _parsed_next_link = urlparse(next_link)
                _next_request_params = case_insensitive_dict(parse_qs(_parsed_next_link.query))
                _next_request_params["api-version"] = self._config.api_version
                request = HttpRequest("GET", urljoin(next_link, _parsed_next_link.path), params=_next_request_params)
=======
                _parsed_next_link = urllib.parse.urlparse(next_link)
                _next_request_params = case_insensitive_dict(
                    {
                        key: [urllib.parse.quote(v) for v in value]
                        for key, value in urllib.parse.parse_qs(_parsed_next_link.query).items()
                    }
                )
                _next_request_params["api-version"] = self._config.api_version
                request = HttpRequest(
                    "GET", urllib.parse.urljoin(next_link, _parsed_next_link.path), params=_next_request_params
                )
>>>>>>> dce54150
                request = _convert_request(request)
                request.url = self._client.format_url(request.url)  # type: ignore
                request.method = "GET"
            return request

        async def extract_data(pipeline_response):
            deserialized = self._deserialize("TenantListResult", pipeline_response)
            list_of_elem = deserialized.value
            if cls:
                list_of_elem = cls(list_of_elem)
            return deserialized.next_link or None, AsyncList(list_of_elem)

        async def get_next(next_link=None):
            request = prepare_request(next_link)

            pipeline_response = await self._client._pipeline.run(  # type: ignore # pylint: disable=protected-access
                request, stream=False, **kwargs
            )
            response = pipeline_response.http_response

            if response.status_code not in [200]:
                map_error(status_code=response.status_code, response=response, error_map=error_map)
                raise HttpResponseError(response=response, error_format=ARMErrorFormat)

            return pipeline_response

        return AsyncItemPaged(get_next, extract_data)

    list.metadata = {"url": "/tenants"}  # type: ignore


class SubscriptionClientOperationsMixin(MixinABC):
    @overload
    async def check_resource_name(
        self,
        resource_name_definition: Optional[_models.ResourceName] = None,
        *,
        content_type: str = "application/json",
        **kwargs: Any
    ) -> _models.CheckResourceNameResult:
        """Checks resource name validity.

        A resource name is valid if it is not a reserved word, does not contains a reserved word and
        does not start with a reserved word.

        :param resource_name_definition: Resource object with values for resource name and resource
         type. Default value is None.
        :type resource_name_definition:
         ~azure.mgmt.resource.subscriptions.v2021_01_01.models.ResourceName
        :keyword content_type: Body Parameter content-type. Content type parameter for JSON body.
         Default value is "application/json".
        :paramtype content_type: str
        :keyword callable cls: A custom type or function that will be passed the direct response
        :return: CheckResourceNameResult or the result of cls(response)
        :rtype: ~azure.mgmt.resource.subscriptions.v2021_01_01.models.CheckResourceNameResult
        :raises ~azure.core.exceptions.HttpResponseError:
        """

    @overload
    async def check_resource_name(
        self, resource_name_definition: Optional[IO] = None, *, content_type: str = "application/json", **kwargs: Any
    ) -> _models.CheckResourceNameResult:
        """Checks resource name validity.

        A resource name is valid if it is not a reserved word, does not contains a reserved word and
        does not start with a reserved word.

        :param resource_name_definition: Resource object with values for resource name and resource
         type. Default value is None.
        :type resource_name_definition: IO
        :keyword content_type: Body Parameter content-type. Content type parameter for binary body.
         Default value is "application/json".
        :paramtype content_type: str
        :keyword callable cls: A custom type or function that will be passed the direct response
        :return: CheckResourceNameResult or the result of cls(response)
        :rtype: ~azure.mgmt.resource.subscriptions.v2021_01_01.models.CheckResourceNameResult
        :raises ~azure.core.exceptions.HttpResponseError:
        """

    @distributed_trace_async
    async def check_resource_name(
        self, resource_name_definition: Optional[Union[_models.ResourceName, IO]] = None, **kwargs: Any
    ) -> _models.CheckResourceNameResult:
        """Checks resource name validity.

        A resource name is valid if it is not a reserved word, does not contains a reserved word and
        does not start with a reserved word.

        :param resource_name_definition: Resource object with values for resource name and resource
         type. Is either a model type or a IO type. Default value is None.
        :type resource_name_definition:
         ~azure.mgmt.resource.subscriptions.v2021_01_01.models.ResourceName or IO
        :keyword content_type: Body Parameter content-type. Known values are: 'application/json'.
         Default value is None.
        :paramtype content_type: str
        :keyword callable cls: A custom type or function that will be passed the direct response
        :return: CheckResourceNameResult or the result of cls(response)
        :rtype: ~azure.mgmt.resource.subscriptions.v2021_01_01.models.CheckResourceNameResult
        :raises ~azure.core.exceptions.HttpResponseError:
        """
        error_map = {
            401: ClientAuthenticationError,
            404: ResourceNotFoundError,
            409: ResourceExistsError,
            304: ResourceNotModifiedError,
        }
        error_map.update(kwargs.pop("error_map", {}) or {})

        _headers = case_insensitive_dict(kwargs.pop("headers", {}) or {})
        _params = case_insensitive_dict(kwargs.pop("params", {}) or {})

        api_version = kwargs.pop("api_version", _params.pop("api-version", "2021-01-01"))  # type: str
        content_type = kwargs.pop("content_type", _headers.pop("Content-Type", None))  # type: Optional[str]
        cls = kwargs.pop("cls", None)  # type: ClsType[_models.CheckResourceNameResult]

        content_type = content_type or "application/json"
        _json = None
        _content = None
        if isinstance(resource_name_definition, (IO, bytes)):
            _content = resource_name_definition
        else:
            if resource_name_definition is not None:
                _json = self._serialize.body(resource_name_definition, "ResourceName")
            else:
                _json = None

        request = build_check_resource_name_request(
            api_version=api_version,
            content_type=content_type,
            json=_json,
            content=_content,
            template_url=self.check_resource_name.metadata["url"],
            headers=_headers,
            params=_params,
        )
        request = _convert_request(request)
        request.url = self._client.format_url(request.url)  # type: ignore

        pipeline_response = await self._client._pipeline.run(  # type: ignore # pylint: disable=protected-access
            request, stream=False, **kwargs
        )

        response = pipeline_response.http_response

        if response.status_code not in [200]:
            map_error(status_code=response.status_code, response=response, error_map=error_map)
            raise HttpResponseError(response=response, error_format=ARMErrorFormat)

        deserialized = self._deserialize("CheckResourceNameResult", pipeline_response)

        if cls:
            return cls(pipeline_response, deserialized, {})

        return deserialized

    check_resource_name.metadata = {"url": "/providers/Microsoft.Resources/checkResourceName"}  # type: ignore<|MERGE_RESOLUTION|>--- conflicted
+++ resolved
@@ -7,11 +7,7 @@
 # Changes may cause incorrect behavior and will be lost if the code is regenerated.
 # --------------------------------------------------------------------------
 from typing import Any, AsyncIterable, Callable, Dict, IO, Optional, TypeVar, Union, overload
-<<<<<<< HEAD
-from urllib.parse import parse_qs, urljoin, urlparse
-=======
 import urllib.parse
->>>>>>> dce54150
 
 from azure.core.async_paging import AsyncItemPaged, AsyncList
 from azure.core.exceptions import (
@@ -115,12 +111,6 @@
 
             else:
                 # make call to next link with the client's api-version
-<<<<<<< HEAD
-                _parsed_next_link = urlparse(next_link)
-                _next_request_params = case_insensitive_dict(parse_qs(_parsed_next_link.query))
-                _next_request_params["api-version"] = self._config.api_version
-                request = HttpRequest("GET", urljoin(next_link, _parsed_next_link.path), params=_next_request_params)
-=======
                 _parsed_next_link = urllib.parse.urlparse(next_link)
                 _next_request_params = case_insensitive_dict(
                     {
@@ -132,7 +122,6 @@
                 request = HttpRequest(
                     "GET", urllib.parse.urljoin(next_link, _parsed_next_link.path), params=_next_request_params
                 )
->>>>>>> dce54150
                 request = _convert_request(request)
                 request.url = self._client.format_url(request.url)  # type: ignore
                 request.method = "GET"
@@ -255,12 +244,6 @@
 
             else:
                 # make call to next link with the client's api-version
-<<<<<<< HEAD
-                _parsed_next_link = urlparse(next_link)
-                _next_request_params = case_insensitive_dict(parse_qs(_parsed_next_link.query))
-                _next_request_params["api-version"] = self._config.api_version
-                request = HttpRequest("GET", urljoin(next_link, _parsed_next_link.path), params=_next_request_params)
-=======
                 _parsed_next_link = urllib.parse.urlparse(next_link)
                 _next_request_params = case_insensitive_dict(
                     {
@@ -272,7 +255,6 @@
                 request = HttpRequest(
                     "GET", urllib.parse.urljoin(next_link, _parsed_next_link.path), params=_next_request_params
                 )
->>>>>>> dce54150
                 request = _convert_request(request)
                 request.url = self._client.format_url(request.url)  # type: ignore
                 request.method = "GET"
@@ -480,12 +462,6 @@
 
             else:
                 # make call to next link with the client's api-version
-<<<<<<< HEAD
-                _parsed_next_link = urlparse(next_link)
-                _next_request_params = case_insensitive_dict(parse_qs(_parsed_next_link.query))
-                _next_request_params["api-version"] = self._config.api_version
-                request = HttpRequest("GET", urljoin(next_link, _parsed_next_link.path), params=_next_request_params)
-=======
                 _parsed_next_link = urllib.parse.urlparse(next_link)
                 _next_request_params = case_insensitive_dict(
                     {
@@ -497,7 +473,6 @@
                 request = HttpRequest(
                     "GET", urllib.parse.urljoin(next_link, _parsed_next_link.path), params=_next_request_params
                 )
->>>>>>> dce54150
                 request = _convert_request(request)
                 request.url = self._client.format_url(request.url)  # type: ignore
                 request.method = "GET"
