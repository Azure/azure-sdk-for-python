# Release History

<<<<<<< HEAD
=======
## 21.2.1 (2022-10-20)

### Bugs Fixed

  - Fixed urlencode in `next_link` of paging operation

>>>>>>> dce54150
## 21.2.0 (2022-10-10)

### Features Added

  - Added operation group VariableValuesOperations
  - Added operation group VariablesOperations

## 21.1.0 (2022-05-05)

**Features**

  - GA `azure.mgmt.resource.changes`


## 21.1.0b1 (2022-04-19)

**Features**

  - Added operation TemplateSpecVersionsOperations.get_built_in
  - Added operation TemplateSpecVersionsOperations.list_built_ins
  - Added operation TemplateSpecsOperations.get_built_in
  - Added operation TemplateSpecsOperations.list_built_ins
  - Added operation group ChangesOperations
  - Combined operation files into one.

**Fixes**

  - Fixed duplicated query parameters in pageable operation(for more details, see https://github.com/Azure/azure-sdk-for-python/issues/23828)

## 21.0.0 (2022-03-22)

**Features**

  - Added operation PrivateLinkAssociationOperations.list
  - Added operation ResourceManagementPrivateLinkOperations.list_by_resource_group

**Breaking changes**

  - Operation PrivateLinkAssociationOperations.get has a new signature

## 20.1.0 (2022-01-25)

**Features**

  - Added operation SubscriptionsOperations.check_zone_peers
  - Added operation group PrivateLinkAssociationOperations
  - Added operation group ResourceManagementPrivateLinkOperations
  - Model ProviderResourceType has a new parameter zone_mappings

## 20.0.0 (2021-09-03)

**Features**

  - Model PolicyAssignment has a new parameter system_data
  - Model PolicyDefinition has a new parameter system_data
  - Model Location has a new parameter type
  - Model PolicySetDefinition has a new parameter system_data
  - Model LocationMetadata has a new parameter home_location
  - Model TenantIdDescription has a new parameter tenant_branding_logo_url
  - Model TenantIdDescription has a new parameter tenant_type
  - Model TenantIdDescription has a new parameter default_domain
  - Added operation PolicyAssignmentsOperations.update_by_id
  - Added operation PolicyAssignmentsOperations.update

**Breaking changes**

  - Operation ProvidersOperations.list_at_tenant_scope has a new signature
  - Operation ProvidersOperations.list has a new signature
  - Operation SubscriptionsOperations.list_locations has a new signature

## 19.0.0 (2021-07-19)

**Breaking changes**

  - Operation SubscriptionFeatureRegistrationsOperations.create_or_update has a new signature
  - Operation SubscriptionFeatureRegistrationsOperations.delete has a new signature
  - Operation SubscriptionFeatureRegistrationsOperations.get has a new signature
  - Operation SubscriptionFeatureRegistrationsOperations.list_by_subscription has a new signature

## 18.1.0 (2021-07-13)

**Features**

  - Added operation group SubscriptionFeatureRegistrationsOperations

## 18.0.0 (2021-05-19)

**Breaking changes**

  - Operation ResourceGroupsOperations.begin_delete has a new signature

## 17.0.0 (2021-05-13)

**Features**

  - Model Provider has a new parameter provider_authorization_consent_state
  - Model TemplateSpec has a new parameter metadata
  - Model GenericResourceExpanded has a new parameter extended_location
  - Model Resource has a new parameter extended_location
  - Model TemplateSpecVersion has a new parameter ui_form_definition
  - Model TemplateSpecVersion has a new parameter metadata
  - Model TemplateSpecVersion has a new parameter linked_templates
  - Model TemplateSpecVersion has a new parameter main_template
  - Model WhatIfChange has a new parameter unsupported_reason
  - Model GenericResource has a new parameter extended_location
  - Added operation ProvidersOperations.provider_permissions

**Breaking changes**

  - Operation ProvidersOperations.register has a new signature
  - Model TemplateSpecVersion no longer has parameter template
  - Model TemplateSpecVersion no longer has parameter artifacts

## 16.1.0 (2021-04-16)

**Features**

  - Model ManagedServiceIdentity has a new parameter tenant_id

## 16.0.0 (2021-02-26)

**Features**

  - Model ParameterDefinitionsValueMetadata has a new parameter strong_type
  - Model ParameterDefinitionsValueMetadata has a new parameter assign_permissions
  - Model ProviderResourceType has a new parameter location_mappings
  - Model DeploymentProperties has a new parameter expression_evaluation_options
  - Model PolicyAssignment has a new parameter non_compliance_messages
  - Model TemplateLink has a new parameter query_string
  - Model TemplateSpec has a new parameter versions
  - Model DeploymentWhatIfProperties has a new parameter expression_evaluation_options
  - Added operation ApplicationDefinitionsOperations.get_by_id
  - Added operation ApplicationDefinitionsOperations.begin_create_or_update_by_id
  - Added operation ApplicationDefinitionsOperations.begin_delete_by_id
  - Added operation ProvidersOperations.register_at_management_group_scope
  - Added operation PolicySetDefinitionsOperations.list_by_management_group
  - Added operation PolicyDefinitionsOperations.list_by_management_group
  - Added operation group ProviderResourceTypesOperations
  - Added operation group DataPolicyManifestsOperations
  - Added operation group ApplicationClientOperationsMixin
  - Added operation group PolicyExemptionsOperations

**Breaking changes**

  - Operation PolicyAssignmentsOperations.list has a new signature
  - Operation PolicyAssignmentsOperations.list_for_management_group has a new signature
  - Operation PolicyAssignmentsOperations.list_for_resource has a new signature
  - Operation PolicyAssignmentsOperations.list_for_resource_group has a new signature
  - Operation TemplateSpecsOperations.get has a new signature
  - Operation TemplateSpecsOperations.list_by_resource_group has a new signature
  - Operation TemplateSpecsOperations.list_by_subscription has a new signature
  - Model PolicyAssignment no longer has parameter sku
  - Operation PolicySetDefinitionsOperations.list_built_in has a new signature
  - Operation PolicySetDefinitionsOperations.list has a new signature
  - Operation PolicyDefinitionsOperations.list_built_in has a new signature
  - Operation PolicyDefinitionsOperations.list has a new signature

## 15.0.0 (2020-09-17)

**Features**

  - Model ProviderResourceType has a new parameter default_api_version
  - Model ProviderResourceType has a new parameter api_profiles
  - Model AzureResourceBase has a new parameter system_data
  - Model AliasPath has a new parameter metadata
  - Model TemplateLink has a new parameter id
  - Model TemplateLink has a new parameter relative_path
  - Model Alias has a new parameter default_metadata
  - Added operation DeploymentsOperations.begin_what_if_at_management_group_scope
  - Added operation DeploymentsOperations.begin_what_if_at_tenant_scope
  - Added operation group TemplateSpecsOperations
  - Added operation group TemplateSpecVersionsOperations
  - Added operation group SubscriptionClientOperationsMixin

## 15.0.0b1 (2020-06-17)

This is beta preview version.

This version uses a next-generation code generator that introduces important breaking changes, but also important new features (like unified authentication and async programming).

**General breaking changes**

- Credential system has been completly revamped:

  - `azure.common.credentials` or `msrestazure.azure_active_directory` instances are no longer supported, use the `azure-identity` classes instead: https://pypi.org/project/azure-identity/
  - `credentials` parameter has been renamed `credential`

- The `config` attribute no longer exists on a client, configuration should be passed as kwarg. Example: `MyClient(credential, subscription_id, enable_logging=True)`. For a complete set of
  supported options, see the [parameters accept in init documentation of azure-core](https://github.com/Azure/azure-sdk-for-python/blob/main/sdk/core/azure-core/CLIENT_LIBRARY_DEVELOPER.md#available-policies)
- You can't import a `version` module anymore, use `__version__` instead
- Operations that used to return a `msrest.polling.LROPoller` now returns a `azure.core.polling.LROPoller` and are prefixed with `begin_`.
- Exceptions tree have been simplified and most exceptions are now `azure.core.exceptions.HttpResponseError` (`CloudError` has been removed).
- Most of the operation kwarg have changed. Some of the most noticeable:

  - `raw` has been removed. Equivalent feature can be found using `cls`, a callback that will give access to internal HTTP response for advanced user
  - For a complete set of
  supported options, see the [parameters accept in Request documentation of azure-core](https://github.com/Azure/azure-sdk-for-python/blob/main/sdk/core/azure-core/CLIENT_LIBRARY_DEVELOPER.md#available-policies)

**General new features**

- Type annotations support using `typing`. SDKs are mypy ready.
- This client has now stable and official support for async. Check the `aio` namespace of your package to find the async client.
- This client now support natively tracing library like OpenCensus or OpenTelemetry. See this [tracing quickstart](https://github.com/Azure/azure-sdk-for-python/tree/main/sdk/core/azure-core-tracing-opentelemetry) for an overview.

# 10.0.0 (2020-06-02)

**Features**

  - Model AzurePowerShellScript has a new parameter storage_account_settings
  - Model DeploymentOperationProperties has a new parameter provisioning_operation
  - Model AzureCliScript has a new parameter storage_account_settings

**Breaking changes**

  - Model AliasPathType no longer has parameter pattern

## 9.0.0 (2020-03-31)

**Features**

  - Model Location has a new parameter metadata
  - Model Location has a new parameter regional_display_name
  - Model Deployment has a new parameter tags
  - Model AliasPathType has a new parameter pattern
  - Model ScopedDeployment has a new parameter tags
  - Model DeploymentPropertiesExtended has a new parameter template_hash
  - Model DeploymentPropertiesExtended has a new parameter validated_resources
  - Model DeploymentPropertiesExtended has a new parameter error
  - Model DeploymentPropertiesExtended has a new parameter output_resources
  - Model DeploymentExtended has a new parameter tags
  - Model Subscription has a new parameter tags
  - Added operation FeaturesOperations.unregister
  - Added operation TagsOperations.get_at_scope
  - Added operation TagsOperations.update_at_scope
  - Added operation TagsOperations.delete_at_scope
  - Added operation TagsOperations.create_or_update_at_scope
  - Added operation group DeploymentScriptsOperations

**Breaking changes**

  - Model Location no longer has parameter latitude
  - Model Location no longer has parameter longitude
  - Model DeploymentPropertiesExtended no longer has parameter template
  - Model TagsResource no longer has parameter tags
  - Model TagsResource no longer has parameter location
  - Operation DeploymentsOperations.validate_at_management_group_scope has a new signature
  - Operation DeploymentsOperations.validate_at_subscription_scope has a new signature
  - Operation DeploymentsOperations.create_or_update_at_subscription_scope has a new signature
  - Operation DeploymentsOperations.create_or_update_at_tenant_scope has a new signature
  - Operation DeploymentsOperations.create_or_update_at_scope has a new signature
  - Operation DeploymentsOperations.validate has a new signature
  - Operation DeploymentsOperations.create_or_update has a new signature
  - Operation DeploymentsOperations.validate_at_scope has a new signature
  - Operation DeploymentsOperations.validate_at_tenant_scope has a new signature
  - Operation DeploymentsOperations.create_or_update_at_management_group_scope has a new signature
  - Model TenantIdDescription has a new signature
  - Removed operation TagsOperations.resource_get
  - Removed operation TagsOperations.resource_delete
  - Removed operation TagsOperations.resource_create
  - Removed operation TagsOperations.resource_update

## 8.0.1 (2020-02-04)

**Bugfixes**

- Added missing API versions

## 8.0.0 (2020-01-24)

**Features**

- Added operation PolicyAssignmentsOperations.list_for_management_group

**Breaking changes**

- Operation DeploymentsOperations.create_or_update_at_tenant_scope has a new signature
- Operation DeploymentsOperations.validate_at_tenant_scope has a new signature
- Operation DeploymentsOperations.validate_at_management_group_scope has a new signature
- Operation DeploymentsOperations.create_or_update_at_management_group_scope has a new signature

## 7.0.0 (2019-12-07)

**Features**

  - Model TenantIdDescription has a new parameter display_name
  - Model TenantIdDescription has a new parameter domains
  - Model Application has a new parameter ui_definition_uri
  - Model ApplicationPatchable has a new parameter ui_definition_uri

**Breaking changes**

  - Operation
    DeploymentsOperations.create_or_update_at_tenant_scope has a
    new signature
  - Operation
    DeploymentsOperations.create_or_update_at_management_group_scope
    has a new signature
  - Operation
    DeploymentsOperations.validate_at_management_group_scope has a
    new signature
  - Operation DeploymentsOperations.validate_at_tenant_scope has a
    new signature
  - Model PolicySetDefinition no longer has parameter
    policy_definition_groups
  - Model Subscription no longer has parameter managed_by_tenants
  - Model DeploymentValidateResult no longer has parameter error
  - Removed operation DeploymentsOperations.what_if
  - Removed operation
    DeploymentsOperations.what_if_at_subscription_scope
  - Model PolicyDefinitionReference has a new signature

## 6.0.0 (2019-11-01)

**Features**

  - Model PolicySetDefinition has a new parameter
    policy_definition_groups

**Breaking changes**

  - Operation DeploymentsOperations.validate_at_tenant_scope has a
    new signature
  - Operation
    DeploymentsOperations.create_or_update_at_management_group_scope
    has a new signature
  - Operation
    DeploymentsOperations.validate_at_management_group_scope has a
    new signature
  - Operation
    DeploymentsOperations.create_or_update_at_tenant_scope has a
    new signature
  - Model PolicyDefinitionReference has a new signature

## 5.1.0 (2019-10-04)

**Features**

  - Added operation DeploymentsOperations.what_if
  - Added operation
    DeploymentsOperations.what_if_at_subscription_scope

## 5.0.0 (2019-09-22)

**Features**

  - Model DeploymentValidateResult has a new parameter error
  - Model Subscription has a new parameter managed_by_tenants

**Breaking changes**

  - Model Application no longer has parameter ui_definition_uri
  - Model ApplicationPatchable no longer has parameter
    ui_definition_uri
  - Model TenantIdDescription no longer has parameter display_name
  - Model TenantIdDescription no longer has parameter domains

## 4.0.0 (2019-09-03)

**Features**

  - Model PolicyAssignment has a new parameter enforcement_mode
  - Added operation DeploymentOperations.get_at_scope
  - Added operation DeploymentOperations.list_at_tenant_scope
  - Added operation DeploymentOperations.get_at_tenant_scope
  - Added operation DeploymentOperations.list_at_scope
  - Added operation
    DeploymentsOperations.create_or_update_at_tenant_scope
  - Added operation DeploymentsOperations.list_at_tenant_scope
  - Added operation DeploymentsOperations.delete_at_scope
  - Added operation DeploymentsOperations.cancel_at_tenant_scope
  - Added operation DeploymentsOperations.list_at_scope
  - Added operation DeploymentsOperations.get_at_scope
  - Added operation
    DeploymentsOperations.export_template_at_tenant_scope
  - Added operation DeploymentsOperations.validate_at_scope
  - Added operation DeploymentsOperations.delete_at_tenant_scope
  - Added operation DeploymentsOperations.export_template_at_scope
  - Added operation DeploymentsOperations.validate_at_tenant_scope
  - Added operation DeploymentsOperations.create_or_update_at_scope
  - Added operation
    DeploymentsOperations.check_existence_at_tenant_scope
  - Added operation DeploymentsOperations.check_existence_at_scope
  - Added operation DeploymentsOperations.cancel_at_scope
  - Added operation DeploymentsOperations.get_at_tenant_scope
  - Added operation DeploymentsOperations.calculate_template_hash
  - Added operation ProvidersOperations.list_at_tenant_scope
  - Added operation ProvidersOperations.get_at_tenant_scope

**Breaking changes**

  - Model DeploymentValidateResult no longer has parameter error
  - Model ErrorResponse has a new signature

## 3.1.0 (2019-07-20)

**Features**

  - Model TenantIdDescription has a new parameter domains
  - Model TenantIdDescription has a new parameter display_name

## 3.0.0 (2019-06-13)

**Features**

  - Model Provider has a new parameter registration_policy
  - Model ProviderResourceType has a new parameter capabilities
  - Model DeploymentOperationProperties has a new parameter duration
  - Model DeploymentPropertiesExtended has a new parameter duration
  - Added operation
    DeploymentOperations.get_at_management_group_scope
  - Added operation
    DeploymentOperations.list_at_management_group_scope
  - Added operation
    DeploymentsOperations.export_template_at_management_group_scope
  - Added operation
    DeploymentsOperations.create_or_update_at_management_group_scope
  - Added operation
    DeploymentsOperations.list_at_management_group_scope
  - Added operation
    DeploymentsOperations.get_at_management_group_scope
  - Added operation
    DeploymentsOperations.check_existence_at_management_group_scope
  - Added operation
    DeploymentsOperations.cancel_at_management_group_scope
  - Added operation
    DeploymentsOperations.delete_at_management_group_scope
  - Added operation
    DeploymentsOperations.validate_at_management_group_scope
  - Policy default API version is now 2018-05-01

**General Breaking changes**

This version uses a next-generation code generator that *might*
introduce breaking changes if you were importing from the v20xx_yy_zz
API folders. In summary, some modules were incorrectly
visible/importable and have been renamed. This fixed several issues
caused by usage of classes that were not supposed to be used in the
first place.

The following applies for all client and namespaces, we take
ResourceManagementClient and "resources" as example: -
ResourceManagementClient cannot be imported from
`azure.mgmt.resource.resources.v20xx_yy_zz.resource_management_client`
anymore (import from `azure.mgmt.resource.resources.v20xx_yy_zz`
works like before) - ResourceManagementClientConfiguration import has
been moved from
`azure.mgmt.resource.resources.v20xx_yy_zz.resource_management_client`
to `azure.mgmt.resource.resources.v20xx_yy_zz` - A model `MyClass`
from a "models" sub-module cannot be imported anymore using
`azure.mgmt.resource.resources.v20xx_yy_zz.models.my_class` (import
from `azure.mgmt.resource.resources.v20xx_yy_zz.models` works like
before) - An operation class `MyClassOperations` from an
`operations` sub-module cannot be imported anymore using
`azure.mgmt.resource.resources.v20xx_yy_zz.operations.my_class_operations`
(import from `azure.mgmt.resource.resources.v20xx_yy_zz.operations`
works like before)

Last but not least, HTTP connection pooling is now enabled by default.
You should always use a client as a context manager, or call close(), or
use no more than one client per process.

## 2.2.0 (2019-05-23)

**Features on Subscriptions**

  - tenant_id is now returned part of the subscription information

**Features on Locks**

  - Add list_by_scope

## 2.1.0 (2019-02-01)

**Features on Policy**

  - New API version for Policy 2018-05-01
  - Model PolicyAssignment has a new parameter location
  - Model PolicyAssignment has a new parameter identity

## 2.0.0 (2018-07-20)

**Features**

  - Identity class has now a user_assigned_identities attribute
  - Client class can be used as a context manager to keep the underlying
    HTTP session open for performance

## 2.0.0rc2 (2018-06-13)

**Features on Policy**

  - New API version for Policy 2018-03-01. This a merge of
    2017-06-01-preview and 2016-12-01 and has no external API breaking.

**Features on Resources**

  - Resources new Api Version 2018-05-01
  - Model Deployment has a new parameter location
  - Model DeploymentExtended has a new parameter location
  - Added operation
    DeploymentsOperations.export_template_at_subscription_scope
  - Added operation DeploymentsOperations.get_at_subscription_scope
  - Added operation
    DeploymentsOperations.cancel_at_subscription_scope
  - Added operation
    DeploymentsOperations.delete_at_subscription_scope
  - Added operation
    DeploymentsOperations.create_or_update_at_subscription_scope
  - Added operation
    DeploymentsOperations.validate_at_subscription_scope
  - Added operation
    DeploymentsOperations.check_existence_at_subscription_scope
  - Added operation DeploymentsOperations.list_at_subscription_scope
  - Added operation DeploymentOperations.get_at_subscription_scope
  - Added operation DeploymentOperations.list_at_subscription_scope

**Breaking changes on Resources**

  - Operation DeploymentsOperations.create_or_update lost its ignored
    "location" parameter.
  - Operation DeploymentsOperations.validate lost its ignored "location"
    parameter.

**Common features**

  - Client class can be used as a context manager to keep the underlying
    HTTP session open for performance

## 2.0.0rc1 (2018-04-23)

**General Breaking changes**

This version uses a next-generation code generator that *might*
introduce breaking changes.

  - Model signatures now use only keyword-argument syntax. All
    positional arguments must be re-written as keyword-arguments. To
    keep auto-completion in most cases, models are now generated for
    Python 2 and Python 3. Python 3 uses the "*" syntax for
    keyword-only arguments.
  - Enum types now use the "str" mixin (class AzureEnum(str, Enum)) to
    improve the behavior when unrecognized enum values are encountered.
    While this is not a breaking change, the distinctions are important,
    and are documented here:
    <https://docs.python.org/3/library/enum.html#others> At a glance:
      - "is" should not be used at all.
      - "format" will return the string value, where "%s" string
        formatting will return `NameOfEnum.stringvalue`. Format syntax
        should be prefered.
  - New Long Running Operation:
      - Return type changes from
        `msrestazure.azure_operation.AzureOperationPoller` to
        `msrest.polling.LROPoller`. External API is the same.
      - Return type is now **always** a `msrest.polling.LROPoller`,
        regardless of the optional parameters used.
      - The behavior has changed when using `raw=True`. Instead of
        returning the initial call result as `ClientRawResponse`,
        without polling, now this returns an LROPoller. After polling,
        the final resource will be returned as a `ClientRawResponse`.
      - New `polling` parameter. The default behavior is
        `Polling=True` which will poll using ARM algorithm. When
        `Polling=False`, the response of the initial call will be
        returned without polling.
      - `polling` parameter accepts instances of subclasses of
        `msrest.polling.PollingMethod`.
      - `add_done_callback` will no longer raise if called after
        polling is finished, but will instead execute the callback right
        away.

**Features**

  - Add new ApiVersion 2018-02-01 (new default):
      - Add on_error_deployment
      - Support MSI in generic ARM resources
  - All clients now support Azure profiles.
  - Add generic resources update (2017-05-10 and 2018-02-01)
  - Add version to Plan

**Bugfixes**

  - Compatibility of the sdist with wheel 0.31.0

## 1.2.2 (2017-10-17)

**Bug fixes**

  - Unicode strings are valid "subscription_id" in Python 2.7
  - Added some deprecation warnings

## 1.2.1 (2017-10-06)

**Bugfixes**

  - "Get" on unkwon policy resources should raise and not return None

## 1.2.0 (2017-10-05)

**Features**

  - Add validate_move_resources
  - Add mode and metadata to PolicyDefinition
  - Add policy_definitions.get_built_in
  - Add policy_definitions.list_built_in
  - Add policy_definitions.create_or_update_at_management_group
  - Add policy_definitions.delete_at_management_group
  - Add policy_definitions.get_at_management_group
  - Add policy_definitions.list_by_management_group
  - Add preview version of Policy 2017-06-01-preview:
      - Add policy_set_definitions operations group
      - Add policy set definitions to policy_assignments operations
        group
      - Add skus to policy assignment

**Bug fixes**

  - Do not fail on 204 when deleting a policy assignment (2016-12-01)

**Breaking changes to preview clients**

  - Major renaming into ManagedApplication client, and GA ApiVersion
    2017-09-01

**Disclaimer**

  - We removed the "filter" parameter of policy_definitions.list
    method. However, we don't upgrade the major version of the package,
    since this parameter has no meaning for the RestAPI and there is no
    way any Python users would have been able to use it anyway.

## 1.1.0 (2017-05-15)

  - Tag 1.1.0rc2 as stable (same content)

## 1.1.0rc2 (2017-05-12)

  - Add Policy ApiVersion 2015-10-01-preview (AzureStack default)

## 1.1.0rc1 (2017-05-08)

  - New default ApiVersion is now 2017-05-10. Breaking changes described
    in 1.0.0rc3 are now applied by default.

## 1.0.0rc3 (2017-05-04)

**Bug fixes**

  - Subscriptions: Removed deprecated tenant ID
  - Managed Applications: All list methods return an iterator

**New Resources ApiVersion 2017-05-10**

  - Deploy resources to multiple resource groups from one template

  - Some breaking changes are introduced compared to previous versions:

    >   - deployments.list has been renamed
    >     deployments.list_by_resource_group
    >   - resource_groups.list_resources has been moved to
    >     resources.list_by_resource_group
    >   - resource_groups.patch has been renamed to
    >     resource_groups.update and now takes an instance of
    >     ResourceGroupPatchable (and not ResourceGroup).

The default is still 2016-09-01 in this package, waiting for the
ApiVersion to be widely available.

## 1.0.0rc2 (2017-05-02)

  - Add Managed Applications client (preview)

## 1.0.0rc1 (2017-04-11)

**Bug fixes**

  - tag_count is now correctly an int and not a string
  - deployment_properties is now required for all deployments
    operations as expected

**Breaking Changes**

  - Locks moves to a new ApiVersion and brings several consistent naming
    refactoring and new methods

**Features**

To help customers with sovereign clouds (not general Azure), this
version has official multi ApiVersion support for the following resource
type:

  - Locks: 2015-01-01 and 2016-09-01
  - Policy: 2016-04-01 and 2016-12-01
  - Resources: 2016-02-01 and 2016-09-01

The following resource types support one ApiVersion:

  - Features: 2015-12-01
  - Links: 2016-09-01
  - Subscriptions: 2016-06-01

## 0.31.0 (2016-11-10)

**Breaking change**

  - Resource.Links 'create_or_update' method has simpler parameters

## 0.30.2 (2016-10-20)

**Features**

  - Add Resource.Links client

## 0.30.1 (2016-10-17)

**Bugfixes**

  - Location is now correctly declared optional and not required.

## 0.30.0 (2016-10-04)

  - Preview release. Based on API version 2016-09-01.

## 0.20.0 (2015-08-31)

  - Initial preview release. Based on API version 2014-04-01-preview<|MERGE_RESOLUTION|>--- conflicted
+++ resolved
@@ -1,14 +1,11 @@
 # Release History
 
-<<<<<<< HEAD
-=======
 ## 21.2.1 (2022-10-20)
 
 ### Bugs Fixed
 
   - Fixed urlencode in `next_link` of paging operation
 
->>>>>>> dce54150
 ## 21.2.0 (2022-10-10)
 
 ### Features Added
