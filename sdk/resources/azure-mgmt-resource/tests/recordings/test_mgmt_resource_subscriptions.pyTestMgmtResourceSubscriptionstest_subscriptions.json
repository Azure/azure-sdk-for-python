{
  "Entries": [
    {
      "RequestUri": "https://login.microsoftonline.com/00000000-0000-0000-0000-000000000000/v2.0/.well-known/openid-configuration",
      "RequestMethod": "GET",
      "RequestHeaders": {
        "Accept": "*/*",
        "Accept-Encoding": "gzip, deflate",
        "Connection": "keep-alive",
        "User-Agent": "azsdk-python-identity/1.11.0 Python/3.8.14 (Linux-5.15.0-1020-azure-x86_64-with-glibc2.2.5) VSTS_0fb41ef4-5012-48a9-bf39-4ee3de03ee35_build_2500_0"
      },
      "RequestBody": null,
      "StatusCode": 200,
      "ResponseHeaders": {
        "Access-Control-Allow-Methods": "GET, OPTIONS",
        "Access-Control-Allow-Origin": "*",
        "Cache-Control": "max-age=86400, private",
        "Content-Length": "1753",
        "Content-Type": "application/json; charset=utf-8",
<<<<<<< HEAD
        "Date": "Mon, 10 Oct 2022 03:21:12 GMT",
=======
        "Date": "Tue, 18 Oct 2022 04:23:36 GMT",
>>>>>>> dce54150
        "P3P": "CP=\u0022DSP CUR OTPi IND OTRi ONL FIN\u0022",
        "Set-Cookie": "[set-cookie;]",
        "Strict-Transport-Security": "max-age=31536000; includeSubDomains",
        "X-Content-Type-Options": "nosniff",
<<<<<<< HEAD
        "x-ms-ests-server": "2.1.13845.9 - SCUS ProdSlices",
=======
        "x-ms-ests-server": "2.1.13845.10 - WUS2 ProdSlices",
>>>>>>> dce54150
        "X-XSS-Protection": "0"
      },
      "ResponseBody": {
        "token_endpoint": "https://login.microsoftonline.com/00000000-0000-0000-0000-000000000000/oauth2/v2.0/token",
        "token_endpoint_auth_methods_supported": [
          "client_secret_post",
          "private_key_jwt",
          "client_secret_basic"
        ],
        "jwks_uri": "https://login.microsoftonline.com/00000000-0000-0000-0000-000000000000/discovery/v2.0/keys",
        "response_modes_supported": [
          "query",
          "fragment",
          "form_post"
        ],
        "subject_types_supported": [
          "pairwise"
        ],
        "id_token_signing_alg_values_supported": [
          "RS256"
        ],
        "response_types_supported": [
          "code",
          "id_token",
          "code id_token",
          "id_token token"
        ],
        "scopes_supported": [
          "openid",
          "profile",
          "email",
          "offline_access"
        ],
        "issuer": "https://login.microsoftonline.com/00000000-0000-0000-0000-000000000000/v2.0",
        "request_uri_parameter_supported": false,
        "userinfo_endpoint": "https://graph.microsoft.com/oidc/userinfo",
        "authorization_endpoint": "https://login.microsoftonline.com/00000000-0000-0000-0000-000000000000/oauth2/v2.0/authorize",
        "device_authorization_endpoint": "https://login.microsoftonline.com/00000000-0000-0000-0000-000000000000/oauth2/v2.0/devicecode",
        "http_logout_supported": true,
        "frontchannel_logout_supported": true,
        "end_session_endpoint": "https://login.microsoftonline.com/00000000-0000-0000-0000-000000000000/oauth2/v2.0/logout",
        "claims_supported": [
          "sub",
          "iss",
          "cloud_instance_name",
          "cloud_instance_host_name",
          "cloud_graph_host_name",
          "msgraph_host",
          "aud",
          "exp",
          "iat",
          "auth_time",
          "acr",
          "nonce",
          "preferred_username",
          "name",
          "tid",
          "ver",
          "at_hash",
          "c_hash",
          "email"
        ],
        "kerberos_endpoint": "https://login.microsoftonline.com/00000000-0000-0000-0000-000000000000/kerberos",
        "tenant_region_scope": "WW",
        "cloud_instance_name": "microsoftonline.com",
        "cloud_graph_host_name": "graph.windows.net",
        "msgraph_host": "graph.microsoft.com",
        "rbac_url": "https://pas.windows.net"
      }
    },
    {
      "RequestUri": "https://login.microsoftonline.com/common/discovery/instance?api-version=1.1\u0026authorization_endpoint=https://login.microsoftonline.com/common/oauth2/authorize",
      "RequestMethod": "GET",
      "RequestHeaders": {
        "Accept": "application/json",
        "Accept-Encoding": "gzip, deflate",
        "Connection": "keep-alive",
        "Cookie": "cookie;",
        "User-Agent": "azsdk-python-identity/1.11.0 Python/3.8.14 (Linux-5.15.0-1020-azure-x86_64-with-glibc2.2.5) VSTS_0fb41ef4-5012-48a9-bf39-4ee3de03ee35_build_2500_0"
      },
      "RequestBody": null,
      "StatusCode": 200,
      "ResponseHeaders": {
        "Access-Control-Allow-Methods": "GET, OPTIONS",
        "Access-Control-Allow-Origin": "*",
        "Cache-Control": "max-age=86400, private",
        "Content-Length": "945",
        "Content-Type": "application/json; charset=utf-8",
<<<<<<< HEAD
        "Date": "Mon, 10 Oct 2022 03:21:12 GMT",
=======
        "Date": "Tue, 18 Oct 2022 04:23:36 GMT",
>>>>>>> dce54150
        "P3P": "CP=\u0022DSP CUR OTPi IND OTRi ONL FIN\u0022",
        "Set-Cookie": "[set-cookie;]",
        "Strict-Transport-Security": "max-age=31536000; includeSubDomains",
        "X-Content-Type-Options": "nosniff",
<<<<<<< HEAD
        "x-ms-ests-server": "2.1.13777.6 - EUS ProdSlices",
=======
        "x-ms-ests-server": "2.1.13845.10 - WUS2 ProdSlices",
>>>>>>> dce54150
        "X-XSS-Protection": "0"
      },
      "ResponseBody": {
        "tenant_discovery_endpoint": "https://login.microsoftonline.com/common/.well-known/openid-configuration",
        "api-version": "1.1",
        "metadata": [
          {
            "preferred_network": "login.microsoftonline.com",
            "preferred_cache": "login.windows.net",
            "aliases": [
              "login.microsoftonline.com",
              "login.windows.net",
              "login.microsoft.com",
              "sts.windows.net"
            ]
          },
          {
            "preferred_network": "login.partner.microsoftonline.cn",
            "preferred_cache": "login.partner.microsoftonline.cn",
            "aliases": [
              "login.partner.microsoftonline.cn",
              "login.chinacloudapi.cn"
            ]
          },
          {
            "preferred_network": "login.microsoftonline.de",
            "preferred_cache": "login.microsoftonline.de",
            "aliases": [
              "login.microsoftonline.de"
            ]
          },
          {
            "preferred_network": "login.microsoftonline.us",
            "preferred_cache": "login.microsoftonline.us",
            "aliases": [
              "login.microsoftonline.us",
              "login.usgovcloudapi.net"
            ]
          },
          {
            "preferred_network": "login-us.microsoftonline.com",
            "preferred_cache": "login-us.microsoftonline.com",
            "aliases": [
              "login-us.microsoftonline.com"
            ]
          }
        ]
      }
    },
    {
      "RequestUri": "https://login.microsoftonline.com/00000000-0000-0000-0000-000000000000/oauth2/v2.0/token",
      "RequestMethod": "POST",
      "RequestHeaders": {
        "Accept": "application/json",
        "Accept-Encoding": "gzip, deflate",
<<<<<<< HEAD
        "client-request-id": "197f64d0-3745-4e74-9edf-4d69588c5a6c",
=======
        "client-request-id": "26b6e600-2a28-40e6-ab50-fd6abfe2a534",
>>>>>>> dce54150
        "Connection": "keep-alive",
        "Content-Length": "288",
        "Content-Type": "application/x-www-form-urlencoded",
        "Cookie": "cookie;",
        "User-Agent": "azsdk-python-identity/1.11.0 Python/3.8.14 (Linux-5.15.0-1020-azure-x86_64-with-glibc2.2.5) VSTS_0fb41ef4-5012-48a9-bf39-4ee3de03ee35_build_2500_0",
        "x-client-cpu": "x64",
        "x-client-current-telemetry": "4|730,0|",
        "x-client-last-telemetry": "4|0|||",
        "x-client-os": "linux",
        "x-client-sku": "MSAL.Python",
        "x-client-ver": "1.20.0",
        "x-ms-lib-capability": "retry-after, h429"
      },
      "RequestBody": "client_id=00000000-0000-0000-0000-000000000000\u0026grant_type=client_credentials\u0026client_info=1\u0026client_secret=00000000-0000-0000-0000-000000000000\u0026claims=%7B%22access_token%22%3A\u002B%7B%22xms_cc%22%3A\u002B%7B%22values%22%3A\u002B%5B%22CP1%22%5D%7D%7D%7D\u0026scope=https%3A%2F%2Fmanagement.azure.com%2F.default",
      "StatusCode": 200,
      "ResponseHeaders": {
        "Cache-Control": "no-store, no-cache",
<<<<<<< HEAD
        "client-request-id": "197f64d0-3745-4e74-9edf-4d69588c5a6c",
        "Content-Length": "114",
        "Content-Type": "application/json; charset=utf-8",
        "Date": "Mon, 10 Oct 2022 03:21:12 GMT",
=======
        "client-request-id": "26b6e600-2a28-40e6-ab50-fd6abfe2a534",
        "Content-Length": "114",
        "Content-Type": "application/json; charset=utf-8",
        "Date": "Tue, 18 Oct 2022 04:23:36 GMT",
>>>>>>> dce54150
        "Expires": "-1",
        "P3P": "CP=\u0022DSP CUR OTPi IND OTRi ONL FIN\u0022",
        "Pragma": "no-cache",
        "Set-Cookie": "[set-cookie;]",
        "Strict-Transport-Security": "max-age=31536000; includeSubDomains",
        "X-Content-Type-Options": "nosniff",
        "x-ms-clitelem": "1,0,0,,",
<<<<<<< HEAD
        "x-ms-ests-server": "2.1.13845.9 - SCUS ProdSlices",
=======
        "x-ms-ests-server": "2.1.13845.10 - SCUS ProdSlices",
>>>>>>> dce54150
        "X-XSS-Protection": "0"
      },
      "ResponseBody": {
        "token_type": "Bearer",
        "expires_in": 86399,
        "ext_expires_in": 86399,
        "refresh_in": 43199,
        "access_token": "access_token"
      }
    },
    {
      "RequestUri": "https://management.azure.com/subscriptions?api-version=2021-01-01",
      "RequestMethod": "GET",
      "RequestHeaders": {
        "Accept": "application/json",
        "Accept-Encoding": "gzip, deflate",
        "Connection": "keep-alive",
<<<<<<< HEAD
        "User-Agent": "azsdk-python-azure-mgmt-resource/21.2.0 Python/3.8.14 (Linux-5.15.0-1020-azure-x86_64-with-glibc2.2.5) VSTS_0fb41ef4-5012-48a9-bf39-4ee3de03ee35_build_2500_0"
=======
        "User-Agent": "azsdk-python-azure-mgmt-resource/21.2.1 Python/3.8.14 (Linux-5.15.0-1020-azure-x86_64-with-glibc2.2.5) VSTS_0fb41ef4-5012-48a9-bf39-4ee3de03ee35_build_2500_0"
>>>>>>> dce54150
      },
      "RequestBody": null,
      "StatusCode": 200,
      "ResponseHeaders": {
        "Cache-Control": "no-cache",
        "Content-Encoding": "gzip",
<<<<<<< HEAD
        "Content-Length": "464",
        "Content-Type": "application/json; charset=utf-8",
        "Date": "Mon, 10 Oct 2022 03:21:12 GMT",
=======
        "Content-Length": "869",
        "Content-Type": "application/json; charset=utf-8",
        "Date": "Tue, 18 Oct 2022 04:23:36 GMT",
>>>>>>> dce54150
        "Expires": "-1",
        "Pragma": "no-cache",
        "Strict-Transport-Security": "max-age=31536000; includeSubDomains",
        "Vary": "Accept-Encoding",
        "X-Content-Type-Options": "nosniff",
<<<<<<< HEAD
        "x-ms-correlation-request-id": "d4fd32ed-620a-4bb1-9552-01973d773b7f",
        "x-ms-ratelimit-remaining-tenant-reads": "11999",
        "x-ms-routing-request-id": "WESTUS:20221010T032113Z:d4fd32ed-620a-4bb1-9552-01973d773b7f"
=======
        "x-ms-correlation-request-id": "17773fc3-0759-4e8a-928b-07732af87867",
        "x-ms-ratelimit-remaining-tenant-reads": "11999",
        "x-ms-routing-request-id": "SOUTHCENTRALUS:20221018T042337Z:17773fc3-0759-4e8a-928b-07732af87867"
>>>>>>> dce54150
      },
      "ResponseBody": {
        "value": [
          {
            "id": "/subscriptions/2cd617ea-1866-46b1-90e3-fffb087ebf9b",
            "authorizationSource": "RoleBased",
            "managedByTenants": [],
            "subscriptionId": "2cd617ea-1866-46b1-90e3-fffb087ebf9b",
            "tenantId": "00000000-0000-0000-0000-000000000000",
            "displayName": "Azure SDK Test Resources",
            "state": "Enabled",
            "subscriptionPolicies": {
              "locationPlacementId": "Internal_2014-09-01",
              "quotaId": "Internal_2014-09-01",
              "spendingLimit": "Off"
            }
          },
          {
            "id": "/subscriptions/00000000-0000-0000-0000-000000000000",
            "authorizationSource": "RoleBased",
            "managedByTenants": [],
            "subscriptionId": "00000000-0000-0000-0000-000000000000",
            "tenantId": "00000000-0000-0000-0000-000000000000",
            "displayName": "Python Mgmt SDK Test with TTL = 1 Day",
            "state": "Enabled",
            "subscriptionPolicies": {
              "locationPlacementId": "Internal_2014-09-01",
              "quotaId": "Internal_2014-09-01",
              "spendingLimit": "Off"
            }
          }
        ],
        "count": {
          "type": "Total",
          "value": 2
        }
      }
    },
    {
      "RequestUri": "https://management.azure.com/subscriptions/00000000-0000-0000-0000-000000000000/locations?api-version=2021-01-01",
      "RequestMethod": "GET",
      "RequestHeaders": {
        "Accept": "application/json",
        "Accept-Encoding": "gzip, deflate",
        "Connection": "keep-alive",
<<<<<<< HEAD
        "User-Agent": "azsdk-python-azure-mgmt-resource/21.2.0 Python/3.8.14 (Linux-5.15.0-1020-azure-x86_64-with-glibc2.2.5) VSTS_0fb41ef4-5012-48a9-bf39-4ee3de03ee35_build_2500_0"
=======
        "User-Agent": "azsdk-python-azure-mgmt-resource/21.2.1 Python/3.8.14 (Linux-5.15.0-1020-azure-x86_64-with-glibc2.2.5) VSTS_0fb41ef4-5012-48a9-bf39-4ee3de03ee35_build_2500_0"
>>>>>>> dce54150
      },
      "RequestBody": null,
      "StatusCode": 200,
      "ResponseHeaders": {
        "Cache-Control": "no-cache",
        "Content-Encoding": "gzip",
        "Content-Length": "31667",
        "Content-Type": "application/json; charset=utf-8",
<<<<<<< HEAD
        "Date": "Mon, 10 Oct 2022 03:21:14 GMT",
=======
        "Date": "Tue, 18 Oct 2022 04:23:37 GMT",
>>>>>>> dce54150
        "Expires": "-1",
        "Pragma": "no-cache",
        "Strict-Transport-Security": "max-age=31536000; includeSubDomains",
        "Vary": "Accept-Encoding",
        "X-Content-Type-Options": "nosniff",
<<<<<<< HEAD
        "x-ms-correlation-request-id": "d7ea79b9-9761-42d9-98b7-7a32ee10e5bd",
        "x-ms-ratelimit-remaining-subscription-reads": "11999",
        "x-ms-routing-request-id": "WESTUS:20221010T032114Z:d7ea79b9-9761-42d9-98b7-7a32ee10e5bd"
=======
        "x-ms-correlation-request-id": "98a5cc9b-c0d7-4e90-861d-6dc4e08856ea",
        "x-ms-ratelimit-remaining-subscription-reads": "11988",
        "x-ms-routing-request-id": "SOUTHCENTRALUS:20221018T042338Z:98a5cc9b-c0d7-4e90-861d-6dc4e08856ea"
>>>>>>> dce54150
      },
      "ResponseBody": {
        "value": [
          {
            "id": "/subscriptions/00000000-0000-0000-0000-000000000000/locations/eastus",
            "name": "eastus",
            "type": "Region",
            "displayName": "East US",
            "regionalDisplayName": "(US) East US",
            "metadata": {
              "regionType": "Physical",
              "regionCategory": "Recommended",
              "geographyGroup": "US",
              "longitude": "-79.8164",
              "latitude": "37.3719",
              "physicalLocation": "Virginia",
              "pairedRegion": [
                {
                  "name": "westus",
                  "id": "/subscriptions/00000000-0000-0000-0000-000000000000/locations/westus"
                }
              ]
            }
          },
          {
            "id": "/subscriptions/00000000-0000-0000-0000-000000000000/locations/eastus2",
            "name": "eastus2",
            "type": "Region",
            "displayName": "East US 2",
            "regionalDisplayName": "(US) East US 2",
            "metadata": {
              "regionType": "Physical",
              "regionCategory": "Recommended",
              "geographyGroup": "US",
              "longitude": "-78.3889",
              "latitude": "36.6681",
              "physicalLocation": "Virginia",
              "pairedRegion": [
                {
                  "name": "centralus",
                  "id": "/subscriptions/00000000-0000-0000-0000-000000000000/locations/centralus"
                }
              ]
            }
          },
          {
            "id": "/subscriptions/00000000-0000-0000-0000-000000000000/locations/southcentralus",
            "name": "southcentralus",
            "type": "Region",
            "displayName": "South Central US",
            "regionalDisplayName": "(US) South Central US",
            "metadata": {
              "regionType": "Physical",
              "regionCategory": "Recommended",
              "geographyGroup": "US",
              "longitude": "-98.5",
              "latitude": "29.4167",
              "physicalLocation": "Texas",
              "pairedRegion": [
                {
                  "name": "northcentralus",
                  "id": "/subscriptions/00000000-0000-0000-0000-000000000000/locations/northcentralus"
                }
              ]
            }
          },
          {
            "id": "/subscriptions/00000000-0000-0000-0000-000000000000/locations/westus2",
            "name": "westus2",
            "type": "Region",
            "displayName": "West US 2",
            "regionalDisplayName": "(US) West US 2",
            "metadata": {
              "regionType": "Physical",
              "regionCategory": "Recommended",
              "geographyGroup": "US",
              "longitude": "-119.852",
              "latitude": "47.233",
              "physicalLocation": "Washington",
              "pairedRegion": [
                {
                  "name": "westcentralus",
                  "id": "/subscriptions/00000000-0000-0000-0000-000000000000/locations/westcentralus"
                }
              ]
            }
          },
          {
            "id": "/subscriptions/00000000-0000-0000-0000-000000000000/locations/westus3",
            "name": "westus3",
            "type": "Region",
            "displayName": "West US 3",
            "regionalDisplayName": "(US) West US 3",
            "metadata": {
              "regionType": "Physical",
              "regionCategory": "Recommended",
              "geographyGroup": "US",
              "longitude": "-112.074036",
              "latitude": "33.448376",
              "physicalLocation": "Phoenix",
              "pairedRegion": [
                {
                  "name": "eastus",
                  "id": "/subscriptions/00000000-0000-0000-0000-000000000000/locations/eastus"
                }
              ]
            }
          },
          {
            "id": "/subscriptions/00000000-0000-0000-0000-000000000000/locations/australiaeast",
            "name": "australiaeast",
            "type": "Region",
            "displayName": "Australia East",
            "regionalDisplayName": "(Asia Pacific) Australia East",
            "metadata": {
              "regionType": "Physical",
              "regionCategory": "Recommended",
              "geographyGroup": "Asia Pacific",
              "longitude": "151.2094",
              "latitude": "-33.86",
              "physicalLocation": "New South Wales",
              "pairedRegion": [
                {
                  "name": "australiasoutheast",
                  "id": "/subscriptions/00000000-0000-0000-0000-000000000000/locations/australiasoutheast"
                }
              ]
            }
          },
          {
            "id": "/subscriptions/00000000-0000-0000-0000-000000000000/locations/southeastasia",
            "name": "southeastasia",
            "type": "Region",
            "displayName": "Southeast Asia",
            "regionalDisplayName": "(Asia Pacific) Southeast Asia",
            "metadata": {
              "regionType": "Physical",
              "regionCategory": "Recommended",
              "geographyGroup": "Asia Pacific",
              "longitude": "103.833",
              "latitude": "1.283",
              "physicalLocation": "Singapore",
              "pairedRegion": [
                {
                  "name": "eastasia",
                  "id": "/subscriptions/00000000-0000-0000-0000-000000000000/locations/eastasia"
                }
              ]
            }
          },
          {
            "id": "/subscriptions/00000000-0000-0000-0000-000000000000/locations/northeurope",
            "name": "northeurope",
            "type": "Region",
            "displayName": "North Europe",
            "regionalDisplayName": "(Europe) North Europe",
            "metadata": {
              "regionType": "Physical",
              "regionCategory": "Recommended",
              "geographyGroup": "Europe",
              "longitude": "-6.2597",
              "latitude": "53.3478",
              "physicalLocation": "Ireland",
              "pairedRegion": [
                {
                  "name": "westeurope",
                  "id": "/subscriptions/00000000-0000-0000-0000-000000000000/locations/westeurope"
                }
              ]
            }
          },
          {
            "id": "/subscriptions/00000000-0000-0000-0000-000000000000/locations/swedencentral",
            "name": "swedencentral",
            "type": "Region",
            "displayName": "Sweden Central",
            "regionalDisplayName": "(Europe) Sweden Central",
            "metadata": {
              "regionType": "Physical",
              "regionCategory": "Recommended",
              "geographyGroup": "Europe",
              "longitude": "17.14127",
              "latitude": "60.67488",
              "physicalLocation": "G\u00E4vle",
              "pairedRegion": [
                {
                  "name": "swedensouth",
                  "id": "/subscriptions/00000000-0000-0000-0000-000000000000/locations/swedensouth"
                }
              ]
            }
          },
          {
            "id": "/subscriptions/00000000-0000-0000-0000-000000000000/locations/uksouth",
            "name": "uksouth",
            "type": "Region",
            "displayName": "UK South",
            "regionalDisplayName": "(Europe) UK South",
            "metadata": {
              "regionType": "Physical",
              "regionCategory": "Recommended",
              "geographyGroup": "Europe",
              "longitude": "-0.799",
              "latitude": "50.941",
              "physicalLocation": "London",
              "pairedRegion": [
                {
                  "name": "ukwest",
                  "id": "/subscriptions/00000000-0000-0000-0000-000000000000/locations/ukwest"
                }
              ]
            }
          },
          {
            "id": "/subscriptions/00000000-0000-0000-0000-000000000000/locations/westeurope",
            "name": "westeurope",
            "type": "Region",
            "displayName": "West Europe",
            "regionalDisplayName": "(Europe) West Europe",
            "metadata": {
              "regionType": "Physical",
              "regionCategory": "Recommended",
              "geographyGroup": "Europe",
              "longitude": "4.9",
              "latitude": "52.3667",
              "physicalLocation": "Netherlands",
              "pairedRegion": [
                {
                  "name": "northeurope",
                  "id": "/subscriptions/00000000-0000-0000-0000-000000000000/locations/northeurope"
                }
              ]
            }
          },
          {
            "id": "/subscriptions/00000000-0000-0000-0000-000000000000/locations/centralus",
            "name": "centralus",
            "type": "Region",
            "displayName": "Central US",
            "regionalDisplayName": "(US) Central US",
            "metadata": {
              "regionType": "Physical",
              "regionCategory": "Recommended",
              "geographyGroup": "US",
              "longitude": "-93.6208",
              "latitude": "41.5908",
              "physicalLocation": "Iowa",
              "pairedRegion": [
                {
                  "name": "eastus2",
                  "id": "/subscriptions/00000000-0000-0000-0000-000000000000/locations/eastus2"
                }
              ]
            }
          },
          {
            "id": "/subscriptions/00000000-0000-0000-0000-000000000000/locations/southafricanorth",
            "name": "southafricanorth",
            "type": "Region",
            "displayName": "South Africa North",
            "regionalDisplayName": "(Africa) South Africa North",
            "metadata": {
              "regionType": "Physical",
              "regionCategory": "Recommended",
              "geographyGroup": "Africa",
              "longitude": "28.218370",
              "latitude": "-25.731340",
              "physicalLocation": "Johannesburg",
              "pairedRegion": [
                {
                  "name": "southafricawest",
                  "id": "/subscriptions/00000000-0000-0000-0000-000000000000/locations/southafricawest"
                }
              ]
            }
          },
          {
            "id": "/subscriptions/00000000-0000-0000-0000-000000000000/locations/centralindia",
            "name": "centralindia",
            "type": "Region",
            "displayName": "Central India",
            "regionalDisplayName": "(Asia Pacific) Central India",
            "metadata": {
              "regionType": "Physical",
              "regionCategory": "Recommended",
              "geographyGroup": "Asia Pacific",
              "longitude": "73.9197",
              "latitude": "18.5822",
              "physicalLocation": "Pune",
              "pairedRegion": [
                {
                  "name": "southindia",
                  "id": "/subscriptions/00000000-0000-0000-0000-000000000000/locations/southindia"
                }
              ]
            }
          },
          {
            "id": "/subscriptions/00000000-0000-0000-0000-000000000000/locations/eastasia",
            "name": "eastasia",
            "type": "Region",
            "displayName": "East Asia",
            "regionalDisplayName": "(Asia Pacific) East Asia",
            "metadata": {
              "regionType": "Physical",
              "regionCategory": "Recommended",
              "geographyGroup": "Asia Pacific",
              "longitude": "114.188",
              "latitude": "22.267",
              "physicalLocation": "Hong Kong",
              "pairedRegion": [
                {
                  "name": "southeastasia",
                  "id": "/subscriptions/00000000-0000-0000-0000-000000000000/locations/southeastasia"
                }
              ]
            }
          },
          {
            "id": "/subscriptions/00000000-0000-0000-0000-000000000000/locations/japaneast",
            "name": "japaneast",
            "type": "Region",
            "displayName": "Japan East",
            "regionalDisplayName": "(Asia Pacific) Japan East",
            "metadata": {
              "regionType": "Physical",
              "regionCategory": "Recommended",
              "geographyGroup": "Asia Pacific",
              "longitude": "139.77",
              "latitude": "35.68",
              "physicalLocation": "Tokyo, Saitama",
              "pairedRegion": [
                {
                  "name": "japanwest",
                  "id": "/subscriptions/00000000-0000-0000-0000-000000000000/locations/japanwest"
                }
              ]
            }
          },
          {
            "id": "/subscriptions/00000000-0000-0000-0000-000000000000/locations/koreacentral",
            "name": "koreacentral",
            "type": "Region",
            "displayName": "Korea Central",
            "regionalDisplayName": "(Asia Pacific) Korea Central",
            "metadata": {
              "regionType": "Physical",
              "regionCategory": "Recommended",
              "geographyGroup": "Asia Pacific",
              "longitude": "126.9780",
              "latitude": "37.5665",
              "physicalLocation": "Seoul",
              "pairedRegion": [
                {
                  "name": "koreasouth",
                  "id": "/subscriptions/00000000-0000-0000-0000-000000000000/locations/koreasouth"
                }
              ]
            }
          },
          {
            "id": "/subscriptions/00000000-0000-0000-0000-000000000000/locations/canadacentral",
            "name": "canadacentral",
            "type": "Region",
            "displayName": "Canada Central",
            "regionalDisplayName": "(Canada) Canada Central",
            "metadata": {
              "regionType": "Physical",
              "regionCategory": "Recommended",
              "geographyGroup": "Canada",
              "longitude": "-79.383",
              "latitude": "43.653",
              "physicalLocation": "Toronto",
              "pairedRegion": [
                {
                  "name": "canadaeast",
                  "id": "/subscriptions/00000000-0000-0000-0000-000000000000/locations/canadaeast"
                }
              ]
            }
          },
          {
            "id": "/subscriptions/00000000-0000-0000-0000-000000000000/locations/francecentral",
            "name": "francecentral",
            "type": "Region",
            "displayName": "France Central",
            "regionalDisplayName": "(Europe) France Central",
            "metadata": {
              "regionType": "Physical",
              "regionCategory": "Recommended",
              "geographyGroup": "Europe",
              "longitude": "2.3730",
              "latitude": "46.3772",
              "physicalLocation": "Paris",
              "pairedRegion": [
                {
                  "name": "francesouth",
                  "id": "/subscriptions/00000000-0000-0000-0000-000000000000/locations/francesouth"
                }
              ]
            }
          },
          {
            "id": "/subscriptions/00000000-0000-0000-0000-000000000000/locations/germanywestcentral",
            "name": "germanywestcentral",
            "type": "Region",
            "displayName": "Germany West Central",
            "regionalDisplayName": "(Europe) Germany West Central",
            "metadata": {
              "regionType": "Physical",
              "regionCategory": "Recommended",
              "geographyGroup": "Europe",
              "longitude": "8.682127",
              "latitude": "50.110924",
              "physicalLocation": "Frankfurt",
              "pairedRegion": [
                {
                  "name": "germanynorth",
                  "id": "/subscriptions/00000000-0000-0000-0000-000000000000/locations/germanynorth"
                }
              ]
            }
          },
          {
            "id": "/subscriptions/00000000-0000-0000-0000-000000000000/locations/norwayeast",
            "name": "norwayeast",
            "type": "Region",
            "displayName": "Norway East",
            "regionalDisplayName": "(Europe) Norway East",
            "metadata": {
              "regionType": "Physical",
              "regionCategory": "Recommended",
              "geographyGroup": "Europe",
              "longitude": "10.752245",
              "latitude": "59.913868",
              "physicalLocation": "Norway",
              "pairedRegion": [
                {
                  "name": "norwaywest",
                  "id": "/subscriptions/00000000-0000-0000-0000-000000000000/locations/norwaywest"
                }
              ]
            }
          },
          {
            "id": "/subscriptions/00000000-0000-0000-0000-000000000000/locations/switzerlandnorth",
            "name": "switzerlandnorth",
            "type": "Region",
            "displayName": "Switzerland North",
            "regionalDisplayName": "(Europe) Switzerland North",
            "metadata": {
              "regionType": "Physical",
              "regionCategory": "Recommended",
              "geographyGroup": "Europe",
              "longitude": "8.564572",
              "latitude": "47.451542",
              "physicalLocation": "Zurich",
              "pairedRegion": [
                {
                  "name": "switzerlandwest",
                  "id": "/subscriptions/00000000-0000-0000-0000-000000000000/locations/switzerlandwest"
                }
              ]
            }
          },
          {
            "id": "/subscriptions/00000000-0000-0000-0000-000000000000/locations/uaenorth",
            "name": "uaenorth",
            "type": "Region",
            "displayName": "UAE North",
            "regionalDisplayName": "(Middle East) UAE North",
            "metadata": {
              "regionType": "Physical",
              "regionCategory": "Recommended",
              "geographyGroup": "Middle East",
              "longitude": "55.316666",
              "latitude": "25.266666",
              "physicalLocation": "Dubai",
              "pairedRegion": [
                {
                  "name": "uaecentral",
                  "id": "/subscriptions/00000000-0000-0000-0000-000000000000/locations/uaecentral"
                }
              ]
            }
          },
          {
            "id": "/subscriptions/00000000-0000-0000-0000-000000000000/locations/brazilsouth",
            "name": "brazilsouth",
            "type": "Region",
            "displayName": "Brazil South",
            "regionalDisplayName": "(South America) Brazil South",
            "metadata": {
              "regionType": "Physical",
              "regionCategory": "Recommended",
              "geographyGroup": "South America",
              "longitude": "-46.633",
              "latitude": "-23.55",
              "physicalLocation": "Sao Paulo State",
              "pairedRegion": [
                {
                  "name": "southcentralus",
                  "id": "/subscriptions/00000000-0000-0000-0000-000000000000/locations/southcentralus"
                }
              ]
            }
          },
          {
            "id": "/subscriptions/00000000-0000-0000-0000-000000000000/locations/eastus2euap",
            "name": "eastus2euap",
            "type": "Region",
            "displayName": "East US 2 EUAP",
            "regionalDisplayName": "(US) East US 2 EUAP",
            "metadata": {
              "regionType": "Physical",
              "regionCategory": "Recommended",
              "geographyGroup": "US",
              "longitude": "-78.3889",
              "latitude": "36.6681",
              "pairedRegion": [
                {
                  "name": "centraluseuap",
                  "id": "/subscriptions/00000000-0000-0000-0000-000000000000/locations/centraluseuap"
                }
              ]
            }
          },
          {
            "id": "/subscriptions/00000000-0000-0000-0000-000000000000/locations/qatarcentral",
            "name": "qatarcentral",
            "type": "Region",
            "displayName": "Qatar Central",
            "regionalDisplayName": "(Middle East) Qatar Central",
            "metadata": {
              "regionType": "Physical",
              "regionCategory": "Recommended",
              "geographyGroup": "Middle East",
              "longitude": "51.439327",
              "latitude": "25.551462",
              "physicalLocation": "Doha",
              "pairedRegion": [
                {
                  "name": "westeurope",
                  "id": "/subscriptions/00000000-0000-0000-0000-000000000000/locations/westeurope"
                }
              ]
            }
          },
          {
            "id": "/subscriptions/00000000-0000-0000-0000-000000000000/locations/centralusstage",
            "name": "centralusstage",
            "type": "Region",
            "displayName": "Central US (Stage)",
            "regionalDisplayName": "(US) Central US (Stage)",
            "metadata": {
              "regionType": "Logical",
              "regionCategory": "Other",
              "geographyGroup": "US"
            }
          },
          {
            "id": "/subscriptions/00000000-0000-0000-0000-000000000000/locations/eastusstage",
            "name": "eastusstage",
            "type": "Region",
            "displayName": "East US (Stage)",
            "regionalDisplayName": "(US) East US (Stage)",
            "metadata": {
              "regionType": "Logical",
              "regionCategory": "Other",
              "geographyGroup": "US"
            }
          },
          {
            "id": "/subscriptions/00000000-0000-0000-0000-000000000000/locations/eastus2stage",
            "name": "eastus2stage",
            "type": "Region",
            "displayName": "East US 2 (Stage)",
            "regionalDisplayName": "(US) East US 2 (Stage)",
            "metadata": {
              "regionType": "Logical",
              "regionCategory": "Other",
              "geographyGroup": "US"
            }
          },
          {
            "id": "/subscriptions/00000000-0000-0000-0000-000000000000/locations/northcentralusstage",
            "name": "northcentralusstage",
            "type": "Region",
            "displayName": "North Central US (Stage)",
            "regionalDisplayName": "(US) North Central US (Stage)",
            "metadata": {
              "regionType": "Logical",
              "regionCategory": "Other",
              "geographyGroup": "US"
            }
          },
          {
            "id": "/subscriptions/00000000-0000-0000-0000-000000000000/locations/southcentralusstage",
            "name": "southcentralusstage",
            "type": "Region",
            "displayName": "South Central US (Stage)",
            "regionalDisplayName": "(US) South Central US (Stage)",
            "metadata": {
              "regionType": "Logical",
              "regionCategory": "Other",
              "geographyGroup": "US"
            }
          },
          {
            "id": "/subscriptions/00000000-0000-0000-0000-000000000000/locations/westusstage",
            "name": "westusstage",
            "type": "Region",
            "displayName": "West US (Stage)",
            "regionalDisplayName": "(US) West US (Stage)",
            "metadata": {
              "regionType": "Logical",
              "regionCategory": "Other",
              "geographyGroup": "US"
            }
          },
          {
            "id": "/subscriptions/00000000-0000-0000-0000-000000000000/locations/westus2stage",
            "name": "westus2stage",
            "type": "Region",
            "displayName": "West US 2 (Stage)",
            "regionalDisplayName": "(US) West US 2 (Stage)",
            "metadata": {
              "regionType": "Logical",
              "regionCategory": "Other",
              "geographyGroup": "US"
            }
          },
          {
            "id": "/subscriptions/00000000-0000-0000-0000-000000000000/locations/asia",
            "name": "asia",
            "type": "Region",
            "displayName": "Asia",
            "regionalDisplayName": "Asia",
            "metadata": {
              "regionType": "Logical",
              "regionCategory": "Other"
            }
          },
          {
            "id": "/subscriptions/00000000-0000-0000-0000-000000000000/locations/asiapacific",
            "name": "asiapacific",
            "type": "Region",
            "displayName": "Asia Pacific",
            "regionalDisplayName": "Asia Pacific",
            "metadata": {
              "regionType": "Logical",
              "regionCategory": "Other"
            }
          },
          {
            "id": "/subscriptions/00000000-0000-0000-0000-000000000000/locations/australia",
            "name": "australia",
            "type": "Region",
            "displayName": "Australia",
            "regionalDisplayName": "Australia",
            "metadata": {
              "regionType": "Logical",
              "regionCategory": "Other"
            }
          },
          {
            "id": "/subscriptions/00000000-0000-0000-0000-000000000000/locations/brazil",
            "name": "brazil",
            "type": "Region",
            "displayName": "Brazil",
            "regionalDisplayName": "Brazil",
            "metadata": {
              "regionType": "Logical",
              "regionCategory": "Other"
            }
          },
          {
            "id": "/subscriptions/00000000-0000-0000-0000-000000000000/locations/canada",
            "name": "canada",
            "type": "Region",
            "displayName": "Canada",
            "regionalDisplayName": "Canada",
            "metadata": {
              "regionType": "Logical",
              "regionCategory": "Other"
            }
          },
          {
            "id": "/subscriptions/00000000-0000-0000-0000-000000000000/locations/europe",
            "name": "europe",
            "type": "Region",
            "displayName": "Europe",
            "regionalDisplayName": "Europe",
            "metadata": {
              "regionType": "Logical",
              "regionCategory": "Other"
            }
          },
          {
            "id": "/subscriptions/00000000-0000-0000-0000-000000000000/locations/france",
            "name": "france",
            "type": "Region",
            "displayName": "France",
            "regionalDisplayName": "France",
            "metadata": {
              "regionType": "Logical",
              "regionCategory": "Other"
            }
          },
          {
            "id": "/subscriptions/00000000-0000-0000-0000-000000000000/locations/germany",
            "name": "germany",
            "type": "Region",
            "displayName": "Germany",
            "regionalDisplayName": "Germany",
            "metadata": {
              "regionType": "Logical",
              "regionCategory": "Other"
            }
          },
          {
            "id": "/subscriptions/00000000-0000-0000-0000-000000000000/locations/global",
            "name": "global",
            "type": "Region",
            "displayName": "Global",
            "regionalDisplayName": "Global",
            "metadata": {
              "regionType": "Logical",
              "regionCategory": "Other"
            }
          },
          {
            "id": "/subscriptions/00000000-0000-0000-0000-000000000000/locations/india",
            "name": "india",
            "type": "Region",
            "displayName": "India",
            "regionalDisplayName": "India",
            "metadata": {
              "regionType": "Logical",
              "regionCategory": "Other"
            }
          },
          {
            "id": "/subscriptions/00000000-0000-0000-0000-000000000000/locations/japan",
            "name": "japan",
            "type": "Region",
            "displayName": "Japan",
            "regionalDisplayName": "Japan",
            "metadata": {
              "regionType": "Logical",
              "regionCategory": "Other"
            }
          },
          {
            "id": "/subscriptions/00000000-0000-0000-0000-000000000000/locations/korea",
            "name": "korea",
            "type": "Region",
            "displayName": "Korea",
            "regionalDisplayName": "Korea",
            "metadata": {
              "regionType": "Logical",
              "regionCategory": "Other"
            }
          },
          {
            "id": "/subscriptions/00000000-0000-0000-0000-000000000000/locations/norway",
            "name": "norway",
            "type": "Region",
            "displayName": "Norway",
            "regionalDisplayName": "Norway",
            "metadata": {
              "regionType": "Logical",
              "regionCategory": "Other"
            }
          },
          {
            "id": "/subscriptions/00000000-0000-0000-0000-000000000000/locations/singapore",
            "name": "singapore",
            "type": "Region",
            "displayName": "Singapore",
            "regionalDisplayName": "Singapore",
            "metadata": {
              "regionType": "Logical",
              "regionCategory": "Other"
            }
          },
          {
            "id": "/subscriptions/00000000-0000-0000-0000-000000000000/locations/southafrica",
            "name": "southafrica",
            "type": "Region",
            "displayName": "South Africa",
            "regionalDisplayName": "South Africa",
            "metadata": {
              "regionType": "Logical",
              "regionCategory": "Other"
            }
          },
          {
            "id": "/subscriptions/00000000-0000-0000-0000-000000000000/locations/switzerland",
            "name": "switzerland",
            "type": "Region",
            "displayName": "Switzerland",
            "regionalDisplayName": "Switzerland",
            "metadata": {
              "regionType": "Logical",
              "regionCategory": "Other"
            }
          },
          {
            "id": "/subscriptions/00000000-0000-0000-0000-000000000000/locations/uae",
            "name": "uae",
            "type": "Region",
            "displayName": "United Arab Emirates",
            "regionalDisplayName": "United Arab Emirates",
            "metadata": {
              "regionType": "Logical",
              "regionCategory": "Other"
            }
          },
          {
            "id": "/subscriptions/00000000-0000-0000-0000-000000000000/locations/uk",
            "name": "uk",
            "type": "Region",
            "displayName": "United Kingdom",
            "regionalDisplayName": "United Kingdom",
            "metadata": {
              "regionType": "Logical",
              "regionCategory": "Other"
            }
          },
          {
            "id": "/subscriptions/00000000-0000-0000-0000-000000000000/locations/unitedstates",
            "name": "unitedstates",
            "type": "Region",
            "displayName": "United States",
            "regionalDisplayName": "United States",
            "metadata": {
              "regionType": "Logical",
              "regionCategory": "Other"
            }
          },
          {
            "id": "/subscriptions/00000000-0000-0000-0000-000000000000/locations/unitedstateseuap",
            "name": "unitedstateseuap",
            "type": "Region",
            "displayName": "United States EUAP",
            "regionalDisplayName": "United States EUAP",
            "metadata": {
              "regionType": "Logical",
              "regionCategory": "Other"
            }
          },
          {
            "id": "/subscriptions/00000000-0000-0000-0000-000000000000/locations/eastasiastage",
            "name": "eastasiastage",
            "type": "Region",
            "displayName": "East Asia (Stage)",
            "regionalDisplayName": "(Asia Pacific) East Asia (Stage)",
            "metadata": {
              "regionType": "Logical",
              "regionCategory": "Other",
              "geographyGroup": "Asia Pacific"
            }
          },
          {
            "id": "/subscriptions/00000000-0000-0000-0000-000000000000/locations/southeastasiastage",
            "name": "southeastasiastage",
            "type": "Region",
            "displayName": "Southeast Asia (Stage)",
            "regionalDisplayName": "(Asia Pacific) Southeast Asia (Stage)",
            "metadata": {
              "regionType": "Logical",
              "regionCategory": "Other",
              "geographyGroup": "Asia Pacific"
            }
          },
          {
            "id": "/subscriptions/00000000-0000-0000-0000-000000000000/locations/eastusstg",
            "name": "eastusstg",
            "type": "Region",
            "displayName": "East US STG",
            "regionalDisplayName": "(US) East US STG",
            "metadata": {
              "regionType": "Physical",
              "regionCategory": "Other",
              "geographyGroup": "US",
              "longitude": "-79.8164",
              "latitude": "37.3719",
              "physicalLocation": "Virginia",
              "pairedRegion": [
                {
                  "name": "southcentralusstg",
                  "id": "/subscriptions/00000000-0000-0000-0000-000000000000/locations/southcentralusstg"
                }
              ]
            }
          },
          {
            "id": "/subscriptions/00000000-0000-0000-0000-000000000000/locations/southcentralusstg",
            "name": "southcentralusstg",
            "type": "Region",
            "displayName": "South Central US STG",
            "regionalDisplayName": "(US) South Central US STG",
            "metadata": {
              "regionType": "Physical",
              "regionCategory": "Other",
              "geographyGroup": "US",
              "longitude": "-98.5",
              "latitude": "29.4167",
              "physicalLocation": "Texas",
              "pairedRegion": [
                {
                  "name": "eastusstg",
                  "id": "/subscriptions/00000000-0000-0000-0000-000000000000/locations/eastusstg"
                }
              ]
            }
          },
          {
            "id": "/subscriptions/00000000-0000-0000-0000-000000000000/locations/northcentralus",
            "name": "northcentralus",
            "type": "Region",
            "displayName": "North Central US",
            "regionalDisplayName": "(US) North Central US",
            "metadata": {
              "regionType": "Physical",
              "regionCategory": "Other",
              "geographyGroup": "US",
              "longitude": "-87.6278",
              "latitude": "41.8819",
              "physicalLocation": "Illinois",
              "pairedRegion": [
                {
                  "name": "southcentralus",
                  "id": "/subscriptions/00000000-0000-0000-0000-000000000000/locations/southcentralus"
                }
              ]
            }
          },
          {
            "id": "/subscriptions/00000000-0000-0000-0000-000000000000/locations/westus",
            "name": "westus",
            "type": "Region",
            "displayName": "West US",
            "regionalDisplayName": "(US) West US",
            "metadata": {
              "regionType": "Physical",
              "regionCategory": "Other",
              "geographyGroup": "US",
              "longitude": "-122.417",
              "latitude": "37.783",
              "physicalLocation": "California",
              "pairedRegion": [
                {
                  "name": "eastus",
                  "id": "/subscriptions/00000000-0000-0000-0000-000000000000/locations/eastus"
                }
              ]
            }
          },
          {
            "id": "/subscriptions/00000000-0000-0000-0000-000000000000/locations/jioindiawest",
            "name": "jioindiawest",
            "type": "Region",
            "displayName": "Jio India West",
            "regionalDisplayName": "(Asia Pacific) Jio India West",
            "metadata": {
              "regionType": "Physical",
              "regionCategory": "Other",
              "geographyGroup": "Asia Pacific",
              "longitude": "70.05773",
              "latitude": "22.470701",
              "physicalLocation": "Jamnagar",
              "pairedRegion": [
                {
                  "name": "jioindiacentral",
                  "id": "/subscriptions/00000000-0000-0000-0000-000000000000/locations/jioindiacentral"
                }
              ]
            }
          },
          {
            "id": "/subscriptions/00000000-0000-0000-0000-000000000000/locations/centraluseuap",
            "name": "centraluseuap",
            "type": "Region",
            "displayName": "Central US EUAP",
            "regionalDisplayName": "(US) Central US EUAP",
            "metadata": {
              "regionType": "Physical",
              "regionCategory": "Other",
              "geographyGroup": "US",
              "longitude": "-93.6208",
              "latitude": "41.5908",
              "pairedRegion": [
                {
                  "name": "eastus2euap",
                  "id": "/subscriptions/00000000-0000-0000-0000-000000000000/locations/eastus2euap"
                }
              ]
            }
          },
          {
            "id": "/subscriptions/00000000-0000-0000-0000-000000000000/locations/westcentralus",
            "name": "westcentralus",
            "type": "Region",
            "displayName": "West Central US",
            "regionalDisplayName": "(US) West Central US",
            "metadata": {
              "regionType": "Physical",
              "regionCategory": "Other",
              "geographyGroup": "US",
              "longitude": "-110.234",
              "latitude": "40.890",
              "physicalLocation": "Wyoming",
              "pairedRegion": [
                {
                  "name": "westus2",
                  "id": "/subscriptions/00000000-0000-0000-0000-000000000000/locations/westus2"
                }
              ]
            }
          },
          {
            "id": "/subscriptions/00000000-0000-0000-0000-000000000000/locations/southafricawest",
            "name": "southafricawest",
            "type": "Region",
            "displayName": "South Africa West",
            "regionalDisplayName": "(Africa) South Africa West",
            "metadata": {
              "regionType": "Physical",
              "regionCategory": "Other",
              "geographyGroup": "Africa",
              "longitude": "18.843266",
              "latitude": "-34.075691",
              "physicalLocation": "Cape Town",
              "pairedRegion": [
                {
                  "name": "southafricanorth",
                  "id": "/subscriptions/00000000-0000-0000-0000-000000000000/locations/southafricanorth"
                }
              ]
            }
          },
          {
            "id": "/subscriptions/00000000-0000-0000-0000-000000000000/locations/australiacentral",
            "name": "australiacentral",
            "type": "Region",
            "displayName": "Australia Central",
            "regionalDisplayName": "(Asia Pacific) Australia Central",
            "metadata": {
              "regionType": "Physical",
              "regionCategory": "Other",
              "geographyGroup": "Asia Pacific",
              "longitude": "149.1244",
              "latitude": "-35.3075",
              "physicalLocation": "Canberra",
              "pairedRegion": [
                {
                  "name": "australiacentral",
                  "id": "/subscriptions/00000000-0000-0000-0000-000000000000/locations/australiacentral"
                }
              ]
            }
          },
          {
            "id": "/subscriptions/00000000-0000-0000-0000-000000000000/locations/australiacentral2",
            "name": "australiacentral2",
            "type": "Region",
            "displayName": "Australia Central 2",
            "regionalDisplayName": "(Asia Pacific) Australia Central 2",
            "metadata": {
              "regionType": "Physical",
              "regionCategory": "Other",
              "geographyGroup": "Asia Pacific",
              "longitude": "149.1244",
              "latitude": "-35.3075",
              "physicalLocation": "Canberra",
              "pairedRegion": [
                {
                  "name": "australiacentral2",
                  "id": "/subscriptions/00000000-0000-0000-0000-000000000000/locations/australiacentral2"
                }
              ]
            }
          },
          {
            "id": "/subscriptions/00000000-0000-0000-0000-000000000000/locations/australiasoutheast",
            "name": "australiasoutheast",
            "type": "Region",
            "displayName": "Australia Southeast",
            "regionalDisplayName": "(Asia Pacific) Australia Southeast",
            "metadata": {
              "regionType": "Physical",
              "regionCategory": "Other",
              "geographyGroup": "Asia Pacific",
              "longitude": "144.9631",
              "latitude": "-37.8136",
              "physicalLocation": "Victoria",
              "pairedRegion": [
                {
                  "name": "australiaeast",
                  "id": "/subscriptions/00000000-0000-0000-0000-000000000000/locations/australiaeast"
                }
              ]
            }
          },
          {
            "id": "/subscriptions/00000000-0000-0000-0000-000000000000/locations/japanwest",
            "name": "japanwest",
            "type": "Region",
            "displayName": "Japan West",
            "regionalDisplayName": "(Asia Pacific) Japan West",
            "metadata": {
              "regionType": "Physical",
              "regionCategory": "Other",
              "geographyGroup": "Asia Pacific",
              "longitude": "135.5022",
              "latitude": "34.6939",
              "physicalLocation": "Osaka",
              "pairedRegion": [
                {
                  "name": "japaneast",
                  "id": "/subscriptions/00000000-0000-0000-0000-000000000000/locations/japaneast"
                }
              ]
            }
          },
          {
            "id": "/subscriptions/00000000-0000-0000-0000-000000000000/locations/jioindiacentral",
            "name": "jioindiacentral",
            "type": "Region",
            "displayName": "Jio India Central",
            "regionalDisplayName": "(Asia Pacific) Jio India Central",
            "metadata": {
              "regionType": "Physical",
              "regionCategory": "Other",
              "geographyGroup": "Asia Pacific",
              "longitude": "79.08886",
              "latitude": "21.146633",
              "physicalLocation": "Nagpur",
              "pairedRegion": [
                {
                  "name": "jioindiawest",
                  "id": "/subscriptions/00000000-0000-0000-0000-000000000000/locations/jioindiawest"
                }
              ]
            }
          },
          {
            "id": "/subscriptions/00000000-0000-0000-0000-000000000000/locations/koreasouth",
            "name": "koreasouth",
            "type": "Region",
            "displayName": "Korea South",
            "regionalDisplayName": "(Asia Pacific) Korea South",
            "metadata": {
              "regionType": "Physical",
              "regionCategory": "Other",
              "geographyGroup": "Asia Pacific",
              "longitude": "129.0756",
              "latitude": "35.1796",
              "physicalLocation": "Busan",
              "pairedRegion": [
                {
                  "name": "koreacentral",
                  "id": "/subscriptions/00000000-0000-0000-0000-000000000000/locations/koreacentral"
                }
              ]
            }
          },
          {
            "id": "/subscriptions/00000000-0000-0000-0000-000000000000/locations/southindia",
            "name": "southindia",
            "type": "Region",
            "displayName": "South India",
            "regionalDisplayName": "(Asia Pacific) South India",
            "metadata": {
              "regionType": "Physical",
              "regionCategory": "Other",
              "geographyGroup": "Asia Pacific",
              "longitude": "80.1636",
              "latitude": "12.9822",
              "physicalLocation": "Chennai",
              "pairedRegion": [
                {
                  "name": "centralindia",
                  "id": "/subscriptions/00000000-0000-0000-0000-000000000000/locations/centralindia"
                }
              ]
            }
          },
          {
            "id": "/subscriptions/00000000-0000-0000-0000-000000000000/locations/westindia",
            "name": "westindia",
            "type": "Region",
            "displayName": "West India",
            "regionalDisplayName": "(Asia Pacific) West India",
            "metadata": {
              "regionType": "Physical",
              "regionCategory": "Other",
              "geographyGroup": "Asia Pacific",
              "longitude": "72.868",
              "latitude": "19.088",
              "physicalLocation": "Mumbai",
              "pairedRegion": [
                {
                  "name": "southindia",
                  "id": "/subscriptions/00000000-0000-0000-0000-000000000000/locations/southindia"
                }
              ]
            }
          },
          {
            "id": "/subscriptions/00000000-0000-0000-0000-000000000000/locations/canadaeast",
            "name": "canadaeast",
            "type": "Region",
            "displayName": "Canada East",
            "regionalDisplayName": "(Canada) Canada East",
            "metadata": {
              "regionType": "Physical",
              "regionCategory": "Other",
              "geographyGroup": "Canada",
              "longitude": "-71.217",
              "latitude": "46.817",
              "physicalLocation": "Quebec",
              "pairedRegion": [
                {
                  "name": "canadacentral",
                  "id": "/subscriptions/00000000-0000-0000-0000-000000000000/locations/canadacentral"
                }
              ]
            }
          },
          {
            "id": "/subscriptions/00000000-0000-0000-0000-000000000000/locations/francesouth",
            "name": "francesouth",
            "type": "Region",
            "displayName": "France South",
            "regionalDisplayName": "(Europe) France South",
            "metadata": {
              "regionType": "Physical",
              "regionCategory": "Other",
              "geographyGroup": "Europe",
              "longitude": "2.1972",
              "latitude": "43.8345",
              "physicalLocation": "Marseille",
              "pairedRegion": [
                {
                  "name": "francecentral",
                  "id": "/subscriptions/00000000-0000-0000-0000-000000000000/locations/francecentral"
                }
              ]
            }
          },
          {
            "id": "/subscriptions/00000000-0000-0000-0000-000000000000/locations/germanynorth",
            "name": "germanynorth",
            "type": "Region",
            "displayName": "Germany North",
            "regionalDisplayName": "(Europe) Germany North",
            "metadata": {
              "regionType": "Physical",
              "regionCategory": "Other",
              "geographyGroup": "Europe",
              "longitude": "8.806422",
              "latitude": "53.073635",
              "physicalLocation": "Berlin",
              "pairedRegion": [
                {
                  "name": "germanywestcentral",
                  "id": "/subscriptions/00000000-0000-0000-0000-000000000000/locations/germanywestcentral"
                }
              ]
            }
          },
          {
            "id": "/subscriptions/00000000-0000-0000-0000-000000000000/locations/norwaywest",
            "name": "norwaywest",
            "type": "Region",
            "displayName": "Norway West",
            "regionalDisplayName": "(Europe) Norway West",
            "metadata": {
              "regionType": "Physical",
              "regionCategory": "Other",
              "geographyGroup": "Europe",
              "longitude": "5.733107",
              "latitude": "58.969975",
              "physicalLocation": "Norway",
              "pairedRegion": [
                {
                  "name": "norwayeast",
                  "id": "/subscriptions/00000000-0000-0000-0000-000000000000/locations/norwayeast"
                }
              ]
            }
          },
          {
            "id": "/subscriptions/00000000-0000-0000-0000-000000000000/locations/switzerlandwest",
            "name": "switzerlandwest",
            "type": "Region",
            "displayName": "Switzerland West",
            "regionalDisplayName": "(Europe) Switzerland West",
            "metadata": {
              "regionType": "Physical",
              "regionCategory": "Other",
              "geographyGroup": "Europe",
              "longitude": "6.143158",
              "latitude": "46.204391",
              "physicalLocation": "Geneva",
              "pairedRegion": [
                {
                  "name": "switzerlandnorth",
                  "id": "/subscriptions/00000000-0000-0000-0000-000000000000/locations/switzerlandnorth"
                }
              ]
            }
          },
          {
            "id": "/subscriptions/00000000-0000-0000-0000-000000000000/locations/ukwest",
            "name": "ukwest",
            "type": "Region",
            "displayName": "UK West",
            "regionalDisplayName": "(Europe) UK West",
            "metadata": {
              "regionType": "Physical",
              "regionCategory": "Other",
              "geographyGroup": "Europe",
              "longitude": "-3.084",
              "latitude": "53.427",
              "physicalLocation": "Cardiff",
              "pairedRegion": [
                {
                  "name": "uksouth",
                  "id": "/subscriptions/00000000-0000-0000-0000-000000000000/locations/uksouth"
                }
              ]
            }
          },
          {
            "id": "/subscriptions/00000000-0000-0000-0000-000000000000/locations/uaecentral",
            "name": "uaecentral",
            "type": "Region",
            "displayName": "UAE Central",
            "regionalDisplayName": "(Middle East) UAE Central",
            "metadata": {
              "regionType": "Physical",
              "regionCategory": "Other",
              "geographyGroup": "Middle East",
              "longitude": "54.366669",
              "latitude": "24.466667",
              "physicalLocation": "Abu Dhabi",
              "pairedRegion": [
                {
                  "name": "uaenorth",
                  "id": "/subscriptions/00000000-0000-0000-0000-000000000000/locations/uaenorth"
                }
              ]
            }
          },
          {
            "id": "/subscriptions/00000000-0000-0000-0000-000000000000/locations/brazilsoutheast",
            "name": "brazilsoutheast",
            "type": "Region",
            "displayName": "Brazil Southeast",
            "regionalDisplayName": "(South America) Brazil Southeast",
            "metadata": {
              "regionType": "Physical",
              "regionCategory": "Other",
              "geographyGroup": "South America",
              "longitude": "-43.2075",
              "latitude": "-22.90278",
              "physicalLocation": "Rio",
              "pairedRegion": [
                {
                  "name": "brazilsouth",
                  "id": "/subscriptions/00000000-0000-0000-0000-000000000000/locations/brazilsouth"
                }
              ]
            }
          }
        ]
      }
    },
    {
      "RequestUri": "https://management.azure.com/subscriptions/00000000-0000-0000-0000-000000000000?api-version=2021-01-01",
      "RequestMethod": "GET",
      "RequestHeaders": {
        "Accept": "application/json",
        "Accept-Encoding": "gzip, deflate",
        "Connection": "keep-alive",
<<<<<<< HEAD
        "User-Agent": "azsdk-python-azure-mgmt-resource/21.2.0 Python/3.8.14 (Linux-5.15.0-1020-azure-x86_64-with-glibc2.2.5) VSTS_0fb41ef4-5012-48a9-bf39-4ee3de03ee35_build_2500_0"
=======
        "User-Agent": "azsdk-python-azure-mgmt-resource/21.2.1 Python/3.8.14 (Linux-5.15.0-1020-azure-x86_64-with-glibc2.2.5) VSTS_0fb41ef4-5012-48a9-bf39-4ee3de03ee35_build_2500_0"
>>>>>>> dce54150
      },
      "RequestBody": null,
      "StatusCode": 200,
      "ResponseHeaders": {
        "Cache-Control": "no-cache",
        "Content-Encoding": "gzip",
        "Content-Length": "417",
        "Content-Type": "application/json; charset=utf-8",
<<<<<<< HEAD
        "Date": "Mon, 10 Oct 2022 03:21:14 GMT",
=======
        "Date": "Tue, 18 Oct 2022 04:23:37 GMT",
>>>>>>> dce54150
        "Expires": "-1",
        "Pragma": "no-cache",
        "Strict-Transport-Security": "max-age=31536000; includeSubDomains",
        "Vary": "Accept-Encoding",
        "X-Content-Type-Options": "nosniff",
<<<<<<< HEAD
        "x-ms-correlation-request-id": "c3e1441a-dd36-41f2-9fcd-6eb89abb311b",
        "x-ms-ratelimit-remaining-subscription-reads": "11998",
        "x-ms-routing-request-id": "WESTUS:20221010T032114Z:c3e1441a-dd36-41f2-9fcd-6eb89abb311b"
=======
        "x-ms-correlation-request-id": "04175463-b618-4467-9cbf-b9eccdf60541",
        "x-ms-ratelimit-remaining-subscription-reads": "11987",
        "x-ms-routing-request-id": "SOUTHCENTRALUS:20221018T042338Z:04175463-b618-4467-9cbf-b9eccdf60541"
>>>>>>> dce54150
      },
      "ResponseBody": {
        "id": "/subscriptions/00000000-0000-0000-0000-000000000000",
        "authorizationSource": "RoleBased",
        "managedByTenants": [],
        "subscriptionId": "00000000-0000-0000-0000-000000000000",
        "tenantId": "00000000-0000-0000-0000-000000000000",
        "displayName": "Python Mgmt SDK Test with TTL = 1 Day",
        "state": "Enabled",
        "subscriptionPolicies": {
          "locationPlacementId": "Internal_2014-09-01",
          "quotaId": "Internal_2014-09-01",
          "spendingLimit": "Off"
        }
      }
    }
  ],
  "Variables": {}
}<|MERGE_RESOLUTION|>--- conflicted
+++ resolved
@@ -17,20 +17,12 @@
         "Cache-Control": "max-age=86400, private",
         "Content-Length": "1753",
         "Content-Type": "application/json; charset=utf-8",
-<<<<<<< HEAD
-        "Date": "Mon, 10 Oct 2022 03:21:12 GMT",
-=======
         "Date": "Tue, 18 Oct 2022 04:23:36 GMT",
->>>>>>> dce54150
         "P3P": "CP=\u0022DSP CUR OTPi IND OTRi ONL FIN\u0022",
         "Set-Cookie": "[set-cookie;]",
         "Strict-Transport-Security": "max-age=31536000; includeSubDomains",
         "X-Content-Type-Options": "nosniff",
-<<<<<<< HEAD
-        "x-ms-ests-server": "2.1.13845.9 - SCUS ProdSlices",
-=======
         "x-ms-ests-server": "2.1.13845.10 - WUS2 ProdSlices",
->>>>>>> dce54150
         "X-XSS-Protection": "0"
       },
       "ResponseBody": {
@@ -119,20 +111,12 @@
         "Cache-Control": "max-age=86400, private",
         "Content-Length": "945",
         "Content-Type": "application/json; charset=utf-8",
-<<<<<<< HEAD
-        "Date": "Mon, 10 Oct 2022 03:21:12 GMT",
-=======
         "Date": "Tue, 18 Oct 2022 04:23:36 GMT",
->>>>>>> dce54150
         "P3P": "CP=\u0022DSP CUR OTPi IND OTRi ONL FIN\u0022",
         "Set-Cookie": "[set-cookie;]",
         "Strict-Transport-Security": "max-age=31536000; includeSubDomains",
         "X-Content-Type-Options": "nosniff",
-<<<<<<< HEAD
-        "x-ms-ests-server": "2.1.13777.6 - EUS ProdSlices",
-=======
         "x-ms-ests-server": "2.1.13845.10 - WUS2 ProdSlices",
->>>>>>> dce54150
         "X-XSS-Protection": "0"
       },
       "ResponseBody": {
@@ -188,11 +172,7 @@
       "RequestHeaders": {
         "Accept": "application/json",
         "Accept-Encoding": "gzip, deflate",
-<<<<<<< HEAD
-        "client-request-id": "197f64d0-3745-4e74-9edf-4d69588c5a6c",
-=======
         "client-request-id": "26b6e600-2a28-40e6-ab50-fd6abfe2a534",
->>>>>>> dce54150
         "Connection": "keep-alive",
         "Content-Length": "288",
         "Content-Type": "application/x-www-form-urlencoded",
@@ -210,17 +190,10 @@
       "StatusCode": 200,
       "ResponseHeaders": {
         "Cache-Control": "no-store, no-cache",
-<<<<<<< HEAD
-        "client-request-id": "197f64d0-3745-4e74-9edf-4d69588c5a6c",
-        "Content-Length": "114",
-        "Content-Type": "application/json; charset=utf-8",
-        "Date": "Mon, 10 Oct 2022 03:21:12 GMT",
-=======
         "client-request-id": "26b6e600-2a28-40e6-ab50-fd6abfe2a534",
         "Content-Length": "114",
         "Content-Type": "application/json; charset=utf-8",
         "Date": "Tue, 18 Oct 2022 04:23:36 GMT",
->>>>>>> dce54150
         "Expires": "-1",
         "P3P": "CP=\u0022DSP CUR OTPi IND OTRi ONL FIN\u0022",
         "Pragma": "no-cache",
@@ -228,11 +201,7 @@
         "Strict-Transport-Security": "max-age=31536000; includeSubDomains",
         "X-Content-Type-Options": "nosniff",
         "x-ms-clitelem": "1,0,0,,",
-<<<<<<< HEAD
-        "x-ms-ests-server": "2.1.13845.9 - SCUS ProdSlices",
-=======
         "x-ms-ests-server": "2.1.13845.10 - SCUS ProdSlices",
->>>>>>> dce54150
         "X-XSS-Protection": "0"
       },
       "ResponseBody": {
@@ -250,40 +219,24 @@
         "Accept": "application/json",
         "Accept-Encoding": "gzip, deflate",
         "Connection": "keep-alive",
-<<<<<<< HEAD
-        "User-Agent": "azsdk-python-azure-mgmt-resource/21.2.0 Python/3.8.14 (Linux-5.15.0-1020-azure-x86_64-with-glibc2.2.5) VSTS_0fb41ef4-5012-48a9-bf39-4ee3de03ee35_build_2500_0"
-=======
         "User-Agent": "azsdk-python-azure-mgmt-resource/21.2.1 Python/3.8.14 (Linux-5.15.0-1020-azure-x86_64-with-glibc2.2.5) VSTS_0fb41ef4-5012-48a9-bf39-4ee3de03ee35_build_2500_0"
->>>>>>> dce54150
       },
       "RequestBody": null,
       "StatusCode": 200,
       "ResponseHeaders": {
         "Cache-Control": "no-cache",
         "Content-Encoding": "gzip",
-<<<<<<< HEAD
-        "Content-Length": "464",
-        "Content-Type": "application/json; charset=utf-8",
-        "Date": "Mon, 10 Oct 2022 03:21:12 GMT",
-=======
         "Content-Length": "869",
         "Content-Type": "application/json; charset=utf-8",
         "Date": "Tue, 18 Oct 2022 04:23:36 GMT",
->>>>>>> dce54150
         "Expires": "-1",
         "Pragma": "no-cache",
         "Strict-Transport-Security": "max-age=31536000; includeSubDomains",
         "Vary": "Accept-Encoding",
         "X-Content-Type-Options": "nosniff",
-<<<<<<< HEAD
-        "x-ms-correlation-request-id": "d4fd32ed-620a-4bb1-9552-01973d773b7f",
-        "x-ms-ratelimit-remaining-tenant-reads": "11999",
-        "x-ms-routing-request-id": "WESTUS:20221010T032113Z:d4fd32ed-620a-4bb1-9552-01973d773b7f"
-=======
         "x-ms-correlation-request-id": "17773fc3-0759-4e8a-928b-07732af87867",
         "x-ms-ratelimit-remaining-tenant-reads": "11999",
         "x-ms-routing-request-id": "SOUTHCENTRALUS:20221018T042337Z:17773fc3-0759-4e8a-928b-07732af87867"
->>>>>>> dce54150
       },
       "ResponseBody": {
         "value": [
@@ -329,11 +282,7 @@
         "Accept": "application/json",
         "Accept-Encoding": "gzip, deflate",
         "Connection": "keep-alive",
-<<<<<<< HEAD
-        "User-Agent": "azsdk-python-azure-mgmt-resource/21.2.0 Python/3.8.14 (Linux-5.15.0-1020-azure-x86_64-with-glibc2.2.5) VSTS_0fb41ef4-5012-48a9-bf39-4ee3de03ee35_build_2500_0"
-=======
         "User-Agent": "azsdk-python-azure-mgmt-resource/21.2.1 Python/3.8.14 (Linux-5.15.0-1020-azure-x86_64-with-glibc2.2.5) VSTS_0fb41ef4-5012-48a9-bf39-4ee3de03ee35_build_2500_0"
->>>>>>> dce54150
       },
       "RequestBody": null,
       "StatusCode": 200,
@@ -342,25 +291,15 @@
         "Content-Encoding": "gzip",
         "Content-Length": "31667",
         "Content-Type": "application/json; charset=utf-8",
-<<<<<<< HEAD
-        "Date": "Mon, 10 Oct 2022 03:21:14 GMT",
-=======
         "Date": "Tue, 18 Oct 2022 04:23:37 GMT",
->>>>>>> dce54150
         "Expires": "-1",
         "Pragma": "no-cache",
         "Strict-Transport-Security": "max-age=31536000; includeSubDomains",
         "Vary": "Accept-Encoding",
         "X-Content-Type-Options": "nosniff",
-<<<<<<< HEAD
-        "x-ms-correlation-request-id": "d7ea79b9-9761-42d9-98b7-7a32ee10e5bd",
-        "x-ms-ratelimit-remaining-subscription-reads": "11999",
-        "x-ms-routing-request-id": "WESTUS:20221010T032114Z:d7ea79b9-9761-42d9-98b7-7a32ee10e5bd"
-=======
         "x-ms-correlation-request-id": "98a5cc9b-c0d7-4e90-861d-6dc4e08856ea",
         "x-ms-ratelimit-remaining-subscription-reads": "11988",
         "x-ms-routing-request-id": "SOUTHCENTRALUS:20221018T042338Z:98a5cc9b-c0d7-4e90-861d-6dc4e08856ea"
->>>>>>> dce54150
       },
       "ResponseBody": {
         "value": [
@@ -1750,11 +1689,7 @@
         "Accept": "application/json",
         "Accept-Encoding": "gzip, deflate",
         "Connection": "keep-alive",
-<<<<<<< HEAD
-        "User-Agent": "azsdk-python-azure-mgmt-resource/21.2.0 Python/3.8.14 (Linux-5.15.0-1020-azure-x86_64-with-glibc2.2.5) VSTS_0fb41ef4-5012-48a9-bf39-4ee3de03ee35_build_2500_0"
-=======
         "User-Agent": "azsdk-python-azure-mgmt-resource/21.2.1 Python/3.8.14 (Linux-5.15.0-1020-azure-x86_64-with-glibc2.2.5) VSTS_0fb41ef4-5012-48a9-bf39-4ee3de03ee35_build_2500_0"
->>>>>>> dce54150
       },
       "RequestBody": null,
       "StatusCode": 200,
@@ -1763,25 +1698,15 @@
         "Content-Encoding": "gzip",
         "Content-Length": "417",
         "Content-Type": "application/json; charset=utf-8",
-<<<<<<< HEAD
-        "Date": "Mon, 10 Oct 2022 03:21:14 GMT",
-=======
         "Date": "Tue, 18 Oct 2022 04:23:37 GMT",
->>>>>>> dce54150
         "Expires": "-1",
         "Pragma": "no-cache",
         "Strict-Transport-Security": "max-age=31536000; includeSubDomains",
         "Vary": "Accept-Encoding",
         "X-Content-Type-Options": "nosniff",
-<<<<<<< HEAD
-        "x-ms-correlation-request-id": "c3e1441a-dd36-41f2-9fcd-6eb89abb311b",
-        "x-ms-ratelimit-remaining-subscription-reads": "11998",
-        "x-ms-routing-request-id": "WESTUS:20221010T032114Z:c3e1441a-dd36-41f2-9fcd-6eb89abb311b"
-=======
         "x-ms-correlation-request-id": "04175463-b618-4467-9cbf-b9eccdf60541",
         "x-ms-ratelimit-remaining-subscription-reads": "11987",
         "x-ms-routing-request-id": "SOUTHCENTRALUS:20221018T042338Z:04175463-b618-4467-9cbf-b9eccdf60541"
->>>>>>> dce54150
       },
       "ResponseBody": {
         "id": "/subscriptions/00000000-0000-0000-0000-000000000000",
