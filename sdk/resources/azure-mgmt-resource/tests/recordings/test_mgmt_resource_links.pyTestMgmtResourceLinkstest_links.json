{
  "Entries": [
    {
      "RequestUri": "https://login.microsoftonline.com/00000000-0000-0000-0000-000000000000/v2.0/.well-known/openid-configuration",
      "RequestMethod": "GET",
      "RequestHeaders": {
        "Accept": "*/*",
        "Accept-Encoding": "gzip, deflate",
        "Connection": "keep-alive",
        "User-Agent": "azsdk-python-identity/1.11.0 Python/3.8.14 (Linux-5.15.0-1020-azure-x86_64-with-glibc2.2.5) VSTS_0fb41ef4-5012-48a9-bf39-4ee3de03ee35_build_2500_0"
      },
      "RequestBody": null,
      "StatusCode": 200,
      "ResponseHeaders": {
        "Access-Control-Allow-Methods": "GET, OPTIONS",
        "Access-Control-Allow-Origin": "*",
        "Cache-Control": "max-age=86400, private",
        "Content-Length": "1753",
        "Content-Type": "application/json; charset=utf-8",
<<<<<<< HEAD
        "Date": "Mon, 10 Oct 2022 03:20:52 GMT",
=======
        "Date": "Tue, 18 Oct 2022 04:23:21 GMT",
>>>>>>> dce54150
        "P3P": "CP=\u0022DSP CUR OTPi IND OTRi ONL FIN\u0022",
        "Set-Cookie": "[set-cookie;]",
        "Strict-Transport-Security": "max-age=31536000; includeSubDomains",
        "X-Content-Type-Options": "nosniff",
<<<<<<< HEAD
        "x-ms-ests-server": "2.1.13845.9 - NCUS ProdSlices",
=======
        "x-ms-ests-server": "2.1.13845.10 - EUS ProdSlices",
>>>>>>> dce54150
        "X-XSS-Protection": "0"
      },
      "ResponseBody": {
        "token_endpoint": "https://login.microsoftonline.com/00000000-0000-0000-0000-000000000000/oauth2/v2.0/token",
        "token_endpoint_auth_methods_supported": [
          "client_secret_post",
          "private_key_jwt",
          "client_secret_basic"
        ],
        "jwks_uri": "https://login.microsoftonline.com/00000000-0000-0000-0000-000000000000/discovery/v2.0/keys",
        "response_modes_supported": [
          "query",
          "fragment",
          "form_post"
        ],
        "subject_types_supported": [
          "pairwise"
        ],
        "id_token_signing_alg_values_supported": [
          "RS256"
        ],
        "response_types_supported": [
          "code",
          "id_token",
          "code id_token",
          "id_token token"
        ],
        "scopes_supported": [
          "openid",
          "profile",
          "email",
          "offline_access"
        ],
        "issuer": "https://login.microsoftonline.com/00000000-0000-0000-0000-000000000000/v2.0",
        "request_uri_parameter_supported": false,
        "userinfo_endpoint": "https://graph.microsoft.com/oidc/userinfo",
        "authorization_endpoint": "https://login.microsoftonline.com/00000000-0000-0000-0000-000000000000/oauth2/v2.0/authorize",
        "device_authorization_endpoint": "https://login.microsoftonline.com/00000000-0000-0000-0000-000000000000/oauth2/v2.0/devicecode",
        "http_logout_supported": true,
        "frontchannel_logout_supported": true,
        "end_session_endpoint": "https://login.microsoftonline.com/00000000-0000-0000-0000-000000000000/oauth2/v2.0/logout",
        "claims_supported": [
          "sub",
          "iss",
          "cloud_instance_name",
          "cloud_instance_host_name",
          "cloud_graph_host_name",
          "msgraph_host",
          "aud",
          "exp",
          "iat",
          "auth_time",
          "acr",
          "nonce",
          "preferred_username",
          "name",
          "tid",
          "ver",
          "at_hash",
          "c_hash",
          "email"
        ],
        "kerberos_endpoint": "https://login.microsoftonline.com/00000000-0000-0000-0000-000000000000/kerberos",
        "tenant_region_scope": "WW",
        "cloud_instance_name": "microsoftonline.com",
        "cloud_graph_host_name": "graph.windows.net",
        "msgraph_host": "graph.microsoft.com",
        "rbac_url": "https://pas.windows.net"
      }
    },
    {
      "RequestUri": "https://login.microsoftonline.com/common/discovery/instance?api-version=1.1\u0026authorization_endpoint=https://login.microsoftonline.com/common/oauth2/authorize",
      "RequestMethod": "GET",
      "RequestHeaders": {
        "Accept": "application/json",
        "Accept-Encoding": "gzip, deflate",
        "Connection": "keep-alive",
        "Cookie": "cookie;",
        "User-Agent": "azsdk-python-identity/1.11.0 Python/3.8.14 (Linux-5.15.0-1020-azure-x86_64-with-glibc2.2.5) VSTS_0fb41ef4-5012-48a9-bf39-4ee3de03ee35_build_2500_0"
      },
      "RequestBody": null,
      "StatusCode": 200,
      "ResponseHeaders": {
        "Access-Control-Allow-Methods": "GET, OPTIONS",
        "Access-Control-Allow-Origin": "*",
        "Cache-Control": "max-age=86400, private",
        "Content-Length": "945",
        "Content-Type": "application/json; charset=utf-8",
<<<<<<< HEAD
        "Date": "Mon, 10 Oct 2022 03:20:52 GMT",
=======
        "Date": "Tue, 18 Oct 2022 04:23:21 GMT",
>>>>>>> dce54150
        "P3P": "CP=\u0022DSP CUR OTPi IND OTRi ONL FIN\u0022",
        "Set-Cookie": "[set-cookie;]",
        "Strict-Transport-Security": "max-age=31536000; includeSubDomains",
        "X-Content-Type-Options": "nosniff",
<<<<<<< HEAD
        "x-ms-ests-server": "2.1.13777.6 - SCUS ProdSlices",
=======
        "x-ms-ests-server": "2.1.13845.10 - SCUS ProdSlices",
>>>>>>> dce54150
        "X-XSS-Protection": "0"
      },
      "ResponseBody": {
        "tenant_discovery_endpoint": "https://login.microsoftonline.com/common/.well-known/openid-configuration",
        "api-version": "1.1",
        "metadata": [
          {
            "preferred_network": "login.microsoftonline.com",
            "preferred_cache": "login.windows.net",
            "aliases": [
              "login.microsoftonline.com",
              "login.windows.net",
              "login.microsoft.com",
              "sts.windows.net"
            ]
          },
          {
            "preferred_network": "login.partner.microsoftonline.cn",
            "preferred_cache": "login.partner.microsoftonline.cn",
            "aliases": [
              "login.partner.microsoftonline.cn",
              "login.chinacloudapi.cn"
            ]
          },
          {
            "preferred_network": "login.microsoftonline.de",
            "preferred_cache": "login.microsoftonline.de",
            "aliases": [
              "login.microsoftonline.de"
            ]
          },
          {
            "preferred_network": "login.microsoftonline.us",
            "preferred_cache": "login.microsoftonline.us",
            "aliases": [
              "login.microsoftonline.us",
              "login.usgovcloudapi.net"
            ]
          },
          {
            "preferred_network": "login-us.microsoftonline.com",
            "preferred_cache": "login-us.microsoftonline.com",
            "aliases": [
              "login-us.microsoftonline.com"
            ]
          }
        ]
      }
    },
    {
      "RequestUri": "https://login.microsoftonline.com/00000000-0000-0000-0000-000000000000/oauth2/v2.0/token",
      "RequestMethod": "POST",
      "RequestHeaders": {
        "Accept": "application/json",
        "Accept-Encoding": "gzip, deflate",
<<<<<<< HEAD
        "client-request-id": "38ad0e6f-1557-4a8b-bb0e-c6cc8a74be39",
=======
        "client-request-id": "fe609c6a-590a-4521-b3d0-dffe80f6d57a",
>>>>>>> dce54150
        "Connection": "keep-alive",
        "Content-Length": "288",
        "Content-Type": "application/x-www-form-urlencoded",
        "Cookie": "cookie;",
        "User-Agent": "azsdk-python-identity/1.11.0 Python/3.8.14 (Linux-5.15.0-1020-azure-x86_64-with-glibc2.2.5) VSTS_0fb41ef4-5012-48a9-bf39-4ee3de03ee35_build_2500_0",
        "x-client-cpu": "x64",
        "x-client-current-telemetry": "4|730,0|",
        "x-client-last-telemetry": "4|0|||",
        "x-client-os": "linux",
        "x-client-sku": "MSAL.Python",
        "x-client-ver": "1.20.0",
        "x-ms-lib-capability": "retry-after, h429"
      },
      "RequestBody": "client_id=00000000-0000-0000-0000-000000000000\u0026grant_type=client_credentials\u0026client_info=1\u0026client_secret=00000000-0000-0000-0000-000000000000\u0026claims=%7B%22access_token%22%3A\u002B%7B%22xms_cc%22%3A\u002B%7B%22values%22%3A\u002B%5B%22CP1%22%5D%7D%7D%7D\u0026scope=https%3A%2F%2Fmanagement.azure.com%2F.default",
      "StatusCode": 200,
      "ResponseHeaders": {
        "Cache-Control": "no-store, no-cache",
<<<<<<< HEAD
        "client-request-id": "38ad0e6f-1557-4a8b-bb0e-c6cc8a74be39",
        "Content-Length": "114",
        "Content-Type": "application/json; charset=utf-8",
        "Date": "Mon, 10 Oct 2022 03:20:52 GMT",
=======
        "client-request-id": "fe609c6a-590a-4521-b3d0-dffe80f6d57a",
        "Content-Length": "114",
        "Content-Type": "application/json; charset=utf-8",
        "Date": "Tue, 18 Oct 2022 04:23:21 GMT",
>>>>>>> dce54150
        "Expires": "-1",
        "P3P": "CP=\u0022DSP CUR OTPi IND OTRi ONL FIN\u0022",
        "Pragma": "no-cache",
        "Set-Cookie": "[set-cookie;]",
        "Strict-Transport-Security": "max-age=31536000; includeSubDomains",
        "X-Content-Type-Options": "nosniff",
        "x-ms-clitelem": "1,0,0,,",
<<<<<<< HEAD
        "x-ms-ests-server": "2.1.13845.9 - SCUS ProdSlices",
=======
        "x-ms-ests-server": "2.1.13845.10 - SCUS ProdSlices",
>>>>>>> dce54150
        "X-XSS-Protection": "0"
      },
      "ResponseBody": {
        "token_type": "Bearer",
        "expires_in": 86399,
        "ext_expires_in": 86399,
        "refresh_in": 43199,
        "access_token": "access_token"
      }
    },
    {
      "RequestUri": "https://management.azure.com/subscriptions/00000000-0000-0000-0000-000000000000/resourcegroups/rgname/providers/Microsoft.Compute//availabilitySets/pytestavset48042a90?api-version=2019-07-01",
      "RequestMethod": "PUT",
      "RequestHeaders": {
        "Accept": "application/json",
        "Accept-Encoding": "gzip, deflate",
        "Connection": "keep-alive",
        "Content-Length": "22",
        "Content-Type": "application/json",
<<<<<<< HEAD
        "User-Agent": "azsdk-python-azure-mgmt-resource/21.2.0 Python/3.8.14 (Linux-5.15.0-1020-azure-x86_64-with-glibc2.2.5) VSTS_0fb41ef4-5012-48a9-bf39-4ee3de03ee35_build_2500_0"
=======
        "User-Agent": "azsdk-python-azure-mgmt-resource/21.2.1 Python/3.8.14 (Linux-5.15.0-1020-azure-x86_64-with-glibc2.2.5) VSTS_0fb41ef4-5012-48a9-bf39-4ee3de03ee35_build_2500_0"
>>>>>>> dce54150
      },
      "RequestBody": {
        "location": "westus"
      },
      "StatusCode": 200,
      "ResponseHeaders": {
        "Cache-Control": "no-cache",
        "Content-Encoding": "gzip",
        "Content-Type": "application/json; charset=utf-8",
<<<<<<< HEAD
        "Date": "Mon, 10 Oct 2022 03:20:53 GMT",
=======
        "Date": "Tue, 18 Oct 2022 04:23:22 GMT",
>>>>>>> dce54150
        "Expires": "-1",
        "Pragma": "no-cache",
        "Server": [
          "Microsoft-HTTPAPI/2.0",
          "Microsoft-HTTPAPI/2.0"
        ],
        "Strict-Transport-Security": "max-age=31536000; includeSubDomains",
        "Transfer-Encoding": "chunked",
        "Vary": "Accept-Encoding",
        "X-Content-Type-Options": "nosniff",
<<<<<<< HEAD
        "x-ms-correlation-request-id": "15fa4438-613b-4a73-9cd5-a410ac84a4b4",
        "x-ms-ratelimit-remaining-resource": "Microsoft.Compute/PutVM3Min;239,Microsoft.Compute/PutVM30Min;1199",
        "x-ms-ratelimit-remaining-subscription-writes": "1197",
        "x-ms-routing-request-id": "WESTUS:20221010T032053Z:15fa4438-613b-4a73-9cd5-a410ac84a4b4"
=======
        "x-ms-correlation-request-id": "5e91610a-3230-45b4-b090-a17487dad2b8",
        "x-ms-ratelimit-remaining-resource": "Microsoft.Compute/PutVM3Min;239,Microsoft.Compute/PutVM30Min;1199",
        "x-ms-ratelimit-remaining-subscription-writes": "1197",
        "x-ms-routing-request-id": "SOUTHCENTRALUS:20221018T042322Z:5e91610a-3230-45b4-b090-a17487dad2b8"
>>>>>>> dce54150
      },
      "ResponseBody": {
        "name": "pytestavset48042a90",
        "id": "/subscriptions/00000000-0000-0000-0000-000000000000/resourceGroups/rgname/providers/Microsoft.Compute/availabilitySets/pytestavset48042a90",
        "type": "Microsoft.Compute/availabilitySets",
        "location": "westus",
        "properties": {
          "platformUpdateDomainCount": 5,
          "platformFaultDomainCount": 3
        },
        "sku": {
          "name": "Classic"
        }
      }
    },
    {
      "RequestUri": "https://management.azure.com/subscriptions/00000000-0000-0000-0000-000000000000/resourcegroups/rgname/providers/Microsoft.Compute//availabilitySets/pytestavset48042a902?api-version=2019-07-01",
      "RequestMethod": "PUT",
      "RequestHeaders": {
        "Accept": "application/json",
        "Accept-Encoding": "gzip, deflate",
        "Connection": "keep-alive",
        "Content-Length": "22",
        "Content-Type": "application/json",
<<<<<<< HEAD
        "User-Agent": "azsdk-python-azure-mgmt-resource/21.2.0 Python/3.8.14 (Linux-5.15.0-1020-azure-x86_64-with-glibc2.2.5) VSTS_0fb41ef4-5012-48a9-bf39-4ee3de03ee35_build_2500_0"
=======
        "User-Agent": "azsdk-python-azure-mgmt-resource/21.2.1 Python/3.8.14 (Linux-5.15.0-1020-azure-x86_64-with-glibc2.2.5) VSTS_0fb41ef4-5012-48a9-bf39-4ee3de03ee35_build_2500_0"
>>>>>>> dce54150
      },
      "RequestBody": {
        "location": "westus"
      },
      "StatusCode": 200,
      "ResponseHeaders": {
        "Cache-Control": "no-cache",
        "Content-Encoding": "gzip",
        "Content-Type": "application/json; charset=utf-8",
<<<<<<< HEAD
        "Date": "Mon, 10 Oct 2022 03:20:53 GMT",
=======
        "Date": "Tue, 18 Oct 2022 04:23:23 GMT",
>>>>>>> dce54150
        "Expires": "-1",
        "Pragma": "no-cache",
        "Server": [
          "Microsoft-HTTPAPI/2.0",
          "Microsoft-HTTPAPI/2.0"
        ],
        "Strict-Transport-Security": "max-age=31536000; includeSubDomains",
        "Transfer-Encoding": "chunked",
        "Vary": "Accept-Encoding",
        "X-Content-Type-Options": "nosniff",
<<<<<<< HEAD
        "x-ms-correlation-request-id": "2ce2742d-b330-4a9e-b016-ccb21e0cbd6b",
        "x-ms-ratelimit-remaining-resource": "Microsoft.Compute/PutVM3Min;238,Microsoft.Compute/PutVM30Min;1198",
        "x-ms-ratelimit-remaining-subscription-writes": "1196",
        "x-ms-routing-request-id": "WESTUS:20221010T032053Z:2ce2742d-b330-4a9e-b016-ccb21e0cbd6b"
=======
        "x-ms-correlation-request-id": "b69852ee-5fb9-4a56-91db-77bdb239761d",
        "x-ms-ratelimit-remaining-resource": "Microsoft.Compute/PutVM3Min;238,Microsoft.Compute/PutVM30Min;1198",
        "x-ms-ratelimit-remaining-subscription-writes": "1196",
        "x-ms-routing-request-id": "SOUTHCENTRALUS:20221018T042323Z:b69852ee-5fb9-4a56-91db-77bdb239761d"
>>>>>>> dce54150
      },
      "ResponseBody": {
        "name": "pytestavset48042a902",
        "id": "/subscriptions/00000000-0000-0000-0000-000000000000/resourceGroups/rgname/providers/Microsoft.Compute/availabilitySets/pytestavset48042a902",
        "type": "Microsoft.Compute/availabilitySets",
        "location": "westus",
        "properties": {
          "platformUpdateDomainCount": 5,
          "platformFaultDomainCount": 3
        },
        "sku": {
          "name": "Classic"
        }
      }
    },
    {
      "RequestUri": "https://login.microsoftonline.com/00000000-0000-0000-0000-000000000000/v2.0/.well-known/openid-configuration",
      "RequestMethod": "GET",
      "RequestHeaders": {
        "Accept": "*/*",
        "Accept-Encoding": "gzip, deflate",
        "Connection": "keep-alive",
        "User-Agent": "azsdk-python-identity/1.11.0 Python/3.8.14 (Linux-5.15.0-1020-azure-x86_64-with-glibc2.2.5) VSTS_0fb41ef4-5012-48a9-bf39-4ee3de03ee35_build_2500_0"
      },
      "RequestBody": null,
      "StatusCode": 200,
      "ResponseHeaders": {
        "Access-Control-Allow-Methods": "GET, OPTIONS",
        "Access-Control-Allow-Origin": "*",
        "Cache-Control": "max-age=86400, private",
        "Content-Length": "1753",
        "Content-Type": "application/json; charset=utf-8",
<<<<<<< HEAD
        "Date": "Mon, 10 Oct 2022 03:20:53 GMT",
=======
        "Date": "Tue, 18 Oct 2022 04:23:23 GMT",
>>>>>>> dce54150
        "P3P": "CP=\u0022DSP CUR OTPi IND OTRi ONL FIN\u0022",
        "Set-Cookie": "[set-cookie;]",
        "Strict-Transport-Security": "max-age=31536000; includeSubDomains",
        "X-Content-Type-Options": "nosniff",
<<<<<<< HEAD
        "x-ms-ests-server": "2.1.13845.9 - EUS ProdSlices",
=======
        "x-ms-ests-server": "2.1.13845.10 - NCUS ProdSlices",
>>>>>>> dce54150
        "X-XSS-Protection": "0"
      },
      "ResponseBody": {
        "token_endpoint": "https://login.microsoftonline.com/00000000-0000-0000-0000-000000000000/oauth2/v2.0/token",
        "token_endpoint_auth_methods_supported": [
          "client_secret_post",
          "private_key_jwt",
          "client_secret_basic"
        ],
        "jwks_uri": "https://login.microsoftonline.com/00000000-0000-0000-0000-000000000000/discovery/v2.0/keys",
        "response_modes_supported": [
          "query",
          "fragment",
          "form_post"
        ],
        "subject_types_supported": [
          "pairwise"
        ],
        "id_token_signing_alg_values_supported": [
          "RS256"
        ],
        "response_types_supported": [
          "code",
          "id_token",
          "code id_token",
          "id_token token"
        ],
        "scopes_supported": [
          "openid",
          "profile",
          "email",
          "offline_access"
        ],
        "issuer": "https://login.microsoftonline.com/00000000-0000-0000-0000-000000000000/v2.0",
        "request_uri_parameter_supported": false,
        "userinfo_endpoint": "https://graph.microsoft.com/oidc/userinfo",
        "authorization_endpoint": "https://login.microsoftonline.com/00000000-0000-0000-0000-000000000000/oauth2/v2.0/authorize",
        "device_authorization_endpoint": "https://login.microsoftonline.com/00000000-0000-0000-0000-000000000000/oauth2/v2.0/devicecode",
        "http_logout_supported": true,
        "frontchannel_logout_supported": true,
        "end_session_endpoint": "https://login.microsoftonline.com/00000000-0000-0000-0000-000000000000/oauth2/v2.0/logout",
        "claims_supported": [
          "sub",
          "iss",
          "cloud_instance_name",
          "cloud_instance_host_name",
          "cloud_graph_host_name",
          "msgraph_host",
          "aud",
          "exp",
          "iat",
          "auth_time",
          "acr",
          "nonce",
          "preferred_username",
          "name",
          "tid",
          "ver",
          "at_hash",
          "c_hash",
          "email"
        ],
        "kerberos_endpoint": "https://login.microsoftonline.com/00000000-0000-0000-0000-000000000000/kerberos",
        "tenant_region_scope": "WW",
        "cloud_instance_name": "microsoftonline.com",
        "cloud_graph_host_name": "graph.windows.net",
        "msgraph_host": "graph.microsoft.com",
        "rbac_url": "https://pas.windows.net"
      }
    },
    {
      "RequestUri": "https://login.microsoftonline.com/common/discovery/instance?api-version=1.1\u0026authorization_endpoint=https://login.microsoftonline.com/common/oauth2/authorize",
      "RequestMethod": "GET",
      "RequestHeaders": {
        "Accept": "application/json",
        "Accept-Encoding": "gzip, deflate",
        "Connection": "keep-alive",
        "Cookie": "cookie;",
        "User-Agent": "azsdk-python-identity/1.11.0 Python/3.8.14 (Linux-5.15.0-1020-azure-x86_64-with-glibc2.2.5) VSTS_0fb41ef4-5012-48a9-bf39-4ee3de03ee35_build_2500_0"
      },
      "RequestBody": null,
      "StatusCode": 200,
      "ResponseHeaders": {
        "Access-Control-Allow-Methods": "GET, OPTIONS",
        "Access-Control-Allow-Origin": "*",
        "Cache-Control": "max-age=86400, private",
        "Content-Length": "945",
        "Content-Type": "application/json; charset=utf-8",
<<<<<<< HEAD
        "Date": "Mon, 10 Oct 2022 03:20:53 GMT",
=======
        "Date": "Tue, 18 Oct 2022 04:23:23 GMT",
>>>>>>> dce54150
        "P3P": "CP=\u0022DSP CUR OTPi IND OTRi ONL FIN\u0022",
        "Set-Cookie": "[set-cookie;]",
        "Strict-Transport-Security": "max-age=31536000; includeSubDomains",
        "X-Content-Type-Options": "nosniff",
        "x-ms-ests-server": "2.1.13777.6 - NCUS ProdSlices",
        "X-XSS-Protection": "0"
      },
      "ResponseBody": {
        "tenant_discovery_endpoint": "https://login.microsoftonline.com/common/.well-known/openid-configuration",
        "api-version": "1.1",
        "metadata": [
          {
            "preferred_network": "login.microsoftonline.com",
            "preferred_cache": "login.windows.net",
            "aliases": [
              "login.microsoftonline.com",
              "login.windows.net",
              "login.microsoft.com",
              "sts.windows.net"
            ]
          },
          {
            "preferred_network": "login.partner.microsoftonline.cn",
            "preferred_cache": "login.partner.microsoftonline.cn",
            "aliases": [
              "login.partner.microsoftonline.cn",
              "login.chinacloudapi.cn"
            ]
          },
          {
            "preferred_network": "login.microsoftonline.de",
            "preferred_cache": "login.microsoftonline.de",
            "aliases": [
              "login.microsoftonline.de"
            ]
          },
          {
            "preferred_network": "login.microsoftonline.us",
            "preferred_cache": "login.microsoftonline.us",
            "aliases": [
              "login.microsoftonline.us",
              "login.usgovcloudapi.net"
            ]
          },
          {
            "preferred_network": "login-us.microsoftonline.com",
            "preferred_cache": "login-us.microsoftonline.com",
            "aliases": [
              "login-us.microsoftonline.com"
            ]
          }
        ]
      }
    },
    {
      "RequestUri": "https://login.microsoftonline.com/00000000-0000-0000-0000-000000000000/oauth2/v2.0/token",
      "RequestMethod": "POST",
      "RequestHeaders": {
        "Accept": "application/json",
        "Accept-Encoding": "gzip, deflate",
<<<<<<< HEAD
        "client-request-id": "1280d742-d470-4e2f-8171-49fdde3bec37",
=======
        "client-request-id": "a9a8c288-defd-480d-84f6-7ad4f97e7d28",
>>>>>>> dce54150
        "Connection": "keep-alive",
        "Content-Length": "288",
        "Content-Type": "application/x-www-form-urlencoded",
        "Cookie": "cookie;",
        "User-Agent": "azsdk-python-identity/1.11.0 Python/3.8.14 (Linux-5.15.0-1020-azure-x86_64-with-glibc2.2.5) VSTS_0fb41ef4-5012-48a9-bf39-4ee3de03ee35_build_2500_0",
        "x-client-cpu": "x64",
        "x-client-current-telemetry": "4|730,0|",
        "x-client-last-telemetry": "4|0|||",
        "x-client-os": "linux",
        "x-client-sku": "MSAL.Python",
        "x-client-ver": "1.20.0",
        "x-ms-lib-capability": "retry-after, h429"
      },
      "RequestBody": "client_id=00000000-0000-0000-0000-000000000000\u0026grant_type=client_credentials\u0026client_info=1\u0026client_secret=00000000-0000-0000-0000-000000000000\u0026claims=%7B%22access_token%22%3A\u002B%7B%22xms_cc%22%3A\u002B%7B%22values%22%3A\u002B%5B%22CP1%22%5D%7D%7D%7D\u0026scope=https%3A%2F%2Fmanagement.azure.com%2F.default",
      "StatusCode": 200,
      "ResponseHeaders": {
        "Cache-Control": "no-store, no-cache",
<<<<<<< HEAD
        "client-request-id": "1280d742-d470-4e2f-8171-49fdde3bec37",
        "Content-Length": "114",
        "Content-Type": "application/json; charset=utf-8",
        "Date": "Mon, 10 Oct 2022 03:20:53 GMT",
=======
        "client-request-id": "a9a8c288-defd-480d-84f6-7ad4f97e7d28",
        "Content-Length": "114",
        "Content-Type": "application/json; charset=utf-8",
        "Date": "Tue, 18 Oct 2022 04:23:23 GMT",
>>>>>>> dce54150
        "Expires": "-1",
        "P3P": "CP=\u0022DSP CUR OTPi IND OTRi ONL FIN\u0022",
        "Pragma": "no-cache",
        "Set-Cookie": "[set-cookie;]",
        "Strict-Transport-Security": "max-age=31536000; includeSubDomains",
        "X-Content-Type-Options": "nosniff",
        "x-ms-clitelem": "1,0,0,,",
<<<<<<< HEAD
        "x-ms-ests-server": "2.1.13845.9 - WUS2 ProdSlices",
=======
        "x-ms-ests-server": "2.1.13845.10 - NCUS ProdSlices",
>>>>>>> dce54150
        "X-XSS-Protection": "0"
      },
      "ResponseBody": {
        "token_type": "Bearer",
        "expires_in": 86399,
        "ext_expires_in": 86399,
        "refresh_in": 43199,
        "access_token": "access_token"
      }
    },
    {
      "RequestUri": "https://management.azure.com/subscriptions/00000000-0000-0000-0000-000000000000/resourceGroups/rgname/providers/Microsoft.Compute/availabilitySets/pytestavset48042a90/providers/Microsoft.Resources/links/myLink?api-version=2016-09-01",
      "RequestMethod": "PUT",
      "RequestHeaders": {
        "Accept": "application/json",
        "Accept-Encoding": "gzip, deflate",
        "Connection": "keep-alive",
        "Content-Length": "197",
        "Content-Type": "application/json",
<<<<<<< HEAD
        "User-Agent": "azsdk-python-azure-mgmt-resource/21.2.0 Python/3.8.14 (Linux-5.15.0-1020-azure-x86_64-with-glibc2.2.5) VSTS_0fb41ef4-5012-48a9-bf39-4ee3de03ee35_build_2500_0"
=======
        "User-Agent": "azsdk-python-azure-mgmt-resource/21.2.1 Python/3.8.14 (Linux-5.15.0-1020-azure-x86_64-with-glibc2.2.5) VSTS_0fb41ef4-5012-48a9-bf39-4ee3de03ee35_build_2500_0"
>>>>>>> dce54150
      },
      "RequestBody": {
        "properties": {
          "targetId": "/subscriptions/00000000-0000-0000-0000-000000000000/resourceGroups/rgname/providers/Microsoft.Compute/availabilitySets/pytestavset48042a902",
          "notes": "Testing links"
        }
      },
      "StatusCode": 201,
      "ResponseHeaders": {
        "Cache-Control": "no-cache",
        "Content-Length": "587",
        "Content-Type": "application/json; charset=utf-8",
<<<<<<< HEAD
        "Date": "Mon, 10 Oct 2022 03:20:54 GMT",
=======
        "Date": "Tue, 18 Oct 2022 04:23:23 GMT",
>>>>>>> dce54150
        "Expires": "-1",
        "Pragma": "no-cache",
        "Strict-Transport-Security": "max-age=31536000; includeSubDomains",
        "X-Content-Type-Options": "nosniff",
<<<<<<< HEAD
        "x-ms-correlation-request-id": "8fef5fb7-a054-472d-80a5-781efbc0b65e",
        "x-ms-ratelimit-remaining-subscription-writes": "1195",
        "x-ms-routing-request-id": "WESTUS:20221010T032054Z:8fef5fb7-a054-472d-80a5-781efbc0b65e"
=======
        "x-ms-correlation-request-id": "76fece76-50b3-4ff4-b6a3-988accb7f613",
        "x-ms-ratelimit-remaining-subscription-writes": "1195",
        "x-ms-routing-request-id": "SOUTHCENTRALUS:20221018T042324Z:76fece76-50b3-4ff4-b6a3-988accb7f613"
>>>>>>> dce54150
      },
      "ResponseBody": {
        "properties": {
          "sourceId": "/subscriptions/00000000-0000-0000-0000-000000000000/resourceGroups/rgname/providers/Microsoft.Compute/availabilitySets/pytestavset48042a90/",
          "targetId": "/subscriptions/00000000-0000-0000-0000-000000000000/resourceGroups/rgname/providers/Microsoft.Compute/availabilitySets/pytestavset48042a902/",
          "notes": "Testing links"
        },
        "id": "/subscriptions/00000000-0000-0000-0000-000000000000/resourceGroups/rgname/providers/Microsoft.Compute/availabilitySets/pytestavset48042a90/providers/Microsoft.Resources/links/myLink",
        "type": "Microsoft.Resources/links",
        "name": "myLink"
      }
    },
    {
      "RequestUri": "https://management.azure.com/subscriptions/00000000-0000-0000-0000-000000000000/resourceGroups/rgname/providers/Microsoft.Compute/availabilitySets/pytestavset48042a90/providers/Microsoft.Resources/links/myLink?api-version=2016-09-01",
      "RequestMethod": "GET",
      "RequestHeaders": {
        "Accept": "application/json",
        "Accept-Encoding": "gzip, deflate",
        "Connection": "keep-alive",
<<<<<<< HEAD
        "User-Agent": "azsdk-python-azure-mgmt-resource/21.2.0 Python/3.8.14 (Linux-5.15.0-1020-azure-x86_64-with-glibc2.2.5) VSTS_0fb41ef4-5012-48a9-bf39-4ee3de03ee35_build_2500_0"
=======
        "User-Agent": "azsdk-python-azure-mgmt-resource/21.2.1 Python/3.8.14 (Linux-5.15.0-1020-azure-x86_64-with-glibc2.2.5) VSTS_0fb41ef4-5012-48a9-bf39-4ee3de03ee35_build_2500_0"
>>>>>>> dce54150
      },
      "RequestBody": null,
      "StatusCode": 200,
      "ResponseHeaders": {
        "Cache-Control": "no-cache",
        "Content-Encoding": "gzip",
        "Content-Type": "application/json; charset=utf-8",
<<<<<<< HEAD
        "Date": "Mon, 10 Oct 2022 03:21:04 GMT",
=======
        "Date": "Tue, 18 Oct 2022 04:23:33 GMT",
>>>>>>> dce54150
        "Expires": "-1",
        "Pragma": "no-cache",
        "Strict-Transport-Security": "max-age=31536000; includeSubDomains",
        "Transfer-Encoding": "chunked",
        "Vary": [
          "Accept-Encoding",
          "Accept-Encoding"
        ],
        "X-Content-Type-Options": "nosniff",
<<<<<<< HEAD
        "x-ms-correlation-request-id": "6db3d0ea-6c65-48aa-9d0a-14313f52466e",
        "x-ms-ratelimit-remaining-subscription-reads": "11992",
        "x-ms-routing-request-id": "WESTUS:20221010T032104Z:6db3d0ea-6c65-48aa-9d0a-14313f52466e"
=======
        "x-ms-correlation-request-id": "5141f928-a90a-454b-918e-3661c899abac",
        "x-ms-ratelimit-remaining-subscription-reads": "11992",
        "x-ms-routing-request-id": "SOUTHCENTRALUS:20221018T042334Z:5141f928-a90a-454b-918e-3661c899abac"
>>>>>>> dce54150
      },
      "ResponseBody": {
        "properties": {
          "sourceId": "/subscriptions/00000000-0000-0000-0000-000000000000/resourceGroups/rgname/providers/Microsoft.Compute/availabilitySets/pytestavset48042a90/",
          "targetId": "/subscriptions/00000000-0000-0000-0000-000000000000/resourceGroups/rgname/providers/Microsoft.Compute/availabilitySets/pytestavset48042a902/",
          "notes": "Testing links"
        },
        "id": "/subscriptions/00000000-0000-0000-0000-000000000000/resourceGroups/rgname/providers/Microsoft.Compute/availabilitySets/pytestavset48042a90/providers/Microsoft.Resources/links/myLink",
        "type": "Microsoft.Resources/links",
        "name": "myLink"
      }
    },
    {
      "RequestUri": "https://management.azure.com/subscriptions/00000000-0000-0000-0000-000000000000/providers/Microsoft.Resources/links?api-version=2016-09-01",
      "RequestMethod": "GET",
      "RequestHeaders": {
        "Accept": "application/json",
        "Accept-Encoding": "gzip, deflate",
        "Connection": "keep-alive",
<<<<<<< HEAD
        "User-Agent": "azsdk-python-azure-mgmt-resource/21.2.0 Python/3.8.14 (Linux-5.15.0-1020-azure-x86_64-with-glibc2.2.5) VSTS_0fb41ef4-5012-48a9-bf39-4ee3de03ee35_build_2500_0"
=======
        "User-Agent": "azsdk-python-azure-mgmt-resource/21.2.1 Python/3.8.14 (Linux-5.15.0-1020-azure-x86_64-with-glibc2.2.5) VSTS_0fb41ef4-5012-48a9-bf39-4ee3de03ee35_build_2500_0"
>>>>>>> dce54150
      },
      "RequestBody": null,
      "StatusCode": 200,
      "ResponseHeaders": {
        "Cache-Control": "no-cache",
        "Content-Encoding": "gzip",
        "Content-Type": "application/json; charset=utf-8",
<<<<<<< HEAD
        "Date": "Mon, 10 Oct 2022 03:21:04 GMT",
=======
        "Date": "Tue, 18 Oct 2022 04:23:33 GMT",
>>>>>>> dce54150
        "Expires": "-1",
        "Pragma": "no-cache",
        "Strict-Transport-Security": "max-age=31536000; includeSubDomains",
        "Transfer-Encoding": "chunked",
        "Vary": [
          "Accept-Encoding",
          "Accept-Encoding"
        ],
        "X-Content-Type-Options": "nosniff",
<<<<<<< HEAD
        "x-ms-correlation-request-id": "449457ec-5fc8-4259-a2c9-4e00c3328988",
        "x-ms-ratelimit-remaining-subscription-reads": "11991",
        "x-ms-routing-request-id": "WESTUS:20221010T032104Z:449457ec-5fc8-4259-a2c9-4e00c3328988"
=======
        "x-ms-correlation-request-id": "b168ba44-6ab9-4d22-b54f-eced93681553",
        "x-ms-ratelimit-remaining-subscription-reads": "11991",
        "x-ms-routing-request-id": "SOUTHCENTRALUS:20221018T042334Z:b168ba44-6ab9-4d22-b54f-eced93681553"
>>>>>>> dce54150
      },
      "ResponseBody": {
        "value": [
          {
            "properties": {
              "sourceId": "/subscriptions/00000000-0000-0000-0000-000000000000/resourceGroups/rgname/providers/Microsoft.Compute/availabilitySets/pytestavset48042a90/",
              "targetId": "/subscriptions/00000000-0000-0000-0000-000000000000/resourceGroups/rgname/providers/Microsoft.Compute/availabilitySets/pytestavset48042a902/",
              "notes": "Testing links"
            },
            "id": "/subscriptions/00000000-0000-0000-0000-000000000000/resourceGroups/rgname/providers/Microsoft.Compute/availabilitySets/pytestavset48042a90/providers/Microsoft.Resources/links/myLink",
            "type": "Microsoft.Resources/links",
            "name": "myLink"
          }
        ]
      }
    },
    {
      "RequestUri": "https://management.azure.com/subscriptions/00000000-0000-0000-0000-000000000000/resourceGroups/rgname/providers/Microsoft.Compute/availabilitySets/pytestavset48042a90/providers/Microsoft.Resources/links?$filter=atScope%28%29\u0026api-version=2016-09-01",
      "RequestMethod": "GET",
      "RequestHeaders": {
        "Accept": "application/json",
        "Accept-Encoding": "gzip, deflate",
        "Connection": "keep-alive",
<<<<<<< HEAD
        "User-Agent": "azsdk-python-azure-mgmt-resource/21.2.0 Python/3.8.14 (Linux-5.15.0-1020-azure-x86_64-with-glibc2.2.5) VSTS_0fb41ef4-5012-48a9-bf39-4ee3de03ee35_build_2500_0"
=======
        "User-Agent": "azsdk-python-azure-mgmt-resource/21.2.1 Python/3.8.14 (Linux-5.15.0-1020-azure-x86_64-with-glibc2.2.5) VSTS_0fb41ef4-5012-48a9-bf39-4ee3de03ee35_build_2500_0"
>>>>>>> dce54150
      },
      "RequestBody": null,
      "StatusCode": 200,
      "ResponseHeaders": {
        "Cache-Control": "no-cache",
        "Content-Encoding": "gzip",
        "Content-Type": "application/json; charset=utf-8",
<<<<<<< HEAD
        "Date": "Mon, 10 Oct 2022 03:21:04 GMT",
=======
        "Date": "Tue, 18 Oct 2022 04:23:34 GMT",
>>>>>>> dce54150
        "Expires": "-1",
        "Pragma": "no-cache",
        "Strict-Transport-Security": "max-age=31536000; includeSubDomains",
        "Transfer-Encoding": "chunked",
        "Vary": [
          "Accept-Encoding",
          "Accept-Encoding"
        ],
        "X-Content-Type-Options": "nosniff",
<<<<<<< HEAD
        "x-ms-correlation-request-id": "924fcc8f-a8a3-4320-b88a-850e0eba7d1b",
        "x-ms-ratelimit-remaining-subscription-reads": "11990",
        "x-ms-routing-request-id": "WESTUS:20221010T032104Z:924fcc8f-a8a3-4320-b88a-850e0eba7d1b"
=======
        "x-ms-correlation-request-id": "81c02c04-2989-4217-a7eb-1b76e523b63a",
        "x-ms-ratelimit-remaining-subscription-reads": "11990",
        "x-ms-routing-request-id": "SOUTHCENTRALUS:20221018T042334Z:81c02c04-2989-4217-a7eb-1b76e523b63a"
>>>>>>> dce54150
      },
      "ResponseBody": {
        "value": [
          {
            "properties": {
              "sourceId": "/subscriptions/00000000-0000-0000-0000-000000000000/resourceGroups/rgname/providers/Microsoft.Compute/availabilitySets/pytestavset48042a90/",
              "targetId": "/subscriptions/00000000-0000-0000-0000-000000000000/resourceGroups/rgname/providers/Microsoft.Compute/availabilitySets/pytestavset48042a902/",
              "notes": "Testing links"
            },
            "id": "/subscriptions/00000000-0000-0000-0000-000000000000/resourceGroups/rgname/providers/Microsoft.Compute/availabilitySets/pytestavset48042a90/providers/Microsoft.Resources/links/myLink",
            "type": "Microsoft.Resources/links",
            "name": "myLink"
          }
        ]
      }
    },
    {
      "RequestUri": "https://management.azure.com/subscriptions/00000000-0000-0000-0000-000000000000/resourceGroups/rgname/providers/Microsoft.Compute/availabilitySets/pytestavset48042a90/providers/Microsoft.Resources/links?$filter=atScope%28%29\u0026api-version=2016-09-01",
      "RequestMethod": "GET",
      "RequestHeaders": {
        "Accept": "application/json",
        "Accept-Encoding": "gzip, deflate",
        "Connection": "keep-alive",
<<<<<<< HEAD
        "User-Agent": "azsdk-python-azure-mgmt-resource/21.2.0 Python/3.8.14 (Linux-5.15.0-1020-azure-x86_64-with-glibc2.2.5) VSTS_0fb41ef4-5012-48a9-bf39-4ee3de03ee35_build_2500_0"
=======
        "User-Agent": "azsdk-python-azure-mgmt-resource/21.2.1 Python/3.8.14 (Linux-5.15.0-1020-azure-x86_64-with-glibc2.2.5) VSTS_0fb41ef4-5012-48a9-bf39-4ee3de03ee35_build_2500_0"
>>>>>>> dce54150
      },
      "RequestBody": null,
      "StatusCode": 200,
      "ResponseHeaders": {
        "Cache-Control": "no-cache",
        "Content-Encoding": "gzip",
        "Content-Type": "application/json; charset=utf-8",
<<<<<<< HEAD
        "Date": "Mon, 10 Oct 2022 03:21:04 GMT",
=======
        "Date": "Tue, 18 Oct 2022 04:23:34 GMT",
>>>>>>> dce54150
        "Expires": "-1",
        "Pragma": "no-cache",
        "Strict-Transport-Security": "max-age=31536000; includeSubDomains",
        "Transfer-Encoding": "chunked",
        "Vary": [
          "Accept-Encoding",
          "Accept-Encoding"
        ],
        "X-Content-Type-Options": "nosniff",
<<<<<<< HEAD
        "x-ms-correlation-request-id": "e06e7fff-db0c-4981-866a-370685c530ec",
        "x-ms-ratelimit-remaining-subscription-reads": "11989",
        "x-ms-routing-request-id": "WESTUS:20221010T032104Z:e06e7fff-db0c-4981-866a-370685c530ec"
=======
        "x-ms-correlation-request-id": "d80d109c-d251-48e1-96cf-75575b915d09",
        "x-ms-ratelimit-remaining-subscription-reads": "11989",
        "x-ms-routing-request-id": "SOUTHCENTRALUS:20221018T042334Z:d80d109c-d251-48e1-96cf-75575b915d09"
>>>>>>> dce54150
      },
      "ResponseBody": {
        "value": [
          {
            "properties": {
              "sourceId": "/subscriptions/00000000-0000-0000-0000-000000000000/resourceGroups/rgname/providers/Microsoft.Compute/availabilitySets/pytestavset48042a90/",
              "targetId": "/subscriptions/00000000-0000-0000-0000-000000000000/resourceGroups/rgname/providers/Microsoft.Compute/availabilitySets/pytestavset48042a902/",
              "notes": "Testing links"
            },
            "id": "/subscriptions/00000000-0000-0000-0000-000000000000/resourceGroups/rgname/providers/Microsoft.Compute/availabilitySets/pytestavset48042a90/providers/Microsoft.Resources/links/myLink",
            "type": "Microsoft.Resources/links",
            "name": "myLink"
          }
        ]
      }
    },
    {
      "RequestUri": "https://management.azure.com/subscriptions/00000000-0000-0000-0000-000000000000/resourceGroups/rgname/providers/Microsoft.Compute/availabilitySets/pytestavset48042a90/providers/Microsoft.Resources/links/myLink?api-version=2016-09-01",
      "RequestMethod": "DELETE",
      "RequestHeaders": {
        "Accept": "*/*",
        "Accept-Encoding": "gzip, deflate",
        "Connection": "keep-alive",
        "Content-Length": "0",
<<<<<<< HEAD
        "User-Agent": "azsdk-python-azure-mgmt-resource/21.2.0 Python/3.8.14 (Linux-5.15.0-1020-azure-x86_64-with-glibc2.2.5) VSTS_0fb41ef4-5012-48a9-bf39-4ee3de03ee35_build_2500_0"
=======
        "User-Agent": "azsdk-python-azure-mgmt-resource/21.2.1 Python/3.8.14 (Linux-5.15.0-1020-azure-x86_64-with-glibc2.2.5) VSTS_0fb41ef4-5012-48a9-bf39-4ee3de03ee35_build_2500_0"
>>>>>>> dce54150
      },
      "RequestBody": null,
      "StatusCode": 200,
      "ResponseHeaders": {
        "Cache-Control": "no-cache",
        "Content-Length": "0",
<<<<<<< HEAD
        "Date": "Mon, 10 Oct 2022 03:21:04 GMT",
=======
        "Date": "Tue, 18 Oct 2022 04:23:34 GMT",
>>>>>>> dce54150
        "Expires": "-1",
        "Pragma": "no-cache",
        "Strict-Transport-Security": "max-age=31536000; includeSubDomains",
        "X-Content-Type-Options": "nosniff",
<<<<<<< HEAD
        "x-ms-correlation-request-id": "a13ff6d2-c78e-4357-a4a3-cf5254063709",
        "x-ms-ratelimit-remaining-subscription-deletes": "14998",
        "x-ms-routing-request-id": "WESTUS:20221010T032104Z:a13ff6d2-c78e-4357-a4a3-cf5254063709"
=======
        "x-ms-correlation-request-id": "b7702137-0f18-42a3-8c68-3882bbefc02f",
        "x-ms-ratelimit-remaining-subscription-deletes": "14998",
        "x-ms-routing-request-id": "SOUTHCENTRALUS:20221018T042335Z:b7702137-0f18-42a3-8c68-3882bbefc02f"
>>>>>>> dce54150
      },
      "ResponseBody": null
    }
  ],
  "Variables": {}
}<|MERGE_RESOLUTION|>--- conflicted
+++ resolved
@@ -17,20 +17,12 @@
         "Cache-Control": "max-age=86400, private",
         "Content-Length": "1753",
         "Content-Type": "application/json; charset=utf-8",
-<<<<<<< HEAD
-        "Date": "Mon, 10 Oct 2022 03:20:52 GMT",
-=======
         "Date": "Tue, 18 Oct 2022 04:23:21 GMT",
->>>>>>> dce54150
         "P3P": "CP=\u0022DSP CUR OTPi IND OTRi ONL FIN\u0022",
         "Set-Cookie": "[set-cookie;]",
         "Strict-Transport-Security": "max-age=31536000; includeSubDomains",
         "X-Content-Type-Options": "nosniff",
-<<<<<<< HEAD
-        "x-ms-ests-server": "2.1.13845.9 - NCUS ProdSlices",
-=======
         "x-ms-ests-server": "2.1.13845.10 - EUS ProdSlices",
->>>>>>> dce54150
         "X-XSS-Protection": "0"
       },
       "ResponseBody": {
@@ -119,20 +111,12 @@
         "Cache-Control": "max-age=86400, private",
         "Content-Length": "945",
         "Content-Type": "application/json; charset=utf-8",
-<<<<<<< HEAD
-        "Date": "Mon, 10 Oct 2022 03:20:52 GMT",
-=======
         "Date": "Tue, 18 Oct 2022 04:23:21 GMT",
->>>>>>> dce54150
         "P3P": "CP=\u0022DSP CUR OTPi IND OTRi ONL FIN\u0022",
         "Set-Cookie": "[set-cookie;]",
         "Strict-Transport-Security": "max-age=31536000; includeSubDomains",
         "X-Content-Type-Options": "nosniff",
-<<<<<<< HEAD
-        "x-ms-ests-server": "2.1.13777.6 - SCUS ProdSlices",
-=======
         "x-ms-ests-server": "2.1.13845.10 - SCUS ProdSlices",
->>>>>>> dce54150
         "X-XSS-Protection": "0"
       },
       "ResponseBody": {
@@ -188,11 +172,7 @@
       "RequestHeaders": {
         "Accept": "application/json",
         "Accept-Encoding": "gzip, deflate",
-<<<<<<< HEAD
-        "client-request-id": "38ad0e6f-1557-4a8b-bb0e-c6cc8a74be39",
-=======
         "client-request-id": "fe609c6a-590a-4521-b3d0-dffe80f6d57a",
->>>>>>> dce54150
         "Connection": "keep-alive",
         "Content-Length": "288",
         "Content-Type": "application/x-www-form-urlencoded",
@@ -210,17 +190,10 @@
       "StatusCode": 200,
       "ResponseHeaders": {
         "Cache-Control": "no-store, no-cache",
-<<<<<<< HEAD
-        "client-request-id": "38ad0e6f-1557-4a8b-bb0e-c6cc8a74be39",
-        "Content-Length": "114",
-        "Content-Type": "application/json; charset=utf-8",
-        "Date": "Mon, 10 Oct 2022 03:20:52 GMT",
-=======
         "client-request-id": "fe609c6a-590a-4521-b3d0-dffe80f6d57a",
         "Content-Length": "114",
         "Content-Type": "application/json; charset=utf-8",
         "Date": "Tue, 18 Oct 2022 04:23:21 GMT",
->>>>>>> dce54150
         "Expires": "-1",
         "P3P": "CP=\u0022DSP CUR OTPi IND OTRi ONL FIN\u0022",
         "Pragma": "no-cache",
@@ -228,11 +201,7 @@
         "Strict-Transport-Security": "max-age=31536000; includeSubDomains",
         "X-Content-Type-Options": "nosniff",
         "x-ms-clitelem": "1,0,0,,",
-<<<<<<< HEAD
-        "x-ms-ests-server": "2.1.13845.9 - SCUS ProdSlices",
-=======
         "x-ms-ests-server": "2.1.13845.10 - SCUS ProdSlices",
->>>>>>> dce54150
         "X-XSS-Protection": "0"
       },
       "ResponseBody": {
@@ -252,11 +221,7 @@
         "Connection": "keep-alive",
         "Content-Length": "22",
         "Content-Type": "application/json",
-<<<<<<< HEAD
-        "User-Agent": "azsdk-python-azure-mgmt-resource/21.2.0 Python/3.8.14 (Linux-5.15.0-1020-azure-x86_64-with-glibc2.2.5) VSTS_0fb41ef4-5012-48a9-bf39-4ee3de03ee35_build_2500_0"
-=======
         "User-Agent": "azsdk-python-azure-mgmt-resource/21.2.1 Python/3.8.14 (Linux-5.15.0-1020-azure-x86_64-with-glibc2.2.5) VSTS_0fb41ef4-5012-48a9-bf39-4ee3de03ee35_build_2500_0"
->>>>>>> dce54150
       },
       "RequestBody": {
         "location": "westus"
@@ -266,11 +231,7 @@
         "Cache-Control": "no-cache",
         "Content-Encoding": "gzip",
         "Content-Type": "application/json; charset=utf-8",
-<<<<<<< HEAD
-        "Date": "Mon, 10 Oct 2022 03:20:53 GMT",
-=======
         "Date": "Tue, 18 Oct 2022 04:23:22 GMT",
->>>>>>> dce54150
         "Expires": "-1",
         "Pragma": "no-cache",
         "Server": [
@@ -281,17 +242,10 @@
         "Transfer-Encoding": "chunked",
         "Vary": "Accept-Encoding",
         "X-Content-Type-Options": "nosniff",
-<<<<<<< HEAD
-        "x-ms-correlation-request-id": "15fa4438-613b-4a73-9cd5-a410ac84a4b4",
-        "x-ms-ratelimit-remaining-resource": "Microsoft.Compute/PutVM3Min;239,Microsoft.Compute/PutVM30Min;1199",
-        "x-ms-ratelimit-remaining-subscription-writes": "1197",
-        "x-ms-routing-request-id": "WESTUS:20221010T032053Z:15fa4438-613b-4a73-9cd5-a410ac84a4b4"
-=======
         "x-ms-correlation-request-id": "5e91610a-3230-45b4-b090-a17487dad2b8",
         "x-ms-ratelimit-remaining-resource": "Microsoft.Compute/PutVM3Min;239,Microsoft.Compute/PutVM30Min;1199",
         "x-ms-ratelimit-remaining-subscription-writes": "1197",
         "x-ms-routing-request-id": "SOUTHCENTRALUS:20221018T042322Z:5e91610a-3230-45b4-b090-a17487dad2b8"
->>>>>>> dce54150
       },
       "ResponseBody": {
         "name": "pytestavset48042a90",
@@ -316,11 +270,7 @@
         "Connection": "keep-alive",
         "Content-Length": "22",
         "Content-Type": "application/json",
-<<<<<<< HEAD
-        "User-Agent": "azsdk-python-azure-mgmt-resource/21.2.0 Python/3.8.14 (Linux-5.15.0-1020-azure-x86_64-with-glibc2.2.5) VSTS_0fb41ef4-5012-48a9-bf39-4ee3de03ee35_build_2500_0"
-=======
         "User-Agent": "azsdk-python-azure-mgmt-resource/21.2.1 Python/3.8.14 (Linux-5.15.0-1020-azure-x86_64-with-glibc2.2.5) VSTS_0fb41ef4-5012-48a9-bf39-4ee3de03ee35_build_2500_0"
->>>>>>> dce54150
       },
       "RequestBody": {
         "location": "westus"
@@ -330,11 +280,7 @@
         "Cache-Control": "no-cache",
         "Content-Encoding": "gzip",
         "Content-Type": "application/json; charset=utf-8",
-<<<<<<< HEAD
-        "Date": "Mon, 10 Oct 2022 03:20:53 GMT",
-=======
         "Date": "Tue, 18 Oct 2022 04:23:23 GMT",
->>>>>>> dce54150
         "Expires": "-1",
         "Pragma": "no-cache",
         "Server": [
@@ -345,17 +291,10 @@
         "Transfer-Encoding": "chunked",
         "Vary": "Accept-Encoding",
         "X-Content-Type-Options": "nosniff",
-<<<<<<< HEAD
-        "x-ms-correlation-request-id": "2ce2742d-b330-4a9e-b016-ccb21e0cbd6b",
-        "x-ms-ratelimit-remaining-resource": "Microsoft.Compute/PutVM3Min;238,Microsoft.Compute/PutVM30Min;1198",
-        "x-ms-ratelimit-remaining-subscription-writes": "1196",
-        "x-ms-routing-request-id": "WESTUS:20221010T032053Z:2ce2742d-b330-4a9e-b016-ccb21e0cbd6b"
-=======
         "x-ms-correlation-request-id": "b69852ee-5fb9-4a56-91db-77bdb239761d",
         "x-ms-ratelimit-remaining-resource": "Microsoft.Compute/PutVM3Min;238,Microsoft.Compute/PutVM30Min;1198",
         "x-ms-ratelimit-remaining-subscription-writes": "1196",
         "x-ms-routing-request-id": "SOUTHCENTRALUS:20221018T042323Z:b69852ee-5fb9-4a56-91db-77bdb239761d"
->>>>>>> dce54150
       },
       "ResponseBody": {
         "name": "pytestavset48042a902",
@@ -388,20 +327,12 @@
         "Cache-Control": "max-age=86400, private",
         "Content-Length": "1753",
         "Content-Type": "application/json; charset=utf-8",
-<<<<<<< HEAD
-        "Date": "Mon, 10 Oct 2022 03:20:53 GMT",
-=======
         "Date": "Tue, 18 Oct 2022 04:23:23 GMT",
->>>>>>> dce54150
         "P3P": "CP=\u0022DSP CUR OTPi IND OTRi ONL FIN\u0022",
         "Set-Cookie": "[set-cookie;]",
         "Strict-Transport-Security": "max-age=31536000; includeSubDomains",
         "X-Content-Type-Options": "nosniff",
-<<<<<<< HEAD
-        "x-ms-ests-server": "2.1.13845.9 - EUS ProdSlices",
-=======
         "x-ms-ests-server": "2.1.13845.10 - NCUS ProdSlices",
->>>>>>> dce54150
         "X-XSS-Protection": "0"
       },
       "ResponseBody": {
@@ -490,11 +421,7 @@
         "Cache-Control": "max-age=86400, private",
         "Content-Length": "945",
         "Content-Type": "application/json; charset=utf-8",
-<<<<<<< HEAD
-        "Date": "Mon, 10 Oct 2022 03:20:53 GMT",
-=======
         "Date": "Tue, 18 Oct 2022 04:23:23 GMT",
->>>>>>> dce54150
         "P3P": "CP=\u0022DSP CUR OTPi IND OTRi ONL FIN\u0022",
         "Set-Cookie": "[set-cookie;]",
         "Strict-Transport-Security": "max-age=31536000; includeSubDomains",
@@ -555,11 +482,7 @@
       "RequestHeaders": {
         "Accept": "application/json",
         "Accept-Encoding": "gzip, deflate",
-<<<<<<< HEAD
-        "client-request-id": "1280d742-d470-4e2f-8171-49fdde3bec37",
-=======
         "client-request-id": "a9a8c288-defd-480d-84f6-7ad4f97e7d28",
->>>>>>> dce54150
         "Connection": "keep-alive",
         "Content-Length": "288",
         "Content-Type": "application/x-www-form-urlencoded",
@@ -577,17 +500,10 @@
       "StatusCode": 200,
       "ResponseHeaders": {
         "Cache-Control": "no-store, no-cache",
-<<<<<<< HEAD
-        "client-request-id": "1280d742-d470-4e2f-8171-49fdde3bec37",
-        "Content-Length": "114",
-        "Content-Type": "application/json; charset=utf-8",
-        "Date": "Mon, 10 Oct 2022 03:20:53 GMT",
-=======
         "client-request-id": "a9a8c288-defd-480d-84f6-7ad4f97e7d28",
         "Content-Length": "114",
         "Content-Type": "application/json; charset=utf-8",
         "Date": "Tue, 18 Oct 2022 04:23:23 GMT",
->>>>>>> dce54150
         "Expires": "-1",
         "P3P": "CP=\u0022DSP CUR OTPi IND OTRi ONL FIN\u0022",
         "Pragma": "no-cache",
@@ -595,11 +511,7 @@
         "Strict-Transport-Security": "max-age=31536000; includeSubDomains",
         "X-Content-Type-Options": "nosniff",
         "x-ms-clitelem": "1,0,0,,",
-<<<<<<< HEAD
-        "x-ms-ests-server": "2.1.13845.9 - WUS2 ProdSlices",
-=======
         "x-ms-ests-server": "2.1.13845.10 - NCUS ProdSlices",
->>>>>>> dce54150
         "X-XSS-Protection": "0"
       },
       "ResponseBody": {
@@ -619,11 +531,7 @@
         "Connection": "keep-alive",
         "Content-Length": "197",
         "Content-Type": "application/json",
-<<<<<<< HEAD
-        "User-Agent": "azsdk-python-azure-mgmt-resource/21.2.0 Python/3.8.14 (Linux-5.15.0-1020-azure-x86_64-with-glibc2.2.5) VSTS_0fb41ef4-5012-48a9-bf39-4ee3de03ee35_build_2500_0"
-=======
         "User-Agent": "azsdk-python-azure-mgmt-resource/21.2.1 Python/3.8.14 (Linux-5.15.0-1020-azure-x86_64-with-glibc2.2.5) VSTS_0fb41ef4-5012-48a9-bf39-4ee3de03ee35_build_2500_0"
->>>>>>> dce54150
       },
       "RequestBody": {
         "properties": {
@@ -636,24 +544,14 @@
         "Cache-Control": "no-cache",
         "Content-Length": "587",
         "Content-Type": "application/json; charset=utf-8",
-<<<<<<< HEAD
-        "Date": "Mon, 10 Oct 2022 03:20:54 GMT",
-=======
         "Date": "Tue, 18 Oct 2022 04:23:23 GMT",
->>>>>>> dce54150
-        "Expires": "-1",
-        "Pragma": "no-cache",
-        "Strict-Transport-Security": "max-age=31536000; includeSubDomains",
-        "X-Content-Type-Options": "nosniff",
-<<<<<<< HEAD
-        "x-ms-correlation-request-id": "8fef5fb7-a054-472d-80a5-781efbc0b65e",
-        "x-ms-ratelimit-remaining-subscription-writes": "1195",
-        "x-ms-routing-request-id": "WESTUS:20221010T032054Z:8fef5fb7-a054-472d-80a5-781efbc0b65e"
-=======
+        "Expires": "-1",
+        "Pragma": "no-cache",
+        "Strict-Transport-Security": "max-age=31536000; includeSubDomains",
+        "X-Content-Type-Options": "nosniff",
         "x-ms-correlation-request-id": "76fece76-50b3-4ff4-b6a3-988accb7f613",
         "x-ms-ratelimit-remaining-subscription-writes": "1195",
         "x-ms-routing-request-id": "SOUTHCENTRALUS:20221018T042324Z:76fece76-50b3-4ff4-b6a3-988accb7f613"
->>>>>>> dce54150
       },
       "ResponseBody": {
         "properties": {
@@ -673,11 +571,7 @@
         "Accept": "application/json",
         "Accept-Encoding": "gzip, deflate",
         "Connection": "keep-alive",
-<<<<<<< HEAD
-        "User-Agent": "azsdk-python-azure-mgmt-resource/21.2.0 Python/3.8.14 (Linux-5.15.0-1020-azure-x86_64-with-glibc2.2.5) VSTS_0fb41ef4-5012-48a9-bf39-4ee3de03ee35_build_2500_0"
-=======
         "User-Agent": "azsdk-python-azure-mgmt-resource/21.2.1 Python/3.8.14 (Linux-5.15.0-1020-azure-x86_64-with-glibc2.2.5) VSTS_0fb41ef4-5012-48a9-bf39-4ee3de03ee35_build_2500_0"
->>>>>>> dce54150
       },
       "RequestBody": null,
       "StatusCode": 200,
@@ -685,11 +579,7 @@
         "Cache-Control": "no-cache",
         "Content-Encoding": "gzip",
         "Content-Type": "application/json; charset=utf-8",
-<<<<<<< HEAD
-        "Date": "Mon, 10 Oct 2022 03:21:04 GMT",
-=======
         "Date": "Tue, 18 Oct 2022 04:23:33 GMT",
->>>>>>> dce54150
         "Expires": "-1",
         "Pragma": "no-cache",
         "Strict-Transport-Security": "max-age=31536000; includeSubDomains",
@@ -699,15 +589,9 @@
           "Accept-Encoding"
         ],
         "X-Content-Type-Options": "nosniff",
-<<<<<<< HEAD
-        "x-ms-correlation-request-id": "6db3d0ea-6c65-48aa-9d0a-14313f52466e",
-        "x-ms-ratelimit-remaining-subscription-reads": "11992",
-        "x-ms-routing-request-id": "WESTUS:20221010T032104Z:6db3d0ea-6c65-48aa-9d0a-14313f52466e"
-=======
         "x-ms-correlation-request-id": "5141f928-a90a-454b-918e-3661c899abac",
         "x-ms-ratelimit-remaining-subscription-reads": "11992",
         "x-ms-routing-request-id": "SOUTHCENTRALUS:20221018T042334Z:5141f928-a90a-454b-918e-3661c899abac"
->>>>>>> dce54150
       },
       "ResponseBody": {
         "properties": {
@@ -727,11 +611,7 @@
         "Accept": "application/json",
         "Accept-Encoding": "gzip, deflate",
         "Connection": "keep-alive",
-<<<<<<< HEAD
-        "User-Agent": "azsdk-python-azure-mgmt-resource/21.2.0 Python/3.8.14 (Linux-5.15.0-1020-azure-x86_64-with-glibc2.2.5) VSTS_0fb41ef4-5012-48a9-bf39-4ee3de03ee35_build_2500_0"
-=======
         "User-Agent": "azsdk-python-azure-mgmt-resource/21.2.1 Python/3.8.14 (Linux-5.15.0-1020-azure-x86_64-with-glibc2.2.5) VSTS_0fb41ef4-5012-48a9-bf39-4ee3de03ee35_build_2500_0"
->>>>>>> dce54150
       },
       "RequestBody": null,
       "StatusCode": 200,
@@ -739,11 +619,7 @@
         "Cache-Control": "no-cache",
         "Content-Encoding": "gzip",
         "Content-Type": "application/json; charset=utf-8",
-<<<<<<< HEAD
-        "Date": "Mon, 10 Oct 2022 03:21:04 GMT",
-=======
         "Date": "Tue, 18 Oct 2022 04:23:33 GMT",
->>>>>>> dce54150
         "Expires": "-1",
         "Pragma": "no-cache",
         "Strict-Transport-Security": "max-age=31536000; includeSubDomains",
@@ -753,15 +629,9 @@
           "Accept-Encoding"
         ],
         "X-Content-Type-Options": "nosniff",
-<<<<<<< HEAD
-        "x-ms-correlation-request-id": "449457ec-5fc8-4259-a2c9-4e00c3328988",
-        "x-ms-ratelimit-remaining-subscription-reads": "11991",
-        "x-ms-routing-request-id": "WESTUS:20221010T032104Z:449457ec-5fc8-4259-a2c9-4e00c3328988"
-=======
         "x-ms-correlation-request-id": "b168ba44-6ab9-4d22-b54f-eced93681553",
         "x-ms-ratelimit-remaining-subscription-reads": "11991",
         "x-ms-routing-request-id": "SOUTHCENTRALUS:20221018T042334Z:b168ba44-6ab9-4d22-b54f-eced93681553"
->>>>>>> dce54150
       },
       "ResponseBody": {
         "value": [
@@ -785,11 +655,7 @@
         "Accept": "application/json",
         "Accept-Encoding": "gzip, deflate",
         "Connection": "keep-alive",
-<<<<<<< HEAD
-        "User-Agent": "azsdk-python-azure-mgmt-resource/21.2.0 Python/3.8.14 (Linux-5.15.0-1020-azure-x86_64-with-glibc2.2.5) VSTS_0fb41ef4-5012-48a9-bf39-4ee3de03ee35_build_2500_0"
-=======
         "User-Agent": "azsdk-python-azure-mgmt-resource/21.2.1 Python/3.8.14 (Linux-5.15.0-1020-azure-x86_64-with-glibc2.2.5) VSTS_0fb41ef4-5012-48a9-bf39-4ee3de03ee35_build_2500_0"
->>>>>>> dce54150
       },
       "RequestBody": null,
       "StatusCode": 200,
@@ -797,11 +663,7 @@
         "Cache-Control": "no-cache",
         "Content-Encoding": "gzip",
         "Content-Type": "application/json; charset=utf-8",
-<<<<<<< HEAD
-        "Date": "Mon, 10 Oct 2022 03:21:04 GMT",
-=======
         "Date": "Tue, 18 Oct 2022 04:23:34 GMT",
->>>>>>> dce54150
         "Expires": "-1",
         "Pragma": "no-cache",
         "Strict-Transport-Security": "max-age=31536000; includeSubDomains",
@@ -811,15 +673,9 @@
           "Accept-Encoding"
         ],
         "X-Content-Type-Options": "nosniff",
-<<<<<<< HEAD
-        "x-ms-correlation-request-id": "924fcc8f-a8a3-4320-b88a-850e0eba7d1b",
-        "x-ms-ratelimit-remaining-subscription-reads": "11990",
-        "x-ms-routing-request-id": "WESTUS:20221010T032104Z:924fcc8f-a8a3-4320-b88a-850e0eba7d1b"
-=======
         "x-ms-correlation-request-id": "81c02c04-2989-4217-a7eb-1b76e523b63a",
         "x-ms-ratelimit-remaining-subscription-reads": "11990",
         "x-ms-routing-request-id": "SOUTHCENTRALUS:20221018T042334Z:81c02c04-2989-4217-a7eb-1b76e523b63a"
->>>>>>> dce54150
       },
       "ResponseBody": {
         "value": [
@@ -843,11 +699,7 @@
         "Accept": "application/json",
         "Accept-Encoding": "gzip, deflate",
         "Connection": "keep-alive",
-<<<<<<< HEAD
-        "User-Agent": "azsdk-python-azure-mgmt-resource/21.2.0 Python/3.8.14 (Linux-5.15.0-1020-azure-x86_64-with-glibc2.2.5) VSTS_0fb41ef4-5012-48a9-bf39-4ee3de03ee35_build_2500_0"
-=======
         "User-Agent": "azsdk-python-azure-mgmt-resource/21.2.1 Python/3.8.14 (Linux-5.15.0-1020-azure-x86_64-with-glibc2.2.5) VSTS_0fb41ef4-5012-48a9-bf39-4ee3de03ee35_build_2500_0"
->>>>>>> dce54150
       },
       "RequestBody": null,
       "StatusCode": 200,
@@ -855,11 +707,7 @@
         "Cache-Control": "no-cache",
         "Content-Encoding": "gzip",
         "Content-Type": "application/json; charset=utf-8",
-<<<<<<< HEAD
-        "Date": "Mon, 10 Oct 2022 03:21:04 GMT",
-=======
         "Date": "Tue, 18 Oct 2022 04:23:34 GMT",
->>>>>>> dce54150
         "Expires": "-1",
         "Pragma": "no-cache",
         "Strict-Transport-Security": "max-age=31536000; includeSubDomains",
@@ -869,15 +717,9 @@
           "Accept-Encoding"
         ],
         "X-Content-Type-Options": "nosniff",
-<<<<<<< HEAD
-        "x-ms-correlation-request-id": "e06e7fff-db0c-4981-866a-370685c530ec",
-        "x-ms-ratelimit-remaining-subscription-reads": "11989",
-        "x-ms-routing-request-id": "WESTUS:20221010T032104Z:e06e7fff-db0c-4981-866a-370685c530ec"
-=======
         "x-ms-correlation-request-id": "d80d109c-d251-48e1-96cf-75575b915d09",
         "x-ms-ratelimit-remaining-subscription-reads": "11989",
         "x-ms-routing-request-id": "SOUTHCENTRALUS:20221018T042334Z:d80d109c-d251-48e1-96cf-75575b915d09"
->>>>>>> dce54150
       },
       "ResponseBody": {
         "value": [
@@ -902,35 +744,21 @@
         "Accept-Encoding": "gzip, deflate",
         "Connection": "keep-alive",
         "Content-Length": "0",
-<<<<<<< HEAD
-        "User-Agent": "azsdk-python-azure-mgmt-resource/21.2.0 Python/3.8.14 (Linux-5.15.0-1020-azure-x86_64-with-glibc2.2.5) VSTS_0fb41ef4-5012-48a9-bf39-4ee3de03ee35_build_2500_0"
-=======
         "User-Agent": "azsdk-python-azure-mgmt-resource/21.2.1 Python/3.8.14 (Linux-5.15.0-1020-azure-x86_64-with-glibc2.2.5) VSTS_0fb41ef4-5012-48a9-bf39-4ee3de03ee35_build_2500_0"
->>>>>>> dce54150
       },
       "RequestBody": null,
       "StatusCode": 200,
       "ResponseHeaders": {
         "Cache-Control": "no-cache",
         "Content-Length": "0",
-<<<<<<< HEAD
-        "Date": "Mon, 10 Oct 2022 03:21:04 GMT",
-=======
         "Date": "Tue, 18 Oct 2022 04:23:34 GMT",
->>>>>>> dce54150
-        "Expires": "-1",
-        "Pragma": "no-cache",
-        "Strict-Transport-Security": "max-age=31536000; includeSubDomains",
-        "X-Content-Type-Options": "nosniff",
-<<<<<<< HEAD
-        "x-ms-correlation-request-id": "a13ff6d2-c78e-4357-a4a3-cf5254063709",
-        "x-ms-ratelimit-remaining-subscription-deletes": "14998",
-        "x-ms-routing-request-id": "WESTUS:20221010T032104Z:a13ff6d2-c78e-4357-a4a3-cf5254063709"
-=======
+        "Expires": "-1",
+        "Pragma": "no-cache",
+        "Strict-Transport-Security": "max-age=31536000; includeSubDomains",
+        "X-Content-Type-Options": "nosniff",
         "x-ms-correlation-request-id": "b7702137-0f18-42a3-8c68-3882bbefc02f",
         "x-ms-ratelimit-remaining-subscription-deletes": "14998",
         "x-ms-routing-request-id": "SOUTHCENTRALUS:20221018T042335Z:b7702137-0f18-42a3-8c68-3882bbefc02f"
->>>>>>> dce54150
       },
       "ResponseBody": null
     }
