--- conflicted
+++ resolved
@@ -32,13 +32,9 @@
     Artifacts:
     - name: azure-mgmt-media
       safeName: azuremgmtmedia
-<<<<<<< HEAD
     - name: azure_media_lva_edge
       safeName: azuremedialvaedge
-    - name: azure_media_nspkg
-=======
     - name: azure-media-nspkg
->>>>>>> 573b22bc
       safeName: azuremedianspkg
     - name: azure-media-analytics-edge
       safeName: azuremediaanalyticsedge
