# coding: utf-8

# -------------------------------------------------------------------------
# Copyright (c) Microsoft Corporation. All rights reserved.
# Licensed under the MIT License. See License.txt in the project root for
# license information.
# --------------------------------------------------------------------------


def create_or_update_text_blocklist():
    # [START create_or_update_text_blocklist]

    import os
    from azure.ai.contentsafety import BlocklistClient
    from azure.core.credentials import AzureKeyCredential
    from azure.core.exceptions import HttpResponseError

    key = os.environ["CONTENT_SAFETY_KEY"]
    endpoint = os.environ["CONTENT_SAFETY_ENDPOINT"]

    # Create a Blocklist client
    client = BlocklistClient(endpoint, AzureKeyCredential(key))

    blocklist_name = "TestBlocklist"
    blocklist_description = "Test blocklist management."

    try:
        blocklist = client.create_or_update_text_blocklist(
            blocklist_name=blocklist_name, resource={"description": blocklist_description}
        )
        if blocklist:
            print("\nBlocklist created or updated: ")
            print(f"Name: {blocklist.blocklist_name}, Description: {blocklist.description}")
    except HttpResponseError as e:
        print("\nCreate or update text blocklist failed: ")
        if e.error:
            print(f"Error code: {e.error.code}")
            print(f"Error message: {e.error.message}")
            raise
        print(e)
        raise

    # [END create_or_update_text_blocklist]


def add_block_items():
    # [START add_block_items]

    import os
    from azure.ai.contentsafety import BlocklistClient
    from azure.ai.contentsafety.models import AddOrUpdateTextBlocklistItemsResult, TextBlocklistItem
    from azure.core.credentials import AzureKeyCredential
<<<<<<< HEAD
=======
    from azure.ai.contentsafety.models import TextBlockItemInfo, AddBlockItemsOptions
>>>>>>> 0300b88a
    from azure.core.exceptions import HttpResponseError

    key = os.environ["CONTENT_SAFETY_KEY"]
    endpoint = os.environ["CONTENT_SAFETY_ENDPOINT"]

    # Create a Blocklist client
    client = BlocklistClient(endpoint, AzureKeyCredential(key))

    blocklist_name = "TestBlocklist"
    block_item_text_1 = "k*ll"
    block_item_text_2 = "h*te"

    block_items = [TextBlocklistItem(text=block_item_text_1), TextBlocklistItem(text=block_item_text_2)]
    try:
        result = client.add_or_update_blocklist_items(
            blocklist_name=blocklist_name,
            body=AddOrUpdateTextBlocklistItemsResult(blocklist_items=block_items),
        )
        if result and result.blocklist_items:
            print("\nBlock items added: ")
<<<<<<< HEAD
            for block_item in result.blocklist_items:
                print(
                    f"BlockItemId: {block_item.blocklist_item_id}, Text: {block_item.text}, Description: {block_item.description}"
=======
            for block_item in result.value:
                print(
                    f"BlockItemId: {block_item.block_item_id}, Text: {block_item.text}, Description: {block_item.description}"
>>>>>>> 0300b88a
                )
    except HttpResponseError as e:
        print("\nAdd block items failed: ")
        if e.error:
            print(f"Error code: {e.error.code}")
            print(f"Error message: {e.error.message}")
            raise
        print(e)
        raise

    # [END add_block_items]


def analyze_text_with_blocklists():
    # [START analyze_text_with_blocklists]

    import os
    from azure.ai.contentsafety import ContentSafetyClient
    from azure.core.credentials import AzureKeyCredential
    from azure.ai.contentsafety.models import AnalyzeTextOptions
    from azure.core.exceptions import HttpResponseError

    key = os.environ["CONTENT_SAFETY_KEY"]
    endpoint = os.environ["CONTENT_SAFETY_ENDPOINT"]

    # Create a Content Safety client
    client = ContentSafetyClient(endpoint, AzureKeyCredential(key))

    blocklist_name = "TestBlocklist"
    input_text = "I h*te you and I want to k*ll you."

    try:
        # After you edit your blocklist, it usually takes effect in 5 minutes, please wait some time before analyzing with blocklist after editing.
        analysis_result = client.analyze_text(
<<<<<<< HEAD
            AnalyzeTextOptions(text=input_text, blocklist_names=[blocklist_name], halt_on_blocklist_hit=False)
        )
        if analysis_result and analysis_result.blocklists_match:
=======
            AnalyzeTextOptions(text=input_text, blocklist_names=[blocklist_name], break_by_blocklists=False)
        )
        if analysis_result and analysis_result.blocklists_match_results:
>>>>>>> 0300b88a
            print("\nBlocklist match results: ")
            for match_result in analysis_result.blocklists_match:
                print(f"Block item was hit in text, Offset={match_result.offset}, Length={match_result.length}.")
                print(
                    f"BlocklistName: {match_result.blocklist_name}, BlockItemId: {match_result.block_item_id}, BlockItemText: {match_result.block_item_text}"
                )
    except HttpResponseError as e:
        print("\nAnalyze text failed: ")
        if e.error:
            print(f"Error code: {e.error.code}")
            print(f"Error message: {e.error.message}")
            raise
        print(e)
        raise

    # [END analyze_text_with_blocklists]


def list_text_blocklists():
    # [START list_text_blocklists]

    import os
    from azure.ai.contentsafety import BlocklistClient
    from azure.core.credentials import AzureKeyCredential
    from azure.core.exceptions import HttpResponseError

    key = os.environ["CONTENT_SAFETY_KEY"]
    endpoint = os.environ["CONTENT_SAFETY_ENDPOINT"]

    # Create a Blocklist client
    client = BlocklistClient(endpoint, AzureKeyCredential(key))

    try:
        blocklists = client.list_text_blocklists()
        if blocklists:
            print("\nList blocklists: ")
            for blocklist in blocklists:
                print(f"Name: {blocklist.blocklist_name}, Description: {blocklist.description}")
    except HttpResponseError as e:
        print("\nList text blocklists failed: ")
        if e.error:
            print(f"Error code: {e.error.code}")
            print(f"Error message: {e.error.message}")
            raise
        print(e)
        raise

    # [END list_text_blocklists]


def get_text_blocklist():
    # [START get_text_blocklist]

    import os
    from azure.ai.contentsafety import BlocklistClient
    from azure.core.credentials import AzureKeyCredential
    from azure.core.exceptions import HttpResponseError

    key = os.environ["CONTENT_SAFETY_KEY"]
    endpoint = os.environ["CONTENT_SAFETY_ENDPOINT"]

    # Create a Blocklist client
    client = BlocklistClient(endpoint, AzureKeyCredential(key))

    blocklist_name = "TestBlocklist"

    try:
        blocklist = client.get_text_blocklist(blocklist_name=blocklist_name)
        if blocklist:
            print("\nGet blocklist: ")
            print(f"Name: {blocklist.blocklist_name}, Description: {blocklist.description}")
    except HttpResponseError as e:
        print("\nGet text blocklist failed: ")
        if e.error:
            print(f"Error code: {e.error.code}")
            print(f"Error message: {e.error.message}")
            raise
        print(e)
        raise

    # [END get_text_blocklist]


def list_block_items():
    # [START list_block_items]

    import os
    from azure.ai.contentsafety import BlocklistClient
    from azure.core.credentials import AzureKeyCredential
    from azure.core.exceptions import HttpResponseError

    key = os.environ["CONTENT_SAFETY_KEY"]
    endpoint = os.environ["CONTENT_SAFETY_ENDPOINT"]

    # Create a Blocklist client
    client = BlocklistClient(endpoint, AzureKeyCredential(key))

    blocklist_name = "TestBlocklist"

    try:
        block_items = client.list_text_blocklist_items(blocklist_name=blocklist_name)
        if block_items:
            print("\nList block items: ")
            for block_item in block_items:
                print(
                    f"BlockItemId: {block_item.block_item_id}, Text: {block_item.text}, Description: {block_item.description}"
                )
    except HttpResponseError as e:
        print("\nList block items failed: ")
        if e.error:
            print(f"Error code: {e.error.code}")
            print(f"Error message: {e.error.message}")
            raise
        print(e)
        raise

    # [END list_block_items]


def get_block_item():
    # [START get_block_item]

    import os
    from azure.ai.contentsafety import BlocklistClient
    from azure.core.credentials import AzureKeyCredential
    from azure.ai.contentsafety.models import TextBlocklistItem, AddOrUpdateTextBlocklistItemsOptions
    from azure.core.exceptions import HttpResponseError

    key = os.environ["CONTENT_SAFETY_KEY"]
    endpoint = os.environ["CONTENT_SAFETY_ENDPOINT"]

    # Create a Blocklist client
    client = BlocklistClient(endpoint, AzureKeyCredential(key))

    blocklist_name = "TestBlocklist"
    block_item_text_1 = "k*ll"

    try:
        # Add a blockItem
        add_result = client.add_or_update_blocklist_items(
            blocklist_name=blocklist_name,
            body=AddOrUpdateTextBlocklistItemsOptions(blocklist_items=[TextBlocklistItem(text=block_item_text_1)]),
        )
        if not add_result or not add_result.value or len(add_result.value) <= 0:
            raise RuntimeError("BlockItem not created.")
        block_item_id = add_result.value[0].block_item_id

        # Get this blockItem by blockItemId
        block_item = client.get_text_blocklist_item(blocklist_name=blocklist_name, block_item_id=block_item_id)
        print("\nGet blockitem: ")
        print(
            f"BlockItemId: {block_item.block_item_id}, Text: {block_item.text}, Description: {block_item.description}"
        )
    except HttpResponseError as e:
        print("\nGet block item failed: ")
        if e.error:
            print(f"Error code: {e.error.code}")
            print(f"Error message: {e.error.message}")
            raise
        print(e)
        raise

    # [END get_block_item]


def remove_block_items():
    # [START remove_block_items]

    import os
    from azure.ai.contentsafety import BlocklistClient
    from azure.core.credentials import AzureKeyCredential
<<<<<<< HEAD
    from azure.ai.contentsafety.models import TextBlocklistItem, AddOrUpdateTextBlocklistItemsOptions, RemoveTextBlocklistItemsOptions
=======
    from azure.ai.contentsafety.models import TextBlockItemInfo, AddBlockItemsOptions, RemoveBlockItemsOptions
>>>>>>> 0300b88a
    from azure.core.exceptions import HttpResponseError

    key = os.environ["CONTENT_SAFETY_KEY"]
    endpoint = os.environ["CONTENT_SAFETY_ENDPOINT"]

    # Create a Blocklist client
    client = BlocklistClient(endpoint, AzureKeyCredential(key))

    blocklist_name = "TestBlocklist"
    block_item_text_1 = "k*ll"

    try:
        # Add a blockItem
        add_result = client.add_or_update_blocklist_items(
            blocklist_name=blocklist_name,
            body=AddOrUpdateTextBlocklistItemsOptions(blocklist_items=[TextBlocklistItem(text=block_item_text_1)]),
        )
        if not add_result or not add_result.value or len(add_result.value) <= 0:
            raise RuntimeError("BlockItem not created.")
        block_item_id = add_result.value[0].block_item_id

        # Remove this blockItem by blockItemId
<<<<<<< HEAD
        client.remove_blocklist_items(
            blocklist_name=blocklist_name, body=RemoveTextBlocklistItemsOptions(blocklist_item_ids=[block_item_id])
=======
        client.remove_block_items(
            blocklist_name=blocklist_name, body=RemoveBlockItemsOptions(block_item_ids=[block_item_id])
>>>>>>> 0300b88a
        )
        print(f"\nRemoved blockItem: {add_result.value[0].block_item_id}")
    except HttpResponseError as e:
        print("\nRemove block item failed: ")
        if e.error:
            print(f"Error code: {e.error.code}")
            print(f"Error message: {e.error.message}")
            raise
        print(e)
        raise

    # [END remove_block_items]


def delete_blocklist():
    # [START delete_blocklist]

    import os
    from azure.ai.contentsafety import BlocklistClient
    from azure.core.credentials import AzureKeyCredential
    from azure.core.exceptions import HttpResponseError

    key = os.environ["CONTENT_SAFETY_KEY"]
    endpoint = os.environ["CONTENT_SAFETY_ENDPOINT"]

    # Create a Blocklist client
    client = BlocklistClient(endpoint, AzureKeyCredential(key))

    blocklist_name = "TestBlocklist"

    try:
        client.delete_text_blocklist(blocklist_name=blocklist_name)
        print(f"\nDeleted blocklist: {blocklist_name}")
    except HttpResponseError as e:
        print("\nDelete blocklist failed:")
        if e.error:
            print(f"Error code: {e.error.code}")
            print(f"Error message: {e.error.message}")
            raise
        print(e)
        raise

    # [END delete_blocklist]


if __name__ == "__main__":
    create_or_update_text_blocklist()
    add_block_items()
    analyze_text_with_blocklists()
    list_text_blocklists()
    get_text_blocklist()
    list_block_items()
    get_block_item()
    remove_block_items()
    delete_blocklist()<|MERGE_RESOLUTION|>--- conflicted
+++ resolved
@@ -50,10 +50,7 @@
     from azure.ai.contentsafety import BlocklistClient
     from azure.ai.contentsafety.models import AddOrUpdateTextBlocklistItemsResult, TextBlocklistItem
     from azure.core.credentials import AzureKeyCredential
-<<<<<<< HEAD
-=======
     from azure.ai.contentsafety.models import TextBlockItemInfo, AddBlockItemsOptions
->>>>>>> 0300b88a
     from azure.core.exceptions import HttpResponseError
 
     key = os.environ["CONTENT_SAFETY_KEY"]
@@ -74,15 +71,9 @@
         )
         if result and result.blocklist_items:
             print("\nBlock items added: ")
-<<<<<<< HEAD
-            for block_item in result.blocklist_items:
-                print(
-                    f"BlockItemId: {block_item.blocklist_item_id}, Text: {block_item.text}, Description: {block_item.description}"
-=======
             for block_item in result.value:
                 print(
                     f"BlockItemId: {block_item.block_item_id}, Text: {block_item.text}, Description: {block_item.description}"
->>>>>>> 0300b88a
                 )
     except HttpResponseError as e:
         print("\nAdd block items failed: ")
@@ -117,15 +108,9 @@
     try:
         # After you edit your blocklist, it usually takes effect in 5 minutes, please wait some time before analyzing with blocklist after editing.
         analysis_result = client.analyze_text(
-<<<<<<< HEAD
-            AnalyzeTextOptions(text=input_text, blocklist_names=[blocklist_name], halt_on_blocklist_hit=False)
-        )
-        if analysis_result and analysis_result.blocklists_match:
-=======
             AnalyzeTextOptions(text=input_text, blocklist_names=[blocklist_name], break_by_blocklists=False)
         )
         if analysis_result and analysis_result.blocklists_match_results:
->>>>>>> 0300b88a
             print("\nBlocklist match results: ")
             for match_result in analysis_result.blocklists_match:
                 print(f"Block item was hit in text, Offset={match_result.offset}, Length={match_result.length}.")
@@ -297,11 +282,7 @@
     import os
     from azure.ai.contentsafety import BlocklistClient
     from azure.core.credentials import AzureKeyCredential
-<<<<<<< HEAD
-    from azure.ai.contentsafety.models import TextBlocklistItem, AddOrUpdateTextBlocklistItemsOptions, RemoveTextBlocklistItemsOptions
-=======
     from azure.ai.contentsafety.models import TextBlockItemInfo, AddBlockItemsOptions, RemoveBlockItemsOptions
->>>>>>> 0300b88a
     from azure.core.exceptions import HttpResponseError
 
     key = os.environ["CONTENT_SAFETY_KEY"]
@@ -324,13 +305,8 @@
         block_item_id = add_result.value[0].block_item_id
 
         # Remove this blockItem by blockItemId
-<<<<<<< HEAD
-        client.remove_blocklist_items(
-            blocklist_name=blocklist_name, body=RemoveTextBlocklistItemsOptions(blocklist_item_ids=[block_item_id])
-=======
         client.remove_block_items(
             blocklist_name=blocklist_name, body=RemoveBlockItemsOptions(block_item_ids=[block_item_id])
->>>>>>> 0300b88a
         )
         print(f"\nRemoved blockItem: {add_result.value[0].block_item_id}")
     except HttpResponseError as e:
