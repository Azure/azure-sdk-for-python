--- conflicted
+++ resolved
@@ -64,11 +64,7 @@
 import isodate  # type: ignore
 
 from azure.core.exceptions import DeserializationError, SerializationError
-<<<<<<< HEAD
-from azure.core.serialization import NULL as AzureCoreNull
-=======
 from azure.core.serialization import NULL as CoreNull
->>>>>>> 0300b88a
 
 _BOM = codecs.BOM_UTF8.decode(encoding="utf-8")
 
