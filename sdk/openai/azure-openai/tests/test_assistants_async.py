# ------------------------------------
# Copyright (c) Microsoft Corporation.
# Licensed under the MIT License.
# ------------------------------------

import os
import time
import pytest
import pathlib
import uuid
from devtools_testutils import AzureRecordedTestCase
<<<<<<< HEAD
from conftest import ASST_AZURE, ASST_AZUREAD, PREVIEW, GPT_4_OPENAI, configure_async
from openai import AsyncAssistantEventHandler
from openai.types.beta.threads import (
    Text,
    Message,
    ImageFile,
    TextDelta,
    MessageDelta,
)
from openai.types.beta.threads.runs import RunStep, ToolCall, RunStepDelta, ToolCallDelta

=======
from conftest import ASST_AZURE, PREVIEW, GPT_4_OPENAI, configure_async
>>>>>>> 61138a7a

TIMEOUT = 300


<<<<<<< HEAD
class AsyncEventHandler(AsyncAssistantEventHandler):
    async def on_text_delta(self, delta: TextDelta, snapshot: Text) -> None:
        if delta.value:
            assert delta.value is not None
        if delta.annotations:
            for annotation in delta.annotations:
                if annotation.type == "file_citation":
                    assert annotation.index is not None
                    assert annotation.file_citation.file_id
                    assert annotation.file_citation.quote
                elif annotation.type == "file_path":
                    assert annotation.index is not None
                    assert annotation.file_path.file_id

    async def on_run_step_done(self, run_step: RunStep) -> None:
        details = run_step.step_details
        if details.type == "tool_calls":
            for tool in details.tool_calls:
                if tool.type == "code_interpreter":
                    assert tool.id
                    assert tool.code_interpreter.outputs
                    assert tool.code_interpreter.input is not None
                elif tool.type == "function":
                    assert tool.id
                    assert tool.function.arguments is not None
                    assert tool.function.name is not None

    async def on_run_step_delta(self, delta: RunStepDelta, snapshot: RunStep) -> None:
        details = delta.step_details
        if details is not None:
            if details.type == "tool_calls":
                for tool in details.tool_calls or []:
                    if tool.type == "code_interpreter" and tool.code_interpreter and tool.code_interpreter.input:
                        assert tool.index is not None
                        assert tool.code_interpreter.input is not None
            elif details.type == "message_creation":
                assert details.message_creation.message_id

    async def on_run_step_created(self, run_step: RunStep):
        assert run_step.object == "thread.run.step"
        assert run_step.id
        assert run_step.type
        assert run_step.created_at
        assert run_step.assistant_id
        assert run_step.thread_id
        assert run_step.run_id
        assert run_step.status
        assert run_step.step_details

    async def on_message_created(self, message: Message):
        assert message.object == "thread.message"
        assert message.id
        assert message.created_at
        assert message.attachments is not None
        assert message.status
        assert message.thread_id

    async def on_message_delta(self, delta: MessageDelta, snapshot: Message):
        if delta.content:
            for content in delta.content:
                if content.type == "text":
                    assert content.index is not None
                    if content.text:
                        if content.text.value:
                            assert content.text.value is not None
                        if content.text.annotations:
                            for annot in content.text.annotations:
                                if annot.type == "file_citation":
                                    assert annot.end_index is not None
                                    assert annot.file_citation.file_id
                                    assert annot.file_citation.quote
                                    assert annot.start_index is not None
                                elif annot.type == "file_path":
                                    assert annot.end_index is not None
                                    assert annot.file_path.file_id
                                    assert annot.start_index is not None
                elif content.type == "image_file":
                    assert content.index is not None
                    assert content.image_file.file_id

    async def on_message_done(self, message: Message):
        for msg in message.content:
            if msg.type == "image_file":
                assert msg.image_file.file_id
            if msg.type == "text":
                assert msg.text.value
                if msg.text.annotations:
                    for annot in msg.text.annotations:
                        if annot.type == "file_citation":
                            assert annot.end_index is not None
                            assert annot.file_citation.file_id
                            assert annot.file_citation.quote
                            assert annot.start_index is not None
                            assert annot.text is not None
                        elif annot.type == "file_path":
                            assert annot.end_index is not None
                            assert annot.file_path.file_id
                            assert annot.start_index is not None
                            assert annot.text is not None

    async def on_text_created(self, text: Text):
        assert text.value is not None

    async def on_text_done(self, text: Text):
        assert text.value  is not None
        for annot in text.annotations:
            if annot.type == "file_citation":
                assert annot.end_index is not None
                assert annot.file_citation.file_id
                assert annot.file_citation.quote
                assert annot.start_index is not None
                assert annot.text is not None
            elif annot.type == "file_path":
                assert annot.end_index is not None
                assert annot.file_path.file_id
                assert annot.start_index is not None
                assert annot.text is not None

    async def on_image_file_done(self, image_file: ImageFile):
        assert image_file.file_id

    async def on_tool_call_created(self, tool_call: ToolCall):
        assert tool_call.id

    async def on_tool_call_delta(self, delta: ToolCallDelta, snapshot: ToolCall):
        if delta.type == "code_interpreter":
            assert delta.index is not None
            if delta.code_interpreter:
                if delta.code_interpreter.input:
                    assert delta.code_interpreter.input is not None
            if delta.code_interpreter.outputs:
                for output in delta.code_interpreter.outputs:
                    if output.type == "image":
                        assert output.image.file_id
                    elif output.type == "logs":
                        assert output.logs
        if delta.type == "function":
            assert delta.id
            if delta.function:
                assert delta.function.arguments is not None
                assert delta.function.name is not None

    async def on_tool_call_done(self, tool_call: ToolCall):
        if tool_call.type == "code_interpreter":
            assert tool_call.id
            assert tool_call.code_interpreter.input is not None
            for output in tool_call.code_interpreter.outputs:
                if output.type == "image":
                    assert output.image.file_id
                elif output.type == "logs":
                    assert output.logs
        if tool_call.type == "function":
            assert tool_call.id
            assert tool_call.function.arguments is not None
            assert tool_call.function.name is not None


=======
>>>>>>> 61138a7a
class TestAssistantsAsync(AzureRecordedTestCase):

    @configure_async
    @pytest.mark.asyncio
    @pytest.mark.parametrize(
        "api_type, api_version",
        [(ASST_AZURE, PREVIEW), (GPT_4_OPENAI, "v1")]
    )
    async def test_assistants_crud(self, client_async, api_type, api_version, **kwargs):
        try:
            assistant = await client_async.beta.assistants.create(
                name="python test",
                instructions="You are a personal math tutor. Write and run code to answer math questions.",
                tools=[{"type": "code_interpreter"}],
                **kwargs,
            )
            retrieved_assistant = await client_async.beta.assistants.retrieve(
                assistant_id=assistant.id,
            )
            assert retrieved_assistant.id == assistant.id
            assert retrieved_assistant.name == assistant.name
            assert retrieved_assistant.instructions == assistant.instructions
            assert retrieved_assistant.tools == assistant.tools
            assert retrieved_assistant.model == assistant.model
            assert retrieved_assistant.created_at == assistant.created_at
            assert retrieved_assistant.description == assistant.description
            assert retrieved_assistant.metadata == assistant.metadata
            assert retrieved_assistant.object == assistant.object

            list_assistants = client_async.beta.assistants.list()
            async for asst in list_assistants:
                assert asst.id

            modify_assistant = await client_async.beta.assistants.update(
                assistant_id=assistant.id,
                metadata={"key": "value"}
            )
            assert modify_assistant.metadata == {"key": "value"}
        finally:
            delete_assistant = await client_async.beta.assistants.delete(
                assistant_id=assistant.id
            )
            assert delete_assistant.id == assistant.id
            assert delete_assistant.deleted is True

    @configure_async
    @pytest.mark.asyncio
    @pytest.mark.parametrize("api_type, api_version", [(ASST_AZURE, PREVIEW), (GPT_4_OPENAI, "v1")])
    async def test_assistants_threads_crud(self, client_async, api_type, api_version, **kwargs):
        try:
            thread = await client_async.beta.threads.create(
                messages=[
                    {
                        "role": "user",
                        "content": "I need help with math homework",
                    }
                ],
                metadata={"key": "value"},
            )

            retrieved_thread = await client_async.beta.threads.retrieve(
                thread_id=thread.id,
            )
            assert retrieved_thread.id == thread.id
            assert retrieved_thread.object == thread.object
            assert retrieved_thread.created_at == thread.created_at
            assert retrieved_thread.metadata == thread.metadata

            updated_thread = await client_async.beta.threads.update(
                thread_id=thread.id,
                metadata={"key": "updated"}
            )
            assert updated_thread.metadata == {"key": "updated"}

        finally:
            delete_thread = await client_async.beta.threads.delete(
                thread_id=thread.id
            )
            assert delete_thread.id == thread.id
            assert delete_thread.deleted is True

    @configure_async
    @pytest.mark.asyncio
    @pytest.mark.parametrize("api_type, api_version", [(ASST_AZURE, PREVIEW), (GPT_4_OPENAI, "v1")])
    async def test_assistants_messages_crud(self, client_async, api_type, api_version, **kwargs):
        file_name = f"test{uuid.uuid4()}.txt"
        with open(file_name, "w") as f:
            f.write("test")

        path = pathlib.Path(file_name)

        file = await client_async.files.create(
            file=open(path, "rb"),
            purpose="assistants"
        )

        try:
            thread = await client_async.beta.threads.create(
                messages=[
                    {
                        "role": "user",
                        "content": "I need help with math homework",
                    }
                ],
                metadata={"key": "value"},
            )

            message = await client_async.beta.threads.messages.create(
                thread_id=thread.id,
                role="user",
                content="what is 2+2?",
                metadata={"math": "addition"},
                attachments=[
                    {
                        "file_id": file.id,
                        "tools": [{"type": "code_interpreter"}]
                    }
                ]
            )
            retrieved_message = await client_async.beta.threads.messages.retrieve(
                thread_id=thread.id,
                message_id=message.id
            )
            assert retrieved_message.id == message.id
            assert retrieved_message.created_at == message.created_at
            assert retrieved_message.metadata == message.metadata
            assert retrieved_message.object == message.object
            assert retrieved_message.thread_id == thread.id
            assert retrieved_message.role == message.role
            assert retrieved_message.content == message.content

            list_messages = client_async.beta.threads.messages.list(
                thread_id=thread.id
            )
            async for msg in list_messages:
                assert msg.id

            modify_message = await client_async.beta.threads.messages.update(
                thread_id=thread.id,
                message_id=message.id,
                metadata={"math": "updated"}
            )
            assert modify_message.metadata == {"math": "updated"}

        finally:
            os.remove(path)
            delete_thread = await client_async.beta.threads.delete(
                thread_id=thread.id
            )
            assert delete_thread.id == thread.id
            assert delete_thread.deleted is True
            delete_file = await client_async.files.delete(file.id)
            assert delete_file.deleted is True

    @configure_async
    @pytest.mark.asyncio
    @pytest.mark.parametrize("api_type, api_version", [(ASST_AZURE, PREVIEW), (GPT_4_OPENAI, "v1")])
    async def test_assistants_vector_stores_crud(self, client_async, api_type, api_version, **kwargs):
        file_name = f"test{uuid.uuid4()}.txt"
        with open(file_name, "w") as f:
            f.write("test")

        path = pathlib.Path(file_name)

        file = await client_async.files.create(
            file=open(path, "rb"),
            purpose="assistants"
        )

        try:
            vector_store = await client_async.beta.vector_stores.create(
                name="Support FAQ"
            )
            assert vector_store.name == "Support FAQ"
            assert vector_store.id
            assert vector_store.object == "vector_store"
            assert vector_store.created_at
            assert vector_store.file_counts.total == 0

            vectors = client_async.beta.vector_stores.list()
            async for vector in vectors:
                assert vector.id
                assert vector_store.object == "vector_store"
                assert vector_store.created_at

            vector_store = await client_async.beta.vector_stores.update(
                vector_store_id=vector_store.id,
                name="Support FAQ and more",
                metadata={"Q": "A"}
            )
            retrieved_vector = await client_async.beta.vector_stores.retrieve(
                vector_store_id=vector_store.id
            )
            assert retrieved_vector.id == vector_store.id
            assert retrieved_vector.name == "Support FAQ and more"
            assert retrieved_vector.metadata == {"Q": "A"}

            vector_store_file = await client_async.beta.vector_stores.files.create(
                vector_store_id=vector_store.id,
                file_id=file.id
            )
            assert vector_store_file.id
            assert vector_store_file.object == "vector_store.file"
            assert vector_store_file.created_at
            assert vector_store_file.vector_store_id == vector_store.id

            vector_store_files = client_async.beta.vector_stores.files.list(
                vector_store_id=vector_store.id
            )
            async for vector_file in vector_store_files:
                assert vector_file.id
                assert vector_file.object == "vector_store.file"
                assert vector_store_file.created_at
                assert vector_store_file.vector_store_id == vector_store.id

            vector_store_file_2 = await client_async.beta.vector_stores.files.retrieve(
                vector_store_id=vector_store.id,
                file_id=file.id
            )
            assert vector_store_file_2.id == vector_store_file.id
            assert vector_store_file.vector_store_id == vector_store.id

        finally:
            os.remove(path)
            deleted_vector_store_file = await client_async.beta.vector_stores.files.delete(
                vector_store_id=vector_store.id,
                file_id=file.id
            )
            assert deleted_vector_store_file.deleted is True
            deleted_vector_store = await client_async.beta.vector_stores.delete(
                vector_store_id=vector_store.id
            )
            assert deleted_vector_store.deleted is True

    @configure_async
    @pytest.mark.asyncio
    @pytest.mark.parametrize("api_type, api_version", [(ASST_AZURE, PREVIEW), (GPT_4_OPENAI, "v1")])
    async def test_assistants_vector_stores_batch_crud(self, client_async, api_type, api_version, **kwargs):
        file_name = f"test{uuid.uuid4()}.txt"
        file_name_2 = f"test{uuid.uuid4()}.txt"
        with open(file_name, "w") as f:
            f.write("test")

        path = pathlib.Path(file_name)

        file = await client_async.files.create(
            file=open(path, "rb"),
            purpose="assistants"
        )
        with open(file_name_2, "w") as f:
            f.write("test")
        path_2 = pathlib.Path(file_name_2)

        file_2 = await client_async.files.create(
            file=open(path_2, "rb"),
            purpose="assistants"
        )
        try:
            vector_store = await client_async.beta.vector_stores.create(
                name="Support FAQ"
            )
            vector_store_file_batch = await client_async.beta.vector_stores.file_batches.create(
                vector_store_id=vector_store.id,
                file_ids=[file.id, file_2.id]
            )
            assert vector_store_file_batch.id
            assert vector_store_file_batch.object == "vector_store.file_batch"
            assert vector_store_file_batch.created_at
            assert vector_store_file_batch.status

            vectors = await client_async.beta.vector_stores.file_batches.list_files(
                vector_store_id=vector_store.id,
                batch_id=vector_store_file_batch.id
            )
            for vector in vectors:
                assert vector.id
                assert vector.object == "vector_store.file"
                assert vector.created_at

            retrieved_vector_store_file_batch = await client_async.beta.vector_stores.file_batches.retrieve(
                vector_store_id=vector_store.id,
                batch_id=vector_store_file_batch.id
            )
            assert retrieved_vector_store_file_batch.id == vector_store_file_batch.id

        finally:
            os.remove(path)
            os.remove(path_2)
            delete_file = await client_async.files.delete(file.id)
            assert delete_file.deleted is True
            delete_file = await client_async.files.delete(file_2.id)
            assert delete_file.deleted is True
            deleted_vector_store = await client_async.beta.vector_stores.delete(
                vector_store_id=vector_store.id
            )
            assert deleted_vector_store.deleted is True

    @configure_async
    @pytest.mark.asyncio
    @pytest.mark.parametrize("api_type, api_version", [(ASST_AZURE, PREVIEW), (GPT_4_OPENAI, "v1")])
    async def test_assistants_runs_code(self, client_async, api_type, api_version, **kwargs):

        try:
            assistant = await client_async.beta.assistants.create(
                name="python test",
                instructions="You are a personal math tutor. Write and run code to answer math questions.",
                tools=[{"type": "code_interpreter"}],
                **kwargs,
            )
            thread = await client_async.beta.threads.create()

            message = await client_async.beta.threads.messages.create(
                thread_id=thread.id,
                role="user",
                content="I need to solve the equation `3x + 11 = 14`. Can you help me?",
            )

            run = await client_async.beta.threads.runs.create(
                thread_id=thread.id,
                assistant_id=assistant.id,
                instructions="Please address the user as Jane Doe.",
                additional_instructions="After solving each equation, say 'Isn't math fun?'",
            )

            start_time = time.time()

            while True:
                if time.time() - start_time > TIMEOUT:
                    raise TimeoutError("Run timed out")

                run = await client_async.beta.threads.runs.retrieve(thread_id=thread.id, run_id=run.id)

                if run.status == "completed":
                    messages = client_async.beta.threads.messages.list(thread_id=thread.id)

                    async for message in messages:
                        assert message.content[0].type == "text"
                        assert message.content[0].text.value

                    break
                else:
                    time.sleep(5)

            run = await client_async.beta.threads.runs.update(
                thread_id=thread.id,
                run_id=run.id,
                metadata={"user": "user123"}
            )
            assert run.metadata == {"user": "user123"}

        finally:
            delete_assistant = await client_async.beta.assistants.delete(
                assistant_id=assistant.id
            )
            assert delete_assistant.id == assistant.id
            assert delete_assistant.deleted is True

            delete_thread = await client_async.beta.threads.delete(
                thread_id=thread.id
            )
            assert delete_thread.id == thread.id
            assert delete_thread.deleted is True

    @configure_async
    @pytest.mark.asyncio
    @pytest.mark.parametrize("api_type, api_version", [(ASST_AZURE, PREVIEW), (GPT_4_OPENAI, "v1")])
    async def test_assistants_runs_file_search(self, client_async, api_type, api_version, **kwargs):
        file_name = f"test{uuid.uuid4()}.txt"
        with open(file_name, "w") as f:
            f.write("Contoso company policy requires that all employees take at least 10 vacation days a year.")

        path = pathlib.Path(file_name)

        file = await client_async.files.create(
            file=open(path, "rb"),
            purpose="assistants"
        )
        try:
            vector_store = await client_async.beta.vector_stores.create(
                name="Support FAQ",
                file_ids=[file.id]
            )
            assistant = await client_async.beta.assistants.create(
                name="python test",
                instructions="You help answer questions about Contoso company policy.",
                tools=[{"type": "file_search"}],
                tool_resources={
                    "file_search": {
                        "vector_store_ids": [vector_store.id]
                    }
                },
                **kwargs
            )

            run = await client_async.beta.threads.create_and_run_poll(
                assistant_id=assistant.id,
                thread={
                    "messages": [
                        {"role": "user", "content": "How many vacation days am I required to take as a Contoso employee?"}
                    ]
                }
            )

            if run.status == "completed":
                messages = client_async.beta.threads.messages.list(thread_id=run.thread_id)

                async for message in messages:
                    assert message.content[0].type == "text"
                    assert message.content[0].text.value

        finally:
            os.remove(path)
            delete_assistant = await client_async.beta.assistants.delete(
                assistant_id=assistant.id
            )
            assert delete_assistant.id == assistant.id
            assert delete_assistant.deleted is True

            delete_thread = await client_async.beta.threads.delete(
                thread_id=run.thread_id
            )
            assert delete_thread.id
            assert delete_thread.deleted is True
            deleted_vector_store_file = await client_async.beta.vector_stores.files.delete(
                vector_store_id=vector_store.id,
                file_id=file.id
            )
            assert deleted_vector_store_file.deleted is True
            deleted_vector_store = await client_async.beta.vector_stores.delete(
                vector_store_id=vector_store.id
            )
            assert deleted_vector_store.deleted is True

    @configure_async
    @pytest.mark.asyncio
    @pytest.mark.parametrize("api_type, api_version", [(ASST_AZURE, PREVIEW), (GPT_4_OPENAI, "v1")])
    async def test_assistants_runs_functions(self, client_async, api_type, api_version, **kwargs):
        try:
            assistant = await client_async.beta.assistants.create(
                name="python test",
                instructions="You help answer questions about the weather.",
                tools=[
                    {
                        "type": "function",
                        "function": {
                            "name": "get_current_weather",
                            "description": "Get the current weather",
                            "parameters": {
                                "type": "object",
                                "properties": {
                                    "location": {
                                        "type": "string",
                                        "description": "The city and state, e.g. San Francisco, CA",
                                    },
                                    "format": {
                                        "type": "string",
                                        "enum": ["celsius", "fahrenheit"],
                                        "description": "The temperature unit to use. Infer this from the users location.",
                                    },
                                },
                                "required": ["location"],
                            }
                        }
                    }
                ],
                **kwargs,
            )

            run = await client_async.beta.threads.create_and_run(
                assistant_id=assistant.id,
                thread={
                    "messages": [
                        {"role": "user", "content": "How's the weather in Seattle?"}
                    ]
                }
            )
            start_time = time.time()

            while True:
                if time.time() - start_time > TIMEOUT:
                    raise TimeoutError("Run timed out")

                run = await client_async.beta.threads.runs.retrieve(thread_id=run.thread_id, run_id=run.id)

                if run.status == "requires_action":
                    run = await client_async.beta.threads.runs.submit_tool_outputs(
                        thread_id=run.thread_id,
                        run_id=run.id,
                        tool_outputs=[
                            {
                                "tool_call_id": run.required_action.submit_tool_outputs.tool_calls[0].id,
                                "output": "{\"temperature\": \"22\", \"unit\": \"celsius\", \"description\": \"Sunny\"}"
                            }
                        ]
                    )

                if run.status == "completed":
                    messages = client_async.beta.threads.messages.list(thread_id=run.thread_id)

                    async for message in messages:
                        assert message.content[0].type == "text"
                        assert message.content[0].text.value

                    break

                time.sleep(5)

            runs = client_async.beta.threads.runs.list(thread_id=run.thread_id)
            async for r in runs:
                assert r.id == run.id
                assert r.thread_id == run.thread_id
                assert r.assistant_id == run.assistant_id
                assert r.created_at == run.created_at
                assert r.instructions == run.instructions
                assert r.tools == run.tools
                assert r.metadata == run.metadata

                run_steps = client_async.beta.threads.runs.steps.list(
                    thread_id=run.thread_id,
                    run_id=r.id
                )
                async for step in run_steps:
                    assert step.id

                retrieved_step = await client_async.beta.threads.runs.steps.retrieve(
                    thread_id=run.thread_id,
                    run_id=r.id,
                    step_id=step.id
                )
                assert retrieved_step.id
                assert retrieved_step.created_at
                assert retrieved_step.run_id
                assert retrieved_step.thread_id
                assert retrieved_step.assistant_id
                assert retrieved_step.type
                assert retrieved_step.step_details

        finally:
            delete_assistant = await client_async.beta.assistants.delete(
                assistant_id=assistant.id
            )
            assert delete_assistant.id == assistant.id
            assert delete_assistant.deleted is True

            delete_thread = await client_async.beta.threads.delete(
                thread_id=run.thread_id
            )
            assert delete_thread.id
            assert delete_thread.deleted is True

    @configure_async
    @pytest.mark.asyncio
    @pytest.mark.parametrize("api_type, api_version", [(ASST_AZURE, PREVIEW), (GPT_4_OPENAI, "v1")])
    async def test_assistants_streaming(self, client_async, api_type, api_version, **kwargs):
        assistant = await client_async.beta.assistants.create(
            name="Math Tutor",
            instructions="You are a personal math tutor. Write and run code to answer math questions.",
            tools=[{"type": "code_interpreter"}],
            **kwargs,
        )
        try:
            thread = await client_async.beta.threads.create()
            await client_async.beta.threads.messages.create(
                thread_id=thread.id,
                role="user",
                content="I need to solve the equation `3x + 11 = 14`. Can you help me?",
            )
            stream = await client_async.beta.threads.runs.create(
                thread_id=thread.id,
                assistant_id=assistant.id,
                instructions="Please address the user as Jane Doe. The user has a premium account.",
                stream=True,
            )

            async for event in stream:
                assert event
        finally:
            await client_async.beta.assistants.delete(assistant.id)

    @configure_async
    @pytest.mark.asyncio
    @pytest.mark.parametrize("api_type, api_version", [(ASST_AZURE, PREVIEW), (GPT_4_OPENAI, "v1")])
    async def test_assistants_stream_event_handler(self, client_async, api_type, api_version, **kwargs):
        assistant = await client_async.beta.assistants.create(
            name="Math Tutor",
            instructions="You are a personal math tutor. Write and run code to answer math questions.",
            tools=[{"type": "code_interpreter"}],
            **kwargs
        )

        try:
            question = "I need to solve the equation `3x + 11 = 14`. Can you help me and then generate an image with the answer?"

            thread = await client_async.beta.threads.create(
                messages=[
                    {
                        "role": "user",
                        "content": question,
                    },
                ]
            )

            async with client_async.beta.threads.runs.stream(
                thread_id=thread.id,
                assistant_id=assistant.id,
                instructions="Please address the user as Jane Doe. The user has a premium account.",
                event_handler=AsyncEventHandler(),
            ) as stream:
                await stream.until_done()
        finally:
            await client_async.beta.assistants.delete(assistant.id)<|MERGE_RESOLUTION|>--- conflicted
+++ resolved
@@ -9,8 +9,7 @@
 import pathlib
 import uuid
 from devtools_testutils import AzureRecordedTestCase
-<<<<<<< HEAD
-from conftest import ASST_AZURE, ASST_AZUREAD, PREVIEW, GPT_4_OPENAI, configure_async
+from conftest import ASST_AZURE, PREVIEW, GPT_4_OPENAI, configure_async
 from openai import AsyncAssistantEventHandler
 from openai.types.beta.threads import (
     Text,
@@ -21,14 +20,9 @@
 )
 from openai.types.beta.threads.runs import RunStep, ToolCall, RunStepDelta, ToolCallDelta
 
-=======
-from conftest import ASST_AZURE, PREVIEW, GPT_4_OPENAI, configure_async
->>>>>>> 61138a7a
-
 TIMEOUT = 300
 
 
-<<<<<<< HEAD
 class AsyncEventHandler(AsyncAssistantEventHandler):
     async def on_text_delta(self, delta: TextDelta, snapshot: Text) -> None:
         if delta.value:
@@ -186,8 +180,6 @@
             assert tool_call.function.name is not None
 
 
-=======
->>>>>>> 61138a7a
 class TestAssistantsAsync(AzureRecordedTestCase):
 
     @configure_async
