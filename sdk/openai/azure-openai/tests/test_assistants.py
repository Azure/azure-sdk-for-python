# ------------------------------------
# Copyright (c) Microsoft Corporation.
# Licensed under the MIT License.
# ------------------------------------

import os
import time
import pytest
import pathlib
import uuid
from devtools_testutils import AzureRecordedTestCase
<<<<<<< HEAD
from conftest import ASST_AZURE, ASST_AZUREAD, PREVIEW, GPT_4_OPENAI, configure
from openai import AssistantEventHandler
from openai.types.beta.threads import (
    Text,
    Message,
    ImageFile,
    TextDelta,
    MessageDelta,
)
from openai.types.beta.threads.runs import RunStep, ToolCall, RunStepDelta, ToolCallDelta
=======
from conftest import ASST_AZURE, PREVIEW, GPT_4_OPENAI, configure
>>>>>>> 61138a7a

TIMEOUT = 300


<<<<<<< HEAD
class EventHandler(AssistantEventHandler):
    def on_text_delta(self, delta: TextDelta, snapshot: Text) -> None:
        if delta.value:
            assert delta.value is not None
        if delta.annotations:
            for annotation in delta.annotations:
                if annotation.type == "file_citation":
                    assert annotation.index is not None
                    assert annotation.file_citation.file_id
                    assert annotation.file_citation.quote
                elif annotation.type == "file_path":
                    assert annotation.index is not None
                    assert annotation.file_path.file_id

    def on_run_step_done(self, run_step: RunStep) -> None:
        details = run_step.step_details
        if details.type == "tool_calls":
            for tool in details.tool_calls:
                if tool.type == "code_interpreter":
                    assert tool.id
                    assert tool.code_interpreter.outputs
                    assert tool.code_interpreter.input is not None
                elif tool.type == "function":
                    assert tool.id
                    assert tool.function.arguments is not None
                    assert tool.function.name is not None

    def on_run_step_delta(self, delta: RunStepDelta, snapshot: RunStep) -> None:
        details = delta.step_details
        if details is not None:
            if details.type == "tool_calls":
                for tool in details.tool_calls or []:
                    if tool.type == "code_interpreter" and tool.code_interpreter and tool.code_interpreter.input:
                        assert tool.index is not None
                        assert tool.code_interpreter.input is not None
            elif details.type == "message_creation":
                assert details.message_creation.message_id

    def on_run_step_created(self, run_step: RunStep):
        assert run_step.object == "thread.run.step"
        assert run_step.id
        assert run_step.type
        assert run_step.created_at
        assert run_step.assistant_id
        assert run_step.thread_id
        assert run_step.run_id
        assert run_step.status
        assert run_step.step_details

    def on_message_created(self, message: Message):
        assert message.object == "thread.message"
        assert message.id
        assert message.created_at
        assert message.attachments is not None
        assert message.status
        assert message.thread_id

    def on_message_delta(self, delta: MessageDelta, snapshot: Message):
        if delta.content:
            for content in delta.content:
                if content.type == "text":
                    assert content.index is not None
                    if content.text:
                        if content.text.value:
                            assert content.text.value is not None
                        if content.text.annotations:
                            for annot in content.text.annotations:
                                if annot.type == "file_citation":
                                    assert annot.end_index is not None
                                    assert annot.file_citation.file_id
                                    assert annot.file_citation.quote
                                    assert annot.start_index is not None
                                elif annot.type == "file_path":
                                    assert annot.end_index is not None
                                    assert annot.file_path.file_id
                                    assert annot.start_index is not None
                elif content.type == "image_file":
                    assert content.index is not None
                    assert content.image_file.file_id


    def on_message_done(self, message: Message):
        for msg in message.content:
            if msg.type == "image_file":
                assert msg.image_file.file_id
            if msg.type == "text":
                assert msg.text.value
                if msg.text.annotations:
                    for annot in msg.text.annotations:
                        if annot.type == "file_citation":
                            assert annot.end_index is not None
                            assert annot.file_citation.file_id
                            assert annot.file_citation.quote
                            assert annot.start_index is not None
                            assert annot.text is not None
                        elif annot.type == "file_path":
                            assert annot.end_index is not None
                            assert annot.file_path.file_id
                            assert annot.start_index is not None
                            assert annot.text is not None

    def on_text_created(self, text: Text):
        assert text.value is not None

    def on_text_done(self, text: Text):
        assert text.value is not None
        for annot in text.annotations:
            if annot.type == "file_citation":
                assert annot.end_index is not None
                assert annot.file_citation.file_id
                assert annot.file_citation.quote
                assert annot.start_index is not None
                assert annot.text is not None
            elif annot.type == "file_path":
                assert annot.end_index is not None
                assert annot.file_path.file_id
                assert annot.start_index is not None
                assert annot.text is not None

    def on_image_file_done(self, image_file: ImageFile):
        assert image_file.file_id

    def on_tool_call_created(self, tool_call: ToolCall):
        assert tool_call.id

    def on_tool_call_delta(self, delta: ToolCallDelta, snapshot: ToolCall):
        if delta.type == "code_interpreter":
            assert delta.index is not None
            if delta.code_interpreter:
                if delta.code_interpreter.input:
                    assert delta.code_interpreter.input is not None
            if delta.code_interpreter.outputs:
                for output in delta.code_interpreter.outputs:
                    if output.type == "image":
                        assert output.image.file_id
                    elif output.type == "logs":
                        assert output.logs
        if delta.type == "function":
            assert delta.id
            if delta.function:
                assert delta.function.arguments is not None
                assert delta.function.name is not None

    def on_tool_call_done(self, tool_call: ToolCall):
        if tool_call.type == "code_interpreter":
            assert tool_call.id
            assert tool_call.code_interpreter.input is not None
            for output in tool_call.code_interpreter.outputs:
                if output.type == "image":
                    assert output.image.file_id
                elif output.type == "logs":
                    assert output.logs
        if tool_call.type == "function":
            assert tool_call.id
            assert tool_call.function.arguments is not None
            assert tool_call.function.name is not None


=======
>>>>>>> 61138a7a
class TestAssistants(AzureRecordedTestCase):

    @configure
    @pytest.mark.parametrize(
        "api_type, api_version",
        [(ASST_AZURE, PREVIEW), (GPT_4_OPENAI, "v1")]
    )
    def test_assistants_crud(self, client, api_type, api_version, **kwargs):

        try:
            assistant = client.beta.assistants.create(
                name="python test",
                instructions="You are a personal math tutor. Write and run code to answer math questions.",
                tools=[{"type": "code_interpreter"}],
                **kwargs,
            )
            retrieved_assistant = client.beta.assistants.retrieve(
                assistant_id=assistant.id,
            )
            assert retrieved_assistant.id == assistant.id
            assert retrieved_assistant.name == assistant.name
            assert retrieved_assistant.instructions == assistant.instructions
            assert retrieved_assistant.tools == assistant.tools
            assert retrieved_assistant.model == assistant.model
            assert retrieved_assistant.created_at == assistant.created_at
            assert retrieved_assistant.description == assistant.description
            assert retrieved_assistant.metadata == assistant.metadata
            assert retrieved_assistant.object == assistant.object

            list_assistants = client.beta.assistants.list()
            for asst in list_assistants:
                assert asst.id

            modify_assistant = client.beta.assistants.update(
                assistant_id=assistant.id,
                metadata={"key": "value"}
            )
            assert modify_assistant.metadata == {"key": "value"}
        finally:
            delete_assistant = client.beta.assistants.delete(
                assistant_id=assistant.id
            )
            assert delete_assistant.id == assistant.id
            assert delete_assistant.deleted is True

    @configure
    @pytest.mark.parametrize("api_type, api_version", [(ASST_AZURE, PREVIEW), (GPT_4_OPENAI, "v1")])
    def test_assistants_threads_crud(self, client, api_type, api_version, **kwargs):
        try:
            thread = client.beta.threads.create(
                messages=[
                    {
                        "role": "user",
                        "content": "I need help with math homework",
                    }
                ],
                metadata={"key": "value"},
            )
            retrieved_thread = client.beta.threads.retrieve(
                thread_id=thread.id,
            )
            assert retrieved_thread.id == thread.id
            assert retrieved_thread.object == thread.object
            assert retrieved_thread.created_at == thread.created_at
            assert retrieved_thread.metadata == thread.metadata

            updated_thread = client.beta.threads.update(
                thread_id=thread.id,
                metadata={"key": "updated"}
            )
            assert updated_thread.metadata == {"key": "updated"}

        finally:
            delete_thread = client.beta.threads.delete(
                thread_id=thread.id
            )
            assert delete_thread.id == thread.id
            assert delete_thread.deleted is True

    @configure
    @pytest.mark.parametrize("api_type, api_version", [(ASST_AZURE, PREVIEW), (GPT_4_OPENAI, "v1")])
    def test_assistants_messages_crud(self, client, api_type, api_version, **kwargs):
        file_name = f"test{uuid.uuid4()}.txt"
        with open(file_name, "w") as f:
            f.write("test")

        path = pathlib.Path(file_name)

        file = client.files.create(
            file=open(path, "rb"),
            purpose="assistants"
        )

        try:
            thread = client.beta.threads.create(
                messages=[
                    {
                        "role": "user",
                        "content": "I need help with math homework",
                    }
                ],
                metadata={"key": "value"},
            )

            message = client.beta.threads.messages.create(
                thread_id=thread.id,
                role="user",
                content="what is 2+2?",
                metadata={"math": "addition"},
                attachments=[
                    {
                        "file_id": file.id,
                        "tools": [{"type": "code_interpreter"}]
                    }
                ]
            )
            retrieved_message = client.beta.threads.messages.retrieve(
                thread_id=thread.id,
                message_id=message.id
            )
            assert retrieved_message.id == message.id
            assert retrieved_message.created_at == message.created_at
            assert retrieved_message.metadata == message.metadata
            assert retrieved_message.object == message.object
            assert retrieved_message.thread_id == thread.id
            assert retrieved_message.role == message.role
            assert retrieved_message.content == message.content

            list_messages = client.beta.threads.messages.list(
                thread_id=thread.id
            )
            for msg in list_messages:
                assert msg.id

            modify_message = client.beta.threads.messages.update(
                thread_id=thread.id,
                message_id=message.id,
                metadata={"math": "updated"}
            )
            assert modify_message.metadata == {"math": "updated"}

        finally:
            os.remove(path)
            delete_thread = client.beta.threads.delete(
                thread_id=thread.id
            )
            assert delete_thread.id == thread.id
            assert delete_thread.deleted is True
            delete_file = client.files.delete(file.id)
            assert delete_file.deleted is True

    @configure
    @pytest.mark.parametrize("api_type, api_version", [(ASST_AZURE, PREVIEW), (GPT_4_OPENAI, "v1")])
    def test_assistants_vector_stores_crud(self, client, api_type, api_version, **kwargs):
        file_name = f"test{uuid.uuid4()}.txt"
        with open(file_name, "w") as f:
            f.write("test")

        path = pathlib.Path(file_name)

        file = client.files.create(
            file=open(path, "rb"),
            purpose="assistants"
        )

        try:
            vector_store = client.beta.vector_stores.create(
                name="Support FAQ"
            )
            assert vector_store.name == "Support FAQ"
            assert vector_store.id
            assert vector_store.object == "vector_store"
            assert vector_store.created_at
            assert vector_store.file_counts.total == 0

            vectors = client.beta.vector_stores.list()
            for vector in vectors:
                assert vector.id
                assert vector_store.object == "vector_store"
                assert vector_store.created_at

            vector_store = client.beta.vector_stores.update(
                vector_store_id=vector_store.id,
                name="Support FAQ and more",
                metadata={"Q": "A"}
            )
            retrieved_vector = client.beta.vector_stores.retrieve(
                vector_store_id=vector_store.id
            )
            assert retrieved_vector.id == vector_store.id
            assert retrieved_vector.name == "Support FAQ and more"
            assert retrieved_vector.metadata == {"Q": "A"}

            vector_store_file = client.beta.vector_stores.files.create(
                vector_store_id=vector_store.id,
                file_id=file.id
            )
            assert vector_store_file.id
            assert vector_store_file.object == "vector_store.file"
            assert vector_store_file.created_at
            assert vector_store_file.vector_store_id == vector_store.id

            vector_store_files = client.beta.vector_stores.files.list(
                vector_store_id=vector_store.id
            )
            for vector_file in vector_store_files:
                assert vector_file.id
                assert vector_file.object == "vector_store.file"
                assert vector_store_file.created_at
                assert vector_store_file.vector_store_id == vector_store.id

            vector_store_file_2 = client.beta.vector_stores.files.retrieve(
                vector_store_id=vector_store.id,
                file_id=file.id
            )
            assert vector_store_file_2.id == vector_store_file.id
            assert vector_store_file.vector_store_id == vector_store.id

        finally:
            os.remove(path)
            deleted_vector_store_file = client.beta.vector_stores.files.delete(
                vector_store_id=vector_store.id,
                file_id=file.id
            )
            assert deleted_vector_store_file.deleted is True
            deleted_vector_store = client.beta.vector_stores.delete(
                vector_store_id=vector_store.id
            )
            assert deleted_vector_store.deleted is True

    @configure
    @pytest.mark.parametrize("api_type, api_version", [(ASST_AZURE, PREVIEW), (GPT_4_OPENAI, "v1")])
    def test_assistants_vector_stores_batch_crud(self, client, api_type, api_version, **kwargs):
        file_name = f"test{uuid.uuid4()}.txt"
        file_name_2 = f"test{uuid.uuid4()}.txt"
        with open(file_name, "w") as f:
            f.write("test")

        path = pathlib.Path(file_name)

        file = client.files.create(
            file=open(path, "rb"),
            purpose="assistants"
        )
        with open(file_name_2, "w") as f:
            f.write("test")
        path_2 = pathlib.Path(file_name_2)

        file_2 = client.files.create(
            file=open(path_2, "rb"),
            purpose="assistants"
        )
        try:
            vector_store = client.beta.vector_stores.create(
                name="Support FAQ"
            )
            vector_store_file_batch = client.beta.vector_stores.file_batches.create(
                vector_store_id=vector_store.id,
                file_ids=[file.id, file_2.id]
            )
            assert vector_store_file_batch.id
            assert vector_store_file_batch.object == "vector_store.file_batch"
            assert vector_store_file_batch.created_at
            assert vector_store_file_batch.status

            vectors = client.beta.vector_stores.file_batches.list_files(
                vector_store_id=vector_store.id,
                batch_id=vector_store_file_batch.id
            )
            for vector in vectors:
                assert vector.id
                assert vector.object == "vector_store.file"
                assert vector.created_at

            retrieved_vector_store_file_batch = client.beta.vector_stores.file_batches.retrieve(
                vector_store_id=vector_store.id,
                batch_id=vector_store_file_batch.id
            )
            assert retrieved_vector_store_file_batch.id == vector_store_file_batch.id

        finally:
            os.remove(path)
            os.remove(path_2)
            delete_file = client.files.delete(file.id)
            assert delete_file.deleted is True
            delete_file = client.files.delete(file_2.id)
            assert delete_file.deleted is True
            deleted_vector_store = client.beta.vector_stores.delete(
                vector_store_id=vector_store.id
            )
            assert deleted_vector_store.deleted is True

    @configure
    @pytest.mark.parametrize("api_type, api_version", [(ASST_AZURE, PREVIEW), (GPT_4_OPENAI, "v1")])
    def test_assistants_runs_code(self, client, api_type, api_version, **kwargs):
        try:
            assistant = client.beta.assistants.create(
                name="python test",
                instructions="You are a personal math tutor. Write and run code to answer math questions.",
                tools=[{"type": "code_interpreter"}],
                **kwargs,
            )

            thread = client.beta.threads.create()

            message = client.beta.threads.messages.create(
                thread_id=thread.id,
                role="user",
                content="I need to solve the equation `3x + 11 = 14`. Can you help me?",
            )

            run = client.beta.threads.runs.create(
                thread_id=thread.id,
                assistant_id=assistant.id,
                instructions="Please address the user as Jane Doe.",
                additional_instructions="After solving each equation, say 'Isn't math fun?'",
            )

            start_time = time.time()

            while True:
                if time.time() - start_time > TIMEOUT:
                    raise TimeoutError("Run timed out")

                run = client.beta.threads.runs.retrieve(thread_id=thread.id, run_id=run.id)

                if run.status == "completed":
                    messages = client.beta.threads.messages.list(thread_id=thread.id)

                    for message in messages:
                        assert message.content[0].type == "text"
                        assert message.content[0].text.value

                    break
                else:
                    time.sleep(5)
            
            run = client.beta.threads.runs.update(
                thread_id=thread.id,
                run_id=run.id,
                metadata={"user": "user123"}
            )
            assert run.metadata == {"user": "user123"}

        finally:
            delete_assistant = client.beta.assistants.delete(
                assistant_id=assistant.id
            )
            assert delete_assistant.id == assistant.id
            assert delete_assistant.deleted is True

            delete_thread = client.beta.threads.delete(
                thread_id=thread.id
            )
            assert delete_thread.id == thread.id
            assert delete_thread.deleted is True

    @configure
    @pytest.mark.parametrize("api_type, api_version", [(ASST_AZURE, PREVIEW), (GPT_4_OPENAI, "v1")])
    def test_assistants_runs_file_search(self, client, api_type, api_version, **kwargs):
        file_name = f"test{uuid.uuid4()}.txt"
        with open(file_name, "w") as f:
            f.write("Contoso company policy requires that all employees take at least 10 vacation days a year.")

        path = pathlib.Path(file_name)

        file = client.files.create(
            file=open(path, "rb"),
            purpose="assistants"
        )

        try:
            vector_store = client.beta.vector_stores.create(
                name="Support FAQ",
                file_ids=[file.id]
            )

            assistant = client.beta.assistants.create(
                name="python test",
                instructions="You help answer questions about Contoso company policy.",
                tools=[{"type": "file_search"}],
                tool_resources={
                    "file_search": {
                        "vector_store_ids": [vector_store.id]
                    }
                },
                **kwargs
            )

            run = client.beta.threads.create_and_run_poll(
                assistant_id=assistant.id,
                thread={
                    "messages": [
                        {"role": "user", "content": "How many vacation days am I required to take as a Contoso employee?"}
                    ]
                }
            )

            if run.status == "completed":
                messages = client.beta.threads.messages.list(thread_id=run.thread_id)

                for message in messages:
                    assert message.content[0].type == "text"
                    assert message.content[0].text.value

        finally:
            os.remove(path)
            delete_assistant = client.beta.assistants.delete(
                assistant_id=assistant.id
            )
            assert delete_assistant.id == assistant.id
            assert delete_assistant.deleted is True

            delete_thread = client.beta.threads.delete(
                thread_id=run.thread_id
            )
            assert delete_thread.id
            assert delete_thread.deleted is True
            deleted_vector_store_file = client.beta.vector_stores.files.delete(
                vector_store_id=vector_store.id,
                file_id=file.id
            )
            assert deleted_vector_store_file.deleted is True
            deleted_vector_store = client.beta.vector_stores.delete(
                vector_store_id=vector_store.id
            )
            assert deleted_vector_store.deleted is True

    @configure
    @pytest.mark.parametrize("api_type, api_version", [(ASST_AZURE, PREVIEW), (GPT_4_OPENAI, "v1")])
    def test_assistants_runs_functions(self, client, api_type, api_version, **kwargs):
        try:
            assistant = client.beta.assistants.create(
                name="python test",
                instructions="You help answer questions about the weather.",
                tools=[
                    {
                        "type": "function",
                        "function": {
                            "name": "get_current_weather",
                            "description": "Get the current weather",
                            "parameters": {
                                "type": "object",
                                "properties": {
                                    "location": {
                                        "type": "string",
                                        "description": "The city and state, e.g. San Francisco, CA",
                                    },
                                    "format": {
                                        "type": "string",
                                        "enum": ["celsius", "fahrenheit"],
                                        "description": "The temperature unit to use. Infer this from the users location.",
                                    },
                                },
                                "required": ["location"],
                            }
                        }
                    }
                ],
                **kwargs,
            )

            run = client.beta.threads.create_and_run(
                assistant_id=assistant.id,
                thread={
                    "messages": [
                        {"role": "user", "content": "How's the weather in Seattle?"}
                    ]
                }
            )
            start_time = time.time()

            while True:
                if time.time() - start_time > TIMEOUT:
                    raise TimeoutError("Run timed out")

                run = client.beta.threads.runs.retrieve(thread_id=run.thread_id, run_id=run.id)

                if run.status == "requires_action":
                    run = client.beta.threads.runs.submit_tool_outputs(
                        thread_id=run.thread_id,
                        run_id=run.id,
                        tool_outputs=[
                            {
                                "tool_call_id": run.required_action.submit_tool_outputs.tool_calls[0].id,
                                "output": "{\"temperature\": \"22\", \"unit\": \"celsius\", \"description\": \"Sunny\"}"
                            }
                        ]
                    )

                if run.status == "completed":
                    messages = client.beta.threads.messages.list(thread_id=run.thread_id)

                    for message in messages:
                        assert message.content[0].type == "text"
                        assert message.content[0].text.value

                    break

                time.sleep(5)

            runs = client.beta.threads.runs.list(thread_id=run.thread_id)
            for r in runs:
                assert r.id == run.id
                assert r.thread_id == run.thread_id
                assert r.assistant_id == run.assistant_id
                assert r.created_at == run.created_at
                assert r.instructions == run.instructions
                assert r.tools == run.tools
                assert r.metadata == run.metadata

                run_steps = client.beta.threads.runs.steps.list(
                    thread_id=run.thread_id,
                    run_id=r.id
                )
                retrieved_step = client.beta.threads.runs.steps.retrieve(
                    thread_id=run.thread_id,
                    run_id=r.id,
                    step_id=run_steps.data[0].id
                )
                assert retrieved_step.id
                assert retrieved_step.created_at
                assert retrieved_step.run_id
                assert retrieved_step.thread_id
                assert retrieved_step.assistant_id
                assert retrieved_step.type
                assert retrieved_step.step_details

        finally:
            delete_assistant = client.beta.assistants.delete(
                assistant_id=assistant.id
            )
            assert delete_assistant.id == assistant.id
            assert delete_assistant.deleted is True

            delete_thread = client.beta.threads.delete(
                thread_id=run.thread_id
            )
            assert delete_thread.id
            assert delete_thread.deleted is True

    @configure
    @pytest.mark.parametrize("api_type, api_version", [(ASST_AZURE, PREVIEW), (GPT_4_OPENAI, "v1")])
    def test_assistants_streaming(self, client, api_type, api_version, **kwargs):
        assistant = client.beta.assistants.create(
            name="Math Tutor",
            instructions="You are a personal math tutor. Write and run code to answer math questions.",
            tools=[{"type": "code_interpreter"}],
            **kwargs,
        )
        try:
            thread = client.beta.threads.create()
            client.beta.threads.messages.create(
                thread_id=thread.id,
                role="user",
                content="I need to solve the equation `3x + 11 = 14`. Can you help me?",
            )
            stream = client.beta.threads.runs.create(
                thread_id=thread.id,
                assistant_id=assistant.id,
                instructions="Please address the user as Jane Doe. The user has a premium account.",
                stream=True,
            )

            for event in stream:
                assert event
        finally:
            client.beta.assistants.delete(assistant.id)

    @configure
    @pytest.mark.parametrize("api_type, api_version", [(ASST_AZURE, PREVIEW), (GPT_4_OPENAI, "v1")])
    def test_assistants_stream_event_handler(self, client, api_type, api_version, **kwargs):
        assistant = client.beta.assistants.create(
            name="Math Tutor",
            instructions="You are a personal math tutor. Write and run code to answer math questions.",
            tools=[{"type": "code_interpreter"}],
            **kwargs
        )

        try:
            question = "I need to solve the equation `3x + 11 = 14`. Can you help me and then generate an image with the answer?"

            thread = client.beta.threads.create(
                messages=[
                    {
                        "role": "user",
                        "content": question,
                    },
                ]
            )

            with client.beta.threads.runs.stream(
                thread_id=thread.id,
                assistant_id=assistant.id,
                instructions="Please address the user as Jane Doe. The user has a premium account.",
                event_handler=EventHandler(),
            ) as stream:
                stream.until_done()
        finally:
            client.beta.assistants.delete(assistant.id)<|MERGE_RESOLUTION|>--- conflicted
+++ resolved
@@ -9,8 +9,7 @@
 import pathlib
 import uuid
 from devtools_testutils import AzureRecordedTestCase
-<<<<<<< HEAD
-from conftest import ASST_AZURE, ASST_AZUREAD, PREVIEW, GPT_4_OPENAI, configure
+from conftest import ASST_AZURE, PREVIEW, GPT_4_OPENAI, configure
 from openai import AssistantEventHandler
 from openai.types.beta.threads import (
     Text,
@@ -20,14 +19,10 @@
     MessageDelta,
 )
 from openai.types.beta.threads.runs import RunStep, ToolCall, RunStepDelta, ToolCallDelta
-=======
-from conftest import ASST_AZURE, PREVIEW, GPT_4_OPENAI, configure
->>>>>>> 61138a7a
 
 TIMEOUT = 300
 
 
-<<<<<<< HEAD
 class EventHandler(AssistantEventHandler):
     def on_text_delta(self, delta: TextDelta, snapshot: Text) -> None:
         if delta.value:
@@ -186,8 +181,6 @@
             assert tool_call.function.name is not None
 
 
-=======
->>>>>>> 61138a7a
 class TestAssistants(AzureRecordedTestCase):
 
     @configure
