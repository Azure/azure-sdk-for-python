# coding=utf-8
# ------------------------------------
# Copyright (c) Microsoft Corporation.
# Licensed under the MIT License.
# ------------------------------------
from datetime import datetime
import pytest
import subprocess
import time

from devtools_testutils import AzureTestCase

from azure.containerregistry import (
    ContainerRepositoryClient,
    ContainerRegistryClient,
    ContentPermissions,
    RepositoryProperties,
    RegistryArtifactProperties,
    TagProperties,
    TagOrderBy,
)
from azure.core.exceptions import ResourceNotFoundError
from azure.core.paging import ItemPaged

from testcase import ContainerRegistryTestClass, AcrBodyReplacer, FakeTokenCredential
<<<<<<< HEAD
from constants import TO_BE_DELETED


acr_preparer = functools.partial(
    PowerShellPreparer,
    "containerregistry",
    containerregistry_baseurl="fake_url.azurecr.io",
    containerregistry_resource_group="fake_rg",
)


class TestContainerRepositoryClient(ContainerRegistryTestClass):
    def __init__(self, method_name):
        super(TestContainerRepositoryClient, self).__init__(method_name)
        self.vcr.match_on = ["path", "method", "query"]
        self.recording_processors.append(AcrBodyReplacer())
        self.repository = "hello-world"

    @acr_preparer()
    def test_delete_tag(
        self, containerregistry_baseurl, containerregistry_resource_group
    ):
        self._import_tag_to_be_deleted(
            containerregistry_baseurl, resource_group=containerregistry_resource_group
        )

        client = self.create_repository_client(containerregistry_baseurl, "hello-world")

        tag = client.get_tag_properties(TO_BE_DELETED)
        assert tag is not None

        client.delete_tag(TO_BE_DELETED)
        self.sleep(10)

        with pytest.raises(ResourceNotFoundError):
            client.get_tag_properties(TO_BE_DELETED)

    @acr_preparer()
    def test_get_attributes(self, containerregistry_baseurl):
        client = self.create_repository_client(
            containerregistry_baseurl, self.repository
        )
=======
from constants import TO_BE_DELETED, DOES_NOT_EXIST
from preparer import acr_preparer


class TestContainerRepositoryClient(ContainerRegistryTestClass):
    @acr_preparer()
    def test_delete_tag(self, containerregistry_baseurl, containerregistry_resource_group):
        repo = self.get_resource_name("repo")
        self._import_tag_to_be_deleted(containerregistry_baseurl, resource_group=containerregistry_resource_group, repository=repo, tag=TO_BE_DELETED)

        client = self.create_repository_client(containerregistry_baseurl, repo)

        tag = client.get_tag_properties(TO_BE_DELETED)
        assert tag is not None
>>>>>>> 5c4d08bf

        client.delete_tag(TO_BE_DELETED)
        self.sleep(5)

        with pytest.raises(ResourceNotFoundError):
            client.get_tag_properties(TO_BE_DELETED)

    @acr_preparer()
    def test_get_properties(self, containerregistry_baseurl):
        repo_client = self.create_repository_client(containerregistry_baseurl, "hello-world")

        properties = repo_client.get_properties()
        assert isinstance(properties.content_permissions, ContentPermissions)

    @acr_preparer()
    def test_get_tag(self, containerregistry_baseurl):
        client = self.create_repository_client(
            containerregistry_baseurl, self.repository
        )

        tag = client.get_tag_properties("latest")

        assert tag is not None
        assert isinstance(tag, TagProperties)

    @acr_preparer()
    def test_list_registry_artifacts(self, containerregistry_baseurl):
        client = self.create_repository_client(
            containerregistry_baseurl, self.repository
        )

        count = 0
        for artifact in client.list_registry_artifacts():
            assert artifact is not None
            assert isinstance(artifact, RegistryArtifactProperties)
            assert artifact.created_on is not None
            assert isinstance(artifact.created_on, datetime)
            assert artifact.last_updated_on is not None
            assert isinstance(artifact.last_updated_on, datetime)
            count += 1

        assert count > 0

    @acr_preparer()
    def test_get_registry_artifact_properties(self, containerregistry_baseurl):
        client = self.create_repository_client(containerregistry_baseurl, self.repository)

        properties = client.get_registry_artifact_properties("latest")

        assert isinstance(properties, RegistryArtifactProperties)
        assert isinstance(properties.created_on, datetime)
        assert isinstance(properties.last_updated_on, datetime)

    @acr_preparer()
    def test_list_tags(self, containerregistry_baseurl):
        client = self.create_repository_client(
            containerregistry_baseurl, self.repository
        )

        tags = client.list_tags()
        assert isinstance(tags, ItemPaged)
        count = 0
        for tag in tags:
            count += 1
            print(tag)

        assert count > 0

    @acr_preparer()
    def test_list_tags_descending(self, containerregistry_baseurl):
        client = self.create_repository_client(
            containerregistry_baseurl, self.repository
        )

        # TODO: This is giving time in ascending order
        tags = client.list_tags(order_by=TagOrderBy.LAST_UPDATE_TIME_DESCENDING)
        assert isinstance(tags, ItemPaged)
        last_updated_on = None
        count = 0
        for tag in tags:
            print(tag.last_updated_on)
            # if last_updated_on:
            #     assert tag.last_updated_on < last_updated_on
            last_updated_on = tag.last_updated_on
            count += 1

        assert count > 0

    @pytest.mark.live_test_only  # Recordings error, recieves more than 100 headers, not that many present
    @acr_preparer()
    def test_set_tag_properties(
        self, containerregistry_baseurl, containerregistry_resource_group
    ):
        repository = self.get_resource_name("repo")
        tag_identifier = self.get_resource_name("tag")
        self.import_repo_to_be_deleted(
            containerregistry_baseurl,
            resource_group=containerregistry_resource_group,
            tag=tag_identifier,
            repository=repository,
        )

        client = self.create_repository_client(containerregistry_baseurl, repository)

        tag_props = client.get_tag_properties(tag_identifier)
        permissions = tag_props.content_permissions

        client.set_tag_properties(tag_identifier, ContentPermissions(
            can_delete=False, can_list=False, can_read=False, can_write=False,
        ))
        self.sleep(10)

        received = client.get_tag_properties(tag_identifier)

        assert received.content_permissions.can_write == False
        assert received.content_permissions.can_read == False
        assert received.content_permissions.can_list == False
        assert received.content_permissions.can_delete == False

    @pytest.mark.live_test_only  # Recordings error, recieves more than 100 headers, not that many present
    @acr_preparer()
    def test_set_tag_properties_does_not_exist(self, containerregistry_baseurl):
        client = self.create_repository_client(containerregistry_baseurl, self.get_resource_name("repo"))

        with pytest.raises(ResourceNotFoundError):
            client.set_tag_properties("does_not_exist", ContentPermissions(can_delete=False))

    @pytest.mark.live_test_only  # Recordings error, recieves more than 100 headers, not that many present
    @acr_preparer()
    def test_set_manifest_properties(
        self, containerregistry_baseurl, containerregistry_resource_group
    ):
        repository = self.get_resource_name("repo")
        tag_identifier = self.get_resource_name("tag")
        self.import_repo_to_be_deleted(
            containerregistry_baseurl,
            resource_group=containerregistry_resource_group,
            tag=tag_identifier,
            repository=repository,
        )

        client = self.create_repository_client(containerregistry_baseurl, repository)

        for artifact in client.list_registry_artifacts():
            permissions = artifact.content_permissions

            client.set_manifest_properties(artifact.digest, ContentPermissions(
                can_delete=False, can_list=False, can_read=False, can_write=False,
            ))
            self.sleep(10)

            received_permissions = client.get_registry_artifact_properties(artifact.digest)

            assert received_permissions.content_permissions.can_delete == False
            assert received_permissions.content_permissions.can_read == False
            assert received_permissions.content_permissions.can_list == False
            assert received_permissions.content_permissions.can_write == False

            break

    @pytest.mark.live_test_only  # Recordings error, recieves more than 100 headers, not that many present
    @acr_preparer()
    def test_set_manifest_properties_does_not_exist(self, containerregistry_baseurl):
        client = self.create_repository_client(containerregistry_baseurl, self.get_resource_name("repo"))

        with pytest.raises(ResourceNotFoundError):
            client.set_manifest_properties("sha256:abcdef", ContentPermissions(can_delete=False))

    @acr_preparer()
    def test_delete_repository(
        self, containerregistry_baseurl, containerregistry_resource_group
    ):
        self.import_repo_to_be_deleted(
            containerregistry_baseurl, resource_group=containerregistry_resource_group
        )

        reg_client = self.create_registry_client(containerregistry_baseurl)
        existing_repos = list(reg_client.list_repositories())
        assert TO_BE_DELETED in existing_repos

        repo_client = self.create_repository_client(
            containerregistry_baseurl, TO_BE_DELETED
        )
        repo_client.delete()
        self.sleep(5)

        existing_repos = list(reg_client.list_repositories())
        assert TO_BE_DELETED not in existing_repos

    @acr_preparer()
    def test_delete_repository_doesnt_exist(self, containerregistry_baseurl):
        DOES_NOT_EXIST = "does_not_exist"

<<<<<<< HEAD
        repo_client = self.create_repository_client(
            containerregistry_baseurl, DOES_NOT_EXIST
        )
        with pytest.raises(ResourceNotFoundError):
            repo_client.delete()

    @acr_preparer()
    def test_delete_registry_artifact(
        self, containerregistry_baseurl, containerregistry_resource_group
    ):
        self.import_repo_to_be_deleted(
            containerregistry_baseurl, resource_group=containerregistry_resource_group
        )

        repo_client = self.create_repository_client(
            containerregistry_baseurl, TO_BE_DELETED
        )

=======
    @acr_preparer()
    def test_delete_repository(self, containerregistry_baseurl, containerregistry_resource_group):
        self.import_repo_to_be_deleted(containerregistry_baseurl, resource_group=containerregistry_resource_group)

        reg_client = self.create_registry_client(containerregistry_baseurl)
        existing_repos = list(reg_client.list_repositories())
        assert TO_BE_DELETED in existing_repos

        repo_client = self.create_repository_client(containerregistry_baseurl, TO_BE_DELETED)
        repo_client.delete()
        self.sleep(5)

        existing_repos = list(reg_client.list_repositories())
        assert TO_BE_DELETED not in existing_repos

    @acr_preparer()
    def test_delete_repository_doesnt_exist(self, containerregistry_baseurl):
        repo_client = self.create_repository_client(containerregistry_baseurl, DOES_NOT_EXIST)
        with pytest.raises(ResourceNotFoundError):
            repo_client.delete()

    @acr_preparer()
    def test_delete_registry_artifact(self, containerregistry_baseurl, containerregistry_resource_group):
        self.import_repo_to_be_deleted(containerregistry_baseurl, resource_group=containerregistry_resource_group)

        repo_client = self.create_repository_client(containerregistry_baseurl, TO_BE_DELETED)

>>>>>>> 5c4d08bf
        count = 0
        for artifact in repo_client.list_registry_artifacts():
            if count == 0:
                repo_client.delete_registry_artifact(artifact.digest)
            count += 1
        assert count > 0

        artifacts = []
        for a in repo_client.list_registry_artifacts():
            artifacts.append(a)

        assert len(artifacts) > 0
        assert len(artifacts) == count - 1<|MERGE_RESOLUTION|>--- conflicted
+++ resolved
@@ -23,29 +23,13 @@
 from azure.core.paging import ItemPaged
 
 from testcase import ContainerRegistryTestClass, AcrBodyReplacer, FakeTokenCredential
-<<<<<<< HEAD
-from constants import TO_BE_DELETED
-
-
-acr_preparer = functools.partial(
-    PowerShellPreparer,
-    "containerregistry",
-    containerregistry_baseurl="fake_url.azurecr.io",
-    containerregistry_resource_group="fake_rg",
-)
+from constants import TO_BE_DELETED, DOES_NOT_EXIST
+from preparer import acr_preparer
 
 
 class TestContainerRepositoryClient(ContainerRegistryTestClass):
-    def __init__(self, method_name):
-        super(TestContainerRepositoryClient, self).__init__(method_name)
-        self.vcr.match_on = ["path", "method", "query"]
-        self.recording_processors.append(AcrBodyReplacer())
-        self.repository = "hello-world"
-
-    @acr_preparer()
-    def test_delete_tag(
-        self, containerregistry_baseurl, containerregistry_resource_group
-    ):
+    @acr_preparer()
+    def test_delete_tag(self, containerregistry_baseurl, containerregistry_resource_group):
         self._import_tag_to_be_deleted(
             containerregistry_baseurl, resource_group=containerregistry_resource_group
         )
@@ -62,32 +46,11 @@
             client.get_tag_properties(TO_BE_DELETED)
 
     @acr_preparer()
-    def test_get_attributes(self, containerregistry_baseurl):
-        client = self.create_repository_client(
-            containerregistry_baseurl, self.repository
-        )
-=======
-from constants import TO_BE_DELETED, DOES_NOT_EXIST
-from preparer import acr_preparer
-
-
-class TestContainerRepositoryClient(ContainerRegistryTestClass):
-    @acr_preparer()
-    def test_delete_tag(self, containerregistry_baseurl, containerregistry_resource_group):
-        repo = self.get_resource_name("repo")
-        self._import_tag_to_be_deleted(containerregistry_baseurl, resource_group=containerregistry_resource_group, repository=repo, tag=TO_BE_DELETED)
-
-        client = self.create_repository_client(containerregistry_baseurl, repo)
-
-        tag = client.get_tag_properties(TO_BE_DELETED)
-        assert tag is not None
->>>>>>> 5c4d08bf
-
-        client.delete_tag(TO_BE_DELETED)
-        self.sleep(5)
-
-        with pytest.raises(ResourceNotFoundError):
-            client.get_tag_properties(TO_BE_DELETED)
+    def test_delete_tag_does_not_exist(self, containerregistry_baseurl):
+        client = self.create_repository_client(containerregistry_baseurl, "hello-world")
+
+        with pytest.raises(ResourceNotFoundError):
+            client.delete_tag(TO_BE_DELETED)
 
     @acr_preparer()
     def test_get_properties(self, containerregistry_baseurl):
@@ -196,10 +159,10 @@
 
         received = client.get_tag_properties(tag_identifier)
 
-        assert received.content_permissions.can_write == False
-        assert received.content_permissions.can_read == False
-        assert received.content_permissions.can_list == False
-        assert received.content_permissions.can_delete == False
+        assert not received.content_permissions.can_write
+        assert not received.content_permissions.can_read
+        assert not received.content_permissions.can_list
+        assert not received.content_permissions.can_delete
 
     @pytest.mark.live_test_only  # Recordings error, recieves more than 100 headers, not that many present
     @acr_preparer()
@@ -235,10 +198,10 @@
 
             received_permissions = client.get_registry_artifact_properties(artifact.digest)
 
-            assert received_permissions.content_permissions.can_delete == False
-            assert received_permissions.content_permissions.can_read == False
-            assert received_permissions.content_permissions.can_list == False
-            assert received_permissions.content_permissions.can_write == False
+            assert not received_permissions.content_permissions.can_delete
+            assert not received_permissions.content_permissions.can_read
+            assert not received_permissions.content_permissions.can_list
+            assert not received_permissions.content_permissions.can_write
 
             break
 
@@ -251,58 +214,13 @@
             client.set_manifest_properties("sha256:abcdef", ContentPermissions(can_delete=False))
 
     @acr_preparer()
-    def test_delete_repository(
-        self, containerregistry_baseurl, containerregistry_resource_group
-    ):
-        self.import_repo_to_be_deleted(
-            containerregistry_baseurl, resource_group=containerregistry_resource_group
-        )
+    def test_delete_repository(self, containerregistry_baseurl, containerregistry_resource_group):
+        self.import_repo_to_be_deleted(containerregistry_baseurl, resource_group=containerregistry_resource_group, repository=TO_BE_DELETED)
 
         reg_client = self.create_registry_client(containerregistry_baseurl)
         existing_repos = list(reg_client.list_repositories())
         assert TO_BE_DELETED in existing_repos
 
-        repo_client = self.create_repository_client(
-            containerregistry_baseurl, TO_BE_DELETED
-        )
-        repo_client.delete()
-        self.sleep(5)
-
-        existing_repos = list(reg_client.list_repositories())
-        assert TO_BE_DELETED not in existing_repos
-
-    @acr_preparer()
-    def test_delete_repository_doesnt_exist(self, containerregistry_baseurl):
-        DOES_NOT_EXIST = "does_not_exist"
-
-<<<<<<< HEAD
-        repo_client = self.create_repository_client(
-            containerregistry_baseurl, DOES_NOT_EXIST
-        )
-        with pytest.raises(ResourceNotFoundError):
-            repo_client.delete()
-
-    @acr_preparer()
-    def test_delete_registry_artifact(
-        self, containerregistry_baseurl, containerregistry_resource_group
-    ):
-        self.import_repo_to_be_deleted(
-            containerregistry_baseurl, resource_group=containerregistry_resource_group
-        )
-
-        repo_client = self.create_repository_client(
-            containerregistry_baseurl, TO_BE_DELETED
-        )
-
-=======
-    @acr_preparer()
-    def test_delete_repository(self, containerregistry_baseurl, containerregistry_resource_group):
-        self.import_repo_to_be_deleted(containerregistry_baseurl, resource_group=containerregistry_resource_group)
-
-        reg_client = self.create_registry_client(containerregistry_baseurl)
-        existing_repos = list(reg_client.list_repositories())
-        assert TO_BE_DELETED in existing_repos
-
         repo_client = self.create_repository_client(containerregistry_baseurl, TO_BE_DELETED)
         repo_client.delete()
         self.sleep(5)
@@ -310,6 +228,7 @@
         existing_repos = list(reg_client.list_repositories())
         assert TO_BE_DELETED not in existing_repos
 
+
     @acr_preparer()
     def test_delete_repository_doesnt_exist(self, containerregistry_baseurl):
         repo_client = self.create_repository_client(containerregistry_baseurl, DOES_NOT_EXIST)
@@ -318,11 +237,11 @@
 
     @acr_preparer()
     def test_delete_registry_artifact(self, containerregistry_baseurl, containerregistry_resource_group):
-        self.import_repo_to_be_deleted(containerregistry_baseurl, resource_group=containerregistry_resource_group)
-
-        repo_client = self.create_repository_client(containerregistry_baseurl, TO_BE_DELETED)
-
->>>>>>> 5c4d08bf
+        repository = self.get_resource_name("repo")
+        self.import_repo_to_be_deleted(containerregistry_baseurl, resource_group=containerregistry_resource_group, repository=repository)
+
+        repo_client = self.create_repository_client(containerregistry_baseurl, repository)
+
         count = 0
         for artifact in repo_client.list_registry_artifacts():
             if count == 0:
