# coding=utf-8
# ------------------------------------
# Copyright (c) Microsoft Corporation.
# Licensed under the MIT License.
# ------------------------------------
from datetime import datetime
import functools
import os
import pytest

from devtools_testutils import AzureTestCase, PowerShellPreparer

from azure.containerregistry import (
    ContainerRepositoryClient,
    ContainerRegistryClient,
    ContentPermissions,
    RepositoryProperties,
    RegistryArtifactProperties,
    TagProperties,
    TagOrderBy,
)
from azure.core.paging import ItemPaged

from testcase import ContainerRegistryTestClass, AcrBodyReplacer, FakeTokenCredential

acr_preparer = functools.partial(
    PowerShellPreparer,
    "containerregistry",
    containerregistry_baseurl="fake_url.azurecr.io",
)


class TestContainerRepositoryClient(ContainerRegistryTestClass):

    def __init__(self, method_name):
        super(TestContainerRepositoryClient, self).__init__(method_name)
        self.vcr.match_on = ["path", "method", "query"]
        self.recording_processors.append(AcrBodyReplacer())
        self.repository = "hello-world"

    @acr_preparer()
    def test_get_attributes(self, containerregistry_baseurl):
        client = self.create_repository_client(containerregistry_baseurl, self.repository)

        repo_attribs = client.get_properties()

        assert repo_attribs is not None
        assert repo_attribs.content_permissions is not None

<<<<<<< HEAD

=======
>>>>>>> 01f32e9e
    @acr_preparer()
    def test_get_properties(self, containerregistry_baseurl):
        repo_client = self.create_repository_client(containerregistry_baseurl, "hello-world")

        properties = repo_client.get_properties()
        assert isinstance(properties.content_permissions, ContentPermissions)

<<<<<<< HEAD

    @acr_preparer()
    def test_get_tag(self, containerregistry_baseurl):
        client = self.create_repository_client(containerregistry_baseurl, self.repository)

        tag = client.get_tag_properties("latest")

        assert tag is not None
        assert isinstance(tag, TagProperties)


    @acr_preparer()
    def test_list_registry_artifacts(self, containerregistry_baseurl):
        client = self.create_repository_client(containerregistry_baseurl, self.repository)

        for artifact in client.list_registry_artifacts():
            assert artifact is not None
            assert isinstance(artifact, RegistryArtifactProperties)
            assert artifact.created_on is not None
            assert isinstance(artifact.created_on, datetime)
            assert artifact.last_updated_on is not None
            assert isinstance(artifact.last_updated_on, datetime)
            assert artifact.tags is not None
            assert isinstance(artifact.tags, list)


    @acr_preparer()
    def test_get_registry_artifact_properties(self, containerregistry_baseurl):
        client = self.create_repository_client(containerregistry_baseurl, self.repository)

        properties = client.get_registry_artifact_properties("latest")

        assert properties is not None
        assert isinstance(properties, RegistryArtifactProperties)
        assert isinstance(properties.created_on, datetime)
        assert isinstance(properties.last_updated_on, datetime)

=======
    @acr_preparer()
    def test_get_tag(self, containerregistry_baseurl):
        client = self.create_repository_client(containerregistry_baseurl, self.repository)

        tag = client.get_tag_properties("latest")

        assert tag is not None
        assert isinstance(tag, TagProperties)

    @acr_preparer()
    def test_list_registry_artifacts(self, containerregistry_baseurl):
        client = self.create_repository_client(containerregistry_baseurl, self.repository)

        for artifact in client.list_registry_artifacts():
            assert artifact is not None
            assert isinstance(artifact, RegistryArtifactProperties)
            assert artifact.created_on is not None
            assert isinstance(artifact.created_on, datetime)
            assert artifact.last_updated_on is not None
            assert isinstance(artifact.last_updated_on, datetime)

    @acr_preparer()
    def test_get_registry_artifact_properties(self, containerregistry_baseurl):
        client = self.create_repository_client(containerregistry_baseurl, self.repository)

        properties = client.get_registry_artifact_properties("latest")

        assert properties is not None
        assert isinstance(properties, RegistryArtifactProperties)
        assert isinstance(properties.created_on, datetime)
        assert isinstance(properties.last_updated_on, datetime)
>>>>>>> 01f32e9e

    @acr_preparer()
    def test_list_tags(self, containerregistry_baseurl):
        client = self.create_repository_client(containerregistry_baseurl, self.repository)

        tags = client.list_tags()
        assert isinstance(tags, ItemPaged)
        count = 0
        for tag in tags:
            count += 1
            print(tag)

        assert count > 0

<<<<<<< HEAD

=======
>>>>>>> 01f32e9e
    @acr_preparer()
    def test_list_tags_descending(self, containerregistry_baseurl):
        client = self.create_repository_client(containerregistry_baseurl, self.repository)

        # TODO: This is giving time in ascending order
        tags = client.list_tags(order_by=TagOrderBy.LAST_UPDATE_TIME_DESCENDING)
        assert isinstance(tags, ItemPaged)
        last_updated_on = None
        count = 0
        for tag in tags:
            print(tag.last_updated_on)
            # if last_updated_on:
            #     assert tag.last_updated_on < last_updated_on
            last_updated_on = tag.last_updated_on
            count += 1

        assert count > 0

    @pytest.mark.live_test_only
    @acr_preparer()
    def test_set_manifest_properties(self, containerregistry_baseurl):
<<<<<<< HEAD
        client = self.create_repository_client(containerregistry_baseurl, self.repository)

        for manifest in client.list_registry_artifacts():

            permissions = manifest.content_permissions
            permissions.can_delete = not permissions.can_delete

            client.set_manifest_properties(manifest.digest, permissions)

            received = client.get_registry_artifact_properties(manifest.digest)

            assert received.content_permissions.can_write == permissions.can_write
            assert received.content_permissions.can_read == permissions.can_read
            assert received.content_permissions.can_list == permissions.can_list
            assert received.content_permissions.can_delete == permissions.can_delete

            break

    @pytest.mark.xfail
    @acr_preparer()
    def test_set_tag_properties(self, containerregistry_baseurl):
        client = self.create_repository_client(containerregistry_baseurl, self.repository)

=======
        client = self.create_repository_client(containerregistry_baseurl, self.repository)

        for manifest in client.list_registry_artifacts():

            permissions = manifest.content_permissions
            permissions.can_delete = not permissions.can_delete

            client.set_manifest_properties(manifest.digest, permissions)

            received = client.get_registry_artifact_properties(manifest.digest)

            assert received.content_permissions.can_write == permissions.can_write
            assert received.content_permissions.can_read == permissions.can_read
            assert received.content_permissions.can_list == permissions.can_list
            assert received.content_permissions.can_delete == permissions.can_delete

            break

    @pytest.mark.xfail
    @acr_preparer()
    def test_set_tag_properties(self, containerregistry_baseurl):
        client = self.create_repository_client(containerregistry_baseurl, self.repository)

>>>>>>> 01f32e9e
        for tag in client.list_tags():

            permissions = tag.content_permissions
            permissions.can_write = not permissions.can_write

            client.set_tag_properties(tag.digest, permissions)

            received = client.get_tag_properties(tag.name)

            assert received.content_permissions.can_write == permissions.can_write
            assert received.content_permissions.can_read == permissions.can_read
            assert received.content_permissions.can_list == permissions.can_list
            assert received.content_permissions.can_delete == permissions.can_delete

            break

        tags = client.set_manifest_properties()

    @pytest.mark.skip("Don't want to delete right now")
    @acr_preparer()
    def test_delete_repository(self, containerregistry_baseurl):
        client = self.create_repository_client(containerregistry_baseurl, self.repository)
        client.delete()

        repo_client = self.create_registry_client(containerregistry_baseurl)

        repo_count = 0
        for repo in repo_client.list_repositories():
            repo_count += 1

        assert repo_count == 0<|MERGE_RESOLUTION|>--- conflicted
+++ resolved
@@ -47,10 +47,6 @@
         assert repo_attribs is not None
         assert repo_attribs.content_permissions is not None
 
-<<<<<<< HEAD
-
-=======
->>>>>>> 01f32e9e
     @acr_preparer()
     def test_get_properties(self, containerregistry_baseurl):
         repo_client = self.create_repository_client(containerregistry_baseurl, "hello-world")
@@ -58,45 +54,6 @@
         properties = repo_client.get_properties()
         assert isinstance(properties.content_permissions, ContentPermissions)
 
-<<<<<<< HEAD
-
-    @acr_preparer()
-    def test_get_tag(self, containerregistry_baseurl):
-        client = self.create_repository_client(containerregistry_baseurl, self.repository)
-
-        tag = client.get_tag_properties("latest")
-
-        assert tag is not None
-        assert isinstance(tag, TagProperties)
-
-
-    @acr_preparer()
-    def test_list_registry_artifacts(self, containerregistry_baseurl):
-        client = self.create_repository_client(containerregistry_baseurl, self.repository)
-
-        for artifact in client.list_registry_artifacts():
-            assert artifact is not None
-            assert isinstance(artifact, RegistryArtifactProperties)
-            assert artifact.created_on is not None
-            assert isinstance(artifact.created_on, datetime)
-            assert artifact.last_updated_on is not None
-            assert isinstance(artifact.last_updated_on, datetime)
-            assert artifact.tags is not None
-            assert isinstance(artifact.tags, list)
-
-
-    @acr_preparer()
-    def test_get_registry_artifact_properties(self, containerregistry_baseurl):
-        client = self.create_repository_client(containerregistry_baseurl, self.repository)
-
-        properties = client.get_registry_artifact_properties("latest")
-
-        assert properties is not None
-        assert isinstance(properties, RegistryArtifactProperties)
-        assert isinstance(properties.created_on, datetime)
-        assert isinstance(properties.last_updated_on, datetime)
-
-=======
     @acr_preparer()
     def test_get_tag(self, containerregistry_baseurl):
         client = self.create_repository_client(containerregistry_baseurl, self.repository)
@@ -128,7 +85,6 @@
         assert isinstance(properties, RegistryArtifactProperties)
         assert isinstance(properties.created_on, datetime)
         assert isinstance(properties.last_updated_on, datetime)
->>>>>>> 01f32e9e
 
     @acr_preparer()
     def test_list_tags(self, containerregistry_baseurl):
@@ -143,10 +99,6 @@
 
         assert count > 0
 
-<<<<<<< HEAD
-
-=======
->>>>>>> 01f32e9e
     @acr_preparer()
     def test_list_tags_descending(self, containerregistry_baseurl):
         client = self.create_repository_client(containerregistry_baseurl, self.repository)
@@ -168,7 +120,6 @@
     @pytest.mark.live_test_only
     @acr_preparer()
     def test_set_manifest_properties(self, containerregistry_baseurl):
-<<<<<<< HEAD
         client = self.create_repository_client(containerregistry_baseurl, self.repository)
 
         for manifest in client.list_registry_artifacts():
@@ -192,31 +143,6 @@
     def test_set_tag_properties(self, containerregistry_baseurl):
         client = self.create_repository_client(containerregistry_baseurl, self.repository)
 
-=======
-        client = self.create_repository_client(containerregistry_baseurl, self.repository)
-
-        for manifest in client.list_registry_artifacts():
-
-            permissions = manifest.content_permissions
-            permissions.can_delete = not permissions.can_delete
-
-            client.set_manifest_properties(manifest.digest, permissions)
-
-            received = client.get_registry_artifact_properties(manifest.digest)
-
-            assert received.content_permissions.can_write == permissions.can_write
-            assert received.content_permissions.can_read == permissions.can_read
-            assert received.content_permissions.can_list == permissions.can_list
-            assert received.content_permissions.can_delete == permissions.can_delete
-
-            break
-
-    @pytest.mark.xfail
-    @acr_preparer()
-    def test_set_tag_properties(self, containerregistry_baseurl):
-        client = self.create_repository_client(containerregistry_baseurl, self.repository)
-
->>>>>>> 01f32e9e
         for tag in client.list_tags():
 
             permissions = tag.content_permissions
