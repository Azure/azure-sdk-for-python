--- conflicted
+++ resolved
@@ -21,11 +21,7 @@
 
 def pytest_configure(config):
     config.addinivalue_line("usefixtures", "load_registry")
-<<<<<<< HEAD
 
-=======
-    
->>>>>>> 968123c3
 @pytest.fixture(scope="session", autouse=True)
 def add_sanitizers(test_proxy):
     # sanitizes table/cosmos account names in URLs
