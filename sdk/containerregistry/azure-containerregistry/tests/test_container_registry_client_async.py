# coding=utf-8
# ------------------------------------
# Copyright (c) Microsoft Corporation.
# Licensed under the MIT License.
# ------------------------------------
from datetime import datetime
import pytest
import six

from azure.containerregistry import (
    RepositoryProperties,
    ArtifactManifestProperties,
    ManifestOrder,
    ArtifactTagProperties,
<<<<<<< HEAD
=======
    TagOrder,
>>>>>>> 05ed2d14
)
from azure.core.exceptions import ResourceNotFoundError
from azure.core.async_paging import AsyncItemPaged

from asynctestcase import AsyncContainerRegistryTestClass
from constants import TO_BE_DELETED, HELLO_WORLD, ALPINE, BUSYBOX, DOES_NOT_EXIST
from preparer import acr_preparer


class TestContainerRegistryClient(AsyncContainerRegistryTestClass):
    @acr_preparer()
    async def test_list_repository_names(self, containerregistry_endpoint):
        client = self.create_registry_client(containerregistry_endpoint)

        repositories = client.list_repository_names()
        assert isinstance(repositories, AsyncItemPaged)

        count = 0
        prev = None
        async for repo in repositories:
            count += 1
            assert isinstance(repo, six.string_types)
            assert prev != repo
            prev = repo

        assert count > 0

    @acr_preparer()
    async def test_list_repository_names_by_page(self, containerregistry_endpoint):
        client = self.create_registry_client(containerregistry_endpoint)
        results_per_page = 2
        total_pages = 0

        repository_pages = client.list_repository_names(results_per_page=results_per_page)

        prev = None
        async for page in repository_pages.by_page():
            page_count = 0
            async for repo in page:
                assert isinstance(repo, six.string_types)
                assert prev != repo
                prev = repo
                page_count += 1
            assert page_count <= results_per_page
            total_pages += 1

        assert total_pages >= 1

    @acr_preparer()
    async def test_delete_repository(self, containerregistry_endpoint, containerregistry_resource_group):
        self.import_image(HELLO_WORLD, [TO_BE_DELETED])
        client = self.create_registry_client(containerregistry_endpoint)

        await client.delete_repository(TO_BE_DELETED)

        async for repo in client.list_repository_names():
            if repo == TO_BE_DELETED:
                raise ValueError("Repository not deleted")

    @acr_preparer()
    async def test_delete_repository_does_not_exist(self, containerregistry_endpoint):
        client = self.create_registry_client(containerregistry_endpoint)

        await client.delete_repository("not_real_repo")

    @acr_preparer()
    async def test_get_repository_properties(self, containerregistry_endpoint):
        client = self.create_registry_client(containerregistry_endpoint)

        properties = await client.get_repository_properties(ALPINE)
        assert isinstance(properties, RepositoryProperties)
        assert properties.name == ALPINE

    @acr_preparer()
    async def test_update_properties(self, containerregistry_endpoint):
        repository = self.get_resource_name("repo")
        tag_identifier = self.get_resource_name("tag")
        self.import_image(HELLO_WORLD, ["{}:{}".format(repository, tag_identifier)])
        client = self.create_registry_client(containerregistry_endpoint)

        properties = await client.get_repository_properties(repository)

        properties.can_delete = False
        properties.can_read = False
        properties.can_list = False
        properties.can_write = False

        new_properties = await client.update_repository_properties(repository, properties)

        assert properties.can_delete == new_properties.can_delete
        assert properties.can_read == new_properties.can_read
        assert properties.can_list == new_properties.can_list
        assert properties.can_write == new_properties.can_write

        new_properties.can_delete = True
        new_properties.can_read = True
        new_properties.can_list = True
        new_properties.can_write = True

        new_properties = await client.update_repository_properties(repository, new_properties)

        assert new_properties.can_delete == True
        assert new_properties.can_read == True
        assert new_properties.can_list == True
        assert new_properties.can_write == True

    @acr_preparer()
    async def test_update_repository_properties_kwargs(self, containerregistry_endpoint):
        repo = self.get_resource_name("repo")
        tag = self.get_resource_name("tag")
        self.import_image(HELLO_WORLD, ["{}:{}".format(repo, tag)])

        client = self.create_registry_client(containerregistry_endpoint)

        properties = await client.get_repository_properties(repo)
        properties = self.set_all_properties(properties, True)
        received = await client.update_repository_properties(repo, properties)
        self.assert_all_properties(properties, True)

        received = await client.update_repository_properties(repo, can_delete=False)
        assert received.can_delete == False
        assert received.can_list == True
        assert received.can_read == True
        assert received.can_write == True
<<<<<<< HEAD
=======
        # assert received.teleport_enabled == True
>>>>>>> 05ed2d14

        received = await client.update_repository_properties(repo, can_read=False)
        assert received.can_delete == False
        assert received.can_list == True
        assert received.can_read == False
        assert received.can_write == True
<<<<<<< HEAD
=======
        # assert received.teleport_enabled == True
>>>>>>> 05ed2d14

        received = await client.update_repository_properties(repo, can_write=False)
        assert received.can_delete == False
        assert received.can_list == True
        assert received.can_read == False
        assert received.can_write == False
<<<<<<< HEAD
=======
        # assert received.teleport_enabled == True
>>>>>>> 05ed2d14

        received = await client.update_repository_properties(repo, can_list=False)
        assert received.can_delete == False
        assert received.can_list == False
        assert received.can_read == False
        assert received.can_write == False
<<<<<<< HEAD
=======
        # assert received.teleport_enabled == True

        # received = await client.update_repository_properties(repo, teleport_enabled=True)
        # self.assert_all_properties(received, True)
>>>>>>> 05ed2d14

        received = await client.update_repository_properties(
            repo,
            can_delete=True,
            can_read=True,
            can_write=True,
            can_list=True,
<<<<<<< HEAD
=======
            # teleport_enabled=True,
>>>>>>> 05ed2d14
        )

        self.assert_all_properties(received, True)

    @acr_preparer()
    async def test_list_registry_artifacts(self, containerregistry_endpoint):
        client = self.create_registry_client(containerregistry_endpoint)

        count = 0
<<<<<<< HEAD
        async for artifact in client.list_manifests(BUSYBOX):
            assert artifact is not None
            assert isinstance(artifact, ArtifactManifestProperties)
            assert artifact.created_on is not None
            assert isinstance(artifact.created_on, datetime)
            assert artifact.last_updated_on is not None
=======
        async for artifact in client.list_manifest_properties(BUSYBOX):
            assert isinstance(artifact, ArtifactManifestProperties)
            assert isinstance(artifact.created_on, datetime)
>>>>>>> 05ed2d14
            assert isinstance(artifact.last_updated_on, datetime)
            assert artifact.repository_name == BUSYBOX
            count += 1

        assert count > 0

    @acr_preparer()
    async def test_list_registry_artifacts_by_page(self, containerregistry_endpoint):
        client = self.create_registry_client(containerregistry_endpoint)
        results_per_page = 2

<<<<<<< HEAD
        pages = client.list_manifests(BUSYBOX, results_per_page=results_per_page)
=======
        pages = client.list_manifest_properties(BUSYBOX, results_per_page=results_per_page)
>>>>>>> 05ed2d14
        page_count = 0
        async for page in pages.by_page():
            reg_count = 0
            async for tag in page:
                reg_count += 1
            assert reg_count <= results_per_page
            page_count += 1

        assert page_count >= 1

    @acr_preparer()
    async def test_list_registry_artifacts_descending(self, containerregistry_endpoint):
        client = self.create_registry_client(containerregistry_endpoint)

        prev_last_updated_on = None
        count = 0
<<<<<<< HEAD
        async for artifact in client.list_manifests(BUSYBOX, order_by=ManifestOrder.LAST_UPDATE_TIME_DESCENDING):
=======
        async for artifact in client.list_manifest_properties(
            BUSYBOX, order_by=ManifestOrder.LAST_UPDATE_TIME_DESCENDING
        ):
            if prev_last_updated_on:
                assert artifact.last_updated_on < prev_last_updated_on
            prev_last_updated_on = artifact.last_updated_on
            count += 1

        assert count > 0

        prev_last_updated_on = None
        count = 0
        async for artifact in client.list_manifest_properties(BUSYBOX, order_by="timedesc"):
>>>>>>> 05ed2d14
            if prev_last_updated_on:
                assert artifact.last_updated_on < prev_last_updated_on
            prev_last_updated_on = artifact.last_updated_on
            count += 1

        assert count > 0

    @acr_preparer()
    async def test_list_registry_artifacts_ascending(self, containerregistry_endpoint):
        client = self.create_registry_client(containerregistry_endpoint)

        prev_last_updated_on = None
        count = 0
<<<<<<< HEAD
        async for artifact in client.list_manifests(BUSYBOX, order_by=ManifestOrder.LAST_UPDATE_TIME_ASCENDING):
=======
        async for artifact in client.list_manifest_properties(
            BUSYBOX, order_by=ManifestOrder.LAST_UPDATE_TIME_ASCENDING
        ):
            if prev_last_updated_on:
                assert artifact.last_updated_on > prev_last_updated_on
            prev_last_updated_on = artifact.last_updated_on
            count += 1

        assert count > 0

        prev_last_updated_on = None
        count = 0
        async for artifact in client.list_manifest_properties(BUSYBOX, order_by="timeasc"):
>>>>>>> 05ed2d14
            if prev_last_updated_on:
                assert artifact.last_updated_on > prev_last_updated_on
            prev_last_updated_on = artifact.last_updated_on
            count += 1

        assert count > 0

    @acr_preparer()
    async def test_get_manifest_properties(self, containerregistry_endpoint):
        repo = self.get_resource_name("repo")
        tag = self.get_resource_name("tag")
        self.import_image(HELLO_WORLD, ["{}:{}".format(repo, tag)])

        client = self.create_registry_client(containerregistry_endpoint)

        properties = await client.get_manifest_properties(repo, tag)

        assert isinstance(properties, ArtifactManifestProperties)
        assert properties.repository_name == repo

    @acr_preparer()
    async def test_get_manifest_properties_does_not_exist(self, containerregistry_endpoint):
        client = self.create_registry_client(containerregistry_endpoint)

        with pytest.raises(ResourceNotFoundError):
            properties = await client.get_manifest_properties("DOESNOTEXIST", "DOESNOTEXIST")

    @acr_preparer()
    async def test_update_manifest_properties(self, containerregistry_endpoint):
        repo = self.get_resource_name("repo")
        tag = self.get_resource_name("tag")
        self.import_image(HELLO_WORLD, ["{}:{}".format(repo, tag)])

        client = self.create_registry_client(containerregistry_endpoint)

        properties = await client.get_manifest_properties(repo, tag)
        properties.can_delete = False
        properties.can_read = False
        properties.can_write = False
        properties.can_list = False

        received = await client.update_manifest_properties(repo, tag, properties)

        assert received.can_delete == properties.can_delete
        assert received.can_read == properties.can_read
        assert received.can_write == properties.can_write
        assert received.can_list == properties.can_list

        properties.can_delete = True
        properties.can_read = True
        properties.can_write = True
        properties.can_list = True

        received = await client.update_manifest_properties(repo, tag, properties)

        assert received.can_delete == True
        assert received.can_read == True
        assert received.can_write == True
        assert received.can_list == True

    @acr_preparer()
    async def test_update_manifest_properties_kwargs(self, containerregistry_endpoint):
        repo = self.get_resource_name("repo")
        tag = self.get_resource_name("tag")
        self.import_image(HELLO_WORLD, ["{}:{}".format(repo, tag)])

        client = self.create_registry_client(containerregistry_endpoint)

        properties = await client.get_manifest_properties(repo, tag)
        received = await client.update_manifest_properties(repo, tag, can_delete=False)
        assert received.can_delete == False

        received = await client.update_manifest_properties(repo, tag, can_read=False)
        assert received.can_read == False

        received = await client.update_manifest_properties(repo, tag, can_write=False)
        assert received.can_write == False

        received = await client.update_manifest_properties(repo, tag, can_list=False)
        assert received.can_list == False

        received = await client.update_manifest_properties(
            repo, tag, can_delete=True, can_read=True, can_write=True, can_list=True
        )

        assert received.can_delete == True
        assert received.can_read == True
        assert received.can_write == True
        assert received.can_list == True

    @acr_preparer()
<<<<<<< HEAD
    async def test_get_tag(self, containerregistry_endpoint):
=======
    async def test_get_tag_properties(self, containerregistry_endpoint):
>>>>>>> 05ed2d14
        repo = self.get_resource_name("repo")
        tag = self.get_resource_name("tag")
        self.import_image(HELLO_WORLD, ["{}:{}".format(repo, tag)])

        client = self.create_registry_client(containerregistry_endpoint)

<<<<<<< HEAD
        properties = await client.get_tag(repo, tag)
=======
        properties = await client.get_tag_properties(repo, tag)
>>>>>>> 05ed2d14

        assert isinstance(properties, ArtifactTagProperties)
        assert properties.name == tag

    @acr_preparer()
<<<<<<< HEAD
    async def test_get_tag_does_not_exist(self, containerregistry_endpoint):
        client = self.create_registry_client(containerregistry_endpoint)

        with pytest.raises(ResourceNotFoundError):
            await client.get_tag("Nonexistent", "Nonexistent")
=======
    async def test_get_tag_properties_does_not_exist(self, containerregistry_endpoint):
        client = self.create_registry_client(containerregistry_endpoint)

        with pytest.raises(ResourceNotFoundError):
            await client.get_tag_properties("Nonexistent", "Nonexistent")
>>>>>>> 05ed2d14

    @acr_preparer()
    async def test_update_tag_properties(self, containerregistry_endpoint):
        repo = self.get_resource_name("repo")
        tag = self.get_resource_name("tag")
        self.import_image(HELLO_WORLD, ["{}:{}".format(repo, tag)])
<<<<<<< HEAD

        client = self.create_registry_client(containerregistry_endpoint)

        properties = await client.get_tag(repo, tag)
        properties.can_delete = False
        properties.can_read = False
        properties.can_write = False
        properties.can_list = False
        received = await client.update_tag_properties(repo, tag, properties)

        assert received.can_delete == properties.can_delete
        assert received.can_read == properties.can_read
        assert received.can_write == properties.can_write
        assert received.can_list == properties.can_list

        properties.can_delete = True
        properties.can_read = True
        properties.can_write = True
        properties.can_list = True

        received = await client.update_tag_properties(repo, tag, properties)

        assert received.can_delete == True
        assert received.can_read == True
        assert received.can_write == True
        assert received.can_list == True

    @acr_preparer()
    async def test_update_tag_properties_kwargs(self, containerregistry_endpoint):
        repo = self.get_resource_name("repo")
        tag = self.get_resource_name("tag")
        self.import_image(HELLO_WORLD, ["{}:{}".format(repo, tag)])

        client = self.create_registry_client(containerregistry_endpoint)

        properties = await client.get_tag(repo, tag)
        received = await client.update_tag_properties(repo, tag, can_delete=False)
        assert received.can_delete == False

        received = await client.update_tag_properties(repo, tag, can_read=False)
        assert received.can_read == False

        received = await client.update_tag_properties(repo, tag, can_write=False)
        assert received.can_write == False

        received = await client.update_tag_properties(repo, tag, can_list=False)
        assert received.can_list == False

        received = await client.update_tag_properties(
            repo, tag, can_delete=True, can_read=True, can_write=True, can_list=True
        )

        assert received.can_delete == True
        assert received.can_read == True
        assert received.can_write == True
        assert received.can_list == True

    @acr_preparer()
    async def test_list_tags(self, containerregistry_endpoint):
        repo = self.get_resource_name("repo")
        tag = self.get_resource_name("tag")
        tags = ["{}:{}".format(repo, tag + str(i)) for i in range(4)]
        self.import_image(HELLO_WORLD, tags)

        client = self.create_registry_client(containerregistry_endpoint)

        count = 0
        async for tag in client.list_tags(repo):
            assert "{}:{}".format(repo, tag.name) in tags
            count += 1
        assert count == 4

    @acr_preparer()
    async def test_delete_tag(self, containerregistry_endpoint):
        repo = self.get_resource_name("repo")
        tag = self.get_resource_name("tag")
        tags = ["{}:{}".format(repo, tag + str(i)) for i in range(4)]
        self.import_image(HELLO_WORLD, tags)

        client = self.create_registry_client(containerregistry_endpoint)

        await client.delete_tag(repo, tag + str(0))

        count = 0
        async for tag in client.list_tags(repo):
            assert "{}:{}".format(repo, tag.name) in tags[1:]
            count += 1
        assert count == 3

    @acr_preparer()
    async def test_delete_tag_does_not_exist(self, containerregistry_endpoint):
        client = self.create_registry_client(containerregistry_endpoint)

        await client.delete_tag(DOES_NOT_EXIST, DOES_NOT_EXIST)

    @acr_preparer()
    async def test_delete_manifest(self, containerregistry_endpoint):
        repo = self.get_resource_name("repo")
        tag = self.get_resource_name("tag")
        self.import_image(HELLO_WORLD, ["{}:{}".format(repo, tag)])

        client = self.create_registry_client(containerregistry_endpoint)
        await client.delete_manifest(repo, tag)

        self.sleep(10)
        with pytest.raises(ResourceNotFoundError):
            await client.get_manifest_properties(repo, tag)

    @acr_preparer()
    async def test_delete_manifest_does_not_exist(self, containerregistry_endpoint):
        repo = self.get_resource_name("repo")
        tag = self.get_resource_name("tag")
        self.import_image(HELLO_WORLD, ["{}:{}".format(repo, tag)])

        client = self.create_registry_client(containerregistry_endpoint)

        manifest = await client.get_manifest_properties(repo, tag)

        digest = manifest.digest

        digest = digest[:-10] + u"a" * 10

        await client.delete_manifest(repo, digest)

    @acr_preparer()
    async def test_expiration_time_parsing(self, containerregistry_endpoint):
        from azure.containerregistry.aio._async_authentication_policy import ContainerRegistryChallengePolicy
        client = self.create_registry_client(containerregistry_endpoint)

        async for repo in client.list_repository_names():
            pass

        for policy in client._client._client._pipeline._impl_policies:
            if isinstance(policy, ContainerRegistryChallengePolicy):
                policy._exchange_client._expiration_time = 0
                break

        count = 0
        async for repo in client.list_repository_names():
            count += 1

        assert count >= 1
=======

        client = self.create_registry_client(containerregistry_endpoint)

        properties = await client.get_tag_properties(repo, tag)
        properties.can_delete = False
        properties.can_read = False
        properties.can_write = False
        properties.can_list = False
        received = await client.update_tag_properties(repo, tag, properties)

        assert received.can_delete == properties.can_delete
        assert received.can_read == properties.can_read
        assert received.can_write == properties.can_write
        assert received.can_list == properties.can_list

        properties.can_delete = True
        properties.can_read = True
        properties.can_write = True
        properties.can_list = True

        received = await client.update_tag_properties(repo, tag, properties)

        assert received.can_delete == True
        assert received.can_read == True
        assert received.can_write == True
        assert received.can_list == True

    @acr_preparer()
    async def test_update_tag_properties_kwargs(self, containerregistry_endpoint):
        repo = self.get_resource_name("repo")
        tag = self.get_resource_name("tag")
        self.import_image(HELLO_WORLD, ["{}:{}".format(repo, tag)])

        client = self.create_registry_client(containerregistry_endpoint)

        properties = await client.get_tag_properties(repo, tag)
        received = await client.update_tag_properties(repo, tag, can_delete=False)
        assert received.can_delete == False

        received = await client.update_tag_properties(repo, tag, can_read=False)
        assert received.can_read == False

        received = await client.update_tag_properties(repo, tag, can_write=False)
        assert received.can_write == False

        received = await client.update_tag_properties(repo, tag, can_list=False)
        assert received.can_list == False

        received = await client.update_tag_properties(
            repo, tag, can_delete=True, can_read=True, can_write=True, can_list=True
        )

        assert received.can_delete == True
        assert received.can_read == True
        assert received.can_write == True
        assert received.can_list == True

    @acr_preparer()
    async def test_list_tag_properties(self, containerregistry_endpoint):
        repo = self.get_resource_name("repo")
        tag = self.get_resource_name("tag")
        tags = ["{}:{}".format(repo, tag + str(i)) for i in range(4)]
        self.import_image(HELLO_WORLD, tags)

        client = self.create_registry_client(containerregistry_endpoint)

        count = 0
        async for tag in client.list_tag_properties(repo):
            assert "{}:{}".format(repo, tag.name) in tags
            count += 1
        assert count == 4

    @acr_preparer()
    async def test_list_tag_properties_order_descending(self, containerregistry_endpoint):
        repo = self.get_resource_name("repo")
        tag = self.get_resource_name("tag")
        tags = ["{}:{}".format(repo, tag + str(i)) for i in range(4)]
        self.import_image(HELLO_WORLD, tags)

        client = self.create_registry_client(containerregistry_endpoint)

        prev_last_updated_on = None
        count = 0
        async for tag in client.list_tag_properties(repo, order_by=TagOrder.LAST_UPDATE_TIME_DESCENDING):
            assert "{}:{}".format(repo, tag.name) in tags
            if prev_last_updated_on:
                assert tag.last_updated_on < prev_last_updated_on
            prev_last_updated_on = tag.last_updated_on
            count += 1
        assert count == 4

        prev_last_updated_on = None
        count = 0
        async for tag in client.list_tag_properties(repo, order_by="timedesc"):
            assert "{}:{}".format(repo, tag.name) in tags
            if prev_last_updated_on:
                assert tag.last_updated_on < prev_last_updated_on
            prev_last_updated_on = tag.last_updated_on
            count += 1
        assert count == 4

    @acr_preparer()
    async def test_list_tag_properties_order_ascending(self, containerregistry_endpoint):
        repo = self.get_resource_name("repo")
        tag = self.get_resource_name("tag")
        tags = ["{}:{}".format(repo, tag + str(i)) for i in range(4)]
        self.import_image(HELLO_WORLD, tags)

        client = self.create_registry_client(containerregistry_endpoint)

        prev_last_updated_on = None
        count = 0
        async for tag in client.list_tag_properties(repo, order_by=TagOrder.LAST_UPDATE_TIME_ASCENDING):
            assert "{}:{}".format(repo, tag.name) in tags
            if prev_last_updated_on:
                assert tag.last_updated_on > prev_last_updated_on
            prev_last_updated_on = tag.last_updated_on
            count += 1
        assert count == 4

        prev_last_updated_on = None
        count = 0
        async for tag in client.list_tag_properties(repo, order_by="timeasc"):
            assert "{}:{}".format(repo, tag.name) in tags
            if prev_last_updated_on:
                assert tag.last_updated_on > prev_last_updated_on
            prev_last_updated_on = tag.last_updated_on
            count += 1
        assert count == 4

    @acr_preparer()
    async def test_delete_tag(self, containerregistry_endpoint):
        repo = self.get_resource_name("repo")
        tag = self.get_resource_name("tag")
        tags = ["{}:{}".format(repo, tag + str(i)) for i in range(4)]
        self.import_image(HELLO_WORLD, tags)

        client = self.create_registry_client(containerregistry_endpoint)

        await client.delete_tag(repo, tag + str(0))

        count = 0
        async for tag in client.list_tag_properties(repo):
            assert "{}:{}".format(repo, tag.name) in tags[1:]
            count += 1
        assert count == 3

    @acr_preparer()
    async def test_delete_tag_does_not_exist(self, containerregistry_endpoint):
        client = self.create_registry_client(containerregistry_endpoint)

        await client.delete_tag(DOES_NOT_EXIST, DOES_NOT_EXIST)

    @acr_preparer()
    async def test_delete_manifest(self, containerregistry_endpoint):
        repo = self.get_resource_name("repo")
        tag = self.get_resource_name("tag")
        self.import_image(HELLO_WORLD, ["{}:{}".format(repo, tag)])

        client = self.create_registry_client(containerregistry_endpoint)
        await client.delete_manifest(repo, tag)

        self.sleep(10)
        with pytest.raises(ResourceNotFoundError):
            await client.get_manifest_properties(repo, tag)

    @acr_preparer()
    async def test_delete_manifest_does_not_exist(self, containerregistry_endpoint):
        repo = self.get_resource_name("repo")
        tag = self.get_resource_name("tag")
        self.import_image(HELLO_WORLD, ["{}:{}".format(repo, tag)])

        client = self.create_registry_client(containerregistry_endpoint)

        manifest = await client.get_manifest_properties(repo, tag)

        digest = manifest.digest

        digest = digest[:-10] + u"a" * 10

        await client.delete_manifest(repo, digest)
>>>>>>> 05ed2d14
<|MERGE_RESOLUTION|>--- conflicted
+++ resolved
@@ -12,10 +12,7 @@
     ArtifactManifestProperties,
     ManifestOrder,
     ArtifactTagProperties,
-<<<<<<< HEAD
-=======
     TagOrder,
->>>>>>> 05ed2d14
 )
 from azure.core.exceptions import ResourceNotFoundError
 from azure.core.async_paging import AsyncItemPaged
@@ -140,43 +137,24 @@
         assert received.can_list == True
         assert received.can_read == True
         assert received.can_write == True
-<<<<<<< HEAD
-=======
-        # assert received.teleport_enabled == True
->>>>>>> 05ed2d14
 
         received = await client.update_repository_properties(repo, can_read=False)
         assert received.can_delete == False
         assert received.can_list == True
         assert received.can_read == False
         assert received.can_write == True
-<<<<<<< HEAD
-=======
-        # assert received.teleport_enabled == True
->>>>>>> 05ed2d14
 
         received = await client.update_repository_properties(repo, can_write=False)
         assert received.can_delete == False
         assert received.can_list == True
         assert received.can_read == False
         assert received.can_write == False
-<<<<<<< HEAD
-=======
-        # assert received.teleport_enabled == True
->>>>>>> 05ed2d14
 
         received = await client.update_repository_properties(repo, can_list=False)
         assert received.can_delete == False
         assert received.can_list == False
         assert received.can_read == False
         assert received.can_write == False
-<<<<<<< HEAD
-=======
-        # assert received.teleport_enabled == True
-
-        # received = await client.update_repository_properties(repo, teleport_enabled=True)
-        # self.assert_all_properties(received, True)
->>>>>>> 05ed2d14
 
         received = await client.update_repository_properties(
             repo,
@@ -184,10 +162,6 @@
             can_read=True,
             can_write=True,
             can_list=True,
-<<<<<<< HEAD
-=======
-            # teleport_enabled=True,
->>>>>>> 05ed2d14
         )
 
         self.assert_all_properties(received, True)
@@ -197,18 +171,9 @@
         client = self.create_registry_client(containerregistry_endpoint)
 
         count = 0
-<<<<<<< HEAD
-        async for artifact in client.list_manifests(BUSYBOX):
-            assert artifact is not None
-            assert isinstance(artifact, ArtifactManifestProperties)
-            assert artifact.created_on is not None
-            assert isinstance(artifact.created_on, datetime)
-            assert artifact.last_updated_on is not None
-=======
         async for artifact in client.list_manifest_properties(BUSYBOX):
             assert isinstance(artifact, ArtifactManifestProperties)
             assert isinstance(artifact.created_on, datetime)
->>>>>>> 05ed2d14
             assert isinstance(artifact.last_updated_on, datetime)
             assert artifact.repository_name == BUSYBOX
             count += 1
@@ -220,11 +185,7 @@
         client = self.create_registry_client(containerregistry_endpoint)
         results_per_page = 2
 
-<<<<<<< HEAD
-        pages = client.list_manifests(BUSYBOX, results_per_page=results_per_page)
-=======
         pages = client.list_manifest_properties(BUSYBOX, results_per_page=results_per_page)
->>>>>>> 05ed2d14
         page_count = 0
         async for page in pages.by_page():
             reg_count = 0
@@ -241,9 +202,6 @@
 
         prev_last_updated_on = None
         count = 0
-<<<<<<< HEAD
-        async for artifact in client.list_manifests(BUSYBOX, order_by=ManifestOrder.LAST_UPDATE_TIME_DESCENDING):
-=======
         async for artifact in client.list_manifest_properties(
             BUSYBOX, order_by=ManifestOrder.LAST_UPDATE_TIME_DESCENDING
         ):
@@ -257,7 +215,6 @@
         prev_last_updated_on = None
         count = 0
         async for artifact in client.list_manifest_properties(BUSYBOX, order_by="timedesc"):
->>>>>>> 05ed2d14
             if prev_last_updated_on:
                 assert artifact.last_updated_on < prev_last_updated_on
             prev_last_updated_on = artifact.last_updated_on
@@ -271,9 +228,6 @@
 
         prev_last_updated_on = None
         count = 0
-<<<<<<< HEAD
-        async for artifact in client.list_manifests(BUSYBOX, order_by=ManifestOrder.LAST_UPDATE_TIME_ASCENDING):
-=======
         async for artifact in client.list_manifest_properties(
             BUSYBOX, order_by=ManifestOrder.LAST_UPDATE_TIME_ASCENDING
         ):
@@ -287,7 +241,6 @@
         prev_last_updated_on = None
         count = 0
         async for artifact in client.list_manifest_properties(BUSYBOX, order_by="timeasc"):
->>>>>>> 05ed2d14
             if prev_last_updated_on:
                 assert artifact.last_updated_on > prev_last_updated_on
             prev_last_updated_on = artifact.last_updated_on
@@ -379,190 +332,30 @@
         assert received.can_list == True
 
     @acr_preparer()
-<<<<<<< HEAD
-    async def test_get_tag(self, containerregistry_endpoint):
-=======
     async def test_get_tag_properties(self, containerregistry_endpoint):
->>>>>>> 05ed2d14
-        repo = self.get_resource_name("repo")
-        tag = self.get_resource_name("tag")
-        self.import_image(HELLO_WORLD, ["{}:{}".format(repo, tag)])
-
-        client = self.create_registry_client(containerregistry_endpoint)
-
-<<<<<<< HEAD
-        properties = await client.get_tag(repo, tag)
-=======
+        repo = self.get_resource_name("repo")
+        tag = self.get_resource_name("tag")
+        self.import_image(HELLO_WORLD, ["{}:{}".format(repo, tag)])
+
+        client = self.create_registry_client(containerregistry_endpoint)
+
         properties = await client.get_tag_properties(repo, tag)
->>>>>>> 05ed2d14
 
         assert isinstance(properties, ArtifactTagProperties)
         assert properties.name == tag
 
     @acr_preparer()
-<<<<<<< HEAD
-    async def test_get_tag_does_not_exist(self, containerregistry_endpoint):
-        client = self.create_registry_client(containerregistry_endpoint)
-
-        with pytest.raises(ResourceNotFoundError):
-            await client.get_tag("Nonexistent", "Nonexistent")
-=======
     async def test_get_tag_properties_does_not_exist(self, containerregistry_endpoint):
         client = self.create_registry_client(containerregistry_endpoint)
 
         with pytest.raises(ResourceNotFoundError):
             await client.get_tag_properties("Nonexistent", "Nonexistent")
->>>>>>> 05ed2d14
 
     @acr_preparer()
     async def test_update_tag_properties(self, containerregistry_endpoint):
         repo = self.get_resource_name("repo")
         tag = self.get_resource_name("tag")
         self.import_image(HELLO_WORLD, ["{}:{}".format(repo, tag)])
-<<<<<<< HEAD
-
-        client = self.create_registry_client(containerregistry_endpoint)
-
-        properties = await client.get_tag(repo, tag)
-        properties.can_delete = False
-        properties.can_read = False
-        properties.can_write = False
-        properties.can_list = False
-        received = await client.update_tag_properties(repo, tag, properties)
-
-        assert received.can_delete == properties.can_delete
-        assert received.can_read == properties.can_read
-        assert received.can_write == properties.can_write
-        assert received.can_list == properties.can_list
-
-        properties.can_delete = True
-        properties.can_read = True
-        properties.can_write = True
-        properties.can_list = True
-
-        received = await client.update_tag_properties(repo, tag, properties)
-
-        assert received.can_delete == True
-        assert received.can_read == True
-        assert received.can_write == True
-        assert received.can_list == True
-
-    @acr_preparer()
-    async def test_update_tag_properties_kwargs(self, containerregistry_endpoint):
-        repo = self.get_resource_name("repo")
-        tag = self.get_resource_name("tag")
-        self.import_image(HELLO_WORLD, ["{}:{}".format(repo, tag)])
-
-        client = self.create_registry_client(containerregistry_endpoint)
-
-        properties = await client.get_tag(repo, tag)
-        received = await client.update_tag_properties(repo, tag, can_delete=False)
-        assert received.can_delete == False
-
-        received = await client.update_tag_properties(repo, tag, can_read=False)
-        assert received.can_read == False
-
-        received = await client.update_tag_properties(repo, tag, can_write=False)
-        assert received.can_write == False
-
-        received = await client.update_tag_properties(repo, tag, can_list=False)
-        assert received.can_list == False
-
-        received = await client.update_tag_properties(
-            repo, tag, can_delete=True, can_read=True, can_write=True, can_list=True
-        )
-
-        assert received.can_delete == True
-        assert received.can_read == True
-        assert received.can_write == True
-        assert received.can_list == True
-
-    @acr_preparer()
-    async def test_list_tags(self, containerregistry_endpoint):
-        repo = self.get_resource_name("repo")
-        tag = self.get_resource_name("tag")
-        tags = ["{}:{}".format(repo, tag + str(i)) for i in range(4)]
-        self.import_image(HELLO_WORLD, tags)
-
-        client = self.create_registry_client(containerregistry_endpoint)
-
-        count = 0
-        async for tag in client.list_tags(repo):
-            assert "{}:{}".format(repo, tag.name) in tags
-            count += 1
-        assert count == 4
-
-    @acr_preparer()
-    async def test_delete_tag(self, containerregistry_endpoint):
-        repo = self.get_resource_name("repo")
-        tag = self.get_resource_name("tag")
-        tags = ["{}:{}".format(repo, tag + str(i)) for i in range(4)]
-        self.import_image(HELLO_WORLD, tags)
-
-        client = self.create_registry_client(containerregistry_endpoint)
-
-        await client.delete_tag(repo, tag + str(0))
-
-        count = 0
-        async for tag in client.list_tags(repo):
-            assert "{}:{}".format(repo, tag.name) in tags[1:]
-            count += 1
-        assert count == 3
-
-    @acr_preparer()
-    async def test_delete_tag_does_not_exist(self, containerregistry_endpoint):
-        client = self.create_registry_client(containerregistry_endpoint)
-
-        await client.delete_tag(DOES_NOT_EXIST, DOES_NOT_EXIST)
-
-    @acr_preparer()
-    async def test_delete_manifest(self, containerregistry_endpoint):
-        repo = self.get_resource_name("repo")
-        tag = self.get_resource_name("tag")
-        self.import_image(HELLO_WORLD, ["{}:{}".format(repo, tag)])
-
-        client = self.create_registry_client(containerregistry_endpoint)
-        await client.delete_manifest(repo, tag)
-
-        self.sleep(10)
-        with pytest.raises(ResourceNotFoundError):
-            await client.get_manifest_properties(repo, tag)
-
-    @acr_preparer()
-    async def test_delete_manifest_does_not_exist(self, containerregistry_endpoint):
-        repo = self.get_resource_name("repo")
-        tag = self.get_resource_name("tag")
-        self.import_image(HELLO_WORLD, ["{}:{}".format(repo, tag)])
-
-        client = self.create_registry_client(containerregistry_endpoint)
-
-        manifest = await client.get_manifest_properties(repo, tag)
-
-        digest = manifest.digest
-
-        digest = digest[:-10] + u"a" * 10
-
-        await client.delete_manifest(repo, digest)
-
-    @acr_preparer()
-    async def test_expiration_time_parsing(self, containerregistry_endpoint):
-        from azure.containerregistry.aio._async_authentication_policy import ContainerRegistryChallengePolicy
-        client = self.create_registry_client(containerregistry_endpoint)
-
-        async for repo in client.list_repository_names():
-            pass
-
-        for policy in client._client._client._pipeline._impl_policies:
-            if isinstance(policy, ContainerRegistryChallengePolicy):
-                policy._exchange_client._expiration_time = 0
-                break
-
-        count = 0
-        async for repo in client.list_repository_names():
-            count += 1
-
-        assert count >= 1
-=======
 
         client = self.create_registry_client(containerregistry_endpoint)
 
@@ -743,5 +536,4 @@
 
         digest = digest[:-10] + u"a" * 10
 
-        await client.delete_manifest(repo, digest)
->>>>>>> 05ed2d14
+        await client.delete_manifest(repo, digest)