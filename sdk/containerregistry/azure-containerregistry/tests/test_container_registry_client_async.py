--- conflicted
+++ resolved
@@ -538,7 +538,6 @@
 
         await client.delete_manifest(repo, digest)
 
-<<<<<<< HEAD
     @acr_preparer()
     async def test_expiration_time_parsing(self, containerregistry_endpoint):
         from azure.containerregistry.aio._async_authentication_policy import ContainerRegistryChallengePolicy
@@ -557,7 +556,7 @@
             count += 1
 
         assert count >= 1
-=======
+
     # Live only, the fake credential doesn't check auth scope the same way
     @pytest.mark.live_test_only
     @acr_preparer()
@@ -565,5 +564,4 @@
         client = self.create_registry_client(containerregistry_endpoint, authentication_scope="https://microsoft.com")
 
         with pytest.raises(ClientAuthenticationError):
-            properties = await client.get_repository_properties(HELLO_WORLD)
->>>>>>> d0406743
+            properties = await client.get_repository_properties(HELLO_WORLD)