--- conflicted
+++ resolved
@@ -895,10 +895,8 @@
             if response is not None:
                 async for manifest in response:
                     pass
-<<<<<<< HEAD
-            
-            await client.delete_repository(repo)
-=======
+            
+            await client.delete_repository(repo)
 
 
 class MyMagicMock(MagicMock):
@@ -1013,5 +1011,4 @@
             with pytest.raises(ManifestDigestValidationError) as exp:
                 async for chunk in stream:
                     pass
-            assert str(exp.value) == "The content of retrieved blob digest does not match the requested digest."
->>>>>>> b2b8b746
+            assert str(exp.value) == "The content of retrieved blob digest does not match the requested digest."