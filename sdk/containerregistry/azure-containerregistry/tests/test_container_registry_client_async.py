# coding=utf-8
# ------------------------------------
# Copyright (c) Microsoft Corporation.
# Licensed under the MIT License.
# ------------------------------------
from datetime import datetime
import pytest
import six

from azure.containerregistry import (
    RepositoryProperties,
    ArtifactManifestProperties,
    ArtifactManifestOrder,
    ArtifactTagProperties,
    ArtifactTagOrder,
)
from azure.containerregistry.aio import ContainerRegistryClient
from azure.core.exceptions import ResourceNotFoundError, ClientAuthenticationError
from azure.core.async_paging import AsyncItemPaged
from azure.identity import AzureAuthorityHosts
from asynctestcase import AsyncContainerRegistryTestClass, get_authority, get_audience
from constants import HELLO_WORLD, ALPINE, BUSYBOX, DOES_NOT_EXIST
from preparer import acr_preparer
from devtools_testutils.aio import recorded_by_proxy_async


class TestContainerRegistryClientAsync(AsyncContainerRegistryTestClass):
    @acr_preparer()
    @recorded_by_proxy_async
    async def test_list_repository_names(self, containerregistry_endpoint):
        async with self.create_registry_client(containerregistry_endpoint) as client:
            repositories = client.list_repository_names()
            assert isinstance(repositories, AsyncItemPaged)

            count = 0
            prev = None
            async for repo in repositories:
                count += 1
                assert isinstance(repo, six.string_types)
                assert prev != repo
                prev = repo

            assert count > 0

    @acr_preparer()
    @recorded_by_proxy_async
    async def test_list_repository_names_by_page(self, containerregistry_endpoint):
        async with self.create_registry_client(containerregistry_endpoint) as client:
            results_per_page = 2
            total_pages = 0

            repository_pages = client.list_repository_names(results_per_page=results_per_page)

            prev = None
            async for page in repository_pages.by_page():
                page_count = 0
                async for repo in page:
                    assert isinstance(repo, six.string_types)
                    assert prev != repo
                    prev = repo
                    page_count += 1
                assert page_count <= results_per_page
                total_pages += 1

            assert total_pages >= 1

    @acr_preparer()
    @recorded_by_proxy_async
    async def test_delete_repository(self, containerregistry_endpoint):
        repo = self.get_resource_name("repo")
        self.import_image(containerregistry_endpoint, HELLO_WORLD, [repo])
        async with self.create_registry_client(containerregistry_endpoint) as client:
            await client.delete_repository(repo)

            self.sleep(10)
            with pytest.raises(ResourceNotFoundError):
                await client.get_repository_properties(repo)

    @acr_preparer()
    @recorded_by_proxy_async
    async def test_delete_repository_does_not_exist(self, containerregistry_endpoint):
        async with self.create_registry_client(containerregistry_endpoint) as client:
            await client.delete_repository(DOES_NOT_EXIST)

    @acr_preparer()
    @recorded_by_proxy_async
    async def test_get_repository_properties(self, containerregistry_endpoint):
        async with self.create_registry_client(containerregistry_endpoint) as client:
            properties = await client.get_repository_properties(ALPINE)
            assert isinstance(properties, RepositoryProperties)
            assert properties.name == ALPINE

    @acr_preparer()
    @recorded_by_proxy_async
    async def test_update_repository_properties(self, containerregistry_endpoint):
        repo = self.get_resource_name("repo")
        tag = self.get_resource_name("tag")
        self.import_image(containerregistry_endpoint, HELLO_WORLD, [f"{repo}:{tag}"])

        async with self.create_registry_client(containerregistry_endpoint) as client:
            properties = self.set_all_properties(RepositoryProperties(), False)
            received = await client.update_repository_properties(repo, properties)
            self.assert_all_properties(received, False)

            properties = self.set_all_properties(properties, True)
            received = await client.update_repository_properties(repo, properties)
            self.assert_all_properties(received, True)

            # Cleanup
            await client.delete_repository(repo)

    @acr_preparer()
    @recorded_by_proxy_async
    async def test_update_repository_properties_kwargs(self, containerregistry_endpoint):
        repo = self.get_resource_name("repo")
        tag = self.get_resource_name("tag")
        self.import_image(containerregistry_endpoint, HELLO_WORLD, [f"{repo}:{tag}"])

        async with self.create_registry_client(containerregistry_endpoint) as client:
            received = await client.update_repository_properties(
                repo, can_delete=False, can_read=False, can_write=False, can_list=False
            )
            self.assert_all_properties(received, False)

            received = await client.update_repository_properties(
                repo, can_delete=True, can_read=True, can_write=True, can_list=True
            )
            self.assert_all_properties(received, True)

            # Cleanup
            await client.delete_repository(repo)

    @acr_preparer()
    @recorded_by_proxy_async
    async def test_list_registry_artifacts(self, containerregistry_endpoint):
        async with self.create_registry_client(containerregistry_endpoint) as client:
            count = 0
            async for artifact in client.list_manifest_properties(BUSYBOX):
                assert isinstance(artifact, ArtifactManifestProperties)
                assert isinstance(artifact.created_on, datetime)
                assert isinstance(artifact.last_updated_on, datetime)
                assert artifact.repository_name == BUSYBOX
                assert artifact.fully_qualified_reference in self.create_fully_qualified_reference(containerregistry_endpoint, BUSYBOX, artifact.digest)
                count += 1

            assert count > 0

    @acr_preparer()
    @recorded_by_proxy_async
    async def test_list_registry_artifacts_by_page(self, containerregistry_endpoint):
        async with self.create_registry_client(containerregistry_endpoint) as client:
            results_per_page = 2

            pages = client.list_manifest_properties(BUSYBOX, results_per_page=results_per_page)
            page_count = 0
            async for page in pages.by_page():
                reg_count = 0
                async for tag in page:
                    reg_count += 1
                assert reg_count <= results_per_page
                page_count += 1

            assert page_count >= 1

    @acr_preparer()
    @recorded_by_proxy_async
    async def test_list_registry_artifacts_descending(self, containerregistry_endpoint):
        async with self.create_registry_client(containerregistry_endpoint) as client:
            prev_last_updated_on = None
            count = 0
            async for artifact in client.list_manifest_properties(
                BUSYBOX, order_by=ArtifactManifestOrder.LAST_UPDATED_ON_DESCENDING
            ):
                if prev_last_updated_on:
                    assert artifact.last_updated_on < prev_last_updated_on
                prev_last_updated_on = artifact.last_updated_on
                count += 1

            assert count > 0

    @acr_preparer()
    @recorded_by_proxy_async
    async def test_list_registry_artifacts_ascending(self, containerregistry_endpoint):
        async with self.create_registry_client(containerregistry_endpoint) as client:
            prev_last_updated_on = None
            count = 0
            async for artifact in client.list_manifest_properties(
                BUSYBOX, order_by=ArtifactManifestOrder.LAST_UPDATED_ON_ASCENDING
            ):
                if prev_last_updated_on:
                    assert artifact.last_updated_on > prev_last_updated_on
                prev_last_updated_on = artifact.last_updated_on
                count += 1

            assert count > 0

    @acr_preparer()
    @recorded_by_proxy_async
    async def test_get_manifest_properties(self, containerregistry_endpoint):
        async with self.create_registry_client(containerregistry_endpoint) as client:
            properties = await client.get_manifest_properties(ALPINE, "latest")
            assert isinstance(properties, ArtifactManifestProperties)
            assert properties.repository_name == ALPINE
            assert properties.fully_qualified_reference in self.create_fully_qualified_reference(containerregistry_endpoint, ALPINE, properties.digest)

    @acr_preparer()
    @recorded_by_proxy_async
    async def test_get_manifest_properties_does_not_exist(self, containerregistry_endpoint):
        async with self.create_registry_client(containerregistry_endpoint) as client:
            manifest = await client.get_manifest_properties(ALPINE, "latest")
            invalid_digest = manifest.digest[:-10] + u"a" * 10

            with pytest.raises(ResourceNotFoundError):
                await client.get_manifest_properties(ALPINE, invalid_digest)
            with pytest.raises(ResourceNotFoundError):
                await client.get_manifest_properties(DOES_NOT_EXIST, DOES_NOT_EXIST)

    @acr_preparer()
    @recorded_by_proxy_async
    async def test_update_manifest_properties(self, containerregistry_endpoint):
        repo = self.get_resource_name("repo")
        tag = self.get_resource_name("tag")
        self.import_image(containerregistry_endpoint, HELLO_WORLD, [f"{repo}:{tag}"])

        async with self.create_registry_client(containerregistry_endpoint) as client: 
            properties = self.set_all_properties(ArtifactManifestProperties(), False)
            received = await client.update_manifest_properties(repo, tag, properties)
            self.assert_all_properties(received, False)

            properties = self.set_all_properties(properties, True)
            received = await client.update_manifest_properties(repo, tag, properties)
            self.assert_all_properties(received, True)

            # Cleanup
            await client.delete_repository(repo)

    @acr_preparer()
    @recorded_by_proxy_async
    async def test_update_manifest_properties_kwargs(self, containerregistry_endpoint):
        repo = self.get_resource_name("repo")
        tag = self.get_resource_name("tag")
        self.import_image(containerregistry_endpoint, HELLO_WORLD, [f"{repo}:{tag}"])

        async with self.create_registry_client(containerregistry_endpoint) as client:
            received = await client.update_manifest_properties(
                repo, tag, can_delete=False, can_read=False, can_write=False, can_list=False
            )
            self.assert_all_properties(received, False)

            received = await client.update_manifest_properties(
                repo, tag, can_delete=True, can_read=True, can_write=True, can_list=True
            )
            self.assert_all_properties(received, True)

            # Cleanup
            await client.delete_repository(repo)

    @acr_preparer()
    @recorded_by_proxy_async
    async def test_get_tag_properties(self, containerregistry_endpoint):
        async with self.create_registry_client(containerregistry_endpoint) as client:
            properties = await client.get_tag_properties(ALPINE, "latest")
            assert isinstance(properties, ArtifactTagProperties)
            assert properties.name == "latest"

    @acr_preparer()
    @recorded_by_proxy_async
    async def test_get_tag_properties_does_not_exist(self, containerregistry_endpoint):
        async with self.create_registry_client(containerregistry_endpoint) as client:
            with pytest.raises(ResourceNotFoundError):
                await client.get_tag_properties(DOES_NOT_EXIST, DOES_NOT_EXIST)
            with pytest.raises(ResourceNotFoundError):
                await client.get_tag_properties(ALPINE, DOES_NOT_EXIST)

    @acr_preparer()
    @recorded_by_proxy_async
    async def test_update_tag_properties(self, containerregistry_endpoint):
        repo = self.get_resource_name("repo")
        tag = self.get_resource_name("tag")
        self.import_image(containerregistry_endpoint, HELLO_WORLD, [f"{repo}:{tag}"])

        async with self.create_registry_client(containerregistry_endpoint) as client:
            properties = self.set_all_properties(ArtifactTagProperties(), False)
            received = await client.update_tag_properties(repo, tag, properties)
            self.assert_all_properties(received, False)

            properties = self.set_all_properties(properties, True)
            received = await client.update_tag_properties(repo, tag, properties)
            self.assert_all_properties(received, True)

            # Cleanup
            await client.delete_repository(repo)

    @acr_preparer()
    @recorded_by_proxy_async
    async def test_update_tag_properties_kwargs(self, containerregistry_endpoint):
        repo = self.get_resource_name("repo")
        tag = self.get_resource_name("tag")
        self.import_image(containerregistry_endpoint, HELLO_WORLD, [f"{repo}:{tag}"])

        async with self.create_registry_client(containerregistry_endpoint) as client:
            received = await client.update_tag_properties(
                repo, tag, can_delete=False, can_read=False, can_write=False, can_list=False
            )
            self.assert_all_properties(received, False)

            received = await client.update_tag_properties(
                repo, tag, can_delete=True, can_read=True, can_write=True, can_list=True
            )
            self.assert_all_properties(received, True)

            # Cleanup
            await client.delete_repository(repo)

    @acr_preparer()
    @recorded_by_proxy_async
    async def test_list_tag_properties(self, containerregistry_endpoint):
        tags = [f"{ALPINE}:latest"]
        async with self.create_registry_client(containerregistry_endpoint) as client:
            count = 0
            async for tag in client.list_tag_properties(ALPINE):
                assert f"{ALPINE}:{tag.name}" in tags
                count += 1
            assert count == 1

    @acr_preparer()
    @recorded_by_proxy_async
    async def test_list_tag_properties_order_descending(self, containerregistry_endpoint):
        tags = [f"{ALPINE}:latest"]
        async with self.create_registry_client(containerregistry_endpoint) as client:
            prev_last_updated_on = None
            count = 0
            async for tag in client.list_tag_properties(ALPINE, order_by=ArtifactTagOrder.LAST_UPDATED_ON_DESCENDING):
                assert f"{ALPINE}:{tag.name}" in tags
                if prev_last_updated_on:
                    assert tag.last_updated_on < prev_last_updated_on
                prev_last_updated_on = tag.last_updated_on
                count += 1
            assert count == 1

    @acr_preparer()
    @recorded_by_proxy_async
    async def test_list_tag_properties_order_ascending(self, containerregistry_endpoint):
        tags = [f"{ALPINE}:latest"]
        async with self.create_registry_client(containerregistry_endpoint) as client:
            prev_last_updated_on = None
            count = 0
            async for tag in client.list_tag_properties(ALPINE, order_by=ArtifactTagOrder.LAST_UPDATED_ON_ASCENDING):
                assert f"{ALPINE}:{tag.name}" in tags
                if prev_last_updated_on:
                    assert tag.last_updated_on > prev_last_updated_on
                prev_last_updated_on = tag.last_updated_on
                count += 1
            assert count == 1

    @acr_preparer()
    @recorded_by_proxy_async
    async def test_delete_tag(self, containerregistry_endpoint):
        repo = self.get_resource_name("repo")
        tag = self.get_resource_name("tag")
        self.import_image(containerregistry_endpoint, HELLO_WORLD, [f"{repo}:{tag}"])

        async with self.create_registry_client(containerregistry_endpoint) as client:
            await client.delete_tag(repo, tag)

            self.sleep(10)
            with pytest.raises(ResourceNotFoundError):
                await client.get_tag_properties(repo, tag)

            # Cleanup
            await client.delete_repository(repo)

    @acr_preparer()
    @recorded_by_proxy_async
    async def test_delete_tag_does_not_exist(self, containerregistry_endpoint):
        async with self.create_registry_client(containerregistry_endpoint) as client:
            await client.delete_tag(DOES_NOT_EXIST, DOES_NOT_EXIST)
            await client.delete_tag(ALPINE, DOES_NOT_EXIST)

    @acr_preparer()
    @recorded_by_proxy_async
    async def test_delete_manifest(self, containerregistry_endpoint):
        repo = self.get_resource_name("repo")
        tag = self.get_resource_name("tag")
        self.import_image(containerregistry_endpoint, HELLO_WORLD, [f"{repo}:{tag}"])

        async with self.create_registry_client(containerregistry_endpoint) as client:
            await client.delete_manifest(repo, tag)

            self.sleep(10)
            with pytest.raises(ResourceNotFoundError):
                await client.get_manifest_properties(repo, tag)

            # Cleanup
            await client.delete_repository(repo)

    @acr_preparer()
    @recorded_by_proxy_async
    async def test_delete_manifest_does_not_exist(self, containerregistry_endpoint):
        async with self.create_registry_client(containerregistry_endpoint) as client:
            manifest = await client.get_manifest_properties(ALPINE, "latest")
            invalid_digest = manifest.digest[:-10] + u"a" * 10

            await client.delete_manifest(ALPINE, invalid_digest)
            with pytest.raises(ResourceNotFoundError):
                await client.delete_manifest(ALPINE, DOES_NOT_EXIST)
            with pytest.raises(ResourceNotFoundError):
                await client.delete_manifest(DOES_NOT_EXIST, DOES_NOT_EXIST)

    @acr_preparer()
    @recorded_by_proxy_async
    async def test_expiration_time_parsing(self, containerregistry_endpoint):
        from azure.containerregistry.aio._async_authentication_policy import ContainerRegistryChallengePolicy
        async with self.create_registry_client(containerregistry_endpoint) as client:
            async for repo in client.list_repository_names():
                pass

            for policy in client._client._client._pipeline._impl_policies:
                if isinstance(policy, ContainerRegistryChallengePolicy):
                    policy._exchange_client._expiration_time = 0
                    break

            count = 0
            async for repo in client.list_repository_names():
                count += 1

            assert count >= 1

    # Live only, the fake credential doesn't check auth scope the same way
    @pytest.mark.live_test_only
    @acr_preparer()
    async def test_construct_container_registry_client(self, **kwargs):
        containerregistry_endpoint = kwargs.pop("containerregistry_endpoint")
        authority = get_authority(containerregistry_endpoint)
        credential = self.get_credential(authority)
        
        async with ContainerRegistryClient(
            endpoint=containerregistry_endpoint, credential=credential, audience="https://microsoft.com"
        ) as client:
            with pytest.raises(ClientAuthenticationError):
                properties = await client.get_repository_properties(HELLO_WORLD)

    @acr_preparer()
    @recorded_by_proxy_async
    async def test_get_misspell_property(self, containerregistry_endpoint):
        async with self.create_registry_client(containerregistry_endpoint) as client:
            properties = await client.get_repository_properties(ALPINE)
            
            with pytest.warns(DeprecationWarning):
                last_udpated_on = properties.last_udpated_on
            last_updated_on = properties.last_updated_on
            assert last_udpated_on == last_updated_on
    
    @acr_preparer()
    @recorded_by_proxy_async
    async def test_set_audience(self, containerregistry_endpoint):
        authority = get_authority(containerregistry_endpoint)
        credential = self.get_credential(authority=authority)
        valid_audience = get_audience(authority)

        async with ContainerRegistryClient(
            endpoint=containerregistry_endpoint, credential=credential, audience=valid_audience
        ) as client:
            assert client._client._config.api_version == "2021-07-01"
            async for repo in client.list_repository_names():
                pass
        
        async with ContainerRegistryClient(endpoint=containerregistry_endpoint, credential=credential) as client:
            if valid_audience == get_audience(AzureAuthorityHosts.AZURE_PUBLIC_CLOUD):
                async for repo in client.list_repository_names():
                    pass

                invalid_audience = get_audience(AzureAuthorityHosts.AZURE_GOVERNMENT)
                invalid_client = ContainerRegistryClient(
                    endpoint=containerregistry_endpoint, credential=credential, audience=invalid_audience
                )
                with pytest.raises(ClientAuthenticationError):
                    async for repo in invalid_client.list_repository_names():
                        pass
            else:
                with pytest.raises(ClientAuthenticationError):
                    async for repo in client.list_repository_names():
                        pass
    
    @acr_preparer()
    @recorded_by_proxy_async
    async def test_list_tags_in_empty_repo(self, containerregistry_endpoint):
        async with self.create_registry_client(containerregistry_endpoint) as client:
            # cleanup tags in ALPINE repo
            async for tag in client.list_tag_properties(ALPINE):
                await client.delete_tag(ALPINE, tag.name)
            
            response = client.list_tag_properties(ALPINE)
            if response is not None:
                async for tag in response:
                    pass
    
    @acr_preparer()
    @recorded_by_proxy_async
    async def test_list_manifests_in_empty_repo(self, containerregistry_endpoint):
        async with self.create_registry_client(containerregistry_endpoint) as client:
            # cleanup manifests in ALPINE repo
            async for tag in client.list_tag_properties(ALPINE):
                await client.delete_manifest(ALPINE, tag.name)

            response = client.list_manifest_properties(ALPINE)
            if response is not None:
                async for manifest in response:
<<<<<<< HEAD
                    pass
=======
                    pass

@pytest.mark.asyncio
async def test_set_api_version():
    containerregistry_endpoint="https://fake_url.azurecr.io"
    
    async with ContainerRegistryClient(endpoint=containerregistry_endpoint, audience="https://microsoft.com") as client:
        assert client._client._config.api_version == "2021-07-01"
    
    async with ContainerRegistryClient(
        endpoint=containerregistry_endpoint, audience="https://microsoft.com", api_version = "2019-08-15-preview"
    ) as client:
        assert client._client._config.api_version == "2019-08-15-preview"
    
    with pytest.raises(ValueError) as error:
        async with ContainerRegistryClient(
            endpoint=containerregistry_endpoint, audience="https://microsoft.com", api_version = "2019-08-15"
        ) as client:
            pass
    assert "Unsupported API version '2019-08-15'." in str(error.value)
>>>>>>> f26024cf
<|MERGE_RESOLUTION|>--- conflicted
+++ resolved
@@ -506,27 +506,4 @@
             response = client.list_manifest_properties(ALPINE)
             if response is not None:
                 async for manifest in response:
-<<<<<<< HEAD
-                    pass
-=======
-                    pass
-
-@pytest.mark.asyncio
-async def test_set_api_version():
-    containerregistry_endpoint="https://fake_url.azurecr.io"
-    
-    async with ContainerRegistryClient(endpoint=containerregistry_endpoint, audience="https://microsoft.com") as client:
-        assert client._client._config.api_version == "2021-07-01"
-    
-    async with ContainerRegistryClient(
-        endpoint=containerregistry_endpoint, audience="https://microsoft.com", api_version = "2019-08-15-preview"
-    ) as client:
-        assert client._client._config.api_version == "2019-08-15-preview"
-    
-    with pytest.raises(ValueError) as error:
-        async with ContainerRegistryClient(
-            endpoint=containerregistry_endpoint, audience="https://microsoft.com", api_version = "2019-08-15"
-        ) as client:
-            pass
-    assert "Unsupported API version '2019-08-15'." in str(error.value)
->>>>>>> f26024cf
+                    pass