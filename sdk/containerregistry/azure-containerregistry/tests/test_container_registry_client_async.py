# coding=utf-8
# ------------------------------------
# Copyright (c) Microsoft Corporation.
# Licensed under the MIT License.
# ------------------------------------
import os
import pytest
import six
<<<<<<< HEAD
from datetime import datetime
from io import BytesIO
=======
import hashlib
>>>>>>> 8ece3666
from azure.containerregistry import (
    RepositoryProperties,
    ArtifactManifestProperties,
    ArtifactManifestOrder,
    ArtifactTagProperties,
    ArtifactTagOrder,
)
from azure.containerregistry.aio import ContainerRegistryClient
from azure.containerregistry._helpers import DEFAULT_CHUNK_SIZE
from azure.core.exceptions import ResourceNotFoundError, ClientAuthenticationError
from azure.core.async_paging import AsyncItemPaged
from azure.identity import AzureAuthorityHosts
from asynctestcase import AsyncContainerRegistryTestClass, get_authority, get_audience
from constants import HELLO_WORLD, ALPINE, BUSYBOX, DOES_NOT_EXIST
from preparer import acr_preparer
from devtools_testutils.aio import recorded_by_proxy_async


class TestContainerRegistryClientAsync(AsyncContainerRegistryTestClass):
    @acr_preparer()
    @recorded_by_proxy_async
    async def test_list_repository_names(self, containerregistry_endpoint):
        async with self.create_registry_client(containerregistry_endpoint) as client:
            repositories = client.list_repository_names()
            assert isinstance(repositories, AsyncItemPaged)

            count = 0
            prev = None
            async for repo in repositories:
                count += 1
                assert isinstance(repo, six.string_types)
                assert prev != repo
                prev = repo

            assert count > 0

    @acr_preparer()
    @recorded_by_proxy_async
    async def test_list_repository_names_by_page(self, containerregistry_endpoint):
        async with self.create_registry_client(containerregistry_endpoint) as client:
            results_per_page = 2
            total_pages = 0

            repository_pages = client.list_repository_names(results_per_page=results_per_page)

            prev = None
            async for page in repository_pages.by_page():
                page_count = 0
                async for repo in page:
                    assert isinstance(repo, six.string_types)
                    assert prev != repo
                    prev = repo
                    page_count += 1
                assert page_count <= results_per_page
                total_pages += 1

            assert total_pages >= 1

    @acr_preparer()
    @recorded_by_proxy_async
    async def test_delete_repository(self, containerregistry_endpoint):
        repo = self.get_resource_name("repo")
        self.import_image(containerregistry_endpoint, HELLO_WORLD, [repo])
        async with self.create_registry_client(containerregistry_endpoint) as client:
            await client.delete_repository(repo)

            self.sleep(10)
            with pytest.raises(ResourceNotFoundError):
                await client.get_repository_properties(repo)

    @acr_preparer()
    @recorded_by_proxy_async
    async def test_delete_repository_does_not_exist(self, containerregistry_endpoint):
        async with self.create_registry_client(containerregistry_endpoint) as client:
            await client.delete_repository(DOES_NOT_EXIST)

    @acr_preparer()
    @recorded_by_proxy_async
    async def test_get_repository_properties(self, containerregistry_endpoint):
        async with self.create_registry_client(containerregistry_endpoint) as client:
            properties = await client.get_repository_properties(ALPINE)
            assert isinstance(properties, RepositoryProperties)
            assert properties.name == ALPINE

    @acr_preparer()
    @recorded_by_proxy_async
    async def test_update_repository_properties(self, containerregistry_endpoint):
        repo = self.get_resource_name("repo")
        tag = self.get_resource_name("tag")
        self.import_image(containerregistry_endpoint, HELLO_WORLD, [f"{repo}:{tag}"])

        async with self.create_registry_client(containerregistry_endpoint) as client:
            properties = self.set_all_properties(RepositoryProperties(), False)
            received = await client.update_repository_properties(repo, properties)
            self.assert_all_properties(received, False)

            properties = self.set_all_properties(properties, True)
            received = await client.update_repository_properties(repo, properties)
            self.assert_all_properties(received, True)

            # Cleanup
            await client.delete_repository(repo)

    @acr_preparer()
    @recorded_by_proxy_async
    async def test_update_repository_properties_kwargs(self, containerregistry_endpoint):
        repo = self.get_resource_name("repo")
        tag = self.get_resource_name("tag")
        self.import_image(containerregistry_endpoint, HELLO_WORLD, [f"{repo}:{tag}"])

        async with self.create_registry_client(containerregistry_endpoint) as client:
            received = await client.update_repository_properties(
                repo, can_delete=False, can_read=False, can_write=False, can_list=False
            )
            self.assert_all_properties(received, False)

            received = await client.update_repository_properties(
                repo, can_delete=True, can_read=True, can_write=True, can_list=True
            )
            self.assert_all_properties(received, True)

            # Cleanup
            await client.delete_repository(repo)

    @acr_preparer()
    @recorded_by_proxy_async
    async def test_list_registry_artifacts(self, containerregistry_endpoint):
        async with self.create_registry_client(containerregistry_endpoint) as client:
            count = 0
            async for artifact in client.list_manifest_properties(BUSYBOX):
                assert isinstance(artifact, ArtifactManifestProperties)
                assert isinstance(artifact.created_on, datetime)
                assert isinstance(artifact.last_updated_on, datetime)
                assert artifact.repository_name == BUSYBOX
                assert artifact.fully_qualified_reference in self.create_fully_qualified_reference(containerregistry_endpoint, BUSYBOX, artifact.digest)
                count += 1

            assert count > 0

    @acr_preparer()
    @recorded_by_proxy_async
    async def test_list_registry_artifacts_by_page(self, containerregistry_endpoint):
        async with self.create_registry_client(containerregistry_endpoint) as client:
            results_per_page = 2

            pages = client.list_manifest_properties(BUSYBOX, results_per_page=results_per_page)
            page_count = 0
            async for page in pages.by_page():
                reg_count = 0
                async for tag in page:
                    reg_count += 1
                assert reg_count <= results_per_page
                page_count += 1

            assert page_count >= 1

    @acr_preparer()
    @recorded_by_proxy_async
    async def test_list_registry_artifacts_descending(self, containerregistry_endpoint):
        async with self.create_registry_client(containerregistry_endpoint) as client:
            prev_last_updated_on = None
            count = 0
            async for artifact in client.list_manifest_properties(
                BUSYBOX, order_by=ArtifactManifestOrder.LAST_UPDATED_ON_DESCENDING
            ):
                if prev_last_updated_on:
                    assert artifact.last_updated_on < prev_last_updated_on
                prev_last_updated_on = artifact.last_updated_on
                count += 1

            assert count > 0

    @acr_preparer()
    @recorded_by_proxy_async
    async def test_list_registry_artifacts_ascending(self, containerregistry_endpoint):
        async with self.create_registry_client(containerregistry_endpoint) as client:
            prev_last_updated_on = None
            count = 0
            async for artifact in client.list_manifest_properties(
                BUSYBOX, order_by=ArtifactManifestOrder.LAST_UPDATED_ON_ASCENDING
            ):
                if prev_last_updated_on:
                    assert artifact.last_updated_on > prev_last_updated_on
                prev_last_updated_on = artifact.last_updated_on
                count += 1

            assert count > 0

    @acr_preparer()
    @recorded_by_proxy_async
    async def test_get_manifest_properties(self, containerregistry_endpoint):
        async with self.create_registry_client(containerregistry_endpoint) as client:
            properties = await client.get_manifest_properties(ALPINE, "latest")
            assert isinstance(properties, ArtifactManifestProperties)
            assert properties.repository_name == ALPINE
            assert properties.fully_qualified_reference in self.create_fully_qualified_reference(containerregistry_endpoint, ALPINE, properties.digest)

    @acr_preparer()
    @recorded_by_proxy_async
    async def test_get_manifest_properties_does_not_exist(self, containerregistry_endpoint):
        async with self.create_registry_client(containerregistry_endpoint) as client:
            manifest = await client.get_manifest_properties(ALPINE, "latest")
            invalid_digest = manifest.digest[:-10] + u"a" * 10

            with pytest.raises(ResourceNotFoundError):
                await client.get_manifest_properties(ALPINE, invalid_digest)
            with pytest.raises(ResourceNotFoundError):
                await client.get_manifest_properties(DOES_NOT_EXIST, DOES_NOT_EXIST)

    @acr_preparer()
    @recorded_by_proxy_async
    async def test_update_manifest_properties(self, containerregistry_endpoint):
        repo = self.get_resource_name("repo")
        tag = self.get_resource_name("tag")
        self.import_image(containerregistry_endpoint, HELLO_WORLD, [f"{repo}:{tag}"])

        async with self.create_registry_client(containerregistry_endpoint) as client: 
            properties = self.set_all_properties(ArtifactManifestProperties(), False)
            received = await client.update_manifest_properties(repo, tag, properties)
            self.assert_all_properties(received, False)

            properties = self.set_all_properties(properties, True)
            received = await client.update_manifest_properties(repo, tag, properties)
            self.assert_all_properties(received, True)

            # Cleanup
            await client.delete_repository(repo)

    @acr_preparer()
    @recorded_by_proxy_async
    async def test_update_manifest_properties_kwargs(self, containerregistry_endpoint):
        repo = self.get_resource_name("repo")
        tag = self.get_resource_name("tag")
        self.import_image(containerregistry_endpoint, HELLO_WORLD, [f"{repo}:{tag}"])

        async with self.create_registry_client(containerregistry_endpoint) as client:
            received = await client.update_manifest_properties(
                repo, tag, can_delete=False, can_read=False, can_write=False, can_list=False
            )
            self.assert_all_properties(received, False)

            received = await client.update_manifest_properties(
                repo, tag, can_delete=True, can_read=True, can_write=True, can_list=True
            )
            self.assert_all_properties(received, True)

            # Cleanup
            await client.delete_repository(repo)

    @acr_preparer()
    @recorded_by_proxy_async
    async def test_get_tag_properties(self, containerregistry_endpoint):
        async with self.create_registry_client(containerregistry_endpoint) as client:
            properties = await client.get_tag_properties(ALPINE, "latest")
            assert isinstance(properties, ArtifactTagProperties)
            assert properties.name == "latest"

    @acr_preparer()
    @recorded_by_proxy_async
    async def test_get_tag_properties_does_not_exist(self, containerregistry_endpoint):
        async with self.create_registry_client(containerregistry_endpoint) as client:
            with pytest.raises(ResourceNotFoundError):
                await client.get_tag_properties(DOES_NOT_EXIST, DOES_NOT_EXIST)
            with pytest.raises(ResourceNotFoundError):
                await client.get_tag_properties(ALPINE, DOES_NOT_EXIST)

    @acr_preparer()
    @recorded_by_proxy_async
    async def test_update_tag_properties(self, containerregistry_endpoint):
        repo = self.get_resource_name("repo")
        tag = self.get_resource_name("tag")
        self.import_image(containerregistry_endpoint, HELLO_WORLD, [f"{repo}:{tag}"])

        async with self.create_registry_client(containerregistry_endpoint) as client:
            properties = self.set_all_properties(ArtifactTagProperties(), False)
            received = await client.update_tag_properties(repo, tag, properties)
            self.assert_all_properties(received, False)

            properties = self.set_all_properties(properties, True)
            received = await client.update_tag_properties(repo, tag, properties)
            self.assert_all_properties(received, True)

            # Cleanup
            await client.delete_repository(repo)

    @acr_preparer()
    @recorded_by_proxy_async
    async def test_update_tag_properties_kwargs(self, containerregistry_endpoint):
        repo = self.get_resource_name("repo")
        tag = self.get_resource_name("tag")
        self.import_image(containerregistry_endpoint, HELLO_WORLD, [f"{repo}:{tag}"])

        async with self.create_registry_client(containerregistry_endpoint) as client:
            received = await client.update_tag_properties(
                repo, tag, can_delete=False, can_read=False, can_write=False, can_list=False
            )
            self.assert_all_properties(received, False)

            received = await client.update_tag_properties(
                repo, tag, can_delete=True, can_read=True, can_write=True, can_list=True
            )
            self.assert_all_properties(received, True)

            # Cleanup
            await client.delete_repository(repo)

    @acr_preparer()
    @recorded_by_proxy_async
    async def test_list_tag_properties(self, containerregistry_endpoint):
        tags = [f"{ALPINE}:latest"]
        async with self.create_registry_client(containerregistry_endpoint) as client:
            count = 0
            async for tag in client.list_tag_properties(ALPINE):
                assert f"{ALPINE}:{tag.name}" in tags
                count += 1
            assert count == 1

    @acr_preparer()
    @recorded_by_proxy_async
    async def test_list_tag_properties_order_descending(self, containerregistry_endpoint):
        tags = [f"{ALPINE}:latest"]
        async with self.create_registry_client(containerregistry_endpoint) as client:
            prev_last_updated_on = None
            count = 0
            async for tag in client.list_tag_properties(ALPINE, order_by=ArtifactTagOrder.LAST_UPDATED_ON_DESCENDING):
                assert f"{ALPINE}:{tag.name}" in tags
                if prev_last_updated_on:
                    assert tag.last_updated_on < prev_last_updated_on
                prev_last_updated_on = tag.last_updated_on
                count += 1
            assert count == 1

    @acr_preparer()
    @recorded_by_proxy_async
    async def test_list_tag_properties_order_ascending(self, containerregistry_endpoint):
        tags = [f"{ALPINE}:latest"]
        async with self.create_registry_client(containerregistry_endpoint) as client:
            prev_last_updated_on = None
            count = 0
            async for tag in client.list_tag_properties(ALPINE, order_by=ArtifactTagOrder.LAST_UPDATED_ON_ASCENDING):
                assert f"{ALPINE}:{tag.name}" in tags
                if prev_last_updated_on:
                    assert tag.last_updated_on > prev_last_updated_on
                prev_last_updated_on = tag.last_updated_on
                count += 1
            assert count == 1

    @acr_preparer()
    @recorded_by_proxy_async
    async def test_delete_tag(self, containerregistry_endpoint):
        repo = self.get_resource_name("repo")
        tag = self.get_resource_name("tag")
        self.import_image(containerregistry_endpoint, HELLO_WORLD, [f"{repo}:{tag}"])

        async with self.create_registry_client(containerregistry_endpoint) as client:
            await client.delete_tag(repo, tag)

            self.sleep(10)
            with pytest.raises(ResourceNotFoundError):
                await client.get_tag_properties(repo, tag)

            # Cleanup
            await client.delete_repository(repo)

    @acr_preparer()
    @recorded_by_proxy_async
    async def test_delete_tag_does_not_exist(self, containerregistry_endpoint):
        async with self.create_registry_client(containerregistry_endpoint) as client:
            await client.delete_tag(DOES_NOT_EXIST, DOES_NOT_EXIST)
            await client.delete_tag(ALPINE, DOES_NOT_EXIST)

    @acr_preparer()
    @recorded_by_proxy_async
    async def test_delete_manifest(self, containerregistry_endpoint):
        repo = self.get_resource_name("repo")
        tag = self.get_resource_name("tag")
        self.import_image(containerregistry_endpoint, HELLO_WORLD, [f"{repo}:{tag}"])

        async with self.create_registry_client(containerregistry_endpoint) as client:
            await client.delete_manifest(repo, tag)

            self.sleep(10)
            with pytest.raises(ResourceNotFoundError):
                await client.get_manifest_properties(repo, tag)

            # Cleanup
            await client.delete_repository(repo)

    @acr_preparer()
    @recorded_by_proxy_async
    async def test_delete_manifest_does_not_exist(self, containerregistry_endpoint):
        async with self.create_registry_client(containerregistry_endpoint) as client:
            manifest = await client.get_manifest_properties(ALPINE, "latest")
            invalid_digest = manifest.digest[:-10] + u"a" * 10

            await client.delete_manifest(ALPINE, invalid_digest)
            with pytest.raises(ResourceNotFoundError):
                await client.delete_manifest(ALPINE, DOES_NOT_EXIST)
            with pytest.raises(ResourceNotFoundError):
                await client.delete_manifest(DOES_NOT_EXIST, DOES_NOT_EXIST)

    @acr_preparer()
    @recorded_by_proxy_async
    async def test_expiration_time_parsing(self, containerregistry_endpoint):
        from azure.containerregistry.aio._async_authentication_policy import ContainerRegistryChallengePolicy
        async with self.create_registry_client(containerregistry_endpoint) as client:
            async for repo in client.list_repository_names():
                pass

            for policy in client._client._client._pipeline._impl_policies:
                if isinstance(policy, ContainerRegistryChallengePolicy):
                    policy._exchange_client._expiration_time = 0
                    break

            count = 0
            async for repo in client.list_repository_names():
                count += 1

            assert count >= 1

    # Live only, the fake credential doesn't check auth scope the same way
    @pytest.mark.live_test_only
    @acr_preparer()
    async def test_construct_container_registry_client(self, **kwargs):
        containerregistry_endpoint = kwargs.pop("containerregistry_endpoint")
        authority = get_authority(containerregistry_endpoint)
        credential = self.get_credential(authority)
        
        async with ContainerRegistryClient(
            endpoint=containerregistry_endpoint, credential=credential, audience="https://microsoft.com"
        ) as client:
            with pytest.raises(ClientAuthenticationError):
                properties = await client.get_repository_properties(HELLO_WORLD)

    @acr_preparer()
    @recorded_by_proxy_async
    async def test_get_misspell_property(self, containerregistry_endpoint):
        async with self.create_registry_client(containerregistry_endpoint) as client:
            properties = await client.get_repository_properties(ALPINE)
            
            with pytest.warns(DeprecationWarning):
                last_udpated_on = properties.last_udpated_on
            last_updated_on = properties.last_updated_on
            assert last_udpated_on == last_updated_on

    @acr_preparer()
    @recorded_by_proxy_async
    async def test_upload_blob(self, containerregistry_endpoint):
        repo = self.get_resource_name("repo")
        blob = "654b93f61054e4ce90ed203bb8d556a6200d5f906cf3eca0620738d6dc18cbed"
        path = os.path.join(self.get_test_directory(), "data", "oci_artifact", blob)

        async with self.create_registry_client(containerregistry_endpoint) as client:
            with open(path, "rb") as stream:
                digest, size = await client.upload_blob(repo, stream)
            assert digest == f"sha256:{blob}"
            
            # Cleanup
            await client.delete_repository(repo)

    @pytest.mark.live_test_only
    @acr_preparer()
    @recorded_by_proxy_async
    async def test_upload_large_blob_in_chunk(self, containerregistry_endpoint):
        repo = self.get_resource_name("repo")
        async with self.create_registry_client(containerregistry_endpoint) as client:
            # Test blob upload in equal size chunks
            blob_size = DEFAULT_CHUNK_SIZE * 1024 # 4GB
            data = b'\x00' * int(blob_size)
            digest, size = await client.upload_blob(repo, BytesIO(data))
            assert size == blob_size

            # Test blob upload and download in unequal size chunks
            blob_size = DEFAULT_CHUNK_SIZE * 1024 + 20
            data = b'\x00' * int(blob_size)
            digest, size = await client.upload_blob(repo, BytesIO(data))
            assert size == blob_size

            # Cleanup
            await client.delete_repository(repo)
    
    @acr_preparer()
    @recorded_by_proxy_async
    async def test_delete_blob_does_not_exist(self, containerregistry_endpoint):
        repo = self.get_resource_name("repo")
        hash_value = hashlib.sha256(b"test").hexdigest()
        digest = f"sha256:{hash_value}"
        async with self.create_registry_client(containerregistry_endpoint) as client:
            await client.delete_blob(repo, digest)
    
    @acr_preparer()
    @recorded_by_proxy_async
    async def test_set_audience(self, containerregistry_endpoint):
        authority = get_authority(containerregistry_endpoint)
        credential = self.get_credential(authority=authority)
        valid_audience = get_audience(authority)

        async with ContainerRegistryClient(
            endpoint=containerregistry_endpoint, credential=credential, audience=valid_audience
        ) as client:
            assert client._client._config.api_version == "2021-07-01"
            async for repo in client.list_repository_names():
                pass
        
        async with ContainerRegistryClient(endpoint=containerregistry_endpoint, credential=credential) as client:
            if valid_audience == get_audience(AzureAuthorityHosts.AZURE_PUBLIC_CLOUD):
                async for repo in client.list_repository_names():
                    pass

                invalid_audience = get_audience(AzureAuthorityHosts.AZURE_GOVERNMENT)
                invalid_client = ContainerRegistryClient(
                    endpoint=containerregistry_endpoint, credential=credential, audience=invalid_audience
                )
                with pytest.raises(ClientAuthenticationError):
                    async for repo in invalid_client.list_repository_names():
                        pass
            else:
                with pytest.raises(ClientAuthenticationError):
                    async for repo in client.list_repository_names():
                        pass
    
    @acr_preparer()
    @recorded_by_proxy_async
    async def test_list_tags_in_empty_repo(self, containerregistry_endpoint):
        async with self.create_registry_client(containerregistry_endpoint) as client:
            # cleanup tags in ALPINE repo
            async for tag in client.list_tag_properties(ALPINE):
                await client.delete_tag(ALPINE, tag.name)
            
            response = client.list_tag_properties(ALPINE)
            if response is not None:
                async for tag in response:
                    pass
    
    @acr_preparer()
    @recorded_by_proxy_async
    async def test_list_manifests_in_empty_repo(self, containerregistry_endpoint):
        async with self.create_registry_client(containerregistry_endpoint) as client:
            # cleanup manifests in ALPINE repo
            async for tag in client.list_tag_properties(ALPINE):
                await client.delete_manifest(ALPINE, tag.name)

            response = client.list_manifest_properties(ALPINE)
            if response is not None:
                async for manifest in response:
                    pass<|MERGE_RESOLUTION|>--- conflicted
+++ resolved
@@ -6,12 +6,9 @@
 import os
 import pytest
 import six
-<<<<<<< HEAD
+import hashlib
 from datetime import datetime
 from io import BytesIO
-=======
-import hashlib
->>>>>>> 8ece3666
 from azure.containerregistry import (
     RepositoryProperties,
     ArtifactManifestProperties,
