# coding=utf-8
# ------------------------------------
# Copyright (c) Microsoft Corporation.
# Licensed under the MIT License.
# ------------------------------------
from datetime import datetime
import pytest
import six

from azure.containerregistry import (
    RepositoryProperties,
    ArtifactManifestProperties,
    ManifestOrder,
    ArtifactTagProperties,
    TagOrder,
)
<<<<<<< HEAD
from azure.core.exceptions import ResourceNotFoundError, ClientAuthenticationError
=======
from azure.core.exceptions import ResourceNotFoundError
>>>>>>> 2d177c9c
from azure.core.async_paging import AsyncItemPaged

from asynctestcase import AsyncContainerRegistryTestClass
from constants import TO_BE_DELETED, HELLO_WORLD, ALPINE, BUSYBOX, DOES_NOT_EXIST
from preparer import acr_preparer


class TestContainerRegistryClient(AsyncContainerRegistryTestClass):
    @acr_preparer()
    async def test_list_repository_names(self, containerregistry_endpoint):
        client = self.create_registry_client(containerregistry_endpoint)

        repositories = client.list_repository_names()
        assert isinstance(repositories, AsyncItemPaged)

        count = 0
        prev = None
        async for repo in repositories:
            count += 1
            assert isinstance(repo, six.string_types)
            assert prev != repo
            prev = repo

        assert count > 0

    @acr_preparer()
    async def test_list_repository_names_by_page(self, containerregistry_endpoint):
        client = self.create_registry_client(containerregistry_endpoint)
        results_per_page = 2
        total_pages = 0

        repository_pages = client.list_repository_names(results_per_page=results_per_page)

        prev = None
        async for page in repository_pages.by_page():
            page_count = 0
            async for repo in page:
                assert isinstance(repo, six.string_types)
                assert prev != repo
                prev = repo
                page_count += 1
            assert page_count <= results_per_page
            total_pages += 1

        assert total_pages >= 1

    @acr_preparer()
    async def test_delete_repository(self, containerregistry_endpoint, containerregistry_resource_group):
        self.import_image(HELLO_WORLD, [TO_BE_DELETED])
        client = self.create_registry_client(containerregistry_endpoint)

        await client.delete_repository(TO_BE_DELETED)

        async for repo in client.list_repository_names():
            if repo == TO_BE_DELETED:
                raise ValueError("Repository not deleted")

    @acr_preparer()
    async def test_delete_repository_does_not_exist(self, containerregistry_endpoint):
        client = self.create_registry_client(containerregistry_endpoint)

        await client.delete_repository("not_real_repo")

    @acr_preparer()
    async def test_get_repository_properties(self, containerregistry_endpoint):
        client = self.create_registry_client(containerregistry_endpoint)

        properties = await client.get_repository_properties(ALPINE)
        assert isinstance(properties, RepositoryProperties)
        assert properties.name == ALPINE

    @acr_preparer()
    async def test_update_properties(self, containerregistry_endpoint):
        repository = self.get_resource_name("repo")
        tag_identifier = self.get_resource_name("tag")
        self.import_image(HELLO_WORLD, ["{}:{}".format(repository, tag_identifier)])
        client = self.create_registry_client(containerregistry_endpoint)

        properties = await client.get_repository_properties(repository)

        properties.can_delete = False
        properties.can_read = False
        properties.can_list = False
        properties.can_write = False

        new_properties = await client.update_repository_properties(repository, properties)

        assert properties.can_delete == new_properties.can_delete
        assert properties.can_read == new_properties.can_read
        assert properties.can_list == new_properties.can_list
        assert properties.can_write == new_properties.can_write

        new_properties.can_delete = True
        new_properties.can_read = True
        new_properties.can_list = True
        new_properties.can_write = True

        new_properties = await client.update_repository_properties(repository, new_properties)

        assert new_properties.can_delete == True
        assert new_properties.can_read == True
        assert new_properties.can_list == True
        assert new_properties.can_write == True

    @acr_preparer()
    async def test_update_repository_properties_kwargs(self, containerregistry_endpoint):
        repo = self.get_resource_name("repo")
        tag = self.get_resource_name("tag")
        self.import_image(HELLO_WORLD, ["{}:{}".format(repo, tag)])

        client = self.create_registry_client(containerregistry_endpoint)

        properties = await client.get_repository_properties(repo)
        properties = self.set_all_properties(properties, True)
        received = await client.update_repository_properties(repo, properties)
        self.assert_all_properties(properties, True)

        received = await client.update_repository_properties(repo, can_delete=False)
        assert received.can_delete == False
        assert received.can_list == True
        assert received.can_read == True
        assert received.can_write == True
        # assert received.teleport_enabled == True

        received = await client.update_repository_properties(repo, can_read=False)
        assert received.can_delete == False
        assert received.can_list == True
        assert received.can_read == False
        assert received.can_write == True
        # assert received.teleport_enabled == True

        received = await client.update_repository_properties(repo, can_write=False)
        assert received.can_delete == False
        assert received.can_list == True
        assert received.can_read == False
        assert received.can_write == False
        # assert received.teleport_enabled == True

        received = await client.update_repository_properties(repo, can_list=False)
        assert received.can_delete == False
        assert received.can_list == False
        assert received.can_read == False
        assert received.can_write == False
        # assert received.teleport_enabled == True

        # received = await client.update_repository_properties(repo, teleport_enabled=True)
        # self.assert_all_properties(received, True)

        received = await client.update_repository_properties(
            repo,
            can_delete=True,
            can_read=True,
            can_write=True,
            can_list=True,
            # teleport_enabled=True,
        )

        self.assert_all_properties(received, True)

    @acr_preparer()
    async def test_list_registry_artifacts(self, containerregistry_endpoint):
        client = self.create_registry_client(containerregistry_endpoint)

        count = 0
        async for artifact in client.list_manifest_properties(BUSYBOX):
            assert isinstance(artifact, ArtifactManifestProperties)
            assert isinstance(artifact.created_on, datetime)
            assert isinstance(artifact.last_updated_on, datetime)
            assert artifact.repository_name == BUSYBOX
            count += 1

        assert count > 0

    @acr_preparer()
    async def test_list_registry_artifacts_by_page(self, containerregistry_endpoint):
        client = self.create_registry_client(containerregistry_endpoint)
        results_per_page = 2

        pages = client.list_manifest_properties(BUSYBOX, results_per_page=results_per_page)
        page_count = 0
        async for page in pages.by_page():
            reg_count = 0
            async for tag in page:
                reg_count += 1
            assert reg_count <= results_per_page
            page_count += 1

        assert page_count >= 1

    @acr_preparer()
    async def test_list_registry_artifacts_descending(self, containerregistry_endpoint):
        client = self.create_registry_client(containerregistry_endpoint)

        prev_last_updated_on = None
        count = 0
        async for artifact in client.list_manifest_properties(
            BUSYBOX, order_by=ManifestOrder.LAST_UPDATE_TIME_DESCENDING
        ):
            if prev_last_updated_on:
                assert artifact.last_updated_on < prev_last_updated_on
            prev_last_updated_on = artifact.last_updated_on
            count += 1

        assert count > 0

        prev_last_updated_on = None
        count = 0
        async for artifact in client.list_manifest_properties(BUSYBOX, order_by="timedesc"):
            if prev_last_updated_on:
                assert artifact.last_updated_on < prev_last_updated_on
            prev_last_updated_on = artifact.last_updated_on
            count += 1

        assert count > 0

    @acr_preparer()
    async def test_list_registry_artifacts_ascending(self, containerregistry_endpoint):
        client = self.create_registry_client(containerregistry_endpoint)

        prev_last_updated_on = None
        count = 0
        async for artifact in client.list_manifest_properties(
            BUSYBOX, order_by=ManifestOrder.LAST_UPDATE_TIME_ASCENDING
        ):
            if prev_last_updated_on:
                assert artifact.last_updated_on > prev_last_updated_on
            prev_last_updated_on = artifact.last_updated_on
            count += 1

        assert count > 0

        prev_last_updated_on = None
        count = 0
        async for artifact in client.list_manifest_properties(BUSYBOX, order_by="timeasc"):
            if prev_last_updated_on:
                assert artifact.last_updated_on > prev_last_updated_on
            prev_last_updated_on = artifact.last_updated_on
            count += 1

        assert count > 0

    @acr_preparer()
    async def test_get_manifest_properties(self, containerregistry_endpoint):
        repo = self.get_resource_name("repo")
        tag = self.get_resource_name("tag")
        self.import_image(HELLO_WORLD, ["{}:{}".format(repo, tag)])

        client = self.create_registry_client(containerregistry_endpoint)

        properties = await client.get_manifest_properties(repo, tag)

        assert isinstance(properties, ArtifactManifestProperties)
        assert properties.repository_name == repo

    @acr_preparer()
    async def test_get_manifest_properties_does_not_exist(self, containerregistry_endpoint):
        client = self.create_registry_client(containerregistry_endpoint)

<<<<<<< HEAD
        with pytest.raises(ResourceNotFoundError):
            properties = await client.get_manifest_properties("DOESNOTEXIST", "DOESNOTEXIST")

    @acr_preparer()
    async def test_update_manifest_properties(self, containerregistry_endpoint):
        repo = self.get_resource_name("repo")
        tag = self.get_resource_name("tag")
        self.import_image(HELLO_WORLD, ["{}:{}".format(repo, tag)])

        client = self.create_registry_client(containerregistry_endpoint)

        properties = await client.get_manifest_properties(repo, tag)
        properties.can_delete = False
        properties.can_read = False
        properties.can_write = False
        properties.can_list = False

        received = await client.update_manifest_properties(repo, tag, properties)

        assert received.can_delete == properties.can_delete
        assert received.can_read == properties.can_read
        assert received.can_write == properties.can_write
        assert received.can_list == properties.can_list

        properties.can_delete = True
        properties.can_read = True
        properties.can_write = True
        properties.can_list = True

        received = await client.update_manifest_properties(repo, tag, properties)

        assert received.can_delete == True
        assert received.can_read == True
        assert received.can_write == True
        assert received.can_list == True

    @acr_preparer()
    async def test_update_manifest_properties_kwargs(self, containerregistry_endpoint):
=======
        with pytest.raises(ResourceNotFoundError):
            properties = await client.get_manifest_properties("DOESNOTEXIST", "DOESNOTEXIST")

    @acr_preparer()
    async def test_update_manifest_properties(self, containerregistry_endpoint):
        repo = self.get_resource_name("repo")
        tag = self.get_resource_name("tag")
        self.import_image(HELLO_WORLD, ["{}:{}".format(repo, tag)])

        client = self.create_registry_client(containerregistry_endpoint)

        properties = await client.get_manifest_properties(repo, tag)
        properties.can_delete = False
        properties.can_read = False
        properties.can_write = False
        properties.can_list = False

        received = await client.update_manifest_properties(repo, tag, properties)

        assert received.can_delete == properties.can_delete
        assert received.can_read == properties.can_read
        assert received.can_write == properties.can_write
        assert received.can_list == properties.can_list

        properties.can_delete = True
        properties.can_read = True
        properties.can_write = True
        properties.can_list = True

        received = await client.update_manifest_properties(repo, tag, properties)

        assert received.can_delete == True
        assert received.can_read == True
        assert received.can_write == True
        assert received.can_list == True

    @acr_preparer()
    async def test_update_manifest_properties_kwargs(self, containerregistry_endpoint):
        repo = self.get_resource_name("repo")
        tag = self.get_resource_name("tag")
        self.import_image(HELLO_WORLD, ["{}:{}".format(repo, tag)])

        client = self.create_registry_client(containerregistry_endpoint)

        properties = await client.get_manifest_properties(repo, tag)
        received = await client.update_manifest_properties(repo, tag, can_delete=False)
        assert received.can_delete == False

        received = await client.update_manifest_properties(repo, tag, can_read=False)
        assert received.can_read == False

        received = await client.update_manifest_properties(repo, tag, can_write=False)
        assert received.can_write == False

        received = await client.update_manifest_properties(repo, tag, can_list=False)
        assert received.can_list == False

        received = await client.update_manifest_properties(
            repo, tag, can_delete=True, can_read=True, can_write=True, can_list=True
        )

        assert received.can_delete == True
        assert received.can_read == True
        assert received.can_write == True
        assert received.can_list == True

    @acr_preparer()
    async def test_get_tag_properties(self, containerregistry_endpoint):
        repo = self.get_resource_name("repo")
        tag = self.get_resource_name("tag")
        self.import_image(HELLO_WORLD, ["{}:{}".format(repo, tag)])

        client = self.create_registry_client(containerregistry_endpoint)

        properties = await client.get_tag_properties(repo, tag)

        assert isinstance(properties, ArtifactTagProperties)
        assert properties.name == tag

    @acr_preparer()
    async def test_get_tag_properties_does_not_exist(self, containerregistry_endpoint):
        client = self.create_registry_client(containerregistry_endpoint)

        with pytest.raises(ResourceNotFoundError):
            await client.get_tag_properties("Nonexistent", "Nonexistent")

    @acr_preparer()
    async def test_update_tag_properties(self, containerregistry_endpoint):
>>>>>>> 2d177c9c
        repo = self.get_resource_name("repo")
        tag = self.get_resource_name("tag")
        self.import_image(HELLO_WORLD, ["{}:{}".format(repo, tag)])

        client = self.create_registry_client(containerregistry_endpoint)
<<<<<<< HEAD

        properties = await client.get_manifest_properties(repo, tag)
        received = await client.update_manifest_properties(repo, tag, can_delete=False)
        assert received.can_delete == False

        received = await client.update_manifest_properties(repo, tag, can_read=False)
        assert received.can_read == False

        received = await client.update_manifest_properties(repo, tag, can_write=False)
        assert received.can_write == False

        received = await client.update_manifest_properties(repo, tag, can_list=False)
        assert received.can_list == False

        received = await client.update_manifest_properties(
            repo, tag, can_delete=True, can_read=True, can_write=True, can_list=True
        )

        assert received.can_delete == True
        assert received.can_read == True
        assert received.can_write == True
        assert received.can_list == True

    @acr_preparer()
    async def test_get_tag_properties(self, containerregistry_endpoint):
        repo = self.get_resource_name("repo")
        tag = self.get_resource_name("tag")
        self.import_image(HELLO_WORLD, ["{}:{}".format(repo, tag)])

        client = self.create_registry_client(containerregistry_endpoint)

        properties = await client.get_tag_properties(repo, tag)

        assert isinstance(properties, ArtifactTagProperties)
        assert properties.name == tag

    @acr_preparer()
    async def test_get_tag_properties_does_not_exist(self, containerregistry_endpoint):
        client = self.create_registry_client(containerregistry_endpoint)

        with pytest.raises(ResourceNotFoundError):
            await client.get_tag_properties("Nonexistent", "Nonexistent")

    @acr_preparer()
    async def test_update_tag_properties(self, containerregistry_endpoint):
        repo = self.get_resource_name("repo")
        tag = self.get_resource_name("tag")
        self.import_image(HELLO_WORLD, ["{}:{}".format(repo, tag)])

        client = self.create_registry_client(containerregistry_endpoint)

        properties = await client.get_tag_properties(repo, tag)
        properties.can_delete = False
        properties.can_read = False
        properties.can_write = False
        properties.can_list = False
        received = await client.update_tag_properties(repo, tag, properties)

        assert received.can_delete == properties.can_delete
        assert received.can_read == properties.can_read
        assert received.can_write == properties.can_write
        assert received.can_list == properties.can_list

        properties.can_delete = True
        properties.can_read = True
        properties.can_write = True
        properties.can_list = True

        received = await client.update_tag_properties(repo, tag, properties)

        assert received.can_delete == True
        assert received.can_read == True
        assert received.can_write == True
        assert received.can_list == True

    @acr_preparer()
    async def test_update_tag_properties_kwargs(self, containerregistry_endpoint):
        repo = self.get_resource_name("repo")
        tag = self.get_resource_name("tag")
        self.import_image(HELLO_WORLD, ["{}:{}".format(repo, tag)])

        client = self.create_registry_client(containerregistry_endpoint)

        properties = await client.get_tag_properties(repo, tag)
        received = await client.update_tag_properties(repo, tag, can_delete=False)
        assert received.can_delete == False

        received = await client.update_tag_properties(repo, tag, can_read=False)
        assert received.can_read == False

        received = await client.update_tag_properties(repo, tag, can_write=False)
        assert received.can_write == False

        received = await client.update_tag_properties(repo, tag, can_list=False)
        assert received.can_list == False

        received = await client.update_tag_properties(
            repo, tag, can_delete=True, can_read=True, can_write=True, can_list=True
        )

        assert received.can_delete == True
        assert received.can_read == True
        assert received.can_write == True
        assert received.can_list == True

    @acr_preparer()
    async def test_list_tag_properties(self, containerregistry_endpoint):
        repo = self.get_resource_name("repo")
        tag = self.get_resource_name("tag")
        tags = ["{}:{}".format(repo, tag + str(i)) for i in range(4)]
        self.import_image(HELLO_WORLD, tags)

        client = self.create_registry_client(containerregistry_endpoint)

        count = 0
        async for tag in client.list_tag_properties(repo):
            assert "{}:{}".format(repo, tag.name) in tags
            count += 1
        assert count == 4

    @acr_preparer()
    async def test_list_tag_properties_order_descending(self, containerregistry_endpoint):
        repo = self.get_resource_name("repo")
        tag = self.get_resource_name("tag")
        tags = ["{}:{}".format(repo, tag + str(i)) for i in range(4)]
        self.import_image(HELLO_WORLD, tags)

        client = self.create_registry_client(containerregistry_endpoint)

        prev_last_updated_on = None
        count = 0
        async for tag in client.list_tag_properties(repo, order_by=TagOrder.LAST_UPDATE_TIME_DESCENDING):
            assert "{}:{}".format(repo, tag.name) in tags
            if prev_last_updated_on:
                assert tag.last_updated_on < prev_last_updated_on
            prev_last_updated_on = tag.last_updated_on
            count += 1
        assert count == 4

        prev_last_updated_on = None
        count = 0
        async for tag in client.list_tag_properties(repo, order_by="timedesc"):
            assert "{}:{}".format(repo, tag.name) in tags
            if prev_last_updated_on:
                assert tag.last_updated_on < prev_last_updated_on
            prev_last_updated_on = tag.last_updated_on
            count += 1
        assert count == 4

    @acr_preparer()
    async def test_list_tag_properties_order_ascending(self, containerregistry_endpoint):
        repo = self.get_resource_name("repo")
        tag = self.get_resource_name("tag")
        tags = ["{}:{}".format(repo, tag + str(i)) for i in range(4)]
        self.import_image(HELLO_WORLD, tags)

        client = self.create_registry_client(containerregistry_endpoint)

        prev_last_updated_on = None
        count = 0
        async for tag in client.list_tag_properties(repo, order_by=TagOrder.LAST_UPDATE_TIME_ASCENDING):
            assert "{}:{}".format(repo, tag.name) in tags
            if prev_last_updated_on:
                assert tag.last_updated_on > prev_last_updated_on
            prev_last_updated_on = tag.last_updated_on
            count += 1
        assert count == 4

        prev_last_updated_on = None
        count = 0
        async for tag in client.list_tag_properties(repo, order_by="timeasc"):
            assert "{}:{}".format(repo, tag.name) in tags
            if prev_last_updated_on:
                assert tag.last_updated_on > prev_last_updated_on
            prev_last_updated_on = tag.last_updated_on
            count += 1
        assert count == 4

    @acr_preparer()
    async def test_delete_tag(self, containerregistry_endpoint):
        repo = self.get_resource_name("repo")
        tag = self.get_resource_name("tag")
        tags = ["{}:{}".format(repo, tag + str(i)) for i in range(4)]
        self.import_image(HELLO_WORLD, tags)

        client = self.create_registry_client(containerregistry_endpoint)

        await client.delete_tag(repo, tag + str(0))

        count = 0
        async for tag in client.list_tag_properties(repo):
            assert "{}:{}".format(repo, tag.name) in tags[1:]
            count += 1
        assert count == 3

    @acr_preparer()
    async def test_delete_tag_does_not_exist(self, containerregistry_endpoint):
        client = self.create_registry_client(containerregistry_endpoint)

        await client.delete_tag(DOES_NOT_EXIST, DOES_NOT_EXIST)

    @acr_preparer()
    async def test_delete_manifest(self, containerregistry_endpoint):
        repo = self.get_resource_name("repo")
        tag = self.get_resource_name("tag")
        self.import_image(HELLO_WORLD, ["{}:{}".format(repo, tag)])

        client = self.create_registry_client(containerregistry_endpoint)
        await client.delete_manifest(repo, tag)

        self.sleep(10)
        with pytest.raises(ResourceNotFoundError):
            await client.get_manifest_properties(repo, tag)

    @acr_preparer()
    async def test_delete_manifest_does_not_exist(self, containerregistry_endpoint):
        repo = self.get_resource_name("repo")
        tag = self.get_resource_name("tag")
        self.import_image(HELLO_WORLD, ["{}:{}".format(repo, tag)])

        client = self.create_registry_client(containerregistry_endpoint)

        manifest = await client.get_manifest_properties(repo, tag)

        digest = manifest.digest

        digest = digest[:-10] + u"a" * 10

        await client.delete_manifest(repo, digest)

    @acr_preparer()
    async def test_incorrect_authentication_scope(self, containerregistry_endpoint):
        client = self.create_registry_client(containerregistry_endpoint, authentication_scope="https://microsoft.com")

        with pytest.raises(ClientAuthenticationError):
            properties = await client.get_repository_properties(HELLO_WORLD)
=======

        properties = await client.get_tag_properties(repo, tag)
        properties.can_delete = False
        properties.can_read = False
        properties.can_write = False
        properties.can_list = False
        received = await client.update_tag_properties(repo, tag, properties)

        assert received.can_delete == properties.can_delete
        assert received.can_read == properties.can_read
        assert received.can_write == properties.can_write
        assert received.can_list == properties.can_list

        properties.can_delete = True
        properties.can_read = True
        properties.can_write = True
        properties.can_list = True

        received = await client.update_tag_properties(repo, tag, properties)

        assert received.can_delete == True
        assert received.can_read == True
        assert received.can_write == True
        assert received.can_list == True

    @acr_preparer()
    async def test_update_tag_properties_kwargs(self, containerregistry_endpoint):
        repo = self.get_resource_name("repo")
        tag = self.get_resource_name("tag")
        self.import_image(HELLO_WORLD, ["{}:{}".format(repo, tag)])

        client = self.create_registry_client(containerregistry_endpoint)

        properties = await client.get_tag_properties(repo, tag)
        received = await client.update_tag_properties(repo, tag, can_delete=False)
        assert received.can_delete == False

        received = await client.update_tag_properties(repo, tag, can_read=False)
        assert received.can_read == False

        received = await client.update_tag_properties(repo, tag, can_write=False)
        assert received.can_write == False

        received = await client.update_tag_properties(repo, tag, can_list=False)
        assert received.can_list == False

        received = await client.update_tag_properties(
            repo, tag, can_delete=True, can_read=True, can_write=True, can_list=True
        )

        assert received.can_delete == True
        assert received.can_read == True
        assert received.can_write == True
        assert received.can_list == True

    @acr_preparer()
    async def test_list_tag_properties(self, containerregistry_endpoint):
        repo = self.get_resource_name("repo")
        tag = self.get_resource_name("tag")
        tags = ["{}:{}".format(repo, tag + str(i)) for i in range(4)]
        self.import_image(HELLO_WORLD, tags)

        client = self.create_registry_client(containerregistry_endpoint)

        count = 0
        async for tag in client.list_tag_properties(repo):
            assert "{}:{}".format(repo, tag.name) in tags
            count += 1
        assert count == 4

    @acr_preparer()
    async def test_list_tag_properties_order_descending(self, containerregistry_endpoint):
        repo = self.get_resource_name("repo")
        tag = self.get_resource_name("tag")
        tags = ["{}:{}".format(repo, tag + str(i)) for i in range(4)]
        self.import_image(HELLO_WORLD, tags)

        client = self.create_registry_client(containerregistry_endpoint)

        prev_last_updated_on = None
        count = 0
        async for tag in client.list_tag_properties(repo, order_by=TagOrder.LAST_UPDATE_TIME_DESCENDING):
            assert "{}:{}".format(repo, tag.name) in tags
            if prev_last_updated_on:
                assert tag.last_updated_on < prev_last_updated_on
            prev_last_updated_on = tag.last_updated_on
            count += 1
        assert count == 4

        prev_last_updated_on = None
        count = 0
        async for tag in client.list_tag_properties(repo, order_by="timedesc"):
            assert "{}:{}".format(repo, tag.name) in tags
            if prev_last_updated_on:
                assert tag.last_updated_on < prev_last_updated_on
            prev_last_updated_on = tag.last_updated_on
            count += 1
        assert count == 4

    @acr_preparer()
    async def test_list_tag_properties_order_ascending(self, containerregistry_endpoint):
        repo = self.get_resource_name("repo")
        tag = self.get_resource_name("tag")
        tags = ["{}:{}".format(repo, tag + str(i)) for i in range(4)]
        self.import_image(HELLO_WORLD, tags)

        client = self.create_registry_client(containerregistry_endpoint)

        prev_last_updated_on = None
        count = 0
        async for tag in client.list_tag_properties(repo, order_by=TagOrder.LAST_UPDATE_TIME_ASCENDING):
            assert "{}:{}".format(repo, tag.name) in tags
            if prev_last_updated_on:
                assert tag.last_updated_on > prev_last_updated_on
            prev_last_updated_on = tag.last_updated_on
            count += 1
        assert count == 4

        prev_last_updated_on = None
        count = 0
        async for tag in client.list_tag_properties(repo, order_by="timeasc"):
            assert "{}:{}".format(repo, tag.name) in tags
            if prev_last_updated_on:
                assert tag.last_updated_on > prev_last_updated_on
            prev_last_updated_on = tag.last_updated_on
            count += 1
        assert count == 4

    @acr_preparer()
    async def test_delete_tag(self, containerregistry_endpoint):
        repo = self.get_resource_name("repo")
        tag = self.get_resource_name("tag")
        tags = ["{}:{}".format(repo, tag + str(i)) for i in range(4)]
        self.import_image(HELLO_WORLD, tags)

        client = self.create_registry_client(containerregistry_endpoint)

        await client.delete_tag(repo, tag + str(0))

        count = 0
        async for tag in client.list_tag_properties(repo):
            assert "{}:{}".format(repo, tag.name) in tags[1:]
            count += 1
        assert count == 3

    @acr_preparer()
    async def test_delete_tag_does_not_exist(self, containerregistry_endpoint):
        client = self.create_registry_client(containerregistry_endpoint)

        await client.delete_tag(DOES_NOT_EXIST, DOES_NOT_EXIST)

    @acr_preparer()
    async def test_delete_manifest(self, containerregistry_endpoint):
        repo = self.get_resource_name("repo")
        tag = self.get_resource_name("tag")
        self.import_image(HELLO_WORLD, ["{}:{}".format(repo, tag)])

        client = self.create_registry_client(containerregistry_endpoint)
        await client.delete_manifest(repo, tag)

        self.sleep(10)
        with pytest.raises(ResourceNotFoundError):
            await client.get_manifest_properties(repo, tag)

    @acr_preparer()
    async def test_delete_manifest_does_not_exist(self, containerregistry_endpoint):
        repo = self.get_resource_name("repo")
        tag = self.get_resource_name("tag")
        self.import_image(HELLO_WORLD, ["{}:{}".format(repo, tag)])

        client = self.create_registry_client(containerregistry_endpoint)

        manifest = await client.get_manifest_properties(repo, tag)

        digest = manifest.digest

        digest = digest[:-10] + u"a" * 10

        await client.delete_manifest(repo, digest)
>>>>>>> 2d177c9c
<|MERGE_RESOLUTION|>--- conflicted
+++ resolved
@@ -14,11 +14,7 @@
     ArtifactTagProperties,
     TagOrder,
 )
-<<<<<<< HEAD
 from azure.core.exceptions import ResourceNotFoundError, ClientAuthenticationError
-=======
-from azure.core.exceptions import ResourceNotFoundError
->>>>>>> 2d177c9c
 from azure.core.async_paging import AsyncItemPaged
 
 from asynctestcase import AsyncContainerRegistryTestClass
@@ -141,31 +137,24 @@
         assert received.can_list == True
         assert received.can_read == True
         assert received.can_write == True
-        # assert received.teleport_enabled == True
 
         received = await client.update_repository_properties(repo, can_read=False)
         assert received.can_delete == False
         assert received.can_list == True
         assert received.can_read == False
         assert received.can_write == True
-        # assert received.teleport_enabled == True
 
         received = await client.update_repository_properties(repo, can_write=False)
         assert received.can_delete == False
         assert received.can_list == True
         assert received.can_read == False
         assert received.can_write == False
-        # assert received.teleport_enabled == True
 
         received = await client.update_repository_properties(repo, can_list=False)
         assert received.can_delete == False
         assert received.can_list == False
         assert received.can_read == False
         assert received.can_write == False
-        # assert received.teleport_enabled == True
-
-        # received = await client.update_repository_properties(repo, teleport_enabled=True)
-        # self.assert_all_properties(received, True)
 
         received = await client.update_repository_properties(
             repo,
@@ -173,7 +162,6 @@
             can_read=True,
             can_write=True,
             can_list=True,
-            # teleport_enabled=True,
         )
 
         self.assert_all_properties(received, True)
@@ -277,7 +265,6 @@
     async def test_get_manifest_properties_does_not_exist(self, containerregistry_endpoint):
         client = self.create_registry_client(containerregistry_endpoint)
 
-<<<<<<< HEAD
         with pytest.raises(ResourceNotFoundError):
             properties = await client.get_manifest_properties("DOESNOTEXIST", "DOESNOTEXIST")
 
@@ -316,102 +303,11 @@
 
     @acr_preparer()
     async def test_update_manifest_properties_kwargs(self, containerregistry_endpoint):
-=======
-        with pytest.raises(ResourceNotFoundError):
-            properties = await client.get_manifest_properties("DOESNOTEXIST", "DOESNOTEXIST")
-
-    @acr_preparer()
-    async def test_update_manifest_properties(self, containerregistry_endpoint):
-        repo = self.get_resource_name("repo")
-        tag = self.get_resource_name("tag")
-        self.import_image(HELLO_WORLD, ["{}:{}".format(repo, tag)])
-
-        client = self.create_registry_client(containerregistry_endpoint)
-
-        properties = await client.get_manifest_properties(repo, tag)
-        properties.can_delete = False
-        properties.can_read = False
-        properties.can_write = False
-        properties.can_list = False
-
-        received = await client.update_manifest_properties(repo, tag, properties)
-
-        assert received.can_delete == properties.can_delete
-        assert received.can_read == properties.can_read
-        assert received.can_write == properties.can_write
-        assert received.can_list == properties.can_list
-
-        properties.can_delete = True
-        properties.can_read = True
-        properties.can_write = True
-        properties.can_list = True
-
-        received = await client.update_manifest_properties(repo, tag, properties)
-
-        assert received.can_delete == True
-        assert received.can_read == True
-        assert received.can_write == True
-        assert received.can_list == True
-
-    @acr_preparer()
-    async def test_update_manifest_properties_kwargs(self, containerregistry_endpoint):
-        repo = self.get_resource_name("repo")
-        tag = self.get_resource_name("tag")
-        self.import_image(HELLO_WORLD, ["{}:{}".format(repo, tag)])
-
-        client = self.create_registry_client(containerregistry_endpoint)
-
-        properties = await client.get_manifest_properties(repo, tag)
-        received = await client.update_manifest_properties(repo, tag, can_delete=False)
-        assert received.can_delete == False
-
-        received = await client.update_manifest_properties(repo, tag, can_read=False)
-        assert received.can_read == False
-
-        received = await client.update_manifest_properties(repo, tag, can_write=False)
-        assert received.can_write == False
-
-        received = await client.update_manifest_properties(repo, tag, can_list=False)
-        assert received.can_list == False
-
-        received = await client.update_manifest_properties(
-            repo, tag, can_delete=True, can_read=True, can_write=True, can_list=True
-        )
-
-        assert received.can_delete == True
-        assert received.can_read == True
-        assert received.can_write == True
-        assert received.can_list == True
-
-    @acr_preparer()
-    async def test_get_tag_properties(self, containerregistry_endpoint):
-        repo = self.get_resource_name("repo")
-        tag = self.get_resource_name("tag")
-        self.import_image(HELLO_WORLD, ["{}:{}".format(repo, tag)])
-
-        client = self.create_registry_client(containerregistry_endpoint)
-
-        properties = await client.get_tag_properties(repo, tag)
-
-        assert isinstance(properties, ArtifactTagProperties)
-        assert properties.name == tag
-
-    @acr_preparer()
-    async def test_get_tag_properties_does_not_exist(self, containerregistry_endpoint):
-        client = self.create_registry_client(containerregistry_endpoint)
-
-        with pytest.raises(ResourceNotFoundError):
-            await client.get_tag_properties("Nonexistent", "Nonexistent")
-
-    @acr_preparer()
-    async def test_update_tag_properties(self, containerregistry_endpoint):
->>>>>>> 2d177c9c
-        repo = self.get_resource_name("repo")
-        tag = self.get_resource_name("tag")
-        self.import_image(HELLO_WORLD, ["{}:{}".format(repo, tag)])
-
-        client = self.create_registry_client(containerregistry_endpoint)
-<<<<<<< HEAD
+        repo = self.get_resource_name("repo")
+        tag = self.get_resource_name("tag")
+        self.import_image(HELLO_WORLD, ["{}:{}".format(repo, tag)])
+
+        client = self.create_registry_client(containerregistry_endpoint)
 
         properties = await client.get_manifest_properties(repo, tag)
         received = await client.update_manifest_properties(repo, tag, can_delete=False)
@@ -647,185 +543,4 @@
         client = self.create_registry_client(containerregistry_endpoint, authentication_scope="https://microsoft.com")
 
         with pytest.raises(ClientAuthenticationError):
-            properties = await client.get_repository_properties(HELLO_WORLD)
-=======
-
-        properties = await client.get_tag_properties(repo, tag)
-        properties.can_delete = False
-        properties.can_read = False
-        properties.can_write = False
-        properties.can_list = False
-        received = await client.update_tag_properties(repo, tag, properties)
-
-        assert received.can_delete == properties.can_delete
-        assert received.can_read == properties.can_read
-        assert received.can_write == properties.can_write
-        assert received.can_list == properties.can_list
-
-        properties.can_delete = True
-        properties.can_read = True
-        properties.can_write = True
-        properties.can_list = True
-
-        received = await client.update_tag_properties(repo, tag, properties)
-
-        assert received.can_delete == True
-        assert received.can_read == True
-        assert received.can_write == True
-        assert received.can_list == True
-
-    @acr_preparer()
-    async def test_update_tag_properties_kwargs(self, containerregistry_endpoint):
-        repo = self.get_resource_name("repo")
-        tag = self.get_resource_name("tag")
-        self.import_image(HELLO_WORLD, ["{}:{}".format(repo, tag)])
-
-        client = self.create_registry_client(containerregistry_endpoint)
-
-        properties = await client.get_tag_properties(repo, tag)
-        received = await client.update_tag_properties(repo, tag, can_delete=False)
-        assert received.can_delete == False
-
-        received = await client.update_tag_properties(repo, tag, can_read=False)
-        assert received.can_read == False
-
-        received = await client.update_tag_properties(repo, tag, can_write=False)
-        assert received.can_write == False
-
-        received = await client.update_tag_properties(repo, tag, can_list=False)
-        assert received.can_list == False
-
-        received = await client.update_tag_properties(
-            repo, tag, can_delete=True, can_read=True, can_write=True, can_list=True
-        )
-
-        assert received.can_delete == True
-        assert received.can_read == True
-        assert received.can_write == True
-        assert received.can_list == True
-
-    @acr_preparer()
-    async def test_list_tag_properties(self, containerregistry_endpoint):
-        repo = self.get_resource_name("repo")
-        tag = self.get_resource_name("tag")
-        tags = ["{}:{}".format(repo, tag + str(i)) for i in range(4)]
-        self.import_image(HELLO_WORLD, tags)
-
-        client = self.create_registry_client(containerregistry_endpoint)
-
-        count = 0
-        async for tag in client.list_tag_properties(repo):
-            assert "{}:{}".format(repo, tag.name) in tags
-            count += 1
-        assert count == 4
-
-    @acr_preparer()
-    async def test_list_tag_properties_order_descending(self, containerregistry_endpoint):
-        repo = self.get_resource_name("repo")
-        tag = self.get_resource_name("tag")
-        tags = ["{}:{}".format(repo, tag + str(i)) for i in range(4)]
-        self.import_image(HELLO_WORLD, tags)
-
-        client = self.create_registry_client(containerregistry_endpoint)
-
-        prev_last_updated_on = None
-        count = 0
-        async for tag in client.list_tag_properties(repo, order_by=TagOrder.LAST_UPDATE_TIME_DESCENDING):
-            assert "{}:{}".format(repo, tag.name) in tags
-            if prev_last_updated_on:
-                assert tag.last_updated_on < prev_last_updated_on
-            prev_last_updated_on = tag.last_updated_on
-            count += 1
-        assert count == 4
-
-        prev_last_updated_on = None
-        count = 0
-        async for tag in client.list_tag_properties(repo, order_by="timedesc"):
-            assert "{}:{}".format(repo, tag.name) in tags
-            if prev_last_updated_on:
-                assert tag.last_updated_on < prev_last_updated_on
-            prev_last_updated_on = tag.last_updated_on
-            count += 1
-        assert count == 4
-
-    @acr_preparer()
-    async def test_list_tag_properties_order_ascending(self, containerregistry_endpoint):
-        repo = self.get_resource_name("repo")
-        tag = self.get_resource_name("tag")
-        tags = ["{}:{}".format(repo, tag + str(i)) for i in range(4)]
-        self.import_image(HELLO_WORLD, tags)
-
-        client = self.create_registry_client(containerregistry_endpoint)
-
-        prev_last_updated_on = None
-        count = 0
-        async for tag in client.list_tag_properties(repo, order_by=TagOrder.LAST_UPDATE_TIME_ASCENDING):
-            assert "{}:{}".format(repo, tag.name) in tags
-            if prev_last_updated_on:
-                assert tag.last_updated_on > prev_last_updated_on
-            prev_last_updated_on = tag.last_updated_on
-            count += 1
-        assert count == 4
-
-        prev_last_updated_on = None
-        count = 0
-        async for tag in client.list_tag_properties(repo, order_by="timeasc"):
-            assert "{}:{}".format(repo, tag.name) in tags
-            if prev_last_updated_on:
-                assert tag.last_updated_on > prev_last_updated_on
-            prev_last_updated_on = tag.last_updated_on
-            count += 1
-        assert count == 4
-
-    @acr_preparer()
-    async def test_delete_tag(self, containerregistry_endpoint):
-        repo = self.get_resource_name("repo")
-        tag = self.get_resource_name("tag")
-        tags = ["{}:{}".format(repo, tag + str(i)) for i in range(4)]
-        self.import_image(HELLO_WORLD, tags)
-
-        client = self.create_registry_client(containerregistry_endpoint)
-
-        await client.delete_tag(repo, tag + str(0))
-
-        count = 0
-        async for tag in client.list_tag_properties(repo):
-            assert "{}:{}".format(repo, tag.name) in tags[1:]
-            count += 1
-        assert count == 3
-
-    @acr_preparer()
-    async def test_delete_tag_does_not_exist(self, containerregistry_endpoint):
-        client = self.create_registry_client(containerregistry_endpoint)
-
-        await client.delete_tag(DOES_NOT_EXIST, DOES_NOT_EXIST)
-
-    @acr_preparer()
-    async def test_delete_manifest(self, containerregistry_endpoint):
-        repo = self.get_resource_name("repo")
-        tag = self.get_resource_name("tag")
-        self.import_image(HELLO_WORLD, ["{}:{}".format(repo, tag)])
-
-        client = self.create_registry_client(containerregistry_endpoint)
-        await client.delete_manifest(repo, tag)
-
-        self.sleep(10)
-        with pytest.raises(ResourceNotFoundError):
-            await client.get_manifest_properties(repo, tag)
-
-    @acr_preparer()
-    async def test_delete_manifest_does_not_exist(self, containerregistry_endpoint):
-        repo = self.get_resource_name("repo")
-        tag = self.get_resource_name("tag")
-        self.import_image(HELLO_WORLD, ["{}:{}".format(repo, tag)])
-
-        client = self.create_registry_client(containerregistry_endpoint)
-
-        manifest = await client.get_manifest_properties(repo, tag)
-
-        digest = manifest.digest
-
-        digest = digest[:-10] + u"a" * 10
-
-        await client.delete_manifest(repo, digest)
->>>>>>> 2d177c9c
+            properties = await client.get_repository_properties(HELLO_WORLD)