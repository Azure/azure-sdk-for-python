--- conflicted
+++ resolved
@@ -94,16 +94,9 @@
     async def test_update_properties(self, containerregistry_endpoint):
         repository = self.get_resource_name("repo")
         tag_identifier = self.get_resource_name("tag")
-<<<<<<< HEAD
         self.import_image(containerregistry_endpoint, HELLO_WORLD, [f"{repository}:{tag_identifier}"])
-        client = self.create_registry_client(containerregistry_endpoint)
-
-        properties = await client.get_repository_properties(repository)
-=======
-        self.import_image(containerregistry_endpoint, HELLO_WORLD, ["{}:{}".format(repository, tag_identifier)])
         async with self.create_registry_client(containerregistry_endpoint) as client:
             properties = await client.get_repository_properties(repository)
->>>>>>> 38a022f9
 
             properties.can_delete = False
             properties.can_read = False
@@ -434,22 +427,12 @@
         tags = [f"{repo}:{tag + str(i)}" for i in range(4)]
         self.import_image(containerregistry_endpoint, HELLO_WORLD, tags)
 
-<<<<<<< HEAD
-        client = self.create_registry_client(containerregistry_endpoint)
-
-        count = 0
-        async for tag in client.list_tag_properties(repo):
-            assert f"{repo}:{tag.name}" in tags
-            count += 1
-        assert count == 4
-=======
         async with self.create_registry_client(containerregistry_endpoint) as client:
             count = 0
             async for tag in client.list_tag_properties(repo):
-                assert "{}:{}".format(repo, tag.name) in tags
+                assert f"{repo}:{tag.name}" in tags
                 count += 1
             assert count == 4
->>>>>>> 38a022f9
 
     @acr_preparer()
     @recorded_by_proxy_async
@@ -459,34 +442,11 @@
         tags = [f"{repo}:{tag + str(i)}" for i in range(4)]
         self.import_image(containerregistry_endpoint, HELLO_WORLD, tags)
 
-<<<<<<< HEAD
-        client = self.create_registry_client(containerregistry_endpoint)
-
-        prev_last_updated_on = None
-        count = 0
-        async for tag in client.list_tag_properties(repo, order_by=ArtifactTagOrder.LAST_UPDATED_ON_DESCENDING):
-            assert f"{repo}:{tag.name}" in tags
-            if prev_last_updated_on:
-                assert tag.last_updated_on < prev_last_updated_on
-            prev_last_updated_on = tag.last_updated_on
-            count += 1
-        assert count == 4
-
-        prev_last_updated_on = None
-        count = 0
-        async for tag in client.list_tag_properties(repo, order_by="timedesc"):
-            assert f"{repo}:{tag.name}" in tags
-            if prev_last_updated_on:
-                assert tag.last_updated_on < prev_last_updated_on
-            prev_last_updated_on = tag.last_updated_on
-            count += 1
-        assert count == 4
-=======
         async with self.create_registry_client(containerregistry_endpoint) as client:
             prev_last_updated_on = None
             count = 0
             async for tag in client.list_tag_properties(repo, order_by=ArtifactTagOrder.LAST_UPDATED_ON_DESCENDING):
-                assert "{}:{}".format(repo, tag.name) in tags
+                assert f"{repo}:{tag.name}" in tags
                 if prev_last_updated_on:
                     assert tag.last_updated_on < prev_last_updated_on
                 prev_last_updated_on = tag.last_updated_on
@@ -496,13 +456,12 @@
             prev_last_updated_on = None
             count = 0
             async for tag in client.list_tag_properties(repo, order_by="timedesc"):
-                assert "{}:{}".format(repo, tag.name) in tags
+                assert f"{repo}:{tag.name}" in tags
                 if prev_last_updated_on:
                     assert tag.last_updated_on < prev_last_updated_on
                 prev_last_updated_on = tag.last_updated_on
                 count += 1
             assert count == 4
->>>>>>> 38a022f9
 
     @acr_preparer()
     @recorded_by_proxy_async
@@ -512,34 +471,11 @@
         tags = [f"{repo}:{tag + str(i)}" for i in range(4)]
         self.import_image(containerregistry_endpoint, HELLO_WORLD, tags)
 
-<<<<<<< HEAD
-        client = self.create_registry_client(containerregistry_endpoint)
-
-        prev_last_updated_on = None
-        count = 0
-        async for tag in client.list_tag_properties(repo, order_by=ArtifactTagOrder.LAST_UPDATED_ON_ASCENDING):
-            assert f"{repo}:{tag.name}" in tags
-            if prev_last_updated_on:
-                assert tag.last_updated_on > prev_last_updated_on
-            prev_last_updated_on = tag.last_updated_on
-            count += 1
-        assert count == 4
-
-        prev_last_updated_on = None
-        count = 0
-        async for tag in client.list_tag_properties(repo, order_by="timeasc"):
-            assert f"{repo}:{tag.name}" in tags
-            if prev_last_updated_on:
-                assert tag.last_updated_on > prev_last_updated_on
-            prev_last_updated_on = tag.last_updated_on
-            count += 1
-        assert count == 4
-=======
         async with self.create_registry_client(containerregistry_endpoint) as client:
             prev_last_updated_on = None
             count = 0
             async for tag in client.list_tag_properties(repo, order_by=ArtifactTagOrder.LAST_UPDATED_ON_ASCENDING):
-                assert "{}:{}".format(repo, tag.name) in tags
+                assert f"{repo}:{tag.name}" in tags
                 if prev_last_updated_on:
                     assert tag.last_updated_on > prev_last_updated_on
                 prev_last_updated_on = tag.last_updated_on
@@ -549,13 +485,12 @@
             prev_last_updated_on = None
             count = 0
             async for tag in client.list_tag_properties(repo, order_by="timeasc"):
-                assert "{}:{}".format(repo, tag.name) in tags
+                assert f"{repo}:{tag.name}" in tags
                 if prev_last_updated_on:
                     assert tag.last_updated_on > prev_last_updated_on
                 prev_last_updated_on = tag.last_updated_on
                 count += 1
             assert count == 4
->>>>>>> 38a022f9
 
     @acr_preparer()
     @recorded_by_proxy_async
@@ -568,19 +503,11 @@
         async with self.create_registry_client(containerregistry_endpoint) as client:
             await client.delete_tag(repo, tag + str(0))
 
-<<<<<<< HEAD
-        count = 0
-        async for tag in client.list_tag_properties(repo):
-            assert f"{repo}:{tag.name}" in tags[1:]
-            count += 1
-        assert count == 3
-=======
             count = 0
             async for tag in client.list_tag_properties(repo):
-                assert "{}:{}".format(repo, tag.name) in tags[1:]
+                assert f"{repo}:{tag.name}" in tags[1:]
                 count += 1
             assert count == 3
->>>>>>> 38a022f9
 
     @acr_preparer()
     @recorded_by_proxy_async
