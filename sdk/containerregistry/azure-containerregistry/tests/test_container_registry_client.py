--- conflicted
+++ resolved
@@ -597,9 +597,6 @@
             else:
                 with pytest.raises(ClientAuthenticationError):
                     for repo in client.list_repository_names():
-<<<<<<< HEAD
-                        pass
-=======
                         pass
     
     @acr_preparer()
@@ -625,23 +622,4 @@
             response = client.list_manifest_properties(ALPINE)
             if response is not None:
                 for manifest in response:
-                    pass
-
-
-def test_set_api_version():
-    containerregistry_endpoint="https://fake_url.azurecr.io"
-
-    with ContainerRegistryClient(endpoint=containerregistry_endpoint, audience="https://microsoft.com") as client:
-        assert client._client._config.api_version == "2021-07-01"
-
-    with ContainerRegistryClient(
-        endpoint=containerregistry_endpoint, audience="https://microsoft.com", api_version = "2019-08-15-preview"
-    ) as client:
-        assert client._client._config.api_version == "2019-08-15-preview"
-
-    with pytest.raises(ValueError):
-        with ContainerRegistryClient(
-            endpoint=containerregistry_endpoint, audience="https://microsoft.com", api_version = "2019-08-15"
-        ) as client:
-            pass
->>>>>>> 187f3e3a
+                    pass