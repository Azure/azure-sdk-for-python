--- conflicted
+++ resolved
@@ -4,10 +4,7 @@
 # Licensed under the MIT License.
 # ------------------------------------
 from datetime import datetime
-<<<<<<< HEAD
 import os
-=======
->>>>>>> 968123c3
 import pytest
 import six
 
@@ -623,7 +620,6 @@
         last_updated_on = properties.last_updated_on
         assert last_udpated_on == last_updated_on
 
-<<<<<<< HEAD
     @pytest.mark.live_test_only
     @acr_preparer()
     def test_upload_oci_manifest(self, containerregistry_endpoint):
@@ -756,8 +752,7 @@
         assert res.digest == digest
         
         client.delete_blob(repo, digest)
-=======
->>>>>>> 968123c3
+
 
 def test_set_api_version():
     containerregistry_endpoint="https://fake_url.azurecr.io"
