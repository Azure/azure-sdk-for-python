# coding=utf-8
# ------------------------------------
# Copyright (c) Microsoft Corporation.
# Licensed under the MIT License.
# ------------------------------------
import pytest
import six

from devtools_testutils import AzureTestCase

from azure.containerregistry import (
    ContainerRegistryClient,
    DeleteRepositoryResult,
)
from azure.core.exceptions import ResourceNotFoundError
from azure.core.paging import ItemPaged
from azure.core.pipeline.transport import RequestsTransport

from testcase import ContainerRegistryTestClass
from constants import TO_BE_DELETED, HELLO_WORLD
from preparer import acr_preparer


class TestContainerRegistryClient(ContainerRegistryTestClass):
    @acr_preparer()
    def test_list_repository_names(self, containerregistry_endpoint):
        client = self.create_registry_client(containerregistry_endpoint)

        repositories = client.list_repository_names()
        assert isinstance(repositories, ItemPaged)

        count = 0
        prev = None
        for repo in repositories:
            count += 1
            assert isinstance(repo, six.string_types)
            assert prev != repo
            prev = repo

        assert count > 0

    @acr_preparer()
    def test_list_repository_names_by_page(self, containerregistry_endpoint):
        client = self.create_registry_client(containerregistry_endpoint)
        results_per_page = 2
        total_pages = 0

        repository_pages = client.list_repository_names(results_per_page=results_per_page)

        prev = None
        for page in repository_pages.by_page():
            page_count = 0
            for repo in page:
                assert isinstance(repo, six.string_types)
                assert prev != repo
                prev = repo
                page_count += 1
            assert page_count <= results_per_page
            total_pages += 1

        assert total_pages > 1

    @acr_preparer()
    def test_delete_repository(self, containerregistry_endpoint, containerregistry_resource_group):
        self.import_image(HELLO_WORLD, [TO_BE_DELETED])
        client = self.create_registry_client(containerregistry_endpoint)

        result = client.delete_repository(TO_BE_DELETED)
<<<<<<< HEAD
        assert isinstance(result, DeletedRepositoryResult)
=======
        assert isinstance(result, DeleteRepositoryResult)
>>>>>>> 7de1d68b
        assert result.deleted_manifests is not None
        assert result.deleted_tags is not None

        for repo in client.list_repository_names():
            if repo == TO_BE_DELETED:
                raise ValueError("Repository not deleted")

    @acr_preparer()
    def test_delete_repository_does_not_exist(self, containerregistry_endpoint):
        client = self.create_registry_client(containerregistry_endpoint)

        with pytest.raises(ResourceNotFoundError):
            deleted_result = client.delete_repository("not_real_repo")

    @acr_preparer()
    def test_transport_closed_only_once(self, containerregistry_endpoint):
        transport = RequestsTransport()
        client = self.create_registry_client(containerregistry_endpoint, transport=transport)
        with client:
            for r in client.list_repository_names():
                pass
            assert transport.session is not None

            with client.get_repository(HELLO_WORLD) as repo_client:
                assert transport.session is not None

            for r in client.list_repository_names():
                pass
            assert transport.session is not None<|MERGE_RESOLUTION|>--- conflicted
+++ resolved
@@ -6,10 +6,7 @@
 import pytest
 import six
 
-from devtools_testutils import AzureTestCase
-
 from azure.containerregistry import (
-    ContainerRegistryClient,
     DeleteRepositoryResult,
 )
 from azure.core.exceptions import ResourceNotFoundError
@@ -66,11 +63,7 @@
         client = self.create_registry_client(containerregistry_endpoint)
 
         result = client.delete_repository(TO_BE_DELETED)
-<<<<<<< HEAD
-        assert isinstance(result, DeletedRepositoryResult)
-=======
         assert isinstance(result, DeleteRepositoryResult)
->>>>>>> 7de1d68b
         assert result.deleted_manifests is not None
         assert result.deleted_tags is not None
 
