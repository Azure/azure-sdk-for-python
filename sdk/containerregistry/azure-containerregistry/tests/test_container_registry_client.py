--- conflicted
+++ resolved
@@ -96,15 +96,9 @@
     def test_update_repository_properties(self, containerregistry_endpoint):
         repository = self.get_resource_name("repo")
         tag_identifier = self.get_resource_name("tag")
-<<<<<<< HEAD
         self.import_image(containerregistry_endpoint, HELLO_WORLD, [f"{repository}:{tag_identifier}"])
-        client = self.create_registry_client(containerregistry_endpoint)
-=======
-        self.import_image(containerregistry_endpoint, HELLO_WORLD, ["{}:{}".format(repository, tag_identifier)])
         with self.create_registry_client(containerregistry_endpoint) as client:
             properties = client.get_repository_properties(repository)
->>>>>>> 38a022f9
-
             properties.can_delete = False
             properties.can_read = False
             properties.can_list = False
@@ -439,22 +433,12 @@
         tags = [f"{repo}:{tag + str(i)}" for i in range(4)]
         self.import_image(containerregistry_endpoint, HELLO_WORLD, tags)
 
-<<<<<<< HEAD
-        client = self.create_registry_client(containerregistry_endpoint)
-
-        count = 0
-        for tag in client.list_tag_properties(repo):
-            assert f"{repo}:{tag.name}" in tags
-            count += 1
-        assert count == 4
-=======
         with self.create_registry_client(containerregistry_endpoint) as client:
             count = 0
             for tag in client.list_tag_properties(repo):
-                assert "{}:{}".format(repo, tag.name) in tags
+                assert f"{repo}:{tag.name}" in tags
                 count += 1
             assert count == 4
->>>>>>> 38a022f9
 
     @acr_preparer()
     @recorded_by_proxy
@@ -464,34 +448,11 @@
         tags = [f"{repo}:{tag + str(i)}" for i in range(4)]
         self.import_image(containerregistry_endpoint, HELLO_WORLD, tags)
 
-<<<<<<< HEAD
-        client = self.create_registry_client(containerregistry_endpoint)
-
-        prev_last_updated_on = None
-        count = 0
-        for tag in client.list_tag_properties(repo, order_by=ArtifactTagOrder.LAST_UPDATED_ON_DESCENDING):
-            assert f"{repo}:{tag.name}" in tags
-            if prev_last_updated_on:
-                assert tag.last_updated_on < prev_last_updated_on
-            prev_last_updated_on = tag.last_updated_on
-            count += 1
-        assert count == 4
-
-        prev_last_updated_on = None
-        count = 0
-        for tag in client.list_tag_properties(repo, order_by="timedesc"):
-            assert f"{repo}:{tag.name}" in tags
-            if prev_last_updated_on:
-                assert tag.last_updated_on < prev_last_updated_on
-            prev_last_updated_on = tag.last_updated_on
-            count += 1
-        assert count == 4
-=======
         with self.create_registry_client(containerregistry_endpoint) as client:
             prev_last_updated_on = None
             count = 0
             for tag in client.list_tag_properties(repo, order_by=ArtifactTagOrder.LAST_UPDATED_ON_DESCENDING):
-                assert "{}:{}".format(repo, tag.name) in tags
+                assert f"{repo}:{tag.name}" in tags
                 if prev_last_updated_on:
                     assert tag.last_updated_on < prev_last_updated_on
                 prev_last_updated_on = tag.last_updated_on
@@ -501,13 +462,12 @@
             prev_last_updated_on = None
             count = 0
             for tag in client.list_tag_properties(repo, order_by="timedesc"):
-                assert "{}:{}".format(repo, tag.name) in tags
+                assert f"{repo}:{tag.name}" in tags
                 if prev_last_updated_on:
                     assert tag.last_updated_on < prev_last_updated_on
                 prev_last_updated_on = tag.last_updated_on
                 count += 1
             assert count == 4
->>>>>>> 38a022f9
 
     @acr_preparer()
     @recorded_by_proxy
@@ -517,34 +477,11 @@
         tags = [f"{repo}:{tag + str(i)}" for i in range(4)]
         self.import_image(containerregistry_endpoint, HELLO_WORLD, tags)
 
-<<<<<<< HEAD
-        client = self.create_registry_client(containerregistry_endpoint)
-
-        prev_last_updated_on = None
-        count = 0
-        for tag in client.list_tag_properties(repo, order_by=ArtifactTagOrder.LAST_UPDATED_ON_ASCENDING):
-            assert f"{repo}:{tag.name}" in tags
-            if prev_last_updated_on:
-                assert tag.last_updated_on > prev_last_updated_on
-            prev_last_updated_on = tag.last_updated_on
-            count += 1
-        assert count == 4
-
-        prev_last_updated_on = None
-        count = 0
-        for tag in client.list_tag_properties(repo, order_by="timeasc"):
-            assert f"{repo}:{tag.name}" in tags
-            if prev_last_updated_on:
-                assert tag.last_updated_on > prev_last_updated_on
-            prev_last_updated_on = tag.last_updated_on
-            count += 1
-        assert count == 4
-=======
         with self.create_registry_client(containerregistry_endpoint) as client:
             prev_last_updated_on = None
             count = 0
             for tag in client.list_tag_properties(repo, order_by=ArtifactTagOrder.LAST_UPDATED_ON_ASCENDING):
-                assert "{}:{}".format(repo, tag.name) in tags
+                assert f"{repo}:{tag.name}" in tags
                 if prev_last_updated_on:
                     assert tag.last_updated_on > prev_last_updated_on
                 prev_last_updated_on = tag.last_updated_on
@@ -554,13 +491,12 @@
             prev_last_updated_on = None
             count = 0
             for tag in client.list_tag_properties(repo, order_by="timeasc"):
-                assert "{}:{}".format(repo, tag.name) in tags
+                assert f"{repo}:{tag.name}" in tags
                 if prev_last_updated_on:
                     assert tag.last_updated_on > prev_last_updated_on
                 prev_last_updated_on = tag.last_updated_on
                 count += 1
             assert count == 4
->>>>>>> 38a022f9
 
     @acr_preparer()
     @recorded_by_proxy
@@ -573,19 +509,11 @@
         with self.create_registry_client(containerregistry_endpoint) as client:
             client.delete_tag(repo, tag + str(0))
 
-<<<<<<< HEAD
-        count = 0
-        for tag in client.list_tag_properties(repo):
-            assert f"{repo}:{tag.name}" in tags[1:]
-            count += 1
-        assert count == 3
-=======
             count = 0
             for tag in client.list_tag_properties(repo):
-                assert "{}:{}".format(repo, tag.name) in tags[1:]
+                assert f"{repo}:{tag.name}" in tags[1:]
                 count += 1
             assert count == 3
->>>>>>> 38a022f9
 
     @acr_preparer()
     @recorded_by_proxy
