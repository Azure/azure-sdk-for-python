# coding=utf-8
# ------------------------------------
# Copyright (c) Microsoft Corporation.
# Licensed under the MIT License.
# ------------------------------------
from datetime import datetime
import pytest
import six
import time

from azure.containerregistry import (
    RepositoryProperties,
    ArtifactManifestProperties,
    ManifestOrder,
    ArtifactTagProperties,
<<<<<<< HEAD
=======
    TagOrder,
>>>>>>> 05ed2d14
)
from azure.core.exceptions import ResourceNotFoundError
from azure.core.paging import ItemPaged

from testcase import ContainerRegistryTestClass
from constants import TO_BE_DELETED, HELLO_WORLD, ALPINE, BUSYBOX, DOES_NOT_EXIST
from preparer import acr_preparer


class TestContainerRegistryClient(ContainerRegistryTestClass):
    @acr_preparer()
    def test_list_repository_names(self, containerregistry_endpoint):
        client = self.create_registry_client(containerregistry_endpoint)

        repositories = client.list_repository_names()
        assert isinstance(repositories, ItemPaged)

        count = 0
        prev = None
        for repo in repositories:
            count += 1
            assert isinstance(repo, six.string_types)
            assert prev != repo
            prev = repo

        assert count > 0

    @acr_preparer()
    def test_list_repository_names_by_page(self, containerregistry_endpoint):
        client = self.create_registry_client(containerregistry_endpoint)
        results_per_page = 2
        total_pages = 0

        repository_pages = client.list_repository_names(results_per_page=results_per_page)

        prev = None
        for page in repository_pages.by_page():
            page_count = 0
            for repo in page:
                assert isinstance(repo, six.string_types)
                assert prev != repo
                prev = repo
                page_count += 1
            assert page_count <= results_per_page
            total_pages += 1

        assert total_pages >= 1

    @acr_preparer()
    def test_delete_repository(self, containerregistry_endpoint, containerregistry_resource_group):
        self.import_image(HELLO_WORLD, [TO_BE_DELETED])
        client = self.create_registry_client(containerregistry_endpoint)

        client.delete_repository(TO_BE_DELETED)

        for repo in client.list_repository_names():
            if repo == TO_BE_DELETED:
                raise ValueError("Repository not deleted")

    @acr_preparer()
    def test_delete_repository_does_not_exist(self, containerregistry_endpoint):
        client = self.create_registry_client(containerregistry_endpoint)

        client.delete_repository("not_real_repo")

    @acr_preparer()
    def test_get_repository_properties(self, containerregistry_endpoint):
        client = self.create_registry_client(containerregistry_endpoint)

        properties = client.get_repository_properties(ALPINE)
        assert isinstance(properties, RepositoryProperties)
        assert properties.name == ALPINE

    @acr_preparer()
    def test_update_repository_properties(self, containerregistry_endpoint):
        repository = self.get_resource_name("repo")
        tag_identifier = self.get_resource_name("tag")
        self.import_image(HELLO_WORLD, ["{}:{}".format(repository, tag_identifier)])
        client = self.create_registry_client(containerregistry_endpoint)

        properties = client.get_repository_properties(repository)

        properties.can_delete = False
        properties.can_read = False
        properties.can_list = False
        properties.can_write = False
<<<<<<< HEAD

=======
>>>>>>> 05ed2d14
        new_properties = client.update_repository_properties(repository, properties)

        assert properties.can_delete == new_properties.can_delete
        assert properties.can_read == new_properties.can_read
        assert properties.can_list == new_properties.can_list
        assert properties.can_write == new_properties.can_write

        new_properties.can_delete = True
        new_properties.can_read = True
        new_properties.can_list = True
        new_properties.can_write = True

        new_properties = client.update_repository_properties(repository, new_properties)

        assert new_properties.can_delete == True
        assert new_properties.can_read == True
        assert new_properties.can_list == True
        assert new_properties.can_write == True

    @acr_preparer()
    def test_update_repository_properties_kwargs(self, containerregistry_endpoint):
        repo = self.get_resource_name("repo")
        tag = self.get_resource_name("tag")
        self.import_image(HELLO_WORLD, ["{}:{}".format(repo, tag)])

        client = self.create_registry_client(containerregistry_endpoint)

        properties = client.get_repository_properties(repo)
        properties = self.set_all_properties(properties, True)
        received = client.update_repository_properties(repo, properties)
        self.assert_all_properties(properties, True)

        received = client.update_repository_properties(repo, can_delete=False)
        assert received.can_delete == False
        assert received.can_list == True
        assert received.can_read == True
        assert received.can_write == True

        received = client.update_repository_properties(repo, can_read=False)
        assert received.can_delete == False
        assert received.can_list == True
        assert received.can_read == False
        assert received.can_write == True

        received = client.update_repository_properties(repo, can_write=False)
        assert received.can_delete == False
        assert received.can_list == True
        assert received.can_read == False
        assert received.can_write == False

        received = client.update_repository_properties(repo, can_list=False)
        assert received.can_delete == False
        assert received.can_list == False
        assert received.can_read == False
        assert received.can_write == False

        received = client.update_repository_properties(
            repo,
            can_delete=True,
            can_read=True,
            can_write=True,
            can_list=True,
<<<<<<< HEAD
=======
            # teleport_enabled=True,
>>>>>>> 05ed2d14
        )

        self.assert_all_properties(received, True)

    @acr_preparer()
    def test_list_registry_artifacts(self, containerregistry_endpoint):
        client = self.create_registry_client(containerregistry_endpoint)

        count = 0
<<<<<<< HEAD
        for artifact in client.list_manifests(BUSYBOX):
            assert artifact is not None
            assert isinstance(artifact, ArtifactManifestProperties)
            assert artifact.created_on is not None
            assert isinstance(artifact.created_on, datetime)
            assert artifact.last_updated_on is not None
=======
        for artifact in client.list_manifest_properties(BUSYBOX):
            assert isinstance(artifact, ArtifactManifestProperties)
            assert isinstance(artifact.created_on, datetime)
>>>>>>> 05ed2d14
            assert isinstance(artifact.last_updated_on, datetime)
            assert artifact.repository_name == BUSYBOX
            count += 1

        assert count > 0

    @acr_preparer()
    def test_list_registry_artifacts_by_page(self, containerregistry_endpoint):
        client = self.create_registry_client(containerregistry_endpoint)
        results_per_page = 2

<<<<<<< HEAD
        pages = client.list_manifests(BUSYBOX, results_per_page=results_per_page)
=======
        pages = client.list_manifest_properties(BUSYBOX, results_per_page=results_per_page)
>>>>>>> 05ed2d14
        page_count = 0
        for page in pages.by_page():
            reg_count = 0
            for tag in page:
                reg_count += 1
            assert reg_count <= results_per_page
            page_count += 1

        assert page_count >= 1

    @acr_preparer()
    def test_list_registry_artifacts_descending(self, containerregistry_endpoint):
        client = self.create_registry_client(containerregistry_endpoint)

        prev_last_updated_on = None
        count = 0
<<<<<<< HEAD
        for artifact in client.list_manifests(BUSYBOX, order_by=ManifestOrder.LAST_UPDATE_TIME_DESCENDING):
=======
        for artifact in client.list_manifest_properties(BUSYBOX, order_by=ManifestOrder.LAST_UPDATE_TIME_DESCENDING):
            if prev_last_updated_on:
                assert artifact.last_updated_on < prev_last_updated_on
            prev_last_updated_on = artifact.last_updated_on
            count += 1

        assert count > 0

        prev_last_updated_on = None
        count = 0
        for artifact in client.list_manifest_properties(BUSYBOX, order_by="timedesc"):
>>>>>>> 05ed2d14
            if prev_last_updated_on:
                assert artifact.last_updated_on < prev_last_updated_on
            prev_last_updated_on = artifact.last_updated_on
            count += 1

        assert count > 0

    @acr_preparer()
    def test_list_registry_artifacts_ascending(self, containerregistry_endpoint):
        client = self.create_registry_client(containerregistry_endpoint)

        prev_last_updated_on = None
        count = 0
<<<<<<< HEAD
        for artifact in client.list_manifests(BUSYBOX, order_by=ManifestOrder.LAST_UPDATE_TIME_ASCENDING):
=======
        for artifact in client.list_manifest_properties(BUSYBOX, order_by=ManifestOrder.LAST_UPDATE_TIME_ASCENDING):
            if prev_last_updated_on:
                assert artifact.last_updated_on > prev_last_updated_on
            prev_last_updated_on = artifact.last_updated_on
            count += 1

        assert count > 0

        prev_last_updated_on = None
        count = 0
        for artifact in client.list_manifest_properties(BUSYBOX, order_by="timeasc"):
>>>>>>> 05ed2d14
            if prev_last_updated_on:
                assert artifact.last_updated_on > prev_last_updated_on
            prev_last_updated_on = artifact.last_updated_on
            count += 1

        assert count > 0

    @acr_preparer()
    def test_get_manifest_properties(self, containerregistry_endpoint):
        repo = self.get_resource_name("repo")
        tag = self.get_resource_name("tag")
        self.import_image(HELLO_WORLD, ["{}:{}".format(repo, tag)])

        client = self.create_registry_client(containerregistry_endpoint)

        properties = client.get_manifest_properties(repo, tag)

        assert isinstance(properties, ArtifactManifestProperties)
        assert properties.repository_name == repo

    @acr_preparer()
    def test_get_manifest_properties_does_not_exist(self, containerregistry_endpoint):
        repo = self.get_resource_name("repo")
        tag = self.get_resource_name("tag")
        self.import_image(HELLO_WORLD, ["{}:{}".format(repo, tag)])

        client = self.create_registry_client(containerregistry_endpoint)

        manifest = client.get_manifest_properties(repo, tag)

        digest = manifest.digest

        digest = digest[:-10] + u"a" * 10

        with pytest.raises(ResourceNotFoundError):
            client.get_manifest_properties(repo, digest)

    @acr_preparer()
    def test_update_manifest_properties(self, containerregistry_endpoint):
        repo = self.get_resource_name("repo")
        tag = self.get_resource_name("tag")
        self.import_image(HELLO_WORLD, ["{}:{}".format(repo, tag)])

        client = self.create_registry_client(containerregistry_endpoint)

        properties = client.get_manifest_properties(repo, tag)
        properties.can_delete = False
        properties.can_read = False
        properties.can_write = False
        properties.can_list = False

        received = client.update_manifest_properties(repo, tag, properties)

        assert received.can_delete == properties.can_delete
        assert received.can_read == properties.can_read
        assert received.can_write == properties.can_write
        assert received.can_list == properties.can_list

        properties.can_delete = True
        properties.can_read = True
        properties.can_write = True
        properties.can_list = True

        received = client.update_manifest_properties(repo, tag, properties)

        assert received.can_delete == True
        assert received.can_read == True
        assert received.can_write == True
        assert received.can_list == True

    @acr_preparer()
    def test_update_manifest_properties_kwargs(self, containerregistry_endpoint):
        repo = self.get_resource_name("repo")
        tag = self.get_resource_name("tag")
        self.import_image(HELLO_WORLD, ["{}:{}".format(repo, tag)])

        client = self.create_registry_client(containerregistry_endpoint)

        properties = client.get_manifest_properties(repo, tag)
        received = client.update_manifest_properties(repo, tag, can_delete=False)
        assert received.can_delete == False

        received = client.update_manifest_properties(repo, tag, can_read=False)
        assert received.can_read == False

        received = client.update_manifest_properties(repo, tag, can_write=False)
        assert received.can_write == False

        received = client.update_manifest_properties(repo, tag, can_list=False)
        assert received.can_list == False

        received = client.update_manifest_properties(
            repo, tag, can_delete=True, can_read=True, can_write=True, can_list=True
        )

        assert received.can_delete == True
        assert received.can_read == True
        assert received.can_write == True
        assert received.can_list == True

    @acr_preparer()
<<<<<<< HEAD
    def test_get_tag(self, containerregistry_endpoint):
=======
    def test_get_tag_properties(self, containerregistry_endpoint):
>>>>>>> 05ed2d14
        repo = self.get_resource_name("repo")
        tag = self.get_resource_name("tag")
        self.import_image(HELLO_WORLD, ["{}:{}".format(repo, tag)])

        client = self.create_registry_client(containerregistry_endpoint)

<<<<<<< HEAD
        properties = client.get_tag(repo, tag)
=======
        properties = client.get_tag_properties(repo, tag)
>>>>>>> 05ed2d14

        assert isinstance(properties, ArtifactTagProperties)
        assert properties.name == tag

    @acr_preparer()
<<<<<<< HEAD
    def test_get_tag_does_not_exist(self, containerregistry_endpoint):
        client = self.create_registry_client(containerregistry_endpoint)

        with pytest.raises(ResourceNotFoundError):
            client.get_tag("Nonexistent", "Nonexistent")

    @acr_preparer()
    def test_update_tag_properties(self, containerregistry_endpoint):
        repo = self.get_resource_name("repo")
        tag = self.get_resource_name("tag")
        self.import_image(HELLO_WORLD, ["{}:{}".format(repo, tag)])

        client = self.create_registry_client(containerregistry_endpoint)

        properties = client.get_tag(repo, tag)
        properties.can_delete = False
        properties.can_read = False
        properties.can_write = False
        properties.can_list = False
        received = client.update_tag_properties(repo, tag, properties)

        assert received.can_delete == properties.can_delete
        assert received.can_read == properties.can_read
        assert received.can_write == properties.can_write
        assert received.can_list == properties.can_list

        properties.can_delete = True
        properties.can_read = True
        properties.can_write = True
        properties.can_list = True

        received = client.update_tag_properties(repo, tag, properties)

        assert received.can_delete == True
        assert received.can_read == True
        assert received.can_write == True
        assert received.can_list == True

    @acr_preparer()
    def test_update_tag_properties_kwargs(self, containerregistry_endpoint):
        repo = self.get_resource_name("repo")
        tag = self.get_resource_name("tag")
        self.import_image(HELLO_WORLD, ["{}:{}".format(repo, tag)])

        client = self.create_registry_client(containerregistry_endpoint)

        properties = client.get_tag(repo, tag)
        received = client.update_tag_properties(repo, tag, can_delete=False)
        assert received.can_delete == False

        received = client.update_tag_properties(repo, tag, can_read=False)
        assert received.can_read == False

        received = client.update_tag_properties(repo, tag, can_write=False)
        assert received.can_write == False

        received = client.update_tag_properties(repo, tag, can_list=False)
        assert received.can_list == False

        received = client.update_tag_properties(
            repo, tag, can_delete=True, can_read=True, can_write=True, can_list=True
        )

        assert received.can_delete == True
        assert received.can_read == True
        assert received.can_write == True
        assert received.can_list == True

    @acr_preparer()
    def test_list_tags(self, containerregistry_endpoint):
        repo = self.get_resource_name("repo")
        tag = self.get_resource_name("tag")
        tags = ["{}:{}".format(repo, tag + str(i)) for i in range(4)]
        self.import_image(HELLO_WORLD, tags)

        client = self.create_registry_client(containerregistry_endpoint)

        count = 0
        for tag in client.list_tags(repo):
            assert "{}:{}".format(repo, tag.name) in tags
            count += 1
        assert count == 4

    @acr_preparer()
    def test_delete_tag(self, containerregistry_endpoint):
        repo = self.get_resource_name("repo")
        tag = self.get_resource_name("tag")
        tags = ["{}:{}".format(repo, tag + str(i)) for i in range(4)]
        self.import_image(HELLO_WORLD, tags)

        client = self.create_registry_client(containerregistry_endpoint)

        client.delete_tag(repo, tag + str(0))

        count = 0
        for tag in client.list_tags(repo):
            assert "{}:{}".format(repo, tag.name) in tags[1:]
            count += 1
        assert count == 3

    @acr_preparer()
    def test_delete_tag_does_not_exist(self, containerregistry_endpoint):
        client = self.create_registry_client(containerregistry_endpoint)

        client.delete_tag(DOES_NOT_EXIST, DOES_NOT_EXIST)

    @acr_preparer()
    def test_delete_manifest(self, containerregistry_endpoint):
        repo = self.get_resource_name("repo")
        tag = self.get_resource_name("tag")
        self.import_image(HELLO_WORLD, ["{}:{}".format(repo, tag)])

        client = self.create_registry_client(containerregistry_endpoint)
        client.delete_manifest(repo, tag)

        self.sleep(10)

        with pytest.raises(ResourceNotFoundError):
            client.get_manifest_properties(repo, tag)

    @acr_preparer()
    def test_delete_manifest_does_not_exist(self, containerregistry_endpoint):
        repo = self.get_resource_name("repo")
        tag = self.get_resource_name("tag")
        self.import_image(HELLO_WORLD, ["{}:{}".format(repo, tag)])

        client = self.create_registry_client(containerregistry_endpoint)

        manifest = client.get_manifest_properties(repo, tag)

        digest = manifest.digest

        digest = digest[:-10] + u"a" * 10

        client.delete_manifest(repo, digest)

    @acr_preparer()
    def test_expiration_time_parsing(self, containerregistry_endpoint):
        from azure.containerregistry._authentication_policy import ContainerRegistryChallengePolicy
        client = self.create_registry_client(containerregistry_endpoint)

        for repo in client.list_repository_names():
            pass

        for policy in client._client._client._pipeline._impl_policies:
            if isinstance(policy, ContainerRegistryChallengePolicy):
                policy._exchange_client._expiration_time = 0
                break

        count = 0
        for repo in client.list_repository_names():
            count += 1

        assert count >= 1
=======
    def test_get_tag_properties_does_not_exist(self, containerregistry_endpoint):
        client = self.create_registry_client(containerregistry_endpoint)

        with pytest.raises(ResourceNotFoundError):
            client.get_tag_properties("Nonexistent", "Nonexistent")

    @acr_preparer()
    def test_update_tag_properties(self, containerregistry_endpoint):
        repo = self.get_resource_name("repo")
        tag = self.get_resource_name("tag")
        self.import_image(HELLO_WORLD, ["{}:{}".format(repo, tag)])

        client = self.create_registry_client(containerregistry_endpoint)

        properties = client.get_tag_properties(repo, tag)
        properties.can_delete = False
        properties.can_read = False
        properties.can_write = False
        properties.can_list = False
        received = client.update_tag_properties(repo, tag, properties)

        assert received.can_delete == properties.can_delete
        assert received.can_read == properties.can_read
        assert received.can_write == properties.can_write
        assert received.can_list == properties.can_list

        properties.can_delete = True
        properties.can_read = True
        properties.can_write = True
        properties.can_list = True

        received = client.update_tag_properties(repo, tag, properties)

        assert received.can_delete == True
        assert received.can_read == True
        assert received.can_write == True
        assert received.can_list == True

    @acr_preparer()
    def test_update_tag_properties_kwargs(self, containerregistry_endpoint):
        repo = self.get_resource_name("repo")
        tag = self.get_resource_name("tag")
        self.import_image(HELLO_WORLD, ["{}:{}".format(repo, tag)])

        client = self.create_registry_client(containerregistry_endpoint)

        properties = client.get_tag_properties(repo, tag)
        received = client.update_tag_properties(repo, tag, can_delete=False)
        assert received.can_delete == False

        received = client.update_tag_properties(repo, tag, can_read=False)
        assert received.can_read == False

        received = client.update_tag_properties(repo, tag, can_write=False)
        assert received.can_write == False

        received = client.update_tag_properties(repo, tag, can_list=False)
        assert received.can_list == False

        received = client.update_tag_properties(
            repo, tag, can_delete=True, can_read=True, can_write=True, can_list=True
        )

        assert received.can_delete == True
        assert received.can_read == True
        assert received.can_write == True
        assert received.can_list == True

    @acr_preparer()
    def test_list_tag_properties(self, containerregistry_endpoint):
        repo = self.get_resource_name("repo")
        tag = self.get_resource_name("tag")
        tags = ["{}:{}".format(repo, tag + str(i)) for i in range(4)]
        self.import_image(HELLO_WORLD, tags)

        client = self.create_registry_client(containerregistry_endpoint)

        count = 0
        for tag in client.list_tag_properties(repo):
            assert "{}:{}".format(repo, tag.name) in tags
            count += 1
        assert count == 4

    @acr_preparer()
    def test_list_tag_properties_order_descending(self, containerregistry_endpoint):
        repo = self.get_resource_name("repo")
        tag = self.get_resource_name("tag")
        tags = ["{}:{}".format(repo, tag + str(i)) for i in range(4)]
        self.import_image(HELLO_WORLD, tags)

        client = self.create_registry_client(containerregistry_endpoint)

        prev_last_updated_on = None
        count = 0
        for tag in client.list_tag_properties(repo, order_by=TagOrder.LAST_UPDATE_TIME_DESCENDING):
            assert "{}:{}".format(repo, tag.name) in tags
            if prev_last_updated_on:
                assert tag.last_updated_on < prev_last_updated_on
            prev_last_updated_on = tag.last_updated_on
            count += 1
        assert count == 4

        prev_last_updated_on = None
        count = 0
        for tag in client.list_tag_properties(repo, order_by="timedesc"):
            assert "{}:{}".format(repo, tag.name) in tags
            if prev_last_updated_on:
                assert tag.last_updated_on < prev_last_updated_on
            prev_last_updated_on = tag.last_updated_on
            count += 1
        assert count == 4

    @acr_preparer()
    def test_list_tag_properties_order_ascending(self, containerregistry_endpoint):
        repo = self.get_resource_name("repo")
        tag = self.get_resource_name("tag")
        tags = ["{}:{}".format(repo, tag + str(i)) for i in range(4)]
        self.import_image(HELLO_WORLD, tags)

        client = self.create_registry_client(containerregistry_endpoint)

        prev_last_updated_on = None
        count = 0
        for tag in client.list_tag_properties(repo, order_by=TagOrder.LAST_UPDATE_TIME_ASCENDING):
            assert "{}:{}".format(repo, tag.name) in tags
            if prev_last_updated_on:
                assert tag.last_updated_on > prev_last_updated_on
            prev_last_updated_on = tag.last_updated_on
            count += 1
        assert count == 4

        prev_last_updated_on = None
        count = 0
        for tag in client.list_tag_properties(repo, order_by="timeasc"):
            assert "{}:{}".format(repo, tag.name) in tags
            if prev_last_updated_on:
                assert tag.last_updated_on > prev_last_updated_on
            prev_last_updated_on = tag.last_updated_on
            count += 1
        assert count == 4

    @acr_preparer()
    def test_delete_tag(self, containerregistry_endpoint):
        repo = self.get_resource_name("repo")
        tag = self.get_resource_name("tag")
        tags = ["{}:{}".format(repo, tag + str(i)) for i in range(4)]
        self.import_image(HELLO_WORLD, tags)

        client = self.create_registry_client(containerregistry_endpoint)

        client.delete_tag(repo, tag + str(0))

        count = 0
        for tag in client.list_tag_properties(repo):
            assert "{}:{}".format(repo, tag.name) in tags[1:]
            count += 1
        assert count == 3

    @acr_preparer()
    def test_delete_tag_does_not_exist(self, containerregistry_endpoint):
        client = self.create_registry_client(containerregistry_endpoint)

        client.delete_tag(DOES_NOT_EXIST, DOES_NOT_EXIST)

    @acr_preparer()
    def test_delete_manifest(self, containerregistry_endpoint):
        repo = self.get_resource_name("repo")
        tag = self.get_resource_name("tag")
        self.import_image(HELLO_WORLD, ["{}:{}".format(repo, tag)])

        client = self.create_registry_client(containerregistry_endpoint)
        client.delete_manifest(repo, tag)

        self.sleep(10)

        with pytest.raises(ResourceNotFoundError):
            client.get_manifest_properties(repo, tag)

    @acr_preparer()
    def test_delete_manifest_does_not_exist(self, containerregistry_endpoint):
        repo = self.get_resource_name("repo")
        tag = self.get_resource_name("tag")
        self.import_image(HELLO_WORLD, ["{}:{}".format(repo, tag)])

        client = self.create_registry_client(containerregistry_endpoint)

        manifest = client.get_manifest_properties(repo, tag)

        digest = manifest.digest

        digest = digest[:-10] + u"a" * 10

        client.delete_manifest(repo, digest)
>>>>>>> 05ed2d14
<|MERGE_RESOLUTION|>--- conflicted
+++ resolved
@@ -13,10 +13,7 @@
     ArtifactManifestProperties,
     ManifestOrder,
     ArtifactTagProperties,
-<<<<<<< HEAD
-=======
     TagOrder,
->>>>>>> 05ed2d14
 )
 from azure.core.exceptions import ResourceNotFoundError
 from azure.core.paging import ItemPaged
@@ -103,10 +100,6 @@
         properties.can_read = False
         properties.can_list = False
         properties.can_write = False
-<<<<<<< HEAD
-
-=======
->>>>>>> 05ed2d14
         new_properties = client.update_repository_properties(repository, properties)
 
         assert properties.can_delete == new_properties.can_delete
@@ -169,10 +162,6 @@
             can_read=True,
             can_write=True,
             can_list=True,
-<<<<<<< HEAD
-=======
-            # teleport_enabled=True,
->>>>>>> 05ed2d14
         )
 
         self.assert_all_properties(received, True)
@@ -182,18 +171,9 @@
         client = self.create_registry_client(containerregistry_endpoint)
 
         count = 0
-<<<<<<< HEAD
-        for artifact in client.list_manifests(BUSYBOX):
-            assert artifact is not None
-            assert isinstance(artifact, ArtifactManifestProperties)
-            assert artifact.created_on is not None
-            assert isinstance(artifact.created_on, datetime)
-            assert artifact.last_updated_on is not None
-=======
         for artifact in client.list_manifest_properties(BUSYBOX):
             assert isinstance(artifact, ArtifactManifestProperties)
             assert isinstance(artifact.created_on, datetime)
->>>>>>> 05ed2d14
             assert isinstance(artifact.last_updated_on, datetime)
             assert artifact.repository_name == BUSYBOX
             count += 1
@@ -205,11 +185,7 @@
         client = self.create_registry_client(containerregistry_endpoint)
         results_per_page = 2
 
-<<<<<<< HEAD
-        pages = client.list_manifests(BUSYBOX, results_per_page=results_per_page)
-=======
         pages = client.list_manifest_properties(BUSYBOX, results_per_page=results_per_page)
->>>>>>> 05ed2d14
         page_count = 0
         for page in pages.by_page():
             reg_count = 0
@@ -226,9 +202,6 @@
 
         prev_last_updated_on = None
         count = 0
-<<<<<<< HEAD
-        for artifact in client.list_manifests(BUSYBOX, order_by=ManifestOrder.LAST_UPDATE_TIME_DESCENDING):
-=======
         for artifact in client.list_manifest_properties(BUSYBOX, order_by=ManifestOrder.LAST_UPDATE_TIME_DESCENDING):
             if prev_last_updated_on:
                 assert artifact.last_updated_on < prev_last_updated_on
@@ -240,7 +213,6 @@
         prev_last_updated_on = None
         count = 0
         for artifact in client.list_manifest_properties(BUSYBOX, order_by="timedesc"):
->>>>>>> 05ed2d14
             if prev_last_updated_on:
                 assert artifact.last_updated_on < prev_last_updated_on
             prev_last_updated_on = artifact.last_updated_on
@@ -254,9 +226,6 @@
 
         prev_last_updated_on = None
         count = 0
-<<<<<<< HEAD
-        for artifact in client.list_manifests(BUSYBOX, order_by=ManifestOrder.LAST_UPDATE_TIME_ASCENDING):
-=======
         for artifact in client.list_manifest_properties(BUSYBOX, order_by=ManifestOrder.LAST_UPDATE_TIME_ASCENDING):
             if prev_last_updated_on:
                 assert artifact.last_updated_on > prev_last_updated_on
@@ -268,7 +237,6 @@
         prev_last_updated_on = None
         count = 0
         for artifact in client.list_manifest_properties(BUSYBOX, order_by="timeasc"):
->>>>>>> 05ed2d14
             if prev_last_updated_on:
                 assert artifact.last_updated_on > prev_last_updated_on
             prev_last_updated_on = artifact.last_updated_on
@@ -370,183 +338,19 @@
         assert received.can_list == True
 
     @acr_preparer()
-<<<<<<< HEAD
-    def test_get_tag(self, containerregistry_endpoint):
-=======
     def test_get_tag_properties(self, containerregistry_endpoint):
->>>>>>> 05ed2d14
-        repo = self.get_resource_name("repo")
-        tag = self.get_resource_name("tag")
-        self.import_image(HELLO_WORLD, ["{}:{}".format(repo, tag)])
-
-        client = self.create_registry_client(containerregistry_endpoint)
-
-<<<<<<< HEAD
-        properties = client.get_tag(repo, tag)
-=======
+        repo = self.get_resource_name("repo")
+        tag = self.get_resource_name("tag")
+        self.import_image(HELLO_WORLD, ["{}:{}".format(repo, tag)])
+
+        client = self.create_registry_client(containerregistry_endpoint)
+
         properties = client.get_tag_properties(repo, tag)
->>>>>>> 05ed2d14
 
         assert isinstance(properties, ArtifactTagProperties)
         assert properties.name == tag
 
     @acr_preparer()
-<<<<<<< HEAD
-    def test_get_tag_does_not_exist(self, containerregistry_endpoint):
-        client = self.create_registry_client(containerregistry_endpoint)
-
-        with pytest.raises(ResourceNotFoundError):
-            client.get_tag("Nonexistent", "Nonexistent")
-
-    @acr_preparer()
-    def test_update_tag_properties(self, containerregistry_endpoint):
-        repo = self.get_resource_name("repo")
-        tag = self.get_resource_name("tag")
-        self.import_image(HELLO_WORLD, ["{}:{}".format(repo, tag)])
-
-        client = self.create_registry_client(containerregistry_endpoint)
-
-        properties = client.get_tag(repo, tag)
-        properties.can_delete = False
-        properties.can_read = False
-        properties.can_write = False
-        properties.can_list = False
-        received = client.update_tag_properties(repo, tag, properties)
-
-        assert received.can_delete == properties.can_delete
-        assert received.can_read == properties.can_read
-        assert received.can_write == properties.can_write
-        assert received.can_list == properties.can_list
-
-        properties.can_delete = True
-        properties.can_read = True
-        properties.can_write = True
-        properties.can_list = True
-
-        received = client.update_tag_properties(repo, tag, properties)
-
-        assert received.can_delete == True
-        assert received.can_read == True
-        assert received.can_write == True
-        assert received.can_list == True
-
-    @acr_preparer()
-    def test_update_tag_properties_kwargs(self, containerregistry_endpoint):
-        repo = self.get_resource_name("repo")
-        tag = self.get_resource_name("tag")
-        self.import_image(HELLO_WORLD, ["{}:{}".format(repo, tag)])
-
-        client = self.create_registry_client(containerregistry_endpoint)
-
-        properties = client.get_tag(repo, tag)
-        received = client.update_tag_properties(repo, tag, can_delete=False)
-        assert received.can_delete == False
-
-        received = client.update_tag_properties(repo, tag, can_read=False)
-        assert received.can_read == False
-
-        received = client.update_tag_properties(repo, tag, can_write=False)
-        assert received.can_write == False
-
-        received = client.update_tag_properties(repo, tag, can_list=False)
-        assert received.can_list == False
-
-        received = client.update_tag_properties(
-            repo, tag, can_delete=True, can_read=True, can_write=True, can_list=True
-        )
-
-        assert received.can_delete == True
-        assert received.can_read == True
-        assert received.can_write == True
-        assert received.can_list == True
-
-    @acr_preparer()
-    def test_list_tags(self, containerregistry_endpoint):
-        repo = self.get_resource_name("repo")
-        tag = self.get_resource_name("tag")
-        tags = ["{}:{}".format(repo, tag + str(i)) for i in range(4)]
-        self.import_image(HELLO_WORLD, tags)
-
-        client = self.create_registry_client(containerregistry_endpoint)
-
-        count = 0
-        for tag in client.list_tags(repo):
-            assert "{}:{}".format(repo, tag.name) in tags
-            count += 1
-        assert count == 4
-
-    @acr_preparer()
-    def test_delete_tag(self, containerregistry_endpoint):
-        repo = self.get_resource_name("repo")
-        tag = self.get_resource_name("tag")
-        tags = ["{}:{}".format(repo, tag + str(i)) for i in range(4)]
-        self.import_image(HELLO_WORLD, tags)
-
-        client = self.create_registry_client(containerregistry_endpoint)
-
-        client.delete_tag(repo, tag + str(0))
-
-        count = 0
-        for tag in client.list_tags(repo):
-            assert "{}:{}".format(repo, tag.name) in tags[1:]
-            count += 1
-        assert count == 3
-
-    @acr_preparer()
-    def test_delete_tag_does_not_exist(self, containerregistry_endpoint):
-        client = self.create_registry_client(containerregistry_endpoint)
-
-        client.delete_tag(DOES_NOT_EXIST, DOES_NOT_EXIST)
-
-    @acr_preparer()
-    def test_delete_manifest(self, containerregistry_endpoint):
-        repo = self.get_resource_name("repo")
-        tag = self.get_resource_name("tag")
-        self.import_image(HELLO_WORLD, ["{}:{}".format(repo, tag)])
-
-        client = self.create_registry_client(containerregistry_endpoint)
-        client.delete_manifest(repo, tag)
-
-        self.sleep(10)
-
-        with pytest.raises(ResourceNotFoundError):
-            client.get_manifest_properties(repo, tag)
-
-    @acr_preparer()
-    def test_delete_manifest_does_not_exist(self, containerregistry_endpoint):
-        repo = self.get_resource_name("repo")
-        tag = self.get_resource_name("tag")
-        self.import_image(HELLO_WORLD, ["{}:{}".format(repo, tag)])
-
-        client = self.create_registry_client(containerregistry_endpoint)
-
-        manifest = client.get_manifest_properties(repo, tag)
-
-        digest = manifest.digest
-
-        digest = digest[:-10] + u"a" * 10
-
-        client.delete_manifest(repo, digest)
-
-    @acr_preparer()
-    def test_expiration_time_parsing(self, containerregistry_endpoint):
-        from azure.containerregistry._authentication_policy import ContainerRegistryChallengePolicy
-        client = self.create_registry_client(containerregistry_endpoint)
-
-        for repo in client.list_repository_names():
-            pass
-
-        for policy in client._client._client._pipeline._impl_policies:
-            if isinstance(policy, ContainerRegistryChallengePolicy):
-                policy._exchange_client._expiration_time = 0
-                break
-
-        count = 0
-        for repo in client.list_repository_names():
-            count += 1
-
-        assert count >= 1
-=======
     def test_get_tag_properties_does_not_exist(self, containerregistry_endpoint):
         client = self.create_registry_client(containerregistry_endpoint)
 
@@ -739,5 +543,4 @@
 
         digest = digest[:-10] + u"a" * 10
 
-        client.delete_manifest(repo, digest)
->>>>>>> 05ed2d14
+        client.delete_manifest(repo, digest)