--- conflicted
+++ resolved
@@ -10,7 +10,6 @@
       - keep-alive
       User-Agent:
       - azsdk-python-azure-containerregistry/0.0.1 Python/3.9.0rc1 (Windows-10-10.0.19041-SP0)
-<<<<<<< HEAD
     method: GET
     uri: https://fake_url.azurecr.io/acr/v1/hello-world/_tags/latest
   response:
@@ -32,7 +31,7 @@
       content-type:
       - application/json; charset=utf-8
       date:
-      - Fri, 26 Mar 2021 19:12:18 GMT
+      - Thu, 01 Apr 2021 17:50:54 GMT
       docker-distribution-api-version:
       - registry/2.0
       server:
@@ -72,13 +71,15 @@
       content-type:
       - application/json; charset=utf-8
       date:
-      - Fri, 26 Mar 2021 19:12:20 GMT
+      - Thu, 01 Apr 2021 17:50:56 GMT
       server:
       - openresty
       strict-transport-security:
       - max-age=31536000; includeSubDomains
       transfer-encoding:
       - chunked
+      x-ms-ratelimit-remaining-calls-per-second:
+      - '333.316667'
     status:
       code: 200
       message: OK
@@ -108,13 +109,15 @@
       content-type:
       - application/json; charset=utf-8
       date:
-      - Fri, 26 Mar 2021 19:12:21 GMT
+      - Thu, 01 Apr 2021 17:50:56 GMT
       server:
       - openresty
       strict-transport-security:
       - max-age=31536000; includeSubDomains
       transfer-encoding:
       - chunked
+      x-ms-ratelimit-remaining-calls-per-second:
+      - '333.3'
     status:
       code: 200
       message: OK
@@ -133,7 +136,7 @@
     uri: https://fake_url.azurecr.io/acr/v1/hello-world/_tags/latest
   response:
     body:
-      string: '{"registry":"fake_url.azurecr.io","imageName":"hello-world","tag":{"name":"latest","digest":"sha256:90659bf80b44ce6be8234e6ff90a1ac34acbeb826903b02cfa0da11c82cbc042","createdTime":"2021-03-16T15:16:49.3869143Z","lastUpdateTime":"2021-03-16T15:16:49.3869143Z","signed":false,"changeableAttributes":{"deleteEnabled":true,"writeEnabled":true,"readEnabled":true,"listEnabled":true}}}
+      string: '{"registry":"fake_url.azurecr.io","imageName":"hello-world","tag":{"name":"latest","digest":"sha256:308866a43596e83578c7dfa15e27a73011bdd402185a84c5cd7f32a88b501a24","createdTime":"2021-03-30T12:18:52.8272444Z","lastUpdateTime":"2021-03-30T12:18:52.8272444Z","signed":false,"quarantineState":"Passed","changeableAttributes":{"deleteEnabled":true,"writeEnabled":true,"readEnabled":true,"listEnabled":true}}}
 
         '
     headers:
@@ -145,11 +148,11 @@
       connection:
       - keep-alive
       content-length:
-      - '380'
-      content-type:
-      - application/json; charset=utf-8
-      date:
-      - Fri, 26 Mar 2021 19:12:21 GMT
+      - '407'
+      content-type:
+      - application/json; charset=utf-8
+      date:
+      - Thu, 01 Apr 2021 17:50:56 GMT
       docker-distribution-api-version:
       - registry/2.0
       server:
@@ -173,10 +176,8 @@
       - keep-alive
       User-Agent:
       - azsdk-python-azure-containerregistry/0.0.1 Python/3.9.0rc1 (Windows-10-10.0.19041-SP0)
-=======
->>>>>>> 01f32e9e
     method: GET
-    uri: https://fake_url.azurecr.io/acr/v1/hello-world/_tags/latest
+    uri: https://fake_url.azurecr.io/acr/v1/hello-world/_manifests/sha256%3A308866a43596e83578c7dfa15e27a73011bdd402185a84c5cd7f32a88b501a24
   response:
     body:
       string: '{"errors":[{"code":"UNAUTHORIZED","message":"authentication required,
@@ -196,11 +197,7 @@
       content-type:
       - application/json; charset=utf-8
       date:
-<<<<<<< HEAD
-      - Fri, 26 Mar 2021 19:12:21 GMT
-=======
-      - Tue, 30 Mar 2021 12:19:12 GMT
->>>>>>> 01f32e9e
+      - Thu, 01 Apr 2021 17:50:57 GMT
       docker-distribution-api-version:
       - registry/2.0
       server:
@@ -240,17 +237,15 @@
       content-type:
       - application/json; charset=utf-8
       date:
-<<<<<<< HEAD
-      - Fri, 26 Mar 2021 19:12:21 GMT
-=======
-      - Tue, 30 Mar 2021 12:19:14 GMT
->>>>>>> 01f32e9e
+      - Thu, 01 Apr 2021 17:50:57 GMT
       server:
       - openresty
       strict-transport-security:
       - max-age=31536000; includeSubDomains
       transfer-encoding:
       - chunked
+      x-ms-ratelimit-remaining-calls-per-second:
+      - '333.283333'
     status:
       code: 200
       message: OK
@@ -280,16 +275,15 @@
       content-type:
       - application/json; charset=utf-8
       date:
-<<<<<<< HEAD
-      - Fri, 26 Mar 2021 19:12:22 GMT
-=======
-      - Tue, 30 Mar 2021 12:19:15 GMT
+      - Thu, 01 Apr 2021 17:50:57 GMT
       server:
       - openresty
       strict-transport-security:
       - max-age=31536000; includeSubDomains
       transfer-encoding:
       - chunked
+      x-ms-ratelimit-remaining-calls-per-second:
+      - '333.266667'
     status:
       code: 200
       message: OK
@@ -305,10 +299,12 @@
       User-Agent:
       - azsdk-python-azure-containerregistry/0.0.1 Python/3.9.0rc1 (Windows-10-10.0.19041-SP0)
     method: GET
-    uri: https://fake_url.azurecr.io/acr/v1/hello-world/_tags/latest
-  response:
-    body:
-      string: '{"registry":"fake_url.azurecr.io","imageName":"hello-world","tag":{"name":"latest","digest":"sha256:308866a43596e83578c7dfa15e27a73011bdd402185a84c5cd7f32a88b501a24","createdTime":"2021-03-30T12:18:52.8272444Z","lastUpdateTime":"2021-03-30T12:18:52.8272444Z","signed":false,"changeableAttributes":{"deleteEnabled":true,"writeEnabled":true,"readEnabled":true,"listEnabled":true}}}
+    uri: https://fake_url.azurecr.io/acr/v1/hello-world/_manifests/sha256%3A308866a43596e83578c7dfa15e27a73011bdd402185a84c5cd7f32a88b501a24
+  response:
+    body:
+      string: '{"registry":"fake_url.azurecr.io","imageName":"hello-world","manifest":{"digest":"sha256:308866a43596e83578c7dfa15e27a73011bdd402185a84c5cd7f32a88b501a24","imageSize":0,"createdTime":"2021-03-30T12:18:47.4863064Z","lastUpdateTime":"2021-03-30T12:18:47.4863064Z","mediaType":"application/vnd.docker.distribution.manifest.list.v2+json","tags":["latest"],"changeableAttributes":{"deleteEnabled":true,"writeEnabled":false,"readEnabled":true,"listEnabled":true,"quarantineDetails":"{\"state\":\"Scan
+        Failed\",\"link\":\"https://aka.ms/test\",\"scanner\":\"Azure Security Monitoring-Qualys
+        Scanner\",\"result\":{\"version\":\"3/31/2021 1:55:48 PM\",\"summary\":[{\"severity\":\"High\",\"count\":0},{\"severity\":\"Medium\",\"count\":0},{\"severity\":\"Low\",\"count\":0}]}}","quarantineState":"Passed"},"references":[{"digest":"sha256:1b26826f602946860c279fce658f31050cff2c596583af237d971f4629b57792","architecture":"amd64","os":"linux"},{"digest":"sha256:e5785cb0c62cebbed4965129bae371f0589cadd6d84798fb58c2c5f9e237efd9","architecture":"arm","os":"linux"},{"digest":"sha256:50b8560ad574c779908da71f7ce370c0a2471c098d44d1c8f6b513c5a55eeeb1","architecture":"arm","os":"linux"},{"digest":"sha256:963612c5503f3f1674f315c67089dee577d8cc6afc18565e0b4183ae355fb343","architecture":"arm64","os":"linux"},{"digest":"sha256:cb55d8f7347376e1ba38ca740904b43c9a52f66c7d2ae1ef1a0de1bc9f40df98","architecture":"386","os":"linux"},{"digest":"sha256:88b2e00179bd6c4064612403c8d42a13de7ca809d61fee966ce9e129860a8a90","architecture":"mips64le","os":"linux"},{"digest":"sha256:bb7ab0fa94fdd78aca84b27a1bd46c4b811051f9b69905d81f5f267fc6546a9d","architecture":"ppc64le","os":"linux"},{"digest":"sha256:e49abad529e5d9bd6787f3abeab94e09ba274fe34731349556a850b9aebbf7bf","architecture":"s390x","os":"linux"},{"digest":"sha256:b0408a0f1d74eced127a2658429f336ed8fa48e36d59878f155b19865e5dbd70","architecture":"amd64","os":"windows"}]}}
 
         '
     headers:
@@ -320,11 +316,11 @@
       connection:
       - keep-alive
       content-length:
-      - '380'
-      content-type:
-      - application/json; charset=utf-8
-      date:
-      - Tue, 30 Mar 2021 12:19:15 GMT
+      - '1904'
+      content-type:
+      - application/json; charset=utf-8
+      date:
+      - Thu, 01 Apr 2021 17:50:57 GMT
       docker-distribution-api-version:
       - registry/2.0
       server:
@@ -337,184 +333,4 @@
     status:
       code: 200
       message: OK
-- request:
-    body: null
-    headers:
-      Accept:
-      - application/json
-      Accept-Encoding:
-      - gzip, deflate
-      Connection:
-      - keep-alive
-      User-Agent:
-      - azsdk-python-azure-containerregistry/0.0.1 Python/3.9.0rc1 (Windows-10-10.0.19041-SP0)
-    method: GET
-    uri: https://fake_url.azurecr.io/acr/v1/hello-world/_manifests/sha256%3A308866a43596e83578c7dfa15e27a73011bdd402185a84c5cd7f32a88b501a24
-  response:
-    body:
-      string: '{"errors":[{"code":"UNAUTHORIZED","message":"authentication required,
-        visit https://aka.ms/acr/authorization for more information.","detail":[{"Type":"repository","Name":"hello-world","Action":"metadata_read"}]}]}
-
-        '
-    headers:
-      access-control-expose-headers:
-      - Docker-Content-Digest
-      - WWW-Authenticate
-      - Link
-      - X-Ms-Correlation-Request-Id
-      connection:
-      - keep-alive
-      content-length:
-      - '214'
-      content-type:
-      - application/json; charset=utf-8
-      date:
-      - Tue, 30 Mar 2021 12:19:15 GMT
-      docker-distribution-api-version:
-      - registry/2.0
-      server:
-      - openresty
-      strict-transport-security:
-      - max-age=31536000; includeSubDomains
-      - max-age=31536000; includeSubDomains
-      www-authenticate: Bearer realm="https://fake_url.azurecr.io/oauth2/token",service="fake_url.azurecr.io",scope="fake_scope",error="invalid_token"
-      x-content-type-options:
-      - nosniff
-    status:
-      code: 401
-      message: Unauthorized
-- request:
-    body: grant_type=access_token&service=seankane.azurecr.io&access_token=REDACTED
-    headers:
-      Accept:
-      - application/json
-      Accept-Encoding:
-      - gzip, deflate
-      Connection:
-      - keep-alive
-      Content-Length:
-      - '1343'
-      Content-Type:
-      - application/x-www-form-urlencoded
-      User-Agent:
-      - azsdk-python-azure-containerregistry/0.0.1 Python/3.9.0rc1 (Windows-10-10.0.19041-SP0)
-    method: POST
-    uri: https://fake_url.azurecr.io/oauth2/exchange
-  response:
-    body:
-      string: '{"refresh_token": "REDACTED"}'
-    headers:
-      connection:
-      - keep-alive
-      content-type:
-      - application/json; charset=utf-8
-      date:
-      - Tue, 30 Mar 2021 12:19:16 GMT
-      server:
-      - openresty
-      strict-transport-security:
-      - max-age=31536000; includeSubDomains
-      transfer-encoding:
-      - chunked
-    status:
-      code: 200
-      message: OK
-- request:
-    body: grant_type=refresh_token&service=seankane.azurecr.io&scope=repository%3Ahello-world%3Ametadata_read&refresh_token=REDACTED
-    headers:
-      Accept:
-      - application/json
-      Accept-Encoding:
-      - gzip, deflate
-      Connection:
-      - keep-alive
-      Content-Length:
-      - '1079'
-      Content-Type:
-      - application/x-www-form-urlencoded
-      User-Agent:
-      - azsdk-python-azure-containerregistry/0.0.1 Python/3.9.0rc1 (Windows-10-10.0.19041-SP0)
-    method: POST
-    uri: https://fake_url.azurecr.io/oauth2/token
-  response:
-    body:
-      string: '{"access_token": "REDACTED"}'
-    headers:
-      connection:
-      - keep-alive
-      content-type:
-      - application/json; charset=utf-8
-      date:
-      - Tue, 30 Mar 2021 12:19:16 GMT
->>>>>>> 01f32e9e
-      server:
-      - openresty
-      strict-transport-security:
-      - max-age=31536000; includeSubDomains
-      transfer-encoding:
-      - chunked
-    status:
-      code: 200
-      message: OK
-- request:
-    body: null
-    headers:
-      Accept:
-      - application/json
-      Accept-Encoding:
-      - gzip, deflate
-      Connection:
-      - keep-alive
-      User-Agent:
-      - azsdk-python-azure-containerregistry/0.0.1 Python/3.9.0rc1 (Windows-10-10.0.19041-SP0)
-    method: GET
-<<<<<<< HEAD
-    uri: https://fake_url.azurecr.io/acr/v1/hello-world/_manifests/sha256%3A90659bf80b44ce6be8234e6ff90a1ac34acbeb826903b02cfa0da11c82cbc042
-  response:
-    body:
-      string: '{"registry":"fake_url.azurecr.io","imageName":"hello-world","manifest":{"digest":"sha256:90659bf80b44ce6be8234e6ff90a1ac34acbeb826903b02cfa0da11c82cbc042","imageSize":2529,"createdTime":"2021-03-16T15:14:35.1695172Z","lastUpdateTime":"2021-03-16T15:14:35.1695172Z","architecture":"amd64","os":"linux","mediaType":"application/vnd.docker.distribution.manifest.v2+json","configMediaType":"application/vnd.docker.container.image.v1+json","tags":["first","latest"],"changeableAttributes":{"deleteEnabled":true,"writeEnabled":false,"readEnabled":true,"listEnabled":true,"quarantineDetails":"{\"state\":\"Scan
-        Passed\",\"link\":\"https://aka.ms/test\",\"scanner\":\"Azure Security Monitoring-Qualys
-        Scanner\",\"result\":{\"version\":\"2021-03-23T23:56:01.9480757Z\",\"summary\":[{\"severity\":\"High\",\"count\":6},{\"severity\":\"Medium\",\"count\":34},{\"severity\":\"Low\",\"count\":0}]}}","quarantineState":"Passed"}}}
-=======
-    uri: https://fake_url.azurecr.io/acr/v1/hello-world/_manifests/sha256%3A308866a43596e83578c7dfa15e27a73011bdd402185a84c5cd7f32a88b501a24
-  response:
-    body:
-      string: '{"registry":"fake_url.azurecr.io","imageName":"hello-world","manifest":{"digest":"sha256:308866a43596e83578c7dfa15e27a73011bdd402185a84c5cd7f32a88b501a24","imageSize":0,"createdTime":"2021-03-30T12:18:47.4863064Z","lastUpdateTime":"2021-03-30T12:18:47.4863064Z","mediaType":"application/vnd.docker.distribution.manifest.list.v2+json","tags":["latest"],"changeableAttributes":{"deleteEnabled":true,"writeEnabled":true,"readEnabled":true,"listEnabled":true},"references":[{"digest":"sha256:1b26826f602946860c279fce658f31050cff2c596583af237d971f4629b57792","architecture":"amd64","os":"linux"},{"digest":"sha256:e5785cb0c62cebbed4965129bae371f0589cadd6d84798fb58c2c5f9e237efd9","architecture":"arm","os":"linux"},{"digest":"sha256:50b8560ad574c779908da71f7ce370c0a2471c098d44d1c8f6b513c5a55eeeb1","architecture":"arm","os":"linux"},{"digest":"sha256:963612c5503f3f1674f315c67089dee577d8cc6afc18565e0b4183ae355fb343","architecture":"arm64","os":"linux"},{"digest":"sha256:cb55d8f7347376e1ba38ca740904b43c9a52f66c7d2ae1ef1a0de1bc9f40df98","architecture":"386","os":"linux"},{"digest":"sha256:88b2e00179bd6c4064612403c8d42a13de7ca809d61fee966ce9e129860a8a90","architecture":"mips64le","os":"linux"},{"digest":"sha256:bb7ab0fa94fdd78aca84b27a1bd46c4b811051f9b69905d81f5f267fc6546a9d","architecture":"ppc64le","os":"linux"},{"digest":"sha256:e49abad529e5d9bd6787f3abeab94e09ba274fe34731349556a850b9aebbf7bf","architecture":"s390x","os":"linux"},{"digest":"sha256:b0408a0f1d74eced127a2658429f336ed8fa48e36d59878f155b19865e5dbd70","architecture":"amd64","os":"windows"}]}}
->>>>>>> 01f32e9e
-
-        '
-    headers:
-      access-control-expose-headers:
-      - Docker-Content-Digest
-      - WWW-Authenticate
-      - Link
-      - X-Ms-Correlation-Request-Id
-      connection:
-      - keep-alive
-      content-length:
-<<<<<<< HEAD
-      - '917'
-      content-type:
-      - application/json; charset=utf-8
-      date:
-      - Fri, 26 Mar 2021 19:12:22 GMT
-=======
-      - '1563'
-      content-type:
-      - application/json; charset=utf-8
-      date:
-      - Tue, 30 Mar 2021 12:19:17 GMT
->>>>>>> 01f32e9e
-      docker-distribution-api-version:
-      - registry/2.0
-      server:
-      - openresty
-      strict-transport-security:
-      - max-age=31536000; includeSubDomains
-      - max-age=31536000; includeSubDomains
-      x-content-type-options:
-      - nosniff
-    status:
-      code: 200
-      message: OK
 version: 1