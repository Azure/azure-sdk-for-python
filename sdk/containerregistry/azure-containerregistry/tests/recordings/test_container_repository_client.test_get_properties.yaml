--- conflicted
+++ resolved
@@ -31,11 +31,7 @@
       content-type:
       - application/json; charset=utf-8
       date:
-<<<<<<< HEAD
-      - Thu, 01 Apr 2021 18:43:42 GMT
-=======
-      - Fri, 02 Apr 2021 16:11:37 GMT
->>>>>>> e7cefc01
+      - Fri, 02 Apr 2021 16:56:13 GMT
       docker-distribution-api-version:
       - registry/2.0
       server:
@@ -75,11 +71,7 @@
       content-type:
       - application/json; charset=utf-8
       date:
-<<<<<<< HEAD
-      - Thu, 01 Apr 2021 18:43:43 GMT
-=======
-      - Fri, 02 Apr 2021 16:11:38 GMT
->>>>>>> e7cefc01
+      - Fri, 02 Apr 2021 16:56:14 GMT
       server:
       - openresty
       strict-transport-security:
@@ -87,11 +79,7 @@
       transfer-encoding:
       - chunked
       x-ms-ratelimit-remaining-calls-per-second:
-<<<<<<< HEAD
-      - '333.283333'
-=======
-      - '333.266667'
->>>>>>> e7cefc01
+      - '332.5'
     status:
       code: 200
       message: OK
@@ -121,11 +109,7 @@
       content-type:
       - application/json; charset=utf-8
       date:
-<<<<<<< HEAD
-      - Thu, 01 Apr 2021 18:43:43 GMT
-=======
-      - Fri, 02 Apr 2021 16:11:38 GMT
->>>>>>> e7cefc01
+      - Fri, 02 Apr 2021 16:56:15 GMT
       server:
       - openresty
       strict-transport-security:
@@ -133,11 +117,7 @@
       transfer-encoding:
       - chunked
       x-ms-ratelimit-remaining-calls-per-second:
-<<<<<<< HEAD
-      - '333.266667'
-=======
-      - '333.1'
->>>>>>> e7cefc01
+      - '333.133333'
     status:
       code: 200
       message: OK
@@ -156,11 +136,7 @@
     uri: https://fake_url.azurecr.io/acr/v1/hello-world
   response:
     body:
-<<<<<<< HEAD
-      string: '{"registry":"fake_url.azurecr.io","imageName":"hello-world","createdTime":"2021-03-30T12:18:47.4147491Z","lastUpdateTime":"2021-04-01T18:33:27.5138891Z","manifestCount":10,"tagCount":1,"changeableAttributes":{"deleteEnabled":true,"writeEnabled":true,"readEnabled":true,"listEnabled":true}}
-=======
-      string: '{"registry":"fake_url.azurecr.io","imageName":"hello-world","createdTime":"2021-03-30T12:18:47.4147491Z","lastUpdateTime":"2021-04-02T16:11:23.4366473Z","manifestCount":10,"tagCount":1,"changeableAttributes":{"deleteEnabled":true,"writeEnabled":true,"readEnabled":true,"listEnabled":true}}
->>>>>>> e7cefc01
+      string: '{"registry":"fake_url.azurecr.io","imageName":"hello-world","createdTime":"2021-03-30T12:18:47.4147491Z","lastUpdateTime":"2021-04-02T16:53:06.5636497Z","manifestCount":10,"tagCount":1,"changeableAttributes":{"deleteEnabled":true,"writeEnabled":true,"readEnabled":true,"listEnabled":true}}
 
         '
     headers:
@@ -176,11 +152,7 @@
       content-type:
       - application/json; charset=utf-8
       date:
-<<<<<<< HEAD
-      - Thu, 01 Apr 2021 18:43:44 GMT
-=======
-      - Fri, 02 Apr 2021 16:11:38 GMT
->>>>>>> e7cefc01
+      - Fri, 02 Apr 2021 16:56:15 GMT
       docker-distribution-api-version:
       - registry/2.0
       server:
