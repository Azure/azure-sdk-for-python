--- conflicted
+++ resolved
@@ -19,11 +19,7 @@
       connection: keep-alive
       content-length: '196'
       content-type: application/json; charset=utf-8
-<<<<<<< HEAD
-      date: Fri, 02 Apr 2021 21:19:45 GMT
-=======
-      date: Mon, 05 Apr 2021 12:07:33 GMT
->>>>>>> 8fee2b60
+      date: Mon, 05 Apr 2021 14:39:05 GMT
       docker-distribution-api-version: registry/2.0
       server: openresty
       strict-transport-security: max-age=31536000; includeSubDomains
@@ -51,19 +47,11 @@
     headers:
       connection: keep-alive
       content-type: application/json; charset=utf-8
-<<<<<<< HEAD
-      date: Fri, 02 Apr 2021 21:19:46 GMT
+      date: Mon, 05 Apr 2021 14:39:06 GMT
       server: openresty
       strict-transport-security: max-age=31536000; includeSubDomains
       transfer-encoding: chunked
-      x-ms-ratelimit-remaining-calls-per-second: '333.316667'
-=======
-      date: Mon, 05 Apr 2021 12:07:34 GMT
-      server: openresty
-      strict-transport-security: max-age=31536000; includeSubDomains
-      transfer-encoding: chunked
-      x-ms-ratelimit-remaining-calls-per-second: '332.9'
->>>>>>> 8fee2b60
+      x-ms-ratelimit-remaining-calls-per-second: '332.883333'
     status:
       code: 200
       message: OK
@@ -87,19 +75,11 @@
     headers:
       connection: keep-alive
       content-type: application/json; charset=utf-8
-<<<<<<< HEAD
-      date: Fri, 02 Apr 2021 21:19:46 GMT
+      date: Mon, 05 Apr 2021 14:39:06 GMT
       server: openresty
       strict-transport-security: max-age=31536000; includeSubDomains
       transfer-encoding: chunked
-      x-ms-ratelimit-remaining-calls-per-second: '333.3'
-=======
-      date: Mon, 05 Apr 2021 12:07:34 GMT
-      server: openresty
-      strict-transport-security: max-age=31536000; includeSubDomains
-      transfer-encoding: chunked
-      x-ms-ratelimit-remaining-calls-per-second: '332.766667'
->>>>>>> 8fee2b60
+      x-ms-ratelimit-remaining-calls-per-second: '332.866667'
     status:
       code: 200
       message: OK
@@ -115,25 +95,15 @@
     uri: https://fake_url.azurecr.io/acr/v1/_catalog
   response:
     body:
-<<<<<<< HEAD
-      string: '{"repositories":["alpine/git","debian","hello-world","library/hello-world","repo160e197b","repo2e8319c5","repo308e19dd","repo6ce51658","repo9b321760","repob7cc1bf8","repod2be1c42","repoeb7113db","ubuntu"]}
-=======
-      string: '{"repositories":["alpine/git","debian","hello-world","library/hello-world","repo160e197b","repo2e8319c5","repo308e19dd","repo6ce51658","repo9b321760","repob7cc1bf8","repod2be1c42","repoeb7113db","to_be_deleted","ubuntu"]}
->>>>>>> 8fee2b60
+      string: '{"repositories":["alpine/git","debian","hello-world","library/hello-world","repo160e197b","repo2e8319c5","repo308e19dd","repo6ce51658","repo9b321760","repo_set160e197b","repob7cc1bf8","repod2be1c42","repoeb7113db","ubuntu"]}
 
         '
     headers:
       access-control-expose-headers: X-Ms-Correlation-Request-Id
       connection: keep-alive
-<<<<<<< HEAD
-      content-length: '206'
+      content-length: '225'
       content-type: application/json; charset=utf-8
-      date: Fri, 02 Apr 2021 21:19:47 GMT
-=======
-      content-length: '222'
-      content-type: application/json; charset=utf-8
-      date: Mon, 05 Apr 2021 12:07:34 GMT
->>>>>>> 8fee2b60
+      date: Mon, 05 Apr 2021 14:39:06 GMT
       docker-distribution-api-version: registry/2.0
       server: openresty
       strict-transport-security: max-age=31536000; includeSubDomains
