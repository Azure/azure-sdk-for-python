--- conflicted
+++ resolved
@@ -31,11 +31,7 @@
       content-type:
       - application/json; charset=utf-8
       date:
-<<<<<<< HEAD
-      - Thu, 01 Apr 2021 18:43:47 GMT
-=======
-      - Fri, 02 Apr 2021 16:11:42 GMT
->>>>>>> e7cefc01
+      - Fri, 02 Apr 2021 16:56:18 GMT
       docker-distribution-api-version:
       - registry/2.0
       server:
@@ -75,11 +71,7 @@
       content-type:
       - application/json; charset=utf-8
       date:
-<<<<<<< HEAD
-      - Thu, 01 Apr 2021 18:43:49 GMT
-=======
-      - Fri, 02 Apr 2021 16:11:43 GMT
->>>>>>> e7cefc01
+      - Fri, 02 Apr 2021 16:56:20 GMT
       server:
       - openresty
       strict-transport-security:
@@ -87,11 +79,7 @@
       transfer-encoding:
       - chunked
       x-ms-ratelimit-remaining-calls-per-second:
-<<<<<<< HEAD
-      - '333.316667'
-=======
-      - '333.283333'
->>>>>>> e7cefc01
+      - '333.083333'
     status:
       code: 200
       message: OK
@@ -121,11 +109,7 @@
       content-type:
       - application/json; charset=utf-8
       date:
-<<<<<<< HEAD
-      - Thu, 01 Apr 2021 18:43:49 GMT
-=======
-      - Fri, 02 Apr 2021 16:11:43 GMT
->>>>>>> e7cefc01
+      - Fri, 02 Apr 2021 16:56:20 GMT
       server:
       - openresty
       strict-transport-security:
@@ -133,11 +117,7 @@
       transfer-encoding:
       - chunked
       x-ms-ratelimit-remaining-calls-per-second:
-<<<<<<< HEAD
-      - '333.3'
-=======
-      - '333.166667'
->>>>>>> e7cefc01
+      - '333.066667'
     status:
       code: 200
       message: OK
@@ -172,11 +152,7 @@
       content-type:
       - application/json; charset=utf-8
       date:
-<<<<<<< HEAD
-      - Thu, 01 Apr 2021 18:43:50 GMT
-=======
-      - Fri, 02 Apr 2021 16:11:44 GMT
->>>>>>> e7cefc01
+      - Fri, 02 Apr 2021 16:56:20 GMT
       docker-distribution-api-version:
       - registry/2.0
       server:
