--- conflicted
+++ resolved
@@ -5,7 +5,7 @@
       Accept:
       - application/json
       User-Agent:
-      - azsdk-python-azure-containerregistry/1.0.0b1 Python/3.9.0rc1 (Windows-10-10.0.19041-SP0)
+      - azsdk-python-azure-containerregistry/1.0.0b2 Python/3.9.0rc1 (Windows-10-10.0.19041-SP0)
     method: GET
     uri: https://fake_url.azurecr.io/acr/v1/_catalog
   response:
@@ -18,11 +18,7 @@
       connection: keep-alive
       content-length: '196'
       content-type: application/json; charset=utf-8
-<<<<<<< HEAD
-      date: Wed, 28 Apr 2021 17:39:49 GMT
-=======
-      date: Wed, 28 Apr 2021 22:04:19 GMT
->>>>>>> ef4faf87
+      date: Thu, 06 May 2021 15:50:39 GMT
       docker-distribution-api-version: registry/2.0
       server: openresty
       strict-transport-security: max-age=31536000; includeSubDomains
@@ -41,7 +37,7 @@
       Accept:
       - application/json
       User-Agent:
-      - azsdk-python-azure-containerregistry/1.0.0b1 Python/3.9.0rc1 (Windows-10-10.0.19041-SP0)
+      - azsdk-python-azure-containerregistry/1.0.0b2 Python/3.9.0rc1 (Windows-10-10.0.19041-SP0)
     method: POST
     uri: https://fake_url.azurecr.io/oauth2/exchange
   response:
@@ -50,19 +46,11 @@
     headers:
       connection: keep-alive
       content-type: application/json; charset=utf-8
-<<<<<<< HEAD
-      date: Wed, 28 Apr 2021 17:39:50 GMT
+      date: Thu, 06 May 2021 15:50:40 GMT
       server: openresty
       strict-transport-security: max-age=31536000; includeSubDomains
       transfer-encoding: chunked
-      x-ms-ratelimit-remaining-calls-per-second: '166.2'
-=======
-      date: Wed, 28 Apr 2021 22:04:20 GMT
-      server: openresty
-      strict-transport-security: max-age=31536000; includeSubDomains
-      transfer-encoding: chunked
-      x-ms-ratelimit-remaining-calls-per-second: '166.6'
->>>>>>> ef4faf87
+      x-ms-ratelimit-remaining-calls-per-second: '166.233333'
     status:
       code: 200
       message: OK
@@ -77,7 +65,7 @@
       Accept:
       - application/json
       User-Agent:
-      - azsdk-python-azure-containerregistry/1.0.0b1 Python/3.9.0rc1 (Windows-10-10.0.19041-SP0)
+      - azsdk-python-azure-containerregistry/1.0.0b2 Python/3.9.0rc1 (Windows-10-10.0.19041-SP0)
     method: POST
     uri: https://fake_url.azurecr.io/oauth2/token
   response:
@@ -86,19 +74,11 @@
     headers:
       connection: keep-alive
       content-type: application/json; charset=utf-8
-<<<<<<< HEAD
-      date: Wed, 28 Apr 2021 17:39:50 GMT
+      date: Thu, 06 May 2021 15:50:40 GMT
       server: openresty
       strict-transport-security: max-age=31536000; includeSubDomains
       transfer-encoding: chunked
-      x-ms-ratelimit-remaining-calls-per-second: '165.916667'
-=======
-      date: Wed, 28 Apr 2021 22:04:20 GMT
-      server: openresty
-      strict-transport-security: max-age=31536000; includeSubDomains
-      transfer-encoding: chunked
-      x-ms-ratelimit-remaining-calls-per-second: '166.283333'
->>>>>>> ef4faf87
+      x-ms-ratelimit-remaining-calls-per-second: '165.983333'
     status:
       code: 200
       message: OK
@@ -109,48 +89,36 @@
       Accept:
       - application/json
       User-Agent:
-      - azsdk-python-azure-containerregistry/1.0.0b1 Python/3.9.0rc1 (Windows-10-10.0.19041-SP0)
-    method: GET
-    uri: https://fake_url.azurecr.io/acr/v1/_catalog
-  response:
-    body:
-      string: '{"repositories": ["library/alpine", "library/busybox", "repo25ce0f5d",
-        "repo27331535", "repo28471541", "repo2c591564", "repo2e8319c5", "repo308e19dd",
-        "repo34ab0fa1", "repo3c82158b", "repo3db51597", "repo3e8d15a3", "repo84e316ff",
-        "repo8b5a11da", "repo9b321760", "repo9cb4121e", "repoaf9517b2", "repob0a917be",
-<<<<<<< HEAD
-        "repob22512e7", "repoc1b5131a", "repoc28d1326", "repoc7611808"]}'
-    headers:
-      access-control-expose-headers: X-Ms-Correlation-Request-Id
-      connection: keep-alive
-      content-length: '354'
-      content-type: application/json; charset=utf-8
-      date: Wed, 28 Apr 2021 17:39:51 GMT
-=======
-        "repob22512e7", "repoc1b5131a", "repoc28d1326", "repoc7611808", "repod2be1c42",
-        "repoeb7113db"]}'
-    headers:
-      access-control-expose-headers: X-Ms-Correlation-Request-Id
-      connection: keep-alive
-      content-length: '384'
-      content-type: application/json; charset=utf-8
-      date: Wed, 28 Apr 2021 22:04:20 GMT
->>>>>>> ef4faf87
-      docker-distribution-api-version: registry/2.0
-      server: openresty
-      strict-transport-security: max-age=31536000; includeSubDomains
-      x-content-type-options: nosniff
-    status:
-      code: 200
-      message: OK
-    url: https://fake_url.azurecr.io/acr/v1/_catalog
-- request:
-    body: null
-    headers:
-      Accept:
-      - application/json
-      User-Agent:
-      - azsdk-python-azure-containerregistry/1.0.0b1 Python/3.9.0rc1 (Windows-10-10.0.19041-SP0)
+      - azsdk-python-azure-containerregistry/1.0.0b2 Python/3.9.0rc1 (Windows-10-10.0.19041-SP0)
+    method: GET
+    uri: https://fake_url.azurecr.io/acr/v1/_catalog
+  response:
+    body:
+      string: '{"repositories": ["library/alpine", "library/busybox", "repo28471541",
+        "repo2c591564", "repo2e8319c5", "repo308e19dd", "repo34ab0fa1", "repo3db51597",
+        "repo3e8d15a3", "repo84e316ff", "repo9b321760", "repo9cb4121e", "repoaf9517b2",
+        "repob0a917be", "repob22512e7", "repoc28d1326", "repod2be1c42", "repos6ce51658"]}'
+    headers:
+      access-control-expose-headers: X-Ms-Correlation-Request-Id
+      connection: keep-alive
+      content-length: '295'
+      content-type: application/json; charset=utf-8
+      date: Thu, 06 May 2021 15:50:41 GMT
+      docker-distribution-api-version: registry/2.0
+      server: openresty
+      strict-transport-security: max-age=31536000; includeSubDomains
+      x-content-type-options: nosniff
+    status:
+      code: 200
+      message: OK
+    url: https://fake_url.azurecr.io/acr/v1/_catalog
+- request:
+    body: null
+    headers:
+      Accept:
+      - application/json
+      User-Agent:
+      - azsdk-python-azure-containerregistry/1.0.0b2 Python/3.9.0rc1 (Windows-10-10.0.19041-SP0)
     method: GET
     uri: https://fake_url.azurecr.io/acr/v1/_catalog
   response:
@@ -163,11 +131,7 @@
       connection: keep-alive
       content-length: '196'
       content-type: application/json; charset=utf-8
-<<<<<<< HEAD
-      date: Wed, 28 Apr 2021 17:39:51 GMT
-=======
-      date: Wed, 28 Apr 2021 22:04:20 GMT
->>>>>>> ef4faf87
+      date: Thu, 06 May 2021 15:50:41 GMT
       docker-distribution-api-version: registry/2.0
       server: openresty
       strict-transport-security: max-age=31536000; includeSubDomains
@@ -179,36 +143,6 @@
     url: https://fake_url.azurecr.io/acr/v1/_catalog
 - request:
     body:
-<<<<<<< HEAD
-      access_token: REDACTED
-      grant_type: access_token
-      service: fake_url.azurecr.io
-    headers:
-      Accept:
-      - application/json
-      User-Agent:
-      - azsdk-python-azure-containerregistry/1.0.0b1 Python/3.9.0rc1 (Windows-10-10.0.19041-SP0)
-    method: POST
-    uri: https://fake_url.azurecr.io/oauth2/exchange
-  response:
-    body:
-      string: '{"refresh_token": "REDACTED"}'
-    headers:
-      connection: keep-alive
-      content-type: application/json; charset=utf-8
-      date: Wed, 28 Apr 2021 17:39:52 GMT
-      server: openresty
-      strict-transport-security: max-age=31536000; includeSubDomains
-      transfer-encoding: chunked
-      x-ms-ratelimit-remaining-calls-per-second: '165.9'
-    status:
-      code: 200
-      message: OK
-    url: https://fake_url.azurecr.io/oauth2/exchange
-- request:
-    body:
-=======
->>>>>>> ef4faf87
       grant_type: refresh_token
       refresh_token: REDACTED
       scope: registry:catalog:*
@@ -217,7 +151,7 @@
       Accept:
       - application/json
       User-Agent:
-      - azsdk-python-azure-containerregistry/1.0.0b1 Python/3.9.0rc1 (Windows-10-10.0.19041-SP0)
+      - azsdk-python-azure-containerregistry/1.0.0b2 Python/3.9.0rc1 (Windows-10-10.0.19041-SP0)
     method: POST
     uri: https://fake_url.azurecr.io/oauth2/token
   response:
@@ -226,19 +160,11 @@
     headers:
       connection: keep-alive
       content-type: application/json; charset=utf-8
-<<<<<<< HEAD
-      date: Wed, 28 Apr 2021 17:39:52 GMT
+      date: Thu, 06 May 2021 15:50:41 GMT
       server: openresty
       strict-transport-security: max-age=31536000; includeSubDomains
       transfer-encoding: chunked
-      x-ms-ratelimit-remaining-calls-per-second: '165.883333'
-=======
-      date: Wed, 28 Apr 2021 22:04:20 GMT
-      server: openresty
-      strict-transport-security: max-age=31536000; includeSubDomains
-      transfer-encoding: chunked
-      x-ms-ratelimit-remaining-calls-per-second: '166.266667'
->>>>>>> ef4faf87
+      x-ms-ratelimit-remaining-calls-per-second: '165.966667'
     status:
       code: 200
       message: OK
@@ -249,33 +175,21 @@
       Accept:
       - application/json
       User-Agent:
-      - azsdk-python-azure-containerregistry/1.0.0b1 Python/3.9.0rc1 (Windows-10-10.0.19041-SP0)
-    method: GET
-    uri: https://fake_url.azurecr.io/acr/v1/_catalog
-  response:
-    body:
-      string: '{"repositories": ["library/alpine", "library/busybox", "repo25ce0f5d",
-        "repo27331535", "repo28471541", "repo2c591564", "repo2e8319c5", "repo308e19dd",
-        "repo34ab0fa1", "repo3c82158b", "repo3db51597", "repo3e8d15a3", "repo84e316ff",
-        "repo8b5a11da", "repo9b321760", "repo9cb4121e", "repoaf9517b2", "repob0a917be",
-<<<<<<< HEAD
-        "repob22512e7", "repoc1b5131a", "repoc28d1326", "repoc7611808"]}'
-    headers:
-      access-control-expose-headers: X-Ms-Correlation-Request-Id
-      connection: keep-alive
-      content-length: '354'
-      content-type: application/json; charset=utf-8
-      date: Wed, 28 Apr 2021 17:39:53 GMT
-=======
-        "repob22512e7", "repoc1b5131a", "repoc28d1326", "repoc7611808", "repod2be1c42",
-        "repoeb7113db"]}'
-    headers:
-      access-control-expose-headers: X-Ms-Correlation-Request-Id
-      connection: keep-alive
-      content-length: '384'
-      content-type: application/json; charset=utf-8
-      date: Wed, 28 Apr 2021 22:04:21 GMT
->>>>>>> ef4faf87
+      - azsdk-python-azure-containerregistry/1.0.0b2 Python/3.9.0rc1 (Windows-10-10.0.19041-SP0)
+    method: GET
+    uri: https://fake_url.azurecr.io/acr/v1/_catalog
+  response:
+    body:
+      string: '{"repositories": ["library/alpine", "library/busybox", "repo28471541",
+        "repo2c591564", "repo2e8319c5", "repo308e19dd", "repo34ab0fa1", "repo3db51597",
+        "repo3e8d15a3", "repo84e316ff", "repo9b321760", "repo9cb4121e", "repoaf9517b2",
+        "repob0a917be", "repob22512e7", "repoc28d1326", "repod2be1c42", "repos6ce51658"]}'
+    headers:
+      access-control-expose-headers: X-Ms-Correlation-Request-Id
+      connection: keep-alive
+      content-length: '295'
+      content-type: application/json; charset=utf-8
+      date: Thu, 06 May 2021 15:50:41 GMT
       docker-distribution-api-version: registry/2.0
       server: openresty
       strict-transport-security: max-age=31536000; includeSubDomains
