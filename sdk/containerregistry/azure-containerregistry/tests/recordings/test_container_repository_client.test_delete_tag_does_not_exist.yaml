interactions:
- request:
    body: null
    headers:
      Accept:
      - application/json
      Accept-Encoding:
      - gzip, deflate
      Connection:
      - keep-alive
      Content-Length:
      - '0'
      User-Agent:
      - azsdk-python-azure-containerregistry/1.0.0b1 Python/3.9.0rc1 (Windows-10-10.0.19041-SP0)
    method: DELETE
    uri: https://fake_url.azurecr.io/acr/v1/hello-world/_tags/to_be_deleted
  response:
    body:
      string: '{"errors":[{"code":"UNAUTHORIZED","message":"authentication required,
        visit https://aka.ms/acr/authorization for more information.","detail":[{"Type":"repository","Name":"hello-world","Action":"delete"}]}]}

        '
    headers:
      access-control-expose-headers:
      - Docker-Content-Digest
      - WWW-Authenticate
      - Link
      - X-Ms-Correlation-Request-Id
      connection:
      - keep-alive
      content-length:
      - '207'
      content-type:
      - application/json; charset=utf-8
      date:
<<<<<<< HEAD
      - Fri, 02 Apr 2021 21:22:26 GMT
=======
      - Mon, 05 Apr 2021 12:20:55 GMT
>>>>>>> 8fee2b60
      docker-distribution-api-version:
      - registry/2.0
      server:
      - openresty
      strict-transport-security:
      - max-age=31536000; includeSubDomains
      - max-age=31536000; includeSubDomains
      www-authenticate: Bearer realm="https://fake_url.azurecr.io/oauth2/token",service="fake_url.azurecr.io",scope="fake_scope",error="invalid_token"
      x-content-type-options:
      - nosniff
    status:
      code: 401
      message: Unauthorized
- request:
    body: grant_type=access_token&service=seankane.azurecr.io&access_token=REDACTED
    headers:
      Accept:
      - application/json
      Accept-Encoding:
      - gzip, deflate
      Connection:
      - keep-alive
      Content-Length:
      - '1343'
      Content-Type:
      - application/x-www-form-urlencoded
      User-Agent:
      - azsdk-python-azure-containerregistry/1.0.0b1 Python/3.9.0rc1 (Windows-10-10.0.19041-SP0)
    method: POST
    uri: https://fake_url.azurecr.io/oauth2/exchange
  response:
    body:
      string: '{"refresh_token": "REDACTED"}'
    headers:
      connection:
      - keep-alive
      content-type:
      - application/json; charset=utf-8
      date:
<<<<<<< HEAD
      - Fri, 02 Apr 2021 21:22:28 GMT
=======
      - Mon, 05 Apr 2021 12:20:57 GMT
>>>>>>> 8fee2b60
      server:
      - openresty
      strict-transport-security:
      - max-age=31536000; includeSubDomains
      transfer-encoding:
      - chunked
      x-ms-ratelimit-remaining-calls-per-second:
<<<<<<< HEAD
      - '332.966667'
=======
      - '332.9'
>>>>>>> 8fee2b60
    status:
      code: 200
      message: OK
- request:
    body: grant_type=refresh_token&service=seankane.azurecr.io&scope=repository%3Ahello-world%3Adelete&refresh_token=REDACTED
    headers:
      Accept:
      - application/json
      Accept-Encoding:
      - gzip, deflate
      Connection:
      - keep-alive
      Content-Length:
      - '1072'
      Content-Type:
      - application/x-www-form-urlencoded
      User-Agent:
      - azsdk-python-azure-containerregistry/1.0.0b1 Python/3.9.0rc1 (Windows-10-10.0.19041-SP0)
    method: POST
    uri: https://fake_url.azurecr.io/oauth2/token
  response:
    body:
      string: '{"access_token": "REDACTED"}'
    headers:
      connection:
      - keep-alive
      content-type:
      - application/json; charset=utf-8
      date:
<<<<<<< HEAD
      - Fri, 02 Apr 2021 21:22:28 GMT
=======
      - Mon, 05 Apr 2021 12:20:57 GMT
>>>>>>> 8fee2b60
      server:
      - openresty
      strict-transport-security:
      - max-age=31536000; includeSubDomains
      transfer-encoding:
      - chunked
      x-ms-ratelimit-remaining-calls-per-second:
<<<<<<< HEAD
      - '332.95'
=======
      - '332.883333'
>>>>>>> 8fee2b60
    status:
      code: 200
      message: OK
- request:
    body: null
    headers:
      Accept:
      - application/json
      Accept-Encoding:
      - gzip, deflate
      Connection:
      - keep-alive
      Content-Length:
      - '0'
      User-Agent:
      - azsdk-python-azure-containerregistry/1.0.0b1 Python/3.9.0rc1 (Windows-10-10.0.19041-SP0)
    method: DELETE
    uri: https://fake_url.azurecr.io/acr/v1/hello-world/_tags/to_be_deleted
  response:
    body:
      string: '{"errors":[{"code":"TAG_UNKNOWN","message":"the specified tag does
        not exist"}]}

        '
    headers:
      access-control-expose-headers:
      - Docker-Content-Digest
      - WWW-Authenticate
      - Link
      - X-Ms-Correlation-Request-Id
      connection:
      - keep-alive
      content-length:
      - '81'
      content-type:
      - application/json; charset=utf-8
      date:
<<<<<<< HEAD
      - Fri, 02 Apr 2021 21:22:28 GMT
=======
      - Mon, 05 Apr 2021 12:20:57 GMT
>>>>>>> 8fee2b60
      docker-distribution-api-version:
      - registry/2.0
      server:
      - openresty
      strict-transport-security:
      - max-age=31536000; includeSubDomains
      - max-age=31536000; includeSubDomains
      x-content-type-options:
      - nosniff
      x-ms-ratelimit-remaining-calls-per-second:
      - '32.000000'
    status:
      code: 404
      message: Not Found
version: 1<|MERGE_RESOLUTION|>--- conflicted
+++ resolved
@@ -33,11 +33,7 @@
       content-type:
       - application/json; charset=utf-8
       date:
-<<<<<<< HEAD
-      - Fri, 02 Apr 2021 21:22:26 GMT
-=======
-      - Mon, 05 Apr 2021 12:20:55 GMT
->>>>>>> 8fee2b60
+      - Mon, 05 Apr 2021 14:40:44 GMT
       docker-distribution-api-version:
       - registry/2.0
       server:
@@ -77,11 +73,7 @@
       content-type:
       - application/json; charset=utf-8
       date:
-<<<<<<< HEAD
-      - Fri, 02 Apr 2021 21:22:28 GMT
-=======
-      - Mon, 05 Apr 2021 12:20:57 GMT
->>>>>>> 8fee2b60
+      - Mon, 05 Apr 2021 14:40:46 GMT
       server:
       - openresty
       strict-transport-security:
@@ -89,11 +81,7 @@
       transfer-encoding:
       - chunked
       x-ms-ratelimit-remaining-calls-per-second:
-<<<<<<< HEAD
-      - '332.966667'
-=======
-      - '332.9'
->>>>>>> 8fee2b60
+      - '332.5'
     status:
       code: 200
       message: OK
@@ -123,11 +111,7 @@
       content-type:
       - application/json; charset=utf-8
       date:
-<<<<<<< HEAD
-      - Fri, 02 Apr 2021 21:22:28 GMT
-=======
-      - Mon, 05 Apr 2021 12:20:57 GMT
->>>>>>> 8fee2b60
+      - Mon, 05 Apr 2021 14:40:46 GMT
       server:
       - openresty
       strict-transport-security:
@@ -135,11 +119,7 @@
       transfer-encoding:
       - chunked
       x-ms-ratelimit-remaining-calls-per-second:
-<<<<<<< HEAD
-      - '332.95'
-=======
-      - '332.883333'
->>>>>>> 8fee2b60
+      - '332.483333'
     status:
       code: 200
       message: OK
@@ -177,11 +157,7 @@
       content-type:
       - application/json; charset=utf-8
       date:
-<<<<<<< HEAD
-      - Fri, 02 Apr 2021 21:22:28 GMT
-=======
-      - Mon, 05 Apr 2021 12:20:57 GMT
->>>>>>> 8fee2b60
+      - Mon, 05 Apr 2021 14:40:46 GMT
       docker-distribution-api-version:
       - registry/2.0
       server:
