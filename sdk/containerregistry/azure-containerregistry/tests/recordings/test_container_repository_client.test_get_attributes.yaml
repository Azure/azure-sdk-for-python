--- conflicted
+++ resolved
@@ -9,7 +9,7 @@
       Connection:
       - keep-alive
       User-Agent:
-      - azsdk-python-azure-containerregistry/0.0.1 Python/3.9.0rc1 (Windows-10-10.0.19041-SP0)
+      - azsdk-python-azure-containerregistry/1.0.0b1 Python/3.9.0rc1 (Windows-10-10.0.19041-SP0)
     method: GET
     uri: https://fake_url.azurecr.io/acr/v1/hello-world
   response:
@@ -31,11 +31,7 @@
       content-type:
       - application/json; charset=utf-8
       date:
-<<<<<<< HEAD
-      - Thu, 01 Apr 2021 19:13:39 GMT
-=======
-      - Thu, 01 Apr 2021 17:32:20 GMT
->>>>>>> 808f66eb
+      - Fri, 02 Apr 2021 16:11:34 GMT
       docker-distribution-api-version:
       - registry/2.0
       server:
@@ -63,7 +59,7 @@
       Content-Type:
       - application/x-www-form-urlencoded
       User-Agent:
-      - azsdk-python-azure-containerregistry/0.0.1 Python/3.9.0rc1 (Windows-10-10.0.19041-SP0)
+      - azsdk-python-azure-containerregistry/1.0.0b1 Python/3.9.0rc1 (Windows-10-10.0.19041-SP0)
     method: POST
     uri: https://fake_url.azurecr.io/oauth2/exchange
   response:
@@ -75,11 +71,7 @@
       content-type:
       - application/json; charset=utf-8
       date:
-<<<<<<< HEAD
-      - Thu, 01 Apr 2021 19:13:40 GMT
-=======
-      - Thu, 01 Apr 2021 17:32:22 GMT
->>>>>>> 808f66eb
+      - Fri, 02 Apr 2021 16:11:36 GMT
       server:
       - openresty
       strict-transport-security:
@@ -87,11 +79,7 @@
       transfer-encoding:
       - chunked
       x-ms-ratelimit-remaining-calls-per-second:
-<<<<<<< HEAD
-      - '333.283333'
-=======
-      - '333.183333'
->>>>>>> 808f66eb
+      - '333'
     status:
       code: 200
       message: OK
@@ -109,7 +97,7 @@
       Content-Type:
       - application/x-www-form-urlencoded
       User-Agent:
-      - azsdk-python-azure-containerregistry/0.0.1 Python/3.9.0rc1 (Windows-10-10.0.19041-SP0)
+      - azsdk-python-azure-containerregistry/1.0.0b1 Python/3.9.0rc1 (Windows-10-10.0.19041-SP0)
     method: POST
     uri: https://fake_url.azurecr.io/oauth2/token
   response:
@@ -121,11 +109,7 @@
       content-type:
       - application/json; charset=utf-8
       date:
-<<<<<<< HEAD
-      - Thu, 01 Apr 2021 19:13:40 GMT
-=======
-      - Thu, 01 Apr 2021 17:32:22 GMT
->>>>>>> 808f66eb
+      - Fri, 02 Apr 2021 16:11:36 GMT
       server:
       - openresty
       strict-transport-security:
@@ -133,11 +117,7 @@
       transfer-encoding:
       - chunked
       x-ms-ratelimit-remaining-calls-per-second:
-<<<<<<< HEAD
       - '332.933333'
-=======
-      - '332.866667'
->>>>>>> 808f66eb
     status:
       code: 200
       message: OK
@@ -151,16 +131,12 @@
       Connection:
       - keep-alive
       User-Agent:
-      - azsdk-python-azure-containerregistry/0.0.1 Python/3.9.0rc1 (Windows-10-10.0.19041-SP0)
+      - azsdk-python-azure-containerregistry/1.0.0b1 Python/3.9.0rc1 (Windows-10-10.0.19041-SP0)
     method: GET
     uri: https://fake_url.azurecr.io/acr/v1/hello-world
   response:
     body:
-<<<<<<< HEAD
-      string: '{"registry":"fake_url.azurecr.io","imageName":"hello-world","createdTime":"2021-03-30T12:18:47.4147491Z","lastUpdateTime":"2021-04-01T19:13:15.5797721Z","manifestCount":10,"tagCount":1,"changeableAttributes":{"deleteEnabled":true,"writeEnabled":true,"readEnabled":true,"listEnabled":true}}
-=======
-      string: '{"registry":"fake_url.azurecr.io","imageName":"hello-world","createdTime":"2021-03-30T12:18:47.4147491Z","lastUpdateTime":"2021-04-01T17:32:09.0713887Z","manifestCount":10,"tagCount":1,"changeableAttributes":{"deleteEnabled":true,"writeEnabled":true,"readEnabled":true,"listEnabled":true}}
->>>>>>> 808f66eb
+      string: '{"registry":"fake_url.azurecr.io","imageName":"hello-world","createdTime":"2021-03-30T12:18:47.4147491Z","lastUpdateTime":"2021-04-02T16:11:23.4366473Z","manifestCount":10,"tagCount":1,"changeableAttributes":{"deleteEnabled":true,"writeEnabled":true,"readEnabled":true,"listEnabled":true}}
 
         '
     headers:
@@ -176,11 +152,7 @@
       content-type:
       - application/json; charset=utf-8
       date:
-<<<<<<< HEAD
-      - Thu, 01 Apr 2021 19:13:41 GMT
-=======
-      - Thu, 01 Apr 2021 17:32:22 GMT
->>>>>>> 808f66eb
+      - Fri, 02 Apr 2021 16:11:36 GMT
       docker-distribution-api-version:
       - registry/2.0
       server:
