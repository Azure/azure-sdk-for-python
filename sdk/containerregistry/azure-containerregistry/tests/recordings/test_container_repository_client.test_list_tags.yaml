interactions:
- request:
    body: null
    headers:
      Accept:
      - application/json
      Accept-Encoding:
      - gzip, deflate
      Connection:
      - keep-alive
      User-Agent:
      - azsdk-python-azure-containerregistry/1.0.0b1 Python/3.9.0rc1 (Windows-10-10.0.19041-SP0)
    method: GET
    uri: https://fake_url.azurecr.io/acr/v1/hello-world/_tags
  response:
    body:
      string: '{"errors":[{"code":"UNAUTHORIZED","message":"authentication required,
        visit https://aka.ms/acr/authorization for more information.","detail":[{"Type":"repository","Name":"hello-world","Action":"metadata_read"}]}]}

        '
    headers:
      access-control-expose-headers:
      - Docker-Content-Digest
      - WWW-Authenticate
      - Link
      - X-Ms-Correlation-Request-Id
      connection:
      - keep-alive
      content-length:
      - '214'
      content-type:
      - application/json; charset=utf-8
      date:
<<<<<<< HEAD
      - Fri, 02 Apr 2021 21:20:02 GMT
=======
      - Mon, 05 Apr 2021 12:09:12 GMT
>>>>>>> 8fee2b60
      docker-distribution-api-version:
      - registry/2.0
      server:
      - openresty
      strict-transport-security:
      - max-age=31536000; includeSubDomains
      - max-age=31536000; includeSubDomains
      www-authenticate: Bearer realm="https://fake_url.azurecr.io/oauth2/token",service="fake_url.azurecr.io",scope="fake_scope",error="invalid_token"
      x-content-type-options:
      - nosniff
    status:
      code: 401
      message: Unauthorized
- request:
    body: grant_type=access_token&service=seankane.azurecr.io&access_token=REDACTED
    headers:
      Accept:
      - application/json
      Accept-Encoding:
      - gzip, deflate
      Connection:
      - keep-alive
      Content-Length:
      - '1343'
      Content-Type:
      - application/x-www-form-urlencoded
      User-Agent:
      - azsdk-python-azure-containerregistry/1.0.0b1 Python/3.9.0rc1 (Windows-10-10.0.19041-SP0)
    method: POST
    uri: https://fake_url.azurecr.io/oauth2/exchange
  response:
    body:
      string: '{"refresh_token": "REDACTED"}'
    headers:
      connection:
      - keep-alive
      content-type:
      - application/json; charset=utf-8
      date:
<<<<<<< HEAD
      - Fri, 02 Apr 2021 21:20:04 GMT
=======
      - Mon, 05 Apr 2021 12:09:14 GMT
>>>>>>> 8fee2b60
      server:
      - openresty
      strict-transport-security:
      - max-age=31536000; includeSubDomains
      transfer-encoding:
      - chunked
      x-ms-ratelimit-remaining-calls-per-second:
      - '332.8'
    status:
      code: 200
      message: OK
- request:
    body: grant_type=refresh_token&service=seankane.azurecr.io&scope=repository%3Ahello-world%3Ametadata_read&refresh_token=REDACTED
    headers:
      Accept:
      - application/json
      Accept-Encoding:
      - gzip, deflate
      Connection:
      - keep-alive
      Content-Length:
      - '1079'
      Content-Type:
      - application/x-www-form-urlencoded
      User-Agent:
      - azsdk-python-azure-containerregistry/1.0.0b1 Python/3.9.0rc1 (Windows-10-10.0.19041-SP0)
    method: POST
    uri: https://fake_url.azurecr.io/oauth2/token
  response:
    body:
      string: '{"access_token": "REDACTED"}'
    headers:
      connection:
      - keep-alive
      content-type:
      - application/json; charset=utf-8
      date:
<<<<<<< HEAD
      - Fri, 02 Apr 2021 21:20:04 GMT
=======
      - Mon, 05 Apr 2021 12:09:14 GMT
>>>>>>> 8fee2b60
      server:
      - openresty
      strict-transport-security:
      - max-age=31536000; includeSubDomains
      transfer-encoding:
      - chunked
      x-ms-ratelimit-remaining-calls-per-second:
<<<<<<< HEAD
      - '333.183333'
=======
      - '332.783333'
>>>>>>> 8fee2b60
    status:
      code: 200
      message: OK
- request:
    body: null
    headers:
      Accept:
      - application/json
      Accept-Encoding:
      - gzip, deflate
      Connection:
      - keep-alive
      User-Agent:
      - azsdk-python-azure-containerregistry/1.0.0b1 Python/3.9.0rc1 (Windows-10-10.0.19041-SP0)
    method: GET
    uri: https://fake_url.azurecr.io/acr/v1/hello-world/_tags
  response:
    body:
      string: '{"registry":"fake_url.azurecr.io","imageName":"hello-world","tags":[{"name":"latest","digest":"sha256:308866a43596e83578c7dfa15e27a73011bdd402185a84c5cd7f32a88b501a24","createdTime":"2021-03-30T12:18:52.8272444Z","lastUpdateTime":"2021-03-30T12:18:52.8272444Z","signed":false,"quarantineState":"Passed","changeableAttributes":{"deleteEnabled":true,"writeEnabled":true,"readEnabled":true,"listEnabled":true}}]}

        '
    headers:
      access-control-expose-headers:
      - Docker-Content-Digest
      - WWW-Authenticate
      - Link
      - X-Ms-Correlation-Request-Id
      connection:
      - keep-alive
      content-length:
      - '410'
      content-type:
      - application/json; charset=utf-8
      date:
<<<<<<< HEAD
      - Fri, 02 Apr 2021 21:20:04 GMT
=======
      - Mon, 05 Apr 2021 12:09:14 GMT
>>>>>>> 8fee2b60
      docker-distribution-api-version:
      - registry/2.0
      server:
      - openresty
      strict-transport-security:
      - max-age=31536000; includeSubDomains
      - max-age=31536000; includeSubDomains
      x-content-type-options:
      - nosniff
    status:
      code: 200
      message: OK
version: 1<|MERGE_RESOLUTION|>--- conflicted
+++ resolved
@@ -31,11 +31,7 @@
       content-type:
       - application/json; charset=utf-8
       date:
-<<<<<<< HEAD
-      - Fri, 02 Apr 2021 21:20:02 GMT
-=======
-      - Mon, 05 Apr 2021 12:09:12 GMT
->>>>>>> 8fee2b60
+      - Mon, 05 Apr 2021 14:41:06 GMT
       docker-distribution-api-version:
       - registry/2.0
       server:
@@ -75,11 +71,7 @@
       content-type:
       - application/json; charset=utf-8
       date:
-<<<<<<< HEAD
-      - Fri, 02 Apr 2021 21:20:04 GMT
-=======
-      - Mon, 05 Apr 2021 12:09:14 GMT
->>>>>>> 8fee2b60
+      - Mon, 05 Apr 2021 14:41:07 GMT
       server:
       - openresty
       strict-transport-security:
@@ -87,7 +79,7 @@
       transfer-encoding:
       - chunked
       x-ms-ratelimit-remaining-calls-per-second:
-      - '332.8'
+      - '332.566667'
     status:
       code: 200
       message: OK
@@ -117,11 +109,7 @@
       content-type:
       - application/json; charset=utf-8
       date:
-<<<<<<< HEAD
-      - Fri, 02 Apr 2021 21:20:04 GMT
-=======
-      - Mon, 05 Apr 2021 12:09:14 GMT
->>>>>>> 8fee2b60
+      - Mon, 05 Apr 2021 14:41:08 GMT
       server:
       - openresty
       strict-transport-security:
@@ -129,11 +117,7 @@
       transfer-encoding:
       - chunked
       x-ms-ratelimit-remaining-calls-per-second:
-<<<<<<< HEAD
-      - '333.183333'
-=======
-      - '332.783333'
->>>>>>> 8fee2b60
+      - '332.55'
     status:
       code: 200
       message: OK
@@ -168,11 +152,7 @@
       content-type:
       - application/json; charset=utf-8
       date:
-<<<<<<< HEAD
-      - Fri, 02 Apr 2021 21:20:04 GMT
-=======
-      - Mon, 05 Apr 2021 12:09:14 GMT
->>>>>>> 8fee2b60
+      - Mon, 05 Apr 2021 14:41:08 GMT
       docker-distribution-api-version:
       - registry/2.0
       server:
