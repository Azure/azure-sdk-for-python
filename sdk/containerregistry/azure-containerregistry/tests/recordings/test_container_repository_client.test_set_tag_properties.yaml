--- conflicted
+++ resolved
@@ -9,7 +9,7 @@
       Connection:
       - keep-alive
       User-Agent:
-      - azsdk-python-azure-containerregistry/0.0.1 Python/3.9.0rc1 (Windows-10-10.0.19041-SP0)
+      - azsdk-python-azure-containerregistry/1.0.0b1 Python/3.9.0rc1 (Windows-10-10.0.19041-SP0)
     method: GET
     uri: https://fake_url.azurecr.io/acr/v1/hello-world/_tags
   response:
@@ -31,11 +31,7 @@
       content-type:
       - application/json; charset=utf-8
       date:
-<<<<<<< HEAD
-      - Thu, 01 Apr 2021 19:14:01 GMT
-=======
-      - Thu, 01 Apr 2021 17:32:42 GMT
->>>>>>> 808f66eb
+      - Fri, 02 Apr 2021 16:11:56 GMT
       docker-distribution-api-version:
       - registry/2.0
       server:
@@ -63,7 +59,7 @@
       Content-Type:
       - application/x-www-form-urlencoded
       User-Agent:
-      - azsdk-python-azure-containerregistry/0.0.1 Python/3.9.0rc1 (Windows-10-10.0.19041-SP0)
+      - azsdk-python-azure-containerregistry/1.0.0b1 Python/3.9.0rc1 (Windows-10-10.0.19041-SP0)
     method: POST
     uri: https://fake_url.azurecr.io/oauth2/exchange
   response:
@@ -75,11 +71,7 @@
       content-type:
       - application/json; charset=utf-8
       date:
-<<<<<<< HEAD
-      - Thu, 01 Apr 2021 19:14:02 GMT
-=======
-      - Thu, 01 Apr 2021 17:32:44 GMT
->>>>>>> 808f66eb
+      - Fri, 02 Apr 2021 16:11:58 GMT
       server:
       - openresty
       strict-transport-security:
@@ -87,11 +79,7 @@
       transfer-encoding:
       - chunked
       x-ms-ratelimit-remaining-calls-per-second:
-<<<<<<< HEAD
-      - '333.216667'
-=======
-      - '333.283333'
->>>>>>> 808f66eb
+      - '333.166667'
     status:
       code: 200
       message: OK
@@ -109,7 +97,7 @@
       Content-Type:
       - application/x-www-form-urlencoded
       User-Agent:
-      - azsdk-python-azure-containerregistry/0.0.1 Python/3.9.0rc1 (Windows-10-10.0.19041-SP0)
+      - azsdk-python-azure-containerregistry/1.0.0b1 Python/3.9.0rc1 (Windows-10-10.0.19041-SP0)
     method: POST
     uri: https://fake_url.azurecr.io/oauth2/token
   response:
@@ -121,11 +109,7 @@
       content-type:
       - application/json; charset=utf-8
       date:
-<<<<<<< HEAD
-      - Thu, 01 Apr 2021 19:14:02 GMT
-=======
-      - Thu, 01 Apr 2021 17:32:44 GMT
->>>>>>> 808f66eb
+      - Fri, 02 Apr 2021 16:11:58 GMT
       server:
       - openresty
       strict-transport-security:
@@ -133,11 +117,7 @@
       transfer-encoding:
       - chunked
       x-ms-ratelimit-remaining-calls-per-second:
-<<<<<<< HEAD
-      - '332.833333'
-=======
-      - '333.266667'
->>>>>>> 808f66eb
+      - '333.05'
     status:
       code: 200
       message: OK
@@ -151,7 +131,7 @@
       Connection:
       - keep-alive
       User-Agent:
-      - azsdk-python-azure-containerregistry/0.0.1 Python/3.9.0rc1 (Windows-10-10.0.19041-SP0)
+      - azsdk-python-azure-containerregistry/1.0.0b1 Python/3.9.0rc1 (Windows-10-10.0.19041-SP0)
     method: GET
     uri: https://fake_url.azurecr.io/acr/v1/hello-world/_tags
   response:
@@ -172,11 +152,7 @@
       content-type:
       - application/json; charset=utf-8
       date:
-<<<<<<< HEAD
-      - Thu, 01 Apr 2021 19:14:02 GMT
-=======
-      - Thu, 01 Apr 2021 17:32:44 GMT
->>>>>>> 808f66eb
+      - Fri, 02 Apr 2021 16:11:58 GMT
       docker-distribution-api-version:
       - registry/2.0
       server:
@@ -204,7 +180,7 @@
       Content-Type:
       - application/json
       User-Agent:
-      - azsdk-python-azure-containerregistry/0.0.1 Python/3.9.0rc1 (Windows-10-10.0.19041-SP0)
+      - azsdk-python-azure-containerregistry/1.0.0b1 Python/3.9.0rc1 (Windows-10-10.0.19041-SP0)
     method: PATCH
     uri: https://fake_url.azurecr.io/acr/v1/hello-world/_manifests/sha256%3A308866a43596e83578c7dfa15e27a73011bdd402185a84c5cd7f32a88b501a24
   response:
@@ -226,11 +202,7 @@
       content-type:
       - application/json; charset=utf-8
       date:
-<<<<<<< HEAD
-      - Thu, 01 Apr 2021 19:14:03 GMT
-=======
-      - Thu, 01 Apr 2021 17:32:44 GMT
->>>>>>> 808f66eb
+      - Fri, 02 Apr 2021 16:11:58 GMT
       docker-distribution-api-version:
       - registry/2.0
       server:
@@ -258,7 +230,7 @@
       Content-Type:
       - application/x-www-form-urlencoded
       User-Agent:
-      - azsdk-python-azure-containerregistry/0.0.1 Python/3.9.0rc1 (Windows-10-10.0.19041-SP0)
+      - azsdk-python-azure-containerregistry/1.0.0b1 Python/3.9.0rc1 (Windows-10-10.0.19041-SP0)
     method: POST
     uri: https://fake_url.azurecr.io/oauth2/exchange
   response:
@@ -270,11 +242,7 @@
       content-type:
       - application/json; charset=utf-8
       date:
-<<<<<<< HEAD
-      - Thu, 01 Apr 2021 19:14:03 GMT
-=======
-      - Thu, 01 Apr 2021 17:32:44 GMT
->>>>>>> 808f66eb
+      - Fri, 02 Apr 2021 16:11:58 GMT
       server:
       - openresty
       strict-transport-security:
@@ -282,11 +250,7 @@
       transfer-encoding:
       - chunked
       x-ms-ratelimit-remaining-calls-per-second:
-<<<<<<< HEAD
-      - '332.816667'
-=======
-      - '333.25'
->>>>>>> 808f66eb
+      - '333.033333'
     status:
       code: 200
       message: OK
@@ -304,7 +268,7 @@
       Content-Type:
       - application/x-www-form-urlencoded
       User-Agent:
-      - azsdk-python-azure-containerregistry/0.0.1 Python/3.9.0rc1 (Windows-10-10.0.19041-SP0)
+      - azsdk-python-azure-containerregistry/1.0.0b1 Python/3.9.0rc1 (Windows-10-10.0.19041-SP0)
     method: POST
     uri: https://fake_url.azurecr.io/oauth2/token
   response:
@@ -316,11 +280,7 @@
       content-type:
       - application/json; charset=utf-8
       date:
-<<<<<<< HEAD
-      - Thu, 01 Apr 2021 19:14:03 GMT
-=======
-      - Thu, 01 Apr 2021 17:32:45 GMT
->>>>>>> 808f66eb
+      - Fri, 02 Apr 2021 16:11:58 GMT
       server:
       - openresty
       strict-transport-security:
@@ -328,11 +288,7 @@
       transfer-encoding:
       - chunked
       x-ms-ratelimit-remaining-calls-per-second:
-<<<<<<< HEAD
-      - '332.8'
-=======
-      - '333.233333'
->>>>>>> 808f66eb
+      - '333.016667'
     status:
       code: 200
       message: OK
@@ -351,14 +307,14 @@
       Content-Type:
       - application/json
       User-Agent:
-      - azsdk-python-azure-containerregistry/0.0.1 Python/3.9.0rc1 (Windows-10-10.0.19041-SP0)
+      - azsdk-python-azure-containerregistry/1.0.0b1 Python/3.9.0rc1 (Windows-10-10.0.19041-SP0)
     method: PATCH
     uri: https://fake_url.azurecr.io/acr/v1/hello-world/_manifests/sha256%3A308866a43596e83578c7dfa15e27a73011bdd402185a84c5cd7f32a88b501a24
   response:
     body:
       string: '{"registry":"fake_url.azurecr.io","imageName":"hello-world","manifest":{"digest":"sha256:308866a43596e83578c7dfa15e27a73011bdd402185a84c5cd7f32a88b501a24","imageSize":0,"createdTime":"2021-03-30T12:18:47.4863064Z","lastUpdateTime":"2021-03-30T12:18:47.4863064Z","mediaType":"application/vnd.docker.distribution.manifest.list.v2+json","tags":["latest"],"changeableAttributes":{"deleteEnabled":true,"writeEnabled":false,"readEnabled":true,"listEnabled":true,"quarantineDetails":"{\"state\":\"Scan
-        Failed\",\"link\":\"https://aka.ms/test\",\"scanner\":\"Azure Security Monitoring-Qualys
-        Scanner\",\"result\":{\"version\":\"3/31/2021 1:55:48 PM\",\"summary\":[{\"severity\":\"High\",\"count\":0},{\"severity\":\"Medium\",\"count\":0},{\"severity\":\"Low\",\"count\":0}]}}","quarantineState":"Passed"},"references":[{"digest":"sha256:1b26826f602946860c279fce658f31050cff2c596583af237d971f4629b57792","architecture":"amd64","os":"linux"},{"digest":"sha256:e5785cb0c62cebbed4965129bae371f0589cadd6d84798fb58c2c5f9e237efd9","architecture":"arm","os":"linux"},{"digest":"sha256:50b8560ad574c779908da71f7ce370c0a2471c098d44d1c8f6b513c5a55eeeb1","architecture":"arm","os":"linux"},{"digest":"sha256:963612c5503f3f1674f315c67089dee577d8cc6afc18565e0b4183ae355fb343","architecture":"arm64","os":"linux"},{"digest":"sha256:cb55d8f7347376e1ba38ca740904b43c9a52f66c7d2ae1ef1a0de1bc9f40df98","architecture":"386","os":"linux"},{"digest":"sha256:88b2e00179bd6c4064612403c8d42a13de7ca809d61fee966ce9e129860a8a90","architecture":"mips64le","os":"linux"},{"digest":"sha256:bb7ab0fa94fdd78aca84b27a1bd46c4b811051f9b69905d81f5f267fc6546a9d","architecture":"ppc64le","os":"linux"},{"digest":"sha256:e49abad529e5d9bd6787f3abeab94e09ba274fe34731349556a850b9aebbf7bf","architecture":"s390x","os":"linux"},{"digest":"sha256:b0408a0f1d74eced127a2658429f336ed8fa48e36d59878f155b19865e5dbd70","architecture":"amd64","os":"windows"}]}}
+        InProgress\",\"link\":\"https://aka.ms/test\",\"scanner\":\"Azure Security
+        Monitoring-Qualys Scanner\",\"result\":{\"version\":\"4/2/2021 2:26:56 PM\",\"summary\":[{\"severity\":\"High\",\"count\":0},{\"severity\":\"Medium\",\"count\":0},{\"severity\":\"Low\",\"count\":0}]}}","quarantineState":"Passed"},"references":[{"digest":"sha256:1b26826f602946860c279fce658f31050cff2c596583af237d971f4629b57792","architecture":"amd64","os":"linux"},{"digest":"sha256:e5785cb0c62cebbed4965129bae371f0589cadd6d84798fb58c2c5f9e237efd9","architecture":"arm","os":"linux"},{"digest":"sha256:50b8560ad574c779908da71f7ce370c0a2471c098d44d1c8f6b513c5a55eeeb1","architecture":"arm","os":"linux"},{"digest":"sha256:963612c5503f3f1674f315c67089dee577d8cc6afc18565e0b4183ae355fb343","architecture":"arm64","os":"linux"},{"digest":"sha256:cb55d8f7347376e1ba38ca740904b43c9a52f66c7d2ae1ef1a0de1bc9f40df98","architecture":"386","os":"linux"},{"digest":"sha256:88b2e00179bd6c4064612403c8d42a13de7ca809d61fee966ce9e129860a8a90","architecture":"mips64le","os":"linux"},{"digest":"sha256:bb7ab0fa94fdd78aca84b27a1bd46c4b811051f9b69905d81f5f267fc6546a9d","architecture":"ppc64le","os":"linux"},{"digest":"sha256:e49abad529e5d9bd6787f3abeab94e09ba274fe34731349556a850b9aebbf7bf","architecture":"s390x","os":"linux"},{"digest":"sha256:b0408a0f1d74eced127a2658429f336ed8fa48e36d59878f155b19865e5dbd70","architecture":"amd64","os":"windows"}]}}
 
         '
     headers:
@@ -370,15 +326,11 @@
       connection:
       - keep-alive
       content-length:
-      - '1904'
-      content-type:
-      - application/json; charset=utf-8
-      date:
-<<<<<<< HEAD
-      - Thu, 01 Apr 2021 19:14:03 GMT
-=======
-      - Thu, 01 Apr 2021 17:32:45 GMT
->>>>>>> 808f66eb
+      - '1907'
+      content-type:
+      - application/json; charset=utf-8
+      date:
+      - Fri, 02 Apr 2021 16:11:59 GMT
       docker-distribution-api-version:
       - registry/2.0
       server:
@@ -401,7 +353,7 @@
       Connection:
       - keep-alive
       User-Agent:
-      - azsdk-python-azure-containerregistry/0.0.1 Python/3.9.0rc1 (Windows-10-10.0.19041-SP0)
+      - azsdk-python-azure-containerregistry/1.0.0b1 Python/3.9.0rc1 (Windows-10-10.0.19041-SP0)
     method: GET
     uri: https://fake_url.azurecr.io/acr/v1/hello-world/_tags/latest
   response:
@@ -423,11 +375,7 @@
       content-type:
       - application/json; charset=utf-8
       date:
-<<<<<<< HEAD
-      - Thu, 01 Apr 2021 19:14:04 GMT
-=======
-      - Thu, 01 Apr 2021 17:32:45 GMT
->>>>>>> 808f66eb
+      - Fri, 02 Apr 2021 16:11:59 GMT
       docker-distribution-api-version:
       - registry/2.0
       server:
@@ -455,7 +403,7 @@
       Content-Type:
       - application/x-www-form-urlencoded
       User-Agent:
-      - azsdk-python-azure-containerregistry/0.0.1 Python/3.9.0rc1 (Windows-10-10.0.19041-SP0)
+      - azsdk-python-azure-containerregistry/1.0.0b1 Python/3.9.0rc1 (Windows-10-10.0.19041-SP0)
     method: POST
     uri: https://fake_url.azurecr.io/oauth2/exchange
   response:
@@ -467,11 +415,7 @@
       content-type:
       - application/json; charset=utf-8
       date:
-<<<<<<< HEAD
-      - Thu, 01 Apr 2021 19:14:04 GMT
-=======
-      - Thu, 01 Apr 2021 17:32:46 GMT
->>>>>>> 808f66eb
+      - Fri, 02 Apr 2021 16:11:59 GMT
       server:
       - openresty
       strict-transport-security:
@@ -479,11 +423,7 @@
       transfer-encoding:
       - chunked
       x-ms-ratelimit-remaining-calls-per-second:
-<<<<<<< HEAD
-      - '332.783333'
-=======
-      - '333.216667'
->>>>>>> 808f66eb
+      - '333'
     status:
       code: 200
       message: OK
@@ -501,7 +441,7 @@
       Content-Type:
       - application/x-www-form-urlencoded
       User-Agent:
-      - azsdk-python-azure-containerregistry/0.0.1 Python/3.9.0rc1 (Windows-10-10.0.19041-SP0)
+      - azsdk-python-azure-containerregistry/1.0.0b1 Python/3.9.0rc1 (Windows-10-10.0.19041-SP0)
     method: POST
     uri: https://fake_url.azurecr.io/oauth2/token
   response:
@@ -513,11 +453,7 @@
       content-type:
       - application/json; charset=utf-8
       date:
-<<<<<<< HEAD
-      - Thu, 01 Apr 2021 19:14:04 GMT
-=======
-      - Thu, 01 Apr 2021 17:32:46 GMT
->>>>>>> 808f66eb
+      - Fri, 02 Apr 2021 16:11:59 GMT
       server:
       - openresty
       strict-transport-security:
@@ -525,11 +461,7 @@
       transfer-encoding:
       - chunked
       x-ms-ratelimit-remaining-calls-per-second:
-<<<<<<< HEAD
-      - '332.766667'
-=======
-      - '333.2'
->>>>>>> 808f66eb
+      - '332.983333'
     status:
       code: 200
       message: OK
@@ -543,7 +475,7 @@
       Connection:
       - keep-alive
       User-Agent:
-      - azsdk-python-azure-containerregistry/0.0.1 Python/3.9.0rc1 (Windows-10-10.0.19041-SP0)
+      - azsdk-python-azure-containerregistry/1.0.0b1 Python/3.9.0rc1 (Windows-10-10.0.19041-SP0)
     method: GET
     uri: https://fake_url.azurecr.io/acr/v1/hello-world/_tags/latest
   response:
@@ -564,11 +496,7 @@
       content-type:
       - application/json; charset=utf-8
       date:
-<<<<<<< HEAD
-      - Thu, 01 Apr 2021 19:14:04 GMT
-=======
-      - Thu, 01 Apr 2021 17:32:46 GMT
->>>>>>> 808f66eb
+      - Fri, 02 Apr 2021 16:11:59 GMT
       docker-distribution-api-version:
       - registry/2.0
       server:
