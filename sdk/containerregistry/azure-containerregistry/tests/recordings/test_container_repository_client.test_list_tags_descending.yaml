--- conflicted
+++ resolved
@@ -31,11 +31,7 @@
       content-type:
       - application/json; charset=utf-8
       date:
-<<<<<<< HEAD
-      - Fri, 02 Apr 2021 21:20:07 GMT
-=======
-      - Mon, 05 Apr 2021 12:09:15 GMT
->>>>>>> 8fee2b60
+      - Mon, 05 Apr 2021 14:41:11 GMT
       docker-distribution-api-version:
       - registry/2.0
       server:
@@ -75,11 +71,7 @@
       content-type:
       - application/json; charset=utf-8
       date:
-<<<<<<< HEAD
-      - Fri, 02 Apr 2021 21:20:08 GMT
-=======
-      - Mon, 05 Apr 2021 12:09:17 GMT
->>>>>>> 8fee2b60
+      - Mon, 05 Apr 2021 14:41:12 GMT
       server:
       - openresty
       strict-transport-security:
@@ -87,11 +79,7 @@
       transfer-encoding:
       - chunked
       x-ms-ratelimit-remaining-calls-per-second:
-<<<<<<< HEAD
-      - '333.3'
-=======
-      - '332.866667'
->>>>>>> 8fee2b60
+      - '332.616667'
     status:
       code: 200
       message: OK
@@ -121,11 +109,7 @@
       content-type:
       - application/json; charset=utf-8
       date:
-<<<<<<< HEAD
-      - Fri, 02 Apr 2021 21:20:08 GMT
-=======
-      - Mon, 05 Apr 2021 12:09:17 GMT
->>>>>>> 8fee2b60
+      - Mon, 05 Apr 2021 14:41:12 GMT
       server:
       - openresty
       strict-transport-security:
@@ -133,11 +117,7 @@
       transfer-encoding:
       - chunked
       x-ms-ratelimit-remaining-calls-per-second:
-<<<<<<< HEAD
-      - '333.283333'
-=======
-      - '332.85'
->>>>>>> 8fee2b60
+      - '332.6'
     status:
       code: 200
       message: OK
@@ -172,11 +152,7 @@
       content-type:
       - application/json; charset=utf-8
       date:
-<<<<<<< HEAD
-      - Fri, 02 Apr 2021 21:20:08 GMT
-=======
-      - Mon, 05 Apr 2021 12:09:17 GMT
->>>>>>> 8fee2b60
+      - Mon, 05 Apr 2021 14:41:13 GMT
       docker-distribution-api-version:
       - registry/2.0
       server:
