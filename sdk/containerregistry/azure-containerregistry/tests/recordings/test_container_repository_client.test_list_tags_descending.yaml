--- conflicted
+++ resolved
@@ -31,11 +31,7 @@
       content-type:
       - application/json; charset=utf-8
       date:
-<<<<<<< HEAD
-      - Wed, 31 Mar 2021 19:01:02 GMT
-=======
-      - Tue, 30 Mar 2021 12:19:31 GMT
->>>>>>> f722d4c4
+      - Thu, 01 Apr 2021 20:39:38 GMT
       docker-distribution-api-version:
       - registry/2.0
       server:
@@ -75,17 +71,15 @@
       content-type:
       - application/json; charset=utf-8
       date:
-<<<<<<< HEAD
-      - Wed, 31 Mar 2021 19:01:04 GMT
-=======
-      - Tue, 30 Mar 2021 12:19:34 GMT
->>>>>>> f722d4c4
+      - Thu, 01 Apr 2021 20:39:39 GMT
       server:
       - openresty
       strict-transport-security:
       - max-age=31536000; includeSubDomains
       transfer-encoding:
       - chunked
+      x-ms-ratelimit-remaining-calls-per-second:
+      - '333.083333'
     status:
       code: 200
       message: OK
@@ -115,17 +109,15 @@
       content-type:
       - application/json; charset=utf-8
       date:
-<<<<<<< HEAD
-      - Wed, 31 Mar 2021 19:01:04 GMT
-=======
-      - Tue, 30 Mar 2021 12:19:34 GMT
->>>>>>> f722d4c4
+      - Thu, 01 Apr 2021 20:39:39 GMT
       server:
       - openresty
       strict-transport-security:
       - max-age=31536000; includeSubDomains
       transfer-encoding:
       - chunked
+      x-ms-ratelimit-remaining-calls-per-second:
+      - '333.066667'
     status:
       code: 200
       message: OK
@@ -144,11 +136,7 @@
     uri: https://fake_url.azurecr.io/acr/v1/hello-world/_tags?orderby=0
   response:
     body:
-<<<<<<< HEAD
       string: '{"registry":"fake_url.azurecr.io","imageName":"hello-world","tags":[{"name":"latest","digest":"sha256:308866a43596e83578c7dfa15e27a73011bdd402185a84c5cd7f32a88b501a24","createdTime":"2021-03-30T12:18:52.8272444Z","lastUpdateTime":"2021-03-30T12:18:52.8272444Z","signed":false,"quarantineState":"Passed","changeableAttributes":{"deleteEnabled":true,"writeEnabled":true,"readEnabled":true,"listEnabled":true}}]}
-=======
-      string: '{"registry":"fake_url.azurecr.io","imageName":"hello-world","tags":[{"name":"latest","digest":"sha256:308866a43596e83578c7dfa15e27a73011bdd402185a84c5cd7f32a88b501a24","createdTime":"2021-03-30T12:18:52.8272444Z","lastUpdateTime":"2021-03-30T12:18:52.8272444Z","signed":false,"changeableAttributes":{"deleteEnabled":true,"writeEnabled":true,"readEnabled":true,"listEnabled":true}}]}
->>>>>>> f722d4c4
 
         '
     headers:
@@ -160,19 +148,11 @@
       connection:
       - keep-alive
       content-length:
-<<<<<<< HEAD
       - '410'
       content-type:
       - application/json; charset=utf-8
       date:
-      - Wed, 31 Mar 2021 19:01:04 GMT
-=======
-      - '383'
-      content-type:
-      - application/json; charset=utf-8
-      date:
-      - Tue, 30 Mar 2021 12:19:34 GMT
->>>>>>> f722d4c4
+      - Thu, 01 Apr 2021 20:39:39 GMT
       docker-distribution-api-version:
       - registry/2.0
       server:
