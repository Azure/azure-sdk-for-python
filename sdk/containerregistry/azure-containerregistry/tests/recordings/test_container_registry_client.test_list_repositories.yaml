--- conflicted
+++ resolved
@@ -30,11 +30,7 @@
       content-type:
       - application/json; charset=utf-8
       date:
-<<<<<<< HEAD
-      - Wed, 28 Apr 2021 17:38:55 GMT
-=======
       - Wed, 28 Apr 2021 22:03:39 GMT
->>>>>>> aab99979
       docker-distribution-api-version:
       - registry/2.0
       server:
@@ -75,11 +71,7 @@
       content-type:
       - application/json; charset=utf-8
       date:
-<<<<<<< HEAD
-      - Wed, 28 Apr 2021 17:38:56 GMT
-=======
       - Wed, 28 Apr 2021 22:03:40 GMT
->>>>>>> aab99979
       server:
       - openresty
       strict-transport-security:
@@ -87,11 +79,7 @@
       transfer-encoding:
       - chunked
       x-ms-ratelimit-remaining-calls-per-second:
-<<<<<<< HEAD
-      - '166.566667'
-=======
       - '166.633333'
->>>>>>> aab99979
     status:
       code: 200
       message: OK
@@ -121,11 +109,7 @@
       content-type:
       - application/json; charset=utf-8
       date:
-<<<<<<< HEAD
-      - Wed, 28 Apr 2021 17:38:57 GMT
-=======
       - Wed, 28 Apr 2021 22:03:40 GMT
->>>>>>> aab99979
       server:
       - openresty
       strict-transport-security:
@@ -133,11 +117,7 @@
       transfer-encoding:
       - chunked
       x-ms-ratelimit-remaining-calls-per-second:
-<<<<<<< HEAD
-      - '166.55'
-=======
       - '166.616667'
->>>>>>> aab99979
     status:
       code: 200
       message: OK
@@ -160,12 +140,8 @@
         "repo27331535", "repo28471541", "repo2c591564", "repo2e8319c5", "repo308e19dd",
         "repo34ab0fa1", "repo3c82158b", "repo3db51597", "repo3e8d15a3", "repo84e316ff",
         "repo8b5a11da", "repo9b321760", "repo9cb4121e", "repoaf9517b2", "repob0a917be",
-<<<<<<< HEAD
-        "repob22512e7", "repoc1b5131a", "repoc28d1326", "repoc7611808"]}'
-=======
         "repob22512e7", "repoc1b5131a", "repoc28d1326", "repoc7611808", "repod2be1c42",
         "repoeb7113db"]}'
->>>>>>> aab99979
     headers:
       access-control-expose-headers:
       - Docker-Content-Digest
@@ -175,19 +151,11 @@
       connection:
       - keep-alive
       content-length:
-<<<<<<< HEAD
-      - '354'
-      content-type:
-      - application/json; charset=utf-8
-      date:
-      - Wed, 28 Apr 2021 17:38:57 GMT
-=======
       - '384'
       content-type:
       - application/json; charset=utf-8
       date:
       - Wed, 28 Apr 2021 22:03:40 GMT
->>>>>>> aab99979
       docker-distribution-api-version:
       - registry/2.0
       server:
