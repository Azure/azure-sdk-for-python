--- conflicted
+++ resolved
@@ -31,11 +31,7 @@
       content-type:
       - application/json; charset=utf-8
       date:
-<<<<<<< HEAD
-      - Fri, 02 Apr 2021 21:19:36 GMT
-=======
-      - Mon, 05 Apr 2021 12:06:57 GMT
->>>>>>> 8fee2b60
+      - Mon, 05 Apr 2021 14:38:23 GMT
       docker-distribution-api-version:
       - registry/2.0
       server:
@@ -75,11 +71,7 @@
       content-type:
       - application/json; charset=utf-8
       date:
-<<<<<<< HEAD
-      - Fri, 02 Apr 2021 21:19:38 GMT
-=======
-      - Mon, 05 Apr 2021 12:06:58 GMT
->>>>>>> 8fee2b60
+      - Mon, 05 Apr 2021 14:38:24 GMT
       server:
       - openresty
       strict-transport-security:
@@ -87,11 +79,7 @@
       transfer-encoding:
       - chunked
       x-ms-ratelimit-remaining-calls-per-second:
-<<<<<<< HEAD
-      - '333.316667'
-=======
-      - '333.3'
->>>>>>> 8fee2b60
+      - '333.25'
     status:
       code: 200
       message: OK
@@ -121,11 +109,7 @@
       content-type:
       - application/json; charset=utf-8
       date:
-<<<<<<< HEAD
-      - Fri, 02 Apr 2021 21:19:38 GMT
-=======
-      - Mon, 05 Apr 2021 12:06:58 GMT
->>>>>>> 8fee2b60
+      - Mon, 05 Apr 2021 14:38:24 GMT
       server:
       - openresty
       strict-transport-security:
@@ -133,11 +117,7 @@
       transfer-encoding:
       - chunked
       x-ms-ratelimit-remaining-calls-per-second:
-<<<<<<< HEAD
-      - '333.3'
-=======
-      - '333.283333'
->>>>>>> 8fee2b60
+      - '332.7'
     status:
       code: 200
       message: OK
@@ -156,11 +136,7 @@
     uri: https://fake_url.azurecr.io/acr/v1/_catalog
   response:
     body:
-<<<<<<< HEAD
-      string: '{"repositories":["alpine/git","debian","hello-world","library/hello-world","repo160e197b","repo2e8319c5","repo308e19dd","repo6ce51658","repo9b321760","repob7cc1bf8","repod2be1c42","repoeb7113db","ubuntu"]}
-=======
-      string: '{"repositories":["alpine/git","debian","hello-world","library/hello-world","repo160e197b","repo2e8319c5","repo308e19dd","repo6ce51658","repo9b321760","repob7cc1bf8","repod2be1c42","repoeb7113db","to_be_deleted","ubuntu"]}
->>>>>>> 8fee2b60
+      string: '{"repositories":["alpine/git","debian","hello-world","library/hello-world","repo160e197b","repo2e8319c5","repo308e19dd","repo6ce51658","repo9b321760","repo_set160e197b","repob7cc1bf8","repod2be1c42","repoeb7113db","ubuntu"]}
 
         '
     headers:
@@ -172,19 +148,11 @@
       connection:
       - keep-alive
       content-length:
-<<<<<<< HEAD
-      - '206'
+      - '225'
       content-type:
       - application/json; charset=utf-8
       date:
-      - Fri, 02 Apr 2021 21:19:38 GMT
-=======
-      - '222'
-      content-type:
-      - application/json; charset=utf-8
-      date:
-      - Mon, 05 Apr 2021 12:06:58 GMT
->>>>>>> 8fee2b60
+      - Mon, 05 Apr 2021 14:38:24 GMT
       docker-distribution-api-version:
       - registry/2.0
       server:
