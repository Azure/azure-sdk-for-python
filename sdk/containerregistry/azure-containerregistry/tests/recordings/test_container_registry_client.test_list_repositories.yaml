--- conflicted
+++ resolved
@@ -31,11 +31,7 @@
       content-type:
       - application/json; charset=utf-8
       date:
-<<<<<<< HEAD
-      - Tue, 30 Mar 2021 12:28:50 GMT
-=======
-      - Tue, 30 Mar 2021 12:19:05 GMT
->>>>>>> c4acce96
+      - Thu, 01 Apr 2021 18:30:09 GMT
       docker-distribution-api-version:
       - registry/2.0
       server:
@@ -75,17 +71,15 @@
       content-type:
       - application/json; charset=utf-8
       date:
-<<<<<<< HEAD
-      - Tue, 30 Mar 2021 12:28:52 GMT
-=======
-      - Tue, 30 Mar 2021 12:19:06 GMT
->>>>>>> c4acce96
+      - Thu, 01 Apr 2021 18:30:10 GMT
       server:
       - openresty
       strict-transport-security:
       - max-age=31536000; includeSubDomains
       transfer-encoding:
       - chunked
+      x-ms-ratelimit-remaining-calls-per-second:
+      - '333.15'
     status:
       code: 200
       message: OK
@@ -115,17 +109,15 @@
       content-type:
       - application/json; charset=utf-8
       date:
-<<<<<<< HEAD
-      - Tue, 30 Mar 2021 12:28:52 GMT
-=======
-      - Tue, 30 Mar 2021 12:19:07 GMT
->>>>>>> c4acce96
+      - Thu, 01 Apr 2021 18:30:10 GMT
       server:
       - openresty
       strict-transport-security:
       - max-age=31536000; includeSubDomains
       transfer-encoding:
       - chunked
+      x-ms-ratelimit-remaining-calls-per-second:
+      - '332.766667'
     status:
       code: 200
       message: OK
@@ -144,7 +136,7 @@
     uri: https://fake_url.azurecr.io/acr/v1/_catalog
   response:
     body:
-      string: '{"repositories":["alpine/git","debian","hello-world","library/hello-world","ubuntu"]}
+      string: '{"repositories":["alpine/git","debian","hello-world","library/hello-world","repo160e197b","repo308e19dd","repo9b321760","repob7cc1bf8","ubuntu"]}
 
         '
     headers:
@@ -156,15 +148,11 @@
       connection:
       - keep-alive
       content-length:
-      - '86'
+      - '146'
       content-type:
       - application/json; charset=utf-8
       date:
-<<<<<<< HEAD
-      - Tue, 30 Mar 2021 12:28:53 GMT
-=======
-      - Tue, 30 Mar 2021 12:19:07 GMT
->>>>>>> c4acce96
+      - Thu, 01 Apr 2021 18:30:10 GMT
       docker-distribution-api-version:
       - registry/2.0
       server:
