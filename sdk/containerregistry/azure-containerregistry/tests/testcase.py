--- conflicted
+++ resolved
@@ -17,15 +17,9 @@
 from azure.containerregistry import (
     ContainerRepository,
     ContainerRegistryClient,
-<<<<<<< HEAD
     ArtifactTagProperties,
     ContentProperties,
     ArtifactManifestProperties,
-=======
-    TagProperties,
-    ContentProperties,
-    RegistryArtifactProperties,
->>>>>>> aab99979
 )
 
 from azure.core.credentials import AccessToken
@@ -33,15 +27,6 @@
 from azure.mgmt.containerregistry.models import ImportImageParameters, ImportSource, ImportMode
 from azure.identity import DefaultAzureCredential
 
-<<<<<<< HEAD
-from azure_devtools.scenario_tests import (
-    GeneralNameReplacer,
-    RequestUrlNormalizer,
-    AuthenticationMetadataFilter,
-    RecordingProcessor,
-)
-=======
->>>>>>> aab99979
 from devtools_testutils import AzureTestCase
 from azure_devtools.scenario_tests import (
     GeneralNameReplacer,
@@ -199,11 +184,7 @@
                 ManagementRequestReplacer(),
             ],
         )
-<<<<<<< HEAD
-        self.repository = "library/hello-world"
-=======
         self.repository = "library/busybox"
->>>>>>> aab99979
 
     def sleep(self, t):
         if self.is_live:
@@ -278,11 +259,7 @@
         registry=None,
         repository=None,
     ):
-<<<<<<< HEAD
         assert isinstance(tag, ArtifactTagProperties)
-=======
-        assert isinstance(tag, TagProperties)
->>>>>>> aab99979
         assert isinstance(tag.writeable_permissions, ContentProperties)
         assert isinstance(tag.created_on, datetime)
         assert isinstance(tag.last_updated_on, datetime)
