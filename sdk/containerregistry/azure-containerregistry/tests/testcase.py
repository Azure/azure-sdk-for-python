--- conflicted
+++ resolved
@@ -6,7 +6,6 @@
 import copy
 from datetime import datetime
 import json
-import os
 import re
 import six
 import subprocess
@@ -109,8 +108,6 @@
         self.vcr.match_on = ["path", "method", "query"]
         self.recording_processors.append(AcrBodyReplacer())
         self.repository = "hello-world"
-<<<<<<< HEAD
-=======
 
     def sleep(self, t):
         if self.is_live:
@@ -187,7 +184,6 @@
             self.sleep(10)
 
             reg_client.delete_repository(repo)
->>>>>>> 607d3055
 
     def get_credential(self):
         if self.is_live:
