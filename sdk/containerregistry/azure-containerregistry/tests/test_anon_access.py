--- conflicted
+++ resolved
@@ -12,10 +12,6 @@
     ArtifactTagProperties,
     RepositoryProperties,
     ArtifactManifestProperties,
-<<<<<<< HEAD
-    # RegistryArtifact,
-=======
->>>>>>> 2d177c9c
 )
 
 from testcase import ContainerRegistryTestClass
@@ -67,12 +63,6 @@
 
     @acr_preparer()
     def test_get_repository_properties(self, containerregistry_anonregistry_endpoint):
-<<<<<<< HEAD
-        client = self.create_anon_client(containerregistry_anonregistry_endpoint)
-        assert client._credential is None
-
-        properties = client.get_repository_properties(HELLO_WORLD)
-=======
         client = self.create_anon_client(containerregistry_anonregistry_endpoint)
         assert client._credential is None
 
@@ -96,7 +86,6 @@
     def test_get_manifest_properties(self, containerregistry_anonregistry_endpoint):
         client = self.create_anon_client(containerregistry_anonregistry_endpoint)
         assert client._credential is None
->>>>>>> 2d177c9c
 
         registry_artifact = client.get_manifest_properties("library/hello-world", "latest")
 
@@ -110,37 +99,12 @@
         assert client._credential is None
 
         count = 0
-<<<<<<< HEAD
-        for manifest in client.list_manifests(HELLO_WORLD):
-            assert isinstance(manifest, ArtifactManifestProperties)
-            assert (
-                self.create_fully_qualified_reference(containerregistry_anonregistry_endpoint, HELLO_WORLD, manifest.digest)
-                == manifest.fully_qualified_reference
-            )
-=======
         for tag in client.list_tag_properties("library/hello-world"):
->>>>>>> 2d177c9c
             count += 1
             assert isinstance(tag, ArtifactTagProperties)
         assert count > 0
 
     @acr_preparer()
-<<<<<<< HEAD
-    def test_get_manifest_properties(self, containerregistry_anonregistry_endpoint):
-        client = self.create_anon_client(containerregistry_anonregistry_endpoint)
-        assert client._credential is None
-
-        registry_artifact = client.get_manifest_properties(HELLO_WORLD, "latest")
-
-        assert isinstance(registry_artifact, ArtifactManifestProperties)
-        assert "latest" in registry_artifact.tags
-        assert registry_artifact.repository_name == HELLO_WORLD
-        assert (
-            self.create_fully_qualified_reference(containerregistry_anonregistry_endpoint, HELLO_WORLD, registry_artifact.digest)
-            == registry_artifact.fully_qualified_reference
-        )
-
-=======
     def test_delete_repository(self, containerregistry_anonregistry_endpoint):
         client = self.create_anon_client(containerregistry_anonregistry_endpoint)
         assert client._credential is None
@@ -155,20 +119,12 @@
 
         with pytest.raises(ClientAuthenticationError):
             client.delete_tag("library/hello-world", "latest")
->>>>>>> 2d177c9c
 
     @acr_preparer()
     def test_delete_manifest(self, containerregistry_anonregistry_endpoint):
         client = self.create_anon_client(containerregistry_anonregistry_endpoint)
         assert client._credential is None
 
-<<<<<<< HEAD
-        count = 0
-        for tag in client.list_tags(HELLO_WORLD):
-            count += 1
-            assert isinstance(tag, ArtifactTagProperties)
-        assert count > 0
-=======
         with pytest.raises(ClientAuthenticationError):
             client.delete_manifest("library/hello-world", "latest")
 
@@ -197,5 +153,4 @@
         properties = client.get_manifest_properties(HELLO_WORLD, "latest")
 
         with pytest.raises(ClientAuthenticationError):
-            client.update_manifest_properties(HELLO_WORLD, "latest", properties, can_delete=True)
->>>>>>> 2d177c9c
+            client.update_manifest_properties(HELLO_WORLD, "latest", properties, can_delete=True)