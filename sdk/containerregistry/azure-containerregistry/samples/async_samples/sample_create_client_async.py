# coding: utf-8

# -------------------------------------------------------------------------
# Copyright (c) Microsoft Corporation. All rights reserved.
# Licensed under the MIT License. See License.txt in the project root for
# license information.
# --------------------------------------------------------------------------

"""
FILE: sample_create_client_async.py

DESCRIPTION:
    These samples demonstrate creating a ContainerRegistryClient and a ContainerRepository

USAGE:
    python sample_create_client_async.py

    Set the environment variables with your own values before running the sample:
    1) AZURE_CONTAINERREGISTRY_URL - The URL of you Container Registry account
"""

import asyncio
from dotenv import find_dotenv, load_dotenv
import os


class CreateClients(object):
    def __init__(self):
        load_dotenv(find_dotenv())

    async def create_registry_client(self):
        # Instantiate the ContainerRegistryClient
        # [START create_registry_client]
        from azure.containerregistry.aio import ContainerRegistryClient
        from azure.identity.aio import DefaultAzureCredential

        account_url = os.environ["CONTAINERREGISTRY_ENDPOINT"]

        client = ContainerRegistryClient(account_url, DefaultAzureCredential())
        # [END create_registry_client]

    async def basic_sample(self):

        from azure.containerregistry.aio import ContainerRegistryClient
        from azure.identity.aio import DefaultAzureCredential

        account_url = os.environ["CONTAINERREGISTRY_ENDPOINT"]

        # Instantiate the client
        client = ContainerRegistryClient(account_url, DefaultAzureCredential())
        async with client:
            # Iterate through all the repositories
            async for repository_name in client.list_repository_names():
                if repository_name == "hello-world":
                    # Create a repository client from the registry client
<<<<<<< HEAD
                    async for tag in client.list_tags(repository_name):
=======
                    async for tag in client.list_tag_properties(repository_name):
>>>>>>> 05ed2d14
                        print(tag.digest)

                    # [START delete_repository]
                    await client.delete_repository(repository_name, "hello-world")
                    # [END delete_repository]


async def main():
    sample = CreateClients()
    await sample.create_registry_client()
    await sample.basic_sample()


if __name__ == "__main__":
    loop = asyncio.get_event_loop()
    loop.run_until_complete(main())<|MERGE_RESOLUTION|>--- conflicted
+++ resolved
@@ -53,11 +53,7 @@
             async for repository_name in client.list_repository_names():
                 if repository_name == "hello-world":
                     # Create a repository client from the registry client
-<<<<<<< HEAD
-                    async for tag in client.list_tags(repository_name):
-=======
                     async for tag in client.list_tag_properties(repository_name):
->>>>>>> 05ed2d14
                         print(tag.digest)
 
                     # [START delete_repository]
