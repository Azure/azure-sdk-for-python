# coding: utf-8

# -------------------------------------------------------------------------
# Copyright (c) Microsoft Corporation. All rights reserved.
# Licensed under the MIT License. See License.txt in the project root for
# license information.
# --------------------------------------------------------------------------

"""
FILE: sample_delete_old_tags.py

DESCRIPTION:
    These samples demonstrates deleting the three oldest tags for each repository

USAGE:
    python sample_delete_old_tags.py

    Set the environment variables with your own values before running the sample:
    1) CONTAINERREGISTRY_ENDPOINT - The URL of you Container Registry account
"""

from dotenv import find_dotenv, load_dotenv
import os


class DeleteOperations(object):
    def __init__(self):
        load_dotenv(find_dotenv())
        self.account_url = os.environ["CONTAINERREGISTRY_ENDPOINT"]

    def delete_old_tags(self):
        from azure.containerregistry import ContainerRegistryClient, TagOrder
        from azure.identity import DefaultAzureCredential

        # [START list_repository_names]
        account_url = os.environ["CONTAINERREGISTRY_ENDPOINT"]
        credential = DefaultAzureCredential()
        client = ContainerRegistryClient(account_url, credential)

        for repository in client.list_repository_names():
            print(repository)
            # [END list_repository_names]

            # [START list_tag_properties]
            # Keep the three most recent tags, delete everything else
            tag_count = 0
<<<<<<< HEAD
            for tag in client.list_tags(repository, order_by=TagOrder.LAST_UPDATE_TIME_DESCENDING):
                tag_count += 1
                if tag_count > 3:
                    client.delete_tag(repository, tag.name)
            # [END list_tags]
=======
            tags = client.list_tag_properties(repository, order_by=TagOrder.LAST_UPDATE_TIME_DESCENDING)
            for tag in tags[3:]:
                client.delete_tag(repository, tag.name)
            # [END list_tag_properties]
>>>>>>> 05ed2d14

        client.close()<|MERGE_RESOLUTION|>--- conflicted
+++ resolved
@@ -44,17 +44,9 @@
             # [START list_tag_properties]
             # Keep the three most recent tags, delete everything else
             tag_count = 0
-<<<<<<< HEAD
-            for tag in client.list_tags(repository, order_by=TagOrder.LAST_UPDATE_TIME_DESCENDING):
-                tag_count += 1
-                if tag_count > 3:
-                    client.delete_tag(repository, tag.name)
-            # [END list_tags]
-=======
             tags = client.list_tag_properties(repository, order_by=TagOrder.LAST_UPDATE_TIME_DESCENDING)
             for tag in tags[3:]:
                 client.delete_tag(repository, tag.name)
             # [END list_tag_properties]
->>>>>>> 05ed2d14
 
         client.close()