--- conflicted
+++ resolved
@@ -51,7 +51,6 @@
                 ):
                     manifest_count += 1
                     if manifest_count > 3:
-<<<<<<< HEAD
                         # Make sure will have the permission to delete the manifest later
                         client.update_manifest_properties(
                             repository,
@@ -59,10 +58,7 @@
                             can_write=True,
                             can_delete=True
                         )
-                        print("Deleting {}:{}".format(repository, manifest.digest))
-=======
                         print(f"Deleting {repository}:{manifest.digest}")
->>>>>>> e963f8cc
                         client.delete_manifest(repository, manifest.digest)
 
 
