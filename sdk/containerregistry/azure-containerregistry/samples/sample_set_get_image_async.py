--- conflicted
+++ resolved
@@ -118,25 +118,7 @@
             await client.delete_manifest(repository_name, get_manifest_result.digest)
 
     async def set_get_docker_image(self):
-<<<<<<< HEAD
-        load_registry()
-        repository_name = "library/hello-world"
-        # create a Docker image object in Docker v2 Manifest List format
-        manifest_list = {
-            "schemaVersion": 2,
-            "mediaType": "application/vnd.docker.distribution.manifest.list.v2+json",
-            "manifests": [
-                {
-                    "digest": "sha256:7e9b6e7ba2842c91cf49f3e214d04a7a496f8214356f41d81a6e6dcad11f11e3",
-                    "mediaType": "application/vnd.docker.distribution.manifest.v2+json",
-                    "platform": {"architecture": ArtifactArchitecture.AMD64, "os": ArtifactOperatingSystem.LINUX},
-                    "size": 525,
-                }
-            ],
-        }
-=======
         repository_name = "sample-docker-image"
->>>>>>> c2c382e3
         async with ContainerRegistryClient(self.endpoint, self.credential) as client:
             # Upload a layer
             layer = BytesIO(b"Sample layer")
@@ -164,13 +146,7 @@
                 "schemaVersion": 2
             }
             # Set the image with one custom media type
-<<<<<<< HEAD
-            await client.set_manifest(
-                repository_name, manifest_list, tag="sample", media_type=manifest_list["mediaType"]
-            )
-=======
             await client.set_manifest(repository_name, docker_manifest, tag="sample", media_type=docker_manifest["mediaType"])
->>>>>>> c2c382e3
 
             # Get the image
             get_manifest_result = await client.get_manifest(repository_name, "sample")
