--- conflicted
+++ resolved
@@ -11,18 +11,11 @@
 - Fixed a `TypeError` when call `list_manifest()` in an empty repository. ([#28432](https://github.com/Azure/azure-sdk-for-python/issues/28432))
 
 ### Other Changes
-<<<<<<< HEAD
 * Added default value `"https://management.azure.com"` to kwarg `audience` in `ContainerRegistryClient`. ([#22229](https://github.com/Azure/azure-sdk-for-python/issues/22229))
 * Python 3.6 is no longer supported. Please use Python version 3.7 or later.
 * Bumped minimum dependency on `azure-core` to `>=1.24.0`
 * Dropped `msrest` requirement.
 * Added dependency `isodate` with version range `>=0.6.0`(`isodate` was required by `msrest`).
-=======
-- Added default value `"https://management.azure.com"` to kwarg `audience` in `ContainerRegistryClient`. ([#22229](https://github.com/Azure/azure-sdk-for-python/issues/22229))
-- Python 3.6 is no longer supported. Please use Python version 3.7 or later.
-- Bumped minimum dependency on `azure-core` to `>=1.24.0`
-- Bumped minimum dependency on `msrest` to `>=0.7.1`
->>>>>>> 187f3e3a
 
 ## 1.1.0b1 (2022-05-10)
 
