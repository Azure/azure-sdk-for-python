# Release History

## 1.1.0b3 (Unreleased)

### Features Added

### Breaking Changes
<<<<<<< HEAD
- Added to return blob size in bytes in `upload_blob()`.
=======
- Suppress the response error with status code `404` in `delete_blob()`. 
>>>>>>> 8ece3666

### Bugs Fixed

### Other Changes

## 1.1.0b2 (2023-03-24)

### Bugs Fixed
- Fixed a `TypeError` when call `list_tag()` in an empty repository. ([#28234](https://github.com/Azure/azure-sdk-for-python/issues/28234))
- Fixed a `TypeError` when call `list_manifest()` in an empty repository. ([#28432](https://github.com/Azure/azure-sdk-for-python/issues/28432))

### Other Changes
- Added default value `"https://management.azure.com"` to kwarg `audience` in `ContainerRegistryClient`. ([#22229](https://github.com/Azure/azure-sdk-for-python/issues/22229))
- Python 3.6 is no longer supported. Please use Python version 3.7 or later.
- Bumped minimum dependency on `azure-core` to `>=1.24.0`
- Dropped `msrest` requirement.
- Added dependency `isodate` with version range `>=0.6.0`(`isodate` was required by `msrest`).

## 1.1.0b1 (2022-05-10)

### Features Added
- Supported uploading and downloading OCI manifests and artifact blobs in synchronous `ContainerRegistryClient`. ([#24004](https://github.com/Azure/azure-sdk-for-python/pull/24004))
### Other Changes

- Fixed a spell error in a property of `RepositoryProperties` to `last_updated_on`.
- Bumped dependency on `azure-core` to `>=1.23.0`.

## 1.0.0 (2022-01-25)

### Features Added

- Supported passing the rest api version via `ContainerRegistryClient`.

### Breaking Changes

- Renamed the property `size` of `ArtifactManifestProperties` to `size_in_bytes`.
- Renamed `TagOrder` to `ArtifactTagOrder`.
- Renamed `ManifestOrder` to `ArtifactManifestOrder`.

### Other Changes

- Python 2.7 is no longer supported. Please use Python version 3.6 or later.

## 1.0.0b7 (2021-11-19)

### Features Added

- Updated the supported rest api version to be the stable "2021-07-01".
  - Removed the property `teleport_enabled` in `RepositoryProperties`.

## 1.0.0b6 (2021-09-08)

### Breaking Changes

- Removed `credential_scopes` keyword.
- Added `audience` keyword, which allows customers to select from available audiences or provide their own audience string. This keyword is required when creating a client.

## 1.0.0b5 (2021-08-11)

### Bugs Fixed

- Closed session of `ChallengePolicyClient` in context manager    #20000

### Other Changes

- Bumped dependency on `msrest` to `>=0.6.21`

## 1.0.0b4 (2021-07-07)

### Bugs Fixed

- Fixed a bug where `credential_scopes` keyword on `ContainerRegistryClient` was not passed through and the client could not authenticate with foreign clouds.

## 1.0.0b3 (2021-06-08)

- Removed `DeleteRepositoryResult`. `ContainerRegistryClient.delete_repository` now returns `None`
- Removed `writeable_properties` objects, placing `can_delete/read/write/list` properties on the immediate `Repository/Tag/ArtifactManifestProperties` objects
- Removed `ContainerRepository` and `RegistryArtifact` classes. The methods for acting on a repository and a registry artifact are now contained in the `ContainerRegistryClient` object.
- Parsed refresh token expiration time from returned JWT.
- The `delete_repository` and `get_repository` methods parameters have been renamed from `repository_name` to `repository`.

## 1.0.0b2 (2021-05-11)

- Renamed `DeletedRepositoryResult` to `DeleteRepositoryResult`
- Renamed `DeletedRepositoryResult.deleted_registry_artifact_digests` to `deleted_manifests`
- Renamed `TagProperties` to `ArtifactTagProperties`
- Renamed `ContentPermissions` to `ContentProperties`
- Renamed `content_permissions` attributes on `TagProperties`, `RepositoryProperties`, and `RegistryArtifactProperties` to `writeable_properties`.
- Added anonymous access capabilities to client by passing in `None` to credential.

## 1.0.0b1 (2021-04-06)

- First release of the Azure Container Registry library for Python<|MERGE_RESOLUTION|>--- conflicted
+++ resolved
@@ -5,11 +5,8 @@
 ### Features Added
 
 ### Breaking Changes
-<<<<<<< HEAD
+- Suppress the response error with status code `404` in `delete_blob()`.
 - Added to return blob size in bytes in `upload_blob()`.
-=======
-- Suppress the response error with status code `404` in `delete_blob()`. 
->>>>>>> 8ece3666
 
 ### Bugs Fixed
 
