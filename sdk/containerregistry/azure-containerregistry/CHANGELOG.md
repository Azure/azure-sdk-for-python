--- conflicted
+++ resolved
@@ -1,10 +1,6 @@
 # Release History
 
-<<<<<<< HEAD
-## 1.0.0b7 (Unreleased)
-=======
 ## 1.0.0b8 (Unreleased)
->>>>>>> 7e66e387
 
 ### Features Added
 
@@ -14,8 +10,6 @@
 
 ### Other Changes
 
-<<<<<<< HEAD
-=======
 ## 1.0.0b7 (2021-11-19)
 
 ### Features Added
@@ -23,7 +17,6 @@
 - Updated the supported rest api version to be the stable "2021-07-01".
   - Removed the property `teleport_enabled` in `RepositoryProperties`.
 
->>>>>>> 7e66e387
 ## 1.0.0b6 (2021-09-08)
 
 ### Breaking Changes
