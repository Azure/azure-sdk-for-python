--- conflicted
+++ resolved
@@ -31,11 +31,8 @@
 
     """
 
-    def __init__(self, endpoint, credential, **kwargs):  # pylint:disable=client-method-missing-type-annotations
-<<<<<<< HEAD
-=======
+    def __init__(self, endpoint, credential, **kwargs):
         # type: (str, TokenCredential, Dict[str, Any]) -> None
->>>>>>> c4acce96
         auth_policy = ContainerRegistryChallengePolicy(credential, endpoint)
         self._client = ContainerRegistry(
             credential=credential,
