--- conflicted
+++ resolved
@@ -4,15 +4,10 @@
 # Licensed under the MIT License.
 # ------------------------------------
 from enum import Enum
-<<<<<<< HEAD
 from typing import Dict, Any, Optional
 
+from azure.core import CaseInsensitiveEnumMeta
 from azure.core.credentials import TokenCredential
-=======
-from typing import TYPE_CHECKING, Any, Optional
-
-from azure.core import CaseInsensitiveEnumMeta
->>>>>>> a332ad5e
 from azure.core.pipeline.transport import HttpTransport
 
 from ._authentication_policy import ContainerRegistryChallengePolicy
@@ -39,12 +34,7 @@
     :paramtype api_version: str
     """
 
-<<<<<<< HEAD
-    def __init__(self, endpoint: str, credential: Optional[TokenCredential], **kwargs: Dict[str, Any]) -> None:
-=======
-    def __init__(self, endpoint, credential, **kwargs):
-        # type: (str, Optional[TokenCredential], Any) -> None
->>>>>>> a332ad5e
+    def __init__(self, endpoint: str, credential: Optional[TokenCredential], **kwargs) -> None:
         self._auth_policy = ContainerRegistryChallengePolicy(credential, endpoint, **kwargs)
         self._client = ContainerRegistry(
             credential=credential,
