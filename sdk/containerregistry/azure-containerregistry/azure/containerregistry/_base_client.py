# coding=utf-8
# ------------------------------------
# Copyright (c) Microsoft Corporation.
# Licensed under the MIT License.
# ------------------------------------
from enum import Enum
from typing import Optional

from azure.core import CaseInsensitiveEnumMeta
from azure.core.credentials import TokenCredential
from azure.core.pipeline.transport import HttpTransport

from ._authentication_policy import ContainerRegistryChallengePolicy
from ._anonymous_exchange_client import AnonymousAccessCredential
from ._generated import ContainerRegistry
from ._user_agent import USER_AGENT

<<<<<<< HEAD
if TYPE_CHECKING:
    from azure.core.credentials import TokenCredential

=======
>>>>>>> f26024cf

class ContainerRegistryApiVersion(str, Enum, metaclass=CaseInsensitiveEnumMeta):
    """Container Registry API version supported by this package"""

    V0_PREVIEW = ""


class ContainerRegistryBaseClient(object):
    """Base class for ContainerRegistryClient

    :param str endpoint: Azure Container Registry endpoint
    :param credential: AAD Token for authenticating requests with Azure, or None in anonymous access
    :type credential: ~azure.core.credentials.TokenCredential or None
    :keyword credential_scopes: URL for credential authentication if different from the default
    :paramtype credential_scopes: List[str]
    :keyword api_version: API Version. The default value is "2021-07-01". Note that overriding this default value
        may result in unsupported behavior.
    :paramtype api_version: str
    """

    def __init__(self, endpoint: str, credential: Optional[TokenCredential], **kwargs) -> None:
        self._auth_policy = ContainerRegistryChallengePolicy(credential, endpoint, **kwargs)
        self._client = ContainerRegistry(
            credential=credential or AnonymousAccessCredential(),
            url=endpoint,
            sdk_moniker=USER_AGENT,
            authentication_policy=self._auth_policy,
            **kwargs
        )

    def __enter__(self):
        self._client.__enter__()
        self._auth_policy.__enter__()
        return self

    def __exit__(self, *args):
        self._auth_policy.__exit__(*args)
        self._client.__exit__(*args)

    def close(self) -> None:
        """Close sockets opened by the client.
        Calling this method is unnecessary when using the client as a context manager.
        """
        self._client.close()


class TransportWrapper(HttpTransport):
    """Wrapper class that ensures that an inner client created
    by a `get_client` method does not close the outer transport for the parent
    when used in a context manager.
    """

    def __init__(self, transport):
        self._transport = transport

    def send(self, request, **kwargs):
        return self._transport.send(request, **kwargs)

    def open(self):
        pass

    def close(self):
        pass

    def __enter__(self):
        pass

    def __exit__(self, *args):  # pylint: disable=arguments-differ
        pass<|MERGE_RESOLUTION|>--- conflicted
+++ resolved
@@ -15,12 +15,6 @@
 from ._generated import ContainerRegistry
 from ._user_agent import USER_AGENT
 
-<<<<<<< HEAD
-if TYPE_CHECKING:
-    from azure.core.credentials import TokenCredential
-
-=======
->>>>>>> f26024cf
 
 class ContainerRegistryApiVersion(str, Enum, metaclass=CaseInsensitiveEnumMeta):
     """Container Registry API version supported by this package"""
