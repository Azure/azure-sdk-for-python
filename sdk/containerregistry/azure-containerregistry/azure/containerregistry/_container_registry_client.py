--- conflicted
+++ resolved
@@ -991,12 +991,7 @@
         return DownloadManifestResult(digest=digest, data=manifest_stream, manifest=manifest)
 
     @distributed_trace
-<<<<<<< HEAD
     def download_blob(self, repository: str, digest: str, **kwargs) -> DownloadBlobResult:
-=======
-    def download_blob(self, repository, digest, **kwargs):
-        # type: (str, str, **Any) -> Union[DownloadBlobResult, None]
->>>>>>> 2b4d95af
         """Download a blob that is part of an artifact.
 
         :param str repository: Name of the repository
