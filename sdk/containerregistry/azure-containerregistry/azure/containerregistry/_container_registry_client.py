--- conflicted
+++ resolved
@@ -853,7 +853,6 @@
 
     @distributed_trace
     def upload_manifest(
-<<<<<<< HEAD
         self,
         repository: str,
         manifest: Union[OCIManifest, IO[bytes]],
@@ -861,9 +860,6 @@
         tag: Optional[str] = None,
         media_type: Union[str, ManifestMediaType] = ManifestMediaType.OCI_IMAGE_MANIFEST,
         **kwargs
-=======
-        self, repository: str, manifest: Union[OCIManifest, IO], *, tag: Optional[str] = None, **kwargs
->>>>>>> c38f51e8
     ) -> str:
         """Upload a manifest for an artifact.
 
@@ -945,14 +941,8 @@
         return complete_upload_response_headers['Docker-Content-Digest']
 
     @distributed_trace
-<<<<<<< HEAD
-    def download_manifest(self, repository, tag_or_digest, **kwargs):
-        # type: (str, str, **Any) -> DownloadManifestResult
+    def download_manifest(self, repository: str, tag_or_digest: str, **kwargs) -> DownloadManifestResult:
         """Download the manifest for an artifact.
-=======
-    def download_manifest(self, repository: str, tag_or_digest: str, **kwargs) -> DownloadManifestResult:
-        """Download the manifest for an OCI artifact.
->>>>>>> c38f51e8
 
         :param str repository: Name of the repository
         :param str tag_or_digest: The tag or digest of the manifest to download.
