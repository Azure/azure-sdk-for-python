--- conflicted
+++ resolved
@@ -29,11 +29,8 @@
     _validate_digest,
     SUPPORTED_API_VERSIONS,
     AZURE_RESOURCE_MANAGER_PUBLIC_CLOUD,
-<<<<<<< HEAD
     OCI_IMAGE_MANIFEST,
-=======
     DEFAULT_CHUNK_SIZE,
->>>>>>> 333247df
 )
 from ._models import (
     RepositoryProperties,
@@ -868,15 +865,9 @@
     ) -> str:
         """Upload a manifest for an artifact.
 
-<<<<<<< HEAD
         :param str repository: Name of the repository
         :param manifest: The manifest to upload. It can be an OciImageManifest object or seekable stream. 
-        :type manifest: ~azure.containerregistry.models.OciImageManifest or IO
-=======
-        :param str repository: Name of the repository.
-        :param manifest: The manifest to upload. Note: This must be a seekable stream.
-        :type manifest: ~azure.containerregistry.models.OCIManifest or IO
->>>>>>> 333247df
+        :type manifest: ~azure.containerregistry.OciImageManifest or IO
         :keyword tag: Tag of the manifest.
         :paramtype tag: str or None
         :keyword media_type: The media type of the manifest. If not specified, this value will be set to
@@ -975,42 +966,17 @@
         :rtype: ~azure.containerregistry.models.DownloadManifestResult
         :raises ValueError: If the requested digest does not match the digest of the received manifest.
         """
-<<<<<<< HEAD
-        try:
-            response, manifest_wrapper = cast(
-                Tuple[PipelineResponse, ManifestWrapper],
-                self._client.container_registry.get_manifest(
-                    name=repository,
-                    reference=tag_or_digest,
-                    headers={"Accept": OCI_IMAGE_MANIFEST},
-                    cls=_return_response_and_deserialized,
-                    **kwargs
-                )
-            )
-            manifest = OciImageManifest.deserialize(cast(ManifestWrapper, manifest_wrapper).serialize())
-            manifest_stream = _serialize_manifest(manifest)
-            if tag_or_digest.startswith("sha256:"):
-                digest = tag_or_digest
-            else:
-                digest = response.http_response.headers['Docker-Content-Digest']
-            if not _validate_digest(manifest_stream, digest):
-                raise ValueError("The requested digest does not match the digest of the received manifest.")
-        except ValueError:
-            if repository is None or tag_or_digest is None:
-                raise ValueError("The parameter repository and tag_or_digest cannot be None.")
-            raise
-=======
         response, manifest_wrapper = cast(
             Tuple[PipelineResponse, ManifestWrapper],
             self._client.container_registry.get_manifest(
                 name=repository,
                 reference=tag_or_digest,
-                headers={"Accept": OCI_MANIFEST_MEDIA_TYPE},
+                headers={"Accept": OCI_IMAGE_MANIFEST},
                 cls=_return_response_and_deserialized,
                 **kwargs
             )
         )
-        manifest = OCIManifest.deserialize(cast(ManifestWrapper, manifest_wrapper).serialize())
+        manifest = OciImageManifest.deserialize(cast(ManifestWrapper, manifest_wrapper).serialize())
         manifest_stream = _serialize_manifest(manifest)
         if tag_or_digest.startswith("sha256:"):
             digest = tag_or_digest
@@ -1019,7 +985,6 @@
         if not _validate_digest(manifest_stream, digest):
             raise ValueError("The requested digest does not match the digest of the received manifest.")
 
->>>>>>> 333247df
         return DownloadManifestResult(digest=digest, data=manifest_stream, manifest=manifest)
 
     @distributed_trace
