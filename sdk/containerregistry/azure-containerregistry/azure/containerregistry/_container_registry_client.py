--- conflicted
+++ resolved
@@ -19,12 +19,8 @@
 from ._container_repository import ContainerRepository
 from ._generated.models import AcrErrors
 from ._helpers import _parse_next_link
-<<<<<<< HEAD
-from ._models import DeletedRepositoryResult
 from ._registry_artifact import RegistryArtifact
-=======
 from ._models import DeleteRepositoryResult
->>>>>>> ef4faf87
 
 if TYPE_CHECKING:
     from typing import Any, Dict
@@ -35,15 +31,12 @@
     def __init__(self, endpoint, credential, **kwargs):
         # type: (str, TokenCredential, Dict[str, Any]) -> None
         """Create a ContainerRegistryClient from an ACR endpoint and a credential
-
         :param str endpoint: An ACR endpoint
         :param credential: The credential with which to authenticate
         :type credential: :class:`~azure.core.credentials.TokenCredential`
         :returns: None
         :raises: None
-
         .. admonition:: Example:
-
             .. literalinclude:: ../samples/sample_create_client.py
                 :start-after: [START create_registry_client]
                 :end-before: [END create_registry_client]
@@ -58,17 +51,14 @@
         super(ContainerRegistryClient, self).__init__(endpoint=endpoint, credential=credential, **kwargs)
 
     @distributed_trace
-    def delete_repository(self, repository, **kwargs):
+    def delete_repository(self, repository_name, **kwargs):
         # type: (str, Dict[str, Any]) -> DeleteRepositoryResult
         """Delete a repository
-
-        :param str repository: The repository to delete
+        :param str repository_name: The repository to delete
         :returns: Object containing information about the deleted repository
         :rtype: :class:`~azure.containerregistry.DeleteRepositoryResult`
         :raises: :class:`~azure.core.exceptions.ResourceNotFoundError`
-
         .. admonition:: Example:
-
             .. literalinclude:: ../samples/sample_create_client.py
                 :start-after: [START delete_repository]
                 :end-before: [END delete_repository]
@@ -77,14 +67,13 @@
                 :caption: Delete a repository from the `ContainerRegistryClient`
         """
         return DeleteRepositoryResult._from_generated(  # pylint: disable=protected-access
-            self._client.container_registry.delete_repository(repository, **kwargs)
+            self._client.container_registry.delete_repository(repository_name, **kwargs)
         )
 
     @distributed_trace
-    def list_repositories(self, **kwargs):
+    def list_repository_names(self, **kwargs):
         # type: (Dict[str, Any]) -> ItemPaged[str]
         """List all repositories
-
         :keyword max: Maximum number of repositories to return
         :paramtype max: int
         :keyword last: Query parameter for the last item in the previous call. Ensuing
@@ -95,12 +84,10 @@
         :return: ItemPaged[str]
         :rtype: :class:`~azure.core.paging.ItemPaged`
         :raises: :class:`~azure.core.exceptions.ResourceNotFoundError`
-
         .. admonition:: Example:
-
             .. literalinclude:: ../samples/sample_delete_old_tags.py
-                :start-after: [START list_repositories]
-                :end-before: [END list_repositories]
+                :start-after: [START list_repository_names]
+                :end-before: [END list_repository_names]
                 :language: python
                 :dedent: 8
                 :caption: List repositories in a container registry account
@@ -197,38 +184,32 @@
         return ItemPaged(get_next, extract_data)
 
     @distributed_trace
-    def get_repository_client(self, repository, **kwargs):
-        # type: (str, Dict[str, Any]) -> ContainerRepository
+    def get_repository(self, repository_name, **kwargs):
+        # type: (str, Any) -> ContainerRepository
         """Get a Container Repository object
-
-        :param str repository: The repository to create a client for
+        :param str repository_name: The repository to create a client for
         :returns: :class:`~azure.containerregistry.ContainerRepository`
         :raises: None
-
         Example
-
         .. code-block:: python
-
             from azure.containerregistry import ContainerRepositoryClient
             from azure.identity import DefaultAzureCredential
-
             account_url = os.environ["CONTAINERREGISTRY_ENDPOINT"]
             client = ContainerRegistryClient(account_url, DefaultAzureCredential())
-            repository_client = client.get_repository_client("my_repository")
+            repository_client = client.get_repository("my_repository")
         """
         _pipeline = Pipeline(
             transport=TransportWrapper(self._client._client._pipeline._transport),  # pylint: disable=protected-access
             policies=self._client._client._pipeline._impl_policies,  # pylint: disable=protected-access
         )
         return ContainerRepository(
-            self._endpoint, repository, credential=self._credential, pipeline=_pipeline, **kwargs
+            self._endpoint, repository_name, credential=self._credential, pipeline=_pipeline, **kwargs
         )
 
     @distributed_trace
     def get_artifact(self, repository_name, tag_or_digest, **kwargs):
         # type: (str, str, Dict[str, Any]) -> RegistryArtifact
         """Get a Registry Artifact object
-
         :param str repository_name: Name of the repository
         :param str tag_or_digest: The tag or digest of the artifact
         :returns: :class:`~azure.containerregistry.RegistryArtifact`
