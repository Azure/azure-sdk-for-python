# coding=utf-8
# ------------------------------------
# Copyright (c) Microsoft Corporation.
# Licensed under the MIT License.
# ------------------------------------
# pylint: disable=too-many-lines
<<<<<<< HEAD
import functools
import hashlib
from typing import Any, Dict, IO, Optional, overload, Union, cast, Tuple, Iterator
=======
import hashlib
from io import BytesIO
from typing import Any, Dict, IO, Optional, overload, Union, cast, Tuple
>>>>>>> 3bc55956
from azure.core.credentials import TokenCredential
from azure.core.exceptions import (
    ClientAuthenticationError,
    ResourceNotFoundError,
    ResourceExistsError,
    HttpResponseError,
    map_error,
)
from azure.core.paging import ItemPaged
from azure.core.pipeline import PipelineResponse
from azure.core.tracing.decorator import distributed_trace

from ._base_client import ContainerRegistryBaseClient
from ._generated.models import AcrErrors, OCIManifest, ManifestWrapper
from ._download_stream import DownloadBlobStream
from ._helpers import (
    _compute_digest,
    _is_tag,
    _parse_next_link,
    _serialize_manifest,
    _validate_digest,
    OCI_MANIFEST_MEDIA_TYPE,
    SUPPORTED_API_VERSIONS,
    AZURE_RESOURCE_MANAGER_PUBLIC_CLOUD,
    DEFAULT_CHUNK_SIZE,
)
from ._models import (
    RepositoryProperties,
    ArtifactTagProperties,
    ArtifactManifestProperties,
    DownloadManifestResult,
)

def _return_response_and_deserialized(pipeline_response, deserialized, _):
    return pipeline_response, deserialized

def _return_deserialized_and_headers(_, deserialized, response_headers):
    return deserialized, response_headers

def _return_response_headers(_, __, response_headers):
    return response_headers


class ContainerRegistryClient(ContainerRegistryBaseClient):
    def __init__(
        self,
        endpoint: str,
        credential: Optional[TokenCredential] = None,
        *,
        api_version: Optional[str] = None,
        audience: str = AZURE_RESOURCE_MANAGER_PUBLIC_CLOUD,
        **kwargs
    ) -> None:
        """Create a ContainerRegistryClient from an ACR endpoint and a credential.

        :param str endpoint: An ACR endpoint.
        :param credential: The credential with which to authenticate. This should be None in anonymous access.
        :type credential: ~azure.core.credentials.TokenCredential or None
        :keyword api_version: API Version. The default value is "2021-07-01". Note that overriding this default value
         may result in unsupported behavior.
        :paramtype api_version: str
        :keyword audience: URL to use for credential authentication with AAD. Its value could be
            "https://management.azure.com", "https://management.chinacloudapi.cn" or
            "https://management.usgovcloudapi.net". The default value is "https://management.azure.com".
        :paramtype audience: str
        :returns: None
        :rtype: None
        :raises ValueError: If the provided api_version keyword-only argument isn't supported.

        .. admonition:: Example:

            .. literalinclude:: ../samples/sample_hello_world.py
                :start-after: [START create_registry_client]
                :end-before: [END create_registry_client]
                :language: python
                :dedent: 8
                :caption: Instantiate an instance of `ContainerRegistryClient`
        """
        if api_version and api_version not in SUPPORTED_API_VERSIONS:
            supported_versions = "\n".join(SUPPORTED_API_VERSIONS)
            raise ValueError(
                f"Unsupported API version '{api_version}'. Please select from:\n{supported_versions}"
            )
        if api_version is not None:
            kwargs["api_version"] = api_version
        defaultScope = [audience + "/.default"]
        if not endpoint.startswith("https://") and not endpoint.startswith("http://"):
            endpoint = "https://" + endpoint
        self._endpoint = endpoint
        self._credential = credential
        super(ContainerRegistryClient, self).__init__(
            endpoint=endpoint, credential=credential, credential_scopes=defaultScope, **kwargs)

    def _get_digest_from_tag(self, repository: str, tag: str) -> str:
        tag_props = self.get_tag_properties(repository, tag)
        return tag_props.digest

    @distributed_trace
    def delete_repository(self, repository: str, **kwargs) -> None:
        """Delete a repository. If the repository cannot be found or a response status code of
        404 is returned an error will not be raised.

        :param str repository: The repository to delete
        :returns: None
        :rtype: None
        :raises: ~azure.core.exceptions.HttpResponseError

        .. admonition:: Example:

            .. literalinclude:: ../samples/sample_hello_world.py
                :start-after: [START delete_repository]
                :end-before: [END delete_repository]
                :language: python
                :dedent: 8
                :caption: Delete a repository from the `ContainerRegistryClient`
        """
        self._client.container_registry.delete_repository(repository, **kwargs)

    @distributed_trace
    def list_repository_names(self, **kwargs) -> ItemPaged[str]:
        """List all repositories

        :keyword results_per_page: Number of repositories to return per page
        :paramtype results_per_page: int
        :returns: An iterable of strings
        :rtype: ~azure.core.paging.ItemPaged[str]
        :raises: ~azure.core.exceptions.HttpResponseError

        .. admonition:: Example:

            .. literalinclude:: ../samples/sample_delete_tags.py
                :start-after: [START list_repository_names]
                :end-before: [END list_repository_names]
                :language: python
                :dedent: 8
                :caption: List repositories in a container registry account
        """
        n = kwargs.pop("results_per_page", None)
        last = kwargs.pop("last", None)
        cls = kwargs.pop("cls", None)
        error_map = {401: ClientAuthenticationError, 404: ResourceNotFoundError, 409: ResourceExistsError}
        error_map.update(kwargs.pop("error_map", {}))
        accept = "application/json"

        def prepare_request(next_link=None):
            # Construct headers
            header_parameters = {}  # type: Dict[str, Any]
            header_parameters["Accept"] = self._client._serialize.header(  # pylint: disable=protected-access
                "accept", accept, "str"
            )

            if not next_link:
                # Construct URL
                url = "/acr/v1/_catalog"
                path_format_arguments = {
                    "url": self._client._serialize.url(  # pylint: disable=protected-access
                        "self._config.url",
                        self._client._config.url,  # pylint: disable=protected-access
                        "str",
                        skip_quote=True,
                    ),
                }
                url = self._client._client.format_url(url, **path_format_arguments)  # pylint: disable=protected-access
                # Construct parameters
                query_parameters = {}  # type: Dict[str, Any]
                if last is not None:
                    query_parameters["last"] = self._client._serialize.query(  # pylint: disable=protected-access
                        "last", last, "str"
                    )
                if n is not None:
                    query_parameters["n"] = self._client._serialize.query(  # pylint: disable=protected-access
                        "n", n, "int"
                    )

                request = self._client._client.get(  # pylint: disable=protected-access
                    url, query_parameters, header_parameters
                )
            else:
                url = next_link
                query_parameters = {}  # type: Dict[str, Any]
                path_format_arguments = {
                    "url": self._client._serialize.url(  # pylint: disable=protected-access
                        "self._config.url",
                        self._client._config.url,  # pylint: disable=protected-access
                        "str",
                        skip_quote=True,
                    ),
                }
                url = self._client._client.format_url(url, **path_format_arguments)  # pylint: disable=protected-access
                request = self._client._client.get(  # pylint: disable=protected-access
                    url, query_parameters, header_parameters
                )
            return request

        def extract_data(pipeline_response):
            deserialized = self._client._deserialize(  # pylint: disable=protected-access
                "Repositories", pipeline_response
            )
            list_of_elem = deserialized.repositories or []
            if cls:
                list_of_elem = cls(list_of_elem)
            link = None
            if "Link" in pipeline_response.http_response.headers.keys():
                link = _parse_next_link(pipeline_response.http_response.headers["Link"])
            return link, iter(list_of_elem)

        def get_next(next_link=None):
            request = prepare_request(next_link)

            pipeline_response = self._client._client._pipeline.run(  # pylint: disable=protected-access
                request, stream=False, **kwargs
            )
            response = pipeline_response.http_response

            if response.status_code not in [200]:
                error = self._client._deserialize.failsafe_deserialize(  # pylint: disable=protected-access
                    AcrErrors, response
                )
                map_error(status_code=response.status_code, response=response, error_map=error_map)
                raise HttpResponseError(response=response, model=error)

            return pipeline_response

        return ItemPaged(get_next, extract_data)

    @distributed_trace
    def get_repository_properties(self, repository: str, **kwargs) -> RepositoryProperties:
        """Get the properties of a repository

        :param str repository: Name of the repository
        :rtype: ~azure.containerregistry.RepositoryProperties
        :raises: ~azure.core.exceptions.ResourceNotFoundError
        """
        return RepositoryProperties._from_generated(  # pylint: disable=protected-access
            self._client.container_registry.get_properties(repository, **kwargs)
        )

    @distributed_trace
    def list_manifest_properties(self, repository: str, **kwargs) -> ItemPaged[ArtifactManifestProperties]:
        """List the artifacts for a repository

        :param str repository: Name of the repository
        :keyword order_by: Query parameter for ordering by time ascending or descending
        :paramtype order_by: ~azure.containerregistry.ArtifactManifestOrder or str
        :keyword results_per_page: Number of repositories to return per page
        :paramtype results_per_page: int
        :returns: An iterable of :class:`~azure.containerregistry.ArtifactManifestProperties`
        :rtype: ~azure.core.paging.ItemPaged[~azure.containerregistry.ArtifactManifestProperties]
        :raises: ~azure.core.exceptions.ResourceNotFoundError
        """
        name = repository
        last = kwargs.pop("last", None)
        n = kwargs.pop("results_per_page", None)
        orderby = kwargs.pop("order_by", None)
        cls = kwargs.pop(
            "cls",
            lambda objs: [
                ArtifactManifestProperties._from_generated(  # pylint: disable=protected-access
                    x, repository_name=repository, registry=self._endpoint
                )
                for x in objs
            ],
        )

        error_map = {401: ClientAuthenticationError, 404: ResourceNotFoundError, 409: ResourceExistsError}
        error_map.update(kwargs.pop("error_map", {}))
        accept = "application/json"

        def prepare_request(next_link=None):
            # Construct headers
            header_parameters = {}  # type: Dict[str, Any]
            header_parameters["Accept"] = self._client._serialize.header(  # pylint: disable=protected-access
                "accept", accept, "str"
            )

            if not next_link:
                # Construct URL
                url = "/acr/v1/{name}/_manifests"
                path_format_arguments = {
                    "url": self._client._serialize.url(  # pylint: disable=protected-access
                        "self._client._config.url",
                        self._client._config.url,  # pylint: disable=protected-access
                        "str",
                        skip_quote=True,
                    ),
                    "name": self._client._serialize.url("name", name, "str"),  # pylint: disable=protected-access
                }
                url = self._client._client.format_url(url, **path_format_arguments)  # pylint: disable=protected-access
                # Construct parameters
                query_parameters = {}  # type: Dict[str, Any]
                if last is not None:
                    query_parameters["last"] = self._client._serialize.query(  # pylint: disable=protected-access
                        "last", last, "str"
                    )
                if n is not None:
                    query_parameters["n"] = self._client._serialize.query(  # pylint: disable=protected-access
                        "n", n, "int"
                    )
                if orderby is not None:
                    query_parameters["orderby"] = self._client._serialize.query(  # pylint: disable=protected-access
                        "orderby", orderby, "str"
                    )

                request = self._client._client.get(  # pylint: disable=protected-access
                    url, query_parameters, header_parameters
                )
            else:
                url = next_link
                query_parameters = {}  # type: Dict[str, Any]
                path_format_arguments = {
                    "url": self._client._serialize.url(  # pylint: disable=protected-access
                        "self._client._config.url",
                        self._client._config.url,  # pylint: disable=protected-access
                        "str",
                        skip_quote=True,
                    ),
                    "name": self._client._serialize.url("name", name, "str"),  # pylint: disable=protected-access
                }
                url = self._client._client.format_url(url, **path_format_arguments)  # pylint: disable=protected-access
                request = self._client._client.get(  # pylint: disable=protected-access
                    url, query_parameters, header_parameters
                )
            return request

        def extract_data(pipeline_response):
            deserialized = self._client._deserialize(  # pylint: disable=protected-access
                "AcrManifests", pipeline_response
            )
            list_of_elem = deserialized.manifests or []
            if cls:
                list_of_elem = cls(list_of_elem)
            link = None
            if "Link" in pipeline_response.http_response.headers.keys():
                link = _parse_next_link(pipeline_response.http_response.headers["Link"])
            return link, iter(list_of_elem)

        def get_next(next_link=None):
            request = prepare_request(next_link)

            pipeline_response = self._client._client._pipeline.run(  # pylint: disable=protected-access
                request, stream=False, **kwargs
            )
            response = pipeline_response.http_response

            if response.status_code not in [200]:
                error = self._client._deserialize.failsafe_deserialize(  # pylint: disable=protected-access
                    AcrErrors, response
                )
                map_error(status_code=response.status_code, response=response, error_map=error_map)
                raise HttpResponseError(response=response, model=error)

            return pipeline_response

        return ItemPaged(get_next, extract_data)

    @distributed_trace
    def delete_tag(self, repository: str, tag: str, **kwargs) -> None:
        """Delete a tag from a repository. If the tag cannot be found or a response status code of
        404 is returned an error will not be raised.

        :param str repository: Name of the repository the tag belongs to
        :param str tag: The tag to be deleted
        :returns: None
        :rtype: None
        :raises: ~azure.core.exceptions.HttpResponseError

        Example

        .. code-block:: python

            from azure.containerregistry import ContainerRegistryClient
            from azure.identity import DefaultAzureCredential
            endpoint = os.environ["CONTAINERREGISTRY_ENDPOINT"]
            client = ContainerRegistryClient(endpoint, DefaultAzureCredential(), audience="my_audience")
            for tag in client.list_tag_properties("my_repository"):
                client.delete_tag("my_repository", tag.name)
        """
        self._client.container_registry.delete_tag(repository, tag, **kwargs)

    @distributed_trace
    def get_manifest_properties(self, repository: str, tag_or_digest: str, **kwargs) -> ArtifactManifestProperties:
        """Get the properties of a registry artifact

        :param str repository: Name of the repository
        :param str tag_or_digest: Tag or digest of the manifest
        :rtype: ~azure.containerregistry.ArtifactManifestProperties
        :raises: ~azure.core.exceptions.ResourceNotFoundError

        Example

        .. code-block:: python

            from azure.containerregistry import ContainerRegistryClient
            from azure.identity import DefaultAzureCredential
            endpoint = os.environ["CONTAINERREGISTRY_ENDPOINT"]
            client = ContainerRegistryClient(endpoint, DefaultAzureCredential(), audience="my_audience")
            for artifact in client.list_manifest_properties("my_repository"):
                properties = client.get_manifest_properties("my_repository", artifact.digest)
        """
        if _is_tag(tag_or_digest):
            tag_or_digest = self._get_digest_from_tag(repository, tag_or_digest)

        manifest_properties = self._client.container_registry.get_manifest_properties(
            repository, tag_or_digest, **kwargs
        )
        return ArtifactManifestProperties._from_generated(  # pylint: disable=protected-access
            manifest_properties.manifest, # type: ignore
            repository_name=repository,
            registry=self._endpoint,
        )

    @distributed_trace
    def get_tag_properties(self, repository: str, tag: str, **kwargs) -> ArtifactTagProperties:
        """Get the properties for a tag

        :param str repository: Name of the repository
        :param str tag: The tag to get tag properties for
        :rtype: ~azure.containerregistry.ArtifactTagProperties
        :raises: ~azure.core.exceptions.ResourceNotFoundError

        Example

        .. code-block:: python

            from azure.containerregistry import ContainerRegistryClient
            from azure.identity import DefaultAzureCredential
            endpoint = os.environ["CONTAINERREGISTRY_ENDPOINT"]
            client = ContainerRegistryClient(endpoint, DefaultAzureCredential(), audience="my_audience")
            for tag in client.list_tag_properties("my_repository"):
                tag_properties = client.get_tag_properties("my_repository", tag.name)
        """
        tag_properties = self._client.container_registry.get_tag_properties(repository, tag, **kwargs)
        return ArtifactTagProperties._from_generated(  # pylint: disable=protected-access
            tag_properties.tag, # type: ignore
            repository=repository,
        )

    @distributed_trace
    def list_tag_properties(self, repository: str, **kwargs) -> ItemPaged[ArtifactTagProperties]:
        """List the tags for a repository

        :param str repository: Name of the repository
        :keyword order_by: Query parameter for ordering by time ascending or descending
        :paramtype order_by: ~azure.containerregistry.ArtifactTagOrder or str
        :keyword results_per_page: Number of repositories to return per page
        :paramtype results_per_page: int
        :returns: An iterable of :class:`~azure.containerregistry.ArtifactTagProperties`
        :rtype: ~azure.core.paging.ItemPaged[~azure.containerregistry.ArtifactTagProperties]
        :raises: ~azure.core.exceptions.ResourceNotFoundError

        Example

        .. code-block:: python

            from azure.containerregistry import ContainerRegistryClient
            from azure.identity import DefaultAzureCredential
            endpoint = os.environ["CONTAINERREGISTRY_ENDPOINT"]
            client = ContainerRegistryClient(endpoint, DefaultAzureCredential(), audience="my_audience")
            for tag in client.list_tag_properties("my_repository"):
                tag_properties = client.get_tag_properties("my_repository", tag.name)
        """
        name = repository
        last = kwargs.pop("last", None)
        n = kwargs.pop("results_per_page", None)
        orderby = kwargs.pop("order_by", None)
        digest = kwargs.pop("digest", None)
        cls = kwargs.pop(
            "cls",
            lambda objs: [
                ArtifactTagProperties._from_generated(o, repository=repository)  # pylint: disable=protected-access
                for o in objs
            ],
        )

        error_map = {401: ClientAuthenticationError, 404: ResourceNotFoundError, 409: ResourceExistsError}
        error_map.update(kwargs.pop("error_map", {}))
        accept = "application/json"

        def prepare_request(next_link=None):
            # Construct headers
            header_parameters = {}  # type: Dict[str, Any]
            header_parameters["Accept"] = self._client._serialize.header(  # pylint: disable=protected-access
                "accept", accept, "str"
            )

            if not next_link:
                # Construct URL
                url = "/acr/v1/{name}/_tags"
                path_format_arguments = {
                    "url": self._client._serialize.url(  # pylint: disable=protected-access
                        "self._config.url",
                        self._client._config.url,  # pylint: disable=protected-access
                        "str",
                        skip_quote=True,
                    ),
                    "name": self._client._serialize.url("name", name, "str"),  # pylint: disable=protected-access
                }
                url = self._client._client.format_url(url, **path_format_arguments)  # pylint: disable=protected-access
                # Construct parameters
                query_parameters = {}  # type: Dict[str, Any]
                if last is not None:
                    query_parameters["last"] = self._client._serialize.query(  # pylint: disable=protected-access
                        "last", last, "str"
                    )
                if n is not None:
                    query_parameters["n"] = self._client._serialize.query(  # pylint: disable=protected-access
                        "n", n, "int"
                    )
                if orderby is not None:
                    query_parameters["orderby"] = self._client._serialize.query(  # pylint: disable=protected-access
                        "orderby", orderby, "str"
                    )
                if digest is not None:
                    query_parameters["digest"] = self._client._serialize.query(  # pylint: disable=protected-access
                        "digest", digest, "str"
                    )

                request = self._client._client.get(  # pylint: disable=protected-access
                    url, query_parameters, header_parameters
                )
            else:
                url = next_link
                query_parameters = {}  # type: Dict[str, Any]
                path_format_arguments = {
                    "url": self._client._serialize.url(  # pylint: disable=protected-access
                        "self._client._config.url",
                        self._client._config.url,  # pylint: disable=protected-access
                        "str",
                        skip_quote=True,
                    ),
                    "name": self._client._serialize.url("name", name, "str"),  # pylint: disable=protected-access
                }
                url = self._client._client.format_url(url, **path_format_arguments)  # pylint: disable=protected-access
                request = self._client._client.get(  # pylint: disable=protected-access
                    url, query_parameters, header_parameters
                )
            return request

        def extract_data(pipeline_response):
            deserialized = self._client._deserialize("TagList", pipeline_response)  # pylint: disable=protected-access
            list_of_elem = deserialized.tag_attribute_bases or []
            if cls:
                list_of_elem = cls(list_of_elem)
            link = None
            if "Link" in pipeline_response.http_response.headers.keys():
                link = _parse_next_link(pipeline_response.http_response.headers["Link"])
            return link, iter(list_of_elem)

        def get_next(next_link=None):
            request = prepare_request(next_link)

            pipeline_response = self._client._client._pipeline.run(  # pylint: disable=protected-access
                request, stream=False, **kwargs
            )
            response = pipeline_response.http_response

            if response.status_code not in [200]:
                error = self._client._deserialize.failsafe_deserialize(  # pylint: disable=protected-access
                    AcrErrors, response
                )
                map_error(status_code=response.status_code, response=response, error_map=error_map)
                raise HttpResponseError(response=response, model=error)

            return pipeline_response

        return ItemPaged(get_next, extract_data)

    @overload
    def update_manifest_properties(
        self,
        repository: str,
        tag_or_digest: str,
        properties: ArtifactManifestProperties,
        **kwargs
    ) -> ArtifactManifestProperties:
        """Set the permission properties for a manifest.

        The updatable properties include: `can_delete`, `can_list`, `can_read`, and `can_write`.

        :param str repository: Repository the manifest belongs to.
        :param str tag_or_digest: Tag or digest of the manifest.
        :param properties: The property's values to be set. This is a positional-only
            parameter. Please provide either this or individual keyword parameters.
        :type properties: ~azure.containerregistry.ArtifactManifestProperties
        :rtype: ~azure.containerregistry.ArtifactManifestProperties
        :raises: ~azure.core.exceptions.ResourceNotFoundError

        Example

        .. code-block:: python

            from azure.containerregistry import ArtifactManifestProperties, ContainerRegistryClient
            from azure.identity import DefaultAzureCredential
            endpoint = os.environ["CONTAINERREGISTRY_ENDPOINT"]
            client = ContainerRegistryClient(endpoint, DefaultAzureCredential(), audience="my_audience")
            manifest_properties = ArtifactManifestProperties(
                can_delete=False, can_list=False, can_read=False, can_write=False
            )
            for artifact in client.list_manifest_properties("my_repository"):
                received_properties = client.update_manifest_properties(
                    "my_repository",
                    artifact.digest,
                    manifest_properties,
                )
        """

    @overload
    def update_manifest_properties(
        self,
        repository: str,
        tag_or_digest: str,
        *,
        can_delete: Optional[bool] = None,
        can_list: Optional[bool] = None,
        can_read: Optional[bool] = None,
        can_write: Optional[bool] = None,
        **kwargs
    ) -> ArtifactManifestProperties:
        """Set the permission properties for a manifest.

        The updatable properties include: `can_delete`, `can_list`, `can_read`, and `can_write`.

        :param str repository: Repository the manifest belongs to.
        :param str tag_or_digest: Tag or digest of the manifest.
        :keyword bool can_delete: Delete permissions for a manifest.
        :keyword bool can_list: List permissions for a manifest.
        :keyword bool can_read: Read permissions for a manifest.
        :keyword bool can_write: Write permissions for a manifest.
        :rtype: ~azure.containerregistry.ArtifactManifestProperties
        :raises: ~azure.core.exceptions.ResourceNotFoundError

        Example

        .. code-block:: python

            from azure.containerregistry import ContainerRegistryClient
            from azure.identity import DefaultAzureCredential
            endpoint = os.environ["CONTAINERREGISTRY_ENDPOINT"]
            client = ContainerRegistryClient(endpoint, DefaultAzureCredential(), audience="my_audience")
            for artifact in client.list_manifest_properties("my_repository"):
                received_properties = client.update_manifest_properties(
                    "my_repository",
                    artifact.digest,
                    can_delete=False,
                    can_list=False,
                    can_read=False,
                    can_write=False,
                )
        """

    @distributed_trace
    def update_manifest_properties(
        self, *args: Union[str, ArtifactManifestProperties], **kwargs
    ) -> ArtifactManifestProperties:
        repository = str(args[0])
        tag_or_digest = str(args[1])
        properties = None
        if len(args) == 3:
            properties = cast(ArtifactManifestProperties, args[2])
        else:
            properties = ArtifactManifestProperties()

        properties.can_delete = kwargs.pop("can_delete", properties.can_delete)
        properties.can_list = kwargs.pop("can_list", properties.can_list)
        properties.can_read = kwargs.pop("can_read", properties.can_read)
        properties.can_write = kwargs.pop("can_write", properties.can_write)

        if _is_tag(tag_or_digest):
            tag_or_digest = self._get_digest_from_tag(repository, tag_or_digest)

        manifest_properties = self._client.container_registry.update_manifest_properties(
            repository,
            tag_or_digest,
            value=properties._to_generated(),  # pylint: disable=protected-access
            **kwargs
        )
        return ArtifactManifestProperties._from_generated(  # pylint: disable=protected-access
            manifest_properties.manifest, # type: ignore
            repository_name=repository,
            registry=self._endpoint
        )

    @overload
    def update_tag_properties(
        self,
        repository: str,
        tag: str,
        properties: ArtifactTagProperties,
        **kwargs
    ) -> ArtifactTagProperties:
        """Set the permission properties for a tag.

        The updatable properties include: `can_delete`, `can_list`, `can_read`, and `can_write`.

        :param str repository: Repository the tag belongs to.
        :param str tag: Tag to set properties for.
        :param properties: The property's values to be set. This is a positional-only
            parameter. Please provide either this or individual keyword parameters.
        :type properties: ~azure.containerregistry.ArtifactTagProperties
        :rtype: ~azure.containerregistry.ArtifactTagProperties
        :raises: ~azure.core.exceptions.ResourceNotFoundError

        Example

        .. code-block:: python

            from azure.containerregistry import ArtifactTagProperties, ContainerRegistryClient
            from azure.identity import DefaultAzureCredential
            endpoint = os.environ["CONTAINERREGISTRY_ENDPOINT"]
            client = ContainerRegistryClient(endpoint, DefaultAzureCredential(), audience="my_audience")
            tag_properties = ArtifactTagProperties(can_delete=False, can_list=False, can_read=False, can_write=False)
            received = client.update_tag_properties(
                "my_repository",
                "latest",
                tag_properties,
            )
        """

    @overload
    def update_tag_properties(
        self,
        repository: str,
        tag: str,
        *,
        can_delete: Optional[bool] = None,
        can_list: Optional[bool] = None,
        can_read: Optional[bool] = None,
        can_write: Optional[bool] = None,
        **kwargs
    ) -> ArtifactTagProperties:
        """Set the permission properties for a tag.

        The updatable properties include: `can_delete`, `can_list`, `can_read`, and `can_write`.

        :param str repository: Repository the tag belongs to.
        :param str tag: Tag to set properties for.
        :keyword bool can_delete: Delete permissions for a tag.
        :keyword bool can_list: List permissions for a tag.
        :keyword bool can_read: Read permissions for a tag.
        :keyword bool can_write: Write permissions for a tag.
        :rtype: ~azure.containerregistry.ArtifactTagProperties
        :raises: ~azure.core.exceptions.ResourceNotFoundError

        Example

        .. code-block:: python

            from azure.containerregistry import ContainerRegistryClient
            from azure.identity import DefaultAzureCredential
            endpoint = os.environ["CONTAINERREGISTRY_ENDPOINT"]
            client = ContainerRegistryClient(endpoint, DefaultAzureCredential(), audience="my_audience")
            received = client.update_tag_properties(
                "my_repository",
                "latest",
                can_delete=False,
                can_list=False,
                can_read=False,
                can_write=False,
            )
        """

    @distributed_trace
    def update_tag_properties(self, *args: Union[str, ArtifactTagProperties], **kwargs) -> ArtifactTagProperties:
        repository = str(args[0])
        tag = str(args[1])
        properties = None
        if len(args) == 3:
            properties = cast(ArtifactTagProperties, args[2])
        else:
            properties = ArtifactTagProperties()

        properties.can_delete = kwargs.pop("can_delete", properties.can_delete)
        properties.can_list = kwargs.pop("can_list", properties.can_list)
        properties.can_read = kwargs.pop("can_read", properties.can_read)
        properties.can_write = kwargs.pop("can_write", properties.can_write)

        tag_attributes = self._client.container_registry.update_tag_attributes(
            repository, tag, value=properties._to_generated(), **kwargs  # pylint: disable=protected-access
        )
        return ArtifactTagProperties._from_generated(  # pylint: disable=protected-access
            tag_attributes.tag, # type: ignore
            repository=repository
        )

    @overload
    def update_repository_properties(
        self,
        repository: str,
        properties: RepositoryProperties,
        **kwargs
    ) -> RepositoryProperties:
        """Set the permission properties of a repository.

        The updatable properties include: `can_delete`, `can_list`, `can_read`, and `can_write`.

        :param str repository: Name of the repository.
        :param properties: Properties to set for the repository. This is a positional-only
            parameter. Please provide either this or individual keyword parameters.
        :type properties: ~azure.containerregistry.RepositoryProperties
        :rtype: ~azure.containerregistry.RepositoryProperties
        :raises: ~azure.core.exceptions.ResourceNotFoundError
        """

    @overload
    def update_repository_properties(
        self,
        repository: str,
        *,
        can_delete: Optional[bool] = None,
        can_list: Optional[bool] = None,
        can_read: Optional[bool] = None,
        can_write: Optional[bool] = None,
        **kwargs
    ) -> RepositoryProperties:
        """Set the permission properties of a repository.

        The updatable properties include: `can_delete`, `can_list`, `can_read`, and `can_write`.

        :param str repository: Name of the repository.
        :keyword bool can_delete: Delete permissions for a repository.
        :keyword bool can_list: List permissions for a repository.
        :keyword bool can_read: Read permissions for a repository.
        :keyword bool can_write: Write permissions for a repository.
        :rtype: ~azure.containerregistry.RepositoryProperties
        :raises: ~azure.core.exceptions.ResourceNotFoundError
        """

    @distributed_trace
    def update_repository_properties(
        self, *args: Union[str, RepositoryProperties], **kwargs
    ) -> RepositoryProperties:
        repository = str(args[0])
        properties = None
        if len(args) == 2:
            properties = cast(RepositoryProperties, args[1])
        else:
            properties = RepositoryProperties()

        properties.can_delete = kwargs.pop("can_delete", properties.can_delete)
        properties.can_list = kwargs.pop("can_list", properties.can_list)
        properties.can_read = kwargs.pop("can_read", properties.can_read)
        properties.can_write = kwargs.pop("can_write", properties.can_write)

        return RepositoryProperties._from_generated(  # pylint: disable=protected-access
            self._client.container_registry.update_properties(
                repository, value=properties._to_generated(), **kwargs  # pylint: disable=protected-access
            )
        )

    @distributed_trace
    def upload_manifest(
        self, repository: str, manifest: Union[OCIManifest, IO], *, tag: Optional[str] = None, **kwargs
    ) -> str:
        """Upload a manifest for an OCI artifact.

        :param str repository: Name of the repository.
        :param manifest: The manifest to upload. Note: This must be a seekable stream.
        :type manifest: ~azure.containerregistry.models.OCIManifest or IO
        :keyword tag: Tag of the manifest.
        :paramtype tag: str or None
        :returns: The digest of the uploaded manifest, calculated by the registry.
        :rtype: str
        :raises ValueError: If the parameter repository or manifest is None,
            or the digest in the response does not match the digest of the uploaded manifest.
        """
        try:
            if isinstance(manifest, OCIManifest):
                data = _serialize_manifest(manifest)
            else:
                data = manifest
            tag_or_digest = tag
            if tag_or_digest is None:
                tag_or_digest = _compute_digest(data)

            response_headers = self._client.container_registry.create_manifest(
                name=repository,
                reference=tag_or_digest,
                payload=data,
                content_type=OCI_MANIFEST_MEDIA_TYPE,
                headers={"Accept": OCI_MANIFEST_MEDIA_TYPE},
                cls=_return_response_headers,
                **kwargs
            )
            digest = response_headers['Docker-Content-Digest']
            if not _validate_digest(data, digest):
                raise ValueError("The digest in the response does not match the digest of the uploaded manifest.")
        except Exception as e:
            if repository is None or manifest is None:
                raise ValueError("The parameter repository and manifest cannot be None.") from e
            raise
        return digest

    @distributed_trace
<<<<<<< HEAD
    def upload_blob(self, repository: str, data: IO, **kwargs) -> Tuple[str, int]:
=======
    def upload_blob(self, repository: str, data: IO[bytes], **kwargs) -> Tuple[str, int]:
>>>>>>> 3bc55956
        """Upload an artifact blob.

        :param str repository: Name of the repository.
        :param data: The blob to upload. Note: This must be a seekable stream.
        :type data: IO
<<<<<<< HEAD
        :returns: The digest and size of the uploaded blob
        :rtype: Tuple[str, str]
=======
        :returns: The digest and size in bytes of the uploaded blob.
        :rtype: Tuple[str, int]
>>>>>>> 3bc55956
        :raises ValueError: If the parameter repository or data is None.
        """
        try:
            start_upload_response_headers = cast(Dict[str, str], self._client.container_registry_blob.start_upload(
                repository, cls=_return_response_headers, **kwargs
            ))
            digest, location, blob_size = self._upload_blob_chunk(
                start_upload_response_headers['Location'], data, **kwargs
            )
            complete_upload_response_headers = cast(
                Dict[str, str],
                self._client.container_registry_blob.complete_upload(
                    digest=digest,
                    next_link=location,
                    cls=_return_response_headers,
                    **kwargs
                )
            )
        except Exception as e:
            if repository is None or data is None:
                raise ValueError("The parameter repository and data cannot be None.") from e
            raise
        return complete_upload_response_headers['Docker-Content-Digest'], blob_size

<<<<<<< HEAD
    def _upload_blob_chunk(self, location: str, data: IO, **kwargs) -> Tuple[str, str, int]:
=======
    def _upload_blob_chunk(self, location: str, data: IO[bytes], **kwargs) -> Tuple[str, str, int]:
>>>>>>> 3bc55956
        hasher = hashlib.sha256()
        buffer = data.read(DEFAULT_CHUNK_SIZE)
        blob_size = len(buffer)
        while len(buffer) > 0:
            response_headers = cast(Dict[str, str], self._client.container_registry_blob.upload_chunk(
                location,
<<<<<<< HEAD
                buffer,
=======
                BytesIO(buffer),
>>>>>>> 3bc55956
                cls=_return_response_headers,
                **kwargs
            ))
            location = response_headers['Location']
            hasher.update(buffer)
            buffer = data.read(DEFAULT_CHUNK_SIZE)
            blob_size += len(buffer)
        return "sha256:" + hasher.hexdigest(), location, blob_size

    @distributed_trace
    def download_manifest(self, repository: str, tag_or_digest: str, **kwargs) -> DownloadManifestResult:
        """Download the manifest for an OCI artifact.

        :param str repository: Name of the repository.
        :param str tag_or_digest: The tag or digest of the manifest to download.
            When digest is provided, will use this digest to compare with the one calculated by the response payload.
            When tag is provided, will use the digest in response headers to compare.
        :returns: DownloadManifestResult
        :rtype: ~azure.containerregistry.models.DownloadManifestResult
        :raises ValueError: If the requested digest does not match the digest of the received manifest.
        """
        response, manifest_wrapper = cast(
            Tuple[PipelineResponse, ManifestWrapper],
            self._client.container_registry.get_manifest(
                name=repository,
                reference=tag_or_digest,
                headers={"Accept": OCI_MANIFEST_MEDIA_TYPE},
                cls=_return_response_and_deserialized,
                **kwargs
            )
        )
        manifest = OCIManifest.deserialize(cast(ManifestWrapper, manifest_wrapper).serialize())
        manifest_stream = _serialize_manifest(manifest)
        if tag_or_digest.startswith("sha256:"):
            digest = tag_or_digest
        else:
            digest = response.http_response.headers['Docker-Content-Digest']
        if not _validate_digest(manifest_stream, digest):
            raise ValueError("The requested digest does not match the digest of the received manifest.")

        return DownloadManifestResult(digest=digest, data=manifest_stream, manifest=manifest)

    @distributed_trace
    def download_blob(self, repository: str, digest: str, **kwargs) -> DownloadBlobStream:
        """Download a blob that is part of an artifact to a stream.

        :param str repository: Name of the repository.
        :param str digest: The digest of the blob to download.
<<<<<<< HEAD
        :returns: An iterable stream of bytes
        :rtype: ~azure.containerregistry._download_stream.DownloadBlobStream
        :raises ValueError: If the parameter repository or digest is None.
        """
        chunk_size = DEFAULT_CHUNK_SIZE  # TODO: We should support client and operation-level overrides
        first_chunk, headers = cast(
            Tuple[Iterator[bytes], Dict[str, str]],
            self._client.container_registry_blob.get_chunk(
                repository,
                digest,
                range=f"bytes=0-{chunk_size}",
                cls=_return_deserialized_and_headers,
                **kwargs
            )
        )
        return DownloadBlobStream(
            response=first_chunk,
            digest=digest,
            get_next=functools.partial(
                self._client.container_registry_blob.get_chunk,
                name=repository,
                digest=digest,
                cls=_return_deserialized_and_headers,
                **kwargs
            ),
            blob_size=int(headers["Content-Range"].split("/")[1]),
            downloaded=int(headers["Content-Length"]),
            chunk_size=chunk_size
        )
=======
        :returns: DownloadBlobResult
        :rtype: ~azure.containerregistry.DownloadBlobResult
        """
        deserialized = self._client.container_registry_blob.get_blob(repository, digest, **kwargs)

        blob_content = b''
        for chunk in deserialized: # type: ignore
            if chunk:
                blob_content += chunk
        return DownloadBlobResult(data=BytesIO(blob_content), digest=digest)
>>>>>>> 3bc55956

    @distributed_trace
    def delete_manifest(self, repository: str, tag_or_digest: str, **kwargs) -> None:
        """Delete a manifest. If the manifest cannot be found or a response status code of
        404 is returned an error will not be raised.

        :param str repository: Name of the repository the manifest belongs to
        :param str tag_or_digest: Tag or digest of the manifest to be deleted
        :returns: None
        :raises: ~azure.core.exceptions.HttpResponseError

        Example

        .. code-block:: python

            from azure.containerregistry import ContainerRegistryClient
            from azure.identity import DefaultAzureCredential
            endpoint = os.environ["CONTAINERREGISTRY_ENDPOINT"]
            client = ContainerRegistryClient(endpoint, DefaultAzureCredential(), audience="my_audience")
            client.delete_manifest("my_repository", "my_tag_or_digest")
        """
        if _is_tag(tag_or_digest):
            tag_or_digest = self._get_digest_from_tag(repository, tag_or_digest)

        self._client.container_registry.delete_manifest(repository, tag_or_digest, **kwargs)

    @distributed_trace
    def delete_blob(self, repository: str, digest: str, **kwargs) -> None:
        """Delete a blob. If the blob cannot be found or a response status code of
        404 is returned an error will not be raised.

        :param str repository: Name of the repository the manifest belongs to
        :param str digest: Digest of the blob to be deleted
        :returns: None

        Example

        .. code-block:: python

            from azure.containerregistry import ContainerRegistryClient
            from azure.identity import DefaultAzureCredential
            endpoint = os.environ["CONTAINERREGISTRY_ENDPOINT"]
            client = ContainerRegistryClient(endpoint, DefaultAzureCredential(), audience="my_audience")
            client.delete_blob("my_repository", "my_digest")
        """
        try:
            self._client.container_registry_blob.delete_blob(repository, digest, **kwargs)
        except HttpResponseError as error:
            if error.status_code == 404:
                return
            raise<|MERGE_RESOLUTION|>--- conflicted
+++ resolved
@@ -4,15 +4,11 @@
 # Licensed under the MIT License.
 # ------------------------------------
 # pylint: disable=too-many-lines
-<<<<<<< HEAD
 import functools
 import hashlib
+from io import BytesIO
 from typing import Any, Dict, IO, Optional, overload, Union, cast, Tuple, Iterator
-=======
-import hashlib
-from io import BytesIO
-from typing import Any, Dict, IO, Optional, overload, Union, cast, Tuple
->>>>>>> 3bc55956
+
 from azure.core.credentials import TokenCredential
 from azure.core.exceptions import (
     ClientAuthenticationError,
@@ -906,23 +902,14 @@
         return digest
 
     @distributed_trace
-<<<<<<< HEAD
-    def upload_blob(self, repository: str, data: IO, **kwargs) -> Tuple[str, int]:
-=======
     def upload_blob(self, repository: str, data: IO[bytes], **kwargs) -> Tuple[str, int]:
->>>>>>> 3bc55956
         """Upload an artifact blob.
 
         :param str repository: Name of the repository.
         :param data: The blob to upload. Note: This must be a seekable stream.
         :type data: IO
-<<<<<<< HEAD
-        :returns: The digest and size of the uploaded blob
-        :rtype: Tuple[str, str]
-=======
         :returns: The digest and size in bytes of the uploaded blob.
         :rtype: Tuple[str, int]
->>>>>>> 3bc55956
         :raises ValueError: If the parameter repository or data is None.
         """
         try:
@@ -947,22 +934,14 @@
             raise
         return complete_upload_response_headers['Docker-Content-Digest'], blob_size
 
-<<<<<<< HEAD
-    def _upload_blob_chunk(self, location: str, data: IO, **kwargs) -> Tuple[str, str, int]:
-=======
     def _upload_blob_chunk(self, location: str, data: IO[bytes], **kwargs) -> Tuple[str, str, int]:
->>>>>>> 3bc55956
         hasher = hashlib.sha256()
         buffer = data.read(DEFAULT_CHUNK_SIZE)
         blob_size = len(buffer)
         while len(buffer) > 0:
             response_headers = cast(Dict[str, str], self._client.container_registry_blob.upload_chunk(
                 location,
-<<<<<<< HEAD
-                buffer,
-=======
                 BytesIO(buffer),
->>>>>>> 3bc55956
                 cls=_return_response_headers,
                 **kwargs
             ))
@@ -1011,12 +990,11 @@
 
         :param str repository: Name of the repository.
         :param str digest: The digest of the blob to download.
-<<<<<<< HEAD
         :returns: An iterable stream of bytes
         :rtype: ~azure.containerregistry._download_stream.DownloadBlobStream
         :raises ValueError: If the parameter repository or digest is None.
         """
-        chunk_size = DEFAULT_CHUNK_SIZE  # TODO: We should support client and operation-level overrides
+        chunk_size = DEFAULT_CHUNK_SIZE
         first_chunk, headers = cast(
             Tuple[Iterator[bytes], Dict[str, str]],
             self._client.container_registry_blob.get_chunk(
@@ -1041,18 +1019,6 @@
             downloaded=int(headers["Content-Length"]),
             chunk_size=chunk_size
         )
-=======
-        :returns: DownloadBlobResult
-        :rtype: ~azure.containerregistry.DownloadBlobResult
-        """
-        deserialized = self._client.container_registry_blob.get_blob(repository, digest, **kwargs)
-
-        blob_content = b''
-        for chunk in deserialized: # type: ignore
-            if chunk:
-                blob_content += chunk
-        return DownloadBlobResult(data=BytesIO(blob_content), digest=digest)
->>>>>>> 3bc55956
 
     @distributed_trace
     def delete_manifest(self, repository: str, tag_or_digest: str, **kwargs) -> None:
