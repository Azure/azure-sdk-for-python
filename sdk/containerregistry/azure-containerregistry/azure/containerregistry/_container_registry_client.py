# coding=utf-8
# ------------------------------------
# Copyright (c) Microsoft Corporation.
# Licensed under the MIT License.
# ------------------------------------
from io import BytesIO
<<<<<<< HEAD
from typing import Any, Dict, IO, Optional, overload, Union
from azure.core.credentials import TokenCredential
=======
from typing import TYPE_CHECKING, Any, Dict, IO, Optional, overload, Union, cast, Tuple
>>>>>>> a332ad5e
from azure.core.exceptions import (
    ClientAuthenticationError,
    ResourceNotFoundError,
    ResourceExistsError,
    HttpResponseError,
    map_error,
)
from azure.core.paging import ItemPaged
from azure.core.pipeline import PipelineResponse
from azure.core.tracing.decorator import distributed_trace

from ._base_client import ContainerRegistryBaseClient
from ._generated.models import AcrErrors, OCIManifest, ManifestWrapper
from ._helpers import (
    _compute_digest,
    _is_tag,
    _parse_next_link,
    _serialize_manifest,
    _validate_digest,
    OCI_MANIFEST_MEDIA_TYPE,
    SUPPORTED_API_VERSIONS,
    AZURE_RESOURCE_MANAGER_PUBLIC_CLOUD,
)
from ._models import (
    RepositoryProperties,
    ArtifactTagProperties,
    ArtifactManifestProperties,
    DownloadBlobResult,
    DownloadManifestResult,
)

<<<<<<< HEAD
=======
if TYPE_CHECKING:
    from azure.core.credentials import TokenCredential
>>>>>>> a332ad5e

def _return_response_and_deserialized(pipeline_response, deserialized, _):
    return pipeline_response, deserialized

def _return_deserialized(_, deserialized, __):
    return deserialized

def _return_response_headers(_, __, response_headers):
    return response_headers


class ContainerRegistryClient(ContainerRegistryBaseClient):
    def __init__(
        self,
        endpoint: str,
        credential: Optional[TokenCredential] = None,
        **kwargs: Any
    ) -> None:
        """Create a ContainerRegistryClient from an ACR endpoint and a credential.

        :param str endpoint: An ACR endpoint.
        :param credential: The credential with which to authenticate.
        :type credential: ~azure.core.credentials.TokenCredential
        :keyword api_version: API Version. The default value is "2021-07-01". Note that overriding this default value
         may result in unsupported behavior.
        :paramtype api_version: str
        :keyword audience: URL to use for credential authentication with AAD. Its value could be
         "https://management.azure.com", "https://management.chinacloudapi.cn" or
         "https://management.usgovcloudapi.net". The default value is "https://management.azure.com".
        :paramtype audience: str
        :returns: None
        :rtype: None
        :raises ValueError: If the provided api_version keyword-only argument isn't supported.

        .. admonition:: Example:

            .. literalinclude:: ../samples/sample_hello_world.py
                :start-after: [START create_registry_client]
                :end-before: [END create_registry_client]
                :language: python
                :dedent: 8
                :caption: Instantiate an instance of `ContainerRegistryClient`
        """
        api_version = kwargs.get("api_version", None)
        if api_version and api_version not in SUPPORTED_API_VERSIONS:
            supported_versions = "\n".join(SUPPORTED_API_VERSIONS)
            raise ValueError(
                f"Unsupported API version '{api_version}'. Please select from:\n{supported_versions}"
            )
        audience = kwargs.pop("audience", None)
        if not audience:
            audience = AZURE_RESOURCE_MANAGER_PUBLIC_CLOUD
        defaultScope = [audience + "/.default"]
        if not endpoint.startswith("https://") and not endpoint.startswith("http://"):
            endpoint = "https://" + endpoint
        self._endpoint = endpoint
        self._credential = credential
        super(ContainerRegistryClient, self).__init__(
            endpoint=endpoint, credential=credential, credential_scopes=defaultScope, **kwargs)

    def _get_digest_from_tag(self, repository: str, tag: str) -> str:
        tag_props = self.get_tag_properties(repository, tag)
        return tag_props.digest

    @distributed_trace
    def delete_repository(self, repository: str, **kwargs: Any) -> None:
        """Delete a repository. If the repository cannot be found or a response status code of
        404 is returned an error will not be raised.

        :param str repository: The repository to delete
        :returns: None
        :rtype: None
        :raises: ~azure.core.exceptions.HttpResponseError

        .. admonition:: Example:

            .. literalinclude:: ../samples/sample_hello_world.py
                :start-after: [START delete_repository]
                :end-before: [END delete_repository]
                :language: python
                :dedent: 8
                :caption: Delete a repository from the `ContainerRegistryClient`
        """
        self._client.container_registry.delete_repository(repository, **kwargs)

    @distributed_trace
    def list_repository_names(self, **kwargs: Any) -> ItemPaged[str]:
        """List all repositories

        :keyword results_per_page: Number of repositories to return per page
        :paramtype results_per_page: int
        :returns: An iterable of strings
        :rtype: ~azure.core.paging.ItemPaged[str]
        :raises: ~azure.core.exceptions.HttpResponseError

        .. admonition:: Example:

            .. literalinclude:: ../samples/sample_delete_tags.py
                :start-after: [START list_repository_names]
                :end-before: [END list_repository_names]
                :language: python
                :dedent: 8
                :caption: List repositories in a container registry account
        """
        n = kwargs.pop("results_per_page", None)
        last = kwargs.pop("last", None)
        cls = kwargs.pop("cls", None)
        error_map = {401: ClientAuthenticationError, 404: ResourceNotFoundError, 409: ResourceExistsError}
        error_map.update(kwargs.pop("error_map", {}))
        accept = "application/json"

        def prepare_request(next_link=None):
            # Construct headers
            header_parameters = {}  # type: Dict[str, Any]
            header_parameters["Accept"] = self._client._serialize.header(  # pylint: disable=protected-access
                "accept", accept, "str"
            )

            if not next_link:
                # Construct URL
                url = "/acr/v1/_catalog"
                path_format_arguments = {
                    "url": self._client._serialize.url(  # pylint: disable=protected-access
                        "self._config.url",
                        self._client._config.url,  # pylint: disable=protected-access
                        "str",
                        skip_quote=True,
                    ),
                }
                url = self._client._client.format_url(url, **path_format_arguments)  # pylint: disable=protected-access
                # Construct parameters
                query_parameters = {}  # type: Dict[str, Any]
                if last is not None:
                    query_parameters["last"] = self._client._serialize.query(  # pylint: disable=protected-access
                        "last", last, "str"
                    )
                if n is not None:
                    query_parameters["n"] = self._client._serialize.query(  # pylint: disable=protected-access
                        "n", n, "int"
                    )

                request = self._client._client.get(  # pylint: disable=protected-access
                    url, query_parameters, header_parameters
                )
            else:
                url = next_link
                query_parameters = {}  # type: Dict[str, Any]
                path_format_arguments = {
                    "url": self._client._serialize.url(  # pylint: disable=protected-access
                        "self._config.url",
                        self._client._config.url,  # pylint: disable=protected-access
                        "str",
                        skip_quote=True,
                    ),
                }
                url = self._client._client.format_url(url, **path_format_arguments)  # pylint: disable=protected-access
                request = self._client._client.get(  # pylint: disable=protected-access
                    url, query_parameters, header_parameters
                )
            return request

        def extract_data(pipeline_response):
            deserialized = self._client._deserialize(  # pylint: disable=protected-access
                "Repositories", pipeline_response
            )
            list_of_elem = deserialized.repositories or []
            if cls:
                list_of_elem = cls(list_of_elem)
            link = None
            if "Link" in pipeline_response.http_response.headers.keys():
                link = _parse_next_link(pipeline_response.http_response.headers["Link"])
            return link, iter(list_of_elem)

        def get_next(next_link=None):
            request = prepare_request(next_link)

            pipeline_response = self._client._client._pipeline.run(  # pylint: disable=protected-access
                request, stream=False, **kwargs
            )
            response = pipeline_response.http_response

            if response.status_code not in [200]:
                error = self._client._deserialize.failsafe_deserialize(  # pylint: disable=protected-access
                    AcrErrors, response
                )
                map_error(status_code=response.status_code, response=response, error_map=error_map)
                raise HttpResponseError(response=response, model=error)

            return pipeline_response

        return ItemPaged(get_next, extract_data)

    @distributed_trace
    def get_repository_properties(self, repository: str, **kwargs: Any) -> RepositoryProperties:
        """Get the properties of a repository

        :param str repository: Name of the repository
        :rtype: ~azure.containerregistry.RepositoryProperties
        :raises: ~azure.core.exceptions.ResourceNotFoundError
        """
        return RepositoryProperties._from_generated(  # pylint: disable=protected-access
            self._client.container_registry.get_properties(repository, **kwargs)
        )

    @distributed_trace
    def list_manifest_properties(self, repository: str, **kwargs: Any) -> ItemPaged[ArtifactManifestProperties]:
        """List the artifacts for a repository

        :param str repository: Name of the repository
        :keyword order_by: Query parameter for ordering by time ascending or descending
        :paramtype order_by: ~azure.containerregistry.ArtifactManifestOrder or str
        :keyword results_per_page: Number of repositories to return per page
        :paramtype results_per_page: int
        :returns: An iterable of :class:`~azure.containerregistry.ArtifactManifestProperties`
        :rtype: ~azure.core.paging.ItemPaged[~azure.containerregistry.ArtifactManifestProperties]
        :raises: ~azure.core.exceptions.ResourceNotFoundError
        """
        name = repository
        last = kwargs.pop("last", None)
        n = kwargs.pop("results_per_page", None)
        orderby = kwargs.pop("order_by", None)
        cls = kwargs.pop(
            "cls",
            lambda objs: [
                ArtifactManifestProperties._from_generated(  # pylint: disable=protected-access
                    x, repository_name=repository, registry=self._endpoint
                )
                for x in objs
            ],
        )

        error_map = {401: ClientAuthenticationError, 404: ResourceNotFoundError, 409: ResourceExistsError}
        error_map.update(kwargs.pop("error_map", {}))
        accept = "application/json"

        def prepare_request(next_link=None):
            # Construct headers
            header_parameters = {}  # type: Dict[str, Any]
            header_parameters["Accept"] = self._client._serialize.header(  # pylint: disable=protected-access
                "accept", accept, "str"
            )

            if not next_link:
                # Construct URL
                url = "/acr/v1/{name}/_manifests"
                path_format_arguments = {
                    "url": self._client._serialize.url(  # pylint: disable=protected-access
                        "self._client._config.url",
                        self._client._config.url,  # pylint: disable=protected-access
                        "str",
                        skip_quote=True,
                    ),
                    "name": self._client._serialize.url("name", name, "str"),  # pylint: disable=protected-access
                }
                url = self._client._client.format_url(url, **path_format_arguments)  # pylint: disable=protected-access
                # Construct parameters
                query_parameters = {}  # type: Dict[str, Any]
                if last is not None:
                    query_parameters["last"] = self._client._serialize.query(  # pylint: disable=protected-access
                        "last", last, "str"
                    )
                if n is not None:
                    query_parameters["n"] = self._client._serialize.query(  # pylint: disable=protected-access
                        "n", n, "int"
                    )
                if orderby is not None:
                    query_parameters["orderby"] = self._client._serialize.query(  # pylint: disable=protected-access
                        "orderby", orderby, "str"
                    )

                request = self._client._client.get(  # pylint: disable=protected-access
                    url, query_parameters, header_parameters
                )
            else:
                url = next_link
                query_parameters = {}  # type: Dict[str, Any]
                path_format_arguments = {
                    "url": self._client._serialize.url(  # pylint: disable=protected-access
                        "self._client._config.url",
                        self._client._config.url,  # pylint: disable=protected-access
                        "str",
                        skip_quote=True,
                    ),
                    "name": self._client._serialize.url("name", name, "str"),  # pylint: disable=protected-access
                }
                url = self._client._client.format_url(url, **path_format_arguments)  # pylint: disable=protected-access
                request = self._client._client.get(  # pylint: disable=protected-access
                    url, query_parameters, header_parameters
                )
            return request

        def extract_data(pipeline_response):
            deserialized = self._client._deserialize(  # pylint: disable=protected-access
                "AcrManifests", pipeline_response
            )
            list_of_elem = deserialized.manifests
            if cls:
                list_of_elem = cls(list_of_elem)
            link = None
            if "Link" in pipeline_response.http_response.headers.keys():
                link = _parse_next_link(pipeline_response.http_response.headers["Link"])
            return link, iter(list_of_elem)

        def get_next(next_link=None):
            request = prepare_request(next_link)

            pipeline_response = self._client._client._pipeline.run(  # pylint: disable=protected-access
                request, stream=False, **kwargs
            )
            response = pipeline_response.http_response

            if response.status_code not in [200]:
                error = self._client._deserialize.failsafe_deserialize(  # pylint: disable=protected-access
                    AcrErrors, response
                )
                map_error(status_code=response.status_code, response=response, error_map=error_map)
                raise HttpResponseError(response=response, model=error)

            return pipeline_response

        return ItemPaged(get_next, extract_data)

    @distributed_trace
    def delete_tag(self, repository: str, tag: str, **kwargs: Any) -> None:
        """Delete a tag from a repository. If the tag cannot be found or a response status code of
        404 is returned an error will not be raised.

        :param str repository: Name of the repository the tag belongs to
        :param str tag: The tag to be deleted
        :returns: None
        :rtype: None
        :raises: ~azure.core.exceptions.HttpResponseError

        Example

        .. code-block:: python

            from azure.containerregistry import ContainerRegistryClient
            from azure.identity import DefaultAzureCredential
            endpoint = os.environ["CONTAINERREGISTRY_ENDPOINT"]
            client = ContainerRegistryClient(endpoint, DefaultAzureCredential(), audience="my_audience")
            for tag in client.list_tag_properties("my_repository"):
                client.delete_tag("my_repository", tag.name)
        """
        self._client.container_registry.delete_tag(repository, tag, **kwargs)

    @distributed_trace
    def get_manifest_properties(self, repository: str, tag_or_digest: str, **kwargs: Any) -> ArtifactManifestProperties:
        """Get the properties of a registry artifact

        :param str repository: Name of the repository
        :param str tag_or_digest: Tag or digest of the manifest
        :rtype: ~azure.containerregistry.ArtifactManifestProperties
        :raises: ~azure.core.exceptions.ResourceNotFoundError

        Example

        .. code-block:: python

            from azure.containerregistry import ContainerRegistryClient
            from azure.identity import DefaultAzureCredential
            endpoint = os.environ["CONTAINERREGISTRY_ENDPOINT"]
            client = ContainerRegistryClient(endpoint, DefaultAzureCredential(), audience="my_audience")
            for artifact in client.list_manifest_properties("my_repository"):
                properties = client.get_manifest_properties("my_repository", artifact.digest)
        """
        if _is_tag(tag_or_digest):
            tag_or_digest = self._get_digest_from_tag(repository, tag_or_digest)

        return ArtifactManifestProperties._from_generated(  # pylint: disable=protected-access
            self._client.container_registry.get_manifest_properties(repository, tag_or_digest, **kwargs),
            repository_name=repository,
            registry=self._endpoint,
        )

    @distributed_trace
    def get_tag_properties(self, repository: str, tag: str, **kwargs: Any) -> ArtifactTagProperties:
        """Get the properties for a tag

        :param str repository: Name of the repository
        :param str tag: The tag to get tag properties for
        :rtype: ~azure.containerregistry.ArtifactTagProperties
        :raises: ~azure.core.exceptions.ResourceNotFoundError

        Example

        .. code-block:: python

            from azure.containerregistry import ContainerRegistryClient
            from azure.identity import DefaultAzureCredential
            endpoint = os.environ["CONTAINERREGISTRY_ENDPOINT"]
            client = ContainerRegistryClient(endpoint, DefaultAzureCredential(), audience="my_audience")
            for tag in client.list_tag_properties("my_repository"):
                tag_properties = client.get_tag_properties("my_repository", tag.name)
        """
        return ArtifactTagProperties._from_generated(  # pylint: disable=protected-access
            self._client.container_registry.get_tag_properties(repository, tag, **kwargs),
            repository=repository,
        )

    @distributed_trace
    def list_tag_properties(self, repository: str, **kwargs: Any) -> ItemPaged[ArtifactTagProperties]:
        """List the tags for a repository

        :param str repository: Name of the repository
        :keyword order_by: Query parameter for ordering by time ascending or descending
        :paramtype order_by: ~azure.containerregistry.ArtifactTagOrder or str
        :keyword results_per_page: Number of repositories to return per page
        :paramtype results_per_page: int
        :returns: An iterable of :class:`~azure.containerregistry.ArtifactTagProperties`
        :rtype: ~azure.core.paging.ItemPaged[~azure.containerregistry.ArtifactTagProperties]
        :raises: ~azure.core.exceptions.ResourceNotFoundError

        Example

        .. code-block:: python

            from azure.containerregistry import ContainerRegistryClient
            from azure.identity import DefaultAzureCredential
            endpoint = os.environ["CONTAINERREGISTRY_ENDPOINT"]
            client = ContainerRegistryClient(endpoint, DefaultAzureCredential(), audience="my_audience")
            for tag in client.list_tag_properties("my_repository"):
                tag_properties = client.get_tag_properties("my_repository", tag.name)
        """
        name = repository
        last = kwargs.pop("last", None)
        n = kwargs.pop("results_per_page", None)
        orderby = kwargs.pop("order_by", None)
        digest = kwargs.pop("digest", None)
        cls = kwargs.pop(
            "cls",
            lambda objs: [
                ArtifactTagProperties._from_generated(o, repository=repository)  # pylint: disable=protected-access
                for o in objs
            ],
        )

        error_map = {401: ClientAuthenticationError, 404: ResourceNotFoundError, 409: ResourceExistsError}
        error_map.update(kwargs.pop("error_map", {}))
        accept = "application/json"

        def prepare_request(next_link=None):
            # Construct headers
            header_parameters = {}  # type: Dict[str, Any]
            header_parameters["Accept"] = self._client._serialize.header(  # pylint: disable=protected-access
                "accept", accept, "str"
            )

            if not next_link:
                # Construct URL
                url = "/acr/v1/{name}/_tags"
                path_format_arguments = {
                    "url": self._client._serialize.url(  # pylint: disable=protected-access
                        "self._config.url",
                        self._client._config.url,  # pylint: disable=protected-access
                        "str",
                        skip_quote=True,
                    ),
                    "name": self._client._serialize.url("name", name, "str"),  # pylint: disable=protected-access
                }
                url = self._client._client.format_url(url, **path_format_arguments)  # pylint: disable=protected-access
                # Construct parameters
                query_parameters = {}  # type: Dict[str, Any]
                if last is not None:
                    query_parameters["last"] = self._client._serialize.query(  # pylint: disable=protected-access
                        "last", last, "str"
                    )
                if n is not None:
                    query_parameters["n"] = self._client._serialize.query(  # pylint: disable=protected-access
                        "n", n, "int"
                    )
                if orderby is not None:
                    query_parameters["orderby"] = self._client._serialize.query(  # pylint: disable=protected-access
                        "orderby", orderby, "str"
                    )
                if digest is not None:
                    query_parameters["digest"] = self._client._serialize.query(  # pylint: disable=protected-access
                        "digest", digest, "str"
                    )

                request = self._client._client.get(  # pylint: disable=protected-access
                    url, query_parameters, header_parameters
                )
            else:
                url = next_link
                query_parameters = {}  # type: Dict[str, Any]
                path_format_arguments = {
                    "url": self._client._serialize.url(  # pylint: disable=protected-access
                        "self._client._config.url",
                        self._client._config.url,  # pylint: disable=protected-access
                        "str",
                        skip_quote=True,
                    ),
                    "name": self._client._serialize.url("name", name, "str"),  # pylint: disable=protected-access
                }
                url = self._client._client.format_url(url, **path_format_arguments)  # pylint: disable=protected-access
                request = self._client._client.get(  # pylint: disable=protected-access
                    url, query_parameters, header_parameters
                )
            return request

        def extract_data(pipeline_response):
            deserialized = self._client._deserialize("TagList", pipeline_response)  # pylint: disable=protected-access
            list_of_elem = deserialized.tag_attribute_bases
            if cls:
                list_of_elem = cls(list_of_elem)
            link = None
            if "Link" in pipeline_response.http_response.headers.keys():
                link = _parse_next_link(pipeline_response.http_response.headers["Link"])
            return link, iter(list_of_elem)

        def get_next(next_link=None):
            request = prepare_request(next_link)

            pipeline_response = self._client._client._pipeline.run(  # pylint: disable=protected-access
                request, stream=False, **kwargs
            )
            response = pipeline_response.http_response

            if response.status_code not in [200]:
                error = self._client._deserialize.failsafe_deserialize(  # pylint: disable=protected-access
                    AcrErrors, response
                )
                map_error(status_code=response.status_code, response=response, error_map=error_map)
                raise HttpResponseError(response=response, model=error)

            return pipeline_response

        return ItemPaged(get_next, extract_data)

    @overload
    def update_manifest_properties(
        self, repository: str, tag_or_digest: str, properties: ArtifactManifestProperties, **kwargs: Any
    ) -> ArtifactManifestProperties:
        pass

    @overload
    def update_manifest_properties(
        self, repository: str, tag_or_digest: str, **kwargs: Any
    ) -> ArtifactManifestProperties:
        pass

    @distributed_trace
    def update_manifest_properties(
        self, *args: Union[str, ArtifactManifestProperties], **kwargs: Any
    ) -> ArtifactManifestProperties:
        """Set the permission properties for a manifest.

        The updatable properties include: `can_delete`, `can_list`, `can_read`, and `can_write`.

        :param str repository: Repository the manifest belongs to.
        :param str tag_or_digest: Tag or digest of the manifest.
        :param properties: The property's values to be set. This is a positional-only
         parameter. Please provide either this or individual keyword parameters.
        :type properties: ~azure.containerregistry.ArtifactManifestProperties
        :keyword bool can_delete: Delete permissions for a manifest.
        :keyword bool can_list: List permissions for a manifest.
        :keyword bool can_read: Read permissions for a manifest.
        :keyword bool can_write: Write permissions for a manifest.
        :rtype: ~azure.containerregistry.ArtifactManifestProperties
        :raises: ~azure.core.exceptions.ResourceNotFoundError

        Example

        .. code-block:: python

            from azure.containerregistry import ContainerRegistryClient
            from azure.identity import DefaultAzureCredential
            endpoint = os.environ["CONTAINERREGISTRY_ENDPOINT"]
            client = ContainerRegistryClient(endpoint, DefaultAzureCredential(), audience="my_audience")
            for artifact in client.list_manifest_properties("my_repository"):
                received_properties = client.update_manifest_properties(
                    "my_repository",
                    artifact.digest,
                    can_delete=False,
                    can_list=False,
                    can_read=False,
                    can_write=False,
                )
        """
        repository = str(args[0])
        tag_or_digest = str(args[1])
        properties = None
        if len(args) == 3:
            properties = cast(ArtifactManifestProperties, args[2])
        else:
            properties = ArtifactManifestProperties()

        properties.can_delete = kwargs.pop("can_delete", properties.can_delete)
        properties.can_list = kwargs.pop("can_list", properties.can_list)
        properties.can_read = kwargs.pop("can_read", properties.can_read)
        properties.can_write = kwargs.pop("can_write", properties.can_write)

        if _is_tag(tag_or_digest):
            tag_or_digest = self._get_digest_from_tag(repository, tag_or_digest)

        return ArtifactManifestProperties._from_generated(  # pylint: disable=protected-access
            self._client.container_registry.update_manifest_properties(
                repository,
                tag_or_digest,
                value=properties._to_generated(),  # pylint: disable=protected-access
                **kwargs
            ),
            repository_name=repository,
            registry=self._endpoint
        )

    @overload
    def update_tag_properties(
        self, repository: str, tag: str, properties: ArtifactTagProperties, **kwargs: Any
    ) -> ArtifactTagProperties:
        pass

    @overload
    def update_tag_properties(self, repository: str, tag: str, **kwargs: Any) -> ArtifactTagProperties:
        pass

    @distributed_trace
    def update_tag_properties(self, *args: Union[str, ArtifactTagProperties], **kwargs: Any) -> ArtifactTagProperties:
        """Set the permission properties for a tag.

        The updatable properties include: `can_delete`, `can_list`, `can_read`, and `can_write`.

        :param str repository: Repository the tag belongs to.
        :param str tag: Tag to set properties for.
        :param properties: The property's values to be set. This is a positional-only
         parameter. Please provide either this or individual keyword parameters.
        :type properties: ~azure.containerregistry.ArtifactTagProperties
        :keyword bool can_delete: Delete permissions for a tag.
        :keyword bool can_list: List permissions for a tag.
        :keyword bool can_read: Read permissions for a tag.
        :keyword bool can_write: Write permissions for a tag.
        :rtype: ~azure.containerregistry.ArtifactTagProperties
        :raises: ~azure.core.exceptions.ResourceNotFoundError

        Example

        .. code-block:: python

            from azure.containerregistry import ContainerRegistryClient
            from azure.identity import DefaultAzureCredential
            endpoint = os.environ["CONTAINERREGISTRY_ENDPOINT"]
            client = ContainerRegistryClient(endpoint, DefaultAzureCredential(), audience="my_audience")
            tag_identifier = "latest"
            received = client.update_tag_properties(
                "my_repository",
                tag_identifier,
                can_delete=False,
                can_list=False,
                can_read=False,
                can_write=False,
            )
        """
        repository = str(args[0])
        tag = str(args[1])
        properties = None
        if len(args) == 3:
            properties = cast(ArtifactTagProperties, args[2])
        else:
            properties = ArtifactTagProperties()

        properties.can_delete = kwargs.pop("can_delete", properties.can_delete)
        properties.can_list = kwargs.pop("can_list", properties.can_list)
        properties.can_read = kwargs.pop("can_read", properties.can_read)
        properties.can_write = kwargs.pop("can_write", properties.can_write)

        return ArtifactTagProperties._from_generated(  # pylint: disable=protected-access
            self._client.container_registry.update_tag_attributes(
                repository, tag, value=properties._to_generated(), **kwargs  # pylint: disable=protected-access
            ),
            repository=repository
        )

    @overload
    def update_repository_properties(
        self, repository: str, properties: RepositoryProperties, **kwargs: Any
    ) -> RepositoryProperties:
        pass

    @overload
    def update_repository_properties(self, repository: str, **kwargs: Any) -> RepositoryProperties:
        pass

    @distributed_trace
    def update_repository_properties(
        self, *args: Union[str, RepositoryProperties], **kwargs: Any
    ) -> RepositoryProperties:
        """Set the permission properties of a repository.

        The updatable properties include: `can_delete`, `can_list`, `can_read`, and `can_write`.

        :param str repository: Name of the repository.
        :param properties: Properties to set for the repository. This is a positional-only
         parameter. Please provide either this or individual keyword parameters.
        :type properties: ~azure.containerregistry.RepositoryProperties
        :keyword bool can_delete: Delete permissions for a repository.
        :keyword bool can_list: List permissions for a repository.
        :keyword bool can_read: Read permissions for a repository.
        :keyword bool can_write: Write permissions for a repository.
        :rtype: ~azure.containerregistry.RepositoryProperties
        :raises: ~azure.core.exceptions.ResourceNotFoundError
        """
        repository = str(args[0])
        properties = None
        if len(args) == 2:
            properties = cast(RepositoryProperties, args[1])
        else:
            properties = RepositoryProperties()

        properties.can_delete = kwargs.pop("can_delete", properties.can_delete)
        properties.can_list = kwargs.pop("can_list", properties.can_list)
        properties.can_read = kwargs.pop("can_read", properties.can_read)
        properties.can_write = kwargs.pop("can_write", properties.can_write)

        return RepositoryProperties._from_generated(  # pylint: disable=protected-access
            self._client.container_registry.update_properties(
                repository, value=properties._to_generated(), **kwargs  # pylint: disable=protected-access
            )
        )

    @distributed_trace
    def upload_manifest(
        self, repository: str, manifest: Union[OCIManifest, IO], *, tag: Optional[str] = None, **kwargs: Any
    ) -> str:
        """Upload a manifest for an OCI artifact.

        :param str repository: Name of the repository
        :param manifest: The manifest to upload. Note: This must be a seekable stream.
        :type manifest: ~azure.containerregistry.models.OCIManifest or IO
        :keyword tag: Tag of the manifest.
        :paramtype tag: str or None
        :returns: The digest of the uploaded manifest, calculated by the registry.
        :rtype: str
        :raises ValueError: If the parameter repository or manifest is None.
        :raises ~azure.core.exceptions.HttpResponseError:
            If the digest in the response does not match the digest of the uploaded manifest.
        """
        try:
            if isinstance(manifest, OCIManifest):
                data = _serialize_manifest(manifest)
            else:
                data = manifest
            tag_or_digest = tag
            if tag_or_digest is None:
                tag_or_digest = _compute_digest(data)

            response_headers = self._client.container_registry.create_manifest(
                name=repository,
                reference=tag_or_digest,
                payload=data,
                content_type=OCI_MANIFEST_MEDIA_TYPE,
                headers={"Accept": OCI_MANIFEST_MEDIA_TYPE},
                cls=_return_response_headers,
                **kwargs
            )

            digest = response_headers['Docker-Content-Digest']
        except ValueError:
            if repository is None or manifest is None:
                raise ValueError("The parameter repository and manifest cannot be None.")
            if not _validate_digest(data, digest):
                raise ValueError("The digest in the response does not match the digest of the uploaded manifest.")
            raise

        return digest

    @distributed_trace
    def upload_blob(self, repository: str, data: IO, **kwargs: Any) -> str:
        """Upload an artifact blob.

        :param str repository: Name of the repository
        :param data: The blob to upload. Note: This must be a seekable stream.
        :type data: IO
        :returns: The digest of the uploaded blob, calculated by the registry.
        :rtype: str
        :raises ValueError: If the parameter repository or data is None.
        """
        try:
            start_upload_response_headers = cast(Dict[str, str], self._client.container_registry_blob.start_upload(
                repository, cls=_return_response_headers, **kwargs
            ))
            upload_chunk_response_headers = cast(Dict[str, str], self._client.container_registry_blob.upload_chunk(
                start_upload_response_headers['Location'],
                data,
                cls=_return_response_headers,
                **kwargs
            ))
            digest = _compute_digest(data)
            complete_upload_response_headers = cast(
                Dict[str, str],
                self._client.container_registry_blob.complete_upload(
                    digest=digest,
                    next_link=upload_chunk_response_headers['Location'],
                    cls=_return_response_headers,
                    **kwargs
                )
            )
        except ValueError:
            if repository is None or data is None:
                raise ValueError("The parameter repository and data cannot be None.")
            raise
        return complete_upload_response_headers['Docker-Content-Digest']

    @distributed_trace
    def download_manifest(self, repository: str, tag_or_digest: str, **kwargs: Any) -> DownloadManifestResult:
        """Download the manifest for an OCI artifact.

        :param str repository: Name of the repository
        :param str tag_or_digest: The tag or digest of the manifest to download.
        :returns: DownloadManifestResult
        :rtype: ~azure.containerregistry.models.DownloadManifestResult
        :raises ValueError: If the parameter repository or tag_or_digest is None.
        :raises ~azure.core.exceptions.HttpResponseError:
            If the requested digest does not match the digest of the received manifest.
        """
        try:
            response, manifest_wrapper = cast(
                Tuple[PipelineResponse, ManifestWrapper],
                self._client.container_registry.get_manifest(
                    name=repository,
                    reference=tag_or_digest,
                    headers={"Accept": OCI_MANIFEST_MEDIA_TYPE},
                    cls=_return_response_and_deserialized,
                    **kwargs
                )
            )
            digest = response.http_response.headers['Docker-Content-Digest']
            manifest = OCIManifest.deserialize(cast(ManifestWrapper, manifest_wrapper).serialize())
            manifest_stream = _serialize_manifest(manifest)
        except ValueError:
            if repository is None or tag_or_digest is None:
                raise ValueError("The parameter repository and tag_or_digest cannot be None.")
            if not _validate_digest(manifest_stream, digest):
                raise ValueError("The requested digest does not match the digest of the received manifest.")
            raise

        return DownloadManifestResult(digest=digest, data=manifest_stream, manifest=manifest)

    @distributed_trace
    def download_blob(self, repository: str, digest: str, **kwargs: Any) -> Union[DownloadBlobResult, None]:
        """Download a blob that is part of an artifact.

        :param str repository: Name of the repository
        :param str digest: The digest of the blob to download.
        :returns: DownloadBlobResult or None
        :rtype: ~azure.containerregistry.DownloadBlobResult or None
        :raises ValueError: If the parameter repository or digest is None.
        """
        try:
            deserialized = self._client.container_registry_blob.get_blob( # type: ignore
                repository, digest, cls=_return_deserialized, **kwargs
            )
        except ValueError:
            if repository is None or digest is None:
                raise ValueError("The parameter repository and digest cannot be None.")
            raise

        if deserialized:
            blob_content = b''
            for chunk in deserialized:
                if chunk:
                    blob_content += chunk
            return DownloadBlobResult(data=BytesIO(blob_content), digest=digest)
        return None

    @distributed_trace
    def delete_manifest(self, repository: str, tag_or_digest: str, **kwargs: Any) -> None:
        """Delete a manifest. If the manifest cannot be found or a response status code of
        404 is returned an error will not be raised.

        :param str repository: Name of the repository the manifest belongs to
        :param str tag_or_digest: Tag or digest of the manifest to be deleted
        :returns: None
        :raises: ~azure.core.exceptions.HttpResponseError

        Example

        .. code-block:: python

            from azure.containerregistry import ContainerRegistryClient
            from azure.identity import DefaultAzureCredential
            endpoint = os.environ["CONTAINERREGISTRY_ENDPOINT"]
            client = ContainerRegistryClient(endpoint, DefaultAzureCredential(), audience="my_audience")
            client.delete_manifest("my_repository", "my_tag_or_digest")
        """
        if _is_tag(tag_or_digest):
            tag_or_digest = self._get_digest_from_tag(repository, tag_or_digest)

        self._client.container_registry.delete_manifest(repository, tag_or_digest, **kwargs)

    @distributed_trace
    def delete_blob(self, repository: str, tag_or_digest: str, **kwargs: Any) -> None:
        """Delete a blob. If the blob cannot be found or a response status code of
        404 is returned an error will not be raised.

        :param str repository: Name of the repository the manifest belongs to
        :param str tag_or_digest: Tag or digest of the blob to be deleted
        :returns: None
        :raises: ~azure.core.exceptions.HttpResponseError

        Example

        .. code-block:: python

            from azure.containerregistry import ContainerRegistryClient
            from azure.identity import DefaultAzureCredential
            endpoint = os.environ["CONTAINERREGISTRY_ENDPOINT"]
            client = ContainerRegistryClient(endpoint, DefaultAzureCredential(), audience="my_audience")
            client.delete_blob("my_repository", "my_tag_or_digest")
        """
        if _is_tag(tag_or_digest):
            tag_or_digest = self._get_digest_from_tag(repository, tag_or_digest)

        self._client.container_registry_blob.delete_blob(repository, tag_or_digest, **kwargs)<|MERGE_RESOLUTION|>--- conflicted
+++ resolved
@@ -4,12 +4,8 @@
 # Licensed under the MIT License.
 # ------------------------------------
 from io import BytesIO
-<<<<<<< HEAD
-from typing import Any, Dict, IO, Optional, overload, Union
+from typing import Any, Dict, IO, Optional, overload, Union, cast, Tuple
 from azure.core.credentials import TokenCredential
-=======
-from typing import TYPE_CHECKING, Any, Dict, IO, Optional, overload, Union, cast, Tuple
->>>>>>> a332ad5e
 from azure.core.exceptions import (
     ClientAuthenticationError,
     ResourceNotFoundError,
@@ -41,12 +37,6 @@
     DownloadManifestResult,
 )
 
-<<<<<<< HEAD
-=======
-if TYPE_CHECKING:
-    from azure.core.credentials import TokenCredential
->>>>>>> a332ad5e
-
 def _return_response_and_deserialized(pipeline_response, deserialized, _):
     return pipeline_response, deserialized
 
@@ -62,7 +52,7 @@
         self,
         endpoint: str,
         credential: Optional[TokenCredential] = None,
-        **kwargs: Any
+        **kwargs
     ) -> None:
         """Create a ContainerRegistryClient from an ACR endpoint and a credential.
 
@@ -111,7 +101,7 @@
         return tag_props.digest
 
     @distributed_trace
-    def delete_repository(self, repository: str, **kwargs: Any) -> None:
+    def delete_repository(self, repository: str, **kwargs) -> None:
         """Delete a repository. If the repository cannot be found or a response status code of
         404 is returned an error will not be raised.
 
@@ -132,7 +122,7 @@
         self._client.container_registry.delete_repository(repository, **kwargs)
 
     @distributed_trace
-    def list_repository_names(self, **kwargs: Any) -> ItemPaged[str]:
+    def list_repository_names(self, **kwargs) -> ItemPaged[str]:
         """List all repositories
 
         :keyword results_per_page: Number of repositories to return per page
@@ -239,7 +229,7 @@
         return ItemPaged(get_next, extract_data)
 
     @distributed_trace
-    def get_repository_properties(self, repository: str, **kwargs: Any) -> RepositoryProperties:
+    def get_repository_properties(self, repository: str, **kwargs) -> RepositoryProperties:
         """Get the properties of a repository
 
         :param str repository: Name of the repository
@@ -251,7 +241,7 @@
         )
 
     @distributed_trace
-    def list_manifest_properties(self, repository: str, **kwargs: Any) -> ItemPaged[ArtifactManifestProperties]:
+    def list_manifest_properties(self, repository: str, **kwargs) -> ItemPaged[ArtifactManifestProperties]:
         """List the artifacts for a repository
 
         :param str repository: Name of the repository
@@ -369,7 +359,7 @@
         return ItemPaged(get_next, extract_data)
 
     @distributed_trace
-    def delete_tag(self, repository: str, tag: str, **kwargs: Any) -> None:
+    def delete_tag(self, repository: str, tag: str, **kwargs) -> None:
         """Delete a tag from a repository. If the tag cannot be found or a response status code of
         404 is returned an error will not be raised.
 
@@ -393,7 +383,7 @@
         self._client.container_registry.delete_tag(repository, tag, **kwargs)
 
     @distributed_trace
-    def get_manifest_properties(self, repository: str, tag_or_digest: str, **kwargs: Any) -> ArtifactManifestProperties:
+    def get_manifest_properties(self, repository: str, tag_or_digest: str, **kwargs) -> ArtifactManifestProperties:
         """Get the properties of a registry artifact
 
         :param str repository: Name of the repository
@@ -422,7 +412,7 @@
         )
 
     @distributed_trace
-    def get_tag_properties(self, repository: str, tag: str, **kwargs: Any) -> ArtifactTagProperties:
+    def get_tag_properties(self, repository: str, tag: str, **kwargs) -> ArtifactTagProperties:
         """Get the properties for a tag
 
         :param str repository: Name of the repository
@@ -447,7 +437,7 @@
         )
 
     @distributed_trace
-    def list_tag_properties(self, repository: str, **kwargs: Any) -> ItemPaged[ArtifactTagProperties]:
+    def list_tag_properties(self, repository: str, **kwargs) -> ItemPaged[ArtifactTagProperties]:
         """List the tags for a repository
 
         :param str repository: Name of the repository
@@ -578,19 +568,17 @@
 
     @overload
     def update_manifest_properties(
-        self, repository: str, tag_or_digest: str, properties: ArtifactManifestProperties, **kwargs: Any
+        self, repository: str, tag_or_digest: str, properties: ArtifactManifestProperties, **kwargs
     ) -> ArtifactManifestProperties:
         pass
 
     @overload
+    def update_manifest_properties(self, repository: str, tag_or_digest: str, **kwargs) -> ArtifactManifestProperties:
+        pass
+
+    @distributed_trace
     def update_manifest_properties(
-        self, repository: str, tag_or_digest: str, **kwargs: Any
-    ) -> ArtifactManifestProperties:
-        pass
-
-    @distributed_trace
-    def update_manifest_properties(
-        self, *args: Union[str, ArtifactManifestProperties], **kwargs: Any
+        self, *args: Union[str, ArtifactManifestProperties], **kwargs
     ) -> ArtifactManifestProperties:
         """Set the permission properties for a manifest.
 
@@ -655,16 +643,16 @@
 
     @overload
     def update_tag_properties(
-        self, repository: str, tag: str, properties: ArtifactTagProperties, **kwargs: Any
+        self, repository: str, tag: str, properties: ArtifactTagProperties, **kwargs
     ) -> ArtifactTagProperties:
         pass
 
     @overload
-    def update_tag_properties(self, repository: str, tag: str, **kwargs: Any) -> ArtifactTagProperties:
+    def update_tag_properties(self, repository: str, tag: str, **kwargs) -> ArtifactTagProperties:
         pass
 
     @distributed_trace
-    def update_tag_properties(self, *args: Union[str, ArtifactTagProperties], **kwargs: Any) -> ArtifactTagProperties:
+    def update_tag_properties(self, *args: Union[str, ArtifactTagProperties], **kwargs) -> ArtifactTagProperties:
         """Set the permission properties for a tag.
 
         The updatable properties include: `can_delete`, `can_list`, `can_read`, and `can_write`.
@@ -721,17 +709,17 @@
 
     @overload
     def update_repository_properties(
-        self, repository: str, properties: RepositoryProperties, **kwargs: Any
+        self, repository: str, properties: RepositoryProperties, **kwargs
     ) -> RepositoryProperties:
         pass
 
     @overload
-    def update_repository_properties(self, repository: str, **kwargs: Any) -> RepositoryProperties:
+    def update_repository_properties(self, repository: str, **kwargs) -> RepositoryProperties:
         pass
 
     @distributed_trace
     def update_repository_properties(
-        self, *args: Union[str, RepositoryProperties], **kwargs: Any
+        self, *args: Union[str, RepositoryProperties], **kwargs
     ) -> RepositoryProperties:
         """Set the permission properties of a repository.
 
@@ -768,7 +756,7 @@
 
     @distributed_trace
     def upload_manifest(
-        self, repository: str, manifest: Union[OCIManifest, IO], *, tag: Optional[str] = None, **kwargs: Any
+        self, repository: str, manifest: Union[OCIManifest, IO], *, tag: Optional[str] = None, **kwargs
     ) -> str:
         """Upload a manifest for an OCI artifact.
 
@@ -813,7 +801,7 @@
         return digest
 
     @distributed_trace
-    def upload_blob(self, repository: str, data: IO, **kwargs: Any) -> str:
+    def upload_blob(self, repository: str, data: IO, **kwargs) -> str:
         """Upload an artifact blob.
 
         :param str repository: Name of the repository
@@ -850,7 +838,7 @@
         return complete_upload_response_headers['Docker-Content-Digest']
 
     @distributed_trace
-    def download_manifest(self, repository: str, tag_or_digest: str, **kwargs: Any) -> DownloadManifestResult:
+    def download_manifest(self, repository: str, tag_or_digest: str, **kwargs) -> DownloadManifestResult:
         """Download the manifest for an OCI artifact.
 
         :param str repository: Name of the repository
@@ -885,7 +873,7 @@
         return DownloadManifestResult(digest=digest, data=manifest_stream, manifest=manifest)
 
     @distributed_trace
-    def download_blob(self, repository: str, digest: str, **kwargs: Any) -> Union[DownloadBlobResult, None]:
+    def download_blob(self, repository: str, digest: str, **kwargs) -> Optional[DownloadBlobResult]:
         """Download a blob that is part of an artifact.
 
         :param str repository: Name of the repository
@@ -912,7 +900,7 @@
         return None
 
     @distributed_trace
-    def delete_manifest(self, repository: str, tag_or_digest: str, **kwargs: Any) -> None:
+    def delete_manifest(self, repository: str, tag_or_digest: str, **kwargs) -> None:
         """Delete a manifest. If the manifest cannot be found or a response status code of
         404 is returned an error will not be raised.
 
@@ -937,7 +925,7 @@
         self._client.container_registry.delete_manifest(repository, tag_or_digest, **kwargs)
 
     @distributed_trace
-    def delete_blob(self, repository: str, tag_or_digest: str, **kwargs: Any) -> None:
+    def delete_blob(self, repository: str, tag_or_digest: str, **kwargs) -> None:
         """Delete a blob. If the blob cannot be found or a response status code of
         404 is returned an error will not be raised.
 
