--- conflicted
+++ resolved
@@ -8,12 +8,8 @@
 import hashlib
 import json
 from io import BytesIO
-<<<<<<< HEAD
 from typing import Any, Dict, IO, Optional, overload, Union, cast, Tuple, Iterator
-=======
-from typing import Any, Dict, IO, Optional, overload, Union, cast, Tuple
-
->>>>>>> 1e949e52
+
 from azure.core.credentials import TokenCredential
 from azure.core.exceptions import (
     ClientAuthenticationError,
@@ -27,12 +23,8 @@
 from azure.core.tracing.decorator import distributed_trace
 
 from ._base_client import ContainerRegistryBaseClient
-<<<<<<< HEAD
 from ._generated.models import AcrErrors
-=======
-from ._generated.models import AcrErrors, OCIManifest, ManifestWrapper
 from ._download_stream import DownloadBlobStream
->>>>>>> 1e949e52
 from ._helpers import (
     _compute_digest,
     _is_tag,
