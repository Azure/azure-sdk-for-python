--- conflicted
+++ resolved
@@ -193,19 +193,11 @@
         return ItemPaged(get_next, extract_data)
 
     @distributed_trace
-<<<<<<< HEAD
-    def get_repository(self, repository, **kwargs):
-        # type: (str, Dict[str, Any]) -> ContainerRepository
-        """Get a Container Repository object
-
-        :param str repository: The repository to create a client for
-=======
     def get_repository(self, repository_name, **kwargs):
         # type: (str, Any) -> ContainerRepository
         """Get a Container Repository object
 
         :param str repository_name: The repository to create a client for
->>>>>>> cd4d31fe
         :returns: :class:`~azure.containerregistry.ContainerRepository`
         :raises: None
 
@@ -225,11 +217,7 @@
             policies=self._client._client._pipeline._impl_policies,  # pylint: disable=protected-access
         )
         return ContainerRepository(
-<<<<<<< HEAD
-            self._endpoint, repository, credential=self._credential, pipeline=_pipeline, **kwargs
-=======
             self._endpoint, repository_name, credential=self._credential, pipeline=_pipeline, **kwargs
->>>>>>> cd4d31fe
         )
 
     @distributed_trace
@@ -242,9 +230,6 @@
         :returns: :class:`~azure.containerregistry.RegistryArtifact`
         :raises: None
         """
-<<<<<<< HEAD
-        return RegistryArtifact(self._endpoint, repository_name, tag_or_digest, self._credential, **kwargs)
-=======
         _pipeline = Pipeline(
             transport=TransportWrapper(self._client._client._pipeline._transport),  # pylint: disable=protected-access
             policies=self._client._client._pipeline._impl_policies,  # pylint: disable=protected-access
@@ -257,4 +242,15 @@
             pipeline=_pipeline,
             **kwargs
         )
->>>>>>> cd4d31fe
+
+    @distributed_trace
+    def get_artifact(self, repository_name, tag_or_digest, **kwargs):
+        # type: (str, str, Dict[str, Any]) -> RegistryArtifact
+        """Get a Registry Artifact object
+
+        :param str repository_name: Name of the repository
+        :param str tag_or_digest: The tag or digest of the artifact
+        :returns: :class:`~azure.containerregistry.RegistryArtifact`
+        :raises: None
+        """
+        return RegistryArtifact(self._endpoint, repository_name, tag_or_digest, self._credential, **kwargs)