# coding=utf-8
# ------------------------------------
# Copyright (c) Microsoft Corporation.
# Licensed under the MIT License.
# ------------------------------------
import time
from typing import Optional

from azure.core.credentials import TokenCredential
from azure.core.pipeline import PipelineRequest, PipelineResponse
from azure.core.pipeline.policies import SansIOHTTPPolicy

from ._generated import ContainerRegistry
from ._generated.models import PostContentSchemaGrantType
from ._helpers import _parse_challenge, _parse_exp_time
from ._user_agent import USER_AGENT


class ExchangeClientAuthenticationPolicy(SansIOHTTPPolicy):
    """Authentication policy for exchange client that does not modify the request"""

    def on_request(self, request: PipelineRequest) -> None:
        pass

    def on_response(self, request: PipelineRequest, response: PipelineResponse) -> None:
        pass


class ACRExchangeClient(object):
    """Class for handling oauth authentication requests

    :param endpoint: Azure Container Registry endpoint
    :type endpoint: str
    :param credential: Credential which provides tokens to authenticate requests
    :type credential: ~azure.core.credentials.TokenCredential
    :keyword api_version: API Version. The default value is "2021-07-01". Note that overriding this default value
        may result in unsupported behavior.
    :paramtype api_version: str
    :keyword credential_scopes: The scopes that access token can request.
    :paramtype credential_scopes: List[str]
    """

    def __init__(self, endpoint: str, credential: TokenCredential, **kwargs) -> None:
        if not endpoint.startswith("https://") and not endpoint.startswith("http://"):
            endpoint = "https://" + endpoint
        self._endpoint = endpoint
        self.credential_scopes = kwargs.get("credential_scopes", ["https://management.core.windows.net/.default"])
        self._client = ContainerRegistry(
            credential=credential,
            url=endpoint,
            sdk_moniker=USER_AGENT,
            authentication_policy=ExchangeClientAuthenticationPolicy(),
            **kwargs
        )
        self._credential = credential
        self._refresh_token = None # type: Optional[str]
        self._expiration_time = 0 # type: float

    def get_acr_access_token(self, challenge: str, **kwargs) -> Optional[str]:
        parsed_challenge = _parse_challenge(challenge)
        refresh_token = self.get_refresh_token(parsed_challenge["service"], **kwargs)
        return self.exchange_refresh_token_for_access_token(
            refresh_token, service=parsed_challenge["service"], scope=parsed_challenge["scope"], **kwargs
        )

    def get_refresh_token(self, service: str, **kwargs) -> str:
        if not self._refresh_token or self._expiration_time - time.time() > 300:
            self._refresh_token = self.exchange_aad_token_for_refresh_token(service, **kwargs)
            self._expiration_time = _parse_exp_time(self._refresh_token)
        return self._refresh_token

<<<<<<< HEAD
    def exchange_aad_token_for_refresh_token(self, service, **kwargs):
        # type: (str, Any) -> str
        refresh_token = self._client.authentication.exchange_aad_access_token_for_acr_refresh_token( # type: ignore
=======
    def exchange_aad_token_for_refresh_token(self, service: str, **kwargs) -> str:
        refresh_token = self._client.authentication.exchange_aad_access_token_for_acr_refresh_token(
>>>>>>> f26024cf
            grant_type=PostContentSchemaGrantType.ACCESS_TOKEN,
            service=service,
            access_token=self._credential.get_token(*self.credential_scopes).token,
            **kwargs
        )
        return refresh_token.refresh_token if refresh_token.refresh_token is not None else ""

<<<<<<< HEAD
    def exchange_refresh_token_for_access_token(self, refresh_token, service, scope, **kwargs):
        # type: (str, str, str, Any) -> Optional[str]
        access_token = self._client.authentication.exchange_acr_refresh_token_for_acr_access_token( # type: ignore
=======
    def exchange_refresh_token_for_access_token(
        self, refresh_token: str, service: str, scope: str, **kwargs
    ) -> Optional[str]:
        access_token = self._client.authentication.exchange_acr_refresh_token_for_acr_access_token(
>>>>>>> f26024cf
            service=service, scope=scope, refresh_token=refresh_token, **kwargs
        )
        return access_token.access_token

    def __enter__(self):
        self._client.__enter__()
        return self

    def __exit__(self, *args):
        self._client.__exit__(*args)

    def close(self) -> None:
        """Close sockets opened by the client.
        Calling this method is unnecessary when using the client as a context manager.
        """
        self._client.close()<|MERGE_RESOLUTION|>--- conflicted
+++ resolved
@@ -69,14 +69,8 @@
             self._expiration_time = _parse_exp_time(self._refresh_token)
         return self._refresh_token
 
-<<<<<<< HEAD
-    def exchange_aad_token_for_refresh_token(self, service, **kwargs):
-        # type: (str, Any) -> str
-        refresh_token = self._client.authentication.exchange_aad_access_token_for_acr_refresh_token( # type: ignore
-=======
     def exchange_aad_token_for_refresh_token(self, service: str, **kwargs) -> str:
         refresh_token = self._client.authentication.exchange_aad_access_token_for_acr_refresh_token(
->>>>>>> f26024cf
             grant_type=PostContentSchemaGrantType.ACCESS_TOKEN,
             service=service,
             access_token=self._credential.get_token(*self.credential_scopes).token,
@@ -84,16 +78,10 @@
         )
         return refresh_token.refresh_token if refresh_token.refresh_token is not None else ""
 
-<<<<<<< HEAD
-    def exchange_refresh_token_for_access_token(self, refresh_token, service, scope, **kwargs):
-        # type: (str, str, str, Any) -> Optional[str]
-        access_token = self._client.authentication.exchange_acr_refresh_token_for_acr_access_token( # type: ignore
-=======
     def exchange_refresh_token_for_access_token(
         self, refresh_token: str, service: str, scope: str, **kwargs
     ) -> Optional[str]:
         access_token = self._client.authentication.exchange_acr_refresh_token_for_acr_access_token(
->>>>>>> f26024cf
             service=service, scope=scope, refresh_token=refresh_token, **kwargs
         )
         return access_token.access_token
