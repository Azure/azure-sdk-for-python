# coding=utf-8
# ------------------------------------
# Copyright (c) Microsoft Corporation.
# Licensed under the MIT License.
# ------------------------------------
import time
<<<<<<< HEAD
from typing import Dict, Any, Optional
=======
from typing import TYPE_CHECKING, Any, Optional
>>>>>>> a332ad5e

from azure.core.credentials import TokenCredential
from azure.core.pipeline import PipelineRequest, PipelineResponse
from azure.core.pipeline.policies import SansIOHTTPPolicy

from ._generated import ContainerRegistry
from ._generated.models import PostContentSchemaGrantType
from ._helpers import _parse_challenge, _parse_exp_time
from ._user_agent import USER_AGENT


class ExchangeClientAuthenticationPolicy(SansIOHTTPPolicy):
    """Authentication policy for exchange client that does not modify the request"""

    def on_request(self, request: PipelineRequest) -> None:
        pass

    def on_response(self, request: PipelineRequest, response: PipelineResponse) -> None:
        pass


class ACRExchangeClient(object):
    """Class for handling oauth authentication requests

    :param endpoint: Azure Container Registry endpoint
    :type endpoint: str
    :param credential: Credential which provides tokens to authenticate requests
    :type credential: ~azure.core.credentials.TokenCredential
    :keyword api_version: API Version. The default value is "2021-07-01". Note that overriding this default value
     may result in unsupported behavior.
    :paramtype api_version: str
    """

<<<<<<< HEAD
    def __init__(self, endpoint: str, credential: TokenCredential, **kwargs: Dict[str, Any]) -> None:
=======
    def __init__(self, endpoint, credential, **kwargs):
        # type: (str, TokenCredential, Any) -> None
>>>>>>> a332ad5e
        if not endpoint.startswith("https://") and not endpoint.startswith("http://"):
            endpoint = "https://" + endpoint
        self._endpoint = endpoint
        self.credential_scopes = kwargs.get("credential_scopes", ["https://management.core.windows.net/.default"])
        self._client = ContainerRegistry(
            credential=credential,
            url=endpoint,
            sdk_moniker=USER_AGENT,
            authentication_policy=ExchangeClientAuthenticationPolicy(),
            **kwargs
        )
        self._credential = credential
        self._refresh_token = None # type: Optional[str]
        self._expiration_time = 0 # type: float

<<<<<<< HEAD
    def get_acr_access_token(self, challenge: str, **kwargs: Dict[str, Any]) -> str:
=======
    def get_acr_access_token(self, challenge, **kwargs):
        # type: (str, Any) -> Optional[str]
>>>>>>> a332ad5e
        parsed_challenge = _parse_challenge(challenge)
        refresh_token = self.get_refresh_token(parsed_challenge["service"], **kwargs)
        return self.exchange_refresh_token_for_access_token(
            refresh_token, service=parsed_challenge["service"], scope=parsed_challenge["scope"], **kwargs
        )

<<<<<<< HEAD
    def get_refresh_token(self, service: str, **kwargs: Dict[str, Any]) -> str:
=======
    def get_refresh_token(self, service, **kwargs):
        # type: (str, Any) -> str
>>>>>>> a332ad5e
        if not self._refresh_token or self._expiration_time - time.time() > 300:
            self._refresh_token = self.exchange_aad_token_for_refresh_token(service, **kwargs)
            self._expiration_time = _parse_exp_time(self._refresh_token)
        return self._refresh_token

<<<<<<< HEAD
    def exchange_aad_token_for_refresh_token(self, service: Optional[str] = None, **kwargs: Dict[str, Any]) -> str:
=======
    def exchange_aad_token_for_refresh_token(self, service, **kwargs):
        # type: (str, Any) -> str
>>>>>>> a332ad5e
        refresh_token = self._client.authentication.exchange_aad_access_token_for_acr_refresh_token(
            grant_type=PostContentSchemaGrantType.ACCESS_TOKEN,
            service=service,
            access_token=self._credential.get_token(*self.credential_scopes).token,
            **kwargs
        )
        return refresh_token.refresh_token if refresh_token.refresh_token is not None else ""

<<<<<<< HEAD
    def exchange_refresh_token_for_access_token(
        self, refresh_token: str, service: Optional[str] = None, scope: Optional[str] = None, **kwargs: Dict[str, Any]
    ) -> str:
=======
    def exchange_refresh_token_for_access_token(self, refresh_token, service, scope, **kwargs):
        # type: (str, str, str, Any) -> Optional[str]
>>>>>>> a332ad5e
        access_token = self._client.authentication.exchange_acr_refresh_token_for_acr_access_token(
            service=service, scope=scope, refresh_token=refresh_token, **kwargs
        )
        return access_token.access_token

    def __enter__(self):
        self._client.__enter__()
        return self

    def __exit__(self, *args):
        self._client.__exit__(*args)

    def close(self) -> None:
        """Close sockets opened by the client.
        Calling this method is unnecessary when using the client as a context manager.
        """
        self._client.close()<|MERGE_RESOLUTION|>--- conflicted
+++ resolved
@@ -4,11 +4,7 @@
 # Licensed under the MIT License.
 # ------------------------------------
 import time
-<<<<<<< HEAD
-from typing import Dict, Any, Optional
-=======
-from typing import TYPE_CHECKING, Any, Optional
->>>>>>> a332ad5e
+from typing import Any, Optional
 
 from azure.core.credentials import TokenCredential
 from azure.core.pipeline import PipelineRequest, PipelineResponse
@@ -42,12 +38,7 @@
     :paramtype api_version: str
     """
 
-<<<<<<< HEAD
-    def __init__(self, endpoint: str, credential: TokenCredential, **kwargs: Dict[str, Any]) -> None:
-=======
-    def __init__(self, endpoint, credential, **kwargs):
-        # type: (str, TokenCredential, Any) -> None
->>>>>>> a332ad5e
+    def __init__(self, endpoint: str, credential: TokenCredential, **kwargs) -> None:
         if not endpoint.startswith("https://") and not endpoint.startswith("http://"):
             endpoint = "https://" + endpoint
         self._endpoint = endpoint
@@ -63,35 +54,20 @@
         self._refresh_token = None # type: Optional[str]
         self._expiration_time = 0 # type: float
 
-<<<<<<< HEAD
-    def get_acr_access_token(self, challenge: str, **kwargs: Dict[str, Any]) -> str:
-=======
-    def get_acr_access_token(self, challenge, **kwargs):
-        # type: (str, Any) -> Optional[str]
->>>>>>> a332ad5e
+    def get_acr_access_token(self, challenge: str, **kwargs) -> Optional[str]:
         parsed_challenge = _parse_challenge(challenge)
         refresh_token = self.get_refresh_token(parsed_challenge["service"], **kwargs)
         return self.exchange_refresh_token_for_access_token(
             refresh_token, service=parsed_challenge["service"], scope=parsed_challenge["scope"], **kwargs
         )
 
-<<<<<<< HEAD
-    def get_refresh_token(self, service: str, **kwargs: Dict[str, Any]) -> str:
-=======
-    def get_refresh_token(self, service, **kwargs):
-        # type: (str, Any) -> str
->>>>>>> a332ad5e
+    def get_refresh_token(self, service: str, **kwargs) -> str:
         if not self._refresh_token or self._expiration_time - time.time() > 300:
             self._refresh_token = self.exchange_aad_token_for_refresh_token(service, **kwargs)
             self._expiration_time = _parse_exp_time(self._refresh_token)
         return self._refresh_token
 
-<<<<<<< HEAD
-    def exchange_aad_token_for_refresh_token(self, service: Optional[str] = None, **kwargs: Dict[str, Any]) -> str:
-=======
-    def exchange_aad_token_for_refresh_token(self, service, **kwargs):
-        # type: (str, Any) -> str
->>>>>>> a332ad5e
+    def exchange_aad_token_for_refresh_token(self, service: str, **kwargs) -> str:
         refresh_token = self._client.authentication.exchange_aad_access_token_for_acr_refresh_token(
             grant_type=PostContentSchemaGrantType.ACCESS_TOKEN,
             service=service,
@@ -100,14 +76,9 @@
         )
         return refresh_token.refresh_token if refresh_token.refresh_token is not None else ""
 
-<<<<<<< HEAD
     def exchange_refresh_token_for_access_token(
-        self, refresh_token: str, service: Optional[str] = None, scope: Optional[str] = None, **kwargs: Dict[str, Any]
-    ) -> str:
-=======
-    def exchange_refresh_token_for_access_token(self, refresh_token, service, scope, **kwargs):
-        # type: (str, str, str, Any) -> Optional[str]
->>>>>>> a332ad5e
+        self, refresh_token: str, service: str, scope: str, **kwargs
+    ) -> Optional[str]:
         access_token = self._client.authentication.exchange_acr_refresh_token_for_acr_access_token(
             service=service, scope=scope, refresh_token=refresh_token, **kwargs
         )
