--- conflicted
+++ resolved
@@ -126,13 +126,8 @@
             from azure.identity import DefaultAzureCredential
             account_url = os.environ["CONTAINERREGISTRY_ENDPOINT"]
             client = ContainerRepositoryClient(account_url, "my_repository", DefaultAzureCredential())
-<<<<<<< HEAD
-            for artifact in client.list_registry_artifacts():
-                properties = client.get_manifest_properties(artifact.digest)
-=======
             for artifact in client.list_manifests():
                 properties = client.get_registry_artifact_properties(artifact.digest)
->>>>>>> 3c826c46
         """
         if not self._digest:
             self._digest = self.tag_or_digest if not _is_tag(self.tag_or_digest) else self._get_digest_from_tag()
