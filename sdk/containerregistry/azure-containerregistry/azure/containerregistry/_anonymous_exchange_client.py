--- conflicted
+++ resolved
@@ -3,13 +3,8 @@
 # Copyright (c) Microsoft Corporation.
 # Licensed under the MIT License.
 # ------------------------------------
-<<<<<<< HEAD
-from typing import Any, Optional, Union
+from typing import Optional, Union
 from azure.core.credentials import TokenCredential, AccessToken
-=======
-from typing import Optional
-
->>>>>>> f26024cf
 from ._exchange_client import ExchangeClientAuthenticationPolicy
 from ._generated import ContainerRegistry
 from ._generated.models import TokenGrantType
@@ -56,16 +51,10 @@
             **kwargs
         )
 
-<<<<<<< HEAD
-    def exchange_refresh_token_for_access_token(self, refresh_token, service, scope, grant_type, **kwargs):
-        # type: (str, str, str, Union[str, TokenGrantType], Any) -> Optional[str]
-        access_token = self._client.authentication.exchange_acr_refresh_token_for_acr_access_token( # type: ignore
-=======
     def exchange_refresh_token_for_access_token(
-        self, refresh_token: str, service: str, scope: str, grant_type: str, **kwargs
+        self, refresh_token: str, service: str, scope: str, grant_type: Union[str, TokenGrantType], **kwargs
     ) -> Optional[str]:
         access_token = self._client.authentication.exchange_acr_refresh_token_for_acr_access_token(
->>>>>>> f26024cf
             service=service, scope=scope, refresh_token=refresh_token, grant_type=grant_type, **kwargs
         )
         return access_token.access_token
