--- conflicted
+++ resolved
@@ -3,8 +3,4 @@
 # Licensed under the MIT License.
 # ------------------------------------
 
-<<<<<<< HEAD
-VERSION = "1.0.0b7"
-=======
-VERSION = "1.0.0b8"
->>>>>>> 7e66e387
+VERSION = "1.0.0b8"