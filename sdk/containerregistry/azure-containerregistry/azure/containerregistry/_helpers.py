--- conflicted
+++ resolved
@@ -22,11 +22,8 @@
     "2019-08-15-preview",
     "2021-07-01"
 ]
-<<<<<<< HEAD
-=======
 OCI_MANIFEST_MEDIA_TYPE = "application/vnd.oci.image.manifest.v1+json"
 DEFAULT_CHUNK_SIZE = 4 * 1024 * 1024 # 4MB
->>>>>>> 333247df
 
 # Public cloud audience
 AZURE_RESOURCE_MANAGER_PUBLIC_CLOUD = "https://management.azure.com"
