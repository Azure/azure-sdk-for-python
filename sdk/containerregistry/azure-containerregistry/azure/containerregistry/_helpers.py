# coding=utf-8
# ------------------------------------
# Copyright (c) Microsoft Corporation.
# Licensed under the MIT License.
# ------------------------------------
import base64
import hashlib
import re
import time
import json
<<<<<<< HEAD
from typing import List, Dict, IO
=======
from typing import TYPE_CHECKING, Dict
>>>>>>> a332ad5e
from io import BytesIO
from urllib.parse import urlparse

from azure.core.exceptions import ServiceRequestError
from azure.core.pipeline import PipelineRequest
from ._generated.models import OCIManifest

<<<<<<< HEAD
=======
if TYPE_CHECKING:
    from typing import List, IO, Optional
    from azure.core.pipeline import PipelineRequest
>>>>>>> a332ad5e

BEARER = "Bearer"
AUTHENTICATION_CHALLENGE_PARAMS_PATTERN = re.compile('(?:(\\w+)="([^""]*)")+')
SUPPORTED_API_VERSIONS = [
    "2019-08-15-preview",
    "2021-07-01"
]
OCI_MANIFEST_MEDIA_TYPE = "application/vnd.oci.image.manifest.v1+json"

# Public cloud audience
AZURE_RESOURCE_MANAGER_PUBLIC_CLOUD = "https://management.azure.com"


def _is_tag(tag_or_digest: str) -> bool:
    tag = tag_or_digest.split(":")
    return not (len(tag) == 2 and tag[0].startswith("sha"))

def _clean(matches: List[str]) -> None:
    """This method removes empty strings and commas from the regex matching of the Challenge header"""
    while True:
        try:
            matches.remove("")
        except ValueError:
            break

    while True:
        try:
            matches.remove(",")
        except ValueError:
            return

def _parse_challenge(header: str) -> Dict[str, str]:
    """Parse challenge header into service and scope"""
    ret: Dict[str, str] = {}
    if header.startswith(BEARER):
        challenge_params = header[len(BEARER) + 1 :]

        matches = re.split(AUTHENTICATION_CHALLENGE_PARAMS_PATTERN, challenge_params)
        _clean(matches)
        for i in range(0, len(matches), 2):
            ret[matches[i]] = matches[i + 1]

    return ret

<<<<<<< HEAD
def _parse_next_link(link_string: str) -> str:
=======
def _parse_next_link(link_string):
    # type: (str) -> Optional[str]
>>>>>>> a332ad5e
    """Parses the next link in the list operations response URL

    Per the Docker v2 HTTP API spec, the Link header is an RFC5988
    compliant rel='next' with URL to next result set, if available.
    See: https://docs.docker.com/registry/spec/api/

    The URI reference can be obtained from link-value as follows:
    Link       = "Link" ":" #link-value
    link-value = "<" URI-Reference ">" * (";" link-param )
    See: https://tools.ietf.org/html/rfc5988#section-5
    """
    if not link_string:
        return None
    return link_string[1 : link_string.find(">")]

def _enforce_https(request: PipelineRequest) -> None:
    """Raise ServiceRequestError if the request URL is non-HTTPS and the sender did not specify enforce_https=False"""

    # move 'enforce_https' from options to context so it persists
    # across retries but isn't passed to a transport implementation
    option = request.context.options.pop("enforce_https", None)

    # True is the default setting; we needn't preserve an explicit opt in to the default behavior
    if option is False:
        request.context["enforce_https"] = option

    enforce_https = request.context.get("enforce_https", True)
    if enforce_https and not request.http_request.url.lower().startswith("https"):
        raise ServiceRequestError(
            "Bearer token authentication is not permitted for non-TLS protected (non-https) URLs."
        )

def _host_only(url: str) -> str:
    return urlparse(url).netloc

def _strip_alg(digest):
    if len(digest.split(":")) == 2:
        return digest.split(":")[1]
    return digest

<<<<<<< HEAD
def _parse_exp_time(raw_token: bytes) -> float:
    value = raw_token.split(".")
    if len(value) > 2:
        value = value[1]
=======
def _parse_exp_time(raw_token):
    # type: (str) -> float
    raw_token_list = raw_token.split(".")
    if len(raw_token_list) > 2:
        value = raw_token_list[1]
>>>>>>> a332ad5e
        padding = len(value) % 4
        if padding > 0:
            value += "=" * padding
        byte_value = base64.b64decode(value).decode("utf-8")
        web_token = json.loads(byte_value)
        return web_token.get("exp", time.time())

    return time.time()

def _serialize_manifest(manifest: OCIManifest) -> IO:
    data = json.dumps(manifest.serialize()).encode('utf-8')
    return BytesIO(data)

def _deserialize_manifest(data: IO) -> OCIManifest:
    data.seek(0)
    value = data.read()
    data.seek(0)
    return OCIManifest.deserialize(json.loads(value.decode()))

def _compute_digest(data: IO) -> str:
    data.seek(0)
    value = data.read()
    data.seek(0)
    return "sha256:" + hashlib.sha256(value).hexdigest()

def _validate_digest(data: IO, digest: str) -> bool:
    data_digest = _compute_digest(data)
    return data_digest == digest<|MERGE_RESOLUTION|>--- conflicted
+++ resolved
@@ -8,24 +8,13 @@
 import re
 import time
 import json
-<<<<<<< HEAD
-from typing import List, Dict, IO
-=======
-from typing import TYPE_CHECKING, Dict
->>>>>>> a332ad5e
+from typing import List, Dict, IO, Optional
 from io import BytesIO
 from urllib.parse import urlparse
 
 from azure.core.exceptions import ServiceRequestError
 from azure.core.pipeline import PipelineRequest
 from ._generated.models import OCIManifest
-
-<<<<<<< HEAD
-=======
-if TYPE_CHECKING:
-    from typing import List, IO, Optional
-    from azure.core.pipeline import PipelineRequest
->>>>>>> a332ad5e
 
 BEARER = "Bearer"
 AUTHENTICATION_CHALLENGE_PARAMS_PATTERN = re.compile('(?:(\\w+)="([^""]*)")+')
@@ -70,12 +59,7 @@
 
     return ret
 
-<<<<<<< HEAD
-def _parse_next_link(link_string: str) -> str:
-=======
-def _parse_next_link(link_string):
-    # type: (str) -> Optional[str]
->>>>>>> a332ad5e
+def _parse_next_link(link_string: str) -> Optional[str]:
     """Parses the next link in the list operations response URL
 
     Per the Docker v2 HTTP API spec, the Link header is an RFC5988
@@ -116,18 +100,11 @@
         return digest.split(":")[1]
     return digest
 
-<<<<<<< HEAD
-def _parse_exp_time(raw_token: bytes) -> float:
-    value = raw_token.split(".")
-    if len(value) > 2:
-        value = value[1]
-=======
 def _parse_exp_time(raw_token):
     # type: (str) -> float
     raw_token_list = raw_token.split(".")
     if len(raw_token_list) > 2:
         value = raw_token_list[1]
->>>>>>> a332ad5e
         padding = len(value) % 4
         if padding > 0:
             value += "=" * padding
