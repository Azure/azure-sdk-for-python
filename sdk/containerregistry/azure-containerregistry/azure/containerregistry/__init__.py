# coding=utf-8
# --------------------------------------------------------------------------
# Copyright (c) Microsoft Corporation. All rights reserved.
# Licensed under the MIT License. See License.txt in the project root for license information.
# Code generated by Microsoft (R) AutoRest Code Generator.
# Changes may cause incorrect behavior and will be lost if the code is regenerated.
# --------------------------------------------------------------------------

from ._container_registry_client import ContainerRegistryClient
from ._container_repository import ContainerRepository
from ._models import (
<<<<<<< HEAD
    ArtifactArchitecture,
    ArtifactOperatingSystem,
    ContentPermissions,
    DeletedRepositoryResult,
    RegistryArtifactOrderBy,
=======
    DeleteRepositoryResult,
    ContentProperties,
    ManifestOrderBy,
>>>>>>> ef4faf87
    ArtifactManifestProperties,
    RepositoryProperties,
    TagOrderBy,
    ArtifactTagProperties,
)
from ._registry_artifact import RegistryArtifact
from ._version import VERSION

__version__ = VERSION

__all__ = [
    "ArtifactArchitecture",
    "ArtifactOperatingSystem",
    "ContainerRegistryClient",
<<<<<<< HEAD
    "ContainerRepository",
    "ContentPermissions",
    "DeletedRepositoryResult",
    "RegistryArtifact",
    "RegistryArtifactOrderBy",
=======
    "ContainerRepositoryClient",
    "DeleteRepositoryResult",
    "ContentProperties",
    "ManifestOrderBy",
>>>>>>> ef4faf87
    "ArtifactManifestProperties",
    "RepositoryProperties",
    "TagOrderBy",
    "ArtifactTagProperties",
]<|MERGE_RESOLUTION|>--- conflicted
+++ resolved
@@ -9,17 +9,12 @@
 from ._container_registry_client import ContainerRegistryClient
 from ._container_repository import ContainerRepository
 from ._models import (
-<<<<<<< HEAD
     ArtifactArchitecture,
     ArtifactOperatingSystem,
-    ContentPermissions,
-    DeletedRepositoryResult,
-    RegistryArtifactOrderBy,
-=======
+    ContentProperties,
+    ManifestOrderBy,
     DeleteRepositoryResult,
     ContentProperties,
-    ManifestOrderBy,
->>>>>>> ef4faf87
     ArtifactManifestProperties,
     RepositoryProperties,
     TagOrderBy,
@@ -34,18 +29,12 @@
     "ArtifactArchitecture",
     "ArtifactOperatingSystem",
     "ContainerRegistryClient",
-<<<<<<< HEAD
     "ContainerRepository",
-    "ContentPermissions",
-    "DeletedRepositoryResult",
+    "ContentProperties",
     "RegistryArtifact",
-    "RegistryArtifactOrderBy",
-=======
-    "ContainerRepositoryClient",
+    "ManifestOrderBy",
     "DeleteRepositoryResult",
     "ContentProperties",
-    "ManifestOrderBy",
->>>>>>> ef4faf87
     "ArtifactManifestProperties",
     "RepositoryProperties",
     "TagOrderBy",
