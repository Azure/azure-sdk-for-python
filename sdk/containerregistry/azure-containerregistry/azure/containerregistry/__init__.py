# coding=utf-8
# --------------------------------------------------------------------------
# Copyright (c) Microsoft Corporation. All rights reserved.
# Licensed under the MIT License. See License.txt in the project root for license information.
# Code generated by Microsoft (R) AutoRest Code Generator.
# Changes may cause incorrect behavior and will be lost if the code is regenerated.
# --------------------------------------------------------------------------

from ._container_registry_client import ContainerRegistryClient
from ._container_repository import ContainerRepository
from ._models import (
    DeleteRepositoryResult,
    ContentProperties,
    ManifestOrder,
    ArtifactManifestProperties,
    RepositoryProperties,
    TagOrder,
    ArtifactTagProperties,
)
from ._registry_artifact import RegistryArtifact
from ._version import VERSION

__version__ = VERSION

__all__ = [
    "ContainerRegistryClient",
    "ContainerRepository",
    "ContentProperties",
    "DeleteRepositoryResult",
    "RegistryArtifact",
<<<<<<< HEAD
    "ManifestOrderBy",
=======
    "ManifestOrder",
>>>>>>> cd4d31fe
    "ArtifactManifestProperties",
    "RepositoryProperties",
    "TagOrder",
    "ArtifactTagProperties",
]<|MERGE_RESOLUTION|>--- conflicted
+++ resolved
@@ -28,11 +28,7 @@
     "ContentProperties",
     "DeleteRepositoryResult",
     "RegistryArtifact",
-<<<<<<< HEAD
-    "ManifestOrderBy",
-=======
     "ManifestOrder",
->>>>>>> cd4d31fe
     "ArtifactManifestProperties",
     "RepositoryProperties",
     "TagOrder",
