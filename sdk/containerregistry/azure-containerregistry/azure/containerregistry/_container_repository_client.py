# coding=utf-8
# ------------------------------------
# Copyright (c) Microsoft Corporation.
# Licensed under the MIT License.
# ------------------------------------
from typing import TYPE_CHECKING

from azure.core.exceptions import (
    ClientAuthenticationError,
    ResourceNotFoundError,
    ResourceExistsError,
    HttpResponseError,
    map_error,
)
from azure.core.paging import ItemPaged
from azure.core.tracing.decorator import distributed_trace

from ._base_client import ContainerRegistryBaseClient
from ._generated.models import AcrErrors
from ._helpers import _is_tag, _parse_next_link
from ._models import (
    DeletedRepositoryResult,
    RegistryArtifactProperties,
    RepositoryProperties,
    ArtifactTagProperties,
)

if TYPE_CHECKING:
    from typing import Any, Dict
    from azure.core.credentials import TokenCredential
    from ._models import ContentProperties


class ContainerRepositoryClient(ContainerRegistryBaseClient):
    def __init__(self, endpoint, repository, credential, **kwargs):
        # type: (str, str, TokenCredential, Dict[str, Any]) -> None
        """Create a ContainerRepositoryClient from an endpoint, repository name, and credential

        :param endpoint: An ACR endpoint
        :type endpoint: str
        :param repository: The name of a repository
        :type repository: str
        :param credential: The credential with which to authenticate
        :type credential: :class:`~azure.core.credentials.TokenCredential`
        :returns: None
        :raises: None
        """
        if not endpoint.startswith("https://") and not endpoint.startswith("http://"):
            endpoint = "https://" + endpoint
        self._endpoint = endpoint
        self.repository = repository
        super(ContainerRepositoryClient, self).__init__(endpoint=self._endpoint, credential=credential, **kwargs)

    def _get_digest_from_tag(self, tag):
        # type: (str) -> str
        tag_props = self.get_tag_properties(tag)
        return tag_props.digest

    @distributed_trace
    def delete(self, **kwargs):
        # type: (Dict[str, Any]) -> None
        """Delete a repository

        :returns: Object containing information about the deleted repository
        :rtype: :class:`~azure.containerregistry.DeletedRepositoryResult`
        :raises: :class:`~azure.core.exceptions.ResourceNotFoundError`
        """
        return DeletedRepositoryResult._from_generated(  # pylint: disable=protected-access
            self._client.container_registry.delete_repository(self.repository, **kwargs)
        )

    @distributed_trace
    def delete_registry_artifact(self, digest, **kwargs):
        # type: (str, Dict[str, Any]) -> None
        """Delete a registry artifact

        :param digest: The digest of the artifact to be deleted
        :type digest: str
        :returns: None
        :raises: :class:`~azure.core.exceptions.ResourceNotFoundError`
        """
        self._client.container_registry.delete_manifest(self.repository, digest, **kwargs)

    @distributed_trace
    def delete_tag(self, tag, **kwargs):
        # type: (str, Dict[str, Any]) -> None
        """Delete a tag from a repository

        :param str tag: The tag to be deleted
        :returns: None
        :raises: :class:`~azure.core.exceptions.ResourceNotFoundError`
        """
        self._client.container_registry.delete_tag(self.repository, tag, **kwargs)

    @distributed_trace
    def get_properties(self, **kwargs):
        # type: (Dict[str, Any]) -> RepositoryProperties
        """Get the properties of a repository

        :returns: :class:`~azure.containerregistry.RepositoryProperties`
        :raises: :class:`~azure.core.exceptions.ResourceNotFoundError`
        """
        return RepositoryProperties._from_generated(  # pylint: disable=protected-access
            self._client.container_registry.get_properties(self.repository, **kwargs)
        )

    @distributed_trace
    def get_registry_artifact_properties(self, tag_or_digest, **kwargs):
        # type: (str, Dict[str, Any]) -> RegistryArtifactProperties
        """Get the properties of a registry artifact

        :param tag_or_digest: The tag/digest of a registry artifact
        :type tag_or_digest: str
        :returns: :class:`~azure.containerregistry.RegistryArtifactProperties`
        :raises: :class:`~azure.core.exceptions.ResourceNotFoundError`
        """
        if _is_tag(tag_or_digest):
            tag_or_digest = self._get_digest_from_tag(tag_or_digest)

        return RegistryArtifactProperties._from_generated(  # pylint: disable=protected-access
            self._client.container_registry.get_manifest_properties(self.repository, tag_or_digest, **kwargs)
        )

    @distributed_trace
    def get_tag_properties(self, tag, **kwargs):
        # type: (str, Dict[str, Any]) -> ArtifactTagProperties
        """Get the properties for a tag

        :param tag: The tag to get properties for
        :type tag: str
        :returns: :class:`~azure.containerregistry.ArtifactTagProperties`
        :raises: :class:`~azure.core.exceptions.ResourceNotFoundError`
        """
        return ArtifactTagProperties._from_generated(  # pylint: disable=protected-access
            self._client.container_registry.get_tag_properties(self.repository, tag, **kwargs),
            repository=self.repository,
        )

    @distributed_trace
    def list_registry_artifacts(self, **kwargs):
        # type: (Dict[str, Any]) -> ItemPaged[RegistryArtifactProperties]
        """List the artifacts for a repository

        :keyword last: Query parameter for the last item in the previous call. Ensuing
            call will return values after last lexically
        :paramtype last: str
        :keyword order_by: Query parameter for ordering by time ascending or descending
        :paramtype order_by: :class:`~azure.containerregistry.RegistryArtifactOrderBy`
        :keyword results_per_page: Number of repositories to return per page
        :paramtype results_per_page: int
        :return: ItemPaged[:class:`RegistryArtifactProperties`]
        :rtype: :class:`~azure.core.paging.ItemPaged`
        :raises: :class:`~azure.core.exceptions.ResourceNotFoundError`
        """
        name = self.repository
        last = kwargs.pop("last", None)
        n = kwargs.pop("results_per_page", None)
        orderby = kwargs.pop("order_by", None)
        cls = kwargs.pop(
            "cls",
            lambda objs: [
                RegistryArtifactProperties._from_generated(x) for x in objs  # pylint: disable=protected-access
            ],
        )

        error_map = {401: ClientAuthenticationError, 404: ResourceNotFoundError, 409: ResourceExistsError}
        error_map.update(kwargs.pop("error_map", {}))
        accept = "application/json"

        def prepare_request(next_link=None):
            # Construct headers
            header_parameters = {}  # type: Dict[str, Any]
            header_parameters["Accept"] = self._client._serialize.header(  # pylint: disable=protected-access
                "accept", accept, "str"
            )

            if not next_link:
                # Construct URL
                url = "/acr/v1/{name}/_manifests"
                path_format_arguments = {
                    "url": self._client._serialize.url(  # pylint: disable=protected-access
                        "self._client._config.url",
                        self._client._config.url,  # pylint: disable=protected-access
                        "str",
                        skip_quote=True,
                    ),
                    "name": self._client._serialize.url("name", name, "str"),  # pylint: disable=protected-access
                }
                url = self._client._client.format_url(url, **path_format_arguments)  # pylint: disable=protected-access
                # Construct parameters
                query_parameters = {}  # type: Dict[str, Any]
                if last is not None:
                    query_parameters["last"] = self._client._serialize.query(  # pylint: disable=protected-access
                        "last", last, "str"
                    )
                if n is not None:
                    query_parameters["n"] = self._client._serialize.query(  # pylint: disable=protected-access
                        "n", n, "int"
                    )
                if orderby is not None:
                    query_parameters["orderby"] = self._client._serialize.query(  # pylint: disable=protected-access
                        "orderby", orderby, "str"
                    )

                request = self._client._client.get(  # pylint: disable=protected-access
                    url, query_parameters, header_parameters
                )
            else:
                url = next_link
                query_parameters = {}  # type: Dict[str, Any]
                path_format_arguments = {
                    "url": self._client._serialize.url(  # pylint: disable=protected-access
                        "self._client._config.url",
                        self._client._config.url,  # pylint: disable=protected-access
                        "str",
                        skip_quote=True,
                    ),
                    "name": self._client._serialize.url("name", name, "str"),  # pylint: disable=protected-access
                }
                url = self._client._client.format_url(url, **path_format_arguments)  # pylint: disable=protected-access
                request = self._client._client.get(  # pylint: disable=protected-access
                    url, query_parameters, header_parameters
                )
            return request

        def extract_data(pipeline_response):
            deserialized = self._client._deserialize(  # pylint: disable=protected-access
                "AcrManifests", pipeline_response
            )
            list_of_elem = deserialized.manifests
            if cls:
                list_of_elem = cls(list_of_elem)
            link = None
            if "Link" in pipeline_response.http_response.headers.keys():
                link = _parse_next_link(pipeline_response.http_response.headers["Link"])
            return link, iter(list_of_elem)

        def get_next(next_link=None):
            request = prepare_request(next_link)

            pipeline_response = self._client._client._pipeline.run(  # pylint: disable=protected-access
                request, stream=False, **kwargs
            )
            response = pipeline_response.http_response

            if response.status_code not in [200]:
                error = self._client._deserialize.failsafe_deserialize(  # pylint: disable=protected-access
                    AcrErrors, response
                )
                map_error(status_code=response.status_code, response=response, error_map=error_map)
                raise HttpResponseError(response=response, model=error)

            return pipeline_response

        return ItemPaged(get_next, extract_data)

    @distributed_trace
    def list_tags(self, **kwargs):
        # type: (Dict[str, Any]) -> ItemPaged[ArtifactTagProperties]
        """List the tags for a repository

        :keyword last: Query parameter for the last item in the previous call. Ensuing
            call will return values after last lexically
        :paramtype last: str
        :keyword order_by: Query parameter for ordering by time ascending or descending
        :paramtype order_by: :class:`~azure.containerregistry.TagOrderBy`
        :keyword results_per_page: Number of repositories to return per page
        :paramtype results_per_page: int
        :return: ItemPaged[:class:`~azure.containerregistry.ArtifactTagProperties`]
        :rtype: :class:`~azure.core.paging.ItemPaged`
        :raises: :class:`~azure.core.exceptions.ResourceNotFoundError`
        """
        name = self.repository
        last = kwargs.pop("last", None)
        n = kwargs.pop("results_per_page", None)
        orderby = kwargs.pop("order_by", None)
        digest = kwargs.pop("digest", None)
        cls = kwargs.pop(
            "cls",
            lambda objs: [
                ArtifactTagProperties._from_generated(o, repository=self.repository)  # pylint: disable=protected-access
                for o in objs
            ],
        )

        error_map = {401: ClientAuthenticationError, 404: ResourceNotFoundError, 409: ResourceExistsError}
        error_map.update(kwargs.pop("error_map", {}))
        accept = "application/json"

        def prepare_request(next_link=None):
            # Construct headers
            header_parameters = {}  # type: Dict[str, Any]
            header_parameters["Accept"] = self._client._serialize.header(  # pylint: disable=protected-access
                "accept", accept, "str"
            )

            if not next_link:
                # Construct URL
                url = "/acr/v1/{name}/_tags"
                path_format_arguments = {
                    "url": self._client._serialize.url(  # pylint: disable=protected-access
                        "self._config.url",
                        self._client._config.url,  # pylint: disable=protected-access
                        "str",
                        skip_quote=True,
                    ),
                    "name": self._client._serialize.url("name", name, "str"),  # pylint: disable=protected-access
                }
                url = self._client._client.format_url(url, **path_format_arguments)  # pylint: disable=protected-access
                # Construct parameters
                query_parameters = {}  # type: Dict[str, Any]
                if last is not None:
                    query_parameters["last"] = self._client._serialize.query(  # pylint: disable=protected-access
                        "last", last, "str"
                    )
                if n is not None:
                    query_parameters["n"] = self._client._serialize.query(  # pylint: disable=protected-access
                        "n", n, "int"
                    )
                if orderby is not None:
                    query_parameters["orderby"] = self._client._serialize.query(  # pylint: disable=protected-access
                        "orderby", orderby, "str"
                    )
                if digest is not None:
                    query_parameters["digest"] = self._client._serialize.query(  # pylint: disable=protected-access
                        "digest", digest, "str"
                    )

                request = self._client._client.get(  # pylint: disable=protected-access
                    url, query_parameters, header_parameters
                )
            else:
                url = next_link
                query_parameters = {}  # type: Dict[str, Any]
                path_format_arguments = {
                    "url": self._client._serialize.url(  # pylint: disable=protected-access
                        "self._client._config.url",
                        self._client._config.url,  # pylint: disable=protected-access
                        "str",
                        skip_quote=True,
                    ),
                    "name": self._client._serialize.url("name", name, "str"),  # pylint: disable=protected-access
                }
                url = self._client._client.format_url(url, **path_format_arguments)  # pylint: disable=protected-access
                request = self._client._client.get(  # pylint: disable=protected-access
                    url, query_parameters, header_parameters
                )
            return request

        def extract_data(pipeline_response):
            deserialized = self._client._deserialize("TagList", pipeline_response)  # pylint: disable=protected-access
            list_of_elem = deserialized.tag_attribute_bases
            if cls:
                list_of_elem = cls(list_of_elem)
            link = None
            if "Link" in pipeline_response.http_response.headers.keys():
                link = _parse_next_link(pipeline_response.http_response.headers["Link"])
            return link, iter(list_of_elem)

        def get_next(next_link=None):
            request = prepare_request(next_link)

            pipeline_response = self._client._client._pipeline.run(  # pylint: disable=protected-access
                request, stream=False, **kwargs
            )
            response = pipeline_response.http_response

            if response.status_code not in [200]:
                error = self._client._deserialize.failsafe_deserialize(  # pylint: disable=protected-access
                    AcrErrors, response
                )
                map_error(status_code=response.status_code, response=response, error_map=error_map)
                raise HttpResponseError(response=response, model=error)

            return pipeline_response

        return ItemPaged(get_next, extract_data)

    @distributed_trace
    def set_manifest_properties(self, digest, permissions, **kwargs):
        # type: (str, ContentProperties, Dict[str, Any]) -> RegistryArtifactProperties
        """Set the properties for a manifest

        :param digest: Digest of a manifest
        :type digest: str
        :param permissions: The property's values to be set
        :type permissions: ContentProperties
        :returns: :class:`~azure.containerregistry.RegistryArtifactProperties`
        :raises: :class:`~azure.core.exceptions.ResourceNotFoundError`
        """
        return RegistryArtifactProperties._from_generated(  # pylint: disable=protected-access
            self._client.container_registry.update_manifest_properties(
                self.repository, digest, value=permissions._to_generated(), **kwargs  # pylint: disable=protected-access
            )
        )

    @distributed_trace
    def set_tag_properties(self, tag, permissions, **kwargs):
<<<<<<< HEAD
        # type: (str, ContentPermissions, Dict[str, Any]) -> ArtifactTagProperties
=======
        # type: (str, ContentProperties, Dict[str, Any]) -> TagProperties
>>>>>>> f62cb98e
        """Set the properties for a tag

        :param tag: Tag to set properties for
        :type tag: str
        :param permissions: The property's values to be set
<<<<<<< HEAD
        :type permissions: ContentPermissions
        :returns: :class:`~azure.containerregistry.ArtifactTagProperties`
=======
        :type permissions: ContentProperties
        :returns: :class:`~azure.containerregistry.TagProperties`
>>>>>>> f62cb98e
        :raises: :class:`~azure.core.exceptions.ResourceNotFoundError`
        """
        return ArtifactTagProperties._from_generated(  # pylint: disable=protected-access
            self._client.container_registry.update_tag_attributes(
                self.repository, tag, value=permissions._to_generated(), **kwargs  # pylint: disable=protected-access
            ),
            repository=self.repository,
        )<|MERGE_RESOLUTION|>--- conflicted
+++ resolved
@@ -3,7 +3,7 @@
 # Copyright (c) Microsoft Corporation.
 # Licensed under the MIT License.
 # ------------------------------------
-from typing import TYPE_CHECKING
+from typing import TYPE_CHECKING, Any, Dict
 
 from azure.core.exceptions import (
     ClientAuthenticationError,
@@ -26,7 +26,6 @@
 )
 
 if TYPE_CHECKING:
-    from typing import Any, Dict
     from azure.core.credentials import TokenCredential
     from ._models import ContentProperties
 
@@ -396,23 +395,14 @@
 
     @distributed_trace
     def set_tag_properties(self, tag, permissions, **kwargs):
-<<<<<<< HEAD
-        # type: (str, ContentPermissions, Dict[str, Any]) -> ArtifactTagProperties
-=======
-        # type: (str, ContentProperties, Dict[str, Any]) -> TagProperties
->>>>>>> f62cb98e
+        # type: (str, ContentProperties, Dict[str, Any]) -> ArtifactTagProperties
         """Set the properties for a tag
 
         :param tag: Tag to set properties for
         :type tag: str
         :param permissions: The property's values to be set
-<<<<<<< HEAD
-        :type permissions: ContentPermissions
+        :type permissions: ContentProperties
         :returns: :class:`~azure.containerregistry.ArtifactTagProperties`
-=======
-        :type permissions: ContentProperties
-        :returns: :class:`~azure.containerregistry.TagProperties`
->>>>>>> f62cb98e
         :raises: :class:`~azure.core.exceptions.ResourceNotFoundError`
         """
         return ArtifactTagProperties._from_generated(  # pylint: disable=protected-access
