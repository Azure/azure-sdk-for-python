--- conflicted
+++ resolved
@@ -5,7 +5,6 @@
 # ------------------------------------
 from typing import TYPE_CHECKING
 
-<<<<<<< HEAD
 from azure.core.exceptions import (
     ClientAuthenticationError,
     ResourceNotFoundError,
@@ -14,9 +13,7 @@
     map_error,
 )
 from azure.core.paging import ItemPaged
-=======
 from azure.core.tracing.decorator import distributed_trace
->>>>>>> 607d3055
 
 from ._base_client import ContainerRegistryBaseClient
 from ._generated.models import AcrErrors
@@ -156,7 +153,6 @@
             "cls", lambda objs: [RegistryArtifactProperties._from_generated(x) for x in objs]  # pylint: disable=protected-access
         )
 
-<<<<<<< HEAD
         error_map = {401: ClientAuthenticationError, 404: ResourceNotFoundError, 409: ResourceExistsError}
         error_map.update(kwargs.pop("error_map", {}))
         accept = "application/json"
@@ -248,9 +244,7 @@
 
         return ItemPaged(get_next, extract_data)
 
-=======
-    @distributed_trace
->>>>>>> 607d3055
+    @distributed_trace
     def list_tags(self, **kwargs):
         # type: (...) -> ItemPaged[TagProperties]
         """List the tags for a repository
@@ -274,7 +268,6 @@
             "cls", lambda objs: [TagProperties._from_generated(o) for o in objs]  # pylint: disable=protected-access
         )
 
-<<<<<<< HEAD
         error_map = {401: ClientAuthenticationError, 404: ResourceNotFoundError, 409: ResourceExistsError}
         error_map.update(kwargs.pop("error_map", {}))
         accept = "application/json"
@@ -368,9 +361,7 @@
 
         return ItemPaged(get_next, extract_data)
 
-=======
-    @distributed_trace
->>>>>>> 607d3055
+    @distributed_trace
     def set_manifest_properties(self, digest, permissions, **kwargs):
         # type: (str, ContentPermissions) -> None
         """Set the properties for a manifest
