# coding=utf-8
# ------------------------------------
# Copyright (c) Microsoft Corporation.
# Licensed under the MIT License.
# ------------------------------------
import warnings
from datetime import datetime
from enum import Enum
from typing import List

from azure.core import CaseInsensitiveEnumMeta
from ._generated.models import (
    ContainerRepositoryProperties as GeneratedRepositoryProperties,
    RepositoryWriteableProperties,
    TagWriteableProperties,
    TagAttributesBase,
    ManifestWriteableProperties,
<<<<<<< HEAD
    OCIManifest,
=======
    ManifestAttributesBase,
>>>>>>> c38f51e8
)
from ._helpers import _host_only, _is_tag, _strip_alg, _deserialize_manifest

<<<<<<< HEAD
if TYPE_CHECKING:
    from datetime import datetime
=======

class ArtifactArchitecture(str, Enum, metaclass=CaseInsensitiveEnumMeta):
    AMD64 = "amd64"
    ARM = "arm"
    ARM64 = "arm64"
    I386 = "386"
    MIPS = "mips"
    MIPS64 = "mips64"
    MIPS64LE = "mips64le"
    MIPSLE = "mipsle"
    PPC64 = "ppc64"
    PPC64LE = "ppc64le"
    RISCV64 = "riscv64"
    S390X = "s390x"
    WASM = "wasm"


class ArtifactOperatingSystem(str, Enum, metaclass=CaseInsensitiveEnumMeta):
    AIX = "aix"
    ANDROID = "android"
    DARWIN = "darwin"
    DRAGONFLY = "dragonfly"
    FREEBSD = "freebsd"
    ILLUMOS = "illumos"
    IOS = "ios"
    JS = "js"
    LINUX = "linux"
    NETBSD = "netbsd"
    OPENBSD = "openbsd"
    PLAN9 = "plan9"
    SOLARIS = "solaris"
    WINDOWS = "windows"
>>>>>>> c38f51e8


class ArtifactManifestProperties(object):  # pylint: disable=too-many-instance-attributes
    """Represents properties of a registry artifact.

    :ivar bool can_delete: Delete Permissions for an artifact.
    :ivar bool can_write: Write Permissions for an artifact.
    :ivar bool can_read: Read Permissions for an artifact.
    :ivar bool can_list: List Permissions for an artifact.
    :ivar architecture: CPU Architecture of an artifact.
    :vartype architecture: Optional[~azure.containerregistry.ArtifactArchitecture]
    :ivar created_on: Time and date an artifact was created.
    :vartype created_on: Optional[~datetime.datetime]
    :ivar Optional[str] digest: Digest for the artifact.
    :ivar last_updated_on: Time and date an artifact was last updated.
    :vartype last_updated_on: Optional[~datetime.datetime]
    :ivar operating_system: Operating system for the artifact.
    :vartype operating_system: Optional[~azure.containerregistry.ArtifactOperatingSystem]
    :ivar Optional[str] repository_name: Repository name the artifact belongs to.
    :ivar Optional[int] size_in_bytes: Size of the artifact.
    :ivar Optional[List[str]] tags: Tags associated with a registry artifact.
    """

    def __init__(self, **kwargs):
        self._architecture = kwargs.get("cpu_architecture", None)
        if self._architecture is not None:
            self._architecture = ArtifactArchitecture(self._architecture)
        self._created_on = kwargs.get("created_on", None)
        self._digest = kwargs.get("digest", None)
        self._last_updated_on = kwargs.get("last_updated_on", None)
        self._operating_system = kwargs.get("operating_system", None)
        if self._operating_system is not None:
            self._operating_system = ArtifactOperatingSystem(self._operating_system)
        self._repository_name = kwargs.get("repository_name", None)
        self._registry = kwargs.get("registry", None)
        self._size_in_bytes = kwargs.get("size_in_bytes", None)
        self._tags = kwargs.get("tags", None)
        self.can_delete = kwargs.get("can_delete")
        self.can_read = kwargs.get("can_read")
        self.can_list = kwargs.get("can_list")
        self.can_write = kwargs.get("can_write")

    @classmethod
    def _from_generated(cls, generated: ManifestAttributesBase, **kwargs) -> "ArtifactManifestProperties":
        return cls(
            cpu_architecture=generated.architecture,
            created_on=generated.created_on,
            digest=generated.digest,
            last_updated_on=generated.last_updated_on,
            operating_system=generated.operating_system,
            size_in_bytes=generated.size,
            tags=generated.tags,
            can_delete=None if generated.changeable_attributes is None else generated.changeable_attributes.can_delete,
            can_read=None if generated.changeable_attributes is None else generated.changeable_attributes.can_read,
            can_write=None if generated.changeable_attributes is None else generated.changeable_attributes.can_write,
            can_list=None if generated.changeable_attributes is None else generated.changeable_attributes.can_list,
            repository_name=kwargs.get("repository_name", None),
            registry=kwargs.get("registry", None),
        )

    def _to_generated(self) -> ManifestWriteableProperties:
        return ManifestWriteableProperties(
            can_delete=self.can_delete,
            can_read=self.can_read,
            can_write=self.can_write,
            can_list=self.can_list,
        )

    @property
    def architecture(self) -> ArtifactArchitecture:
        return self._architecture

    @property
    def created_on(self) -> datetime:
        return self._created_on

    @property
    def digest(self) -> str:
        return self._digest

    @property
    def last_updated_on(self) -> datetime:
        return self._last_updated_on

    @property
    def operating_system(self) -> ArtifactOperatingSystem:
        return self._operating_system

    @property
    def repository_name(self) -> str:
        return self._repository_name

    @property
    def size_in_bytes(self) -> int:
        return self._size_in_bytes

    @property
    def tags(self) -> List[str]:
        return self._tags

    @property
    def fully_qualified_reference(self) -> str:
        return f"{_host_only(self._registry)}/{self._repository_name}{':' if _is_tag(self._digest) else '@'}{_strip_alg(self._digest)}" # pylint: disable=line-too-long


class RepositoryProperties(object):
    """Represents properties of a single repository.

    :ivar bool can_delete: Delete Permissions for a repository.
    :ivar bool can_write: Write Permissions for a repository.
    :ivar bool can_read: Read Permissions for a repository.
    :ivar bool can_list: List Permissions for a repository.
    :ivar created_on: Time the repository was created
    :vartype created_on: Optional[~datetime.datetime]
    :ivar last_updated_on: Time the repository was last updated.
    :vartype last_updated_on: Optional[~datetime.datetime]
    :ivar Optional[int] manifest_count: Number of manifest in the repository.
    :ivar Optional[str] name: Name of the repository.
    :ivar Optional[int] tag_count: Number of tags associated with the repository.
    """

    def __init__(self, **kwargs):
        self._created_on = kwargs.get("created_on", None)
        self._last_updated_on = kwargs.get("last_updated_on", None)
        self._manifest_count = kwargs.get("manifest_count", None)
        self._name = kwargs.get("name", None)
        self._tag_count = kwargs.get("tag_count", None)
        self.can_delete = kwargs.get("can_delete")
        self.can_read = kwargs.get("can_read")
        self.can_list = kwargs.get("can_list")
        self.can_write = kwargs.get("can_write")

    @classmethod
    def _from_generated(cls, generated: GeneratedRepositoryProperties) -> "RepositoryProperties":
        return cls(
            created_on=generated.created_on,
            last_updated_on=generated.last_updated_on,
            name=generated.name,
            manifest_count=generated.manifest_count,
            tag_count=generated.tag_count,
            can_delete=generated.changeable_attributes.can_delete,
            can_read=generated.changeable_attributes.can_read,
            can_write=generated.changeable_attributes.can_write,
            can_list=generated.changeable_attributes.can_list,
        )

    def _to_generated(self) -> RepositoryWriteableProperties:
        return RepositoryWriteableProperties(
            can_delete=self.can_delete,
            can_read=self.can_read,
            can_write=self.can_write,
            can_list=self.can_list,
        )

    def __getattr__(self, name):
        if name == "last_udpated_on":
            warnings.warn(
                "The property name with a typo called 'last_udpated_on' has been deprecated and will be retired in future versions", # pylint: disable=line-too-long
                DeprecationWarning)
            return self.last_updated_on
        return super().__getattr__(self, name) # pylint: disable=no-member

    @property
    def created_on(self) -> datetime:
        return self._created_on

    @property
    def last_updated_on(self) -> datetime:
        return self._last_updated_on

    @property
    def manifest_count(self) -> int:
        return self._manifest_count

    @property
    def name(self) -> str:
        return self._name

    @property
    def tag_count(self) -> int:
        return self._tag_count


class ArtifactTagProperties(object):
    """Represents properties of a single tag

    :ivar bool can_delete: Delete Permissions for a tag.
    :ivar bool can_write: Write Permissions for a tag.
    :ivar bool can_read: Read Permissions for a tag.
    :ivar bool can_list: List Permissions for a tag.
    :ivar created_on: Time the tag was created.
    :vartype created_on: Optional[~datetime.datetime]
    :ivar Optional[str] digest: Digest for the tag.
    :ivar last_updated_on: Time the tag was last updated.
    :vartype last_updated_on: Optional[~datetime.datetime]
    :ivar Optional[str] name: Name of the image the tag corresponds to.
    :ivar Optional[str] repository_name: Repository name the tag belongs to.
    """

    def __init__(self, **kwargs):
        self._created_on = kwargs.get("created_on", None)
        self._digest = kwargs.get("digest", None)
        self._last_updated_on = kwargs.get("last_updated_on", None)
        self._name = kwargs.get("name", None)
        self._repository_name = kwargs.get("repository_name", None)
        self.can_delete = kwargs.get("can_delete")
        self.can_read = kwargs.get("can_read")
        self.can_list = kwargs.get("can_list")
        self.can_write = kwargs.get("can_write")

    @classmethod
    def _from_generated(cls, generated: TagAttributesBase, **kwargs) -> "ArtifactTagProperties":
        return cls(
            created_on=generated.created_on,
            digest=generated.digest,
            last_updated_on=generated.last_updated_on,
            name=generated.name,
            can_delete=generated.changeable_attributes.can_delete,
            can_read=generated.changeable_attributes.can_read,
            can_write=generated.changeable_attributes.can_write,
            can_list=generated.changeable_attributes.can_list,
            repository_name=kwargs.get("repository_name", None),
        )

    def _to_generated(self) -> TagWriteableProperties:
        return TagWriteableProperties(
            can_delete=self.can_delete,
            can_read=self.can_read,
            can_write=self.can_write,
            can_list=self.can_list,
        )

    @property
    def created_on(self) -> datetime:
        return self._created_on

    @property
    def digest(self) -> str:
        return self._digest

    @property
    def last_updated_on(self) -> datetime:
        return self._last_updated_on

    @property
    def name(self) -> str:
        return self._name

    @property
    def repository_name(self) -> str:
        return self._repository_name


class DownloadBlobResult(object):
    """The result from downloading a blob from the registry.

    :ivar data: The blob content.
    :vartype data: IO
    :ivar str digest: The blob's digest, calculated by the registry.
    """

    def __init__(self, **kwargs):
        self.data = kwargs.get("data")
        self.digest = kwargs.get("digest")


class DownloadManifestResult(object):
    """The result from downloading a manifest from the registry.

    :ivar manifest: The OCI manifest that was downloaded.
    :vartype manifest: ~azure.containerregistry.models.OCIManifest
    :ivar data: The manifest stream that was downloaded.
    :vartype data: IO
    :ivar str digest: The manifest's digest, calculated by the registry.
    """

    def __init__(self, **kwargs):
        self.manifest = kwargs.get("manifest")
        self.data = kwargs.get("data")
<<<<<<< HEAD
        self.digest = kwargs.get("digest")


class ArtifactArchitecture(str, Enum, metaclass=CaseInsensitiveEnumMeta):

    AMD64 = "amd64"
    ARM = "arm"
    ARM64 = "arm64"
    I386 = "386"
    MIPS = "mips"
    MIPS64 = "mips64"
    MIPS64LE = "mips64le"
    MIPSLE = "mipsle"
    PPC64 = "ppc64"
    PPC64LE = "ppc64le"
    RISCV64 = "riscv64"
    S390X = "s390x"
    WASM = "wasm"


class ArtifactOperatingSystem(str, Enum, metaclass=CaseInsensitiveEnumMeta):

    AIX = "aix"
    ANDROID = "android"
    DARWIN = "darwin"
    DRAGONFLY = "dragonfly"
    FREEBSD = "freebsd"
    ILLUMOS = "illumos"
    IOS = "ios"
    JS = "js"
    LINUX = "linux"
    NETBSD = "netbsd"
    OPENBSD = "openbsd"
    PLAN9 = "plan9"
    SOLARIS = "solaris"
    WINDOWS = "windows"


class ManifestMediaType(str, Enum, metaclass=CaseInsensitiveEnumMeta):

    OCI_IMAGE_MANIFEST = "application/vnd.oci.image.manifest.v1+json"
    DOCKER_MANIFEST = "application/vnd.docker.distribution.manifest.v2+json"
=======
        self.digest = kwargs.get("digest")
>>>>>>> c38f51e8
<|MERGE_RESOLUTION|>--- conflicted
+++ resolved
@@ -15,18 +15,11 @@
     TagWriteableProperties,
     TagAttributesBase,
     ManifestWriteableProperties,
-<<<<<<< HEAD
     OCIManifest,
-=======
     ManifestAttributesBase,
->>>>>>> c38f51e8
 )
 from ._helpers import _host_only, _is_tag, _strip_alg, _deserialize_manifest
 
-<<<<<<< HEAD
-if TYPE_CHECKING:
-    from datetime import datetime
-=======
 
 class ArtifactArchitecture(str, Enum, metaclass=CaseInsensitiveEnumMeta):
     AMD64 = "amd64"
@@ -59,7 +52,6 @@
     PLAN9 = "plan9"
     SOLARIS = "solaris"
     WINDOWS = "windows"
->>>>>>> c38f51e8
 
 
 class ArtifactManifestProperties(object):  # pylint: disable=too-many-instance-attributes
@@ -339,49 +331,4 @@
     def __init__(self, **kwargs):
         self.manifest = kwargs.get("manifest")
         self.data = kwargs.get("data")
-<<<<<<< HEAD
-        self.digest = kwargs.get("digest")
-
-
-class ArtifactArchitecture(str, Enum, metaclass=CaseInsensitiveEnumMeta):
-
-    AMD64 = "amd64"
-    ARM = "arm"
-    ARM64 = "arm64"
-    I386 = "386"
-    MIPS = "mips"
-    MIPS64 = "mips64"
-    MIPS64LE = "mips64le"
-    MIPSLE = "mipsle"
-    PPC64 = "ppc64"
-    PPC64LE = "ppc64le"
-    RISCV64 = "riscv64"
-    S390X = "s390x"
-    WASM = "wasm"
-
-
-class ArtifactOperatingSystem(str, Enum, metaclass=CaseInsensitiveEnumMeta):
-
-    AIX = "aix"
-    ANDROID = "android"
-    DARWIN = "darwin"
-    DRAGONFLY = "dragonfly"
-    FREEBSD = "freebsd"
-    ILLUMOS = "illumos"
-    IOS = "ios"
-    JS = "js"
-    LINUX = "linux"
-    NETBSD = "netbsd"
-    OPENBSD = "openbsd"
-    PLAN9 = "plan9"
-    SOLARIS = "solaris"
-    WINDOWS = "windows"
-
-
-class ManifestMediaType(str, Enum, metaclass=CaseInsensitiveEnumMeta):
-
-    OCI_IMAGE_MANIFEST = "application/vnd.oci.image.manifest.v1+json"
-    DOCKER_MANIFEST = "application/vnd.docker.distribution.manifest.v2+json"
-=======
-        self.digest = kwargs.get("digest")
->>>>>>> c38f51e8
+        self.digest = kwargs.get("digest")