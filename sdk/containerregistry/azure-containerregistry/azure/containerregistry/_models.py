# coding=utf-8
# ------------------------------------
# Copyright (c) Microsoft Corporation.
# Licensed under the MIT License.
# ------------------------------------

from enum import Enum
from typing import TYPE_CHECKING
from ._generated.models import ContentProperties

if TYPE_CHECKING:
    from ._generated.models import ManifestAttributesBase
    from ._generated.models import RepositoryProperties as GeneratedRepositoryProperties
    from ._generated.models import TagProperties as GeneratedTagProperties


class ContentPermissions(object):
    """Permissions of an artifact or tag

    :ivar bool can_delete: Ability to delete an artifact or tag
    :ivar bool can_list: Ability to list an artifact or tag
    :ivar bool can_read: Ability to read an artifact or tag
    :ivar bool can_write: Ability to write an artifact or tag
    """

    def __init__(self, **kwargs):
        self.can_delete = kwargs.get("can_delete")
        self.can_list = kwargs.get("can_list")
        self.can_read = kwargs.get("can_read")
        self.can_write = kwargs.get("can_write")

    @classmethod
    def _from_generated(cls, generated):
        # type: (ContentProperties) -> ContentPermissions
        return cls(
            can_delete=generated.can_delete,
            can_list=generated.can_list,
            can_read=generated.can_read,
            can_write=generated.can_write,
        )

    def _to_generated(self):
        # type: () -> ContentProperties
        return ContentProperties(
            can_delete=self.can_delete,
            can_list=self.can_list,
            can_read=self.can_read,
            can_write=self.can_write,
        )


class DeletedRepositoryResult(object):
    """Represents the digests and tags deleted when a repository is deleted

    :ivar List[str] deleted_registry_artifact_digests: Registry artifact digests that were deleted
    :ivar List[str] deleted_tags: Tags that were deleted
    """

    def __init__(self, **kwargs):
        self.deleted_registry_artifact_digests = kwargs.get("deleted_registry_artifact_digests", None)
        self.deleted_tags = kwargs.get("deleted_tags", None)

    @classmethod
    def _from_generated(cls, gen):
        return cls(
            deleted_tags=gen.deleted_tags,
            deleted_registry_artifact_digests=gen.deleted_registry_artifact_digests,
        )


class RegistryArtifactProperties(object):
    """Represents properties of a registry artifact

    :ivar str cpu_architecture: CPU Architecture of an artifact
    :ivar created_on: Time and date an artifact was created
    :vartype created_on: :class:`~datetime.datetime`
    :ivar str digest: Digest for the artifact
    :ivar last_updated_on: Time and date an artifact was last updated
    :vartype last_updated_on: :class:`~datetime.datetime`
    :ivar str operating_system: Operating system for the artifact
    :ivar List[str] references: References for the artifact
    :ivar str size: Size of the artifact
    :ivar List[str] tags: Tags associated with a registry artifact
    :ivar content_permissions: Permissions for an artifact
    :vartype content_permissions: :class:`~azure.containerregistry.ContentPermissions`
    """

    def __init__(self, **kwargs):
        self.cpu_architecture = kwargs.get("cpu_architecture", None)
        self.created_on = kwargs.get("created_on", None)
        self.digest = kwargs.get("digest", None)
        self.last_updated_on = kwargs.get("last_updated_on", None)
        self.operating_system = kwargs.get("operating_system", None)
        self.references = kwargs.get("references", None)
        self.size = kwargs.get("size", None)
        self.tags = kwargs.get("tags", None)
        self.content_permissions = kwargs.get("content_permissions", None)
        if self.content_permissions:
            self.content_permissions = ContentPermissions._from_generated(self.content_permissions)

    @classmethod
    def _from_generated(cls, generated):
        # type: (ManifestAttributesBase) -> RegistryArtifactProperties
        return cls(
            cpu_architecture=generated.cpu_architecture,
            created_on=generated.created_on,
            digest=generated.digest,
            last_updated_on=generated.last_updated_on,
            operating_system=generated.operating_system,
            size=generated.size,
            tags=generated.tags,
            content_permissions=generated.writeable_properties,
        )


class RepositoryProperties(object):
    """Model for storing properties of a single repository

    :ivar content_permissions: Read/Write/List/Delete permissions for the repository
    :vartype content_permissions: :class:`~azure.containerregistry.ContentPermissions`
    :ivar created_on: Time the repository was created
    :vartype created_on: :class:`datetime.datetime`
    :ivar last_updated_on: Time the repository was last updated
    :vartype last_updated_on: :class:`datetime.datetime`
    :ivar int manifest_count: Number of manifest in the repository
    :ivar str name: Name of the repository
    :ivar str registry: Registry the repository belongs to
    :ivar int tag_count: Number of tags associated with the repository
    """

    def __init__(self, **kwargs):
        self.content_permissions = kwargs.get("content_permissions", None)
        self.created_on = kwargs.get("created_on", None)
        self.last_updated_on = kwargs.get("last_updated_on", None)
        self.manifest_count = kwargs.get("manifest_count", None)
        self.name = kwargs.get("name", None)
        self.registry = kwargs.get("registry", None)
        self.tag_count = kwargs.get("tag_count", None)
        if self.content_permissions:
            self.content_permissions = ContentPermissions._from_generated(self.content_permissions)

    @classmethod
    def _from_generated(cls, generated):
        # type: (GeneratedRepositoryProperties) -> RepositoryProperties
        return cls(
            created_on=generated.created_on,
            last_updated_on=generated.last_updated_on,
            name=generated.name,
            manifest_count=generated.registry_artifact_count,
            tag_count=generated.tag_count,
            content_permissions=generated.writeable_properties,
            registry=generated.additional_properties.get("registry", None),
        )


<<<<<<< HEAD
class RegistryArtifactOrderBy(int, Enum):
    """Enum for ordering registry artifacts"""
=======
class RegistryArtifactOrderBy(str, Enum):
>>>>>>> 53033f27

    LAST_UPDATE_TIME_DESCENDING = "timedesc"
    LAST_UPDATE_TIME_ASCENDING = "timeasc"


<<<<<<< HEAD
class TagOrderBy(int, Enum):
    """Enum for ordering tags"""
=======
class TagOrderBy(str, Enum):
>>>>>>> 53033f27

    LAST_UPDATE_TIME_DESCENDING = "timedesc"
    LAST_UPDATE_TIME_ASCENDING = "timeasc"


class TagProperties(object):
    """Model for storing properties of a single tag

    :ivar content_permissions: Read/Write/List/Delete permissions for the tag
    :vartype content_permissions: :class:`~azure.containerregistry.ContentPermissions`
    :ivar created_on: Time the tag was created
    :vartype created_on: :class:`datetime.datetime`
    :ivar str digest: Digest for the tag
    :ivar last_updated_on: Time the tag was last updated
    :vartype last_updated_on: :class:`datetime.datetime`
    :ivar str name: Name of the image the tag corresponds to
    :ivar str registry: Registry the tag belongs to
    """

    def __init__(self, **kwargs):
        self.content_permissions = kwargs.get("writeable_properties", None)
        self.created_on = kwargs.get("created_on", None)
        self.digest = kwargs.get("digest", None)
        self.last_updated_on = kwargs.get("last_updated_on", None)
        self.name = kwargs.get("name", None)
        if self.content_permissions:
            self.content_permissions = ContentPermissions._from_generated(self.content_permissions)

    @classmethod
    def _from_generated(cls, generated):
        # type: (GeneratedTagProperties) -> TagProperties
        return cls(
            created_on=generated.created_on,
            digest=generated.digest,
            last_updated_on=generated.last_updated_on,
            name=generated.name,
            writeable_properties=generated.writeable_properties,
        )<|MERGE_RESOLUTION|>--- conflicted
+++ resolved
@@ -153,23 +153,15 @@
         )
 
 
-<<<<<<< HEAD
-class RegistryArtifactOrderBy(int, Enum):
+class RegistryArtifactOrderBy(str, Enum):
     """Enum for ordering registry artifacts"""
-=======
-class RegistryArtifactOrderBy(str, Enum):
->>>>>>> 53033f27
 
     LAST_UPDATE_TIME_DESCENDING = "timedesc"
     LAST_UPDATE_TIME_ASCENDING = "timeasc"
 
 
-<<<<<<< HEAD
-class TagOrderBy(int, Enum):
+class TagOrderBy(str, Enum):
     """Enum for ordering tags"""
-=======
-class TagOrderBy(str, Enum):
->>>>>>> 53033f27
 
     LAST_UPDATE_TIME_DESCENDING = "timedesc"
     LAST_UPDATE_TIME_ASCENDING = "timeasc"
