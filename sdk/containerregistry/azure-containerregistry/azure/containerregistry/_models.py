--- conflicted
+++ resolved
@@ -11,6 +11,8 @@
 from azure.core import CaseInsensitiveEnumMeta
 
 from ._generated.models import (
+    ArtifactTagProperties as GeneratedArtifactTagProperties,
+    ArtifactManifestProperties as GeneratedArtifactManifestProperties,
     ContainerRepositoryProperties as GeneratedRepositoryProperties,
     RepositoryWriteableProperties,
     TagWriteableProperties,
@@ -18,11 +20,6 @@
 )
 from ._helpers import _host_only, _is_tag, _strip_alg
 
-<<<<<<< HEAD
-if TYPE_CHECKING:
-    from datetime import datetime
-    from ._generated.models import ManifestAttributesBase, TagAttributesBase
-=======
 
 class ArtifactArchitecture(str, Enum, metaclass=CaseInsensitiveEnumMeta):
     AMD64 = "amd64"
@@ -55,7 +52,6 @@
     PLAN9 = "plan9"
     SOLARIS = "solaris"
     WINDOWS = "windows"
->>>>>>> f26024cf
 
 
 class ArtifactManifestProperties(object):  # pylint: disable=too-many-instance-attributes
@@ -99,12 +95,7 @@
         self.can_write = kwargs.get("can_write")
 
     @classmethod
-<<<<<<< HEAD
-    def _from_generated(cls, generated, **kwargs):
-        # type: (ManifestAttributesBase,  Any) -> ArtifactManifestProperties
-=======
     def _from_generated(cls, generated: GeneratedArtifactManifestProperties, **kwargs) -> "ArtifactManifestProperties":
->>>>>>> f26024cf
         return cls(
             cpu_architecture=generated.architecture,
             created_on=generated.created_on,
@@ -272,12 +263,7 @@
         self.can_write = kwargs.get("can_write")
 
     @classmethod
-<<<<<<< HEAD
-    def _from_generated(cls, generated, **kwargs):
-        # type: (TagAttributesBase, Any) -> ArtifactTagProperties
-=======
     def _from_generated(cls, generated: GeneratedArtifactTagProperties, **kwargs) -> "ArtifactTagProperties":
->>>>>>> f26024cf
         return cls(
             created_on=generated.created_on,
             digest=generated.digest,
