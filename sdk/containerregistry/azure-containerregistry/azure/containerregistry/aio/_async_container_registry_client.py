--- conflicted
+++ resolved
@@ -34,7 +34,7 @@
         :param endpoint: An ACR endpoint
         :type endpoint: str
         :param credential: The credential with which to authenticate
-        :type credential: AsyncTokenCredential
+        :type credential: :class:`~azure.core.credentials_async.AsyncTokenCredential`
         :returns: None
         :raises: None
         """
@@ -58,30 +58,19 @@
         return DeletedRepositoryResult._from_generated(result)  # pylint: disable=protected-access
 
     @distributed_trace
-    def list_repositories(self, **kwargs) -> AsyncItemPaged[str]:
+    def list_repositories(self, **kwargs: Dict[str, Any]) -> AsyncItemPaged[str]:
         """List all repositories
-<<<<<<< HEAD
-=======
 
         :keyword last: Query parameter for the last item in the previous call. Ensuing
             call will return values after last lexicallyy
         :type last: str
         :keyword max: Maximum number of repositories to return
         :type max: int
-        :keyword results_per_page: Numer of repositories to return in a single page
+        :keyword results_per_page: Numer of repositories to return per page
         :type results_per_page: int
         :return: ItemPaged[str]
         :rtype: :class:`~azure.core.async_paging.AsyncItemPaged`
         :raises: :class:`~azure.core.exceptions.ResourceNotFoundError`
-        """
->>>>>>> 3086be4d
-
-        :keyword max: Maximum number of repositories to return
-        :type max: int
-        :keyword last: Query parameter for the last item in previous query
-        :type last: str
-        :returns: ~azure.core.paging.AsyncItemPaged[str]
-        :raises: ResourceNotFoundError
         """
         n = kwargs.pop("results_per_page", None)
         last = kwargs.pop("last", None)
@@ -173,7 +162,7 @@
         return AsyncItemPaged(get_next, extract_data)
 
     @distributed_trace
-    def get_repository_client(self, repository: str, **kwargs) -> ContainerRepositoryClient:
+    def get_repository_client(self, repository: str, **kwargs: Dict[str, Any]) -> ContainerRepositoryClient:
         """Get a repository client
 
         :param repository: The repository to create a client for
