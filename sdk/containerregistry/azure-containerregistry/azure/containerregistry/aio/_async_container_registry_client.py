# coding=utf-8
# ------------------------------------
# Copyright (c) Microsoft Corporation.
# Licensed under the MIT License.
# ------------------------------------
<<<<<<< HEAD
import hashlib
from io import BytesIO
from typing import TYPE_CHECKING, Any, Dict, IO, Optional, overload, Union, cast, Tuple
=======
from typing import Any, Dict, Optional, overload, Union, cast

>>>>>>> f26024cf
from azure.core.async_paging import AsyncItemPaged, AsyncList
from azure.core.credentials_async import AsyncTokenCredential
from azure.core.exceptions import (
    ClientAuthenticationError,
    ResourceExistsError,
    ResourceNotFoundError,
    HttpResponseError,
    map_error,
)
from azure.core.tracing.decorator import distributed_trace
from azure.core.tracing.decorator_async import distributed_trace_async

from ._async_base_client import ContainerRegistryBaseClient
from .._container_registry_client import _return_response_headers
from .._generated.models import AcrErrors
from .._helpers import (
    _is_tag,
    _parse_next_link,
    SUPPORTED_API_VERSIONS,
    AZURE_RESOURCE_MANAGER_PUBLIC_CLOUD,
    DEFAULT_CHUNK_SIZE,
)
from .._models import RepositoryProperties, ArtifactManifestProperties, ArtifactTagProperties

<<<<<<< HEAD
if TYPE_CHECKING:
    from azure.core.credentials_async import AsyncTokenCredential

=======
>>>>>>> f26024cf

class ContainerRegistryClient(ContainerRegistryBaseClient):
    def __init__(
        self,
        endpoint: str,
        credential: Optional[AsyncTokenCredential] = None,
        *,
        api_version: Optional[str] = None,
        audience: str = AZURE_RESOURCE_MANAGER_PUBLIC_CLOUD,
        **kwargs
    ) -> None:
        """Create a ContainerRegistryClient from an ACR endpoint and a credential.

        :param str endpoint: An ACR endpoint.
        :param credential: The credential with which to authenticate.
        :type credential: ~azure.core.credentials_async.AsyncTokenCredential
        :keyword api_version: API Version. The default value is "2021-07-01". Note that overriding this default value
            may result in unsupported behavior.
        :paramtype api_version: str
        :keyword audience: URL to use for credential authentication with AAD. Its value could be
            "https://management.azure.com", "https://management.chinacloudapi.cn" or
            "https://management.usgovcloudapi.net". The default value is "https://management.azure.com".
        :paramtype audience: str
        :returns: None
        :rtype: None
        :raises ValueError: If the provided api_version keyword-only argument isn't supported.

        .. admonition:: Example:

            .. literalinclude:: ../samples/async_samples/sample_hello_world_async.py
                :start-after: [START create_registry_client]
                :end-before: [END create_registry_client]
                :language: python
                :dedent: 8
                :caption: Instantiate an instance of `ContainerRegistryClient`
        """
        if api_version and api_version not in SUPPORTED_API_VERSIONS:
            supported_versions = "\n".join(SUPPORTED_API_VERSIONS)
            raise ValueError(
                f"Unsupported API version '{api_version}'. Please select from:\n{supported_versions}"
            )
        if api_version is not None:
            kwargs["api_version"] = api_version
        defaultScope = [audience + "/.default"]
        if not endpoint.startswith("https://") and not endpoint.startswith("http://"):
            endpoint = "https://" + endpoint
        self._endpoint = endpoint
        self._credential = credential
        super(ContainerRegistryClient, self).__init__(
            endpoint=endpoint, credential=credential, credential_scopes=defaultScope, **kwargs)

    async def _get_digest_from_tag(self, repository: str, tag: str) -> str:
        tag_props = await self.get_tag_properties(repository, tag)
        return tag_props.digest

    @distributed_trace_async
    async def delete_repository(self, repository: str, **kwargs) -> None:
        """Delete a repository. If the repository cannot be found or a response status code of
        404 is returned an error will not be raised.

        :param str repository: The repository to delete
        :returns: None
        :rtype: None
        :raises: ~azure.core.exceptions.HttpResponseError

        .. admonition:: Example:

            .. literalinclude:: ../samples/async_samples/sample_hello_world_async.py
                :start-after: [START delete_repository]
                :end-before: [END delete_repository]
                :language: python
                :dedent: 8
                :caption: Delete a repository from the `ContainerRegistryClient`
        """
        await self._client.container_registry.delete_repository(repository, **kwargs)

    @distributed_trace
    def list_repository_names(self, **kwargs) -> AsyncItemPaged[str]:
        """List all repositories

        :keyword results_per_page: Number of repositories to return per page
        :paramtype results_per_page: int
        :returns: An iterable of strings
        :rtype: ~azure.core.async_paging.AsyncItemPaged[str]
        :raises: ~azure.core.exceptions.HttpResponseError

        .. admonition:: Example:

            .. literalinclude:: ../samples/async_samples/sample_delete_tags_async.py
                :start-after: [START list_repository_names]
                :end-before: [END list_repository_names]
                :language: python
                :dedent: 8
                :caption: List repositories in a container registry account
        """
        n = kwargs.pop("results_per_page", None)
        last = kwargs.pop("last", None)
        cls = kwargs.pop("cls", None)
        error_map = {401: ClientAuthenticationError, 404: ResourceNotFoundError, 409: ResourceExistsError}
        error_map.update(kwargs.pop("error_map", {}))
        accept = "application/json"

        def prepare_request(next_link=None):
            # Construct headers
            header_parameters = {}  # type: Dict[str, Any]
            header_parameters["Accept"] = self._client._serialize.header(  # pylint: disable=protected-access
                "accept", accept, "str"
            )

            if not next_link:
                # Construct URL
                url = "/acr/v1/_catalog"
                path_format_arguments = {
                    "url": self._client._serialize.url(  # pylint: disable=protected-access
                        "self._config.url",
                        self._client._config.url,  # pylint: disable=protected-access
                        "str",
                        skip_quote=True,
                    ),
                }
                url = self._client._client.format_url(url, **path_format_arguments)  # pylint: disable=protected-access
                # Construct parameters
                query_parameters = {}  # type: Dict[str, Any]
                if last is not None:
                    query_parameters["last"] = self._client._serialize.query(  # pylint: disable=protected-access
                        "last", last, "str"
                    )
                if n is not None:
                    query_parameters["n"] = self._client._serialize.query(  # pylint: disable=protected-access
                        "n", n, "int"
                    )

                request = self._client._client.get(  # pylint: disable=protected-access
                    url, query_parameters, header_parameters
                )
            else:
                url = next_link
                query_parameters = {}  # type: Dict[str, Any]
                path_format_arguments = {
                    "url": self._client._serialize.url(  # pylint: disable=protected-access
                        "self._config.url",
                        self._client._config.url,  # pylint: disable=protected-access
                        "str",
                        skip_quote=True,
                    ),
                }
                url = self._client._client.format_url(url, **path_format_arguments)  # pylint: disable=protected-access
                request = self._client._client.get(  # pylint: disable=protected-access
                    url, query_parameters, header_parameters
                )
            return request

        async def extract_data(pipeline_response):
            deserialized = self._client._deserialize(  # pylint: disable=protected-access
                "Repositories", pipeline_response
            )
            list_of_elem = deserialized.repositories or []
            if cls:
                list_of_elem = cls(list_of_elem)
            link = None
            if "Link" in pipeline_response.http_response.headers.keys():
                link = _parse_next_link(pipeline_response.http_response.headers["Link"])
            return link, AsyncList(list_of_elem)

        async def get_next(next_link=None):
            request = prepare_request(next_link)

            pipeline_response = await self._client._client._pipeline.run(  # pylint: disable=protected-access
                request, stream=False, **kwargs
            )
            response = pipeline_response.http_response

            if response.status_code not in [200]:
                error = self._client._deserialize.failsafe_deserialize(  # pylint: disable=protected-access
                    AcrErrors, response
                )
                map_error(status_code=response.status_code, response=response, error_map=error_map)
                raise HttpResponseError(response=response, model=error)

            return pipeline_response

        return AsyncItemPaged(get_next, extract_data)

    @distributed_trace_async
    async def get_repository_properties(self, repository: str, **kwargs) -> RepositoryProperties:
        """Get the properties of a repository

        :param str repository: Name of the repository
        :rtype: ~azure.containerregistry.RepositoryProperties
        :raises: ~azure.core.exceptions.ResourceNotFoundError
        """
        return RepositoryProperties._from_generated(  # pylint: disable=protected-access
            await self._client.container_registry.get_properties(repository, **kwargs)
        )

    @distributed_trace
    def list_manifest_properties(self, repository: str, **kwargs) -> AsyncItemPaged[ArtifactManifestProperties]:
        """List the manifests of a repository

        :param str repository: Name of the repository
        :keyword order_by: Query parameter for ordering by time ascending or descending
        :paramtype order_by: ~azure.containerregistry.ArtifactManifestOrder or str
        :keyword results_per_page: Number of repositories to return per page
        :paramtype results_per_page: int
        :returns: An iterable of :class:`~azure.containerregistry.ArtifactManifestProperties`
        :rtype: ~azure.core.async_paging.AsyncItemPaged[~azure.containerregistry.ArtifactManifestProperties]
        :raises: ~azure.core.exceptions.HttpResponseError
        """
        name = repository
        last = kwargs.pop("last", None)
        n = kwargs.pop("results_per_page", None)
        orderby = kwargs.pop("order_by", None)
        cls = kwargs.pop(
            "cls",
            lambda objs: [
                ArtifactManifestProperties._from_generated(  # pylint: disable=protected-access
                    x, repository_name=repository, registry=self._endpoint
                )
                for x in objs
            ],
        )

        error_map = {401: ClientAuthenticationError, 404: ResourceNotFoundError, 409: ResourceExistsError}
        error_map.update(kwargs.pop("error_map", {}))
        accept = "application/json"

        def prepare_request(next_link=None):
            # Construct headers
            header_parameters = {}  # type: Dict[str, Any]
            header_parameters["Accept"] = self._client._serialize.header(  # pylint: disable=protected-access
                "accept", accept, "str"
            )

            if not next_link:
                # Construct URL
                url = "/acr/v1/{name}/_manifests"
                path_format_arguments = {
                    "url": self._client._serialize.url(  # pylint: disable=protected-access
                        "self._client._config.url",
                        self._client._config.url,  # pylint: disable=protected-access
                        "str",
                        skip_quote=True,
                    ),
                    "name": self._client._serialize.url("name", name, "str"),  # pylint: disable=protected-access
                }
                url = self._client._client.format_url(url, **path_format_arguments)  # pylint: disable=protected-access
                # Construct parameters
                query_parameters = {}  # type: Dict[str, Any]
                if last is not None:
                    query_parameters["last"] = self._client._serialize.query(  # pylint: disable=protected-access
                        "last", last, "str"
                    )
                if n is not None:
                    query_parameters["n"] = self._client._serialize.query(  # pylint: disable=protected-access
                        "n", n, "int"
                    )
                if orderby is not None:
                    query_parameters["orderby"] = self._client._serialize.query(  # pylint: disable=protected-access
                        "orderby", orderby, "str"
                    )

                request = self._client._client.get(  # pylint: disable=protected-access
                    url, query_parameters, header_parameters
                )
            else:
                url = next_link
                query_parameters = {}  # type: Dict[str, Any]
                path_format_arguments = {
                    "url": self._client._serialize.url(  # pylint: disable=protected-access
                        "self._client._config.url",
                        self._client._config.url,  # pylint: disable=protected-access
                        "str",
                        skip_quote=True,
                    ),
                    "name": self._client._serialize.url("name", name, "str"),  # pylint: disable=protected-access
                }
                url = self._client._client.format_url(url, **path_format_arguments)  # pylint: disable=protected-access
                request = self._client._client.get(  # pylint: disable=protected-access
                    url, query_parameters, header_parameters
                )
            return request

        async def extract_data(pipeline_response):
            deserialized = self._client._deserialize(  # pylint: disable=protected-access
                "AcrManifests", pipeline_response
            )
            list_of_elem = deserialized.manifests or []
            if cls:
                list_of_elem = cls(list_of_elem)
            link = None
            if "Link" in pipeline_response.http_response.headers.keys():
                link = _parse_next_link(pipeline_response.http_response.headers["Link"])
            return link, AsyncList(list_of_elem)

        async def get_next(next_link=None):
            request = prepare_request(next_link)

            pipeline_response = await self._client._client._pipeline.run(  # pylint: disable=protected-access
                request, stream=False, **kwargs
            )
            response = pipeline_response.http_response

            if response.status_code not in [200]:
                error = self._client._deserialize.failsafe_deserialize(  # pylint: disable=protected-access
                    AcrErrors, response
                )
                map_error(status_code=response.status_code, response=response, error_map=error_map)
                raise HttpResponseError(response=response, model=error)

            return pipeline_response

        return AsyncItemPaged(get_next, extract_data)

    @distributed_trace_async
    async def delete_tag(self, repository: str, tag: str, **kwargs) -> None:
        """Delete a tag from a repository. If the tag cannot be found or a response status code of
        404 is returned an error will not be raised.

        :param str repository: Repository the tag belongs to
        :param str tag: The tag to be deleted
        :returns: None
        :rtype: None
        :raises: ~azure.core.exceptions.HttpResponseError

        Example

        .. code-block:: python

            from azure.containerregistry.aio import ContainerRegistryClient
            from azure.identity.aio import DefaultAzureCredential
            endpoint = os.environ["CONTAINERREGISTRY_ENDPOINT"]
            client = ContainerRegistryClient(endpoint, DefaultAzureCredential(), audience="my_audience")
            async for tag in client.list_tag_properties("my_repository"):
                await client.delete_tag("my_repository", tag.name)
        """
        await self._client.container_registry.delete_tag(repository, tag, **kwargs)

    @distributed_trace_async
    async def get_manifest_properties(
        self, repository: str, tag_or_digest: str, **kwargs
    ) -> ArtifactManifestProperties:
        """Get the properties of a registry artifact

        :param str repository: Name of the repository
        :param str tag_or_digest: The tag or digest of the manifest
        :rtype: ~azure.containerregistry.ArtifactManifestProperties
        :raises: ~azure.core.exceptions.ResourceNotFoundError

        Example

        .. code-block:: python

            from azure.containerregistry.aio import ContainerRegistryClient
            from azure.identity.aio import DefaultAzureCredential
            endpoint = os.environ["CONTAINERREGISTRY_ENDPOINT"]
            client = ContainerRegistryClient(endpoint, DefaultAzureCredential(), audience="my_audience")
            async for artifact in client.list_manifest_properties("my_repository"):
                properties = await client.get_manifest_properties("my_repository", artifact.digest)
        """
        if _is_tag(tag_or_digest):
            tag_or_digest = await self._get_digest_from_tag(repository, tag_or_digest)

        return ArtifactManifestProperties._from_generated(  # pylint: disable=protected-access
            await self._client.container_registry.get_manifest_properties(repository, tag_or_digest, **kwargs),
            repository_name=repository,
            registry=self._endpoint,
        )

    @distributed_trace_async
    async def get_tag_properties(self, repository: str, tag: str, **kwargs) -> ArtifactTagProperties:
        """Get the properties for a tag

        :param str repository: Repository the tag belongs to
        :param tag: The tag to get properties for
        :type tag: str
        :rtype: ~azure.containerregistry.ArtifactTagProperties
        :raises: ~azure.core.exceptions.ResourceNotFoundError

        Example

        .. code-block:: python

            from azure.containerregistry.aio import ContainerRegistryClient
            from azure.identity.aio import DefaultAzureCredential
            endpoint = os.environ["CONTAINERREGISTRY_ENDPOINT"]
            client = ContainerRegistryClient(endpoint, DefaultAzureCredential(), audience="my_audience")
            async for tag in client.list_tag_properties("my_repository"):
                tag_properties = await client.get_tag_properties("my_repository", tag.name)
        """
        return ArtifactTagProperties._from_generated(  # pylint: disable=protected-access
            await self._client.container_registry.get_tag_properties(repository, tag, **kwargs),
            repository=repository,
        )

    @distributed_trace
    def list_tag_properties(self, repository: str, **kwargs) -> AsyncItemPaged[ArtifactTagProperties]:
        """List the tags for a repository

        :param str repository: Name of the repository
        :keyword order_by: Query parameter for ordering by time ascending or descending
        :paramtype order_by: ~azure.containerregistry.ArtifactTagOrder or str
        :keyword results_per_page: Number of repositories to return per page
        :paramtype results_per_page: int
        :returns: An iterable of :class:`~azure.containerregistry.ArtifactTagProperties`
        :rtype: ~azure.core.async_paging.AsyncItemPaged[~azure.containerregistry.ArtifactTagProperties]
        :raises: ~azure.core.exceptions.ResourceNotFoundError

        Example

        .. code-block:: python

            from azure.containerregistry.aio import ContainerRegistryClient
            from azure.identity.aio import DefaultAzureCredential
            endpoint = os.environ["CONTAINERREGISTRY_ENDPOINT"]
            client = ContainerRegistryClient(endpoint, DefaultAzureCredential(), audience="my_audience")
            async for tag in client.list_tag_properties("my_repository"):
                tag_properties = await client.get_tag_properties(tag.name)
        """
        name = repository
        last = kwargs.pop("last", None)
        n = kwargs.pop("results_per_page", None)
        orderby = kwargs.pop("order_by", None)
        digest = kwargs.pop("digest", None)
        cls = kwargs.pop(
            "cls",
            lambda objs: [
                ArtifactTagProperties._from_generated(o, repository=repository)  # pylint: disable=protected-access
                for o in objs
            ],
        )

        error_map = {401: ClientAuthenticationError, 404: ResourceNotFoundError, 409: ResourceExistsError}
        error_map.update(kwargs.pop("error_map", {}))
        accept = "application/json"

        def prepare_request(next_link=None):
            # Construct headers
            header_parameters = {}  # type: Dict[str, Any]
            header_parameters["Accept"] = self._client._serialize.header(  # pylint: disable=protected-access
                "accept", accept, "str"
            )

            if not next_link:
                # Construct URL
                url = "/acr/v1/{name}/_tags"
                path_format_arguments = {
                    "url": self._client._serialize.url(  # pylint: disable=protected-access
                        "self._client._config.url",
                        self._client._config.url,  # pylint: disable=protected-access
                        "str",
                        skip_quote=True,
                    ),
                    "name": self._client._serialize.url("name", name, "str"),  # pylint: disable=protected-access
                }
                url = self._client._client.format_url(url, **path_format_arguments)  # pylint: disable=protected-access
                # Construct parameters
                query_parameters = {}  # type: Dict[str, Any]
                if last is not None:
                    query_parameters["last"] = self._client._serialize.query(  # pylint: disable=protected-access
                        "last", last, "str"
                    )
                if n is not None:
                    query_parameters["n"] = self._client._serialize.query(  # pylint: disable=protected-access
                        "n", n, "int"
                    )
                if orderby is not None:
                    query_parameters["orderby"] = self._client._serialize.query(  # pylint: disable=protected-access
                        "orderby", orderby, "str"
                    )
                if digest is not None:
                    query_parameters["digest"] = self._client._serialize.query(  # pylint: disable=protected-access
                        "digest", digest, "str"
                    )

                request = self._client._client.get(  # pylint: disable=protected-access
                    url, query_parameters, header_parameters
                )
            else:
                url = next_link
                query_parameters = {}  # type: Dict[str, Any]
                path_format_arguments = {
                    "url": self._client._serialize.url(  # pylint: disable=protected-access
                        "self._client._config.url",
                        self._client._config.url,  # pylint: disable=protected-access
                        "str",
                        skip_quote=True,
                    ),
                    "name": self._client._serialize.url("name", name, "str"),  # pylint: disable=protected-access
                }
                url = self._client._client.format_url(url, **path_format_arguments)  # pylint: disable=protected-access
                request = self._client._client.get(  # pylint: disable=protected-access
                    url, query_parameters, header_parameters
                )
            return request

        async def extract_data(pipeline_response):
            deserialized = self._client._deserialize("TagList", pipeline_response)  # pylint: disable=protected-access
            list_of_elem = deserialized.tag_attribute_bases or []
            if cls:
                list_of_elem = cls(list_of_elem)
            link = None
            if "Link" in pipeline_response.http_response.headers.keys():
                link = _parse_next_link(pipeline_response.http_response.headers["Link"])
            return link, AsyncList(list_of_elem)

        async def get_next(next_link=None):
            request = prepare_request(next_link)

            pipeline_response = await self._client._client._pipeline.run(  # pylint: disable=protected-access
                request, stream=False, **kwargs
            )
            response = pipeline_response.http_response

            if response.status_code not in [200]:
                error = self._client._deserialize.failsafe_deserialize(  # pylint: disable=protected-access
                    AcrErrors, response
                )
                map_error(status_code=response.status_code, response=response, error_map=error_map)
                raise HttpResponseError(response=response, model=error)

            return pipeline_response

        return AsyncItemPaged(get_next, extract_data)

    @overload
    def update_repository_properties(
        self,
        repository: str,
        properties: RepositoryProperties,
        **kwargs
    ) -> RepositoryProperties:
        """Set the permission properties of a repository.

        The updatable properties include: `can_delete`, `can_list`, `can_read`, and `can_write`.

        :param str repository: Name of the repository.
        :param properties: Properties to set for the repository. This is a positional-only
            parameter. Please provide either this or individual keyword parameters.
        :type properties: ~azure.containerregistry.RepositoryProperties
        :rtype: ~azure.containerregistry.RepositoryProperties
        :raises: ~azure.core.exceptions.ResourceNotFoundError
        """

    @overload
    def update_repository_properties(
        self,
        repository: str,
        *,
        can_delete: Optional[bool] = None,
        can_list: Optional[bool] = None,
        can_read: Optional[bool] = None,
        can_write: Optional[bool] = None,
        **kwargs
    ) -> RepositoryProperties:
        """Set the permission properties of a repository.

        The updatable properties include: `can_delete`, `can_list`, `can_read`, and `can_write`.

        :param str repository: Name of the repository.
        :keyword bool can_delete: Delete permissions for a repository.
        :keyword bool can_list: List permissions for a repository.
        :keyword bool can_read: Read permissions for a repository.
        :keyword bool can_write: Write permissions for a repository.
        :rtype: ~azure.containerregistry.RepositoryProperties
        :raises: ~azure.core.exceptions.ResourceNotFoundError
        """

    @distributed_trace_async
    async def update_repository_properties(
        self, *args: Union[str, RepositoryProperties], **kwargs
    ) -> RepositoryProperties:
        repository = str(args[0])
        properties = None
        if len(args) == 2:
            properties = cast(RepositoryProperties, args[1])
        else:
            properties = RepositoryProperties()

        properties.can_delete = kwargs.pop("can_delete", properties.can_delete)
        properties.can_list = kwargs.pop("can_list", properties.can_list)
        properties.can_read = kwargs.pop("can_read", properties.can_read)
        properties.can_write = kwargs.pop("can_write", properties.can_write)

        return RepositoryProperties._from_generated(  # pylint: disable=protected-access
            await self._client.container_registry.update_properties(
                repository, value=properties._to_generated(), **kwargs  # pylint: disable=protected-access
            )
        )

    @overload
    async def update_manifest_properties(
        self,
        repository: str,
        tag_or_digest: str,
        properties: ArtifactManifestProperties,
        **kwargs
    ) -> ArtifactManifestProperties:
        """Set the permission properties for a manifest.

        The updatable properties include: `can_delete`, `can_list`, `can_read`, and `can_write`.

        :param str repository: Repository the manifest belongs to.
        :param str tag_or_digest: Tag or digest of the manifest.
        :param properties: The property's values to be set. This is a positional-only
            parameter. Please provide either this or individual keyword parameters.
        :type properties: ~azure.containerregistry.ArtifactManifestProperties
        :rtype: ~azure.containerregistry.ArtifactManifestProperties
        :raises: ~azure.core.exceptions.ResourceNotFoundError

        Example

        .. code-block:: python

            from azure.containerregistry import ArtifactManifestProperties
            from azure.containerregistry.aio import ContainerRegistryClient
            from azure.identity.aio import DefaultAzureCredential
            endpoint = os.environ["CONTAINERREGISTRY_ENDPOINT"]
            client = ContainerRegistryClient(endpoint, DefaultAzureCredential(), audience="my_audience")
            manifest_properties = ArtifactManifestProperties(
                can_delete=False, can_list=False, can_read=False, can_write=False
            )
            async for artifact in client.list_manifest_properties("my_repository"):
                received_properties = await client.update_manifest_properties(
                    "my_repository",
                    artifact.digest,
                    manifest_properties,
                )
        """

    @overload
    async def update_manifest_properties(
        self,
        repository: str,
        tag_or_digest: str,
        *,
        can_delete: Optional[bool] = None,
        can_list: Optional[bool] = None,
        can_read: Optional[bool] = None,
        can_write: Optional[bool] = None,
        **kwargs
    ) -> ArtifactManifestProperties:
        """Set the permission properties for a manifest.

        The updatable properties include: `can_delete`, `can_list`, `can_read`, and `can_write`.

        :param str repository: Repository the manifest belongs to.
        :param str tag_or_digest: Tag or digest of the manifest.
        :keyword bool can_delete: Delete permissions for a manifest.
        :keyword bool can_list: List permissions for a manifest.
        :keyword bool can_read: Read permissions for a manifest.
        :keyword bool can_write: Write permissions for a manifest.
        :rtype: ~azure.containerregistry.ArtifactManifestProperties
        :raises: ~azure.core.exceptions.ResourceNotFoundError

        Example

        .. code-block:: python

            from azure.containerregistry.aio import ContainerRegistryClient
            from azure.identity.aio import DefaultAzureCredential
            endpoint = os.environ["CONTAINERREGISTRY_ENDPOINT"]
            client = ContainerRegistryClient(endpoint, DefaultAzureCredential(), audience="my_audience")
            async for artifact in client.list_manifest_properties("my_repository"):
                received_properties = await client.update_manifest_properties(
                    "my_repository",
                    artifact.digest,
                    can_delete=False,
                    can_list=False,
                    can_read=False,
                    can_write=False,
                )
        """

    @distributed_trace_async
    async def update_manifest_properties(
        self, *args: Union[str, ArtifactManifestProperties], **kwargs
    ) -> ArtifactManifestProperties:
        repository = str(args[0])
        tag_or_digest = str(args[1])
        properties = None
        if len(args) == 3:
            properties = cast(ArtifactManifestProperties, args[2])
        else:
            properties = ArtifactManifestProperties()

        properties.can_delete = kwargs.pop("can_delete", properties.can_delete)
        properties.can_list = kwargs.pop("can_list", properties.can_list)
        properties.can_read = kwargs.pop("can_read", properties.can_read)
        properties.can_write = kwargs.pop("can_write", properties.can_write)

        if _is_tag(tag_or_digest):
            tag_or_digest = await self._get_digest_from_tag(repository, tag_or_digest)

        return ArtifactManifestProperties._from_generated(  # pylint: disable=protected-access
            await self._client.container_registry.update_manifest_properties(
                repository,
                tag_or_digest,
                value=properties._to_generated(),  # pylint: disable=protected-access
                **kwargs
            ),
            repository_name=repository,
            registry=self._endpoint,
        )

    @overload
    async def update_tag_properties(
        self,
        repository: str,
        tag: str,
        properties: ArtifactTagProperties,
        **kwargs
    ) -> ArtifactTagProperties:
        """Set the permission properties for a tag.

        The updatable properties include: `can_delete`, `can_list`, `can_read`, and `can_write`.

        :param str repository: Repository the tag belongs to.
        :param str tag: Tag to set properties for.
        :param properties: The property's values to be set. This is a positional-only
            parameter. Please provide either this or individual keyword parameters.
        :type properties: ~azure.containerregistry.ArtifactTagProperties
        :rtype: ~azure.containerregistry.ArtifactTagProperties
        :raises: ~azure.core.exceptions.ResourceNotFoundError

        Example

        .. code-block:: python

            from azure.containerregistry import ArtifactTagProperties
            from azure.containerregistry.aio import ContainerRegistryClient
            from azure.identity.aio import DefaultAzureCredential
            endpoint = os.environ["CONTAINERREGISTRY_ENDPOINT"]
            client = ContainerRegistryClient(endpoint, DefaultAzureCredential(), audience="my_audience")
            tag_properties = ArtifactTagProperties(can_delete=False, can_list=False, can_read=False, can_write=False)
            received = await client.update_tag_properties(
                "my_repository",
                "latest",
                tag_properties,
            )
        """

    @overload
    async def update_tag_properties(
        self,
        repository: str,
        tag: str,
        *,
        can_delete: Optional[bool] = None,
        can_list: Optional[bool] = None,
        can_read: Optional[bool] = None,
        can_write: Optional[bool] = None,
        **kwargs
    ) -> ArtifactTagProperties:
        """Set the permission properties for a tag.

        The updatable properties include: `can_delete`, `can_list`, `can_read`, and `can_write`.

        :param str repository: Repository the tag belongs to.
        :param str tag: Tag to set properties for.
        :keyword bool can_delete: Delete permissions for a tag.
        :keyword bool can_list: List permissions for a tag.
        :keyword bool can_read: Read permissions for a tag.
        :keyword bool can_write: Write permissions for a tag.
        :rtype: ~azure.containerregistry.ArtifactTagProperties
        :raises: ~azure.core.exceptions.ResourceNotFoundError

        Example

        .. code-block:: python

            from azure.containerregistry.aio import ContainerRegistryClient
            from azure.identity.aio import DefaultAzureCredential
            endpoint = os.environ["CONTAINERREGISTRY_ENDPOINT"]
            client = ContainerRegistryClient(endpoint, DefaultAzureCredential(), audience="my_audience")
            tag_identifier = "latest"
            received = await client.update_tag_properties(
                "my_repository",
                tag_identifier,
                can_delete=False,
                can_list=False,
                can_read=False,
                can_write=False
            )
        """

    @distributed_trace_async
    async def update_tag_properties(
        self, *args: Union[str, ArtifactTagProperties], **kwargs
    ) -> ArtifactTagProperties:
        repository = str(args[0])
        tag = str(args[1])
        properties = None
        if len(args) == 3:
            properties = cast(ArtifactTagProperties, args[2])
        else:
            properties = ArtifactTagProperties()

        properties.can_delete = kwargs.pop("can_delete", properties.can_delete)
        properties.can_list = kwargs.pop("can_list", properties.can_list)
        properties.can_read = kwargs.pop("can_read", properties.can_read)
        properties.can_write = kwargs.pop("can_write", properties.can_write)

        return ArtifactTagProperties._from_generated(  # pylint: disable=protected-access
            await self._client.container_registry.update_tag_attributes(
                repository, tag, value=properties._to_generated(), **kwargs  # pylint: disable=protected-access
            ),
            repository=repository
        )

    @distributed_trace_async
<<<<<<< HEAD
    async def upload_blob(self, repository: str, data: IO[bytes], **kwargs) -> Tuple[str, int]:
        """Upload an artifact blob.

        :param str repository: Name of the repository.
        :param data: The blob to upload. Note: This must be a seekable stream.
        :type data: IO
        :returns: The digest and size of the uploaded blob.
        :rtype: Tuple[str, int]
        :raises ValueError: If the parameter repository or data is None.
        """
        try:
            start_upload_response_headers = cast(
                Dict[str, str],
                await self._client.container_registry_blob.start_upload(
                    repository, cls=_return_response_headers, **kwargs
                )
            )
            digest, location, blob_size = await self._upload_blob_chunk(
                start_upload_response_headers['Location'], data, **kwargs
            )
            complete_upload_response_headers = cast(
                Dict[str, str],
                await self._client.container_registry_blob.complete_upload(
                    digest=digest,
                    next_link=location,
                    cls=_return_response_headers,
                    **kwargs
                )
            )
        except ValueError:
            if repository is None or data is None:
                raise ValueError("The parameter repository and data cannot be None.")
            raise
        return complete_upload_response_headers['Docker-Content-Digest'], blob_size

    async def _upload_blob_chunk(self, location: str, data: IO[bytes], **kwargs) -> Tuple[str, str, int]:
        hasher = hashlib.sha256()
        buffer = data.read(DEFAULT_CHUNK_SIZE)
        blob_size = len(buffer)
        while len(buffer) > 0:
            response_headers = cast(
                Dict[str, str],
                await self._client.container_registry_blob.upload_chunk(
                    location,
                    BytesIO(buffer),
                    cls=_return_response_headers,
                    **kwargs
                )
            )
            location = response_headers['Location']
            hasher.update(buffer)
            buffer = data.read(DEFAULT_CHUNK_SIZE)
            blob_size += len(buffer)
        return "sha256:" + hasher.hexdigest(), location, blob_size

    @distributed_trace_async
    async def delete_manifest(self, repository: str, tag_or_digest: str, **kwargs: Any) -> None:
=======
    async def delete_manifest(self, repository: str, tag_or_digest: str, **kwargs) -> None:
>>>>>>> f26024cf
        """Delete a manifest. If the manifest cannot be found or a response status code of
        404 is returned an error will not be raised.

        :param str repository: Repository the manifest belongs to
        :param str tag_or_digest: Tag or digest of the manifest to be deleted.
        :returns: None
        :rtype: None
        :raises: ~azure.core.exceptions.HttpResponseError

        Example

        .. code-block:: python

            from azure.containerregistry.aio import ContainerRegistryClient
            from azure.identity.aio import DefaultAzureCredential
            endpoint = os.environ["CONTAINERREGISTRY_ENDPOINT"]
            client = ContainerRegistryClient(endpoint, DefaultAzureCredential(), audience="my_audience")
            await client.delete_manifest("my_repository", "my_tag_or_digest")
        """
        if _is_tag(tag_or_digest):
            tag_or_digest = await self._get_digest_from_tag(repository, tag_or_digest)

        await self._client.container_registry.delete_manifest(repository, tag_or_digest, **kwargs)<|MERGE_RESOLUTION|>--- conflicted
+++ resolved
@@ -3,14 +3,9 @@
 # Copyright (c) Microsoft Corporation.
 # Licensed under the MIT License.
 # ------------------------------------
-<<<<<<< HEAD
 import hashlib
 from io import BytesIO
-from typing import TYPE_CHECKING, Any, Dict, IO, Optional, overload, Union, cast, Tuple
-=======
-from typing import Any, Dict, Optional, overload, Union, cast
-
->>>>>>> f26024cf
+from typing import Any, Dict, IO, Optional, overload, Union, cast, Tuple
 from azure.core.async_paging import AsyncItemPaged, AsyncList
 from azure.core.credentials_async import AsyncTokenCredential
 from azure.core.exceptions import (
@@ -35,12 +30,6 @@
 )
 from .._models import RepositoryProperties, ArtifactManifestProperties, ArtifactTagProperties
 
-<<<<<<< HEAD
-if TYPE_CHECKING:
-    from azure.core.credentials_async import AsyncTokenCredential
-
-=======
->>>>>>> f26024cf
 
 class ContainerRegistryClient(ContainerRegistryBaseClient):
     def __init__(
@@ -851,7 +840,6 @@
         )
 
     @distributed_trace_async
-<<<<<<< HEAD
     async def upload_blob(self, repository: str, data: IO[bytes], **kwargs) -> Tuple[str, int]:
         """Upload an artifact blob.
 
@@ -908,10 +896,7 @@
         return "sha256:" + hasher.hexdigest(), location, blob_size
 
     @distributed_trace_async
-    async def delete_manifest(self, repository: str, tag_or_digest: str, **kwargs: Any) -> None:
-=======
     async def delete_manifest(self, repository: str, tag_or_digest: str, **kwargs) -> None:
->>>>>>> f26024cf
         """Delete a manifest. If the manifest cannot be found or a response status code of
         404 is returned an error will not be raised.
 
