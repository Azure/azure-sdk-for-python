# coding=utf-8
# ------------------------------------
# Copyright (c) Microsoft Corporation.
# Licensed under the MIT License.
# ------------------------------------
<<<<<<< HEAD
import functools
from typing import TYPE_CHECKING, Any, Optional, overload, Union, cast
=======
from typing import Any, Dict, Optional, overload, Union, cast
>>>>>>> 642f926d

from azure.core.async_paging import AsyncItemPaged, AsyncList
from azure.core.credentials_async import AsyncTokenCredential
from azure.core.exceptions import (
    ClientAuthenticationError,
    ResourceExistsError,
    ResourceNotFoundError,
    HttpResponseError,
    map_error,
)
from azure.core.tracing.decorator import distributed_trace
from azure.core.tracing.decorator_async import distributed_trace_async

from ._download_stream_async import AsyncDownloadBlobStream
from ._async_base_client import ContainerRegistryBaseClient
from .._generated.models import AcrErrors
from .._helpers import (
    _is_tag,
    _parse_next_link,
    SUPPORTED_API_VERSIONS,
    AZURE_RESOURCE_MANAGER_PUBLIC_CLOUD,
    DEFAULT_CHUNK_SIZE
)
from .._models import RepositoryProperties, ArtifactManifestProperties, ArtifactTagProperties
from .._container_registry_client import _return_deserialized_and_headers


class ContainerRegistryClient(ContainerRegistryBaseClient):
    def __init__(
        self,
        endpoint: str,
        credential: Optional[AsyncTokenCredential] = None,
        *,
        api_version: Optional[str] = None,
        audience: str = AZURE_RESOURCE_MANAGER_PUBLIC_CLOUD,
        **kwargs
    ) -> None:
        """Create a ContainerRegistryClient from an ACR endpoint and a credential.

        :param str endpoint: An ACR endpoint.
        :param credential: The credential with which to authenticate.
        :type credential: ~azure.core.credentials_async.AsyncTokenCredential or None
        :keyword api_version: API Version. The default value is "2021-07-01". Note that overriding this default value
            may result in unsupported behavior.
        :paramtype api_version: str
        :keyword audience: URL to use for credential authentication with AAD. Its value could be
            "https://management.azure.com", "https://management.chinacloudapi.cn" or
            "https://management.usgovcloudapi.net". The default value is "https://management.azure.com".
        :paramtype audience: str
        :returns: None
        :rtype: None
        :raises ValueError: If the provided api_version keyword-only argument isn't supported.

        .. admonition:: Example:

            .. literalinclude:: ../samples/async_samples/sample_hello_world_async.py
                :start-after: [START create_registry_client]
                :end-before: [END create_registry_client]
                :language: python
                :dedent: 8
                :caption: Instantiate an instance of `ContainerRegistryClient`
        """
        if api_version and api_version not in SUPPORTED_API_VERSIONS:
            supported_versions = "\n".join(SUPPORTED_API_VERSIONS)
            raise ValueError(
                f"Unsupported API version '{api_version}'. Please select from:\n{supported_versions}"
            )
        if api_version is not None:
            kwargs["api_version"] = api_version
        defaultScope = [audience + "/.default"]
        if not endpoint.startswith("https://") and not endpoint.startswith("http://"):
            endpoint = "https://" + endpoint
        self._endpoint = endpoint
        self._credential = credential
        super(ContainerRegistryClient, self).__init__(
            endpoint=endpoint, credential=credential, credential_scopes=defaultScope, **kwargs)

    async def _get_digest_from_tag(self, repository: str, tag: str) -> str:
        tag_props = await self.get_tag_properties(repository, tag)
        return tag_props.digest

    @distributed_trace_async
    async def delete_repository(self, repository: str, **kwargs) -> None:
        """Delete a repository. If the repository cannot be found or a response status code of
        404 is returned an error will not be raised.

        :param str repository: The repository to delete
        :returns: None
        :rtype: None
        :raises: ~azure.core.exceptions.HttpResponseError

        .. admonition:: Example:

            .. literalinclude:: ../samples/async_samples/sample_hello_world_async.py
                :start-after: [START delete_repository]
                :end-before: [END delete_repository]
                :language: python
                :dedent: 8
                :caption: Delete a repository from the `ContainerRegistryClient`
        """
        await self._client.container_registry.delete_repository(repository, **kwargs)

    @distributed_trace
    def list_repository_names(self, **kwargs) -> AsyncItemPaged[str]:
        """List all repositories

        :keyword results_per_page: Number of repositories to return per page
        :paramtype results_per_page: int
        :returns: An iterable of strings
        :rtype: ~azure.core.async_paging.AsyncItemPaged[str]
        :raises: ~azure.core.exceptions.HttpResponseError

        .. admonition:: Example:

            .. literalinclude:: ../samples/async_samples/sample_delete_tags_async.py
                :start-after: [START list_repository_names]
                :end-before: [END list_repository_names]
                :language: python
                :dedent: 8
                :caption: List repositories in a container registry account
        """
        n = kwargs.pop("results_per_page", None)
        last = kwargs.pop("last", None)
        cls = kwargs.pop("cls", None)
        error_map = {401: ClientAuthenticationError, 404: ResourceNotFoundError, 409: ResourceExistsError}
        error_map.update(kwargs.pop("error_map", {}))
        accept = "application/json"

        def prepare_request(next_link=None):
            # Construct headers
            header_parameters = {}  # type: Dict[str, Any]
            header_parameters["Accept"] = self._client._serialize.header(  # pylint: disable=protected-access
                "accept", accept, "str"
            )

            if not next_link:
                # Construct URL
                url = "/acr/v1/_catalog"
                path_format_arguments = {
                    "url": self._client._serialize.url(  # pylint: disable=protected-access
                        "self._config.url",
                        self._client._config.url,  # pylint: disable=protected-access
                        "str",
                        skip_quote=True,
                    ),
                }
                url = self._client._client.format_url(url, **path_format_arguments)  # pylint: disable=protected-access
                # Construct parameters
                query_parameters = {}  # type: Dict[str, Any]
                if last is not None:
                    query_parameters["last"] = self._client._serialize.query(  # pylint: disable=protected-access
                        "last", last, "str"
                    )
                if n is not None:
                    query_parameters["n"] = self._client._serialize.query(  # pylint: disable=protected-access
                        "n", n, "int"
                    )

                request = self._client._client.get(  # pylint: disable=protected-access
                    url, query_parameters, header_parameters
                )
            else:
                url = next_link
                query_parameters = {}  # type: Dict[str, Any]
                path_format_arguments = {
                    "url": self._client._serialize.url(  # pylint: disable=protected-access
                        "self._config.url",
                        self._client._config.url,  # pylint: disable=protected-access
                        "str",
                        skip_quote=True,
                    ),
                }
                url = self._client._client.format_url(url, **path_format_arguments)  # pylint: disable=protected-access
                request = self._client._client.get(  # pylint: disable=protected-access
                    url, query_parameters, header_parameters
                )
            return request

        async def extract_data(pipeline_response):
            deserialized = self._client._deserialize(  # pylint: disable=protected-access
                "Repositories", pipeline_response
            )
            list_of_elem = deserialized.repositories or []
            if cls:
                list_of_elem = cls(list_of_elem)
            link = None
            if "Link" in pipeline_response.http_response.headers.keys():
                link = _parse_next_link(pipeline_response.http_response.headers["Link"])
            return link, AsyncList(list_of_elem)

        async def get_next(next_link=None):
            request = prepare_request(next_link)

            pipeline_response = await self._client._client._pipeline.run(  # pylint: disable=protected-access
                request, stream=False, **kwargs
            )
            response = pipeline_response.http_response

            if response.status_code not in [200]:
                error = self._client._deserialize.failsafe_deserialize(  # pylint: disable=protected-access
                    AcrErrors, response
                )
                map_error(status_code=response.status_code, response=response, error_map=error_map)
                raise HttpResponseError(response=response, model=error)

            return pipeline_response

        return AsyncItemPaged(get_next, extract_data)

    @distributed_trace_async
    async def get_repository_properties(self, repository: str, **kwargs) -> RepositoryProperties:
        """Get the properties of a repository

        :param str repository: Name of the repository
        :rtype: ~azure.containerregistry.RepositoryProperties
        :raises: ~azure.core.exceptions.ResourceNotFoundError
        """
        return RepositoryProperties._from_generated(  # pylint: disable=protected-access
            await self._client.container_registry.get_properties(repository, **kwargs)
        )

    @distributed_trace
    def list_manifest_properties(self, repository: str, **kwargs) -> AsyncItemPaged[ArtifactManifestProperties]:
        """List the manifests of a repository

        :param str repository: Name of the repository
        :keyword order_by: Query parameter for ordering by time ascending or descending
        :paramtype order_by: ~azure.containerregistry.ArtifactManifestOrder or str
        :keyword results_per_page: Number of repositories to return per page
        :paramtype results_per_page: int
        :returns: An iterable of :class:`~azure.containerregistry.ArtifactManifestProperties`
        :rtype: ~azure.core.async_paging.AsyncItemPaged[~azure.containerregistry.ArtifactManifestProperties]
        :raises: ~azure.core.exceptions.HttpResponseError
        """
        name = repository
        last = kwargs.pop("last", None)
        n = kwargs.pop("results_per_page", None)
        orderby = kwargs.pop("order_by", None)
        cls = kwargs.pop(
            "cls",
            lambda objs: [
                ArtifactManifestProperties._from_generated(  # pylint: disable=protected-access
                    x, repository_name=repository, registry=self._endpoint
                )
                for x in objs
            ],
        )

        error_map = {401: ClientAuthenticationError, 404: ResourceNotFoundError, 409: ResourceExistsError}
        error_map.update(kwargs.pop("error_map", {}))
        accept = "application/json"

        def prepare_request(next_link=None):
            # Construct headers
            header_parameters = {}  # type: Dict[str, Any]
            header_parameters["Accept"] = self._client._serialize.header(  # pylint: disable=protected-access
                "accept", accept, "str"
            )

            if not next_link:
                # Construct URL
                url = "/acr/v1/{name}/_manifests"
                path_format_arguments = {
                    "url": self._client._serialize.url(  # pylint: disable=protected-access
                        "self._client._config.url",
                        self._client._config.url,  # pylint: disable=protected-access
                        "str",
                        skip_quote=True,
                    ),
                    "name": self._client._serialize.url("name", name, "str"),  # pylint: disable=protected-access
                }
                url = self._client._client.format_url(url, **path_format_arguments)  # pylint: disable=protected-access
                # Construct parameters
                query_parameters = {}  # type: Dict[str, Any]
                if last is not None:
                    query_parameters["last"] = self._client._serialize.query(  # pylint: disable=protected-access
                        "last", last, "str"
                    )
                if n is not None:
                    query_parameters["n"] = self._client._serialize.query(  # pylint: disable=protected-access
                        "n", n, "int"
                    )
                if orderby is not None:
                    query_parameters["orderby"] = self._client._serialize.query(  # pylint: disable=protected-access
                        "orderby", orderby, "str"
                    )

                request = self._client._client.get(  # pylint: disable=protected-access
                    url, query_parameters, header_parameters
                )
            else:
                url = next_link
                query_parameters = {}  # type: Dict[str, Any]
                path_format_arguments = {
                    "url": self._client._serialize.url(  # pylint: disable=protected-access
                        "self._client._config.url",
                        self._client._config.url,  # pylint: disable=protected-access
                        "str",
                        skip_quote=True,
                    ),
                    "name": self._client._serialize.url("name", name, "str"),  # pylint: disable=protected-access
                }
                url = self._client._client.format_url(url, **path_format_arguments)  # pylint: disable=protected-access
                request = self._client._client.get(  # pylint: disable=protected-access
                    url, query_parameters, header_parameters
                )
            return request

        async def extract_data(pipeline_response):
            deserialized = self._client._deserialize(  # pylint: disable=protected-access
                "AcrManifests", pipeline_response
            )
            list_of_elem = deserialized.manifests or []
            if cls:
                list_of_elem = cls(list_of_elem)
            link = None
            if "Link" in pipeline_response.http_response.headers.keys():
                link = _parse_next_link(pipeline_response.http_response.headers["Link"])
            return link, AsyncList(list_of_elem)

        async def get_next(next_link=None):
            request = prepare_request(next_link)

            pipeline_response = await self._client._client._pipeline.run(  # pylint: disable=protected-access
                request, stream=False, **kwargs
            )
            response = pipeline_response.http_response

            if response.status_code not in [200]:
                error = self._client._deserialize.failsafe_deserialize(  # pylint: disable=protected-access
                    AcrErrors, response
                )
                map_error(status_code=response.status_code, response=response, error_map=error_map)
                raise HttpResponseError(response=response, model=error)

            return pipeline_response

        return AsyncItemPaged(get_next, extract_data)

    @distributed_trace_async
    async def delete_tag(self, repository: str, tag: str, **kwargs) -> None:
        """Delete a tag from a repository. If the tag cannot be found or a response status code of
        404 is returned an error will not be raised.

        :param str repository: Repository the tag belongs to
        :param str tag: The tag to be deleted
        :returns: None
        :rtype: None
        :raises: ~azure.core.exceptions.HttpResponseError

        Example

        .. code-block:: python

            from azure.containerregistry.aio import ContainerRegistryClient
            from azure.identity.aio import DefaultAzureCredential
            endpoint = os.environ["CONTAINERREGISTRY_ENDPOINT"]
            client = ContainerRegistryClient(endpoint, DefaultAzureCredential(), audience="my_audience")
            async for tag in client.list_tag_properties("my_repository"):
                await client.delete_tag("my_repository", tag.name)
        """
        await self._client.container_registry.delete_tag(repository, tag, **kwargs)

    @distributed_trace_async
    async def get_manifest_properties(
        self, repository: str, tag_or_digest: str, **kwargs
    ) -> ArtifactManifestProperties:
        """Get the properties of a registry artifact

        :param str repository: Name of the repository
        :param str tag_or_digest: The tag or digest of the manifest
        :rtype: ~azure.containerregistry.ArtifactManifestProperties
        :raises: ~azure.core.exceptions.ResourceNotFoundError

        Example

        .. code-block:: python

            from azure.containerregistry.aio import ContainerRegistryClient
            from azure.identity.aio import DefaultAzureCredential
            endpoint = os.environ["CONTAINERREGISTRY_ENDPOINT"]
            client = ContainerRegistryClient(endpoint, DefaultAzureCredential(), audience="my_audience")
            async for artifact in client.list_manifest_properties("my_repository"):
                properties = await client.get_manifest_properties("my_repository", artifact.digest)
        """
        if _is_tag(tag_or_digest):
            tag_or_digest = await self._get_digest_from_tag(repository, tag_or_digest)

        manifest_properties = await self._client.container_registry.get_manifest_properties(
            repository, tag_or_digest, **kwargs
        )
        return ArtifactManifestProperties._from_generated(  # pylint: disable=protected-access
            manifest_properties.manifest, # type: ignore
            repository_name=repository,
            registry=self._endpoint,
        )

    @distributed_trace_async
    async def get_tag_properties(self, repository: str, tag: str, **kwargs) -> ArtifactTagProperties:
        """Get the properties for a tag

        :param str repository: Repository the tag belongs to
        :param tag: The tag to get properties for
        :type tag: str
        :rtype: ~azure.containerregistry.ArtifactTagProperties
        :raises: ~azure.core.exceptions.ResourceNotFoundError

        Example

        .. code-block:: python

            from azure.containerregistry.aio import ContainerRegistryClient
            from azure.identity.aio import DefaultAzureCredential
            endpoint = os.environ["CONTAINERREGISTRY_ENDPOINT"]
            client = ContainerRegistryClient(endpoint, DefaultAzureCredential(), audience="my_audience")
            async for tag in client.list_tag_properties("my_repository"):
                tag_properties = await client.get_tag_properties("my_repository", tag.name)
        """
        tag_properties = await self._client.container_registry.get_tag_properties(
            repository, tag, **kwargs
        )
        return ArtifactTagProperties._from_generated(  # pylint: disable=protected-access
            tag_properties.tag, # type: ignore
            repository=repository,
        )

    @distributed_trace
    def list_tag_properties(self, repository: str, **kwargs) -> AsyncItemPaged[ArtifactTagProperties]:
        """List the tags for a repository

        :param str repository: Name of the repository
        :keyword order_by: Query parameter for ordering by time ascending or descending
        :paramtype order_by: ~azure.containerregistry.ArtifactTagOrder or str
        :keyword results_per_page: Number of repositories to return per page
        :paramtype results_per_page: int
        :returns: An iterable of :class:`~azure.containerregistry.ArtifactTagProperties`
        :rtype: ~azure.core.async_paging.AsyncItemPaged[~azure.containerregistry.ArtifactTagProperties]
        :raises: ~azure.core.exceptions.ResourceNotFoundError

        Example

        .. code-block:: python

            from azure.containerregistry.aio import ContainerRegistryClient
            from azure.identity.aio import DefaultAzureCredential
            endpoint = os.environ["CONTAINERREGISTRY_ENDPOINT"]
            client = ContainerRegistryClient(endpoint, DefaultAzureCredential(), audience="my_audience")
            async for tag in client.list_tag_properties("my_repository"):
                tag_properties = await client.get_tag_properties(tag.name)
        """
        name = repository
        last = kwargs.pop("last", None)
        n = kwargs.pop("results_per_page", None)
        orderby = kwargs.pop("order_by", None)
        digest = kwargs.pop("digest", None)
        cls = kwargs.pop(
            "cls",
            lambda objs: [
                ArtifactTagProperties._from_generated(o, repository=repository)  # pylint: disable=protected-access
                for o in objs
            ],
        )

        error_map = {401: ClientAuthenticationError, 404: ResourceNotFoundError, 409: ResourceExistsError}
        error_map.update(kwargs.pop("error_map", {}))
        accept = "application/json"

        def prepare_request(next_link=None):
            # Construct headers
            header_parameters = {}  # type: Dict[str, Any]
            header_parameters["Accept"] = self._client._serialize.header(  # pylint: disable=protected-access
                "accept", accept, "str"
            )

            if not next_link:
                # Construct URL
                url = "/acr/v1/{name}/_tags"
                path_format_arguments = {
                    "url": self._client._serialize.url(  # pylint: disable=protected-access
                        "self._client._config.url",
                        self._client._config.url,  # pylint: disable=protected-access
                        "str",
                        skip_quote=True,
                    ),
                    "name": self._client._serialize.url("name", name, "str"),  # pylint: disable=protected-access
                }
                url = self._client._client.format_url(url, **path_format_arguments)  # pylint: disable=protected-access
                # Construct parameters
                query_parameters = {}  # type: Dict[str, Any]
                if last is not None:
                    query_parameters["last"] = self._client._serialize.query(  # pylint: disable=protected-access
                        "last", last, "str"
                    )
                if n is not None:
                    query_parameters["n"] = self._client._serialize.query(  # pylint: disable=protected-access
                        "n", n, "int"
                    )
                if orderby is not None:
                    query_parameters["orderby"] = self._client._serialize.query(  # pylint: disable=protected-access
                        "orderby", orderby, "str"
                    )
                if digest is not None:
                    query_parameters["digest"] = self._client._serialize.query(  # pylint: disable=protected-access
                        "digest", digest, "str"
                    )

                request = self._client._client.get(  # pylint: disable=protected-access
                    url, query_parameters, header_parameters
                )
            else:
                url = next_link
                query_parameters = {}  # type: Dict[str, Any]
                path_format_arguments = {
                    "url": self._client._serialize.url(  # pylint: disable=protected-access
                        "self._client._config.url",
                        self._client._config.url,  # pylint: disable=protected-access
                        "str",
                        skip_quote=True,
                    ),
                    "name": self._client._serialize.url("name", name, "str"),  # pylint: disable=protected-access
                }
                url = self._client._client.format_url(url, **path_format_arguments)  # pylint: disable=protected-access
                request = self._client._client.get(  # pylint: disable=protected-access
                    url, query_parameters, header_parameters
                )
            return request

        async def extract_data(pipeline_response):
            deserialized = self._client._deserialize("TagList", pipeline_response)  # pylint: disable=protected-access
            list_of_elem = deserialized.tag_attribute_bases or []
            if cls:
                list_of_elem = cls(list_of_elem)
            link = None
            if "Link" in pipeline_response.http_response.headers.keys():
                link = _parse_next_link(pipeline_response.http_response.headers["Link"])
            return link, AsyncList(list_of_elem)

        async def get_next(next_link=None):
            request = prepare_request(next_link)

            pipeline_response = await self._client._client._pipeline.run(  # pylint: disable=protected-access
                request, stream=False, **kwargs
            )
            response = pipeline_response.http_response

            if response.status_code not in [200]:
                error = self._client._deserialize.failsafe_deserialize(  # pylint: disable=protected-access
                    AcrErrors, response
                )
                map_error(status_code=response.status_code, response=response, error_map=error_map)
                raise HttpResponseError(response=response, model=error)

            return pipeline_response

        return AsyncItemPaged(get_next, extract_data)

    @overload
    def update_repository_properties(
        self,
        repository: str,
        properties: RepositoryProperties,
        **kwargs
    ) -> RepositoryProperties:
        """Set the permission properties of a repository.

        The updatable properties include: `can_delete`, `can_list`, `can_read`, and `can_write`.

        :param str repository: Name of the repository.
        :param properties: Properties to set for the repository. This is a positional-only
            parameter. Please provide either this or individual keyword parameters.
        :type properties: ~azure.containerregistry.RepositoryProperties
        :rtype: ~azure.containerregistry.RepositoryProperties
        :raises: ~azure.core.exceptions.ResourceNotFoundError
        """

    @overload
    def update_repository_properties(
        self,
        repository: str,
        *,
        can_delete: Optional[bool] = None,
        can_list: Optional[bool] = None,
        can_read: Optional[bool] = None,
        can_write: Optional[bool] = None,
        **kwargs
    ) -> RepositoryProperties:
        """Set the permission properties of a repository.

        The updatable properties include: `can_delete`, `can_list`, `can_read`, and `can_write`.

        :param str repository: Name of the repository.
        :keyword bool can_delete: Delete permissions for a repository.
        :keyword bool can_list: List permissions for a repository.
        :keyword bool can_read: Read permissions for a repository.
        :keyword bool can_write: Write permissions for a repository.
        :rtype: ~azure.containerregistry.RepositoryProperties
        :raises: ~azure.core.exceptions.ResourceNotFoundError
        """

    @distributed_trace_async
    async def update_repository_properties(
        self, *args: Union[str, RepositoryProperties], **kwargs
    ) -> RepositoryProperties:
        repository = str(args[0])
        properties = None
        if len(args) == 2:
            properties = cast(RepositoryProperties, args[1])
        else:
            properties = RepositoryProperties()

        properties.can_delete = kwargs.pop("can_delete", properties.can_delete)
        properties.can_list = kwargs.pop("can_list", properties.can_list)
        properties.can_read = kwargs.pop("can_read", properties.can_read)
        properties.can_write = kwargs.pop("can_write", properties.can_write)

        return RepositoryProperties._from_generated(  # pylint: disable=protected-access
            await self._client.container_registry.update_properties(
                repository, value=properties._to_generated(), **kwargs  # pylint: disable=protected-access
            )
        )

    @overload
    async def update_manifest_properties(
        self,
        repository: str,
        tag_or_digest: str,
        properties: ArtifactManifestProperties,
        **kwargs
    ) -> ArtifactManifestProperties:
        """Set the permission properties for a manifest.

        The updatable properties include: `can_delete`, `can_list`, `can_read`, and `can_write`.

        :param str repository: Repository the manifest belongs to.
        :param str tag_or_digest: Tag or digest of the manifest.
        :param properties: The property's values to be set. This is a positional-only
            parameter. Please provide either this or individual keyword parameters.
        :type properties: ~azure.containerregistry.ArtifactManifestProperties
        :rtype: ~azure.containerregistry.ArtifactManifestProperties
        :raises: ~azure.core.exceptions.ResourceNotFoundError

        Example

        .. code-block:: python

            from azure.containerregistry import ArtifactManifestProperties
            from azure.containerregistry.aio import ContainerRegistryClient
            from azure.identity.aio import DefaultAzureCredential
            endpoint = os.environ["CONTAINERREGISTRY_ENDPOINT"]
            client = ContainerRegistryClient(endpoint, DefaultAzureCredential(), audience="my_audience")
            manifest_properties = ArtifactManifestProperties(
                can_delete=False, can_list=False, can_read=False, can_write=False
            )
            async for artifact in client.list_manifest_properties("my_repository"):
                received_properties = await client.update_manifest_properties(
                    "my_repository",
                    artifact.digest,
                    manifest_properties,
                )
        """

    @overload
    async def update_manifest_properties(
        self,
        repository: str,
        tag_or_digest: str,
        *,
        can_delete: Optional[bool] = None,
        can_list: Optional[bool] = None,
        can_read: Optional[bool] = None,
        can_write: Optional[bool] = None,
        **kwargs
    ) -> ArtifactManifestProperties:
        """Set the permission properties for a manifest.

        The updatable properties include: `can_delete`, `can_list`, `can_read`, and `can_write`.

        :param str repository: Repository the manifest belongs to.
        :param str tag_or_digest: Tag or digest of the manifest.
        :keyword bool can_delete: Delete permissions for a manifest.
        :keyword bool can_list: List permissions for a manifest.
        :keyword bool can_read: Read permissions for a manifest.
        :keyword bool can_write: Write permissions for a manifest.
        :rtype: ~azure.containerregistry.ArtifactManifestProperties
        :raises: ~azure.core.exceptions.ResourceNotFoundError

        Example

        .. code-block:: python

            from azure.containerregistry.aio import ContainerRegistryClient
            from azure.identity.aio import DefaultAzureCredential
            endpoint = os.environ["CONTAINERREGISTRY_ENDPOINT"]
            client = ContainerRegistryClient(endpoint, DefaultAzureCredential(), audience="my_audience")
            async for artifact in client.list_manifest_properties("my_repository"):
                received_properties = await client.update_manifest_properties(
                    "my_repository",
                    artifact.digest,
                    can_delete=False,
                    can_list=False,
                    can_read=False,
                    can_write=False,
                )
        """

    @distributed_trace_async
    async def update_manifest_properties(
        self, *args: Union[str, ArtifactManifestProperties], **kwargs
    ) -> ArtifactManifestProperties:
        repository = str(args[0])
        tag_or_digest = str(args[1])
        properties = None
        if len(args) == 3:
            properties = cast(ArtifactManifestProperties, args[2])
        else:
            properties = ArtifactManifestProperties()

        properties.can_delete = kwargs.pop("can_delete", properties.can_delete)
        properties.can_list = kwargs.pop("can_list", properties.can_list)
        properties.can_read = kwargs.pop("can_read", properties.can_read)
        properties.can_write = kwargs.pop("can_write", properties.can_write)

        if _is_tag(tag_or_digest):
            tag_or_digest = await self._get_digest_from_tag(repository, tag_or_digest)

        manifest_properties = await self._client.container_registry.update_manifest_properties(
            repository,
            tag_or_digest,
            value=properties._to_generated(),  # pylint: disable=protected-access
            **kwargs
        )
        return ArtifactManifestProperties._from_generated(  # pylint: disable=protected-access
            manifest_properties.manifest, # type: ignore
            repository_name=repository,
            registry=self._endpoint,
        )

    @overload
    async def update_tag_properties(
        self,
        repository: str,
        tag: str,
        properties: ArtifactTagProperties,
        **kwargs
    ) -> ArtifactTagProperties:
        """Set the permission properties for a tag.

        The updatable properties include: `can_delete`, `can_list`, `can_read`, and `can_write`.

        :param str repository: Repository the tag belongs to.
        :param str tag: Tag to set properties for.
        :param properties: The property's values to be set. This is a positional-only
            parameter. Please provide either this or individual keyword parameters.
        :type properties: ~azure.containerregistry.ArtifactTagProperties
        :rtype: ~azure.containerregistry.ArtifactTagProperties
        :raises: ~azure.core.exceptions.ResourceNotFoundError

        Example

        .. code-block:: python

            from azure.containerregistry import ArtifactTagProperties
            from azure.containerregistry.aio import ContainerRegistryClient
            from azure.identity.aio import DefaultAzureCredential
            endpoint = os.environ["CONTAINERREGISTRY_ENDPOINT"]
            client = ContainerRegistryClient(endpoint, DefaultAzureCredential(), audience="my_audience")
            tag_properties = ArtifactTagProperties(can_delete=False, can_list=False, can_read=False, can_write=False)
            received = await client.update_tag_properties(
                "my_repository",
                "latest",
                tag_properties,
            )
        """

    @overload
    async def update_tag_properties(
        self,
        repository: str,
        tag: str,
        *,
        can_delete: Optional[bool] = None,
        can_list: Optional[bool] = None,
        can_read: Optional[bool] = None,
        can_write: Optional[bool] = None,
        **kwargs
    ) -> ArtifactTagProperties:
        """Set the permission properties for a tag.

        The updatable properties include: `can_delete`, `can_list`, `can_read`, and `can_write`.

        :param str repository: Repository the tag belongs to.
        :param str tag: Tag to set properties for.
        :keyword bool can_delete: Delete permissions for a tag.
        :keyword bool can_list: List permissions for a tag.
        :keyword bool can_read: Read permissions for a tag.
        :keyword bool can_write: Write permissions for a tag.
        :rtype: ~azure.containerregistry.ArtifactTagProperties
        :raises: ~azure.core.exceptions.ResourceNotFoundError

        Example

        .. code-block:: python

            from azure.containerregistry.aio import ContainerRegistryClient
            from azure.identity.aio import DefaultAzureCredential
            endpoint = os.environ["CONTAINERREGISTRY_ENDPOINT"]
            client = ContainerRegistryClient(endpoint, DefaultAzureCredential(), audience="my_audience")
            tag_identifier = "latest"
            received = await client.update_tag_properties(
                "my_repository",
                tag_identifier,
                can_delete=False,
                can_list=False,
                can_read=False,
                can_write=False
            )
        """

    @distributed_trace_async
    async def update_tag_properties(
        self, *args: Union[str, ArtifactTagProperties], **kwargs
    ) -> ArtifactTagProperties:
        repository = str(args[0])
        tag = str(args[1])
        properties = None
        if len(args) == 3:
            properties = cast(ArtifactTagProperties, args[2])
        else:
            properties = ArtifactTagProperties()

        properties.can_delete = kwargs.pop("can_delete", properties.can_delete)
        properties.can_list = kwargs.pop("can_list", properties.can_list)
        properties.can_read = kwargs.pop("can_read", properties.can_read)
        properties.can_write = kwargs.pop("can_write", properties.can_write)

        tag_attributes = await self._client.container_registry.update_tag_attributes(
            repository, tag, value=properties._to_generated(), **kwargs  # pylint: disable=protected-access
        )
        return ArtifactTagProperties._from_generated(  # pylint: disable=protected-access
            tag_attributes.tag, # type: ignore
            repository=repository
        )

    @distributed_trace_async
<<<<<<< HEAD
    async def download_blob(self, repository: str, digest: str, **kwargs) -> AsyncDownloadBlobStream:
        """Download a blob that is part of an artifact to a stream.

        :param str repository: Name of the repository.
        :param str digest: The digest of the blob to download.
        :returns: An iterable stream of bytes
        :rtype: ~azure.containerregistry.DownloadBlobStream
        :raises ValueError: If the parameter repository or digest is None.
        """
        chunk_size = DEFAULT_CHUNK_SIZE  # TODO: We should support client and operation-level overrides
        first_chunk, headers = await self._client.container_registry_blob.get_chunk(
            repository,
            digest,
            f"bytes=0-{chunk_size}",
            cls=_return_deserialized_and_headers,
            **kwargs
        )
        return AsyncDownloadBlobStream(
            response=first_chunk,
            digest=digest,
            next=functools.partial(
                self._client.container_registry_blob.get_chunk,
                name=repository,
                digest=digest,
                cls=_return_deserialized_and_headers,
                **kwargs),
            blob_size=int(headers["Content-Range"].split("/")[1]),
            downloaded=headers["Content-Length"],
            chunk_size=chunk_size
        )

    @distributed_trace_async
    async def delete_manifest(self, repository: str, tag_or_digest: str, **kwargs: Any) -> None:
=======
    async def delete_manifest(self, repository: str, tag_or_digest: str, **kwargs) -> None:
>>>>>>> 642f926d
        """Delete a manifest. If the manifest cannot be found or a response status code of
        404 is returned an error will not be raised.

        :param str repository: Repository the manifest belongs to
        :param str tag_or_digest: Tag or digest of the manifest to be deleted.
        :returns: None
        :rtype: None
        :raises: ~azure.core.exceptions.HttpResponseError

        Example

        .. code-block:: python

            from azure.containerregistry.aio import ContainerRegistryClient
            from azure.identity.aio import DefaultAzureCredential
            endpoint = os.environ["CONTAINERREGISTRY_ENDPOINT"]
            client = ContainerRegistryClient(endpoint, DefaultAzureCredential(), audience="my_audience")
            await client.delete_manifest("my_repository", "my_tag_or_digest")
        """
        if _is_tag(tag_or_digest):
            tag_or_digest = await self._get_digest_from_tag(repository, tag_or_digest)

        await self._client.container_registry.delete_manifest(repository, tag_or_digest, **kwargs)<|MERGE_RESOLUTION|>--- conflicted
+++ resolved
@@ -3,12 +3,8 @@
 # Copyright (c) Microsoft Corporation.
 # Licensed under the MIT License.
 # ------------------------------------
-<<<<<<< HEAD
 import functools
-from typing import TYPE_CHECKING, Any, Optional, overload, Union, cast
-=======
 from typing import Any, Dict, Optional, overload, Union, cast
->>>>>>> 642f926d
 
 from azure.core.async_paging import AsyncItemPaged, AsyncList
 from azure.core.credentials_async import AsyncTokenCredential
@@ -853,7 +849,6 @@
         )
 
     @distributed_trace_async
-<<<<<<< HEAD
     async def download_blob(self, repository: str, digest: str, **kwargs) -> AsyncDownloadBlobStream:
         """Download a blob that is part of an artifact to a stream.
 
@@ -886,10 +881,7 @@
         )
 
     @distributed_trace_async
-    async def delete_manifest(self, repository: str, tag_or_digest: str, **kwargs: Any) -> None:
-=======
     async def delete_manifest(self, repository: str, tag_or_digest: str, **kwargs) -> None:
->>>>>>> 642f926d
         """Delete a manifest. If the manifest cannot be found or a response status code of
         404 is returned an error will not be raised.
 
