--- conflicted
+++ resolved
@@ -16,12 +16,6 @@
 
 
 class ContainerRegistryClient(ContainerRegistryBaseClient):
-<<<<<<< HEAD
-    def __init__(
-        self, endpoint: str, credential: "AsyncTokenCredential", **kwargs
-    ):  # pylint: disable=client-method-missing-type-annotations
-        if not endpoint.startswith("https://"):
-=======
     def __init__(self, endpoint: str, credential: "AsyncTokenCredential", **kwargs: Dict[str, Any]) -> None:
         """Create a ContainerRegistryClient from an endpoint and a credential
 
@@ -33,7 +27,6 @@
         :raises: None
         """
         if not endpoint.startswith("https://") and not endpoint.startswith("http://"):
->>>>>>> c4acce96
             endpoint = "https://" + endpoint
         self._endpoint = endpoint
         self._credential = credential
@@ -44,11 +37,7 @@
 
         :param repository: The repository to delete
         :type repository: str
-<<<<<<< HEAD
-        :returns: :class:~azure.containerregistry.DeletedRepositoryResult
-=======
         :returns: None
->>>>>>> c4acce96
         :raises: :class:~azure.core.exceptions.ResourceNotFoundError
         """
         result = await self._client.container_registry.delete_repository(repository, **kwargs)
