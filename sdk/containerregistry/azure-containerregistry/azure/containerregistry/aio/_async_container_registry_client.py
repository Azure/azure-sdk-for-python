--- conflicted
+++ resolved
@@ -166,11 +166,7 @@
         """
         _pipeline = AsyncPipeline(
             transport=AsyncTransportWrapper(
-<<<<<<< HEAD
-                self._client._client._pipeline._transport # pylint: disable=protected-access
-=======
                 self._client._client._pipeline._transport  # pylint: disable=protected-access
->>>>>>> cff76500
             ),
             policies=self._client._client._pipeline._impl_policies,  # pylint: disable=protected-access
         )
