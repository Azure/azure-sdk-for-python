--- conflicted
+++ resolved
@@ -21,12 +21,8 @@
 from ._async_container_repository import ContainerRepository
 from .._generated.models import AcrErrors
 from .._helpers import _parse_next_link
-<<<<<<< HEAD
-from .._models import RepositoryProperties, DeletedRepositoryResult
 from ._async_registry_artifact import RegistryArtifact
-=======
 from .._models import RepositoryProperties, DeleteRepositoryResult
->>>>>>> ef4faf87
 
 if TYPE_CHECKING:
     from azure.core.credentials_async import AsyncTokenCredential
@@ -35,16 +31,13 @@
 class ContainerRegistryClient(ContainerRegistryBaseClient):
     def __init__(self, endpoint: str, credential: "AsyncTokenCredential", **kwargs: Dict[str, Any]) -> None:
         """Create a ContainerRegistryClient from an endpoint and a credential
-
         :param endpoint: An ACR endpoint
         :type endpoint: str
         :param credential: The credential with which to authenticate
         :type credential: :class:`~azure.core.credentials_async.AsyncTokenCredential`
         :returns: None
         :raises: None
-
         .. admonition:: Example:
-
             .. literalinclude:: ../samples/async_samples/sample_create_client_async.py
                 :start-after: [START create_registry_client]
                 :end-before: [END create_registry_client]
@@ -59,17 +52,13 @@
         super(ContainerRegistryClient, self).__init__(endpoint=endpoint, credential=credential, **kwargs)
 
     @distributed_trace_async
-    async def delete_repository(self, repository: str, **kwargs: Dict[str, Any]) -> DeleteRepositoryResult:
+    async def delete_repository(self, repository_name: str, **kwargs: Dict[str, Any]) -> DeleteRepositoryResult:
         """Delete a repository
-
-        :param repository: The repository to delete
-        :type repository: str
+        :param str repository_name: The repository to delete
         :returns: Object containing information about the deleted repository
         :rtype: :class:`~azure.containerregistry.DeleteRepositoryResult`
         :raises: :class:`~azure.core.exceptions.ResourceNotFoundError`
-
         .. admonition:: Example:
-
             .. literalinclude:: ../samples/async_samples/sample_create_client_async.py
                 :start-after: [START delete_repository]
                 :end-before: [END delete_repository]
@@ -77,13 +66,12 @@
                 :dedent: 8
                 :caption: Delete a repository from the `ContainerRegistryClient`
         """
-        result = await self._client.container_registry.delete_repository(repository, **kwargs)
+        result = await self._client.container_registry.delete_repository(repository_name, **kwargs)
         return DeleteRepositoryResult._from_generated(result)  # pylint: disable=protected-access
 
     @distributed_trace
-    def list_repositories(self, **kwargs: Dict[str, Any]) -> AsyncItemPaged[str]:
+    def list_repository_names(self, **kwargs: Dict[str, Any]) -> AsyncItemPaged[str]:
         """List all repositories
-
         :keyword last: Query parameter for the last item in the previous call. Ensuing
             call will return values after last lexicallyy
         :paramtype last: str
@@ -94,12 +82,10 @@
         :return: ItemPaged[str]
         :rtype: :class:`~azure.core.async_paging.AsyncItemPaged`
         :raises: :class:`~azure.core.exceptions.ResourceNotFoundError`
-
         .. admonition:: Example:
-
             .. literalinclude:: ../samples/async_samples/sample_delete_old_tags_async.py
-                :start-after: [START list_repositories]
-                :end-before: [END list_repositories]
+                :start-after: [START list_repository_names]
+                :end-before: [END list_repository_names]
                 :language: python
                 :dedent: 8
                 :caption: List repositories in a container registry account
@@ -194,27 +180,17 @@
         return AsyncItemPaged(get_next, extract_data)
 
     @distributed_trace
-    def get_repository_client(self, repository: str, **kwargs: Dict[str, Any]) -> ContainerRepository:
+    def get_repository(self, repository_name: str, **kwargs: Any) -> ContainerRepository:
         """Get a repository client
-
-        :param repository: The repository to create a client for
-        :type repository: str
-<<<<<<< HEAD
+        :param str repository_name: The repository to create a client for
         :returns: :class:`~azure.containerregistry.aio.ContainerRepository`
-=======
-        :returns: :class:`~azure.containerregistry.aio.ContainerRepositoryClient`
-
         Example
-
         .. code-block:: python
-
             from azure.containerregistry.aio import ContainerRepositoryClient
             from azure.identity.aio import DefaultAzureCredential
-
             account_url = os.environ["CONTAINERREGISTRY_ENDPOINT"]
             client = ContainerRegistryClient(account_url, DefaultAzureCredential())
-            repository_client = client.get_repository_client("my_repository")
->>>>>>> ef4faf87
+            repository_client = client.get_repository("my_repository")
         """
         _pipeline = AsyncPipeline(
             transport=AsyncTransportWrapper(
@@ -223,13 +199,12 @@
             policies=self._client._client._pipeline._impl_policies,  # pylint: disable=protected-access
         )
         return ContainerRepository(
-            self._endpoint, repository, credential=self._credential, pipeline=_pipeline, **kwargs
+            self._endpoint, repository_name, credential=self._credential, pipeline=_pipeline, **kwargs
         )
 
     @distributed_trace
     def get_artifact(self, repository_name: str, tag_or_digest: str, **kwargs: Dict[str, Any]) -> RegistryArtifact:
         """Get a Registry Artifact object
-
         :param str repository_name: Name of the repository
         :param str tag_or_digest: The tag or digest of the artifact
         :returns: :class:`~azure.containerregistry.RegistryArtifact`
