# coding=utf-8
# ------------------------------------
# Copyright (c) Microsoft Corporation.
# Licensed under the MIT License.
# ------------------------------------
from typing import Any, Dict, TYPE_CHECKING

<<<<<<< HEAD
from azure.core.async_paging import AsyncItemPaged, AsyncList
from azure.core.exceptions import (
    ClientAuthenticationError,
    ResourceExistsError,
    ResourceNotFoundError,
    HttpResponseError,
    map_error,
)
=======
from azure.core.async_paging import AsyncItemPaged
from azure.core.pipeline import AsyncPipeline
>>>>>>> 8fee2b60
from azure.core.tracing.decorator import distributed_trace
from azure.core.tracing.decorator_async import distributed_trace_async

from ._async_base_client import ContainerRegistryBaseClient, AsyncTransportWrapper
from ._async_container_repository_client import ContainerRepositoryClient
from .._generated.models import AcrErrors
from .._helpers import _parse_next_link
from .._models import RepositoryProperties, DeletedRepositoryResult

if TYPE_CHECKING:
    from azure.core.credentials_async import AsyncTokenCredential


class ContainerRegistryClient(ContainerRegistryBaseClient):
    def __init__(self, endpoint: str, credential: "AsyncTokenCredential", **kwargs: Dict[str, Any]) -> None:
        """Create a ContainerRegistryClient from an endpoint and a credential

        :param endpoint: An ACR endpoint
        :type endpoint: str
        :param credential: The credential with which to authenticate
        :type credential: AsyncTokenCredential
        :returns: None
        :raises: None
        """
        if not endpoint.startswith("https://") and not endpoint.startswith("http://"):
            endpoint = "https://" + endpoint
        self._endpoint = endpoint
        self._credential = credential
        super(ContainerRegistryClient, self).__init__(endpoint=endpoint, credential=credential, **kwargs)

    @distributed_trace_async
    async def delete_repository(self, repository: str, **kwargs: Dict[str, Any]) -> DeletedRepositoryResult:
        """Delete a repository

        :param repository: The repository to delete
        :type repository: str
        :returns: None
        :raises: :class:~azure.core.exceptions.ResourceNotFoundError
        """
        result = await self._client.container_registry.delete_repository(repository, **kwargs)
        return DeletedRepositoryResult._from_generated(result)  # pylint: disable=protected-access

    @distributed_trace
    def list_repositories(self, **kwargs) -> AsyncItemPaged[str]:
        """List all repositories

        :keyword max: Maximum number of repositories to return
        :type max: int
        :keyword last: Query parameter for the last item in previous query
        :type last: str
        :returns: ~azure.core.paging.AsyncItemPaged[str]
        :raises: ResourceNotFoundError
        """
        n = kwargs.pop("results_per_page", None)
        last = kwargs.pop("last", None)

        cls = kwargs.pop("cls", None)
        error_map = {401: ClientAuthenticationError, 404: ResourceNotFoundError, 409: ResourceExistsError}
        error_map.update(kwargs.pop("error_map", {}))
        accept = "application/json"

        def prepare_request(next_link=None):
            # Construct headers
            header_parameters = {}  # type: Dict[str, Any]
            header_parameters["Accept"] = self._client._serialize.header(  # pylint: disable=protected-access
                "accept", accept, "str"
            )

            if not next_link:
                # Construct URL
                url = "/acr/v1/_catalog"
                path_format_arguments = {
                    "url": self._client._serialize.url(  # pylint: disable=protected-access
                        "self._config.url",
                        self._client._config.url,  # pylint: disable=protected-access
                        "str",
                        skip_quote=True,
                    ),
                }
                url = self._client._client.format_url(url, **path_format_arguments)  # pylint: disable=protected-access
                # Construct parameters
                query_parameters = {}  # type: Dict[str, Any]
                if last is not None:
                    query_parameters["last"] = self._client._serialize.query(  # pylint: disable=protected-access
                        "last", last, "str"
                    )
                if n is not None:
                    query_parameters["n"] = self._client._serialize.query(  # pylint: disable=protected-access
                        "n", n, "int"
                    )

                request = self._client._client.get(  # pylint: disable=protected-access
                    url, query_parameters, header_parameters
                )
            else:
                url = next_link
                query_parameters = {}  # type: Dict[str, Any]
                path_format_arguments = {
                    "url": self._client._serialize.url(  # pylint: disable=protected-access
                        "self._config.url",
                        self._client._config.url,  # pylint: disable=protected-access
                        "str",
                        skip_quote=True,
                    ),
                }
                url = self._client._client.format_url(url, **path_format_arguments)  # pylint: disable=protected-access
                request = self._client._client.get(  # pylint: disable=protected-access
                    url, query_parameters, header_parameters
                )
            return request

        async def extract_data(pipeline_response):
            deserialized = self._client._deserialize(  # pylint: disable=protected-access
                "Repositories", pipeline_response
            )
            list_of_elem = deserialized.repositories
            if cls:
                list_of_elem = cls(list_of_elem)
            link = None
            if "Link" in pipeline_response.http_response.headers.keys():
                link = _parse_next_link(pipeline_response.http_response.headers["Link"])
            return link, AsyncList(list_of_elem)

        async def get_next(next_link=None):
            request = prepare_request(next_link)

            pipeline_response = await self._client._client._pipeline.run(  # pylint: disable=protected-access
                request, stream=False, **kwargs
            )
            response = pipeline_response.http_response

            if response.status_code not in [200]:
                error = self._client._deserialize.failsafe_deserialize(  # pylint: disable=protected-access
                    AcrErrors, response
                )
                map_error(status_code=response.status_code, response=response, error_map=error_map)
                raise HttpResponseError(response=response, model=error)

            return pipeline_response

        return AsyncItemPaged(get_next, extract_data)

<<<<<<< HEAD
    @distributed_trace_async
    def get_repository_client(self, name: str, **kwargs) -> ContainerRepositoryClient:
=======
    @distributed_trace
    def get_repository_client(self, repository: str, **kwargs) -> ContainerRepositoryClient:
        # type: (str, Dict[str, Any]) -> ContainerRepositoryClient
>>>>>>> 8fee2b60
        """Get a repository client

        :param repository: The repository to create a client for
        :type repository: str
<<<<<<< HEAD
        :returns: :class:~azure.containerregistry.ContainerRepositoryClient
        """
        return ContainerRepositoryClient(self._endpoint, name, self._credential, **kwargs)
=======
        :returns: :class:~azure.containerregistry.aio.ContainerRepositoryClient
        """
        _pipeline = AsyncPipeline(
            transport=AsyncTransportWrapper(self._client._client._pipeline._transport),  # pylint: disable=protected-access
            policies=self._client._client._pipeline._impl_policies,  # pylint: disable=protected-access
        )
        return ContainerRepositoryClient(
            self._endpoint, repository, credential=self._credential, pipeline=_pipeline, **kwargs
        )
>>>>>>> 8fee2b60
<|MERGE_RESOLUTION|>--- conflicted
+++ resolved
@@ -5,7 +5,6 @@
 # ------------------------------------
 from typing import Any, Dict, TYPE_CHECKING
 
-<<<<<<< HEAD
 from azure.core.async_paging import AsyncItemPaged, AsyncList
 from azure.core.exceptions import (
     ClientAuthenticationError,
@@ -14,10 +13,7 @@
     HttpResponseError,
     map_error,
 )
-=======
-from azure.core.async_paging import AsyncItemPaged
 from azure.core.pipeline import AsyncPipeline
->>>>>>> 8fee2b60
 from azure.core.tracing.decorator import distributed_trace
 from azure.core.tracing.decorator_async import distributed_trace_async
 
@@ -160,23 +156,12 @@
 
         return AsyncItemPaged(get_next, extract_data)
 
-<<<<<<< HEAD
-    @distributed_trace_async
-    def get_repository_client(self, name: str, **kwargs) -> ContainerRepositoryClient:
-=======
     @distributed_trace
     def get_repository_client(self, repository: str, **kwargs) -> ContainerRepositoryClient:
-        # type: (str, Dict[str, Any]) -> ContainerRepositoryClient
->>>>>>> 8fee2b60
         """Get a repository client
 
         :param repository: The repository to create a client for
         :type repository: str
-<<<<<<< HEAD
-        :returns: :class:~azure.containerregistry.ContainerRepositoryClient
-        """
-        return ContainerRepositoryClient(self._endpoint, name, self._credential, **kwargs)
-=======
         :returns: :class:~azure.containerregistry.aio.ContainerRepositoryClient
         """
         _pipeline = AsyncPipeline(
@@ -185,5 +170,4 @@
         )
         return ContainerRepositoryClient(
             self._endpoint, repository, credential=self._credential, pipeline=_pipeline, **kwargs
-        )
->>>>>>> 8fee2b60
+        )