--- conflicted
+++ resolved
@@ -38,13 +38,9 @@
     _serialize_manifest,
     _deserialize_manifest,
     SUPPORTED_API_VERSIONS,
-<<<<<<< HEAD
-    AZURE_RESOURCE_MANAGER_PUBLIC_CLOUD,
     OCI_IMAGE_MANIFEST,
     SUPPORTED_MANIFEST_MEDIA_TYPES,
-=======
     DEFAULT_AUDIENCE,
->>>>>>> eb40e173
     DEFAULT_CHUNK_SIZE,
 )
 from .._models import RepositoryProperties, ArtifactManifestProperties, ArtifactTagProperties, GetManifestResult
