# coding=utf-8
# ------------------------------------
# Copyright (c) Microsoft Corporation.
# Licensed under the MIT License.
# ------------------------------------
from typing import TYPE_CHECKING, Dict, Any

from azure.core.exceptions import (
    ClientAuthenticationError,
    ResourceNotFoundError,
    ResourceExistsError,
    HttpResponseError,
    map_error,
)
from azure.core.async_paging import AsyncItemPaged, AsyncList
from azure.core.tracing.decorator import distributed_trace
from azure.core.tracing.decorator_async import distributed_trace_async

from ._async_base_client import ContainerRegistryBaseClient
from .._generated.models import AcrErrors
from .._helpers import _is_tag, _parse_next_link
from .._models import (
    ContentProperties,
    DeletedRepositoryResult,
    RegistryArtifactProperties,
    RepositoryProperties,
    ArtifactTagProperties,
)

if TYPE_CHECKING:
    from azure.core.credentials_async import AsyncTokenCredential


class ContainerRepositoryClient(ContainerRegistryBaseClient):
    def __init__(
        self, endpoint: str, repository: str, credential: "AsyncTokenCredential", **kwargs: Dict[str, Any]
    ) -> None:
        """Create a ContainerRepositoryClient from an endpoint, repository name, and credential

        :param endpoint: An ACR endpoint
        :type endpoint: str
        :param repository: The name of a repository
        :type repository: str
        :param credential: The credential with which to authenticate
        :type credential: :class:`~azure.core.credentials_async.AsyncTokenCredential`
        :returns: None
        :raises: None
        """
        if not endpoint.startswith("https://") and not endpoint.startswith("http://"):
            endpoint = "https://" + endpoint
        self._endpoint = endpoint
        self._credential = credential
        self.repository = repository
        super(ContainerRepositoryClient, self).__init__(endpoint=self._endpoint, credential=credential, **kwargs)

    async def _get_digest_from_tag(self, tag: str) -> None:
        tag_props = await self.get_tag_properties(tag)
        return tag_props.digest

    @distributed_trace_async
    async def delete(self, **kwargs: Dict[str, Any]) -> DeletedRepositoryResult:
        """Delete a repository

        :returns: Object containing information about the deleted repository
        :rtype: :class:`~azure.containerregistry.DeletedRepositoryResult`
        :raises: :class:`~azure.core.exceptions.ResourceNotFoundError`
        """
        return DeletedRepositoryResult._from_generated(  # pylint: disable=protected-access
            await self._client.container_registry.delete_repository(self.repository, **kwargs)
        )

    @distributed_trace_async
    async def delete_registry_artifact(self, digest: str, **kwargs: Dict[str, Any]) -> None:
        """Delete a registry artifact

        :param digest: The digest of the artifact to be deleted
        :type digest: str
        :returns: None
        :raises: :class:`~azure.core.exceptions.ResourceNotFoundError`
        """
        await self._client.container_registry.delete_manifest(self.repository, digest, **kwargs)

    @distributed_trace_async
    async def delete_tag(self, tag: str, **kwargs: Dict[str, Any]) -> None:
        """Delete a tag from a repository

        :param str tag: The tag to be deleted
        :returns: None
        :raises: :class:`~azure.core.exceptions.ResourceNotFoundError`
        """
        await self._client.container_registry.delete_tag(self.repository, tag, **kwargs)

    @distributed_trace_async
    async def get_properties(self, **kwargs: Dict[str, Any]) -> RepositoryProperties:
        """Get the properties of a repository

        :returns: :class:`~azure.containerregistry.RepositoryProperties`
        :raises: :class:`~azure.core.exceptions.ResourceNotFoundError`
        """
        return RepositoryProperties._from_generated(  # pylint: disable=protected-access
            await self._client.container_registry.get_properties(self.repository, **kwargs)
        )

    @distributed_trace_async
    async def get_registry_artifact_properties(
        self, tag_or_digest: str, **kwargs: Dict[str, Any]
    ) -> RegistryArtifactProperties:
        """Get the properties of a registry artifact

        :param tag_or_digest: The tag/digest of a registry artifact
        :type tag_or_digest: str
        :returns: :class:`~azure.containerregistry.RegistryArtifactProperties`
        :raises: :class:`~azure.core.exceptions.ResourceNotFoundError`
        """
        if _is_tag(tag_or_digest):
            tag_or_digest = self._get_digest_from_tag(tag_or_digest)

        return RegistryArtifactProperties._from_generated(  # pylint: disable=protected-access
            await self._client.container_registry.get_manifest_properties(self.repository, tag_or_digest, **kwargs)
        )

    @distributed_trace_async
    async def get_tag_properties(self, tag: str, **kwargs: Dict[str, Any]) -> ArtifactTagProperties:
        """Get the properties for a tag

        :param tag: The tag to get properties for
        :type tag: str
        :returns: :class:`~azure.containerregistry.ArtifactTagProperties`
        :raises: :class:`~azure.core.exceptions.ResourceNotFoundError`
        """
        return ArtifactTagProperties._from_generated(  # pylint: disable=protected-access
            await self._client.container_registry.get_tag_properties(self.repository, tag, **kwargs),
            repository=self.repository,
        )

    @distributed_trace
    def list_registry_artifacts(self, **kwargs: Dict[str, Any]) -> AsyncItemPaged[RegistryArtifactProperties]:
        """List the artifacts for a repository

        :keyword last: Query parameter for the last item in the previous call. Ensuing
            call will return values after last lexically
        :paramtype last: str
        :keyword order_by: Query parameter for ordering by time ascending or descending
        :paramtype order_by: :class:`~azure.containerregistry.RegistryArtifactOrderBy`
        :keyword results_per_page: Number of repositories to return per page
        :paramtype results_per_page: int
        :return: ItemPaged[:class:`~azure.containerregistry.RegistryArtifactProperties`]
        :rtype: :class:`~azure.core.async_paging.AsyncItemPaged`
        :raises: :class:`~azure.core.exceptions.ResourceNotFoundError`
        """
        name = self.repository
        last = kwargs.pop("last", None)
        n = kwargs.pop("results_per_page", None)
        orderby = kwargs.pop("order_by", None)
        cls = kwargs.pop(
            "cls",
            lambda objs: [
                RegistryArtifactProperties._from_generated(x) for x in objs  # pylint: disable=protected-access
            ],
        )

        error_map = {401: ClientAuthenticationError, 404: ResourceNotFoundError, 409: ResourceExistsError}
        error_map.update(kwargs.pop("error_map", {}))
        accept = "application/json"

        def prepare_request(next_link=None):
            # Construct headers
            header_parameters = {}  # type: Dict[str, Any]
            header_parameters["Accept"] = self._client._serialize.header(  # pylint: disable=protected-access
                "accept", accept, "str"
            )

            if not next_link:
                # Construct URL
                url = "/acr/v1/{name}/_manifests"
                path_format_arguments = {
                    "url": self._client._serialize.url(  # pylint: disable=protected-access
                        "self._client._config.url",
                        self._client._config.url,  # pylint: disable=protected-access
                        "str",
                        skip_quote=True,
                    ),
                    "name": self._client._serialize.url("name", name, "str"),  # pylint: disable=protected-access
                }
                url = self._client._client.format_url(url, **path_format_arguments)  # pylint: disable=protected-access
                # Construct parameters
                query_parameters = {}  # type: Dict[str, Any]
                if last is not None:
                    query_parameters["last"] = self._client._serialize.query(  # pylint: disable=protected-access
                        "last", last, "str"
                    )
                if n is not None:
                    query_parameters["n"] = self._client._serialize.query(  # pylint: disable=protected-access
                        "n", n, "int"
                    )
                if orderby is not None:
                    query_parameters["orderby"] = self._client._serialize.query(  # pylint: disable=protected-access
                        "orderby", orderby, "str"
                    )

                request = self._client._client.get(  # pylint: disable=protected-access
                    url, query_parameters, header_parameters
                )
            else:
                url = next_link
                query_parameters = {}  # type: Dict[str, Any]
                path_format_arguments = {
                    "url": self._client._serialize.url(  # pylint: disable=protected-access
                        "self._client._config.url",
                        self._client._config.url,  # pylint: disable=protected-access
                        "str",
                        skip_quote=True,
                    ),
                    "name": self._client._serialize.url("name", name, "str"),  # pylint: disable=protected-access
                }
                url = self._client._client.format_url(url, **path_format_arguments)  # pylint: disable=protected-access
                request = self._client._client.get(  # pylint: disable=protected-access
                    url, query_parameters, header_parameters
                )
            return request

        async def extract_data(pipeline_response):
            deserialized = self._client._deserialize(  # pylint: disable=protected-access
                "AcrManifests", pipeline_response
            )
            list_of_elem = deserialized.manifests
            if cls:
                list_of_elem = cls(list_of_elem)
            link = None
            if "Link" in pipeline_response.http_response.headers.keys():
                link = _parse_next_link(pipeline_response.http_response.headers["Link"])
            return link, AsyncList(list_of_elem)

        async def get_next(next_link=None):
            request = prepare_request(next_link)

            pipeline_response = await self._client._client._pipeline.run(  # pylint: disable=protected-access
                request, stream=False, **kwargs
            )
            response = pipeline_response.http_response

            if response.status_code not in [200]:
                error = self._client._deserialize.failsafe_deserialize(  # pylint: disable=protected-access
                    AcrErrors, response
                )
                map_error(status_code=response.status_code, response=response, error_map=error_map)
                raise HttpResponseError(response=response, model=error)

            return pipeline_response

        return AsyncItemPaged(get_next, extract_data)

    @distributed_trace
    def list_tags(self, **kwargs: Dict[str, Any]) -> AsyncItemPaged[ArtifactTagProperties]:
        """List the tags for a repository

        :keyword last: Query parameter for the last item in the previous call. Ensuing
            call will return values after last lexically
        :paramtype last: str
        :keyword order_by: Query parameter for ordering by time ascending or descending
        :paramtype order_by: :class:`~azure.containerregistry.TagOrderBy`
        :keyword results_per_page: Number of repositories to return per page
        :paramtype results_per_page: int
        :return: ItemPaged[:class:`~azure.containerregistry.ArtifactTagProperties`]
        :rtype: :class:`~azure.core.async_paging.AsyncItemPaged`
        :raises: :class:`~azure.core.exceptions.ResourceNotFoundError`
        """
        name = self.repository
        last = kwargs.pop("last", None)
        n = kwargs.pop("results_per_page", None)
        orderby = kwargs.pop("order_by", None)
        digest = kwargs.pop("digest", None)
        cls = kwargs.pop(
            "cls",
            lambda objs: [
                ArtifactTagProperties._from_generated(o, repository=self.repository)  # pylint: disable=protected-access
                for o in objs
            ],
        )

        error_map = {401: ClientAuthenticationError, 404: ResourceNotFoundError, 409: ResourceExistsError}
        error_map.update(kwargs.pop("error_map", {}))
        accept = "application/json"

        def prepare_request(next_link=None):
            # Construct headers
            header_parameters = {}  # type: Dict[str, Any]
            header_parameters["Accept"] = self._client._serialize.header(  # pylint: disable=protected-access
                "accept", accept, "str"
            )

            if not next_link:
                # Construct URL
                url = "/acr/v1/{name}/_tags"
                path_format_arguments = {
                    "url": self._client._serialize.url(  # pylint: disable=protected-access
                        "self._client._config.url",
                        self._client._config.url,  # pylint: disable=protected-access
                        "str",
                        skip_quote=True,
                    ),
                    "name": self._client._serialize.url("name", name, "str"),  # pylint: disable=protected-access
                }
                url = self._client._client.format_url(url, **path_format_arguments)  # pylint: disable=protected-access
                # Construct parameters
                query_parameters = {}  # type: Dict[str, Any]
                if last is not None:
                    query_parameters["last"] = self._client._serialize.query(  # pylint: disable=protected-access
                        "last", last, "str"
                    )
                if n is not None:
                    query_parameters["n"] = self._client._serialize.query(  # pylint: disable=protected-access
                        "n", n, "int"
                    )
                if orderby is not None:
                    query_parameters["orderby"] = self._client._serialize.query(  # pylint: disable=protected-access
                        "orderby", orderby, "str"
                    )
                if digest is not None:
                    query_parameters["digest"] = self._client._serialize.query(  # pylint: disable=protected-access
                        "digest", digest, "str"
                    )

                request = self._client._client.get(  # pylint: disable=protected-access
                    url, query_parameters, header_parameters
                )
            else:
                url = next_link
                query_parameters = {}  # type: Dict[str, Any]
                path_format_arguments = {
                    "url": self._client._serialize.url(  # pylint: disable=protected-access
                        "self._client._config.url",
                        self._client._config.url,  # pylint: disable=protected-access
                        "str",
                        skip_quote=True,
                    ),
                    "name": self._client._serialize.url("name", name, "str"),  # pylint: disable=protected-access
                }
                url = self._client._client.format_url(url, **path_format_arguments)  # pylint: disable=protected-access
                request = self._client._client.get(  # pylint: disable=protected-access
                    url, query_parameters, header_parameters
                )
            return request

        async def extract_data(pipeline_response):
            deserialized = self._client._deserialize("TagList", pipeline_response)  # pylint: disable=protected-access
            list_of_elem = deserialized.tag_attribute_bases
            if cls:
                list_of_elem = cls(list_of_elem)
            link = None
            if "Link" in pipeline_response.http_response.headers.keys():
                link = _parse_next_link(pipeline_response.http_response.headers["Link"])
            return link, AsyncList(list_of_elem)

        async def get_next(next_link=None):
            request = prepare_request(next_link)

            pipeline_response = await self._client._client._pipeline.run(  # pylint: disable=protected-access
                request, stream=False, **kwargs
            )
            response = pipeline_response.http_response

            if response.status_code not in [200]:
                error = self._client._deserialize.failsafe_deserialize(  # pylint: disable=protected-access
                    AcrErrors, response
                )
                map_error(status_code=response.status_code, response=response, error_map=error_map)
                raise HttpResponseError(response=response, model=error)

            return pipeline_response

        return AsyncItemPaged(get_next, extract_data)

    @distributed_trace_async
    async def set_manifest_properties(
        self, digest: str, permissions: ContentProperties, **kwargs: Dict[str, Any]
    ) -> None:
        """Set the properties for a manifest

        :param digest: Digest of a manifest
        :type digest: str
        :param permissions: The property's values to be set
        :type permissions: ContentProperties
        :returns: :class:`~azure.containerregistry.RegistryArtifactProperties`
        :raises: :class:`~azure.core.exceptions.ResourceNotFoundError`
        """
        return RegistryArtifactProperties._from_generated(  # pylint: disable=protected-access
            await self._client.container_registry.update_manifest_properties(
                self.repository, digest, value=permissions._to_generated(), **kwargs  # pylint: disable=protected-access
            )
        )

    @distributed_trace_async
    async def set_tag_properties(
<<<<<<< HEAD
        self, tag: str, permissions: ContentPermissions, **kwargs: Dict[str, Any]
    ) -> ArtifactTagProperties:
=======
        self, tag: str, permissions: ContentProperties, **kwargs: Dict[str, Any]
    ) -> TagProperties:
>>>>>>> f62cb98e
        """Set the properties for a tag

        :param tag: Tag to set properties for
        :type tag: str
        :param permissions: The property's values to be set
<<<<<<< HEAD
        :type permissions: ContentPermissions
        :returns: :class:`~azure.containerregistry.ArtifactTagProperties`
=======
        :type permissions: ContentProperties
        :returns: :class:`~azure.containerregistry.TagProperties`
>>>>>>> f62cb98e
        :raises: :class:`~azure.core.exceptions.ResourceNotFoundError`
        """
        return ArtifactTagProperties._from_generated(  # pylint: disable=protected-access
            await self._client.container_registry.update_tag_attributes(
                self.repository, tag, value=permissions._to_generated(), **kwargs  # pylint: disable=protected-access
            ),
            repository=self.repository,
        )<|MERGE_RESOLUTION|>--- conflicted
+++ resolved
@@ -392,25 +392,15 @@
 
     @distributed_trace_async
     async def set_tag_properties(
-<<<<<<< HEAD
-        self, tag: str, permissions: ContentPermissions, **kwargs: Dict[str, Any]
+        self, tag: str, permissions: ContentProperties, **kwargs: Dict[str, Any]
     ) -> ArtifactTagProperties:
-=======
-        self, tag: str, permissions: ContentProperties, **kwargs: Dict[str, Any]
-    ) -> TagProperties:
->>>>>>> f62cb98e
         """Set the properties for a tag
 
         :param tag: Tag to set properties for
         :type tag: str
         :param permissions: The property's values to be set
-<<<<<<< HEAD
-        :type permissions: ContentPermissions
+        :type permissions: ContentProperties
         :returns: :class:`~azure.containerregistry.ArtifactTagProperties`
-=======
-        :type permissions: ContentProperties
-        :returns: :class:`~azure.containerregistry.TagProperties`
->>>>>>> f62cb98e
         :raises: :class:`~azure.core.exceptions.ResourceNotFoundError`
         """
         return ArtifactTagProperties._from_generated(  # pylint: disable=protected-access
