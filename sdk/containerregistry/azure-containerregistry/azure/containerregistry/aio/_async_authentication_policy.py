# ------------------------------------
# Copyright (c) Microsoft Corporation.
# Licensed under the MIT License.
# ------------------------------------
<<<<<<< HEAD
from typing import TYPE_CHECKING, Any, Union, Optional
from io import SEEK_SET, UnsupportedOperation
=======
from typing import Union, Optional
>>>>>>> f26024cf

from azure.core.credentials_async import AsyncTokenCredential
from azure.core.pipeline import PipelineRequest, PipelineResponse
from azure.core.pipeline.policies import AsyncHTTPPolicy

from ._async_anonymous_exchange_client import AnonymousACRExchangeClient
from ._async_exchange_client import ACRExchangeClient
from .._helpers import _enforce_https


class ContainerRegistryChallengePolicy(AsyncHTTPPolicy):
    """Authentication policy for ACR which accepts a challenge"""

    def __init__(self, credential: Optional[AsyncTokenCredential], endpoint: str, **kwargs) -> None:
        super().__init__()
        self._credential = credential
        if self._credential is None:
            # pylint: disable=line-too-long
            self._exchange_client = AnonymousACRExchangeClient(endpoint) #  type: Union[AnonymousACRExchangeClient, ACRExchangeClient]
            # pylint: enable=line-too-long
        else:
            self._exchange_client = ACRExchangeClient(endpoint, self._credential, **kwargs)

    async def on_request(self, request: PipelineRequest) -> None:
        """Called before the policy sends a request.
        The base implementation authorizes the request with a bearer token.

        :param ~azure.core.pipeline.PipelineRequest request: the request
        """
        # Future caching implementation will be included here
        pass  # pylint: disable=unnecessary-pass

    async def send(self, request: PipelineRequest) -> PipelineResponse:
        """Authorizes a request with a bearer token, possibly handling an authentication challenge

        :param ~azure.core.pipeline.PipelineRequest request: the request
        """
        _enforce_https(request)

        await self.on_request(request)

        original = None
        # avoid aiohttp client closing the stream after sending the request
        if request.http_request.body and hasattr(request.http_request.body, 'close'):
            original = request.http_request.body.close
            request.http_request.body.close = lambda: None

        response = await self.next.send(request)

        if response.http_response.status_code == 401:
            challenge = response.http_response.headers.get("WWW-Authenticate")
            if challenge and await self.on_challenge(request, response, challenge):
                if request.http_request.body and hasattr(request.http_request.body, 'read'):
                    try:
                        # attempt to rewind the body to the initial position
                        request.http_request.body.seek(0, SEEK_SET)
                    except (UnsupportedOperation, ValueError, AttributeError):
                        # if body is not seekable, then retry would not work
                        return response

                response = await self.next.send(request)

        # set stream's original behavior back
        if original is not None:
            request.http_request.body.close = original
        return response

    async def on_challenge(self, request: PipelineRequest, response: PipelineResponse, challenge: str) -> bool:
        """Authorize request according to an authentication challenge
        This method is called when the resource provider responds 401 with a WWW-Authenticate header.

        :param ~azure.core.pipeline.PipelineRequest request: the request which elicited an authentication challenge
        :param ~azure.core.pipeline.PipelineResponse response: the resource provider's response
        :param str challenge: response's WWW-Authenticate header, unparsed. It may contain multiple challenges.
        :returns: a bool indicating whether the policy should send the request
        """
        # pylint:disable=unused-argument,no-self-use

        access_token = await self._exchange_client.get_acr_access_token(challenge)
        if access_token is not None:
            request.http_request.headers["Authorization"] = "Bearer " + access_token
        return access_token is not None

    async def __aenter__(self):
        await self._exchange_client.__aenter__()
        return self

    async def __aexit__(self, *args):
        await self._exchange_client.__aexit__()<|MERGE_RESOLUTION|>--- conflicted
+++ resolved
@@ -2,13 +2,8 @@
 # Copyright (c) Microsoft Corporation.
 # Licensed under the MIT License.
 # ------------------------------------
-<<<<<<< HEAD
-from typing import TYPE_CHECKING, Any, Union, Optional
+from typing import Union, Optional
 from io import SEEK_SET, UnsupportedOperation
-=======
-from typing import Union, Optional
->>>>>>> f26024cf
-
 from azure.core.credentials_async import AsyncTokenCredential
 from azure.core.pipeline import PipelineRequest, PipelineResponse
 from azure.core.pipeline.policies import AsyncHTTPPolicy
