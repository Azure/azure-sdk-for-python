--- conflicted
+++ resolved
@@ -2,11 +2,7 @@
 # Copyright (c) Microsoft Corporation.
 # Licensed under the MIT License.
 # ------------------------------------
-<<<<<<< HEAD
-from typing import Any
-=======
-from typing import TYPE_CHECKING, Any, Union, Optional
->>>>>>> a332ad5e
+from typing import Union, Optional
 
 from azure.core.credentials_async import AsyncTokenCredential
 from azure.core.pipeline import PipelineRequest, PipelineResponse
@@ -20,11 +16,7 @@
 class ContainerRegistryChallengePolicy(AsyncHTTPPolicy):
     """Authentication policy for ACR which accepts a challenge"""
 
-<<<<<<< HEAD
-    def __init__(self, credential: AsyncTokenCredential, endpoint: str, **kwargs: Any) -> None:
-=======
-    def __init__(self, credential: Optional["AsyncTokenCredential"], endpoint: str, **kwargs: Any) -> None:
->>>>>>> a332ad5e
+    def __init__(self, credential: Optional[AsyncTokenCredential], endpoint: str, **kwargs) -> None:
         super().__init__()
         self._credential = credential
         if self._credential is None:
