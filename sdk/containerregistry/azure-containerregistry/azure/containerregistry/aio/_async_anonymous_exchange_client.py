# coding=utf-8
# ------------------------------------
# Copyright (c) Microsoft Corporation.
# Licensed under the MIT License.
# ------------------------------------
<<<<<<< HEAD
from typing import Dict, Any, Optional
=======
from typing import Dict, List, Any, Optional
>>>>>>> a332ad5e

from ._async_exchange_client import ExchangeClientAuthenticationPolicy
from .._generated.aio import ContainerRegistry
from .._generated.models._container_registry_enums import TokenGrantType
from .._helpers import _parse_challenge
from .._user_agent import USER_AGENT


<<<<<<< HEAD
class AnonymousACRExchangeClient(object): # pylint: disable=client-accepts-api-version-keyword
=======
class AnonymousACRExchangeClient(object):
>>>>>>> a332ad5e
    """Class for handling oauth authentication requests

    :param endpoint: Azure Container Registry endpoint
    :type endpoint: str
    :keyword api_version: Api Version. Default value is "2021-07-01". Note that overriding this
     default value may result in unsupported behavior.
    :paramtype api_version: str
    """

    def __init__(  # pylint: disable=missing-client-constructor-parameter-credential
        self, endpoint: str, **kwargs: Any
    ) -> None:
        if not endpoint.startswith("https://") and not endpoint.startswith("http://"):
            endpoint = "https://" + endpoint
        self._endpoint = endpoint
        self._client = ContainerRegistry(
            credential=None,
            url=endpoint,
            sdk_moniker=USER_AGENT,
            authentication_policy=ExchangeClientAuthenticationPolicy(),
            **kwargs
        )

    async def get_acr_access_token(self, challenge: str, **kwargs: Any) -> Optional[str]:
        parsed_challenge = _parse_challenge(challenge)
        return await self.exchange_refresh_token_for_access_token(
            "",
            service=parsed_challenge["service"],
            scope=parsed_challenge["scope"],
            grant_type=TokenGrantType.PASSWORD,
            **kwargs
        )

    async def exchange_refresh_token_for_access_token(
<<<<<<< HEAD
        self,
        refresh_token: Optional[str] = None,
        service: Optional[str] = None,
        scope: Optional[str] = None,
        grant_type: Optional[str] = TokenGrantType.PASSWORD,
        **kwargs: Any
    ) -> str:
=======
        self, refresh_token: str, service: str, scope: str, grant_type: str, **kwargs: Any
    ) -> Optional[str]:
>>>>>>> a332ad5e
        access_token = await self._client.authentication.exchange_acr_refresh_token_for_acr_access_token(
            service=service, scope=scope, refresh_token=refresh_token, grant_type=grant_type, **kwargs
        )
        return access_token.access_token

    async def __aenter__(self):
        await self._client.__aenter__()
        return self

    async def __aexit__(self, *args):
        await self._client.__aexit__(*args)

    async def close(self) -> None:
        """Close sockets opened by the client.
        Calling this method is unnecessary when using the client as a context manager.
        """
        await self._client.close()<|MERGE_RESOLUTION|>--- conflicted
+++ resolved
@@ -3,11 +3,7 @@
 # Copyright (c) Microsoft Corporation.
 # Licensed under the MIT License.
 # ------------------------------------
-<<<<<<< HEAD
-from typing import Dict, Any, Optional
-=======
-from typing import Dict, List, Any, Optional
->>>>>>> a332ad5e
+from typing import Optional
 
 from ._async_exchange_client import ExchangeClientAuthenticationPolicy
 from .._generated.aio import ContainerRegistry
@@ -16,11 +12,7 @@
 from .._user_agent import USER_AGENT
 
 
-<<<<<<< HEAD
-class AnonymousACRExchangeClient(object): # pylint: disable=client-accepts-api-version-keyword
-=======
 class AnonymousACRExchangeClient(object):
->>>>>>> a332ad5e
     """Class for handling oauth authentication requests
 
     :param endpoint: Azure Container Registry endpoint
@@ -31,7 +23,7 @@
     """
 
     def __init__(  # pylint: disable=missing-client-constructor-parameter-credential
-        self, endpoint: str, **kwargs: Any
+        self, endpoint: str, **kwargs
     ) -> None:
         if not endpoint.startswith("https://") and not endpoint.startswith("http://"):
             endpoint = "https://" + endpoint
@@ -44,7 +36,7 @@
             **kwargs
         )
 
-    async def get_acr_access_token(self, challenge: str, **kwargs: Any) -> Optional[str]:
+    async def get_acr_access_token(self, challenge: str, **kwargs) -> Optional[str]:
         parsed_challenge = _parse_challenge(challenge)
         return await self.exchange_refresh_token_for_access_token(
             "",
@@ -55,18 +47,8 @@
         )
 
     async def exchange_refresh_token_for_access_token(
-<<<<<<< HEAD
-        self,
-        refresh_token: Optional[str] = None,
-        service: Optional[str] = None,
-        scope: Optional[str] = None,
-        grant_type: Optional[str] = TokenGrantType.PASSWORD,
-        **kwargs: Any
-    ) -> str:
-=======
-        self, refresh_token: str, service: str, scope: str, grant_type: str, **kwargs: Any
+        self, refresh_token: str, service: str, scope: str, grant_type: str, **kwargs
     ) -> Optional[str]:
->>>>>>> a332ad5e
         access_token = await self._client.authentication.exchange_acr_refresh_token_for_acr_access_token(
             service=service, scope=scope, refresh_token=refresh_token, grant_type=grant_type, **kwargs
         )
