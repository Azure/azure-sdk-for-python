# coding=utf-8
# ------------------------------------
# Copyright (c) Microsoft Corporation.
# Licensed under the MIT License.
# ------------------------------------
<<<<<<< HEAD
from typing import Any, Optional, Union
from azure.core.credentials import AccessToken
from azure.core.credentials_async import AsyncTokenCredential
=======
from typing import Optional

>>>>>>> f26024cf
from ._async_exchange_client import ExchangeClientAuthenticationPolicy
from .._generated.aio import ContainerRegistry
from .._generated.models import TokenGrantType
from .._helpers import _parse_challenge
from .._user_agent import USER_AGENT


class AsyncAnonymousAccessCredential(AsyncTokenCredential):
    async def get_token(
        self, *scopes: str, claims: Optional[str] = None, tenant_id: Optional[str] = None, **kwargs
    ) -> AccessToken:
        raise ValueError("This credential cannot be used to obtain access tokens.")

    async def close(self) -> None:
        pass

    async def __aenter__(self):
        pass

    async def __aexit__(self, exc_type, exc_value, traceback) -> None:
        pass


class AnonymousACRExchangeClient(object):
    """Class for handling oauth authentication requests

    :param endpoint: Azure Container Registry endpoint
    :type endpoint: str
    :keyword api_version: Api Version. Default value is "2021-07-01". Note that overriding this
        default value may result in unsupported behavior.
    :paramtype api_version: str
    """

    def __init__(self, endpoint: str, **kwargs) -> None: # pylint: disable=missing-client-constructor-parameter-credential
        if not endpoint.startswith("https://") and not endpoint.startswith("http://"):
            endpoint = "https://" + endpoint
        self._endpoint = endpoint
        self._client = ContainerRegistry(
            credential=AsyncAnonymousAccessCredential(),
            url=endpoint,
            sdk_moniker=USER_AGENT,
            authentication_policy=ExchangeClientAuthenticationPolicy(),
            **kwargs
        )

    async def get_acr_access_token(self, challenge: str, **kwargs) -> Optional[str]:
        parsed_challenge = _parse_challenge(challenge)
        return await self.exchange_refresh_token_for_access_token(
            "",
            service=parsed_challenge["service"],
            scope=parsed_challenge["scope"],
            grant_type=TokenGrantType.PASSWORD,
            **kwargs
        )

    async def exchange_refresh_token_for_access_token(
<<<<<<< HEAD
        self, refresh_token: str, service: str, scope: str, grant_type: Union[str, TokenGrantType], **kwargs: Any
=======
        self, refresh_token: str, service: str, scope: str, grant_type: str, **kwargs
>>>>>>> f26024cf
    ) -> Optional[str]:
        access_token = await self._client.authentication.exchange_acr_refresh_token_for_acr_access_token( # type: ignore
            service=service, scope=scope, refresh_token=refresh_token, grant_type=grant_type, **kwargs
        )
        return access_token.access_token

    async def __aenter__(self):
        await self._client.__aenter__()
        return self

    async def __aexit__(self, *args):
        await self._client.__aexit__(*args)

    async def close(self) -> None:
        """Close sockets opened by the client.
        Calling this method is unnecessary when using the client as a context manager.
        """
        await self._client.close()<|MERGE_RESOLUTION|>--- conflicted
+++ resolved
@@ -3,14 +3,9 @@
 # Copyright (c) Microsoft Corporation.
 # Licensed under the MIT License.
 # ------------------------------------
-<<<<<<< HEAD
-from typing import Any, Optional, Union
+from typing import Optional, Union
 from azure.core.credentials import AccessToken
 from azure.core.credentials_async import AsyncTokenCredential
-=======
-from typing import Optional
-
->>>>>>> f26024cf
 from ._async_exchange_client import ExchangeClientAuthenticationPolicy
 from .._generated.aio import ContainerRegistry
 from .._generated.models import TokenGrantType
@@ -67,11 +62,7 @@
         )
 
     async def exchange_refresh_token_for_access_token(
-<<<<<<< HEAD
-        self, refresh_token: str, service: str, scope: str, grant_type: Union[str, TokenGrantType], **kwargs: Any
-=======
-        self, refresh_token: str, service: str, scope: str, grant_type: str, **kwargs
->>>>>>> f26024cf
+        self, refresh_token: str, service: str, scope: str, grant_type: Union[str, TokenGrantType], **kwargs
     ) -> Optional[str]:
         access_token = await self._client.authentication.exchange_acr_refresh_token_for_acr_access_token( # type: ignore
             service=service, scope=scope, refresh_token=refresh_token, grant_type=grant_type, **kwargs
