--- conflicted
+++ resolved
@@ -3,12 +3,8 @@
 # Copyright (c) Microsoft Corporation.
 # Licensed under the MIT License.
 # ------------------------------------
-<<<<<<< HEAD
-from typing import Any
-=======
 
-from typing import TYPE_CHECKING, Any, Union, Optional
->>>>>>> a332ad5e
+from typing import Union, Optional
 from io import SEEK_SET, UnsupportedOperation
 
 from azure.core.credentials import TokenCredential
@@ -23,12 +19,7 @@
 class ContainerRegistryChallengePolicy(HTTPPolicy):
     """Authentication policy for ACR which accepts a challenge"""
 
-<<<<<<< HEAD
-    def __init__(self, credential: TokenCredential, endpoint: str, **kwargs: Any) -> None:
-=======
-    def __init__(self, credential, endpoint, **kwargs):
-        # type: (Optional[TokenCredential], str, **Any) -> None
->>>>>>> a332ad5e
+    def __init__(self, credential: Optional[TokenCredential], endpoint: str, **kwargs) -> None:
         super(ContainerRegistryChallengePolicy, self).__init__()
         self._credential = credential
         if self._credential is None:
