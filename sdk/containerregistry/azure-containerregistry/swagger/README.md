--- conflicted
+++ resolved
@@ -120,25 +120,6 @@
     $["x-ms-client-name"] = "nextLink"
 ```
 
-<<<<<<< HEAD
-=======
-### Updates to OciManifest
-``` yaml
-directive:
-  from: swagger-document
-  where: $.definitions.OCIManifest
-  transform: >
-    $["x-csharp-usage"] = "model,input,output,converter";
-    $["x-csharp-formats"] = "json";
-    delete $["x-accessibility"];
-    delete $["allOf"];
-    $.properties["schemaVersion"] = {
-          "type": "integer",
-          "description": "Schema version"
-        };
-```
-
->>>>>>> eb40e173
 ### Take stream as manifest body
 ``` yaml
 directive:
@@ -151,29 +132,7 @@
       }
 ```
 
-<<<<<<< HEAD
 ### Replace ManifestWrapper with stream response to calculate SHA256
-=======
-### Make ArtifactBlobDescriptor a public type
-``` yaml
-directive:
-  from: swagger-document
-  where: $.definitions.Descriptor
-  transform: >
-    delete $["x-accessibility"]
-```
-
-### Make OciAnnotations a public type
-``` yaml
-directive:
-  from: swagger-document
-  where: $.definitions.Annotations
-  transform: >
-    delete $["x-accessibility"]
-```
-
-### Remove parameter "accept" from "GetManifest"
->>>>>>> eb40e173
 ``` yaml
 directive:
   from: swagger-document
