--- conflicted
+++ resolved
@@ -32,8 +32,6 @@
 
 
 def analyze_custom_documents(custom_model_id):
-<<<<<<< HEAD
-=======
     # For the Form_1.jpg, it should be the test file under the traning dataset which storage at the Azure Blob Storage path
     # combined by DOCUMENTINTELLIGENCE_STORAGE_ADVANCED_CONTAINER_SAS_URL and DOCUMENTINTELLIGENCE_STORAGE_PREFIX, 
     # or it can also be a test file with the format similar to the training dataset. 
@@ -41,7 +39,6 @@
 
     # Before analyzing a custom document, should upload the related training dataset into Azure Storage Blob and
     # train a model. For more information, access https://aka.ms/build-a-custom-model please.
->>>>>>> 900a0893
     path_to_sample_documents = os.path.abspath(
         os.path.join(os.path.abspath(__file__), "..", "./sample_forms/forms/Form_1.jpg")
     )
