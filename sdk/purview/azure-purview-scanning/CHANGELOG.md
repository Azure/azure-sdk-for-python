--- conflicted
+++ resolved
@@ -1,7 +1,5 @@
 # Release History
 
-<<<<<<< HEAD
-=======
 ## 1.0.0b3 (Unreleased)
 
 ### Features Added
@@ -12,7 +10,6 @@
 
 ### Other Changes
 
->>>>>>> 62df3543
 ## 1.0.0b2 (2021-09-29)
 
 **Features**
