--- conflicted
+++ resolved
@@ -890,17 +890,11 @@
         :param set_lang: The language to use for user interface strings when calling Bing API.
         :param count: The number of search results to return in the Bing API response.
         :param freshness: Filter search results by a specific time range.
-<<<<<<< HEAD
-
-        """
-        self.connection_ids = [
-=======
         
         .. seealso:: 
            `Bing Web Search API Query Parameters <https://learn.microsoft.com/bing/search-apis/bing-web-search/reference/query-parameters>`_
         """
         self._search_configurations = [
->>>>>>> d75b9ac6
             BingGroundingSearchConfiguration(
                 connection_id=connection_id, market=market, set_lang=set_lang, count=count, freshness=freshness
             )
