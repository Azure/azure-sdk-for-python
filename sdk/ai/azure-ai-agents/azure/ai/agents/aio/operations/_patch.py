--- conflicted
+++ resolved
@@ -2081,11 +2081,7 @@
         :return: The most recent message authored by *role* in the thread, or None if no such message exists.
         :rtype: Optional[~azure.ai.agents.models.ThreadMessage]
         """
-<<<<<<< HEAD
-        pageable = self.list(thread_id, **kwargs)  # type: ignore[arg-type]
-=======
         pageable = self.list(thread_id, **kwargs)
->>>>>>> 3ec4d83c
 
         async for message in pageable:
             if message.role == role:
