--- conflicted
+++ resolved
@@ -41,19 +41,12 @@
 from azure.ai.agents.models import AzureAISearchQueryType, AzureAISearchTool, ListSortOrder, MessageRole
 
 
-<<<<<<< HEAD
-# [START create_agent_with_azure_ai_search_tool]
-=======
->>>>>>> 78693776
 with AIProjectClient(
     endpoint=os.environ["PROJECT_ENDPOINT"],
     credential=DefaultAzureCredential(),
 ) as project_client:
-<<<<<<< HEAD
-=======
 
     # [START create_agent_with_azure_ai_search_tool]
->>>>>>> 78693776
     conn_id = project_client.connections.get_default(ConnectionType.AZURE_AI_SEARCH).id
 
     print(conn_id)
