--- conflicted
+++ resolved
@@ -85,16 +85,7 @@
 
     # The messages are following in the reverse order,
     # we will iterate them and output only text contents.
-<<<<<<< HEAD
-    for data_point in messages:
-        last_message_content = data_point.content[-1]
-        if isinstance(last_message_content, MessageTextContent):
-            print(f"{data_point.role}: {last_message_content.text.value}")
-
-    print(f"Messages: {messages}")
-=======
     for msg in messages:
         last_part = msg.content[-1]
         if isinstance(last_part, MessageTextContent):
-            print(f"{msg.role}: {last_part.text.value}")
->>>>>>> 3ec4d83c
+            print(f"{msg.role}: {last_part.text.value}")