<!-- PIPY LONG DESCRIPTION BEGIN -->
# Azure AI Agents client library for Python

Use the AI Agents client library to:

* **Develop Agents using the Azure AI Agents Service**, leveraging an extensive ecosystem of models, tools, and capabilities from OpenAI, Microsoft, and other LLM providers. The Azure AI Agents Service enables the building of Agents for a wide range of generative AI use cases.
* **Note:** While this package can be used independently, we recommend using the Azure AI Projects client library (azure-ai-projects) for an enhanced experience. 
The Projects library provides simplified access to advanced functionality, such as creating and managing agents, enumerating AI models, working with datasets and 
managing search indexes, evaluating generative AI performance, and enabling OpenTelemetry tracing.

[Product documentation](https://aka.ms/azsdk/azure-ai-agents/product-doc)
| [Samples][samples]
| [API reference documentation](https://aka.ms/azsdk/azure-ai-agents/python/reference)
| [Package (PyPI)](https://aka.ms/azsdk/azure-ai-agents/python/package)
| [SDK source code](https://aka.ms/azsdk/azure-ai-agents/python/code)
| [AI Starter Template](https://aka.ms/azsdk/azure-ai-agents/python/ai-starter-template)

## Reporting issues

To report an issue with the client library, or request additional features, please open a GitHub issue [here](https://github.com/Azure/azure-sdk-for-python/issues). Mention the package name "azure-ai-agents" in the title or content.

## Table of contents

- [Getting started](#getting-started)
  - [Prerequisite](#prerequisite)
  - [Install the package](#install-the-package)
- [Key concepts](#key-concepts)
  - [Create and authenticate the client](#create-and-authenticate-the-client)
- [Examples](#examples)
  - [Create an Agent](#create-agent) with:
    - [File Search](#create-agent-with-file-search)
    - [Enterprise File Search](#create-agent-with-enterprise-file-search)
    - [Code interpreter](#create-agent-with-code-interpreter)
    - [Bing grounding](#create-agent-with-bing-grounding)
    - [Azure AI Search](#create-agent-with-azure-ai-search)
    - [Function call](#create-agent-with-function-call)
    - [Azure Function Call](#create-agent-with-azure-function-call)
    - [OpenAPI](#create-agent-with-openapi)
    - [Fabric data](#create-an-agent-with-fabric)
    - [Connected agents](#create-an-agent-using-another-agents)
    - [Deep Research](#create-agent-with-deep-research)
  - [Create thread](#create-thread) with
    - [Tool resource](#create-thread-with-tool-resource)
  - [Create message](#create-message) with:
    - [File search attachment](#create-message-with-file-search-attachment)
    - [Code interpreter attachment](#create-message-with-code-interpreter-attachment)
    - [Create Message with Image Inputs](#create-message-with-image-inputs)
  - [Execute Run, Run_and_Process, or Stream](#execute-run-run_and_process-or-stream)
  - [Retrieve message](#retrieve-message)
  - [Retrieve file](#retrieve-file)
  - [Tear down by deleting resource](#teardown)
  - [Tracing](#tracing)
    - [Installation](#installation)
    - [How to enable tracing](#how-to-enable-tracing)
    - [How to trace your own functions](#how-to-trace-your-own-functions)
- [Troubleshooting](#troubleshooting)
  - [Logging](#logging)
  - [Reporting issues](#reporting-issues)
- [Next steps](#next-steps)
- [Contributing](#contributing)
<!-- PIPY LONG DESCRIPTION END -->
## Getting started

### Prerequisite

- Python 3.9 or later.
- An [Azure subscription][azure_sub].
- A [project in Azure AI Foundry](https://learn.microsoft.com/azure/ai-studio/how-to/create-projects).
- The project endpoint string. It can be found in your Azure AI Foundry project overview page, under "Project details". Below we will assume the environment variable `PROJECT_ENDPOINT_STRING` was defined to hold this value.
- Entra ID is needed to authenticate the client. Your application needs an object that implements the [TokenCredential](https://learn.microsoft.com/python/api/azure-core/azure.core.credentials.tokencredential) interface. Code samples here use [DefaultAzureCredential](https://learn.microsoft.com/python/api/azure-identity/azure.identity.defaultazurecredential). To get that working, you will need:
  * An appropriate role assignment. see [Role-based access control in Azure AI Foundry portal](https://learn.microsoft.com/azure/ai-foundry/concepts/rbac-ai-foundry). Role assigned can be done via the "Access Control (IAM)" tab of your Azure AI Project resource in the Azure portal.
  * [Azure CLI](https://learn.microsoft.com/cli/azure/install-azure-cli) installed.
  * You are logged into your Azure account by running `az login`.
  * Note that if you have multiple Azure subscriptions, the subscription that contains your Azure AI Project resource must be your default subscription. Run `az account list --output table` to list all your subscription and see which one is the default. Run `az account set --subscription "Your Subscription ID or Name"` to change your default subscription.

### Install the package

```bash
pip install azure-ai-agents
```

## Key concepts

### Create and authenticate the client

To use this SDK, start by creating an `AIProjectClient`. For more information on `azure-ai-projects`, refer to its [README](https://github.com/Azure/azure-sdk-for-python/blob/main/sdk/ai/azure-ai-projects/README.md).

Here is an example of creating a synchronous `AIProjectClient`:

```python
import os
from azure.ai.projects import AIProjectClient
from azure.identity import DefaultAzureCredential

project_client = AIProjectClient(
    endpoint=os.environ["PROJECT_ENDPOINT"],
    credential=DefaultAzureCredential(),
)
```

To construct an asynchronous client, install the `aiohttp` package:

```bash
pip install aiohttp
```

Then use the code below with `AIProjectClient` and `DefaultAzureCredential` in `aio` packages:

```python
import asyncio
import os
from azure.ai.projects.aio import AIProjectClient
from azure.identity.aio import DefaultAzureCredential

async def main() -> None:
    project_client = AIProjectClient(
       endpoint=os.environ["PROJECT_ENDPOINT"],
       credential=DefaultAzureCredential(),
    )

if __name__ == "__main__":
    asyncio.run(main())
```

Once you have an `AIProjectClient`, you can obtain an `AgentsClient` like this:

**Synchronous Client:**
```python
with project_client:
    agents_client = project_client.agents
```

**Asynchronous Client:**
```python
async with project_client:
    agents_client = project_client.agents
```

Alternatively, you can instantiate an AgentsClient directly as a standalone approach without using `azure-ai-projects`. However, this is not recommended, as it has limitations and lacks the integrated capabilities provided by using an `AIProjectClient`.   Here is is the example:

**Synchronous Client:**
```python
import os
from azure.ai.agents import AgentsClient
from azure.identity import DefaultAzureCredential

agents_client = AgentsClient(
    endpoint=os.environ["PROJECT_ENDPOINT"],
    credential=DefaultAzureCredential()
)

with agents_client:
    # your code to consume the client
    pass

```

**Asynchronous Client:**
```python
import asyncio
import os
from azure.ai.agents.aio import AgentsClient
from azure.identity.aio import DefaultAzureCredential

async def main() -> None:
    agents_client = AgentsClient(
        endpoint=os.environ["PROJECT_ENDPOINT"],
        credential=DefaultAzureCredential()
    )
    async with agents_client:
        # your code to consume the client
        pass

if __name__ == "__main__":
    asyncio.run(main())
```

## Examples

### Create Agent

Before creating an Agent, you need to set up Azure resources to deploy your model. [Create a New Agent Quickstart](https://learn.microsoft.com/azure/ai-services/agents/quickstart?pivots=programming-language-python-azure) details selecting and deploying your Agent Setup.

Here is an example of how to create an Agent:
<!-- SNIPPET:sample_agents_basics.create_agent -->

```python
agent = agents_client.create_agent(
    model=os.environ["MODEL_DEPLOYMENT_NAME"],
    name="my-agent",
    instructions="You are helpful agent",
)
```

<!-- END SNIPPET -->

To allow Agents to access your resources or custom functions, you need tools. You can pass tools to `create_agent` by either `toolset` or combination of `tools` and `tool_resources`.

Here is an example of `toolset`:
<!-- SNIPPET:sample_agents_run_with_toolset.create_agent_toolset -->

```python
functions = FunctionTool(user_functions)
code_interpreter = CodeInterpreterTool()

toolset = ToolSet()
toolset.add(functions)
toolset.add(code_interpreter)

# To enable tool calls executed automatically
agents_client.enable_auto_function_calls(toolset)

agent = agents_client.create_agent(
    model=os.environ["MODEL_DEPLOYMENT_NAME"],
    name="my-agent",
    instructions="You are a helpful agent",
    toolset=toolset,
)
```

<!-- END SNIPPET -->

Also notices that if you use asynchronous client, you use `AsyncToolSet` instead.  Additional information related to `AsyncFunctionTool` be discussed in the later sections.

Here is an example to use `tools` and `tool_resources`:
<!-- SNIPPET:sample_agents_vector_store_batch_file_search.create_agent_with_tools_and_tool_resources -->

```python
file_search_tool = FileSearchTool(vector_store_ids=[vector_store.id])

# Notices that FileSearchTool as tool and tool_resources must be added or the agent unable to search the file
agent = agents_client.create_agent(
    model=os.environ["MODEL_DEPLOYMENT_NAME"],
    name="my-agent",
    instructions="You are helpful agent",
    tools=file_search_tool.definitions,
    tool_resources=file_search_tool.resources,
)
```

<!-- END SNIPPET -->

In the following sections, we show you sample code in either `toolset` or combination of `tools` and `tool_resources`.

### Create Agent with File Search

To perform file search by an Agent, we first need to upload a file, create a vector store, and associate the file to the vector store. Here is an example:

<!-- SNIPPET:sample_agents_file_search.upload_file_create_vector_store_and_agent_with_file_search_tool -->

```python
file = agents_client.files.upload_and_poll(file_path=asset_file_path, purpose=FilePurpose.AGENTS)
print(f"Uploaded file, file ID: {file.id}")

vector_store = agents_client.vector_stores.create_and_poll(file_ids=[file.id], name="my_vectorstore")
print(f"Created vector store, vector store ID: {vector_store.id}")

# Create file search tool with resources followed by creating agent
file_search = FileSearchTool(vector_store_ids=[vector_store.id])

agent = agents_client.create_agent(
    model=os.environ["MODEL_DEPLOYMENT_NAME"],
    name="my-agent",
    instructions="Hello, you are helpful agent and can search information from uploaded files",
    tools=file_search.definitions,
    tool_resources=file_search.resources,
)
```

<!-- END SNIPPET -->

### Create Agent with Enterprise File Search

We can upload file to Azure as it is shown in the example, or use the existing Azure blob storage. In the code below we demonstrate how this can be achieved. First we upload file to azure and create `VectorStoreDataSource`, which then is used to create vector store. This vector store is then given to the `FileSearchTool` constructor.

<!-- SNIPPET:sample_agents_enterprise_file_search.upload_file_and_create_agent_with_file_search -->

```python
# We will upload the local file to Azure and will use it for vector store creation.
asset_uri = os.environ["AZURE_BLOB_URI"]

# Create a vector store with no file and wait for it to be processed
ds = VectorStoreDataSource(asset_identifier=asset_uri, asset_type=VectorStoreDataSourceAssetType.URI_ASSET)
vector_store = agents_client.vector_stores.create_and_poll(data_sources=[ds], name="sample_vector_store")
print(f"Created vector store, vector store ID: {vector_store.id}")

# Create a file search tool
file_search_tool = FileSearchTool(vector_store_ids=[vector_store.id])

# Notices that FileSearchTool as tool and tool_resources must be added or the agent unable to search the file
agent = agents_client.create_agent(
    model=os.environ["MODEL_DEPLOYMENT_NAME"],
    name="my-agent",
    instructions="You are helpful agent",
    tools=file_search_tool.definitions,
    tool_resources=file_search_tool.resources,
)
```

<!-- END SNIPPET -->

We also can attach files to the existing vector store. In the code snippet below, we first create an empty vector store and add file to it.

<!-- SNIPPET:sample_agents_vector_store_batch_enterprise_file_search.attach_files_to_store -->

```python
# Create a vector store with no file and wait for it to be processed
vector_store = agents_client.vector_stores.create_and_poll(data_sources=[], name="sample_vector_store")
print(f"Created vector store, vector store ID: {vector_store.id}")

ds = VectorStoreDataSource(asset_identifier=asset_uri, asset_type=VectorStoreDataSourceAssetType.URI_ASSET)
# Add the file to the vector store or you can supply data sources in the vector store creation
vector_store_file_batch = agents_client.vector_store_file_batches.create_and_poll(
    vector_store_id=vector_store.id, data_sources=[ds]
)
print(f"Created vector store file batch, vector store file batch ID: {vector_store_file_batch.id}")

# Create a file search tool
file_search_tool = FileSearchTool(vector_store_ids=[vector_store.id])
```

<!-- END SNIPPET -->

### Create Agent with Code Interpreter

Here is an example to upload a file and use it for code interpreter by an Agent:

<!-- SNIPPET:sample_agents_code_interpreter.upload_file_and_create_agent_with_code_interpreter -->

```python
file = agents_client.files.upload_and_poll(file_path=asset_file_path, purpose=FilePurpose.AGENTS)
print(f"Uploaded file, file ID: {file.id}")

code_interpreter = CodeInterpreterTool(file_ids=[file.id])

# Create agent with code interpreter tool and tools_resources
agent = agents_client.create_agent(
    model=os.environ["MODEL_DEPLOYMENT_NAME"],
    name="my-agent",
    instructions="You are helpful agent",
    tools=code_interpreter.definitions,
    tool_resources=code_interpreter.resources,
)
```

<!-- END SNIPPET -->

### Create Agent with Bing Grounding

To enable your Agent to perform search through Bing search API, you use `BingGroundingTool` along with a connection.

Here is an example:

<!-- SNIPPET:sample_agents_bing_grounding.create_agent_with_bing_grounding_tool -->

```python
conn_id = os.environ["AZURE_BING_CONNECTION_ID"]

# Initialize agent bing tool and add the connection id
bing = BingGroundingTool(connection_id=conn_id)

# Create agent with the bing tool and process agent run
with project_client:
    agents_client = project_client.agents
    agent = agents_client.create_agent(
        model=os.environ["MODEL_DEPLOYMENT_NAME"],
        name="my-agent",
        instructions="You are a helpful agent",
        tools=bing.definitions,
    )
```

<!-- END SNIPPET -->

<<<<<<< HEAD
### Create Agent with Deep Research tool
=======
### Create Agent with Deep Research
>>>>>>> 65947ad7

To enable your Agent to do a detailed research of a topic, use the `DeepResearchTool` along with a connection to a Bing Grounding resource.
This scenarios requires you to specify two model deployments. One is the generic chat model that does arbitration, and is
specified as usual when you call the `create_agent` method. The other is the Deep Research model, which is specified
when you define the `DeepResearchTool`.

Here is an example:

<!-- SNIPPET:sample_agents_deep_research.create_agent_with_deep_research_tool -->

```python
conn_id = os.environ["AZURE_BING_CONNECTION_ID"]

# Initialize a Deep Research tool with Bing Connection ID and Deep Research model deployment name
deep_research_tool = DeepResearchTool(
    bing_grounding_connection_id=conn_id,
    deep_research_model=os.environ["DEEP_RESEARCH_MODEL_DEPLOYMENT_NAME"],
)

# Create Agent with the Deep Research tool and process Agent run
with project_client:

    with project_client.agents as agents_client:

<<<<<<< HEAD
=======
        # Create a new agent that has the Deep Research tool attached.
        # NOTE: To add Deep Research to an existing agent, fetch it with `get_agent(agent_id)` and then,
        # update the agent with the Deep Research tool.
>>>>>>> 65947ad7
        agent = agents_client.create_agent(
            model=os.environ["MODEL_DEPLOYMENT_NAME"],
            name="my-agent",
            instructions="You are a helpful Agent that assists in researching scientific topics.",
            tools=deep_research_tool.definitions,
        )
```

<!-- END SNIPPET -->

<<<<<<< HEAD
=======
> **Limitation**: The Deep Research tool is currently recommended **only** in non-streaming scenarios.
> Using it with streaming can work, but it may occasionally time-out and is therefore not yet recommended.

>>>>>>> 65947ad7
### Create Agent with Azure AI Search

Azure AI Search is an enterprise search system for high-performance applications. It integrates with Azure OpenAI Service and Azure Machine Learning, offering advanced search technologies like vector search and full-text search. Ideal for knowledge base insights, information discovery, and automation. Creating an Agent with Azure AI Search requires an existing Azure AI Search Index. For more information and setup guides, see [Azure AI Search Tool Guide](https://learn.microsoft.com/azure/ai-services/agents/how-to/tools/azure-ai-search?tabs=azurecli%2Cpython&pivots=overview-azure-ai-search).

Here is an example to integrate Azure AI Search:

<!-- SNIPPET:sample_agents_azure_ai_search.create_agent_with_azure_ai_search_tool -->

```python
with AIProjectClient(
    endpoint=os.environ["PROJECT_ENDPOINT"],
    credential=DefaultAzureCredential(),
) as project_client:
    conn_id = project_client.connections.get_default(ConnectionType.AZURE_AI_SEARCH).id

    print(conn_id)

    # Initialize agent AI search tool and add the search index connection id
    ai_search = AzureAISearchTool(
        index_connection_id=conn_id,
        index_name="sample_index",
        query_type=AzureAISearchQueryType.SIMPLE,
        top_k=3,
        filter="",
    )

    # Create agent with AI search tool and process agent run
    agents_client = project_client.agents

    agent = agents_client.create_agent(
        model=os.environ["MODEL_DEPLOYMENT_NAME"],
        name="my-agent",
        instructions="You are a helpful agent",
        tools=ai_search.definitions,
        tool_resources=ai_search.resources,
    )
```

<!-- END SNIPPET -->

If the agent has found the relevant information in the index, the reference
and annotation will be provided in the message response. In the example above, we replace
the reference placeholder by the actual reference and url. Please note, that to
get sensible result, the index needs to have "embedding", "token", "category" and "title" fields.

<!-- SNIPPET:sample_agents_azure_ai_search.populate_references_agent_with_azure_ai_search_tool -->

```python
# Fetch and log all messages
messages = agents_client.messages.list(thread_id=thread.id, order=ListSortOrder.ASCENDING)
for message in messages:
    if message.role == MessageRole.AGENT and message.url_citation_annotations:
        placeholder_annotations = {
            annotation.text: f" [see {annotation.url_citation.title}] ({annotation.url_citation.url})"
            for annotation in message.url_citation_annotations
        }
        for message_text in message.text_messages:
            message_str = message_text.text.value
            for k, v in placeholder_annotations.items():
                message_str = message_str.replace(k, v)
            print(f"{message.role}: {message_str}")
    else:
        for message_text in message.text_messages:
            print(f"{message.role}: {message_text.text.value}")
```

<!-- END SNIPPET -->

### Create Agent with Function Call

You can enhance your Agents by defining callback functions as function tools. These can be provided to `create_agent` via either the `toolset` parameter or the combination of `tools` and `tool_resources`. Here are the distinctions:

For more details about requirements and specification of functions, refer to [Function Tool Specifications](https://github.com/Azure/azure-sdk-for-python/blob/main/sdk/ai/azure-ai-agents/FunctionTool.md)

Here is an example to use [user functions](https://github.com/Azure/azure-sdk-for-python/blob/main/sdk/ai/azure-ai-agents/samples/utils/user_functions.py) in `toolset`:
<!-- SNIPPET:sample_agents_stream_eventhandler_with_toolset.create_agent_with_function_tool -->

```python
functions = FunctionTool(user_functions)
toolset = ToolSet()
toolset.add(functions)
agents_client.enable_auto_function_calls(toolset)

agent = agents_client.create_agent(
    model=os.environ["MODEL_DEPLOYMENT_NAME"],
    name="my-agent",
    instructions="You are a helpful agent",
    toolset=toolset,
)
```

<!-- END SNIPPET -->

For asynchronous functions, you must import `AgentsClient` from `azure.ai.agents.aio` and use `AsyncFunctionTool`.   Here is an example using [asynchronous user functions](https://github.com/Azure/azure-sdk-for-python/blob/main/sdk/ai/azure-ai-agents/samples/agents_async/sample_agents_functions_async.py):

```python
from azure.ai.agents.aio import AgentsClient
```

<!-- SNIPPET:sample_agents_run_with_toolset_async.create_agent_with_async_function_tool -->

```python
functions = AsyncFunctionTool(user_async_functions)

toolset = AsyncToolSet()
toolset.add(functions)
agents_client.enable_auto_function_calls(toolset)

agent = await agents_client.create_agent(
    model=os.environ["MODEL_DEPLOYMENT_NAME"],
    name="my-agent",
    instructions="You are a helpful agent",
    toolset=toolset,
)
```

<!-- END SNIPPET -->

Notice that if `enable_auto_function_calls` is called, the SDK will invoke the functions automatically during `create_and_process` or streaming.  If you prefer to execute them manually, refer to [`sample_agents_stream_eventhandler_with_functions.py`](https://github.com/Azure/azure-sdk-for-python/blob/main/sdk/ai/azure-ai-agents/samples/agents_streaming/sample_agents_stream_eventhandler_with_functions.py) or
[`sample_agents_functions.py`](https://github.com/Azure/azure-sdk-for-python/blob/main/sdk/ai/azure-ai-agents/samples/agents_tools/sample_agents_functions.py)

### Create Agent With Azure Function Call

The AI agent leverages Azure Functions triggered asynchronously via Azure Storage Queues. To enable the agent to perform Azure Function calls, you must set up the corresponding `AzureFunctionTool`, specifying input and output queues as well as parameter definitions.

Example Python snippet illustrating how you create an agent utilizing the Azure Function Tool:

```python
azure_function_tool = AzureFunctionTool(
    name="foo",
    description="Get answers from the foo bot.",
    parameters={
        "type": "object",
        "properties": {
            "query": {"type": "string", "description": "The question to ask."},
            "outputqueueuri": {"type": "string", "description": "The full output queue uri."},
        },
    },
    input_queue=AzureFunctionStorageQueue(
        queue_name="azure-function-foo-input",
        storage_service_endpoint=storage_service_endpoint,
    ),
    output_queue=AzureFunctionStorageQueue(
        queue_name="azure-function-tool-output",
        storage_service_endpoint=storage_service_endpoint,
    ),
)

agent = agents_client.create_agent(
    model=os.environ["MODEL_DEPLOYMENT_NAME"],
    name="azure-function-agent-foo",
    instructions=f"You are a helpful support agent. Use the provided function any time the prompt contains the string 'What would foo say?'. When you invoke the function, ALWAYS specify the output queue uri parameter as '{storage_service_endpoint}/azure-function-tool-output'. Always responds with \"Foo says\" and then the response from the tool.",
    tools=azure_function_tool.definitions,
)
print(f"Created agent, agent ID: {agent.id}")
```

---

**Limitations**

Currently, the Azure Function integration for the AI Agent has the following limitations:

- Supported trigger for Azure Function is currently limited to **Queue triggers** only.
  HTTP or other trigger types and streaming responses are not supported at this time.

---

**Create and Deploy Azure Function**

Before you can use the agent with AzureFunctionTool, you need to create and deploy Azure Function.

Below is an example Python Azure Function responding to queue-triggered messages and placing responses on the output queue:

```python
import azure.functions as func
import logging
import json

app = func.FunctionApp()


@app.function_name(name="Foo")
@app.queue_trigger(
    arg_name="arguments",
    queue_name="azure-function-foo-input",
    connection="AzureWebJobsStorage")
@app.queue_output(
    arg_name="outputQueue",
    queue_name="azure-function-tool-output",
    connection="AzureWebJobsStorage")
def foo(arguments: func.QueueMessage, outputQueue: func.Out[str]) -> None:
    """
    The function, answering question.

    :param arguments: The arguments, containing json serialized request.
    :param outputQueue: The output queue to write messages to.
    """
    
    parsed_args = json.loads(arguments.get_body().decode('utf-8'))
    try:
        response = {
            "Value": "Bar",
            "CorrelationId": parsed_args['CorrelationId']
        }
        outputQueue.set(json.dumps(response))
        logging.info(f'The function returns the following message: {json.dumps(response)}')
    except Exception as e:
        logging.error(f"Error processing message: {e}")
        raise
```

> **Important:** Both input and output payloads must contain the `CorrelationId`, which must match in request and response.

---

**Azure Function Project Creation and Deployment**

To deploy your function to Azure properly, follow Microsoft's official documentation step by step:

[Azure Functions Python Developer Guide](https://learn.microsoft.com/azure/azure-functions/create-first-function-cli-python?tabs=windows%2Cbash%2Cazure-cli%2Cbrowser)

**Summary of required steps:**

- Use the Azure CLI or Azure Portal to create an Azure Function App.
- Create input and output queues in Azure Storage.
- Deploy your Function code.

---

**Verification and Testing Azure Function**

To ensure that your Azure Function deployment functions correctly:

1. Place the following style message manually into the input queue (`input`):

{
  "CorrelationId": "42"
}

Check the output queue (`output`) and validate the structured message response:

{
  "Value": "Bar",
  "CorrelationId": "42"
}

---

**Required Role Assignments (IAM Configuration)**

Ensure your Azure AI Project identity has the following storage account permissions:
- `Storage Account Contributor`
- `Storage Blob Data Contributor`
- `Storage File Data Privileged Contributor`
- `Storage Queue Data Contributor`
- `Storage Table Data Contributor`

---

**Additional Important Configuration Notes**

- The Azure Function configured above uses the `AzureWebJobsStorage` connection string for queue connectivity. You may alternatively use managed identity-based connections as described in the official Azure Functions Managed Identity documentation.
- Storage queues you specify (`input` & `output`) should already exist in the storage account before the Function deployment or invocation, created manually via Azure portal or CLI.
- When using Azure storage account connection strings, make sure the account has enabled storage account key access (`Storage Account > Settings > Configuration`).

---

With the above steps complete, your Azure Function integration with your AI Agent is ready for use.


### Create Agent With Logic Apps

Logic Apps allow HTTP requests to trigger actions. For more information, refer to the guide [Logic App Workflows for Function Calling](https://learn.microsoft.com/azure/ai-services/openai/how-to/assistants-logic-apps).

Your Logic App must be in the same resource group as your Azure AI Project, shown in the Azure Portal. Agents SDK accesses Logic Apps through Workflow URLs, which are fetched and called as requests in functions.

Below is an example of how to create an Azure Logic App utility tool and register a function with it.

<!-- SNIPPET:sample_agents_logic_apps.register_logic_app -->

```python

# Create the agents client
project_client = AIProjectClient(
    endpoint=os.environ["PROJECT_ENDPOINT"],
    credential=DefaultAzureCredential(),
)

# Extract subscription and resource group from the project scope
subscription_id = os.environ["SUBSCRIPTION_ID"]
resource_group = os.environ["resource_group_name"]

# Logic App details
logic_app_name = "<LOGIC_APP_NAME>"
trigger_name = "<TRIGGER_NAME>"

# Create and initialize AzureLogicAppTool utility
logic_app_tool = AzureLogicAppTool(subscription_id, resource_group)
logic_app_tool.register_logic_app(logic_app_name, trigger_name)
print(f"Registered logic app '{logic_app_name}' with trigger '{trigger_name}'.")

# Create the specialized "send_email_via_logic_app" function for your agent tools
send_email_func = create_send_email_function(logic_app_tool, logic_app_name)

# Prepare the function tools for the agent
functions_to_use: Set = {
    fetch_current_datetime,
    send_email_func,  # This references the AzureLogicAppTool instance via closure
}
```

<!-- END SNIPPET -->

After this the functions can be incorporated normally into code using `FunctionTool`.


### Create Agent With OpenAPI

OpenAPI specifications describe REST operations against a specific endpoint. Agents SDK can read an OpenAPI spec, create a function from it, and call that function against the REST endpoint without additional client-side execution.

Here is an example creating an OpenAPI tool (using anonymous authentication):

<!-- SNIPPET:sample_agents_openapi.create_agent_with_openapi -->

```python

with open(weather_asset_file_path, "r") as f:
    openapi_weather = jsonref.loads(f.read())

with open(countries_asset_file_path, "r") as f:
    openapi_countries = jsonref.loads(f.read())

# Create Auth object for the OpenApiTool (note that connection or managed identity auth setup requires additional setup in Azure)
auth = OpenApiAnonymousAuthDetails()

# Initialize agent OpenApi tool using the read in OpenAPI spec
openapi_tool = OpenApiTool(
    name="get_weather", spec=openapi_weather, description="Retrieve weather information for a location", auth=auth
)
openapi_tool.add_definition(
    name="get_countries", spec=openapi_countries, description="Retrieve a list of countries", auth=auth
)

# Create agent with OpenApi tool and process agent run
with project_client:
    agents_client = project_client.agents

    agent = agents_client.create_agent(
        model=os.environ["MODEL_DEPLOYMENT_NAME"],
        name="my-agent",
        instructions="You are a helpful agent",
        tools=openapi_tool.definitions,
    )
```

<!-- END SNIPPET -->


### Create an Agent with Fabric

To enable your Agent to answer queries using Fabric data, use `FabricTool` along with a connection to the Fabric resource.

Here is an example:

<!-- SNIPPET:sample_agents_fabric.create_agent_with_fabric_tool -->

```python
conn_id = os.environ["FABRIC_CONNECTION_ID"]

print(conn_id)

# Initialize an Agent Fabric tool and add the connection id
fabric = FabricTool(connection_id=conn_id)

# Create an Agent with the Fabric tool and process an Agent run
with project_client:
    agents_client = project_client.agents

    agent = agents_client.create_agent(
        model=os.environ["MODEL_DEPLOYMENT_NAME"],
        name="my-agent",
        instructions="You are a helpful agent",
        tools=fabric.definitions,
    )
```

<!-- END SNIPPET -->

### Create an Agent using another agents

We can use `ConnectedAgentTool` to call specialized agents. In the example below we will create two agents, one is returning the Microsoft stock price and another returns weather. Note that the `ConnectedAgentTool` does not support local functions, we will use Azure function to return weather. The code of that function is given below; please see [Azure Function Call](#create-agent-with-azure-function-call) section for the instructions on how to deploy Azure Function.

```python
import azure.functions as func
import datetime
import json
import logging

app = func.FunctionApp()

@app.function_name(name="GetWeather")
@app.queue_trigger(
    arg_name="arguments",
    queue_name="weather-input",
    connection="AzureWebJobsStorage")
@app.queue_output(
    arg_name="outputQueue",
    queue_name="weather-output",
    connection="AzureWebJobsStorage")
def foo(arguments: func.QueueMessage, outputQueue: func.Out[str]) -> None:
    """
    The function, answering question about weather.

    :param arguments: The arguments, containing json serialized request.
    :param outputQueue: The output queue to write messages to.
    """

    parsed_args = json.loads(arguments.get_body().decode('utf-8'))
    location = parsed_args.get("Location")
    try:
        response = {
            "Value": "60 degrees and cloudy" if location == "Seattle" else "10 degrees and sunny",
            "CorrelationId": parsed_args['CorrelationId']
        }
        outputQueue.set(json.dumps(response))
        logging.info(f'The function returns the following message: {json.dumps(response)}')
    except Exception as e:
        logging.error(f"Error processing message: {e}")
        raise
```
We will define two agents that has descriptions, explaining when they need to be called.

<!-- SNIPPET:sample_agents_multiple_connected_agents.create_two_toy_agents -->

```python
connected_agent_name = "stock_price_bot"
weather_agent_name = "weather_bot"

stock_price_agent = agents_client.create_agent(
    model=os.environ["MODEL_DEPLOYMENT_NAME"],
    name=connected_agent_name,
    instructions=(
        "Your job is to get the stock price of a company. If asked for the Microsoft stock price, always return $350."
    ),
)

azure_function_tool = AzureFunctionTool(
    name="GetWeather",
    description="Get answers from the weather bot.",
    parameters={
        "type": "object",
        "properties": {
            "Location": {"type": "string", "description": "The location to get the weather for."},
        },
    },
    input_queue=AzureFunctionStorageQueue(
        queue_name="weather-input",
        storage_service_endpoint=storage_service_endpoint,
    ),
    output_queue=AzureFunctionStorageQueue(
        queue_name="weather-output",
        storage_service_endpoint=storage_service_endpoint,
    ),
)

weather_agent = agents_client.create_agent(
    model=os.environ["MODEL_DEPLOYMENT_NAME"],
    name=weather_agent_name,
    instructions=(
        "Your job is to get the weather for a given location. "
        "Use the provided function to get the weather in the given location."
    ),
    tools=azure_function_tool.definitions,
)

# Initialize Connected Agent tools with the agent id, name, and description
connected_agent = ConnectedAgentTool(
    id=stock_price_agent.id, name=connected_agent_name, description="Gets the stock price of a company"
)
connected_weather_agent = ConnectedAgentTool(
    id=weather_agent.id, name=weather_agent_name, description="Gets the weather for a given location"
)
```

<!-- END SNIPPET -->

Add the `ConnectedAgentTool`-s to main agent.

<!-- SNIPPET:sample_agents_multiple_connected_agents.create_agent_with_connected_agent_tool -->

```python
# Create agent with the Connected Agent tool and process assistant run
agent = agents_client.create_agent(
    model=os.environ["MODEL_DEPLOYMENT_NAME"],
    name="my-assistant",
    instructions="You are a helpful assistant, and use the connected agents to get stock prices and weather.",
    tools=[
        connected_agent.definitions[0],
        connected_weather_agent.definitions[0],
    ],
)
```

<!-- END SNIPPET -->

Create thread and run.

<!-- SNIPPET:sample_agents_multiple_connected_agents.run_agent_with_connected_agent_tool -->

```python
# Create thread for communication
thread = agents_client.threads.create()
print(f"Created thread, ID: {thread.id}")

# Create message to thread
message = agents_client.messages.create(
    thread_id=thread.id,
    role=MessageRole.USER,
    content="What is the stock price of Microsoft and the weather in Seattle?",
)
print(f"Created message, ID: {message.id}")

# Create and process Agent run in thread with tools
run = agents_client.runs.create_and_process(thread_id=thread.id, agent_id=agent.id)
print(f"Run finished with status: {run.status}")
```

<!-- END SNIPPET -->

To understand what calls were made by the main agent to the connected ones, we will list run steps.

<!-- SNIPPET:sample_agents_multiple_connected_agents.list_tool_calls -->

```python
for run_step in agents_client.run_steps.list(thread_id=thread.id, run_id=run.id, order=ListSortOrder.ASCENDING):
    if isinstance(run_step.step_details, RunStepToolCallDetails):
        for tool_call in run_step.step_details.tool_calls:
            print(f"\tAgent: {tool_call._data['connected_agent']['name']} "
                  f"query: {tool_call._data['connected_agent']['arguments']} ",
                  f"output: {tool_call._data['connected_agent']['output']}")
```

<!-- END SNIPPET -->

The messages contain references, marked by unicode opening and closing brackets, which cannot be printed by python `print` command. To fix this issue we will replace them by ASCII brackets.

<!-- SNIPPET:sample_agents_multiple_connected_agents.list_messages -->

```python
# Fetch and log all messages
messages = agents_client.messages.list(thread_id=thread.id, order=ListSortOrder.ASCENDING)
for msg in messages:
    if msg.text_messages:
        last_text = msg.text_messages[-1]
        text = last_text.text.value.replace('\u3010', '[').replace('\u3011', ']')
        print(f"{msg.role}: {text}")
```

<!-- END SNIPPET -->


### Create Thread

For each session or conversation, a thread is required.   Here is an example:

<!-- SNIPPET:sample_agents_basics.create_thread -->

```python
thread = agents_client.threads.create()
```

<!-- END SNIPPET -->

### Create Thread with Tool Resource

In some scenarios, you might need to assign specific resources to individual threads. To achieve this, you provide the `tool_resources` argument to `create_thread`. In the following example, you create a vector store and upload a file, enable an Agent for file search using the `tools` argument, and then associate the file with the thread using the `tool_resources` argument.

<!-- SNIPPET:sample_agents_with_resources_in_thread.create_agent_and_thread_for_file_search -->

```python
file = agents_client.files.upload_and_poll(file_path=asset_file_path, purpose=FilePurpose.AGENTS)
print(f"Uploaded file, file ID: {file.id}")

vector_store = agents_client.vector_stores.create_and_poll(file_ids=[file.id], name="my_vectorstore")
print(f"Created vector store, vector store ID: {vector_store.id}")

# Create file search tool with resources followed by creating agent
file_search = FileSearchTool(vector_store_ids=[vector_store.id])

agent = agents_client.create_agent(
    model=os.environ["MODEL_DEPLOYMENT_NAME"],
    name="my-agent",
    instructions="Hello, you are helpful agent and can search information from uploaded files",
    tools=file_search.definitions,
)

print(f"Created agent, ID: {agent.id}")

# Create thread with file resources.
# If the agent has multiple threads, only this thread can search this file.
thread = agents_client.threads.create(tool_resources=file_search.resources)
```

<!-- END SNIPPET -->

#### List Threads

To list all threads attached to a given agent, use the list_threads API:

```python
threads = agents_client.threads.list()
```

### Create Message

To create a message for agent to process, you pass `user` as `role` and a question as `content`:

<!-- SNIPPET:sample_agents_basics.create_message -->

```python
message = agents_client.messages.create(thread_id=thread.id, role="user", content="Hello, tell me a joke")
```

<!-- END SNIPPET -->

### Create Message with File Search Attachment

To attach a file to a message for content searching, you use `MessageAttachment` and `FileSearchTool`:

<!-- SNIPPET:sample_agents_with_file_search_attachment.create_message_with_attachment -->

```python
attachment = MessageAttachment(file_id=file.id, tools=FileSearchTool().definitions)
message = agents_client.messages.create(
    thread_id=thread.id, role="user", content="What feature does Smart Eyewear offer?", attachments=[attachment]
)
```

<!-- END SNIPPET -->

### Create Message with Code Interpreter Attachment

To attach a file to a message for data analysis, use `MessageAttachment` and `CodeInterpreterTool` classes. You must pass `CodeInterpreterTool` as `tools` or `toolset` in `create_agent` call or the file attachment cannot be opened for code interpreter.

Here is an example to pass `CodeInterpreterTool` as tool:

<!-- SNIPPET:sample_agents_with_code_interpreter_file_attachment.create_agent_and_message_with_code_interpreter_file_attachment -->

```python
# Notice that CodeInterpreter must be enabled in the agent creation,
# otherwise the agent will not be able to see the file attachment for code interpretation
agent = agents_client.create_agent(
    model=os.environ["MODEL_DEPLOYMENT_NAME"],
    name="my-agent",
    instructions="You are helpful agent",
    tools=CodeInterpreterTool().definitions,
)
print(f"Created agent, agent ID: {agent.id}")

thread = agents_client.threads.create()
print(f"Created thread, thread ID: {thread.id}")

# Create an attachment
attachment = MessageAttachment(file_id=file.id, tools=CodeInterpreterTool().definitions)

# Create a message
message = agents_client.messages.create(
    thread_id=thread.id,
    role="user",
    content="Could you please create bar chart in TRANSPORTATION sector for the operating profit from the uploaded csv file and provide file to me?",
    attachments=[attachment],
)
```

<!-- END SNIPPET -->

Azure blob storage can be used as a message attachment. In this case, use `VectorStoreDataSource` as a data source:

<!-- SNIPPET:sample_agents_code_interpreter_attachment_enterprise_search.upload_file_and_create_message_with_code_interpreter -->

```python
# We will upload the local file to Azure and will use it for vector store creation.
asset_uri = os.environ["AZURE_BLOB_URI"]
ds = VectorStoreDataSource(asset_identifier=asset_uri, asset_type=VectorStoreDataSourceAssetType.URI_ASSET)

# Create a message with the attachment
attachment = MessageAttachment(data_source=ds, tools=code_interpreter.definitions)
message = agents_client.messages.create(
    thread_id=thread.id, role="user", content="What does the attachment say?", attachments=[attachment]
)
```

<!-- END SNIPPET -->

### Create Message with Image Inputs

You can send messages to Azure agents with image inputs in following ways:

- **Using an image stored as a uploaded file**
- **Using a public image accessible via URL**
- **Using a base64 encoded image string**

The following examples demonstrate each method:

#### Create message using uploaded image file

```python
# Upload the local image file
image_file = agents_client.files.upload_and_poll(file_path="image_file.png", purpose="assistants")

# Construct content using uploaded image
file_param = MessageImageFileParam(file_id=image_file.id, detail="high")
content_blocks = [
    MessageInputTextBlock(text="Hello, what is in the image?"),
    MessageInputImageFileBlock(image_file=file_param),
]

# Create the message
message = agents_client.messages.create(
    thread_id=thread.id,
    role="user",
    content=content_blocks
)
```

#### Create message with an image URL input

```python
# Specify the public image URL
image_url = "https://upload.wikimedia.org/wikipedia/commons/thumb/d/dd/Gfp-wisconsin-madison-the-nature-boardwalk.jpg/2560px-Gfp-wisconsin-madison-the-nature-boardwalk.jpg"

# Create content directly referencing image URL
url_param = MessageImageUrlParam(url=image_url, detail="high")
content_blocks = [
    MessageInputTextBlock(text="Hello, what is in the image?"),
    MessageInputImageUrlBlock(image_url=url_param),
]

# Create the message
message = agents_client.messages.create(
    thread_id=thread.id,
    role="user",
    content=content_blocks
)
```

#### Create message with base64-encoded image input

```python
import base64

def image_file_to_base64(path: str) -> str:
    with open(path, "rb") as f:
        return base64.b64encode(f.read()).decode("utf-8")

# Convert your image file to base64 format
image_base64 = image_file_to_base64("image_file.png")

# Prepare the data URL
img_data_url = f"data:image/png;base64,{image_base64}"

# Use base64 encoded string as image URL parameter
url_param = MessageImageUrlParam(url=img_data_url, detail="high")
content_blocks = [
    MessageInputTextBlock(text="Hello, what is in the image?"),
    MessageInputImageUrlBlock(image_url=url_param),
]

# Create the message
message = agents_client.messages.create(
    thread_id=thread.id,
    role="user",
    content=content_blocks
)
```

### Execute Run, Run_and_Process, or Stream

To process your message, you can use `runs.create`, `runs.create_and_process`, or `runs.stream`.

`runs.create` requests the Agent to process the message without polling for the result. If you are using `function tools`, your code is responsible for polling for the result and acknowledging the status of `Run`. When the status is `requires_action`, your code is responsible for calling the function tools. For a code sample, visit [`sample_agents_functions.py`](https://github.com/Azure/azure-sdk-for-python/blob/main/sdk/ai/azure-ai-agents/samples/agents_tools/sample_agents_functions.py).

Here is an example of `runs.create` and poll until the run is completed:

<!-- SNIPPET:sample_agents_basics.create_run -->

```python
run = agents_client.runs.create(thread_id=thread.id, agent_id=agent.id)

# Poll the run as long as run status is queued or in progress
while run.status in ["queued", "in_progress", "requires_action"]:
    # Wait for a second
    time.sleep(1)
    run = agents_client.runs.get(thread_id=thread.id, run_id=run.id)
```

<!-- END SNIPPET -->

To have the SDK poll on your behalf and call `function tools`, supply your function implementations through `enable_auto_function_calls` along with `runs.create_and_process` method .

Here is an example:

```python
functions = FunctionTool(user_functions)

toolset = ToolSet()
toolset.add(functions)

# To enable tool calls executed automatically
agents_client.enable_auto_function_calls(toolset)
```

<!-- SNIPPET:sample_agents_run_with_toolset.create_and_process_run -->

```python
run = agents_client.runs.create_and_process(thread_id=thread.id, agent_id=agent.id)
```

<!-- END SNIPPET -->

With streaming, polling need not be considered. If `function tools` were added to the agents, you should decide to have the function tools called manually or automatically.  Please visit [`manual function call sample`](https://github.com/Azure/azure-sdk-for-python/blob/main/sdk/ai/azure-ai-agents/samples/agents_streaming/sample_agents_stream_eventhandler_with_functions.py) or [`automatic function call sample`](https://github.com/Azure/azure-sdk-for-python/blob/main/sdk/ai/azure-ai-agents/samples/agents_streaming/sample_agents_stream_iteration_with_toolset.py).    

Here is a basic example of streaming:

<!-- SNIPPET:sample_agents_basics_stream_iteration.iterate_stream -->

```python
with agents_client.runs.stream(thread_id=thread.id, agent_id=agent.id) as stream:

    for event_type, event_data, _ in stream:

        if isinstance(event_data, MessageDeltaChunk):
            print(f"Text delta received: {event_data.text}")

        elif isinstance(event_data, ThreadMessage):
            print(f"ThreadMessage created. ID: {event_data.id}, Status: {event_data.status}")

        elif isinstance(event_data, ThreadRun):
            print(f"ThreadRun status: {event_data.status}")

        elif isinstance(event_data, RunStep):
            print(f"RunStep type: {event_data.type}, Status: {event_data.status}")

        elif event_type == AgentStreamEvent.ERROR:
            print(f"An error occurred. Data: {event_data}")

        elif event_type == AgentStreamEvent.DONE:
            print("Stream completed.")
            break

        else:
            print(f"Unhandled Event Type: {event_type}, Data: {event_data}")
```

<!-- END SNIPPET -->

In the code above, because an `event_handler` object is not passed to the `stream` function, the SDK will instantiate `AgentEventHandler` or `AsyncAgentEventHandler` as the default event handler and produce an iterable object with `event_type` and `event_data`.  `AgentEventHandler` and `AsyncAgentEventHandler` are overridable.  Here is an example:

<!-- SNIPPET:sample_agents_basics_stream_eventhandler.stream_event_handler -->

```python
# With AgentEventHandler[str], the return type for each event functions is optional string.
class MyEventHandler(AgentEventHandler[str]):

    def on_message_delta(self, delta: "MessageDeltaChunk") -> Optional[str]:
        return f"Text delta received: {delta.text}"

    def on_thread_message(self, message: "ThreadMessage") -> Optional[str]:
        return f"ThreadMessage created. ID: {message.id}, Status: {message.status}"

    def on_thread_run(self, run: "ThreadRun") -> Optional[str]:
        return f"ThreadRun status: {run.status}"

    def on_run_step(self, step: "RunStep") -> Optional[str]:
        return f"RunStep type: {step.type}, Status: {step.status}"

    def on_error(self, data: str) -> Optional[str]:
        return f"An error occurred. Data: {data}"

    def on_done(self) -> Optional[str]:
        return "Stream completed."

    def on_unhandled_event(self, event_type: str, event_data: Any) -> Optional[str]:
        return f"Unhandled Event Type: {event_type}, Data: {event_data}"
```

<!-- END SNIPPET -->


<!-- SNIPPET:sample_agents_basics_stream_eventhandler.create_stream -->

```python
with agents_client.runs.stream(thread_id=thread.id, agent_id=agent.id, event_handler=MyEventHandler()) as stream:
    for event_type, event_data, func_return in stream:
        print(f"Received data.")
        print(f"Streaming receive Event Type: {event_type}")
        print(f"Event Data: {str(event_data)[:100]}...")
        print(f"Event Function return: {func_return}\n")
```

<!-- END SNIPPET -->

As you can see, this SDK parses the events and produces various event types similar to OpenAI agents. In your use case, you might not be interested in handling all these types and may decide to parse the events on your own. To achieve this, please refer to [override base event handler](https://github.com/Azure/azure-sdk-for-python/blob/main/sdk/ai/azure-ai-agents/samples/agents_streaming/sample_agents_stream_with_base_override_eventhandler.py).

```
Note: Multiple streaming processes may be chained behind the scenes.

When the SDK receives a `ThreadRun` event with the status `requires_action`, the next event will be `Done`, followed by termination. The SDK will submit the tool calls using the same event handler. The event handler will then chain the main stream with the tool stream.

Consequently, when you iterate over the streaming using a for loop similar to the example above, the for loop will receive events from the main stream followed by events from the tool stream.
```


### Retrieve Message

To retrieve messages from agents, use the following example:

<!-- SNIPPET:sample_agents_basics.list_messages -->

```python
messages = agents_client.messages.list(thread_id=thread.id, order=ListSortOrder.ASCENDING)
for msg in messages:
    if msg.text_messages:
        last_text = msg.text_messages[-1]
        print(f"{msg.role}: {last_text.text.value}")
```

<!-- END SNIPPET -->

In addition, `messages` and `messages.data[]` offer helper properties such as `text_messages`, `image_contents`, `file_citation_annotations`, and `file_path_annotations` to quickly retrieve content from one message or all messages.

### Retrieve File

Files uploaded by Agents cannot be retrieved back. If your use case need to access the file content uploaded by the Agents, you are advised to keep an additional copy accessible by your application. However, files generated by Agents are retrievable by `save_file` or `get_file_content`.

Here is an example retrieving file ids from messages and save to the local drive:

<!-- SNIPPET:sample_agents_code_interpreter.get_messages_and_save_files -->

```python
messages = agents_client.messages.list(thread_id=thread.id)
print(f"Messages: {messages}")

for msg in messages:
    # Save every image file in the message
    for img in msg.image_contents:
        file_id = img.image_file.file_id
        file_name = f"{file_id}_image_file.png"
        agents_client.files.save(file_id=file_id, file_name=file_name)
        print(f"Saved image file to: {Path.cwd() / file_name}")

    # Print details of every file-path annotation
    for ann in msg.file_path_annotations:
        print("File Paths:")
        print(f"  Type: {ann.type}")
        print(f"  Text: {ann.text}")
        print(f"  File ID: {ann.file_path.file_id}")
        print(f"  Start Index: {ann.start_index}")
        print(f"  End Index: {ann.end_index}")
```

<!-- END SNIPPET -->

Here is an example to use `get_file_content`:

```python
from pathlib import Path

async def save_file_content(client, file_id: str, file_name: str, target_dir: Optional[Union[str, Path]] = None):
    # Determine the target directory
    path = Path(target_dir).expanduser().resolve() if target_dir else Path.cwd()
    path.mkdir(parents=True, exist_ok=True)

    # Retrieve the file content
    file_content_stream = await client.files.get_content(file_id)
    if not file_content_stream:
        raise RuntimeError(f"No content retrievable for file ID '{file_id}'.")

    # Collect all chunks asynchronously
    chunks = []
    async for chunk in file_content_stream:
        if isinstance(chunk, (bytes, bytearray)):
            chunks.append(chunk)
        else:
            raise TypeError(f"Expected bytes or bytearray, got {type(chunk).__name__}")

    target_file_path = path / file_name

    # Write the collected content to the file synchronously
    with open(target_file_path, "wb") as file:
        for chunk in chunks:
            file.write(chunk)
```

### Teardown

To remove resources after completing tasks, use the following functions:

<!-- SNIPPET:sample_agents_file_search.teardown -->

```python
# Delete the file when done
agents_client.vector_stores.delete(vector_store.id)
print("Deleted vector store")

agents_client.files.delete(file_id=file.id)
print("Deleted file")

# Delete the agent when done
agents_client.delete_agent(agent.id)
print("Deleted agent")
```

<!-- END SNIPPET -->

## Tracing

You can add an Application Insights Azure resource to your Azure AI Foundry project. See the Tracing tab in your AI Foundry project. If one was enabled, you can get the Application Insights connection string, configure your Agents, and observe the full execution path through Azure Monitor. Typically, you might want to start tracing before you create an Agent.

### Installation

Make sure to install OpenTelemetry and the Azure SDK tracing plugin via

```bash
pip install opentelemetry
pip install azure-ai-agents azure-identity opentelemetry-sdk azure-core-tracing-opentelemetry
```

You will also need an exporter to send telemetry to your observability backend. You can print traces to the console or use a local viewer such as [Aspire Dashboard](https://learn.microsoft.com/dotnet/aspire/fundamentals/dashboard/standalone?tabs=bash).

To connect to Aspire Dashboard or another OpenTelemetry compatible backend, install OTLP exporter:

```bash
pip install opentelemetry-exporter-otlp
```

### How to enable tracing

Here is a code sample that shows how to enable Azure Monitor tracing:

<!-- SNIPPET:sample_agents_basics_with_azure_monitor_tracing.enable_tracing -->

```python
from opentelemetry import trace
from azure.monitor.opentelemetry import configure_azure_monitor

# Enable Azure Monitor tracing
application_insights_connection_string = os.environ["APPLICATIONINSIGHTS_CONNECTION_STRING"]
configure_azure_monitor(connection_string=application_insights_connection_string)

scenario = os.path.basename(__file__)
tracer = trace.get_tracer(__name__)

with tracer.start_as_current_span(scenario):
    with project_client:
        agents_client = project_client.agents
```

<!-- END SNIPPET -->

In addition, you might find helpful to see the tracing logs in console. You can achieve by the following code:

```python
from azure.ai.agents.telemetry import enable_telemetry

enable_telemetry(destination=sys.stdout)
```
### How to trace your own functions

The decorator `trace_function` is provided for tracing your own function calls using OpenTelemetry. By default the function name is used as the name for the span. Alternatively you can provide the name for the span as a parameter to the decorator.

This decorator handles various data types for function parameters and return values, and records them as attributes in the trace span. The supported data types include:
* Basic data types: str, int, float, bool
* Collections: list, dict, tuple, set
    * Special handling for collections:
      - If a collection (list, dict, tuple, set) contains nested collections, the entire collection is converted to a string before being recorded as an attribute.
      - Sets and dictionaries are always converted to strings to ensure compatibility with span attributes.

Object types are omitted, and the corresponding parameter is not traced.

The parameters are recorded in attributes `code.function.parameter.<parameter_name>` and the return value is recorder in attribute `code.function.return.value`

## Troubleshooting

### Logging

The client uses the standard [Python logging library](https://docs.python.org/3/library/logging.html). The SDK logs HTTP request and response details, which may be useful in troubleshooting. To log to stdout, add the following:

```python
import sys
import logging

# Acquire the logger for this client library. Use 'azure' to affect both
# 'azure.core` and `azure.ai.inference' libraries.
logger = logging.getLogger("azure")

# Set the desired logging level. logging.INFO or logging.DEBUG are good options.
logger.setLevel(logging.DEBUG)

# Direct logging output to stdout:
handler = logging.StreamHandler(stream=sys.stdout)
# Or direct logging output to a file:
# handler = logging.FileHandler(filename="sample.log")
logger.addHandler(handler)

# Optional: change the default logging format. Here we add a timestamp.
#formatter = logging.Formatter("%(asctime)s:%(levelname)s:%(name)s:%(message)s")
#handler.setFormatter(formatter)
```

By default logs redact the values of URL query strings, the values of some HTTP request and response headers (including `Authorization` which holds the key or token), and the request and response payloads. To create logs without redaction, add `logging_enable = True` to the client constructor:

```python
agents_client = AgentsClient(
    endpoint=os.environ["PROJECT_ENDPOINT"],
    credential=DefaultAzureCredential(),
    logging_enable = True
)
```

Note that the log level must be set to `logging.DEBUG` (see above code). Logs will be redacted with any other log level.

Be sure to protect non redacted logs to avoid compromising security.

For more information, see [Configure logging in the Azure libraries for Python](https://aka.ms/azsdk/python/logging)

### Reporting issues

To report an issue with the client library, or request additional features, please open a GitHub issue [here](https://github.com/Azure/azure-sdk-for-python/issues). Mention the package name "azure-ai-agents" in the title or content.


## Next steps

Have a look at the [Samples](https://github.com/Azure/azure-sdk-for-python/tree/main/sdk/ai/azure-ai-agents/samples) folder, containing fully runnable Python code for synchronous and asynchronous clients.

Explore the [AI Starter Template](https://aka.ms/azsdk/azure-ai-agents/python/ai-starter-template). This template creates an Azure AI Foundry hub, project and connected resources including Azure OpenAI Service, AI Search and more. It also deploys a simple chat application to Azure Container Apps.

## Contributing

This project welcomes contributions and suggestions. Most contributions require
you to agree to a Contributor License Agreement (CLA) declaring that you have
the right to, and actually do, grant us the rights to use your contribution.
For details, visit https://cla.microsoft.com.

When you submit a pull request, a CLA-bot will automatically determine whether
you need to provide a CLA and decorate the PR appropriately (e.g., label,
comment). Simply follow the instructions provided by the bot. You will only
need to do this once across all repos using our CLA.

This project has adopted the
[Microsoft Open Source Code of Conduct][code_of_conduct]. For more information,
see the Code of Conduct FAQ or contact opencode@microsoft.com with any
additional questions or comments.

<!-- LINKS -->
[samples]: https://aka.ms/azsdk/azure-ai-projects/python/samples/
[code_of_conduct]: https://opensource.microsoft.com/codeofconduct/
[entra_id]: https://learn.microsoft.com/azure/ai-services/authentication?tabs=powershell#authenticate-with-microsoft-entra-id
[azure_identity_credentials]: https://github.com/Azure/azure-sdk-for-python/tree/main/sdk/identity/azure-identity#credentials
[azure_identity_pip]: https://pypi.org/project/azure-identity/
[default_azure_credential]: https://github.com/Azure/azure-sdk-for-python/tree/main/sdk/identity/azure-identity#defaultazurecredential
[pip]: https://pypi.org/project/pip/
[azure_sub]: https://azure.microsoft.com/free/
[evaluators]: https://learn.microsoft.com/azure/ai-studio/how-to/develop/evaluate-sdk
[azure_ai_evaluation]: https://learn.microsoft.com/python/api/overview/azure/ai-evaluation-readme
[evaluator_library]: https://learn.microsoft.com/azure/ai-studio/how-to/evaluate-generative-ai-app#view-and-manage-the-evaluators-in-the-evaluator-library<|MERGE_RESOLUTION|>--- conflicted
+++ resolved
@@ -372,11 +372,7 @@
 
 <!-- END SNIPPET -->
 
-<<<<<<< HEAD
-### Create Agent with Deep Research tool
-=======
 ### Create Agent with Deep Research
->>>>>>> 65947ad7
 
 To enable your Agent to do a detailed research of a topic, use the `DeepResearchTool` along with a connection to a Bing Grounding resource.
 This scenarios requires you to specify two model deployments. One is the generic chat model that does arbitration, and is
@@ -401,12 +397,9 @@
 
     with project_client.agents as agents_client:
 
-<<<<<<< HEAD
-=======
         # Create a new agent that has the Deep Research tool attached.
         # NOTE: To add Deep Research to an existing agent, fetch it with `get_agent(agent_id)` and then,
         # update the agent with the Deep Research tool.
->>>>>>> 65947ad7
         agent = agents_client.create_agent(
             model=os.environ["MODEL_DEPLOYMENT_NAME"],
             name="my-agent",
@@ -417,12 +410,9 @@
 
 <!-- END SNIPPET -->
 
-<<<<<<< HEAD
-=======
 > **Limitation**: The Deep Research tool is currently recommended **only** in non-streaming scenarios.
 > Using it with streaming can work, but it may occasionally time-out and is therefore not yet recommended.
 
->>>>>>> 65947ad7
 ### Create Agent with Azure AI Search
 
 Azure AI Search is an enterprise search system for high-performance applications. It integrates with Azure OpenAI Service and Azure Machine Learning, offering advanced search technologies like vector search and full-text search. Ideal for knowledge base insights, information discovery, and automation. Creating an Agent with Azure AI Search requires an existing Azure AI Search Index. For more information and setup guides, see [Azure AI Search Tool Guide](https://learn.microsoft.com/azure/ai-services/agents/how-to/tools/azure-ai-search?tabs=azurecli%2Cpython&pivots=overview-azure-ai-search).
