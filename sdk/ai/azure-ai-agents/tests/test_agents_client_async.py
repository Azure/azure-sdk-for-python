# pylint: disable=too-many-lines,line-too-long,useless-suppression
# # ------------------------------------
# Copyright (c) Microsoft Corporation.
# Licensed under the MIT License.
# ------------------------------------
# cSpell:disable
from typing import Any

import json
import jsonref
import os
import re
import pytest
import io
import time

from azure.ai.agents.aio import AgentsClient
from devtools_testutils.aio import recorded_by_proxy_async
from azure.ai.agents.models import (
    AzureAISearchTool,
    AzureFunctionTool,
    AzureFunctionStorageQueue,
    AgentStreamEvent,
    AgentThread,
    BingCustomSearchTool,
    BingGroundingTool,
    BrowserAutomationTool,
    CodeInterpreterTool,
    CodeInterpreterToolResource,
    ConnectedAgentTool,
    DeepResearchTool,
    FilePurpose,
    FileSearchTool,
    FileSearchToolCallContent,
    FileSearchToolResource,
    FunctionTool,
    MessageAttachment,
    MessageRole,
    MessageDeltaChunk,
    MessageTextContent,
    MessageTextFileCitationAnnotation,
    MessageTextFileCitationDetails,
    MessageTextUrlCitationDetails,
    OpenApiTool,
    OpenApiAnonymousAuthDetails,
    ResponseFormatJsonSchema,
    ResponseFormatJsonSchemaType,
    RunAdditionalFieldList,
    RunStepDeltaAzureAISearchToolCall,
    RunStepDeltaCustomBingGroundingToolCall,
    RunStepBingCustomSearchToolCall,
    RunStepBingGroundingToolCall,
    RunStepBrowserAutomationToolCall,
    RunStepConnectedAgentToolCall,
    RunStepDeepResearchToolCall,
    RunStepAzureAISearchToolCall,
    RunStepAzureFunctionToolCall,
    RunStepDeltaAzureFunctionToolCall,
    RunStepDeltaBingGroundingToolCall,
    RunStepDeltaChunk,
    RunStepDeltaConnectedAgentToolCall,
    RunStepDeltaFileSearchToolCall,
    RunStepDeltaOpenAPIToolCall,
    RunStepDeltaToolCallObject,
    RunStepFileSearchToolCall,
    RunStepFileSearchToolCallResult,
    RunStepFileSearchToolCallResults,
<<<<<<< HEAD
=======
    RunStepOpenAPIToolCall,
>>>>>>> 78693776
    RunStepToolCallDetails,
    RunStatus,
    ThreadMessage,
    ThreadMessageOptions,
    ThreadRun,
    ToolResources,
    ToolSet,
    VectorStore,
    VectorStoreConfigurations,
    VectorStoreConfiguration,
    VectorStoreDataSource,
    VectorStoreDataSourceAssetType,
)
from test_agents_client_base import (
    TestAgentClientBase,
    agentClientPreparer,
    fetch_current_datetime_recordings,
    fetch_current_datetime_live,
)

# TODO clean this up / get rid of anything not in use

"""
issues I've noticed with the code:
    delete_thread(thread.id) fails
    cancel_thread(thread.id) expires/times out occasionally
    added time.sleep() to the beginning of my last few tests to avoid limits
    when using the endpoint from Howie, delete_agent(agent.id) did not work but would not cause an error
"""

# Statically defined user functions for fast reference
user_functions_recording = {fetch_current_datetime_recordings}
user_functions_live = {fetch_current_datetime_live}


# The test class name needs to start with "Test" to get collected by pytest
class TestAgentClientAsync(TestAgentClientBase):

    # helper function: create client using environment variables
    def create_client(self, by_endpoint=False, **kwargs) -> AgentsClient:
        # fetch environment variables
        endpoint = kwargs.pop("azure_ai_agents_tests_project_connection_string")
        if by_endpoint:
            endpoint = kwargs.pop("azure_ai_agents_tests_project_endpoint")
        credential = self.get_credential(AgentsClient, is_async=False)

        # create and return client
        client = AgentsClient(
            endpoint=endpoint,
            credential=credential,
        )

        return client

    def _get_data_file(self) -> str:
        """Return the test file name."""
        return os.path.join(os.path.dirname(os.path.dirname(__file__)), "test_data", "product_info_1.md")

    # for debugging purposes: if a test fails and its agent has not been deleted, it will continue to show up in the agents list
    """
    # NOTE: this test should not be run against a shared resource, as it will delete all agents
    @agentClientPreparer()
    @recorded_by_proxy_async
    async def test_clear_client(self, **kwargs):
        # create client
        async with self.create_client(**kwargs) as client:
            print("Created client")

        # clear agent list
        agents = await client.list_agents().data
        for agent in agents:
            await client.delete_agent(agent.id)
        assert client.list_agents().data.__len__() == 0

        # close client
        await client.close()
    """

    # **********************************************************************************
    #
    #                               UNIT TESTS
    #
    # **********************************************************************************

    # **********************************************************************************
    #
    #                      HAPPY PATH SERVICE TESTS - agent APIs
    #
    # **********************************************************************************

    # test client creation
    @agentClientPreparer()
    @recorded_by_proxy_async
    async def test_create_client(self, **kwargs):
        # create client
        client = self.create_client(**kwargs)
        assert isinstance(client, AgentsClient)
        print("Created client")

        # close client
        await client.close()

    # test agent creation and deletion
    @agentClientPreparer()
    @recorded_by_proxy_async
    async def test_create_delete_agent(self, **kwargs):
        # create client
        async with self.create_client(**kwargs) as client:
            assert isinstance(client, AgentsClient)
            print("Created client")

            # create agent
            agent = await client.create_agent(model="gpt-4o", name="my-agent", instructions="You are helpful agent")
            assert agent.id
            print("Created agent, agent ID", agent.id)

            # delete agent and close client
            await client.delete_agent(agent.id)
            print("Deleted agent")

    # test agent creation with tools
    @agentClientPreparer()
    @recorded_by_proxy_async
    async def test_create_agent_with_tools(self, **kwargs):
        # create client
        async with self.create_client(**kwargs) as client:
            assert isinstance(client, AgentsClient)
            print("Created client")

            # initialize agent functions
            functions = FunctionTool(functions=user_functions_recording)

            # create agent with tools
            agent = await client.create_agent(
                model="gpt-4o",
                name="my-agent",
                instructions="You are helpful agent",
                tools=functions.definitions,
            )
            assert agent.id
            print("Created agent, agent ID", agent.id)
            assert agent.tools
            assert agent.tools[0]["function"]["name"] == functions.definitions[0]["function"]["name"]
            print("Tool successfully submitted:", functions.definitions[0]["function"]["name"])

            # delete agent and close client
            await client.delete_agent(agent.id)
            print("Deleted agent")

    # test update agent without body: JSON
    @agentClientPreparer()
    @recorded_by_proxy_async
    async def test_update_agent(self, **kwargs):
        # create client
        async with self.create_client(**kwargs) as client:
            assert isinstance(client, AgentsClient)
            print("Created client")

            # create body for agent
            body = {"name": "my-agent", "model": "gpt-4o", "instructions": "You are helpful agent"}

            # create agent
            agent = await client.create_agent(body=body)
            assert agent.id
            print("Created agent, agent ID", agent.id)

            # update agent and confirm changes went through
            agent = await client.update_agent(agent.id, name="my-agent2")
            assert agent.name
            assert agent.name == "my-agent2"

            # delete agent and close client
            await client.delete_agent(agent.id)
            print("Deleted agent")
        await client.close()

    # test update agent with body: JSON
    @agentClientPreparer()
    @pytest.mark.skip("Overload performs inconsistently.")
    @recorded_by_proxy_async
    async def test_update_agent_with_body(self, **kwargs):
        # create client
        async with self.create_client(**kwargs) as client:
            print("Created client")

            # create body for agent
            body = {"name": "my-agent", "model": "gpt-4o", "instructions": "You are helpful agent"}

            # create agent
            agent = await client.create_agent(body=body)
            assert agent.id
            print("Created agent, agent ID", agent.id)

            # create body for agent
            body2 = {"name": "my-agent2", "instructions": "You are helpful agent"}

            # update agent and confirm changes went through
            agent = await client.update_agent(agent.id, body=body2)
            assert agent.name
            assert agent.name == "my-agent2"

            # delete agent and close client
            await client.delete_agent(agent.id)
            print("Deleted agent")
        await client.close()

    # NOTE update_agent with overloads isn't working
    # test update agent with body: IO[bytes]
    @agentClientPreparer()
    @pytest.mark.skip("Overload performs inconsistently.")
    @recorded_by_proxy_async
    async def test_update_agent_with_iobytes(self, **kwargs):
        # create client
        async with self.create_client(**kwargs) as client:
            print("Created client")

            # create agent
            agent = await client.create_agent(model="gpt-4o", name="my-agent", instructions="You are helpful agent")
            assert agent.id

            # create body for agent
            body = {"name": "my-agent2", "instructions": "You are helpful agent"}
            binary_body = json.dumps(body).encode("utf-8")

            # update agent and confirm changes went through
            agent = await client.update_agent(agent.id, body=io.BytesIO(binary_body))
            assert agent.name
            assert agent.name == "my-agent2"

            # delete agent and close client
            await client.delete_agent(agent.id)
            print("Deleted agent")
        await client.close()

    """
    DISABLED: can't perform consistently on shared resource
    @agentClientPreparer()
    @recorded_by_proxy_async
    async def test_agent_list(self, **kwargs):
        # create client and ensure there are no previous agents
        client = self.create_client(**kwargs)
        list_length = await client.list_agents().data.__len__()

        # create agent and check that it appears in the list
       agent = await client.create_agent(
                model="gpt-4o", name="my-agent", instructions="You are helpful agent"
            )
        assert client.list_agents().data.__len__() == list_length + 1
        assert client.list_agents().data[0].id == agent.id

        # create second agent and check that it appears in the list
        agent2 = await client.create_agent(model="gpt-4o", name="my-agent2", instructions="You are helpful agent")
        assert client.list_agents().data.__len__() == list_length + 2
        assert client.list_agents().data[0].id == agent.id or client.list_agents().data[1].id == agent.id

        # delete agents and check list
        await client.delete_agent(agent.id)
        assert client.list_agents().data.__len__() == list_length + 1
        assert client.list_agents().data[0].id == agent2.id

        client.delete_agent(agent2.id)
        assert client.list_agents().data.__len__() == list_length
        print("Deleted agents")

        # close client
        await client.close()
        """

    # **********************************************************************************
    #
    #                      HAPPY PATH SERVICE TESTS - Thread APIs
    #
    # **********************************************************************************

    # test creating thread
    @agentClientPreparer()
    @recorded_by_proxy_async
    async def test_create_thread(self, **kwargs):
        # create client
        async with self.create_client(**kwargs) as client:
            print("Created client")

            # create agent
            agent = await client.create_agent(model="gpt-4o", name="my-agent", instructions="You are helpful agent")
            assert agent.id
            print("Created agent, agent ID", agent.id)

            # create thread
            thread = await client.threads.create()
            assert isinstance(thread, AgentThread)
            assert thread.id
            print("Created thread, thread ID", thread.id)

            # delete agent and close client
            await client.delete_agent(agent.id)
            print("Deleted agent")

    # test creating thread with no body
    @agentClientPreparer()
    @recorded_by_proxy_async
    async def test_create_thread_with_metadata(self, **kwargs):
        # create client
        async with self.create_client(**kwargs) as client:
            print("Created client")

            # create metadata for thread
            metadata = {"key1": "value1", "key2": "value2"}

            # create thread
            thread = await client.threads.create(metadata=metadata)
            assert isinstance(thread, AgentThread)
            assert thread.id
            print("Created thread, thread ID", thread.id)
            assert thread.metadata == {"key1": "value1", "key2": "value2"}

            # close client
            print("Deleted agent")
        await client.close()

    # test creating thread with body: JSON
    @agentClientPreparer()
    @recorded_by_proxy_async
    async def test_create_thread_with_body(self, **kwargs):
        # create client
        async with self.create_client(**kwargs) as client:
            print("Created client")

            # create body for thread
            body = {
                "metadata": {"key1": "value1", "key2": "value2"},
            }

            # create thread
            thread = await client.threads.create(body=body)
            assert isinstance(thread, AgentThread)
            assert thread.id
            print("Created thread, thread ID", thread.id)
            assert thread.metadata == {"key1": "value1", "key2": "value2"}

            # close client
            print("Deleted agent")
        await client.close()

    # test creating thread with body: IO[bytes]
    @agentClientPreparer()
    @recorded_by_proxy_async
    async def test_create_thread_with_iobytes(self, **kwargs):
        # create client
        async with self.create_client(**kwargs) as client:
            print("Created client")

            # create body for thread
            body = {
                "metadata": {"key1": "value1", "key2": "value2"},
            }
            binary_body = json.dumps(body).encode("utf-8")

            # create thread
            thread = await client.threads.create(body=io.BytesIO(binary_body))
            assert isinstance(thread, AgentThread)
            assert thread.id
            print("Created thread, thread ID", thread.id)
            assert thread.metadata == {"key1": "value1", "key2": "value2"}

            # close client
            print("Deleted agent")
        await client.close()

    # test getting thread
    @agentClientPreparer()
    @recorded_by_proxy_async
    async def test_get_thread(self, **kwargs):
        # create client
        async with self.create_client(**kwargs) as client:
            print("Created client")

            # create agent
            agent = await client.create_agent(model="gpt-4o", name="my-agent", instructions="You are helpful agent")
            assert agent.id
            print("Created agent, agent ID", agent.id)

            # create thread
            thread = await client.threads.create()
            assert thread.id
            print("Created thread, thread ID", thread.id)

            # get thread
            thread2 = await client.threads.get(thread.id)
            assert thread2.id
            assert thread.id == thread2.id
            print("Got thread, thread ID", thread2.id)

            # delete agent and close client
            await client.delete_agent(agent.id)
            print("Deleted agent")

    # test updating thread
    @agentClientPreparer()
    @recorded_by_proxy_async
    async def test_update_thread(self, **kwargs):
        # create client
        async with self.create_client(**kwargs) as client:
            print("Created client")

            # create agent
            agent = await client.create_agent(model="gpt-4o", name="my-agent", instructions="You are helpful agent")
            assert agent.id
            print("Created agent, agent ID", agent.id)

            # create thread
            thread = await client.threads.create()
            assert thread.id
            print("Created thread, thread ID", thread.id)

            # update thread
            thread = await client.threads.update(thread.id, metadata={"key1": "value1", "key2": "value2"})
            assert thread.metadata == {"key1": "value1", "key2": "value2"}

            # delete agent and close client
            await client.delete_agent(agent.id)
            print("Deleted agent")
        await client.close()

    # test updating thread without body
    @agentClientPreparer()
    @recorded_by_proxy_async
    async def test_update_thread_with_metadata(self, **kwargs):
        # create client
        async with self.create_client(**kwargs) as client:
            print("Created client")

            # set metadata
            metadata = {"key1": "value1", "key2": "value2"}

            # create thread
            thread = await client.threads.create(metadata=metadata)
            assert thread.id
            print("Created thread, thread ID", thread.id)

            # set metadata
            metadata2 = {"key1": "value1", "key2": "newvalue2"}

            # update thread
            thread = await client.threads.update(thread.id, metadata=metadata2)
            assert thread.metadata == {"key1": "value1", "key2": "newvalue2"}

        # close client
        await client.close()

    # test updating thread with body: JSON
    @agentClientPreparer()
    @recorded_by_proxy_async
    async def test_update_thread_with_body(self, **kwargs):
        # create client
        async with self.create_client(**kwargs) as client:
            print("Created client")

            # create thread
            thread = await client.threads.create()
            assert thread.id
            print("Created thread, thread ID", thread.id)

            # set metadata
            body = {"metadata": {"key1": "value1", "key2": "value2"}}

            # update thread
            thread = await client.threads.update(thread.id, body=body)
            assert thread.metadata == {"key1": "value1", "key2": "value2"}

        # close client
        await client.close()

    # test updating thread with body: IO[bytes]
    @agentClientPreparer()
    @recorded_by_proxy_async
    async def test_update_thread_with_iobytes(self, **kwargs):
        # create client
        async with self.create_client(**kwargs) as client:
            print("Created client")

            # create thread
            thread = await client.threads.create()
            assert thread.id
            print("Created thread, thread ID", thread.id)

            # set metadata
            body = {"metadata": {"key1": "value1", "key2": "value2"}}
            binary_body = json.dumps(body).encode("utf-8")

            # update thread
            thread = await client.threads.update(thread.id, body=io.BytesIO(binary_body))
            assert thread.metadata == {"key1": "value1", "key2": "value2"}

        # close client
        await client.close()

    # test deleting thread
    @agentClientPreparer()
    @recorded_by_proxy_async
    async def test_delete_thread(self, **kwargs):
        # create client
        async with self.create_client(**kwargs) as client:
            print("Created client")

            # create agent
            agent = await client.create_agent(model="gpt-4o", name="my-agent", instructions="You are helpful agent")
            assert agent.id
            print("Created agent, agent ID", agent.id)

            # create thread
            thread = await client.threads.create()
            # assert isinstance(thread, AgentThread)
            assert thread.id
            print("Created thread, thread ID", thread.id)

            # delete thread
            await client.threads.delete(thread.id)

            # delete agent and close client
            await client.delete_agent(agent.id)
            print("Deleted agent")
        await client.close()

    # # **********************************************************************************
    # #
    # #                      HAPPY PATH SERVICE TESTS - Message APIs
    # #
    # # **********************************************************************************

    # test creating message in a thread
    @agentClientPreparer()
    @recorded_by_proxy_async
    async def test_create_message(self, **kwargs):
        # create client
        async with self.create_client(**kwargs) as client:
            print("Created client")

            # create agent
            agent = await client.create_agent(model="gpt-4o", name="my-agent", instructions="You are helpful agent")
            assert agent.id
            print("Created agent, agent ID", agent.id)

            # create thread
            thread = await client.threads.create()
            assert thread.id
            print("Created thread, thread ID", thread.id)

            # create message
            message = await client.messages.create(thread_id=thread.id, role="user", content="Hello, tell me a joke")
            assert message.id
            print("Created message, message ID", message.id)

            # delete agent and close client
            await client.delete_agent(agent.id)
            print("Deleted agent")
        await client.close()

    # test creating message in a thread with body: JSON
    @agentClientPreparer()
    @recorded_by_proxy_async
    async def test_create_message_with_body(self, **kwargs):
        # create client
        async with self.create_client(**kwargs) as client:
            print("Created client")

            # create thread
            thread = await client.threads.create()
            assert thread.id
            print("Created thread, thread ID", thread.id)

            # create body for message
            body = {"role": "user", "content": "Hello, tell me a joke"}

            # create message
            message = await client.messages.create(thread_id=thread.id, body=body)
            assert message.id
            print("Created message, message ID", message.id)

        # close client
        await client.close()

    # test creating message in a thread with body: IO[bytes]
    @agentClientPreparer()
    @recorded_by_proxy_async
    async def test_create_message_with_iobytes(self, **kwargs):
        # create client
        async with self.create_client(**kwargs) as client:
            print("Created client")

            # create thread
            thread = await client.threads.create()
            assert thread.id
            print("Created thread, thread ID", thread.id)

            # create body for message
            body = {"role": "user", "content": "Hello, tell me a joke"}
            binary_body = json.dumps(body).encode("utf-8")

            # create message
            message = await client.messages.create(thread_id=thread.id, body=io.BytesIO(binary_body))
            assert message.id
            print("Created message, message ID", message.id)

        # close client
        await client.close()

    # test creating multiple messages in a thread
    @agentClientPreparer()
    @recorded_by_proxy_async
    async def test_create_multiple_messages(self, **kwargs):
        # create client
        async with self.create_client(**kwargs) as client:
            print("Created client")

            # create agent
            agent = await client.create_agent(model="gpt-4o", name="my-agent", instructions="You are helpful agent")
            assert agent.id
            print("Created agent, agent ID", agent.id)

            # create thread
            thread = await client.threads.create()
            assert thread.id
            print("Created thread, thread ID", thread.id)

            # create messages
            message = await client.messages.create(thread_id=thread.id, role="user", content="Hello, tell me a joke")
            assert message.id
            print("Created message, message ID", message.id)
            message2 = await client.messages.create(
                thread_id=thread.id, role="user", content="Hello, tell me another joke"
            )
            assert message2.id
            print("Created message, message ID", message2.id)
            message3 = await client.messages.create(
                thread_id=thread.id, role="user", content="Hello, tell me a third joke"
            )
            assert message3.id
            print("Created message, message ID", message3.id)

            # delete agent and close client
            await client.delete_agent(agent.id)
            print("Deleted agent")
        await client.close()

    # test listing messages in a thread
    @agentClientPreparer()
    @recorded_by_proxy_async
    async def test_list_messages(self, **kwargs):
        # create client
        async with self.create_client(**kwargs) as client:
            print("Created client")

            # create agent
            agent = await client.create_agent(model="gpt-4o", name="my-agent", instructions="You are helpful agent")
            assert agent.id
            print("Created agent, agent ID", agent.id)

            # create thread
            thread = await client.threads.create()
            assert thread.id
            print("Created thread, thread ID", thread.id)

            # check that initial message list is empty
            messages0 = [m async for m in client.messages.list(thread_id=thread.id)]
            print(messages0)
            assert len(messages0) == 0

            # create messages and check message list for each one
            message1 = await client.messages.create(thread_id=thread.id, role="user", content="Hello, tell me a joke")
            assert message1.id
            print("Created message, message ID", message1.id)
            messages1 = [m async for m in client.messages.list(thread_id=thread.id)]
            assert len(messages1) == 1
            assert messages1[0].id == message1.id

            message2 = await client.messages.create(
                thread_id=thread.id, role="user", content="Hello, tell me another joke"
            )
            assert message2.id
            print("Created message, message ID", message2.id)
            messages2 = [m async for m in client.messages.list(thread_id=thread.id)]
            assert len(messages2) == 2
            assert any(msg.id == message2.id for msg in messages2)

            message3 = await client.messages.create(
                thread_id=thread.id, role="user", content="Hello, tell me a third joke"
            )
            assert message3.id
            print("Created message, message ID", message3.id)
            messages3 = [message async for message in client.messages.list(thread_id=thread.id)]
            assert len(messages3) == 3
            assert any(msg.id == message3.id for msg in messages3)
            assert messages3[0].id == message3.id or messages3[1].id == message3.id or messages3[2].id == message3.id

            await client.messages.delete(thread_id=thread.id, message_id=message3.id)
            messages4 = [message async for message in client.messages.list(thread_id=thread.id)]
            assert len(messages4) == 2
            assert not any(msg.id == message3.id for msg in messages4)

            # delete agent and close client
            await client.delete_agent(agent.id)
            print("Deleted agent")
        await client.close()

    # test getting message in a thread
    @agentClientPreparer()
    @recorded_by_proxy_async
    async def test_get_message(self, **kwargs):
        # create client
        async with self.create_client(**kwargs) as client:
            print("Created client")

            # create agent
            agent = await client.create_agent(model="gpt-4o", name="my-agent", instructions="You are helpful agent")
            assert agent.id
            print("Created agent, agent ID", agent.id)

            # create thread
            thread = await client.threads.create()
            assert thread.id
            print("Created thread, thread ID", thread.id)

            # create message
            message = await client.messages.create(thread_id=thread.id, role="user", content="Hello, tell me a joke")
            assert message.id
            print("Created message, message ID", message.id)

            # get message
            message2 = await client.messages.get(thread_id=thread.id, message_id=message.id)
            assert message2.id
            assert message.id == message2.id
            print("Got message, message ID", message.id)

            # delete agent and close client
            await client.delete_agent(agent.id)
            print("Deleted agent")

    # test updating message in a thread without body
    @agentClientPreparer()
    @recorded_by_proxy_async
    async def test_update_message(self, **kwargs):
        # create client
        async with self.create_client(**kwargs) as client:
            print("Created client")

            # create thread
            thread = await client.threads.create()
            assert thread.id
            print("Created thread, thread ID", thread.id)

            # create message
            message = await client.messages.create(thread_id=thread.id, role="user", content="Hello, tell me a joke")
            assert message.id
            print("Created message, message ID", message.id)

            # update message
            message = await client.messages.update(
                thread_id=thread.id, message_id=message.id, metadata={"key1": "value1", "key2": "value2"}
            )
            assert message.metadata == {"key1": "value1", "key2": "value2"}

        # close client
        await client.close()

    # test updating message in a thread with body: JSON
    @agentClientPreparer()
    @recorded_by_proxy_async
    async def test_update_message_with_body(self, **kwargs):
        # create client
        async with self.create_client(**kwargs) as client:
            print("Created client")

            # create thread
            thread = await client.threads.create()
            assert thread.id
            print("Created thread, thread ID", thread.id)

            # create message
            message = await client.messages.create(thread_id=thread.id, role="user", content="Hello, tell me a joke")
            assert message.id
            print("Created message, message ID", message.id)

            # create body for message
            body = {"metadata": {"key1": "value1", "key2": "value2"}}

            # update message
            message = await client.messages.update(thread_id=thread.id, message_id=message.id, body=body)
            assert message.metadata == {"key1": "value1", "key2": "value2"}

        # close client
        await client.close()

    # test updating message in a thread with body: IO[bytes]
    @agentClientPreparer()
    @recorded_by_proxy_async
    async def test_update_message_with_iobytes(self, **kwargs):
        # create client
        async with self.create_client(**kwargs) as client:
            print("Created client")

            # create thread
            thread = await client.threads.create()
            assert thread.id
            print("Created thread, thread ID", thread.id)

            # create message
            message = await client.messages.create(thread_id=thread.id, role="user", content="Hello, tell me a joke")
            assert message.id
            print("Created message, message ID", message.id)

            # create body for message
            body = {"metadata": {"key1": "value1", "key2": "value2"}}
            binary_body = json.dumps(body).encode("utf-8")

            # update message
            message = await client.messages.update(
                thread_id=thread.id, message_id=message.id, body=io.BytesIO(binary_body)
            )
            assert message.metadata == {"key1": "value1", "key2": "value2"}

        # close client
        await client.close()

    # # **********************************************************************************
    # #
    # #                      HAPPY PATH SERVICE TESTS - Run APIs
    # #
    # # **********************************************************************************

    # test creating run
    @agentClientPreparer()
    @recorded_by_proxy_async
    async def test_create_run(self, **kwargs):
        # create client
        async with self.create_client(**kwargs) as client:
            print("Created client")

            # create agent
            agent = await client.create_agent(model="gpt-4o", name="my-agent", instructions="You are helpful agent")
            assert agent.id
            print("Created agent, agent ID", agent.id)

            # create thread
            thread = await client.threads.create()
            assert thread.id
            print("Created thread, thread ID", thread.id)

            # create run
            run = await client.runs.create(thread_id=thread.id, agent_id=agent.id)
            assert run.id
            print("Created run, run ID", run.id)

            # delete agent and close client
            await client.delete_agent(agent.id)
            print("Deleted agent")
        await client.close()

    # test creating run without body
    @agentClientPreparer()
    @recorded_by_proxy_async
    async def test_create_run_with_metadata(self, **kwargs):
        # create client
        async with self.create_client(**kwargs) as client:
            print("Created client")

            # create agent
            agent = await client.create_agent(model="gpt-4o", name="my-agent", instructions="You are helpful agent")
            assert agent.id
            print("Created agent, agent ID", agent.id)

            # create thread
            thread = await client.threads.create()
            assert thread.id
            print("Created thread, thread ID", thread.id)

            # create run
            run = await client.runs.create(
                thread_id=thread.id, agent_id=agent.id, metadata={"key1": "value1", "key2": "value2"}
            )
            assert run.id
            assert run.metadata == {"key1": "value1", "key2": "value2"}
            print("Created run, run ID", run.id)

            # delete agent and close client
            await client.delete_agent(agent.id)
            print("Deleted agent")
        await client.close()

    # test creating run with body: JSON
    @agentClientPreparer()
    @recorded_by_proxy_async
    async def test_create_run_with_body(self, **kwargs):
        # create client
        async with self.create_client(**kwargs) as client:
            print("Created client")

            # create agent
            agent = await client.create_agent(model="gpt-4o", name="my-agent", instructions="You are helpful agent")
            assert agent.id
            print("Created agent, agent ID", agent.id)

            # create thread
            thread = await client.threads.create()
            assert thread.id
            print("Created thread, thread ID", thread.id)

            # create body for run
            body = {"assistant_id": agent.id, "metadata": {"key1": "value1", "key2": "value2"}}

            # create run
            run = await client.runs.create(thread_id=thread.id, body=body)
            assert run.id
            assert run.metadata == {"key1": "value1", "key2": "value2"}
            print("Created run, run ID", run.id)

            # delete agent and close client
            await client.delete_agent(agent.id)
            print("Deleted agent")
        await client.close()

    # test creating run with body: IO[bytes]
    @agentClientPreparer()
    @recorded_by_proxy_async
    async def test_create_run_with_iobytes(self, **kwargs):
        # create client
        async with self.create_client(**kwargs) as client:
            print("Created client")

            # create agent
            agent = await client.create_agent(model="gpt-4o", name="my-agent", instructions="You are helpful agent")
            assert agent.id
            print("Created agent, agent ID", agent.id)

            # create thread
            thread = await client.threads.create()
            assert thread.id
            print("Created thread, thread ID", thread.id)

            # create body for run
            body = {"assistant_id": agent.id, "metadata": {"key1": "value1", "key2": "value2"}}
            binary_body = json.dumps(body).encode("utf-8")

            # create run
            run = await client.runs.create(thread_id=thread.id, body=io.BytesIO(binary_body))
            assert run.id
            assert run.metadata == {"key1": "value1", "key2": "value2"}
            print("Created run, run ID", run.id)

            # delete agent and close client
            await client.delete_agent(agent.id)
            print("Deleted agent")
        await client.close()

    # test getting run
    @agentClientPreparer()
    @recorded_by_proxy_async
    async def test_get_run(self, **kwargs):
        # create client
        async with self.create_client(**kwargs) as client:
            print("Created client")

            # create agent
            agent = await client.create_agent(model="gpt-4o", name="my-agent", instructions="You are helpful agent")
            assert agent.id
            print("Created agent, agent ID", agent.id)

            # create thread
            thread = await client.threads.create()
            assert thread.id
            print("Created thread, thread ID", thread.id)

            # create run
            run = await client.runs.create(thread_id=thread.id, agent_id=agent.id)
            assert run.id
            print("Created run, run ID", run.id)

            # get run
            run2 = await client.runs.get(thread_id=thread.id, run_id=run.id)
            assert run2.id
            assert run.id == run2.id
            print("Got run, run ID", run2.id)

            # delete agent and close client
            await client.delete_agent(agent.id)
            print("Deleted agent")
        await client.close()

    # test sucessful run status
    @agentClientPreparer()
    @recorded_by_proxy_async
    async def test_run_status(self, **kwargs):
        # create client
        async with self.create_client(**kwargs) as client:
            print("Created client")

            # create agent
            agent = await client.create_agent(model="gpt-4o", name="my-agent", instructions="You are helpful agent")
            assert agent.id
            print("Created agent, agent ID", agent.id)

            # create thread
            thread = await client.threads.create()
            assert thread.id
            print("Created thread, thread ID", thread.id)

            # create message
            message = await client.messages.create(thread_id=thread.id, role="user", content="Hello, tell me a joke")
            assert message.id
            print("Created message, message ID", message.id)

            # create run
            run = await client.runs.create(thread_id=thread.id, agent_id=agent.id)
            assert run.id
            print("Created run, run ID", run.id)

            # check status
            assert run.status in [
                "queued",
                "in_progress",
                "requires_action",
                "cancelling",
                "cancelled",
                "failed",
                "completed",
                "expired",
            ]
            while run.status in ["queued", "in_progress", "requires_action"]:
                # wait for a second
                time.sleep(self._sleep_time())
                run = await client.runs.get(thread_id=thread.id, run_id=run.id)
                print("Run status:", run.status)

            assert run.status in ["cancelled", "failed", "completed", "expired"]
            print("Run completed with status:", run.status)

            # delete agent and close client
            await client.delete_agent(agent.id)
            print("Deleted agent")
        await client.close()

    """
    # TODO another, but check that the number of runs decreases after cancelling runs
    # TODO can each thread only support one run?
    # test listing runs
    @agentClientPreparer()
    @recorded_by_proxy_async
    async def test_list_runs(self, **kwargs):
        # create client
        async with self.create_client(**kwargs) as client:
            print("Created client")

        # create agent
        agent = await client.create_agent(
                model="gpt-4o", name="my-agent", instructions="You are helpful agent"
            )
        assert agent.id
        print("Created agent, agent ID", agent.id)

        # create thread
        thread = await client.threads.create()
        assert thread.id
        print("Created thread, thread ID", thread.id)

        # check list for current runs
        runs0 = await client.runs.list(thread_id=thread.id)
        assert runs0.data.__len__() == 0

        # create run and check list
        run = await client.runs.create(thread_id=thread.id, agent_id=agent.id)
        assert run.id
        print("Created run, run ID", run.id)
        runs1 = await client.runs.list(thread_id=thread.id)
        assert runs1.data.__len__() == 1
        assert runs1.data[0].id == run.id

        # create second run
        run2 = await client.runs.create(thread_id=thread.id, agent_id=agent.id)
        assert run2.id
        print("Created run, run ID", run2.id)
        runs2 = await client.runs.list(thread_id=thread.id)
        assert runs2.data.__len__() == 2
        assert runs2.data[0].id == run2.id or runs2.data[1].id == run2.id

        # delete agent and close client
        await client.delete_agent(agent.id)
        print("Deleted agent")
        await client.close()
    """

    # test updating run
    @agentClientPreparer()
    @recorded_by_proxy_async
    async def test_update_run(self, **kwargs):
        # create client
        async with self.create_client(**kwargs) as client:
            print("Created client")

            # create agent
            agent = await client.create_agent(model="gpt-4o", name="my-agent", instructions="You are helpful agent")
            assert agent.id
            print("Created agent, agent ID", agent.id)

            # create thread
            thread = await client.threads.create()
            assert thread.id
            print("Created thread, thread ID", thread.id)

            # create run
            run = await client.runs.create(thread_id=thread.id, agent_id=agent.id)
            assert run.id
            print("Created run, run ID", run.id)

            # update run
            while run.status in ["queued", "in_progress"]:
                time.sleep(self._sleep_time(5))
                run = await client.runs.get(thread_id=thread.id, run_id=run.id)
            run = await client.runs.update(
                thread_id=thread.id, run_id=run.id, metadata={"key1": "value1", "key2": "value2"}
            )
            assert run.metadata == {"key1": "value1", "key2": "value2"}

            # delete agent and close client
            await client.delete_agent(agent.id)
            print("Deleted agent")
        await client.close()

    # test updating run without body
    @agentClientPreparer()
    @recorded_by_proxy_async
    async def test_update_run_with_metadata(self, **kwargs):
        # create client
        async with self.create_client(**kwargs) as client:
            print("Created client")

            # create agent
            agent = await client.create_agent(model="gpt-4o", name="my-agent", instructions="You are helpful agent")
            assert agent.id
            print("Created agent, agent ID", agent.id)

            # create thread
            thread = await client.threads.create()
            assert thread.id
            print("Created thread, thread ID", thread.id)

            # create run
            run = await client.runs.create(
                thread_id=thread.id, agent_id=agent.id, metadata={"key1": "value1", "key2": "value2"}
            )
            assert run.id
            assert run.metadata == {"key1": "value1", "key2": "value2"}
            print("Created run, run ID", run.id)

            # update run
            while run.status in ["queued", "in_progress"]:
                time.sleep(self._sleep_time(5))
                run = await client.runs.get(thread_id=thread.id, run_id=run.id)
            run = await client.runs.update(
                thread_id=thread.id, run_id=run.id, metadata={"key1": "value1", "key2": "newvalue2"}
            )
            assert run.metadata == {"key1": "value1", "key2": "newvalue2"}

            # delete agent and close client
            await client.delete_agent(agent.id)
            print("Deleted agent")
        await client.close()

    # test updating run with body: JSON
    @agentClientPreparer()
    @recorded_by_proxy_async
    async def test_update_run_with_body(self, **kwargs):
        # create client
        async with self.create_client(**kwargs) as client:
            print("Created client")

            # create agent
            agent = await client.create_agent(model="gpt-4o", name="my-agent", instructions="You are helpful agent")
            assert agent.id
            print("Created agent, agent ID", agent.id)

            # create thread
            thread = await client.threads.create()
            assert thread.id
            print("Created thread, thread ID", thread.id)

            # create run
            run = await client.runs.create(
                thread_id=thread.id, agent_id=agent.id, metadata={"key1": "value1", "key2": "value2"}
            )
            assert run.id
            assert run.metadata == {"key1": "value1", "key2": "value2"}
            print("Created run, run ID", run.id)

            # create body for run
            body = {"metadata": {"key1": "value1", "key2": "newvalue2"}}

            # update run
            while run.status in ["queued", "in_progress"]:
                time.sleep(self._sleep_time(5))
                run = await client.runs.get(thread_id=thread.id, run_id=run.id)
            run = await client.runs.update(thread_id=thread.id, run_id=run.id, body=body)
            assert run.metadata == {"key1": "value1", "key2": "newvalue2"}

            # delete agent and close client
            await client.delete_agent(agent.id)
            print("Deleted agent")
        await client.close()

    # test updating run with body: IO[bytes]
    @agentClientPreparer()
    @recorded_by_proxy_async
    async def test_update_run_with_iobytes(self, **kwargs):
        # create client
        async with self.create_client(**kwargs) as client:
            print("Created client")

            # create agent
            agent = await client.create_agent(model="gpt-4o", name="my-agent", instructions="You are helpful agent")
            assert agent.id
            print("Created agent, agent ID", agent.id)

            # create thread
            thread = await client.threads.create()
            assert thread.id
            print("Created thread, thread ID", thread.id)

            # create run
            run = await client.runs.create(
                thread_id=thread.id, agent_id=agent.id, metadata={"key1": "value1", "key2": "value2"}
            )
            assert run.id
            assert run.metadata == {"key1": "value1", "key2": "value2"}
            print("Created run, run ID", run.id)

            # create body for run
            body = {"metadata": {"key1": "value1", "key2": "newvalue2"}}
            binary_body = json.dumps(body).encode("utf-8")

            # update run
            while run.status in ["queued", "in_progress"]:
                time.sleep(self._sleep_time(5))
                run = await client.runs.get(thread_id=thread.id, run_id=run.id)
            run = await client.runs.update(thread_id=thread.id, run_id=run.id, body=io.BytesIO(binary_body))
            assert run.metadata == {"key1": "value1", "key2": "newvalue2"}

            # delete agent and close client
            await client.delete_agent(agent.id)
            print("Deleted agent")
        await client.close()

    # test submitting tool outputs to run
    @agentClientPreparer()
    @recorded_by_proxy_async
    async def test_submit_tool_outputs_to_run(self, **kwargs):
        # create client
        async with self.create_client(**kwargs) as client:
            print("Created client")

            # Initialize agent tools
            functions = FunctionTool(user_functions_recording)
            # TODO add files for code interpreter tool
            # code_interpreter = CodeInterpreterTool()

            toolset = ToolSet()
            toolset.add(functions)
            # toolset.add(code_interpreter)

            # create agent
            agent = await client.create_agent(
                model="gpt-4o", name="my-agent", instructions="You are helpful agent", toolset=toolset
            )
            assert agent.id
            print("Created agent, agent ID", agent.id)

            # create thread
            thread = await client.threads.create()
            assert thread.id
            print("Created thread, thread ID", thread.id)

            # create message
            message = await client.messages.create(thread_id=thread.id, role="user", content="Hello, what time is it?")
            assert message.id
            print("Created message, message ID", message.id)

            # create run
            run = await client.runs.create(thread_id=thread.id, agent_id=agent.id)
            assert run.id
            print("Created run, run ID", run.id)

            # check that tools are uploaded
            assert run.tools
            assert run.tools[0]["function"]["name"] == functions.definitions[0]["function"]["name"]
            print("Tool successfully submitted:", functions.definitions[0]["function"]["name"])

            # check status
            assert run.status in [
                "queued",
                "in_progress",
                "requires_action",
                "cancelling",
                "cancelled",
                "failed",
                "completed",
                "expired",
            ]
            while run.status in ["queued", "in_progress", "requires_action"]:
                time.sleep(self._sleep_time())
                run = await client.runs.get(thread_id=thread.id, run_id=run.id)

                # check if tools are needed
                if run.status == "requires_action" and run.required_action.submit_tool_outputs:
                    print("Requires action: submit tool outputs")
                    tool_calls = run.required_action.submit_tool_outputs.tool_calls
                    if not tool_calls:
                        print("No tool calls provided - cancelling run")
                        await client.runs.cancel(thread_id=thread.id, run_id=run.id)
                        break

                    # submit tool outputs to run
                    tool_outputs = toolset.execute_tool_calls(tool_calls)
                    print("Tool outputs:", tool_outputs)
                    if tool_outputs:
                        await client.runs.submit_tool_outputs(
                            thread_id=thread.id, run_id=run.id, tool_outputs=tool_outputs
                        )

                print("Current run status:", run.status)

            print("Run completed with status:", run.status)

            # check that messages used the tool
            messages = [m async for m in client.messages.list(thread_id=thread.id, run_id=run.id)]
            tool_message = messages[0].content[0].text.value
            hour12 = time.strftime("%H")
            hour24 = time.strftime("%I")
            minute = time.strftime("%M")
            assert hour12 + ":" + minute in tool_message or hour24 + ":" + minute
            print("Used tool_outputs")

            # delete agent and close client
            await client.delete_agent(agent.id)
            print("Deleted agent")

    # test submitting tool outputs to run with body: JSON
    @agentClientPreparer()
    @pytest.mark.skip("File ID issues with sanitization.")
    @recorded_by_proxy_async
    async def test_submit_tool_outputs_to_run_with_body(self, **kwargs):
        # create client
        async with self.create_client(**kwargs) as client:
            print("Created client")

            # Initialize agent tools
            functions = FunctionTool(user_functions_recording)
            toolset = ToolSet()
            toolset.add(functions)

            # create agent
            agent = await client.create_agent(
                model="gpt-4o", name="my-agent", instructions="You are helpful agent", toolset=toolset
            )
            assert agent.id
            print("Created agent, agent ID", agent.id)

            # create thread
            thread = await client.threads.create()
            assert thread.id
            print("Created thread, thread ID", thread.id)

            # create message
            message = await client.messages.create(thread_id=thread.id, role="user", content="Hello, what time is it?")
            assert message.id
            print("Created message, message ID", message.id)

            # create run
            run = await client.runs.create(thread_id=thread.id, agent_id=agent.id)
            assert run.id
            print("Created run, run ID", run.id)

            # check that tools are uploaded
            assert run.tools
            assert run.tools[0]["function"]["name"] == functions.definitions[0]["function"]["name"]
            print("Tool successfully submitted:", functions.definitions[0]["function"]["name"])

            # check status
            assert run.status in [
                "queued",
                "in_progress",
                "requires_action",
                "cancelling",
                "cancelled",
                "failed",
                "completed",
                "expired",
            ]
            while run.status in ["queued", "in_progress", "requires_action"]:
                time.sleep(self._sleep_time())
                run = await client.runs.get(thread_id=thread.id, run_id=run.id)

                # check if tools are needed
                if run.status == "requires_action" and run.required_action.submit_tool_outputs:
                    print("Requires action: submit tool outputs")
                    tool_calls = run.required_action.submit_tool_outputs.tool_calls
                    if not tool_calls:
                        print("No tool calls provided - cancelling run")
                        await client.runs.cancel(thread_id=thread.id, run_id=run.id)
                        break

                    # submit tool outputs to run
                    tool_outputs = toolset.execute_tool_calls(tool_calls)
                    print("Tool outputs:", tool_outputs)
                    if tool_outputs:
                        body = {"tool_outputs": tool_outputs}
                        await client.runs.submit_tool_outputs(thread_id=thread.id, run_id=run.id, body=body)

                print("Current run status:", run.status)

            print("Run completed with status:", run.status)

            # check that messages used the tool
            messages = [m async for m in client.messages.list(thread_id=thread.id, run_id=run.id)]
            tool_message = messages[0].content[0].text.value
            # hour12 = time.strftime("%H")
            # hour24 = time.strftime("%I")
            # minute = time.strftime("%M")
            # assert hour12 + ":" + minute in tool_message or hour24 + ":" + minute
            recorded_time = "12:30"
            assert recorded_time in tool_message
            print("Used tool_outputs")

            # delete agent and close client
            await client.delete_agent(agent.id)
            print("Deleted agent")

    # test submitting tool outputs to run with body: IO[bytes]
    @agentClientPreparer()
    @pytest.mark.skip("File ID issues with sanitization.")
    @recorded_by_proxy_async
    async def test_submit_tool_outputs_to_run_with_iobytes(self, **kwargs):
        # create client
        async with self.create_client(**kwargs) as client:
            print("Created client")

            # Initialize agent tools
            functions = FunctionTool(user_functions_recording)
            toolset = ToolSet()
            toolset.add(functions)

            # create agent
            agent = await client.create_agent(
                model="gpt-4o", name="my-agent", instructions="You are helpful agent", toolset=toolset
            )
            assert agent.id
            print("Created agent, agent ID", agent.id)

            # create thread
            thread = await client.threads.create()
            assert thread.id
            print("Created thread, thread ID", thread.id)

            # create message
            message = await client.messages.create(thread_id=thread.id, role="user", content="Hello, what time is it?")
            assert message.id
            print("Created message, message ID", message.id)

            # create run
            run = await client.runs.create(thread_id=thread.id, agent_id=agent.id)
            assert run.id
            print("Created run, run ID", run.id)

            # check that tools are uploaded
            assert run.tools
            assert run.tools[0]["function"]["name"] == functions.definitions[0]["function"]["name"]
            print("Tool successfully submitted:", functions.definitions[0]["function"]["name"])

            # check status
            assert run.status in [
                "queued",
                "in_progress",
                "requires_action",
                "cancelling",
                "cancelled",
                "failed",
                "completed",
                "expired",
            ]
            while run.status in ["queued", "in_progress", "requires_action"]:
                time.sleep(self._sleep_time())
                run = await client.runs.get(thread_id=thread.id, run_id=run.id)

                # check if tools are needed
                if run.status == "requires_action" and run.required_action.submit_tool_outputs:
                    print("Requires action: submit tool outputs")
                    tool_calls = run.required_action.submit_tool_outputs.tool_calls
                    if not tool_calls:
                        print("No tool calls provided - cancelling run")
                        client.runs.cancel(thread_id=thread.id, run_id=run.id)
                        break

                    # submit tool outputs to run
                    tool_outputs = toolset.execute_tool_calls(tool_calls)
                    print("Tool outputs:", tool_outputs)
                    if tool_outputs:
                        body = {"tool_outputs": tool_outputs}
                        binary_body = json.dumps(body).encode("utf-8")
                        await client.runs.submit_tool_outputs(
                            thread_id=thread.id, run_id=run.id, body=io.BytesIO(binary_body)
                        )

                print("Current run status:", run.status)

            print("Run completed with status:", run.status)

            # check that messages used the tool
            messages = [m async for m in client.messages.list(thread_id=thread.id, run_id=run.id)]
            tool_message = messages[0].content[0].text.value
            # hour12 = time.strftime("%H")
            # hour24 = time.strftime("%I")
            # minute = time.strftime("%M")
            # assert hour12 + ":" + minute in tool_message or hour24 + ":" + minute
            recorded_time = "12:30"
            assert recorded_time in tool_message
            print("Used tool_outputs")

            # delete agent and close client
            await client.delete_agent(agent.id)
            print("Deleted agent")

    """
    # DISABLED: rewrite to ensure run is not complete when cancel_run is called
    # test cancelling run
    @agentClientPreparer()
    @recorded_by_proxy_async
    async def test_cancel_run(self, **kwargs):
        # create client
        async with self.create_client(**kwargs) as client:
            print("Created client")

        # create agent
        agent = await client.create_agent(
                model="gpt-4o", name="my-agent", instructions="You are helpful agent"
            )
        assert agent.id
        print("Created agent, agent ID", agent.id)

        # create thread
        thread = await client.threads.create()
        assert thread.id
        print("Created thread, thread ID", thread.id)

        # create message
        message = await client.messages.create(thread_id=thread.id, role="user", content="Hello, what time is it?")
        assert message.id
        print("Created message, message ID", message.id)

        # create run
        run = await client.runs.create(thread_id=thread.id, agent_id=agent.id)
        assert run.id
        print("Created run, run ID", run.id)

        # check that tools are uploaded
        assert run.tools
        assert run.tools[0]["function"]["name"] == functions.definitions[0]["function"]["name"]
        print("Tool successfully submitted:", functions.definitions[0]["function"]["name"])

        # check status
        assert run.status in [
            "queued",
            "in_progress",
            "requires_action",
            "cancelling",
            "cancelled",
            "failed",
            "completed",
            "expired",
        ]
        while run.status in ["queued", "in_progress", "requires_action"]:
            time.sleep(self._sleep_time())
            run = await client.runs.get(thread_id=thread.id, run_id=run.id)

            # check if tools are needed
            if run.status == "requires_action" and run.required_action.submit_tool_outputs:
                print("Requires action: submit tool outputs")
                tool_calls = run.required_action.submit_tool_outputs.tool_calls
                if not tool_calls:
                    print(
                        "No tool calls provided - cancelling run"
                    )  # TODO how can i make sure that it wants tools? should i have some kind of error message?
                    await client.runs.cancel(thread_id=thread.id, run_id=run.id)
                    break

                # submit tool outputs to run
                tool_outputs = toolset.execute_tool_calls(tool_calls)  # TODO issue somewhere here
                print("Tool outputs:", tool_outputs)
                if tool_outputs:
                    await client.runs.submit_tool_outputs(
                        thread_id=thread.id, run_id=run.id, tool_outputs=tool_outputs
                    )

            print("Current run status:", run.status)

        print("Run completed with status:", run.status)

        # check that messages used the tool
        messages = await client.messages.list(thread_id=thread.id, run_id=run.id)
        tool_message = messages["data"][0]["content"][0]["text"]["value"]
        hour12 = time.strftime("%H")
        hour24 = time.strftime("%I")
        minute = time.strftime("%M")
        assert hour12 + ":" + minute in tool_message or hour24 + ":" + minute
        print("Used tool_outputs")

        # delete agent and close client
        await client.delete_agent(agent.id)
        print("Deleted agent")
        await client.close()
        """

    @agentClientPreparer()
    @pytest.mark.skip("Recordings not yet implemented")
    @recorded_by_proxy_async
    async def test_create_parallel_tool_thread_true(self, **kwargs):
        """Test creation of parallel runs."""
        await self._do_test_create_parallel_thread_runs(True, True, **kwargs)

    @agentClientPreparer()
    @pytest.mark.skip("Recordings not yet implemented")
    @recorded_by_proxy_async
    async def test_create_parallel_tool_thread_false(self, **kwargs):
        """Test creation of parallel runs."""
        await self._do_test_create_parallel_thread_runs(False, True, **kwargs)

    @agentClientPreparer()
    @pytest.mark.skip("Recordings not yet implemented")
    @recorded_by_proxy_async
    async def test_create_parallel_tool_run_true(self, **kwargs):
        """Test creation of parallel runs."""
        await self._do_test_create_parallel_thread_runs(True, False, **kwargs)

    @agentClientPreparer()
    @pytest.mark.skip("Recordings not yet implemented")
    @recorded_by_proxy_async
    async def test_create_parallel_tool_run_false(self, **kwargs):
        """Test creation of parallel runs."""
        await self._do_test_create_parallel_thread_runs(False, False, **kwargs)

    async def _wait_for_run(self, client, run, timeout=1):
        """Wait while run will get to terminal state."""
        while run.status in [RunStatus.QUEUED, RunStatus.IN_PROGRESS, RunStatus.REQUIRES_ACTION]:
            time.sleep(self._sleep_time(timeout))
            run = await client.runs.get(thread_id=run.thread_id, run_id=run.id)
        return run

    async def _do_test_create_parallel_thread_runs(self, use_parallel_runs, create_thread_run, **kwargs):
        """Test creation of parallel runs."""

        # create client
        client = self.create_client(
            **kwargs,
        )
        assert isinstance(client, AgentsClient)

        # Initialize agent tools
        functions = FunctionTool(functions=user_functions_recording)
        code_interpreter = CodeInterpreterTool()

        toolset = ToolSet()
        toolset.add(functions)
        toolset.add(code_interpreter)
        agent = await client.create_agent(
            model="gpt-4",
            name="my-agent",
            instructions="You are helpful agent",
            toolset=toolset,
        )
        assert agent.id

        message = ThreadMessageOptions(
            role="user",
            content="Hello, what time is it?",
        )

        if create_thread_run:
            run = await client.create_thread_and_run(
                agent_id=agent.id,
                parallel_tool_calls=use_parallel_runs,
            )
            run = await self._wait_for_run(client, run)
        else:
            thread = await client.threads.create(messages=[message])
            assert thread.id

            run = await client.runs.create_and_process(
                thread_id=thread.id,
                agent_id=agent.id,
                parallel_tool_calls=use_parallel_runs,
                polling_interval=self._sleep_time(),
            )
        assert run.id
        assert run.status == RunStatus.COMPLETED, run.last_error.message
        assert run.parallel_tool_calls == use_parallel_runs

        await client.delete_agent(agent.id)
        messages = [m async for m in client.messages.list(thread_id=run.thread_id)]
        assert messages, "The data from the agent was not received."

    """
    # DISABLED: rewrite to ensure run is not complete when cancel_run is called
    # test cancelling run
    @agentClientPreparer()
    @recorded_by_proxy_async
    async def test_cancel_run(self, **kwargs):
        # create client
        client = self.create_client(**kwargs)
        assert isinstance(client, AgentsClient)

        # create agent
        agent = client.create_agent(model="gpt-4o", name="my-agent", instructions="You are helpful agent")
        assert agent.id
        print("Created agent, agent ID", agent.id)

        # create thread
        thread = client.threads.create()
        assert thread.id
        print("Created thread, thread ID", thread.id)

        # create message
        message = client.messages.create(thread_id=thread.id, role="user", content="Hello, what time is it?")
        assert message.id
        print("Created message, message ID", message.id)

        # create run
        run = client.runs.create(thread_id=thread.id, agent_id=agent.id)
        assert run.id
        print("Created run, run ID", run.id)

        # check status and cancel
        assert run.status in ["queued", "in_progress", "requires_action"]
        client.runs.cancel(thread_id=thread.id, run_id=run.id)

        while run.status in ["queued", "cancelling"]:
            time.sleep(self._sleep_time())
            run = await client.runs.get(thread_id=thread.id, run_id=run.id)
            print("Current run status:", run.status)
        assert run.status == "cancelled"
        print("Run cancelled")

        # delete agent and close client
        await client.delete_agent(agent.id)
        print("Deleted agent")
        await client.close()
        """

    # test create thread and run
    @agentClientPreparer()
    @recorded_by_proxy_async
    async def test_create_thread_and_run(self, **kwargs):
        time.sleep(self._sleep_time(26))
        # create client
        async with self.create_client(**kwargs) as client:
            print("Created client")

            # create agent
            agent = await client.create_agent(model="gpt-4o", name="my-agent", instructions="You are helpful agent")
            assert agent.id
            print("Created agent, agent ID", agent.id)

            # create thread and run
            run = await client.create_thread_and_run(agent_id=agent.id)
            assert run.id
            assert run.thread_id
            print("Created run, run ID", run.id)

            # get thread
            thread = await client.threads.get(run.thread_id)
            assert thread.id
            print("Created thread, thread ID", thread.id)

            # check status
            assert run.status in [
                "queued",
                "in_progress",
                "requires_action",
                "cancelling",
                "cancelled",
                "failed",
                "completed",
                "expired",
            ]
            while run.status in ["queued", "in_progress", "requires_action"]:
                # wait for a second
                time.sleep(self._sleep_time())
                run = await client.runs.get(thread_id=thread.id, run_id=run.id)
                # assert run.status in ["queued", "in_progress", "requires_action", "completed"]
                print("Run status:", run.status)

            assert run.status == "completed"
            print("Run completed")

            # delete agent and close client
            await client.delete_agent(agent.id)
            print("Deleted agent")

    # test create thread and run with body: JSON
    @agentClientPreparer()
    @recorded_by_proxy_async
    async def test_create_thread_and_run_with_body(self, **kwargs):
        # time.sleep(self._sleep_time(26))
        # create client
        async with self.create_client(**kwargs) as client:
            print("Created client")

            # create agent
            agent = await client.create_agent(model="gpt-4o", name="my-agent", instructions="You are helpful agent")
            assert agent.id
            print("Created agent, agent ID", agent.id)

            # create body for thread
            body = {
                "assistant_id": agent.id,
                "metadata": {"key1": "value1", "key2": "value2"},
            }

            # create thread and run
            run = await client.create_thread_and_run(body=body)
            assert run.id
            assert run.thread_id
            assert run.metadata == {"key1": "value1", "key2": "value2"}
            print("Created run, run ID", run.id)

            # get thread
            thread = await client.threads.get(run.thread_id)
            assert thread.id
            print("Created thread, thread ID", thread.id)

            # check status
            assert run.status in [
                "queued",
                "in_progress",
                "requires_action",
                "cancelling",
                "cancelled",
                "failed",
                "completed",
                "expired",
            ]
            while run.status in ["queued", "in_progress", "requires_action"]:
                # wait for a second
                time.sleep(self._sleep_time())
                run = await client.runs.get(thread_id=thread.id, run_id=run.id)
                # assert run.status in ["queued", "in_progress", "requires_action", "completed"]
                print("Run status:", run.status)

            assert run.status == "completed"
            print("Run completed")

            # delete agent and close client
            await client.delete_agent(agent.id)
            print("Deleted agent")
        await client.close()

    # test create thread and run with body: IO[bytes]
    @agentClientPreparer()
    @recorded_by_proxy_async
    async def test_create_thread_and_run_with_iobytes(self, **kwargs):
        # time.sleep(self._sleep_time(26))
        # create client
        async with self.create_client(**kwargs) as client:
            print("Created client")

            # create agent
            agent = await client.create_agent(model="gpt-4o", name="my-agent", instructions="You are helpful agent")
            assert agent.id
            print("Created agent, agent ID", agent.id)

            # create body for thread
            body = {
                "assistant_id": agent.id,
                "metadata": {"key1": "value1", "key2": "value2"},
            }
            binary_body = json.dumps(body).encode("utf-8")

            # create thread and run
            run = await client.create_thread_and_run(body=io.BytesIO(binary_body))
            assert run.id
            assert run.thread_id
            assert run.metadata == {"key1": "value1", "key2": "value2"}
            print("Created run, run ID", run.id)

            # get thread
            thread = await client.threads.get(run.thread_id)
            assert thread.id
            print("Created thread, thread ID", thread.id)

            # check status
            assert run.status in [
                "queued",
                "in_progress",
                "requires_action",
                "cancelling",
                "cancelled",
                "failed",
                "completed",
                "expired",
            ]
            while run.status in ["queued", "in_progress", "requires_action"]:
                # wait for a second
                time.sleep(self._sleep_time())
                run = await client.runs.get(thread_id=thread.id, run_id=run.id)
                # assert run.status in ["queued", "in_progress", "requires_action", "completed"]
                print("Run status:", run.status)

            assert run.status == "completed"
            print("Run completed")

            # delete agent and close client
            await client.delete_agent(agent.id)
            print("Deleted agent")
        await client.close()

    """
    # test listing run steps
    @agentClientPreparer()
    @recorded_by_proxy_async
    async def test_list_run_step(self, **kwargs):

        time.sleep(self._sleep_time(50))
        # create client
        async with self.create_client(**kwargs) as client:
            print("Created client")

            # create agent
            agent = await client.create_agent(
                model="gpt-4o", name="my-agent", instructions="You are helpful agent"
            )
            assert agent.id
            print("Created agent, agent ID", agent.id)

            # create thread
            thread = await client.threads.create()
            assert thread.id
            print("Created thread, thread ID", thread.id)

            # create message
            message = await client.messages.create(
                thread_id=thread.id, role="user", content="Hello, what time is it?"
            )
            assert message.id
            print("Created message, message ID", message.id)

            # create run
            run = await client.runs.create(thread_id=thread.id, agent_id=agent.id)
            assert run.id
            print("Created run, run ID", run.id)

            steps = await client.run_steps.list(thread_id=thread.id, run_id=run.id)
            # commenting assertion out below, do we know exactly when run starts?
            # assert steps['data'].__len__() == 0

            # check status
            assert run.status in ["queued", "in_progress", "requires_action", "completed"]
            while run.status in ["queued", "in_progress", "requires_action"]:
                # wait for a second
                time.sleep(self._sleep_time())
                run = await client.runs.get(thread_id=thread.id, run_id=run.id)
                assert run.status in [
                    "queued",
                    "in_progress",
                    "requires_action",
                    "completed",
                ]
                print("Run status:", run.status)
                steps = await client.run_steps.list(
                    thread_id=thread.id, run_id=run.id
                )
            assert steps["data"].__len__() > 0

            assert run.status == "completed"
            print("Run completed")

            # delete agent and close client
            await client.delete_agent(agent.id)
            print("Deleted agent")
        await client.close()
    """

    # test getting run step
    @agentClientPreparer()
    @recorded_by_proxy_async
    async def test_get_run_step(self, **kwargs):
        # create client
        async with self.create_client(**kwargs) as client:
            print("Created client")

            # create agent
            agent = await client.create_agent(model="gpt-4o", name="my-agent", instructions="You are helpful agent")
            assert agent.id
            print("Created agent, agent ID", agent.id)

            # create thread
            thread = await client.threads.create()
            assert thread.id
            print("Created thread, thread ID", thread.id)

            # create message
            message = await client.messages.create(
                thread_id=thread.id, role="user", content="Hello, can you tell me a joke?"
            )
            assert message.id
            print("Created message, message ID", message.id)

            # create run
            run = await client.runs.create(thread_id=thread.id, agent_id=agent.id)
            assert run.id
            print("Created run, run ID", run.id)

            if run.status == "failed":
                assert run.last_error
                print(run.last_error)
                print("FAILED HERE")

            # check status
            assert run.status in ["queued", "in_progress", "requires_action", "completed"]
            while run.status in ["queued", "in_progress", "requires_action"]:
                # wait for a second
                time.sleep(self._sleep_time())
                run = await client.runs.get(thread_id=thread.id, run_id=run.id)
                if run.status == "failed":
                    assert run.last_error
                    print(run.last_error)
                    print("FAILED HERE")
                assert run.status in [
                    "queued",
                    "in_progress",
                    "requires_action",
                    "completed",
                ]
                print("Run status:", run.status)

            # list steps, check that get_run_step works with first step_id
            steps = [s async for s in client.run_steps.list(thread_id=thread.id, run_id=run.id)]

            assert steps, "No run steps returned."
            step = steps[0]
            get_step = await client.run_steps.get(thread_id=thread.id, run_id=run.id, step_id=step.id)
            assert step == get_step

            # delete agent and close client
            await client.delete_agent(agent.id)
            print("Deleted agent")
        await client.close()

    @agentClientPreparer()
    @recorded_by_proxy_async
    async def test_create_vector_store_azure(self, **kwargs):
        """Test the agent with vector store creation."""
        await self._do_test_create_vector_store(streaming=False, **kwargs)

    @agentClientPreparer()
    @pytest.mark.skip("File ID issues with sanitization.")
    @recorded_by_proxy_async
    async def test_create_vector_store_file_id(self, **kwargs):
        """Test the agent with vector store creation."""
        await self._do_test_create_vector_store(streaming=False, file_path=self._get_data_file(), **kwargs)

    @agentClientPreparer()
    @recorded_by_proxy_async
    async def test_create_vector_store_azure_streaming(self, **kwargs):
        """Test the agent with vector store creation."""
        await self._do_test_create_vector_store(streaming=True, **kwargs)

    @agentClientPreparer()
    @pytest.mark.skip("File ID issues with sanitization.")
    @recorded_by_proxy_async
    async def test_create_vector_store_file_id_streaming(self, **kwargs):
        """Test the agent with vector store creation."""
        await self._do_test_create_vector_store(streaming=True, file_path=self._get_data_file(), **kwargs)

    async def _do_test_create_vector_store(self, streaming, **kwargs):
        """Test the agent with vector store creation."""
        # create client
        ai_client = self.create_client(**kwargs)
        assert isinstance(ai_client, AgentsClient)

        file_id = await self._get_file_id_maybe(ai_client, **kwargs)
        file_ids = [file_id] if file_id else None
        if file_ids:
            ds = None
        else:
            ds = [
                VectorStoreDataSource(
                    asset_identifier=kwargs["azure_ai_agents_tests_data_path"],
                    asset_type=VectorStoreDataSourceAssetType.URI_ASSET,
                )
            ]
        vector_store = await ai_client.vector_stores.create_and_poll(
            file_ids=file_ids, data_sources=ds, name="my_vectorstore", polling_interval=self._sleep_time()
        )
        assert vector_store.id
        await self._test_file_search(ai_client, vector_store, file_id, streaming)
        await ai_client.close()

    @agentClientPreparer()
    @pytest.mark.skip("File ID issues with sanitization.")
    @recorded_by_proxy_async
    async def test_create_vector_store_add_file_file_id(self, **kwargs):
        """Test adding single file to vector store withn file ID."""
        await self._do_test_create_vector_store_add_file(streaming=False, file_path=self._get_data_file(), **kwargs)

    @agentClientPreparer()
    @recorded_by_proxy_async
    async def test_create_vector_store_add_file_azure(self, **kwargs):
        """Test adding single file to vector store with azure asset ID."""
        await self._do_test_create_vector_store_add_file(streaming=False, **kwargs)

    @agentClientPreparer()
    @pytest.mark.skip("File ID issues with sanitization.")
    @recorded_by_proxy_async
    async def test_create_vector_store_add_file_file_id_streaming(self, **kwargs):
        """Test adding single file to vector store withn file ID."""
        await self._do_test_create_vector_store_add_file(streaming=True, file_path=self._get_data_file(), **kwargs)

    @agentClientPreparer()
    @recorded_by_proxy_async
    async def test_create_vector_store_add_file_azure_streaming(self, **kwargs):
        """Test adding single file to vector store with azure asset ID."""
        await self._do_test_create_vector_store_add_file(streaming=True, **kwargs)

    async def _do_test_create_vector_store_add_file(self, streaming, **kwargs):
        """Test adding single file to vector store."""
        # create client
        ai_client = self.create_client(**kwargs)
        assert isinstance(ai_client, AgentsClient)

        file_id = await self._get_file_id_maybe(ai_client, **kwargs)
        if file_id:
            ds = None
        else:
            ds = VectorStoreDataSource(
                asset_identifier=kwargs["azure_ai_agents_tests_data_path"],
                asset_type=VectorStoreDataSourceAssetType.URI_ASSET,
            )
        vector_store = await ai_client.vector_stores.create_and_poll(
            file_ids=[], name="sample_vector_store", polling_interval=self._sleep_time()
        )
        assert vector_store.id
        vector_store_file = await ai_client.vector_store_files.create(
            vector_store_id=vector_store.id, data_source=ds, file_id=file_id
        )
        assert vector_store_file.id
        await self._test_file_search(ai_client, vector_store, file_id, streaming)
        await ai_client.close()

    @agentClientPreparer()
    @pytest.mark.skip("File ID issues with sanitization.")
    @recorded_by_proxy_async
    async def test_create_vector_store_batch_file_ids(self, **kwargs):
        """Test adding multiple files to vector store with file IDs."""
        await self._do_test_create_vector_store_batch(streaming=False, file_path=self._get_data_file(), **kwargs)

    @agentClientPreparer()
    @recorded_by_proxy_async
    async def test_create_vector_store_batch_azure(self, **kwargs):
        """Test adding multiple files to vector store with azure asset IDs."""
        await self._do_test_create_vector_store_batch(streaming=False, **kwargs)

    @agentClientPreparer()
    @pytest.mark.skip("File ID issues with sanitization.")
    @recorded_by_proxy_async
    async def test_create_vector_store_batch_file_ids_streaming(self, **kwargs):
        """Test adding multiple files to vector store with file IDs."""
        await self._do_test_create_vector_store_batch(streaming=True, file_path=self._get_data_file(), **kwargs)

    @agentClientPreparer()
    @recorded_by_proxy_async
    async def test_create_vector_store_batch_azure_streaming(self, **kwargs):
        """Test adding multiple files to vector store with azure asset IDs."""
        await self._do_test_create_vector_store_batch(streaming=True, **kwargs)

    async def _do_test_create_vector_store_batch(self, streaming, **kwargs):
        """Test the agent with vector store creation."""
        # create client
        ai_client = self.create_client(**kwargs)
        assert isinstance(ai_client, AgentsClient)

        file_id = await self._get_file_id_maybe(ai_client, **kwargs)
        if file_id:
            file_ids = [file_id]
            ds = None
        else:
            file_ids = None
            ds = [
                VectorStoreDataSource(
                    asset_identifier=kwargs["azure_ai_agents_tests_data_path"],
                    asset_type=VectorStoreDataSourceAssetType.URI_ASSET,
                )
            ]
        vector_store = await ai_client.vector_stores.create_and_poll(
            file_ids=[], name="sample_vector_store", polling_interval=self._sleep_time()
        )
        assert vector_store.id
        vector_store_file_batch = await ai_client.vector_store_file_batches.create_and_poll(
            vector_store_id=vector_store.id, data_sources=ds, file_ids=file_ids, polling_interval=self._sleep_time()
        )
        assert vector_store_file_batch.id
        await self._test_file_search(ai_client, vector_store, file_id, streaming)

    async def _test_file_search(
        self, ai_client: AgentsClient, vector_store: VectorStore, file_id: str, streaming: bool
    ) -> None:
        """Test the file search"""
        file_search = FileSearchTool(vector_store_ids=[vector_store.id])
        agent = await ai_client.create_agent(
            model="gpt-4",
            name="my-agent",
            instructions="Hello, you are helpful agent and can search information from uploaded files",
            tools=file_search.definitions,
            tool_resources=file_search.resources,
        )
        assert agent.id
        thread = await ai_client.threads.create()
        assert thread.id
        # create message
        message = await ai_client.messages.create(
            thread_id=thread.id, role="user", content="What does the attachment say?"
        )
        assert message.id, "The message was not created."

        if streaming:
            thread_run = None
            async with await ai_client.runs.stream(thread_id=thread.id, agent_id=agent.id) as stream:
                async for _, event_data, _ in stream:
                    if isinstance(event_data, ThreadRun):
                        thread_run = event_data
                    elif (
                        isinstance(event_data, RunStepDeltaChunk)
                        and isinstance(event_data.delta.step_details, RunStepDeltaToolCallObject)
                        and event_data.delta.step_details.tool_calls
                    ):
                        assert isinstance(
                            event_data.delta.step_details.tool_calls[0].file_search, RunStepFileSearchToolCallResults
                        )
            assert thread_run is not None
            run = await ai_client.runs.get(thread_id=thread_run.thread_id, run_id=thread_run.id)
            assert run is not None
        else:
            run = await ai_client.runs.create_and_process(
                thread_id=thread.id, agent_id=agent.id, polling_interval=self._sleep_time()
            )
        await ai_client.vector_stores.delete(vector_store.id)
        assert run.status == "completed", f"Error in run: {run.last_error}"
        messages = [m async for m in ai_client.messages.list(thread_id=thread.id)]
        assert messages
        await self._remove_file_maybe(file_id, ai_client)
        # delete agent and close client
        await ai_client.delete_agent(agent.id)
        print("Deleted agent")
        await ai_client.close()

    @agentClientPreparer()
    @pytest.mark.skip("File ID issues with sanitization.")
    @recorded_by_proxy_async
    async def test_message_attachement_azure(self, **kwargs):
        """Test message attachment with azure ID."""
        ds = VectorStoreDataSource(
            asset_identifier=kwargs["azure_ai_agents_tests_data_path"],
            asset_type=VectorStoreDataSourceAssetType.URI_ASSET,
        )
        await self._do_test_message_attachment(data_sources=[ds], **kwargs)

    @agentClientPreparer()
    @pytest.mark.skip("File ID issues with sanitization.")
    @recorded_by_proxy_async
    async def test_message_attachement_file_ids(self, **kwargs):
        """Test message attachment with file ID."""
        await self._do_test_message_attachment(file_path=self._get_data_file(), **kwargs)

    async def _do_test_message_attachment(self, **kwargs):
        """Test agent with the message attachment."""
        ai_client = self.create_client(**kwargs)
        assert isinstance(ai_client, AgentsClient)

        file_id = await self._get_file_id_maybe(ai_client, **kwargs)

        # Create agent with file search tool
        agent = await ai_client.create_agent(
            model="gpt-4-1106-preview",
            name="my-agent",
            instructions="Hello, you are helpful agent and can search information from uploaded files",
        )
        assert agent.id, "Agent was not created"

        thread = await ai_client.threads.create()
        assert thread.id, "The thread was not created."

        # Create a message with the file search attachment
        # Notice that vector store is created temporarily when using attachments with a default expiration policy of seven days.
        attachment = MessageAttachment(
            file_id=file_id,
            data_sources=kwargs.get("data_sources"),
            tools=[
                FileSearchTool().definitions[0],
                CodeInterpreterTool().definitions[0],
            ],
        )
        message = await ai_client.messages.create(
            thread_id=thread.id,
            role="user",
            content="What does the attachment say?",
            attachments=[attachment],
        )
        assert message.id, "The message was not created."

        run = await ai_client.runs.create_and_process(
            thread_id=thread.id, agent_id=agent.id, polling_interval=self._sleep_time()
        )
        assert run.id, "The run was not created."
        await self._remove_file_maybe(file_id, ai_client)
        await ai_client.delete_agent(agent.id)

        messages = [m async for m in ai_client.messages.list(thread_id=thread.id)]
        assert messages, "No messages were created"

        await ai_client.close()

    @agentClientPreparer()
    @pytest.mark.skip("Failing with Http Response Errors.")
    @recorded_by_proxy_async
    async def test_vector_store_threads_file_search_azure(self, **kwargs):
        """Test file search when azure asset ids are supplied during thread creation."""
        # create client
        ai_client = self.create_client(**kwargs)
        assert isinstance(ai_client, AgentsClient)

        ds = [
            VectorStoreDataSource(
                asset_identifier=kwargs["azure_ai_agents_tests_data_path"],
                asset_type=VectorStoreDataSourceAssetType.URI_ASSET,
            )
        ]
        fs = FileSearchToolResource(
            vector_stores=[
                VectorStoreConfigurations(
                    store_name="my_vector_store",
                    store_configuration=VectorStoreConfiguration(data_sources=ds),
                )
            ]
        )
        file_search = FileSearchTool()
        agent = await ai_client.create_agent(
            model="gpt-4o",
            name="my-agent",
            instructions="Hello, you are helpful agent and can search information from uploaded files",
            tools=file_search.definitions,
            tool_resources=file_search.resources,
        )
        assert agent.id

        thread = await ai_client.threads.create(tool_resources=ToolResources(file_search=fs))
        assert thread.id
        # create message
        message = await ai_client.messages.create(
            thread_id=thread.id, role="user", content="What does the attachment say?"
        )
        assert message.id, "The message was not created."

        run = await ai_client.runs.create_and_process(
            thread_id=thread.id, agent_id=agent.id, polling_interval=self._sleep_time()
        )
        assert run.status == "completed", f"Error in run: {run.last_error}"
        messages = [m async for m in ai_client.messages.list(thread_id=thread.id)]
        assert messages
        await ai_client.delete_agent(agent.id)
        await ai_client.close()

    @agentClientPreparer()
    @pytest.mark.skip("The API is not supported yet.")
    @recorded_by_proxy_async
    async def test_create_agent_with_interpreter_azure(self, **kwargs):
        """Test Create agent with code interpreter with azure asset ids."""
        ds = VectorStoreDataSource(
            asset_identifier=kwargs["azure_ai_agents_tests_data_path"],
            asset_type=VectorStoreDataSourceAssetType.URI_ASSET,
        )
        await self._do_test_create_agent_with_interpreter(data_sources=[ds], **kwargs)

    @agentClientPreparer()
    @pytest.mark.skip("File ID issues with sanitization.")
    @recorded_by_proxy_async
    async def test_create_agent_with_interpreter_file_ids(self, **kwargs):
        """Test Create agent with code interpreter with file IDs."""
        await self._do_test_create_agent_with_interpreter(file_path=self._get_data_file(), **kwargs)

    async def _do_test_create_agent_with_interpreter(self, **kwargs):
        """Test create agent with code interpreter and project asset id"""
        ai_client = self.create_client(**kwargs)
        assert isinstance(ai_client, AgentsClient)

        code_interpreter = CodeInterpreterTool()

        file_id = None
        if "file_path" in kwargs:
            file = await ai_client.files.upload_and_poll(file_path=kwargs["file_path"], purpose=FilePurpose.AGENTS)
            assert file.id, "The file was not uploaded."
            file_id = file.id

        cdr = CodeInterpreterToolResource(
            file_ids=[file_id] if file_id else None,
            data_sources=kwargs.get("data_sources"),
        )
        tr = ToolResources(code_interpreter=cdr)
        # notice that CodeInterpreter must be enabled in the agent creation, otherwise the agent will not be able to see the file attachment
        agent = await ai_client.create_agent(
            model="gpt-4-1106-preview",
            name="my-agent",
            instructions="Hello, you are helpful agent and can search information from uploaded files",
            tools=code_interpreter.definitions,
            tool_resources=tr,
        )
        assert agent.id, "Agent was not created"

        thread = await ai_client.threads.create()
        assert thread.id, "The thread was not created."

        message = await ai_client.messages.create(
            thread_id=thread.id, role="user", content="What does the attachment say?"
        )
        assert message.id, "The message was not created."

        run = await ai_client.runs.create_and_process(
            thread_id=thread.id, agent_id=agent.id, polling_interval=self._sleep_time()
        )
        assert run.id, "The run was not created."
        await self._remove_file_maybe(file_id, ai_client)
        assert run.status == "completed", f"Error in run: {run.last_error}"
        await ai_client.delete_agent(agent.id)
        messages = [m async for m in ai_client.messages.list(thread_id=thread.id)]
        assert messages
        await ai_client.close()

    @agentClientPreparer()
    @pytest.mark.skip("The API is not supported yet.")
    @recorded_by_proxy_async
    async def test_create_thread_with_interpreter_azure(self, **kwargs):
        """Test Create agent with code interpreter with azure asset ids."""
        ds = VectorStoreDataSource(
            asset_identifier=kwargs["azure_ai_agents_tests_data_path"],
            asset_type=VectorStoreDataSourceAssetType.URI_ASSET,
        )
        await self._do_test_create_thread_with_interpreter(data_sources=[ds], **kwargs)

    @agentClientPreparer()
    @pytest.mark.skip("File ID issues with sanitization.")
    @recorded_by_proxy_async
    async def test_create_thread_with_interpreter_file_ids(self, **kwargs):
        """Test Create agent with code interpreter with file IDs."""
        await self._do_test_create_thread_with_interpreter(file_path=self._get_data_file(), **kwargs)

    async def _do_test_create_thread_with_interpreter(self, **kwargs):
        """Test create agent with code interpreter and project asset id"""
        ai_client = self.create_client(**kwargs)
        assert isinstance(ai_client, AgentsClient)

        code_interpreter = CodeInterpreterTool()

        file_id = None
        if "file_path" in kwargs:
            file = await ai_client.files.upload_and_poll(file_path=kwargs["file_path"], purpose=FilePurpose.AGENTS)
            assert file.id, "The file was not uploaded."
            file_id = file.id

        cdr = CodeInterpreterToolResource(
            file_ids=[file_id] if file_id else None,
            data_sources=kwargs.get("data_sources"),
        )
        tr = ToolResources(code_interpreter=cdr)
        # notice that CodeInterpreter must be enabled in the agent creation, otherwise the agent will not be able to see the file attachment
        agent = await ai_client.create_agent(
            model="gpt-4-1106-preview",
            name="my-agent",
            instructions="You are helpful agent",
            tools=code_interpreter.definitions,
        )
        assert agent.id, "Agent was not created"

        thread = await ai_client.threads.create(tool_resources=tr)
        assert thread.id, "The thread was not created."

        message = await ai_client.messages.create(
            thread_id=thread.id, role="user", content="What does the attachment say?"
        )
        assert message.id, "The message was not created."

        run = await ai_client.runs.create_and_process(
            thread_id=thread.id, agent_id=agent.id, polling_interval=self._sleep_time()
        )
        assert run.id, "The run was not created."
        await self._remove_file_maybe(file_id, ai_client)
        assert run.status == "completed", f"Error in run: {run.last_error}"
        await ai_client.delete_agent(agent.id)
        messages = [m async for m in ai_client.messages.list(thread_id=thread.id)]
        assert messages
        await ai_client.close()

    @agentClientPreparer()
    @pytest.mark.skip("Failing with Http Response Errors.")
    @recorded_by_proxy_async
    async def test_create_agent_with_inline_vs_azure(self, **kwargs):
        """Test creation of asistant with vector store inline."""
        # create client
        ai_client = self.create_client(**kwargs)
        assert isinstance(ai_client, AgentsClient)

        ds = [
            VectorStoreDataSource(
                asset_identifier=kwargs["azure_ai_agents_tests_data_path"],
                asset_type=VectorStoreDataSourceAssetType.URI_ASSET,
            )
        ]
        fs = FileSearchToolResource(
            vector_stores=[
                VectorStoreConfigurations(
                    store_name="my_vector_store",
                    store_configuration=VectorStoreConfiguration(data_sources=ds),
                )
            ]
        )
        file_search = FileSearchTool()
        agent = await ai_client.create_agent(
            model="gpt-4o",
            name="my-agent",
            instructions="Hello, you are helpful agent and can search information from uploaded files",
            tools=file_search.definitions,
            tool_resources=ToolResources(file_search=fs),
        )
        assert agent.id

        thread = await ai_client.threads.create()
        assert thread.id
        # create message
        message = await ai_client.messages.create(
            thread_id=thread.id, role="user", content="What does the attachment say?"
        )
        assert message.id, "The message was not created."

        run = await ai_client.runs.create_and_process(
            thread_id=thread.id, agent_id=agent.id, polling_interval=self._sleep_time()
        )
        assert run.status == "completed", f"Error in run: {run.last_error}"
        messages = [m async for m in ai_client.messages.list(thread_id=thread.id)]
        assert messages
        await ai_client.delete_agent(agent.id)
        await ai_client.close()

    @agentClientPreparer()
    @pytest.mark.skip("The API is not supported yet.")
    @recorded_by_proxy_async
    async def test_create_attachment_in_thread_azure(self, **kwargs):
        """Create thread with message attachment inline with azure asset IDs."""
        ds = VectorStoreDataSource(
            asset_identifier=kwargs["azure_ai_agents_tests_data_path"],
            asset_type=VectorStoreDataSourceAssetType.URI_ASSET,
        )
        await self._do_test_create_attachment_in_thread_azure(data_sources=[ds], **kwargs)

    @agentClientPreparer()
    @pytest.mark.skip("File ID issues with sanitization.")
    @recorded_by_proxy_async
    async def test_create_attachment_in_thread_file_ids(self, **kwargs):
        """Create thread with message attachment inline with azure asset IDs."""
        await self._do_test_create_attachment_in_thread_azure(file_path=self._get_data_file(), **kwargs)

    async def _do_test_create_attachment_in_thread_azure(self, **kwargs):
        # create client
        ai_client = self.create_client(**kwargs)
        assert isinstance(ai_client, AgentsClient)

        file_id = await self._get_file_id_maybe(ai_client, **kwargs)

        file_search = FileSearchTool()
        agent = await ai_client.create_agent(
            model="gpt-4o",
            name="my-agent",
            instructions="Hello, you are helpful agent and can search information from uploaded files",
            tools=file_search.definitions,
        )
        assert agent.id

        # create message
        attachment = MessageAttachment(
            file_id=file_id,
            data_sources=kwargs.get("data_sources"),
            tools=[
                FileSearchTool().definitions[0],
                CodeInterpreterTool().definitions[0],
            ],
        )
        message = ThreadMessageOptions(
            role="user",
            content="What does the attachment say?",
            attachments=[attachment],
        )
        thread = await ai_client.threads.create(messages=[message])
        assert thread.id

        run = await ai_client.runs.create_and_process(
            thread_id=thread.id, agent_id=agent.id, polling_interval=self._sleep_time()
        )
        assert run.status == "completed", f"Error in run: {run.last_error}"
        messages = [m async for m in ai_client.messages.list(thread_id=thread.id)]
        assert messages
        await ai_client.delete_agent(agent.id)
        await ai_client.close()

    def _get_azure_function_tool(self, storage_queue: str) -> AzureFunctionTool:
        """Helper method to get an AzureFunctionTool."""
        return AzureFunctionTool(
            name="foo",
            description="Get answers from the foo bot.",
            parameters={
                "type": "object",
                "properties": {
                    "query": {"type": "string", "description": "The question to ask."},
                    "outputqueueuri": {"type": "string", "description": "The full output queue uri."},
                },
            },
            input_queue=AzureFunctionStorageQueue(
                queue_name="azure-function-foo-input",
                storage_service_endpoint=storage_queue,
            ),
            output_queue=AzureFunctionStorageQueue(
                queue_name="azure-function-tool-output",
                storage_service_endpoint=storage_queue,
            ),
        )

    @agentClientPreparer()
    @recorded_by_proxy_async
    async def test_azure_function_call(self, **kwargs):
        """Test calling Azure functions."""
        storage_queue = kwargs["azure_ai_agents_tests_storage_queue"]
        async with self.create_client(by_endpoint=True, **kwargs) as client:
            azure_function_tool = self._get_azure_function_tool(storage_queue)

            await self._do_test_tool(
                client=client,
                model_name="gpt-4o",
                tool_to_test=azure_function_tool,
                instructions=(
                    "You are a helpful support agent. Use the provided function any "
                    "time the prompt contains the string 'What would foo say?'. When "
                    "you invoke the function, ALWAYS specify the output queue uri parameter as "
                    f"'{storage_queue}/azure-function-tool-output'"
                    '. Always responds with "Foo says" and then the response from the tool.'
                ),
                prompt="What is the most prevalent element in the universe? What would foo say?",
                expected_class=RunStepAzureFunctionToolCall,
                agent_message_regex="bar",
            )

    @agentClientPreparer()
    @recorded_by_proxy_async
    async def test_azure_function_call_streaming(self, **kwargs):
        """Test calling Azure functions in streaming scenarios."""
        storage_queue = kwargs["azure_ai_agents_tests_storage_queue"]
        async with self.create_client(by_endpoint=True, **kwargs) as client:
            azure_function_tool = self._get_azure_function_tool(storage_queue)

            await self._do_test_tool_streaming(
                client=client,
                model_name="gpt-4o",
                tool_to_test=azure_function_tool,
                instructions=(
                    "You are a helpful support agent. Use the provided function any "
                    "time the prompt contains the string 'What would foo say?'. When "
                    "you invoke the function, ALWAYS specify the output queue uri parameter as "
                    f"'{storage_queue}/azure-function-tool-output'"
                    '. Always responds with "Foo says" and then the response from the tool.'
                ),
                prompt="What is the most prevalent element in the universe? What would foo say?",
                expected_delta_class=RunStepDeltaAzureFunctionToolCall,
                agent_message_regex="bar",
            )

    @agentClientPreparer()
    @recorded_by_proxy_async
    async def test_client_with_thread_messages(self, **kwargs):
        """Test agent with thread messages."""
        async with self.create_client(**kwargs) as client:

            # [START create_agent]
            agent = await client.create_agent(
                model="gpt-4",
                name="my-agent",
                instructions="You are helpful agent",
            )
            assert agent.id, "The agent was not created."
            thread = await client.threads.create()
            assert thread.id, "Thread was not created"

            message = await client.messages.create(
                thread_id=thread.id, role="user", content="What is the equation of light energy?"
            )
            assert message.id, "The message was not created."

            additional_messages = [
                ThreadMessageOptions(role=MessageRole.AGENT, content="E=mc^2"),
                ThreadMessageOptions(role=MessageRole.USER, content="What is the impedance formula?"),
            ]
            run = await client.runs.create(
                thread_id=thread.id, agent_id=agent.id, additional_messages=additional_messages
            )

            # poll the run as long as run status is queued or in progress
            while run.status in [RunStatus.QUEUED, RunStatus.IN_PROGRESS]:
                # wait for a second
                time.sleep(self._sleep_time())
                run = await client.runs.get(
                    thread_id=thread.id,
                    run_id=run.id,
                )
            assert run.status in RunStatus.COMPLETED, run.last_error

            await client.delete_agent(agent.id)
            messages = [m async for m in client.messages.list(thread_id=thread.id)]
            assert messages, "The data from the agent was not received."

    @agentClientPreparer()
    @recorded_by_proxy_async
    async def test_include_file_search_results_no_stream(self, **kwargs):
        """Test using include_file_search."""
        await self._do_test_include_file_search_results(use_stream=False, include_content=True, **kwargs)
        await self._do_test_include_file_search_results(use_stream=False, include_content=False, **kwargs)

    @agentClientPreparer()
    @recorded_by_proxy_async
    async def test_include_file_search_results_stream(self, **kwargs):
        """Test using include_file_search with streaming."""
        await self._do_test_include_file_search_results(use_stream=True, include_content=True, **kwargs)
        await self._do_test_include_file_search_results(use_stream=True, include_content=False, **kwargs)

    async def _do_test_include_file_search_results(self, use_stream, include_content, **kwargs):
        """Run the test with file search results."""
        async with self.create_client(**kwargs) as ai_client:
            ds = [
                VectorStoreDataSource(
                    asset_identifier=kwargs["azure_ai_agents_tests_data_path"],
                    asset_type=VectorStoreDataSourceAssetType.URI_ASSET,
                )
            ]
            vector_store = await ai_client.vector_stores.create_and_poll(
                file_ids=[], data_sources=ds, name="my_vectorstore", polling_interval=self._sleep_time()
            )
            # vector_store = await ai_client.vector_stores.get('vs_M9oxKG7JngORHcYNBGVZ6Iz3')
            assert vector_store.id

            file_search = FileSearchTool(vector_store_ids=[vector_store.id])
            agent = await ai_client.create_agent(
                model="gpt-4o",
                name="my-agent",
                instructions="Hello, you are helpful agent and can search information from uploaded files",
                tools=file_search.definitions,
                tool_resources=file_search.resources,
            )
            assert agent.id
            thread = await ai_client.threads.create()
            assert thread.id
            # create message
            message = await ai_client.messages.create(
                thread_id=thread.id,
                role="user",
                # content="What does the attachment say?"
                content="What Contoso Galaxy Innovations produces?",
            )
            assert message.id, "The message was not created."
            include = [RunAdditionalFieldList.FILE_SEARCH_CONTENTS] if include_content else None

            if use_stream:
                run = None
                async with await ai_client.runs.stream(
                    thread_id=thread.id, agent_id=agent.id, include=include
                ) as stream:
                    async for event_type, event_data, _ in stream:
                        if isinstance(event_data, ThreadRun):
                            run = event_data
                        elif event_type == AgentStreamEvent.THREAD_RUN_STEP_COMPLETED:
                            if isinstance(event_data.step_details, RunStepToolCallDetails):
                                self._assert_file_search_valid(event_data.step_details.tool_calls[0], include_content)
                        elif event_type == AgentStreamEvent.DONE:
                            print("Stream completed.")
                            break
            else:
                run = await ai_client.runs.create_and_process(
                    thread_id=thread.id, agent_id=agent.id, include=include, polling_interval=self._sleep_time()
                )
                assert run.status == RunStatus.COMPLETED
            assert run is not None
            steps = [s async for s in ai_client.run_steps.list(thread_id=thread.id, run_id=run.id, include=include)]
            # first (index-1) step is the tool call
            step_id = steps[1].id
            one_step = await ai_client.run_steps.get(
                thread_id=thread.id, run_id=run.id, step_id=step_id, include=include
            )
            self._assert_file_search_valid(one_step.step_details.tool_calls[0], include_content)
            self._assert_file_search_valid(steps[1].step_details.tool_calls[0], include_content)

            messages = [m async for m in ai_client.messages.list(thread_id=thread.id)]
            assert len(messages) > 1, "No messages were returned."

            await ai_client.vector_stores.delete(vector_store.id)
            # delete agent and close client
            await ai_client.delete_agent(agent.id)
            print("Deleted agent")
            await ai_client.close()

    def _assert_file_search_valid(self, tool_call: Any, include_content: bool) -> None:
        """Test that file search result is properly populated."""
        assert isinstance(tool_call, RunStepFileSearchToolCall), f"Wrong type of tool call: {type(tool_call)}."
        assert isinstance(
            tool_call.file_search, RunStepFileSearchToolCallResults
        ), f"Wrong type of search results: {type(tool_call.file_search)}."
        assert isinstance(
            tool_call.file_search.results[0], RunStepFileSearchToolCallResult
        ), f"Wrong type of search result: {type(tool_call.file_search.results[0])}."
        assert tool_call.file_search.results
        if include_content:
            assert tool_call.file_search.results[0].content
            assert isinstance(tool_call.file_search.results[0].content[0], FileSearchToolCallContent)
            assert tool_call.file_search.results[0].content[0].type == "text"
            assert tool_call.file_search.results[0].content[0].text
        else:
            assert tool_call.file_search.results[0].content is None

    @agentClientPreparer()
    @pytest.mark.skip("Recordings not yet implemented")
    @recorded_by_proxy_async
    async def test_agents_with_json_schema(self, **kwargs):
        """Test structured output from the agent."""
        async with self.create_client(**kwargs) as ai_client:
            agent = await ai_client.create_agent(
                # Note only gpt-4o-mini-2024-07-18 and
                # gpt-4o-2024-08-06 and later support structured output.
                model="gpt-4o-mini",
                name="my-agent",
                instructions="Extract the information about planets.",
                headers={"x-ms-enable-preview": "true"},
                response_format=ResponseFormatJsonSchemaType(
                    json_schema=ResponseFormatJsonSchema(
                        name="planet_mass",
                        description="Extract planet mass.",
                        schema={
                            "$defs": {
                                "Planets": {"enum": ["Earth", "Mars", "Jupyter"], "title": "Planets", "type": "string"}
                            },
                            "properties": {
                                "planet": {"$ref": "#/$defs/Planets"},
                                "mass": {"title": "Mass", "type": "number"},
                            },
                            "required": ["planet", "mass"],
                            "title": "Planet",
                            "type": "object",
                        },
                    )
                ),
            )
            assert agent.id

            thread = await ai_client.threads.create()
            assert thread.id

            message = await ai_client.messages.create(
                thread_id=thread.id,
                role="user",
                content=("The mass of the Mars is 6.4171E23 kg"),
            )
            assert message.id

            run = await ai_client.runs.create_and_process(
                thread_id=thread.id, agent_id=agent.id, polling_interval=self._sleep_time()
            )

            assert run.status == RunStatus.COMPLETED, run.last_error.message

            await ai_client.delete_agent(agent.id)

            messages = [m async for m in ai_client.messages.list(thread_id=thread.id)]

            planet_info = []
            # The messages are following in the reverse order,
            # we will iterate them and output only text contents.
            for msg in reversed(messages):
                last = msg.content[-1]
                # We will only list agent responses here.
                if isinstance(last, MessageTextContent) and msg.role == MessageRole.AGENT:
                    planet_info.append(json.loads(last.text.value))
            assert len(planet_info) == 1
            assert len(planet_info[0]) == 2
            assert planet_info[0]["mass"] == pytest.approx(6.4171e23, 1e22)
            assert planet_info[0]["planet"] == "Mars"

    async def _get_connected_agent_tool(self, client, model_name, connected_agent_name):
        """Get the connected agent tool."""
        stock_price_agent = await client.create_agent(
            model=model_name,
            name=connected_agent_name,
            instructions=(
                "Your job is to get the stock price of a company. If asked for the Microsoft stock price, always return $350."
            ),
        )
        return ConnectedAgentTool(
            id=stock_price_agent.id, name=connected_agent_name, description="Gets the stock price of a company"
        )

    def _get_azure_ai_search_tool(self, **kwargs):
        """Get the azure AI search tool."""
        conn_id = kwargs.pop("azure_ai_agents_tests_search_connection_id", "my-search-connection-ID")
        index_name = kwargs.pop("azure_ai_agents_tests_search_index_name", "my-search-index")

        return AzureAISearchTool(
            index_connection_id=conn_id,
            index_name=index_name,
        )

    @agentClientPreparer()
    @recorded_by_proxy_async
    async def test_azure_ai_search_tool(self, **kwargs):
        """Test using the AzureAISearchTool with an agent."""
        azure_search_tool = self._get_azure_ai_search_tool(**kwargs)
        async with self.create_client(by_endpoint=True, **kwargs) as client:
            assert isinstance(client, AgentsClient)

            await self._do_test_tool(
                client=client,
                model_name="gpt-4o",
                tool_to_test=azure_search_tool,
                instructions="You are a helpful agent that can search for information using Azure AI Search.",
                prompt="What is the temperature rating of the cozynights sleeping bag?",
                expected_class=RunStepAzureAISearchToolCall,
                agent_message_regex="60",
                uri_annotation=MessageTextUrlCitationDetails(
                    url="www.microsoft.com",
                    title="product_info_7.md",
                ),
            )

    @agentClientPreparer()
    @recorded_by_proxy_async
    async def test_azure_ai_search_tool_streaming(self, **kwargs):
        """Test using the AzureAISearchTool with an agent in streaming scenario."""
        azure_search_tool = self._get_azure_ai_search_tool(**kwargs)
        async with self.create_client(by_endpoint=True, **kwargs) as client:
            assert isinstance(client, AgentsClient)
            await self._do_test_tool_streaming(
                client=client,
                model_name="gpt-4o",
                tool_to_test=azure_search_tool,
                instructions="You are a helpful agent that can search for information using Azure AI Search.",
                prompt="What is the temperature rating of the cozynights sleeping bag?",
                expected_delta_class=RunStepDeltaAzureAISearchToolCall,
                uri_annotation=MessageTextUrlCitationDetails(
                    url="www.microsoft.com",
                    title="product_info_7.md",
                ),
            )

    @agentClientPreparer()
    @recorded_by_proxy_async
    async def test_browser_automation_tool(self, **kwargs):
        connection_id = kwargs["azure_ai_agents_tests_playwright_connection_id"]
        async with self.create_client(by_endpoint=True, **kwargs) as client:
            browser_automation_tool = BrowserAutomationTool(connection_id=connection_id)
            await self._do_test_tool(
                client=client,
                model_name="gpt-4o",
                tool_to_test=browser_automation_tool,
                instructions="""
                    You are an Agent helping with browser automation tasks.
                    You can answer questions, provide information, and assist with various tasks
                    related to web browsing using the Browser Automation tool available to you.
                    """,
                prompt="""
                    Your goal is to report the percent of Microsoft year-to-date stock price change.
                    To do that, go to the website finance.yahoo.com.
                    At the top of the page, you will find a search bar.
                    Enter the value 'MSFT', to get information about the Microsoft stock price.
                    At the top of the resulting page you will see a default chart of Microsoft stock price.
                    Click on 'YTD' at the top of that chart, and read the value that shows up right underneath it.
                    Report your result using exactly the following sentence, followed by the value you found:
                    `The year-to-date (YTD) stock price change for Microsoft (MSFT) is`
                    """,
                # The tool is very slow to run, since the Microsoft Playwright Workspace service needs to
                # load a VM and open a browser. Use a large polling interval to avoid tons of REST API calls in test recordings.
                polling_interval=60,
                expected_class=RunStepBrowserAutomationToolCall,
                agent_message_regex="the year-to-date [(]ytd[)] stock price change for microsoft [(]msft[)] is",
            )

    @agentClientPreparer()
    @recorded_by_proxy_async
    async def test_deep_research_tool(self, **kwargs):
        """Test using the DeepResearchTool with an agent."""
        # create client
        async with self.create_client(by_endpoint=True, **kwargs) as client:
            assert isinstance(client, AgentsClient)

            # Get connection ID and model name from test environment
            bing_conn_id = kwargs.pop("azure_ai_agents_tests_bing_connection_id")
            deep_research_model = kwargs.pop("azure_ai_agents_tests_deep_research_model")

            # Create DeepResearchTool
            deep_research_tool = DeepResearchTool(
                bing_grounding_connection_id=bing_conn_id,
                deep_research_model=deep_research_model,
            )

            await self._do_test_tool(
                client=client,
                model_name="gpt-4o",
                tool_to_test=deep_research_tool,
                instructions="You are a helpful agent that assists in researching scientific topics.",
                prompt="Research the benefits of renewable energy sources. Keep the response brief.",
                expected_class=RunStepDeepResearchToolCall,
                polling_interval=60,
                minimal_text_length=50,
            )

    @agentClientPreparer()
    @recorded_by_proxy_async
    async def test_tool_streaming_connected_agent(self, **kwargs):
        async with self.create_client(**kwargs, by_endpoint=True) as client:
            model_name = "gpt-4o"
            connected_agent_name = "stock_bot"
            connected_agent = await self._get_connected_agent_tool(client, model_name, connected_agent_name)

            try:
                await self._do_test_tool_streaming(
                    client=client,
                    model_name=model_name,
                    tool_to_test=connected_agent,
                    instructions="You are a helpful assistant, and use the connected agents to get stock prices.",
                    prompt="What is the stock price of Microsoft?",
                    expected_delta_class=RunStepDeltaConnectedAgentToolCall,
                )
            finally:
                await client.delete_agent(connected_agent.connected_agent.id)

    @agentClientPreparer()
    @recorded_by_proxy_async
    async def test_connected_agent_tool(self, **kwargs):
        async with self.create_client(**kwargs, by_endpoint=True) as client:
            model_name = "gpt-4o"
            connected_agent_name = "stock_bot"
            connected_agent = await self._get_connected_agent_tool(client, model_name, connected_agent_name)

            try:
                await self._do_test_tool(
                    client=client,
                    model_name=model_name,
                    tool_to_test=connected_agent,
                    instructions="You are a helpful assistant, and use the connected agents to get stock prices.",
                    prompt="What is the stock price of Microsoft?",
                    expected_class=RunStepConnectedAgentToolCall,
                )
            finally:
                await client.delete_agent(connected_agent.connected_agent.id)

    async def _get_file_search_tool_and_file_id(self, client, **kwargs):
        """Helper method to get the file search tool."""
        ds = [
            VectorStoreDataSource(
                asset_identifier=kwargs["azure_ai_agents_tests_data_path"],
                asset_type=VectorStoreDataSourceAssetType.URI_ASSET,
            )
        ]
        vector_store = await client.vector_stores.create_and_poll(
            data_sources=ds, name="my_vectorstore", polling_interval=self._sleep_time()
        )
        file_id = None
        async for fle in client.vector_store_files.list(vector_store.id):
            # We have only one file in vector store.
            file_id = fle.id
        assert file_id is not None, "No files were found in the vector store."
        return FileSearchTool(vector_store_ids=[vector_store.id]), file_id

    @agentClientPreparer()
    @recorded_by_proxy_async
    async def test_file_search_tool(self, **kwargs):
        """Test file search tool."""
        async with self.create_client(**kwargs, by_endpoint=True) as client:
            model_name = "gpt-4o"
            file_search_tool, file_id = await self._get_file_search_tool_and_file_id(client, **kwargs)
            assert file_search_tool.resources.file_search is not None
            assert file_search_tool.resources.file_search.vector_store_ids

            try:
                await self._do_test_tool(
                    client=client,
                    model_name=model_name,
                    tool_to_test=file_search_tool,
                    instructions="You are helpful agent",
                    prompt="What feature does Smart Eyewear offer?",
                    expected_class=RunStepFileSearchToolCall,
                    file_annotation=MessageTextFileCitationAnnotation(
                        text="test",
                        file_citation=MessageTextFileCitationDetails(
                            file_id=file_id,
                        ),
                    ),
                )
            finally:
                await client.vector_stores.delete(file_search_tool.resources.file_search.vector_store_ids[0])

    @agentClientPreparer()
    @recorded_by_proxy_async
    async def test_file_search_tool_streaming(self, **kwargs):
        """Test file search tool."""
        async with self.create_client(**kwargs, by_endpoint=True) as client:
            model_name = "gpt-4o"
            file_search_tool, file_id = await self._get_file_search_tool_and_file_id(client, **kwargs)
            assert file_search_tool.resources.file_search is not None
            assert file_search_tool.resources.file_search.vector_store_ids

            try:
                await self._do_test_tool_streaming(
                    client=client,
                    model_name=model_name,
                    tool_to_test=file_search_tool,
                    instructions="You are helpful agent",
                    prompt="What feature does Smart Eyewear offer?",
                    expected_delta_class=RunStepDeltaFileSearchToolCall,
                    file_annotation=MessageTextFileCitationAnnotation(
                        text="test",
                        file_citation=MessageTextFileCitationDetails(
                            file_id=file_id,
                        ),
                    ),
                )
            finally:
                await client.vector_stores.delete(file_search_tool.resources.file_search.vector_store_ids[0])

    def _get_open_api_tool(self):
        """Helper method to get the openAPI tool."""
        weather_asset_file_path = os.path.join(os.path.dirname(__file__), "assets", "weather_openapi.json")
        auth = OpenApiAnonymousAuthDetails()
        with open(weather_asset_file_path, "r") as f:
            openapi_weather = jsonref.load(f)
        return OpenApiTool(
            name="get_weather",
            spec=openapi_weather,
            description="Retrieve weather information for a location",
            auth=auth,
        )

    @agentClientPreparer()
    @recorded_by_proxy_async
    async def test_open_api_tool(self, **kwargs):
        """Test open API tool call in non-streaming Scenario."""
        async with self.create_client(**kwargs, by_endpoint=True) as client:
            model_name = "gpt-4o"
            openapi_tool = self._get_open_api_tool()

            await self._do_test_tool(
                client=client,
                model_name=model_name,
                tool_to_test=openapi_tool,
                instructions="You are helpful agent",
                prompt="What is the weather in Centralia, PA?",
                expected_class=RunStepOpenAPIToolCall,
            )

    @agentClientPreparer()
    @recorded_by_proxy_async
    async def test_open_api_tool_streaming(self, **kwargs):
        """Test open API tool call in streaming Scenario."""
        async with self.create_client(**kwargs, by_endpoint=True) as client:
            model_name = "gpt-4o"
            openapi_tool = self._get_open_api_tool()

            await self._do_test_tool_streaming(
                client=client,
                model_name=model_name,
                tool_to_test=openapi_tool,
                instructions="You are helpful agent",
                prompt="What is the weather in Centralia, PA?",
                expected_delta_class=RunStepDeltaOpenAPIToolCall,
            )

    @agentClientPreparer()
    @recorded_by_proxy_async
    async def test_bing_grounding_tool(self, **kwargs):
        """Test Bing grounding tool call in non-streaming Scenario."""
        async with self.create_client(by_endpoint=True, **kwargs) as client:
            model_name = "gpt-4o"
            bing_grounding_tool = BingGroundingTool(
                connection_id=kwargs.get("azure_ai_agents_tests_bing_connection_id")
            )

            await self._do_test_tool(
                client=client,
                model_name=model_name,
                tool_to_test=bing_grounding_tool,
                instructions="You are helpful agent",
                prompt="How does wikipedia explain Euler's Identity?",
                expected_class=RunStepBingGroundingToolCall,
                uri_annotation=MessageTextUrlCitationDetails(
                    url="*",
                    title="*",
                ),
            )

    @agentClientPreparer()
    @recorded_by_proxy_async
    async def test_bing_grounding_tool_streaming(self, **kwargs):
        """Test Bing grounding tool call in streaming Scenario."""
        async with self.create_client(by_endpoint=True, **kwargs) as client:
            model_name = "gpt-4o"
            bing_grounding_tool = BingGroundingTool(
                connection_id=kwargs.get("azure_ai_agents_tests_bing_connection_id")
            )

            await self._do_test_tool_streaming(
                client=client,
                model_name=model_name,
                tool_to_test=bing_grounding_tool,
                instructions="You are helpful agent",
                prompt="How does wikipedia explain Euler's Identity?",
                expected_delta_class=RunStepDeltaBingGroundingToolCall,
                uri_annotation=MessageTextUrlCitationDetails(
                    url="*",
                    title="*",
                ),
            )

    @agentClientPreparer()
    @recorded_by_proxy_async
    async def test_custom_bing_grounding_tool(self, **kwargs):
        """Test Bing grounding tool call in non-streaming Scenario."""
        async with self.create_client(by_endpoint=True, **kwargs) as client:
            model_name = "gpt-4o"
            bing_custom_tool = BingCustomSearchTool(
                connection_id=kwargs.get("azure_ai_agents_tests_bing_custom_connection_id"),
                instance_name=kwargs.get("azure_ai_agents_tests_bing_configuration_name"),
            )

            await self._do_test_tool(
                client=client,
                model_name=model_name,
                tool_to_test=bing_custom_tool,
                instructions="You are helpful agent",
                prompt="How many medals did the USA win in the 2024 summer olympics?",
                expected_class=RunStepBingCustomSearchToolCall,
                agent_message_regex="40.+gold.+44 silver.+42.+bronze",
                uri_annotation=MessageTextUrlCitationDetails(
                    url="*",
                    title="*",
                ),
            )

    @agentClientPreparer()
    @recorded_by_proxy_async
    async def test_custom_bing_grounding_tool_streaming(self, **kwargs):
        """Test Bing grounding tool call in streaming Scenario."""
        async with self.create_client(by_endpoint=True, **kwargs) as client:
            model_name = "gpt-4o"
            bing_custom_tool = BingCustomSearchTool(
                connection_id=kwargs.get("azure_ai_agents_tests_bing_custom_connection_id"),
                instance_name=kwargs.get("azure_ai_agents_tests_bing_configuration_name"),
            )

            await self._do_test_tool_streaming(
                client=client,
                model_name=model_name,
                tool_to_test=bing_custom_tool,
                instructions="You are helpful agent",
                prompt="How many medals did the USA win in the 2024 summer olympics?",
                expected_delta_class=RunStepDeltaCustomBingGroundingToolCall,
                agent_message_regex="40.+gold.+44 silver.+42.+bronze",
                uri_annotation=MessageTextUrlCitationDetails(
                    url="*",
                    title="*",
                ),
            )

    async def _do_test_tool(
        self,
        client,
        model_name,
        tool_to_test,
        instructions,
        prompt,
        expected_class,
        headers=None,
        polling_interval=1,
        agent_message_regex=None,
        minimal_text_length=1,
        uri_annotation=None,
        file_annotation=None,
        **kwargs,
    ):
        """
        The helper method to test the non-interactive tools in the non-streaming scenarios.

        Note: kwargs may take
            - connected_agent_name for checking connected tool.
        :param client: The agent client used in this experiment.
        :param model_name: The model deployment name to be used.
        :param tool_to_test: The pre created tool to be used.
        :param instructions: The instructions, given to an agent.
        :param prompt: The prompt, given in the first user message.
        :param expected_class: If a tool call is expected, the name of the class derived from RunStepToolCall
               corresponding to the expected tool call (e.g. RunStepBrowserAutomationToolCall).
        :param headers: The headers used to call the agents.
               For example: {"x-ms-enable-preview": "true"}
        :param polling_interval: The polling interval (useful, when we need to wait longer times).
        :param agent_message_regex: The regular expression to search in the messages. Must be all lower-case.
        :param minimal_text_length: The minimal length of a text.
        :param uri_annotation: The URI annotation, which have to present in response.
        :param file_annotation: The file annotation, which have to present in response.
        """
        if headers is None:
            headers = {}
        agent = await client.create_agent(
            model=model_name,
            name="my-assistant",
            instructions=instructions,
            tools=tool_to_test.definitions,
            tool_resources=tool_to_test.resources,
            headers=headers,
        )
        thread = await client.threads.create()
        await client.messages.create(
            thread_id=thread.id,
            role=MessageRole.USER,
            content=prompt,
        )
        run = await client.runs.create_and_process(
            thread_id=thread.id, agent_id=agent.id, polling_interval=self._sleep_time(polling_interval)
        )
        try:
            assert run.status != RunStatus.FAILED, run.last_error

            # Fetch and log all messages
            messages = [m async for m in client.messages.list(thread_id=thread.id)]
            assert len(messages) > 1

            # Find the agent's response
            agent_messages = [msg for msg in messages if msg.role == MessageRole.AGENT]
            assert len(agent_messages) > 0, "No agent response found"

            # Verify the response contains some content
            agent_response = agent_messages[0]
            assert agent_response.content, "Agent response has no content"

            # Check if response has text content
            text_messages = agent_response.text_messages
            assert len(text_messages) > 0, "No text content in agent response"
            assert (
                len(text_messages[0].text.value) > minimal_text_length
            ), "Response too short - may not have completed research"

            # Search for the specific message when asked.
            text = "\n".join([t.text.value.lower() for t in text_messages])
            if agent_message_regex:
                assert re.findall(agent_message_regex, text.lower()), f"{agent_message_regex} was not found in {text}."

            # Search for the specific URL and title in the message annotation.
            if uri_annotation is not None:
                has_annotation = False
                for message in agent_messages:
                    has_annotation = self._has_url_annotation(message, uri_annotation)
                    if has_annotation:
                        break
                assert has_annotation, f"The annotation [{uri_annotation.title}]({uri_annotation.url}) was not found."

            # Search for the file annotation.
            if file_annotation:
                has_annotation = False
                for message in agent_messages:
                    has_annotation = self._has_file_annotation(message, file_annotation)
                    if has_annotation:
                        break
                assert has_annotation, f"The annotation {file_annotation} was not found."

            if expected_class is not None:
                found_step = False
                async for run_step in client.run_steps.list(thread_id=thread.id, run_id=run.id):
                    if isinstance(run_step.step_details, RunStepToolCallDetails):
                        for tool_call in run_step.step_details.tool_calls:
                            if isinstance(tool_call, expected_class):
                                found_step = True
                                if "connected_agent_name" in kwargs:
                                    assert tool_call.connected_agent.name == kwargs["connected_agent_name"]
                                if isinstance(tool_call, RunStepBrowserAutomationToolCall):
                                    self._validate_run_step_browser_automation_tool_call(tool_call)
                assert found_step, f"The {expected_class} was not found."
        finally:
            await client.delete_agent(agent.id)
            await client.threads.delete(thread.id)

    async def _do_test_tool_streaming(
        self,
        client,
        model_name,
        tool_to_test,
        instructions,
        prompt,
        expected_delta_class,
        headers=None,
        uri_annotation=None,
        file_annotation=None,
        agent_message_regex=None,
    ):
        """
        The helper method to test the non-interactive tools in the streaming scenarios.

        :param client: The agent client used in this experiment.
        :param model_name: The model deployment name to be used.
        :param tool_to_test: The pre created tool to be used.
        :param instructions: The instructions, given to an agent.
        :param prompt: The prompt, given in the first user message.
        :param headers: The headers used to call the agents.
               For example: {"x-ms-enable-preview": "true"}
        :param uri_annotation: The URI annotation, which have to present in response.
        :param file_annotation: The file annotation, which have to present in response.
        :param agent_message_regex: The regular expression to search in the messages. Must be all lower-case.
        """
        if headers is None:
            headers = {}
        agent = await client.create_agent(
            model=model_name,
            name="my-assistant",
            instructions=instructions,
            tools=tool_to_test.definitions,
            tool_resources=tool_to_test.resources,
            headers=headers,
        )
        thread = await client.threads.create()
        await client.messages.create(
            thread_id=thread.id,
            role=MessageRole.USER,
            content=prompt,
        )

        try:
            async with await client.runs.stream(thread_id=thread.id, agent_id=agent.id) as stream:
                is_started = False
                received_message = False
                got_expected_delta = False
                is_completed = False
                is_run_step_created = False
                # Annotation checks
                has_uri_annotation = uri_annotation is None
                has_file_annotation = file_annotation is None
                # Agent message regex
                has_agent_message_regex = agent_message_regex is None
                received_messages = []
                async for event_type, event_data, _ in stream:

                    if isinstance(event_data, MessageDeltaChunk):
                        received_message = True

                    elif isinstance(event_data, ThreadMessage):
                        if event_data.role == MessageRole.AGENT:
                            # Search for the specific URL and title in the message annotation.
                            if not has_uri_annotation:
                                has_uri_annotation = has_uri_annotation or self._has_url_annotation(
                                    event_data, uri_annotation
                                )

                            # Search for the file annotation.
                            if not has_file_annotation:
                                has_file_annotation = has_file_annotation or self._has_file_annotation(
                                    event_data, file_annotation
                                )
                            for content in event_data.content:
                                if not has_agent_message_regex and isinstance(content, MessageTextContent):
                                    has_agent_message_regex = re.findall(
                                        agent_message_regex, content.text.value.lower()
                                    )
                                    received_messages.append(content.text.value.lower())

                    elif isinstance(event_data, RunStepDeltaChunk):
                        if expected_delta_class is not None:
                            tool_calls_details = getattr(event_data.delta.step_details, "tool_calls")
                            if isinstance(tool_calls_details, list):
                                for tool_call in tool_calls_details:
                                    if isinstance(tool_call, expected_delta_class):
                                        got_expected_delta = True
                    elif event_type == AgentStreamEvent.THREAD_RUN_STEP_CREATED:
                        is_run_step_created = True

                    elif event_type == AgentStreamEvent.THREAD_RUN_CREATED:
                        is_started = True
                        assert isinstance(event_data, ThreadRun)
                        assert event_data.status != "failed", event_data.last_error

                    elif isinstance(event_data, ThreadRun):
                        assert event_data.status != "failed", event_data.last_error

                    elif event_type == AgentStreamEvent.ERROR:
                        assert False, event_data

                    elif event_type == AgentStreamEvent.DONE:
                        is_completed = True

                assert is_started, "The stream is missing Start event."
                assert received_message, "The message was never received."
                assert got_expected_delta, f"The delta tool call of type {expected_delta_class} was not found."
                assert is_completed, "The stream was not completed."
                assert is_run_step_created, "No run steps were created."
                assert (
                    has_agent_message_regex
                ), f"The text {agent_message_regex} was not found in messages: {' '.join(received_messages)}."

                assert (
                    has_uri_annotation
                ), f"The annotation [{uri_annotation.title}]({uri_annotation.url}) was not found."
                assert has_file_annotation, f"The annotation {file_annotation} was not found."
            messages = [message async for message in client.messages.list(thread_id=thread.id)]
            assert len(messages) > 1
        finally:
            await client.delete_agent(agent.id)
            await client.threads.delete(thread.id)

    async def _get_file_id_maybe(self, ai_client: AgentsClient, **kwargs) -> str:
        """Return file id if kwargs has file path."""
        if "file_path" in kwargs:
            file = await ai_client.files.upload_and_poll(file_path=kwargs["file_path"], purpose=FilePurpose.AGENTS)
            assert file.id, "The file was not uploaded."
            return file.id
        return None

    async def _remove_file_maybe(self, file_id: str, ai_client: AgentsClient) -> None:
        """Remove file if we have file ID."""
        if file_id:
            await ai_client.files.delete(file_id)

    # # **********************************************************************************
    # #
    # #                      HAPPY PATH SERVICE TESTS - Streaming APIs
    # #
    # # **********************************************************************************

    # TODO

    # # **********************************************************************************
    # #
    # #         NEGATIVE TESTS
    # #
    # # **********************************************************************************

    """
    # DISABLED, PASSES LIVE ONLY: recordings don't capture DNS lookup errors
    # test agent creation and deletion
    @agentClientPreparer()
    @recorded_by_proxy_async
    async def test_negative_create_delete_agent(self, **kwargs):
        # create client using bad endpoint
        bad_connection_string = "https://foo.bar.some-domain.ms;00000000-0000-0000-0000-000000000000;rg-resour-cegr-oupfoo1;abcd-abcdabcdabcda-abcdefghijklm"

        credential = self.get_credential(AgentsClient, is_async=False)
        client = AgentsClient.from_connection_string(
            credential=credential,
            connection=bad_connection_string,
        )

        # attempt to create agent with bad client
        exception_caught = False
        try:
            agent = await client.create_agent(
                model="gpt-4o", name="my-agent", instructions="You are helpful agent"
            )
        # check for error (will not have a status code since it failed on request -- no response was recieved)
        except (ServiceRequestError, HttpResponseError) as e:
            exception_caught = True
            if type(e) == ServiceRequestError:
                assert e.message
                assert "failed to resolve 'foo.bar.some-domain.ms'" in e.message.lower()
            else:
                assert "No such host is known" and "foo.bar.some-domain.ms" in str(e)

        # close client and confirm an exception was caught
        await client.close()
        assert exception_caught
    """<|MERGE_RESOLUTION|>--- conflicted
+++ resolved
@@ -65,10 +65,7 @@
     RunStepFileSearchToolCall,
     RunStepFileSearchToolCallResult,
     RunStepFileSearchToolCallResults,
-<<<<<<< HEAD
-=======
     RunStepOpenAPIToolCall,
->>>>>>> 78693776
     RunStepToolCallDetails,
     RunStatus,
     ThreadMessage,
@@ -718,7 +715,7 @@
     @recorded_by_proxy_async
     async def test_list_messages(self, **kwargs):
         # create client
-        async with self.create_client(**kwargs) as client:
+        async with self.create_client(by_endpoint=True, **kwargs) as client:
             print("Created client")
 
             # create agent
@@ -767,6 +764,13 @@
             messages4 = [message async for message in client.messages.list(thread_id=thread.id)]
             assert len(messages4) == 2
             assert not any(msg.id == message3.id for msg in messages4)
+
+            # Check that we can add messages after deletion
+            message3 = await client.messages.create(thread_id=thread.id, role="user", content="Bar")
+            assert message3.id
+            messages5 = [message async for message in client.messages.list(thread_id=thread.id)]
+            assert len(messages5) == 3
+            assert any(msg.id == message3.id for msg in messages5)
 
             # delete agent and close client
             await client.delete_agent(agent.id)
