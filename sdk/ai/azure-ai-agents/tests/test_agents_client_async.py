# pylint: disable=too-many-lines,line-too-long,useless-suppression
# # ------------------------------------
# Copyright (c) Microsoft Corporation.
# Licensed under the MIT License.
# ------------------------------------
# cSpell:disable
from typing import Any

import json
<<<<<<< HEAD
import jsonref
import logging
=======
>>>>>>> 1f0e0190
import os
import pytest
import io
import time

from azure.ai.agents.aio import AgentsClient
from devtools_testutils.aio import recorded_by_proxy_async
from azure.ai.agents.models import (
    AzureAISearchTool,
    AzureFunctionTool,
    AzureFunctionStorageQueue,
    AgentStreamEvent,
    AgentThread,
<<<<<<< HEAD
    BingGroundingTool,
=======
    BrowserAutomationTool,
>>>>>>> 1f0e0190
    CodeInterpreterTool,
    CodeInterpreterToolResource,
    ConnectedAgentTool,
    DeepResearchTool,
    FilePurpose,
    FileSearchTool,
    FileSearchToolCallContent,
    FileSearchToolResource,
    FunctionTool,
    MessageAttachment,
    MessageRole,
    MessageDeltaChunk,
    MessageTextContent,
    MessageTextFileCitationAnnotation,
    MessageTextFileCitationDetails,
    MessageTextUrlCitationDetails,
    OpenApiTool,
    OpenApiAnonymousAuthDetails,
    ResponseFormatJsonSchema,
    ResponseFormatJsonSchemaType,
    RunAdditionalFieldList,
<<<<<<< HEAD
    RunStepDeltaAzureAISearchToolCall,
    RunStepBingGroundingToolCall,
=======
    RunStepBrowserAutomationToolCall,
>>>>>>> 1f0e0190
    RunStepConnectedAgentToolCall,
    RunStepDeepResearchToolCall,
    RunStepAzureAISearchToolCall,
    RunStepDeltaBingGroundingToolCall,
    RunStepDeltaChunk,
    RunStepDeltaConnectedAgentToolCall,
    RunStepDeltaFileSearchToolCall,
    RunStepDeltaOpenAPIToolCall,
    RunStepDeltaToolCallObject,
    RunStepFileSearchToolCall,
    RunStepFileSearchToolCallResult,
    RunStepFileSearchToolCallResults,
    RunStepOpenAPIToolCall,
    RunStepToolCallDetails,
    RunStatus,
    ThreadMessage,
    ThreadMessageOptions,
    ThreadRun,
    ToolResources,
    ToolSet,
    VectorStore,
    VectorStoreConfigurations,
    VectorStoreConfiguration,
    VectorStoreDataSource,
    VectorStoreDataSourceAssetType,
)
from test_agents_client_base import TestAgentClientBase, agentClientPreparer, fetch_current_datetime_recordings, fetch_current_datetime_live

# TODO clean this up / get rid of anything not in use

"""
issues I've noticed with the code:
    delete_thread(thread.id) fails
    cancel_thread(thread.id) expires/times out occasionally
    added time.sleep() to the beginning of my last few tests to avoid limits
    when using the endpoint from Howie, delete_agent(agent.id) did not work but would not cause an error
"""

# Statically defined user functions for fast reference
user_functions_recording = {fetch_current_datetime_recordings}
user_functions_live = {fetch_current_datetime_live}


# The test class name needs to start with "Test" to get collected by pytest
class TestAgentClientAsync(TestAgentClientBase):

    # helper function: create client using environment variables
    def create_client(self, by_endpoint=False, **kwargs) -> AgentsClient:
        # fetch environment variables
        endpoint = kwargs.pop("azure_ai_agents_tests_project_connection_string")
        if by_endpoint:
            endpoint = kwargs.pop("azure_ai_agents_tests_project_endpoint")
        credential = self.get_credential(AgentsClient, is_async=False)

        # create and return client
        client = AgentsClient(
            endpoint=endpoint,
            credential=credential,
        )

        return client

    def _get_data_file(self) -> str:
        """Return the test file name."""
        return os.path.join(os.path.dirname(os.path.dirname(__file__)), "test_data", "product_info_1.md")

    # for debugging purposes: if a test fails and its agent has not been deleted, it will continue to show up in the agents list
    """
    # NOTE: this test should not be run against a shared resource, as it will delete all agents
    @agentClientPreparer()
    @recorded_by_proxy_async
    async def test_clear_client(self, **kwargs):
        # create client
        async with self.create_client(**kwargs) as client:
            print("Created client")

        # clear agent list
        agents = await client.list_agents().data
        for agent in agents:
            await client.delete_agent(agent.id)
        assert client.list_agents().data.__len__() == 0

        # close client
        await client.close()
    """

    # **********************************************************************************
    #
    #                               UNIT TESTS
    #
    # **********************************************************************************

    # **********************************************************************************
    #
    #                      HAPPY PATH SERVICE TESTS - agent APIs
    #
    # **********************************************************************************

    # test client creation
    @agentClientPreparer()
    @recorded_by_proxy_async
    async def test_create_client(self, **kwargs):
        # create client
        client = self.create_client(**kwargs)
        assert isinstance(client, AgentsClient)
        print("Created client")

        # close client
        await client.close()

    # test agent creation and deletion
    @agentClientPreparer()
    @recorded_by_proxy_async
    async def test_create_delete_agent(self, **kwargs):
        # create client
        async with self.create_client(**kwargs) as client:
            assert isinstance(client, AgentsClient)
            print("Created client")

            # create agent
            agent = await client.create_agent(model="gpt-4o", name="my-agent", instructions="You are helpful agent")
            assert agent.id
            print("Created agent, agent ID", agent.id)

            # delete agent and close client
            await client.delete_agent(agent.id)
            print("Deleted agent")

    # test agent creation with tools
    @agentClientPreparer()
    @recorded_by_proxy_async
    async def test_create_agent_with_tools(self, **kwargs):
        # create client
        async with self.create_client(**kwargs) as client:
            assert isinstance(client, AgentsClient)
            print("Created client")

            # initialize agent functions
            functions = FunctionTool(functions=user_functions_recording)

            # create agent with tools
            agent = await client.create_agent(
                model="gpt-4o",
                name="my-agent",
                instructions="You are helpful agent",
                tools=functions.definitions,
            )
            assert agent.id
            print("Created agent, agent ID", agent.id)
            assert agent.tools
            assert agent.tools[0]["function"]["name"] == functions.definitions[0]["function"]["name"]
            print("Tool successfully submitted:", functions.definitions[0]["function"]["name"])

            # delete agent and close client
            await client.delete_agent(agent.id)
            print("Deleted agent")

    # test update agent without body: JSON
    @agentClientPreparer()
    @recorded_by_proxy_async
    async def test_update_agent(self, **kwargs):
        # create client
        async with self.create_client(**kwargs) as client:
            assert isinstance(client, AgentsClient)
            print("Created client")

            # create body for agent
            body = {"name": "my-agent", "model": "gpt-4o", "instructions": "You are helpful agent"}

            # create agent
            agent = await client.create_agent(body=body)
            assert agent.id
            print("Created agent, agent ID", agent.id)

            # update agent and confirm changes went through
            agent = await client.update_agent(agent.id, name="my-agent2")
            assert agent.name
            assert agent.name == "my-agent2"

            # delete agent and close client
            await client.delete_agent(agent.id)
            print("Deleted agent")
        await client.close()

    # test update agent with body: JSON
    @agentClientPreparer()
    @pytest.mark.skip("Overload performs inconsistently.")
    @recorded_by_proxy_async
    async def test_update_agent_with_body(self, **kwargs):
        # create client
        async with self.create_client(**kwargs) as client:
            print("Created client")

            # create body for agent
            body = {"name": "my-agent", "model": "gpt-4o", "instructions": "You are helpful agent"}

            # create agent
            agent = await client.create_agent(body=body)
            assert agent.id
            print("Created agent, agent ID", agent.id)

            # create body for agent
            body2 = {"name": "my-agent2", "instructions": "You are helpful agent"}

            # update agent and confirm changes went through
            agent = await client.update_agent(agent.id, body=body2)
            assert agent.name
            assert agent.name == "my-agent2"

            # delete agent and close client
            await client.delete_agent(agent.id)
            print("Deleted agent")
        await client.close()

    # NOTE update_agent with overloads isn't working
    # test update agent with body: IO[bytes]
    @agentClientPreparer()
    @pytest.mark.skip("Overload performs inconsistently.")
    @recorded_by_proxy_async
    async def test_update_agent_with_iobytes(self, **kwargs):
        # create client
        async with self.create_client(**kwargs) as client:
            print("Created client")

            # create agent
            agent = await client.create_agent(model="gpt-4o", name="my-agent", instructions="You are helpful agent")
            assert agent.id

            # create body for agent
            body = {"name": "my-agent2", "instructions": "You are helpful agent"}
            binary_body = json.dumps(body).encode("utf-8")

            # update agent and confirm changes went through
            agent = await client.update_agent(agent.id, body=io.BytesIO(binary_body))
            assert agent.name
            assert agent.name == "my-agent2"

            # delete agent and close client
            await client.delete_agent(agent.id)
            print("Deleted agent")
        await client.close()

    """
    DISABLED: can't perform consistently on shared resource
    @agentClientPreparer()
    @recorded_by_proxy_async
    async def test_agent_list(self, **kwargs):
        # create client and ensure there are no previous agents
        client = self.create_client(**kwargs)
        list_length = await client.list_agents().data.__len__()

        # create agent and check that it appears in the list
       agent = await client.create_agent(
                model="gpt-4o", name="my-agent", instructions="You are helpful agent"
            )
        assert client.list_agents().data.__len__() == list_length + 1
        assert client.list_agents().data[0].id == agent.id

        # create second agent and check that it appears in the list
        agent2 = await client.create_agent(model="gpt-4o", name="my-agent2", instructions="You are helpful agent")
        assert client.list_agents().data.__len__() == list_length + 2
        assert client.list_agents().data[0].id == agent.id or client.list_agents().data[1].id == agent.id

        # delete agents and check list
        await client.delete_agent(agent.id)
        assert client.list_agents().data.__len__() == list_length + 1
        assert client.list_agents().data[0].id == agent2.id

        client.delete_agent(agent2.id)
        assert client.list_agents().data.__len__() == list_length
        print("Deleted agents")

        # close client
        await client.close()
        """

    # **********************************************************************************
    #
    #                      HAPPY PATH SERVICE TESTS - Thread APIs
    #
    # **********************************************************************************

    # test creating thread
    @agentClientPreparer()
    @recorded_by_proxy_async
    async def test_create_thread(self, **kwargs):
        # create client
        async with self.create_client(**kwargs) as client:
            print("Created client")

            # create agent
            agent = await client.create_agent(model="gpt-4o", name="my-agent", instructions="You are helpful agent")
            assert agent.id
            print("Created agent, agent ID", agent.id)

            # create thread
            thread = await client.threads.create()
            assert isinstance(thread, AgentThread)
            assert thread.id
            print("Created thread, thread ID", thread.id)

            # delete agent and close client
            await client.delete_agent(agent.id)
            print("Deleted agent")

    # test creating thread with no body
    @agentClientPreparer()
    @recorded_by_proxy_async
    async def test_create_thread_with_metadata(self, **kwargs):
        # create client
        async with self.create_client(**kwargs) as client:
            print("Created client")

            # create metadata for thread
            metadata = {"key1": "value1", "key2": "value2"}

            # create thread
            thread = await client.threads.create(metadata=metadata)
            assert isinstance(thread, AgentThread)
            assert thread.id
            print("Created thread, thread ID", thread.id)
            assert thread.metadata == {"key1": "value1", "key2": "value2"}

            # close client
            print("Deleted agent")
        await client.close()

    # test creating thread with body: JSON
    @agentClientPreparer()
    @recorded_by_proxy_async
    async def test_create_thread_with_body(self, **kwargs):
        # create client
        async with self.create_client(**kwargs) as client:
            print("Created client")

            # create body for thread
            body = {
                "metadata": {"key1": "value1", "key2": "value2"},
            }

            # create thread
            thread = await client.threads.create(body=body)
            assert isinstance(thread, AgentThread)
            assert thread.id
            print("Created thread, thread ID", thread.id)
            assert thread.metadata == {"key1": "value1", "key2": "value2"}

            # close client
            print("Deleted agent")
        await client.close()

    # test creating thread with body: IO[bytes]
    @agentClientPreparer()
    @recorded_by_proxy_async
    async def test_create_thread_with_iobytes(self, **kwargs):
        # create client
        async with self.create_client(**kwargs) as client:
            print("Created client")

            # create body for thread
            body = {
                "metadata": {"key1": "value1", "key2": "value2"},
            }
            binary_body = json.dumps(body).encode("utf-8")

            # create thread
            thread = await client.threads.create(body=io.BytesIO(binary_body))
            assert isinstance(thread, AgentThread)
            assert thread.id
            print("Created thread, thread ID", thread.id)
            assert thread.metadata == {"key1": "value1", "key2": "value2"}

            # close client
            print("Deleted agent")
        await client.close()

    # test getting thread
    @agentClientPreparer()
    @recorded_by_proxy_async
    async def test_get_thread(self, **kwargs):
        # create client
        async with self.create_client(**kwargs) as client:
            print("Created client")

            # create agent
            agent = await client.create_agent(model="gpt-4o", name="my-agent", instructions="You are helpful agent")
            assert agent.id
            print("Created agent, agent ID", agent.id)

            # create thread
            thread = await client.threads.create()
            assert thread.id
            print("Created thread, thread ID", thread.id)

            # get thread
            thread2 = await client.threads.get(thread.id)
            assert thread2.id
            assert thread.id == thread2.id
            print("Got thread, thread ID", thread2.id)

            # delete agent and close client
            await client.delete_agent(agent.id)
            print("Deleted agent")

    # test updating thread
    @agentClientPreparer()
    @recorded_by_proxy_async
    async def test_update_thread(self, **kwargs):
        # create client
        async with self.create_client(**kwargs) as client:
            print("Created client")

            # create agent
            agent = await client.create_agent(model="gpt-4o", name="my-agent", instructions="You are helpful agent")
            assert agent.id
            print("Created agent, agent ID", agent.id)

            # create thread
            thread = await client.threads.create()
            assert thread.id
            print("Created thread, thread ID", thread.id)

            # update thread
            thread = await client.threads.update(thread.id, metadata={"key1": "value1", "key2": "value2"})
            assert thread.metadata == {"key1": "value1", "key2": "value2"}

            # delete agent and close client
            await client.delete_agent(agent.id)
            print("Deleted agent")
        await client.close()

    # test updating thread without body
    @agentClientPreparer()
    @recorded_by_proxy_async
    async def test_update_thread_with_metadata(self, **kwargs):
        # create client
        async with self.create_client(**kwargs) as client:
            print("Created client")

            # set metadata
            metadata = {"key1": "value1", "key2": "value2"}

            # create thread
            thread = await client.threads.create(metadata=metadata)
            assert thread.id
            print("Created thread, thread ID", thread.id)

            # set metadata
            metadata2 = {"key1": "value1", "key2": "newvalue2"}

            # update thread
            thread = await client.threads.update(thread.id, metadata=metadata2)
            assert thread.metadata == {"key1": "value1", "key2": "newvalue2"}

        # close client
        await client.close()

    # test updating thread with body: JSON
    @agentClientPreparer()
    @recorded_by_proxy_async
    async def test_update_thread_with_body(self, **kwargs):
        # create client
        async with self.create_client(**kwargs) as client:
            print("Created client")

            # create thread
            thread = await client.threads.create()
            assert thread.id
            print("Created thread, thread ID", thread.id)

            # set metadata
            body = {"metadata": {"key1": "value1", "key2": "value2"}}

            # update thread
            thread = await client.threads.update(thread.id, body=body)
            assert thread.metadata == {"key1": "value1", "key2": "value2"}

        # close client
        await client.close()

    # test updating thread with body: IO[bytes]
    @agentClientPreparer()
    @recorded_by_proxy_async
    async def test_update_thread_with_iobytes(self, **kwargs):
        # create client
        async with self.create_client(**kwargs) as client:
            print("Created client")

            # create thread
            thread = await client.threads.create()
            assert thread.id
            print("Created thread, thread ID", thread.id)

            # set metadata
            body = {"metadata": {"key1": "value1", "key2": "value2"}}
            binary_body = json.dumps(body).encode("utf-8")

            # update thread
            thread = await client.threads.update(thread.id, body=io.BytesIO(binary_body))
            assert thread.metadata == {"key1": "value1", "key2": "value2"}

        # close client
        await client.close()

    # test deleting thread
    @agentClientPreparer()
    @recorded_by_proxy_async
    async def test_delete_thread(self, **kwargs):
        # create client
        async with self.create_client(**kwargs) as client:
            print("Created client")

            # create agent
            agent = await client.create_agent(model="gpt-4o", name="my-agent", instructions="You are helpful agent")
            assert agent.id
            print("Created agent, agent ID", agent.id)

            # create thread
            thread = await client.threads.create()
            # assert isinstance(thread, AgentThread)
            assert thread.id
            print("Created thread, thread ID", thread.id)

            # delete thread
            await client.threads.delete(thread.id)

            # delete agent and close client
            await client.delete_agent(agent.id)
            print("Deleted agent")
        await client.close()

    # # **********************************************************************************
    # #
    # #                      HAPPY PATH SERVICE TESTS - Message APIs
    # #
    # # **********************************************************************************

    # test creating message in a thread
    @agentClientPreparer()
    @recorded_by_proxy_async
    async def test_create_message(self, **kwargs):
        # create client
        async with self.create_client(**kwargs) as client:
            print("Created client")

            # create agent
            agent = await client.create_agent(model="gpt-4o", name="my-agent", instructions="You are helpful agent")
            assert agent.id
            print("Created agent, agent ID", agent.id)

            # create thread
            thread = await client.threads.create()
            assert thread.id
            print("Created thread, thread ID", thread.id)

            # create message
            message = await client.messages.create(thread_id=thread.id, role="user", content="Hello, tell me a joke")
            assert message.id
            print("Created message, message ID", message.id)

            # delete agent and close client
            await client.delete_agent(agent.id)
            print("Deleted agent")
        await client.close()

    # test creating message in a thread with body: JSON
    @agentClientPreparer()
    @recorded_by_proxy_async
    async def test_create_message_with_body(self, **kwargs):
        # create client
        async with self.create_client(**kwargs) as client:
            print("Created client")

            # create thread
            thread = await client.threads.create()
            assert thread.id
            print("Created thread, thread ID", thread.id)

            # create body for message
            body = {"role": "user", "content": "Hello, tell me a joke"}

            # create message
            message = await client.messages.create(thread_id=thread.id, body=body)
            assert message.id
            print("Created message, message ID", message.id)

        # close client
        await client.close()

    # test creating message in a thread with body: IO[bytes]
    @agentClientPreparer()
    @recorded_by_proxy_async
    async def test_create_message_with_iobytes(self, **kwargs):
        # create client
        async with self.create_client(**kwargs) as client:
            print("Created client")

            # create thread
            thread = await client.threads.create()
            assert thread.id
            print("Created thread, thread ID", thread.id)

            # create body for message
            body = {"role": "user", "content": "Hello, tell me a joke"}
            binary_body = json.dumps(body).encode("utf-8")

            # create message
            message = await client.messages.create(thread_id=thread.id, body=io.BytesIO(binary_body))
            assert message.id
            print("Created message, message ID", message.id)

        # close client
        await client.close()

    # test creating multiple messages in a thread
    @agentClientPreparer()
    @recorded_by_proxy_async
    async def test_create_multiple_messages(self, **kwargs):
        # create client
        async with self.create_client(**kwargs) as client:
            print("Created client")

            # create agent
            agent = await client.create_agent(model="gpt-4o", name="my-agent", instructions="You are helpful agent")
            assert agent.id
            print("Created agent, agent ID", agent.id)

            # create thread
            thread = await client.threads.create()
            assert thread.id
            print("Created thread, thread ID", thread.id)

            # create messages
            message = await client.messages.create(thread_id=thread.id, role="user", content="Hello, tell me a joke")
            assert message.id
            print("Created message, message ID", message.id)
            message2 = await client.messages.create(
                thread_id=thread.id, role="user", content="Hello, tell me another joke"
            )
            assert message2.id
            print("Created message, message ID", message2.id)
            message3 = await client.messages.create(
                thread_id=thread.id, role="user", content="Hello, tell me a third joke"
            )
            assert message3.id
            print("Created message, message ID", message3.id)

            # delete agent and close client
            await client.delete_agent(agent.id)
            print("Deleted agent")
        await client.close()

    # test listing messages in a thread
    @agentClientPreparer()
    @recorded_by_proxy_async
    async def test_list_messages(self, **kwargs):
        # create client
        async with self.create_client(**kwargs) as client:
            print("Created client")

            # create agent
            agent = await client.create_agent(model="gpt-4o", name="my-agent", instructions="You are helpful agent")
            assert agent.id
            print("Created agent, agent ID", agent.id)

            # create thread
            thread = await client.threads.create()
            assert thread.id
            print("Created thread, thread ID", thread.id)

            # check that initial message list is empty
            messages0 = [m async for m in client.messages.list(thread_id=thread.id)]
            print(messages0)
            assert len(messages0) == 0

            # create messages and check message list for each one
            message1 = await client.messages.create(thread_id=thread.id, role="user", content="Hello, tell me a joke")
            assert message1.id
            print("Created message, message ID", message1.id)
            messages1 = [m async for m in client.messages.list(thread_id=thread.id)]
            assert len(messages1) == 1
            assert messages1[0].id == message1.id

            message2 = await client.messages.create(
                thread_id=thread.id, role="user", content="Hello, tell me another joke"
            )
            assert message2.id
            print("Created message, message ID", message2.id)
            messages2 = [m async for m in client.messages.list(thread_id=thread.id)]
            assert messages2.__len__() == 2
            assert messages2[0].id == message2.id or messages2[1].id == message2.id

            message3 = await client.messages.create(
                thread_id=thread.id, role="user", content="Hello, tell me a third joke"
            )
            assert message3.id
            print("Created message, message ID", message3.id)
            messages3 = [message async for message in client.messages.list(thread_id=thread.id)]
            assert messages3.__len__() == 3
            assert messages3[0].id == message3.id or messages3[1].id == message3.id or messages3[2].id == message3.id

            # delete agent and close client
            await client.delete_agent(agent.id)
            print("Deleted agent")
        await client.close()

    # test getting message in a thread
    @agentClientPreparer()
    @recorded_by_proxy_async
    async def test_get_message(self, **kwargs):
        # create client
        async with self.create_client(**kwargs) as client:
            print("Created client")

            # create agent
            agent = await client.create_agent(model="gpt-4o", name="my-agent", instructions="You are helpful agent")
            assert agent.id
            print("Created agent, agent ID", agent.id)

            # create thread
            thread = await client.threads.create()
            assert thread.id
            print("Created thread, thread ID", thread.id)

            # create message
            message = await client.messages.create(thread_id=thread.id, role="user", content="Hello, tell me a joke")
            assert message.id
            print("Created message, message ID", message.id)

            # get message
            message2 = await client.messages.get(thread_id=thread.id, message_id=message.id)
            assert message2.id
            assert message.id == message2.id
            print("Got message, message ID", message.id)

            # delete agent and close client
            await client.delete_agent(agent.id)
            print("Deleted agent")

    # test updating message in a thread without body
    @agentClientPreparer()
    @recorded_by_proxy_async
    async def test_update_message(self, **kwargs):
        # create client
        async with self.create_client(**kwargs) as client:
            print("Created client")

            # create thread
            thread = await client.threads.create()
            assert thread.id
            print("Created thread, thread ID", thread.id)

            # create message
            message = await client.messages.create(thread_id=thread.id, role="user", content="Hello, tell me a joke")
            assert message.id
            print("Created message, message ID", message.id)

            # update message
            message = await client.messages.update(
                thread_id=thread.id, message_id=message.id, metadata={"key1": "value1", "key2": "value2"}
            )
            assert message.metadata == {"key1": "value1", "key2": "value2"}

        # close client
        await client.close()

    # test updating message in a thread with body: JSON
    @agentClientPreparer()
    @recorded_by_proxy_async
    async def test_update_message_with_body(self, **kwargs):
        # create client
        async with self.create_client(**kwargs) as client:
            print("Created client")

            # create thread
            thread = await client.threads.create()
            assert thread.id
            print("Created thread, thread ID", thread.id)

            # create message
            message = await client.messages.create(thread_id=thread.id, role="user", content="Hello, tell me a joke")
            assert message.id
            print("Created message, message ID", message.id)

            # create body for message
            body = {"metadata": {"key1": "value1", "key2": "value2"}}

            # update message
            message = await client.messages.update(thread_id=thread.id, message_id=message.id, body=body)
            assert message.metadata == {"key1": "value1", "key2": "value2"}

        # close client
        await client.close()

    # test updating message in a thread with body: IO[bytes]
    @agentClientPreparer()
    @recorded_by_proxy_async
    async def test_update_message_with_iobytes(self, **kwargs):
        # create client
        async with self.create_client(**kwargs) as client:
            print("Created client")

            # create thread
            thread = await client.threads.create()
            assert thread.id
            print("Created thread, thread ID", thread.id)

            # create message
            message = await client.messages.create(thread_id=thread.id, role="user", content="Hello, tell me a joke")
            assert message.id
            print("Created message, message ID", message.id)

            # create body for message
            body = {"metadata": {"key1": "value1", "key2": "value2"}}
            binary_body = json.dumps(body).encode("utf-8")

            # update message
            message = await client.messages.update(
                thread_id=thread.id, message_id=message.id, body=io.BytesIO(binary_body)
            )
            assert message.metadata == {"key1": "value1", "key2": "value2"}

        # close client
        await client.close()

    # # **********************************************************************************
    # #
    # #                      HAPPY PATH SERVICE TESTS - Run APIs
    # #
    # # **********************************************************************************

    # test creating run
    @agentClientPreparer()
    @recorded_by_proxy_async
    async def test_create_run(self, **kwargs):
        # create client
        async with self.create_client(**kwargs) as client:
            print("Created client")

            # create agent
            agent = await client.create_agent(model="gpt-4o", name="my-agent", instructions="You are helpful agent")
            assert agent.id
            print("Created agent, agent ID", agent.id)

            # create thread
            thread = await client.threads.create()
            assert thread.id
            print("Created thread, thread ID", thread.id)

            # create run
            run = await client.runs.create(thread_id=thread.id, agent_id=agent.id)
            assert run.id
            print("Created run, run ID", run.id)

            # delete agent and close client
            await client.delete_agent(agent.id)
            print("Deleted agent")
        await client.close()

    # test creating run without body
    @agentClientPreparer()
    @recorded_by_proxy_async
    async def test_create_run_with_metadata(self, **kwargs):
        # create client
        async with self.create_client(**kwargs) as client:
            print("Created client")

            # create agent
            agent = await client.create_agent(model="gpt-4o", name="my-agent", instructions="You are helpful agent")
            assert agent.id
            print("Created agent, agent ID", agent.id)

            # create thread
            thread = await client.threads.create()
            assert thread.id
            print("Created thread, thread ID", thread.id)

            # create run
            run = await client.runs.create(
                thread_id=thread.id, agent_id=agent.id, metadata={"key1": "value1", "key2": "value2"}
            )
            assert run.id
            assert run.metadata == {"key1": "value1", "key2": "value2"}
            print("Created run, run ID", run.id)

            # delete agent and close client
            await client.delete_agent(agent.id)
            print("Deleted agent")
        await client.close()

    # test creating run with body: JSON
    @agentClientPreparer()
    @recorded_by_proxy_async
    async def test_create_run_with_body(self, **kwargs):
        # create client
        async with self.create_client(**kwargs) as client:
            print("Created client")

            # create agent
            agent = await client.create_agent(model="gpt-4o", name="my-agent", instructions="You are helpful agent")
            assert agent.id
            print("Created agent, agent ID", agent.id)

            # create thread
            thread = await client.threads.create()
            assert thread.id
            print("Created thread, thread ID", thread.id)

            # create body for run
            body = {"assistant_id": agent.id, "metadata": {"key1": "value1", "key2": "value2"}}

            # create run
            run = await client.runs.create(thread_id=thread.id, body=body)
            assert run.id
            assert run.metadata == {"key1": "value1", "key2": "value2"}
            print("Created run, run ID", run.id)

            # delete agent and close client
            await client.delete_agent(agent.id)
            print("Deleted agent")
        await client.close()

    # test creating run with body: IO[bytes]
    @agentClientPreparer()
    @recorded_by_proxy_async
    async def test_create_run_with_iobytes(self, **kwargs):
        # create client
        async with self.create_client(**kwargs) as client:
            print("Created client")

            # create agent
            agent = await client.create_agent(model="gpt-4o", name="my-agent", instructions="You are helpful agent")
            assert agent.id
            print("Created agent, agent ID", agent.id)

            # create thread
            thread = await client.threads.create()
            assert thread.id
            print("Created thread, thread ID", thread.id)

            # create body for run
            body = {"assistant_id": agent.id, "metadata": {"key1": "value1", "key2": "value2"}}
            binary_body = json.dumps(body).encode("utf-8")

            # create run
            run = await client.runs.create(thread_id=thread.id, body=io.BytesIO(binary_body))
            assert run.id
            assert run.metadata == {"key1": "value1", "key2": "value2"}
            print("Created run, run ID", run.id)

            # delete agent and close client
            await client.delete_agent(agent.id)
            print("Deleted agent")
        await client.close()

    # test getting run
    @agentClientPreparer()
    @recorded_by_proxy_async
    async def test_get_run(self, **kwargs):
        # create client
        async with self.create_client(**kwargs) as client:
            print("Created client")

            # create agent
            agent = await client.create_agent(model="gpt-4o", name="my-agent", instructions="You are helpful agent")
            assert agent.id
            print("Created agent, agent ID", agent.id)

            # create thread
            thread = await client.threads.create()
            assert thread.id
            print("Created thread, thread ID", thread.id)

            # create run
            run = await client.runs.create(thread_id=thread.id, agent_id=agent.id)
            assert run.id
            print("Created run, run ID", run.id)

            # get run
            run2 = await client.runs.get(thread_id=thread.id, run_id=run.id)
            assert run2.id
            assert run.id == run2.id
            print("Got run, run ID", run2.id)

            # delete agent and close client
            await client.delete_agent(agent.id)
            print("Deleted agent")
        await client.close()

    # test sucessful run status
    @agentClientPreparer()
    @recorded_by_proxy_async
    async def test_run_status(self, **kwargs):
        # create client
        async with self.create_client(**kwargs) as client:
            print("Created client")

            # create agent
            agent = await client.create_agent(model="gpt-4o", name="my-agent", instructions="You are helpful agent")
            assert agent.id
            print("Created agent, agent ID", agent.id)

            # create thread
            thread = await client.threads.create()
            assert thread.id
            print("Created thread, thread ID", thread.id)

            # create message
            message = await client.messages.create(thread_id=thread.id, role="user", content="Hello, tell me a joke")
            assert message.id
            print("Created message, message ID", message.id)

            # create run
            run = await client.runs.create(thread_id=thread.id, agent_id=agent.id)
            assert run.id
            print("Created run, run ID", run.id)

            # check status
            assert run.status in [
                "queued",
                "in_progress",
                "requires_action",
                "cancelling",
                "cancelled",
                "failed",
                "completed",
                "expired",
            ]
            while run.status in ["queued", "in_progress", "requires_action"]:
                # wait for a second
                time.sleep(self._sleep_time())
                run = await client.runs.get(thread_id=thread.id, run_id=run.id)
                print("Run status:", run.status)

            assert run.status in ["cancelled", "failed", "completed", "expired"]
            print("Run completed with status:", run.status)

            # delete agent and close client
            await client.delete_agent(agent.id)
            print("Deleted agent")
        await client.close()

    """
    # TODO another, but check that the number of runs decreases after cancelling runs
    # TODO can each thread only support one run?
    # test listing runs
    @agentClientPreparer()
    @recorded_by_proxy_async
    async def test_list_runs(self, **kwargs):
        # create client
        async with self.create_client(**kwargs) as client:
            print("Created client")

        # create agent
        agent = await client.create_agent(
                model="gpt-4o", name="my-agent", instructions="You are helpful agent"
            )
        assert agent.id
        print("Created agent, agent ID", agent.id)

        # create thread
        thread = await client.threads.create()
        assert thread.id
        print("Created thread, thread ID", thread.id)

        # check list for current runs
        runs0 = await client.runs.list(thread_id=thread.id)
        assert runs0.data.__len__() == 0

        # create run and check list
        run = await client.runs.create(thread_id=thread.id, agent_id=agent.id)
        assert run.id
        print("Created run, run ID", run.id)
        runs1 = await client.runs.list(thread_id=thread.id)
        assert runs1.data.__len__() == 1
        assert runs1.data[0].id == run.id

        # create second run
        run2 = await client.runs.create(thread_id=thread.id, agent_id=agent.id)
        assert run2.id
        print("Created run, run ID", run2.id)
        runs2 = await client.runs.list(thread_id=thread.id)
        assert runs2.data.__len__() == 2
        assert runs2.data[0].id == run2.id or runs2.data[1].id == run2.id

        # delete agent and close client
        await client.delete_agent(agent.id)
        print("Deleted agent")
        await client.close()
    """

    # test updating run
    @agentClientPreparer()
    @recorded_by_proxy_async
    async def test_update_run(self, **kwargs):
        # create client
        async with self.create_client(**kwargs) as client:
            print("Created client")

            # create agent
            agent = await client.create_agent(model="gpt-4o", name="my-agent", instructions="You are helpful agent")
            assert agent.id
            print("Created agent, agent ID", agent.id)

            # create thread
            thread = await client.threads.create()
            assert thread.id
            print("Created thread, thread ID", thread.id)

            # create run
            run = await client.runs.create(thread_id=thread.id, agent_id=agent.id)
            assert run.id
            print("Created run, run ID", run.id)

            # update run
            while run.status in ["queued", "in_progress"]:
                time.sleep(self._sleep_time(5))
                run = await client.runs.get(thread_id=thread.id, run_id=run.id)
            run = await client.runs.update(
                thread_id=thread.id, run_id=run.id, metadata={"key1": "value1", "key2": "value2"}
            )
            assert run.metadata == {"key1": "value1", "key2": "value2"}

            # delete agent and close client
            await client.delete_agent(agent.id)
            print("Deleted agent")
        await client.close()

    # test updating run without body
    @agentClientPreparer()
    @recorded_by_proxy_async
    async def test_update_run_with_metadata(self, **kwargs):
        # create client
        async with self.create_client(**kwargs) as client:
            print("Created client")

            # create agent
            agent = await client.create_agent(model="gpt-4o", name="my-agent", instructions="You are helpful agent")
            assert agent.id
            print("Created agent, agent ID", agent.id)

            # create thread
            thread = await client.threads.create()
            assert thread.id
            print("Created thread, thread ID", thread.id)

            # create run
            run = await client.runs.create(
                thread_id=thread.id, agent_id=agent.id, metadata={"key1": "value1", "key2": "value2"}
            )
            assert run.id
            assert run.metadata == {"key1": "value1", "key2": "value2"}
            print("Created run, run ID", run.id)

            # update run
            while run.status in ["queued", "in_progress"]:
                time.sleep(self._sleep_time(5))
                run = await client.runs.get(thread_id=thread.id, run_id=run.id)
            run = await client.runs.update(
                thread_id=thread.id, run_id=run.id, metadata={"key1": "value1", "key2": "newvalue2"}
            )
            assert run.metadata == {"key1": "value1", "key2": "newvalue2"}

            # delete agent and close client
            await client.delete_agent(agent.id)
            print("Deleted agent")
        await client.close()

    # test updating run with body: JSON
    @agentClientPreparer()
    @recorded_by_proxy_async
    async def test_update_run_with_body(self, **kwargs):
        # create client
        async with self.create_client(**kwargs) as client:
            print("Created client")

            # create agent
            agent = await client.create_agent(model="gpt-4o", name="my-agent", instructions="You are helpful agent")
            assert agent.id
            print("Created agent, agent ID", agent.id)

            # create thread
            thread = await client.threads.create()
            assert thread.id
            print("Created thread, thread ID", thread.id)

            # create run
            run = await client.runs.create(
                thread_id=thread.id, agent_id=agent.id, metadata={"key1": "value1", "key2": "value2"}
            )
            assert run.id
            assert run.metadata == {"key1": "value1", "key2": "value2"}
            print("Created run, run ID", run.id)

            # create body for run
            body = {"metadata": {"key1": "value1", "key2": "newvalue2"}}

            # update run
            while run.status in ["queued", "in_progress"]:
                time.sleep(self._sleep_time(5))
                run = await client.runs.get(thread_id=thread.id, run_id=run.id)
            run = await client.runs.update(thread_id=thread.id, run_id=run.id, body=body)
            assert run.metadata == {"key1": "value1", "key2": "newvalue2"}

            # delete agent and close client
            await client.delete_agent(agent.id)
            print("Deleted agent")
        await client.close()

    # test updating run with body: IO[bytes]
    @agentClientPreparer()
    @recorded_by_proxy_async
    async def test_update_run_with_iobytes(self, **kwargs):
        # create client
        async with self.create_client(**kwargs) as client:
            print("Created client")

            # create agent
            agent = await client.create_agent(model="gpt-4o", name="my-agent", instructions="You are helpful agent")
            assert agent.id
            print("Created agent, agent ID", agent.id)

            # create thread
            thread = await client.threads.create()
            assert thread.id
            print("Created thread, thread ID", thread.id)

            # create run
            run = await client.runs.create(
                thread_id=thread.id, agent_id=agent.id, metadata={"key1": "value1", "key2": "value2"}
            )
            assert run.id
            assert run.metadata == {"key1": "value1", "key2": "value2"}
            print("Created run, run ID", run.id)

            # create body for run
            body = {"metadata": {"key1": "value1", "key2": "newvalue2"}}
            binary_body = json.dumps(body).encode("utf-8")

            # update run
            while run.status in ["queued", "in_progress"]:
                time.sleep(self._sleep_time(5))
                run = await client.runs.get(thread_id=thread.id, run_id=run.id)
            run = await client.runs.update(thread_id=thread.id, run_id=run.id, body=io.BytesIO(binary_body))
            assert run.metadata == {"key1": "value1", "key2": "newvalue2"}

            # delete agent and close client
            await client.delete_agent(agent.id)
            print("Deleted agent")
        await client.close()

    # test submitting tool outputs to run
    @agentClientPreparer()
    @recorded_by_proxy_async
    async def test_submit_tool_outputs_to_run(self, **kwargs):
        # create client
        async with self.create_client(**kwargs) as client:
            print("Created client")

            # Initialize agent tools
            functions = FunctionTool(user_functions_recording)
            # TODO add files for code interpreter tool
            # code_interpreter = CodeInterpreterTool()

            toolset = ToolSet()
            toolset.add(functions)
            # toolset.add(code_interpreter)

            # create agent
            agent = await client.create_agent(
                model="gpt-4o", name="my-agent", instructions="You are helpful agent", toolset=toolset
            )
            assert agent.id
            print("Created agent, agent ID", agent.id)

            # create thread
            thread = await client.threads.create()
            assert thread.id
            print("Created thread, thread ID", thread.id)

            # create message
            message = await client.messages.create(thread_id=thread.id, role="user", content="Hello, what time is it?")
            assert message.id
            print("Created message, message ID", message.id)

            # create run
            run = await client.runs.create(thread_id=thread.id, agent_id=agent.id)
            assert run.id
            print("Created run, run ID", run.id)

            # check that tools are uploaded
            assert run.tools
            assert run.tools[0]["function"]["name"] == functions.definitions[0]["function"]["name"]
            print("Tool successfully submitted:", functions.definitions[0]["function"]["name"])

            # check status
            assert run.status in [
                "queued",
                "in_progress",
                "requires_action",
                "cancelling",
                "cancelled",
                "failed",
                "completed",
                "expired",
            ]
            while run.status in ["queued", "in_progress", "requires_action"]:
                time.sleep(self._sleep_time())
                run = await client.runs.get(thread_id=thread.id, run_id=run.id)

                # check if tools are needed
                if run.status == "requires_action" and run.required_action.submit_tool_outputs:
                    print("Requires action: submit tool outputs")
                    tool_calls = run.required_action.submit_tool_outputs.tool_calls
                    if not tool_calls:
                        print("No tool calls provided - cancelling run")
                        await client.runs.cancel(thread_id=thread.id, run_id=run.id)
                        break

                    # submit tool outputs to run
                    tool_outputs = toolset.execute_tool_calls(tool_calls)
                    print("Tool outputs:", tool_outputs)
                    if tool_outputs:
                        await client.runs.submit_tool_outputs(
                            thread_id=thread.id, run_id=run.id, tool_outputs=tool_outputs
                        )

                print("Current run status:", run.status)

            print("Run completed with status:", run.status)

            # check that messages used the tool
            messages = [m async for m in client.messages.list(thread_id=thread.id, run_id=run.id)]
            tool_message = messages[0].content[0].text.value
            hour12 = time.strftime("%H")
            hour24 = time.strftime("%I")
            minute = time.strftime("%M")
            assert hour12 + ":" + minute in tool_message or hour24 + ":" + minute
            print("Used tool_outputs")

            # delete agent and close client
            await client.delete_agent(agent.id)
            print("Deleted agent")

    # test submitting tool outputs to run with body: JSON
    @agentClientPreparer()
    @pytest.mark.skip("File ID issues with sanitization.")
    @recorded_by_proxy_async
    async def test_submit_tool_outputs_to_run_with_body(self, **kwargs):
        # create client
        async with self.create_client(**kwargs) as client:
            print("Created client")

            # Initialize agent tools
            functions = FunctionTool(user_functions_recording)
            toolset = ToolSet()
            toolset.add(functions)

            # create agent
            agent = await client.create_agent(
                model="gpt-4o", name="my-agent", instructions="You are helpful agent", toolset=toolset
            )
            assert agent.id
            print("Created agent, agent ID", agent.id)

            # create thread
            thread = await client.threads.create()
            assert thread.id
            print("Created thread, thread ID", thread.id)

            # create message
            message = await client.messages.create(thread_id=thread.id, role="user", content="Hello, what time is it?")
            assert message.id
            print("Created message, message ID", message.id)

            # create run
            run = await client.runs.create(thread_id=thread.id, agent_id=agent.id)
            assert run.id
            print("Created run, run ID", run.id)

            # check that tools are uploaded
            assert run.tools
            assert run.tools[0]["function"]["name"] == functions.definitions[0]["function"]["name"]
            print("Tool successfully submitted:", functions.definitions[0]["function"]["name"])

            # check status
            assert run.status in [
                "queued",
                "in_progress",
                "requires_action",
                "cancelling",
                "cancelled",
                "failed",
                "completed",
                "expired",
            ]
            while run.status in ["queued", "in_progress", "requires_action"]:
                time.sleep(self._sleep_time())
                run = await client.runs.get(thread_id=thread.id, run_id=run.id)

                # check if tools are needed
                if run.status == "requires_action" and run.required_action.submit_tool_outputs:
                    print("Requires action: submit tool outputs")
                    tool_calls = run.required_action.submit_tool_outputs.tool_calls
                    if not tool_calls:
                        print("No tool calls provided - cancelling run")
                        await client.runs.cancel(thread_id=thread.id, run_id=run.id)
                        break

                    # submit tool outputs to run
                    tool_outputs = toolset.execute_tool_calls(tool_calls)
                    print("Tool outputs:", tool_outputs)
                    if tool_outputs:
                        body = {"tool_outputs": tool_outputs}
                        await client.runs.submit_tool_outputs(thread_id=thread.id, run_id=run.id, body=body)

                print("Current run status:", run.status)

            print("Run completed with status:", run.status)

            # check that messages used the tool
            messages = [m async for m in client.messages.list(thread_id=thread.id, run_id=run.id)]
            tool_message = messages[0].content[0].text.value
            # hour12 = time.strftime("%H")
            # hour24 = time.strftime("%I")
            # minute = time.strftime("%M")
            # assert hour12 + ":" + minute in tool_message or hour24 + ":" + minute
            recorded_time = "12:30"
            assert recorded_time in tool_message
            print("Used tool_outputs")

            # delete agent and close client
            await client.delete_agent(agent.id)
            print("Deleted agent")

    # test submitting tool outputs to run with body: IO[bytes]
    @agentClientPreparer()
    @pytest.mark.skip("File ID issues with sanitization.")
    @recorded_by_proxy_async
    async def test_submit_tool_outputs_to_run_with_iobytes(self, **kwargs):
        # create client
        async with self.create_client(**kwargs) as client:
            print("Created client")

            # Initialize agent tools
            functions = FunctionTool(user_functions_recording)
            toolset = ToolSet()
            toolset.add(functions)

            # create agent
            agent = await client.create_agent(
                model="gpt-4o", name="my-agent", instructions="You are helpful agent", toolset=toolset
            )
            assert agent.id
            print("Created agent, agent ID", agent.id)

            # create thread
            thread = await client.threads.create()
            assert thread.id
            print("Created thread, thread ID", thread.id)

            # create message
            message = await client.messages.create(thread_id=thread.id, role="user", content="Hello, what time is it?")
            assert message.id
            print("Created message, message ID", message.id)

            # create run
            run = await client.runs.create(thread_id=thread.id, agent_id=agent.id)
            assert run.id
            print("Created run, run ID", run.id)

            # check that tools are uploaded
            assert run.tools
            assert run.tools[0]["function"]["name"] == functions.definitions[0]["function"]["name"]
            print("Tool successfully submitted:", functions.definitions[0]["function"]["name"])

            # check status
            assert run.status in [
                "queued",
                "in_progress",
                "requires_action",
                "cancelling",
                "cancelled",
                "failed",
                "completed",
                "expired",
            ]
            while run.status in ["queued", "in_progress", "requires_action"]:
                time.sleep(self._sleep_time())
                run = await client.runs.get(thread_id=thread.id, run_id=run.id)

                # check if tools are needed
                if run.status == "requires_action" and run.required_action.submit_tool_outputs:
                    print("Requires action: submit tool outputs")
                    tool_calls = run.required_action.submit_tool_outputs.tool_calls
                    if not tool_calls:
                        print("No tool calls provided - cancelling run")
                        client.runs.cancel(thread_id=thread.id, run_id=run.id)
                        break

                    # submit tool outputs to run
                    tool_outputs = toolset.execute_tool_calls(tool_calls)
                    print("Tool outputs:", tool_outputs)
                    if tool_outputs:
                        body = {"tool_outputs": tool_outputs}
                        binary_body = json.dumps(body).encode("utf-8")
                        await client.runs.submit_tool_outputs(
                            thread_id=thread.id, run_id=run.id, body=io.BytesIO(binary_body)
                        )

                print("Current run status:", run.status)

            print("Run completed with status:", run.status)

            # check that messages used the tool
            messages = [m async for m in client.messages.list(thread_id=thread.id, run_id=run.id)]
            tool_message = messages[0].content[0].text.value
            # hour12 = time.strftime("%H")
            # hour24 = time.strftime("%I")
            # minute = time.strftime("%M")
            # assert hour12 + ":" + minute in tool_message or hour24 + ":" + minute
            recorded_time = "12:30"
            assert recorded_time in tool_message
            print("Used tool_outputs")

            # delete agent and close client
            await client.delete_agent(agent.id)
            print("Deleted agent")

    """
    # DISABLED: rewrite to ensure run is not complete when cancel_run is called
    # test cancelling run
    @agentClientPreparer()
    @recorded_by_proxy_async
    async def test_cancel_run(self, **kwargs):
        # create client
        async with self.create_client(**kwargs) as client:
            print("Created client")

        # create agent
        agent = await client.create_agent(
                model="gpt-4o", name="my-agent", instructions="You are helpful agent"
            )
        assert agent.id
        print("Created agent, agent ID", agent.id)

        # create thread
        thread = await client.threads.create()
        assert thread.id
        print("Created thread, thread ID", thread.id)

        # create message
        message = await client.messages.create(thread_id=thread.id, role="user", content="Hello, what time is it?")
        assert message.id
        print("Created message, message ID", message.id)

        # create run
        run = await client.runs.create(thread_id=thread.id, agent_id=agent.id)
        assert run.id
        print("Created run, run ID", run.id)

        # check that tools are uploaded
        assert run.tools
        assert run.tools[0]["function"]["name"] == functions.definitions[0]["function"]["name"]
        print("Tool successfully submitted:", functions.definitions[0]["function"]["name"])

        # check status
        assert run.status in [
            "queued",
            "in_progress",
            "requires_action",
            "cancelling",
            "cancelled",
            "failed",
            "completed",
            "expired",
        ]
        while run.status in ["queued", "in_progress", "requires_action"]:
            time.sleep(self._sleep_time())
            run = await client.runs.get(thread_id=thread.id, run_id=run.id)

            # check if tools are needed
            if run.status == "requires_action" and run.required_action.submit_tool_outputs:
                print("Requires action: submit tool outputs")
                tool_calls = run.required_action.submit_tool_outputs.tool_calls
                if not tool_calls:
                    print(
                        "No tool calls provided - cancelling run"
                    )  # TODO how can i make sure that it wants tools? should i have some kind of error message?
                    await client.runs.cancel(thread_id=thread.id, run_id=run.id)
                    break

                # submit tool outputs to run
                tool_outputs = toolset.execute_tool_calls(tool_calls)  # TODO issue somewhere here
                print("Tool outputs:", tool_outputs)
                if tool_outputs:
                    await client.runs.submit_tool_outputs(
                        thread_id=thread.id, run_id=run.id, tool_outputs=tool_outputs
                    )

            print("Current run status:", run.status)

        print("Run completed with status:", run.status)

        # check that messages used the tool
        messages = await client.messages.list(thread_id=thread.id, run_id=run.id)
        tool_message = messages["data"][0]["content"][0]["text"]["value"]
        hour12 = time.strftime("%H")
        hour24 = time.strftime("%I")
        minute = time.strftime("%M")
        assert hour12 + ":" + minute in tool_message or hour24 + ":" + minute
        print("Used tool_outputs")

        # delete agent and close client
        await client.delete_agent(agent.id)
        print("Deleted agent")
        await client.close()
        """

    @agentClientPreparer()
    @pytest.mark.skip("Recordings not yet implemented")
    @recorded_by_proxy_async
    async def test_create_parallel_tool_thread_true(self, **kwargs):
        """Test creation of parallel runs."""
        await self._do_test_create_parallel_thread_runs(True, True, **kwargs)

    @agentClientPreparer()
    @pytest.mark.skip("Recordings not yet implemented")
    @recorded_by_proxy_async
    async def test_create_parallel_tool_thread_false(self, **kwargs):
        """Test creation of parallel runs."""
        await self._do_test_create_parallel_thread_runs(False, True, **kwargs)

    @agentClientPreparer()
    @pytest.mark.skip("Recordings not yet implemented")
    @recorded_by_proxy_async
    async def test_create_parallel_tool_run_true(self, **kwargs):
        """Test creation of parallel runs."""
        await self._do_test_create_parallel_thread_runs(True, False, **kwargs)

    @agentClientPreparer()
    @pytest.mark.skip("Recordings not yet implemented")
    @recorded_by_proxy_async
    async def test_create_parallel_tool_run_false(self, **kwargs):
        """Test creation of parallel runs."""
        await self._do_test_create_parallel_thread_runs(False, False, **kwargs)

    async def _wait_for_run(self, client, run, timeout=1):
        """Wait while run will get to terminal state."""
        while run.status in [RunStatus.QUEUED, RunStatus.IN_PROGRESS, RunStatus.REQUIRES_ACTION]:
            time.sleep(self._sleep_time(timeout))
            run = await client.runs.get(thread_id=run.thread_id, run_id=run.id)
        return run

    async def _do_test_create_parallel_thread_runs(self, use_parallel_runs, create_thread_run, **kwargs):
        """Test creation of parallel runs."""

        # create client
        client = self.create_client(
            **kwargs,
        )
        assert isinstance(client, AgentsClient)

        # Initialize agent tools
        functions = FunctionTool(functions=user_functions_recording)
        code_interpreter = CodeInterpreterTool()

        toolset = ToolSet()
        toolset.add(functions)
        toolset.add(code_interpreter)
        agent = await client.create_agent(
            model="gpt-4",
            name="my-agent",
            instructions="You are helpful agent",
            toolset=toolset,
        )
        assert agent.id

        message = ThreadMessageOptions(
            role="user",
            content="Hello, what time is it?",
        )

        if create_thread_run:
            run = await client.create_thread_and_run(
                agent_id=agent.id,
                parallel_tool_calls=use_parallel_runs,
            )
            run = await self._wait_for_run(client, run)
        else:
            thread = await client.threads.create(messages=[message])
            assert thread.id

            run = await client.runs.create_and_process(
                thread_id=thread.id,
                agent_id=agent.id,
                parallel_tool_calls=use_parallel_runs,
                polling_interval=self._sleep_time(),
            )
        assert run.id
        assert run.status == RunStatus.COMPLETED, run.last_error.message
        assert run.parallel_tool_calls == use_parallel_runs

        await client.delete_agent(agent.id)
        messages = [m async for m in client.messages.list(thread_id=run.thread_id)]
        assert messages, "The data from the agent was not received."

    """
    # DISABLED: rewrite to ensure run is not complete when cancel_run is called
    # test cancelling run
    @agentClientPreparer()
    @recorded_by_proxy_async
    async def test_cancel_run(self, **kwargs):
        # create client
        client = self.create_client(**kwargs)
        assert isinstance(client, AgentsClient)

        # create agent
        agent = client.create_agent(model="gpt-4o", name="my-agent", instructions="You are helpful agent")
        assert agent.id
        print("Created agent, agent ID", agent.id)

        # create thread
        thread = client.threads.create()
        assert thread.id
        print("Created thread, thread ID", thread.id)

        # create message
        message = client.messages.create(thread_id=thread.id, role="user", content="Hello, what time is it?")
        assert message.id
        print("Created message, message ID", message.id)

        # create run
        run = client.runs.create(thread_id=thread.id, agent_id=agent.id)
        assert run.id
        print("Created run, run ID", run.id)

        # check status and cancel
        assert run.status in ["queued", "in_progress", "requires_action"]
        client.runs.cancel(thread_id=thread.id, run_id=run.id)

        while run.status in ["queued", "cancelling"]:
            time.sleep(self._sleep_time())
            run = await client.runs.get(thread_id=thread.id, run_id=run.id)
            print("Current run status:", run.status)
        assert run.status == "cancelled"
        print("Run cancelled")

        # delete agent and close client
        await client.delete_agent(agent.id)
        print("Deleted agent")
        await client.close()
        """

    # test create thread and run
    @agentClientPreparer()
    @recorded_by_proxy_async
    async def test_create_thread_and_run(self, **kwargs):
        time.sleep(self._sleep_time(26))
        # create client
        async with self.create_client(**kwargs) as client:
            print("Created client")

            # create agent
            agent = await client.create_agent(model="gpt-4o", name="my-agent", instructions="You are helpful agent")
            assert agent.id
            print("Created agent, agent ID", agent.id)

            # create thread and run
            run = await client.create_thread_and_run(agent_id=agent.id)
            assert run.id
            assert run.thread_id
            print("Created run, run ID", run.id)

            # get thread
            thread = await client.threads.get(run.thread_id)
            assert thread.id
            print("Created thread, thread ID", thread.id)

            # check status
            assert run.status in [
                "queued",
                "in_progress",
                "requires_action",
                "cancelling",
                "cancelled",
                "failed",
                "completed",
                "expired",
            ]
            while run.status in ["queued", "in_progress", "requires_action"]:
                # wait for a second
                time.sleep(self._sleep_time())
                run = await client.runs.get(thread_id=thread.id, run_id=run.id)
                # assert run.status in ["queued", "in_progress", "requires_action", "completed"]
                print("Run status:", run.status)

            assert run.status == "completed"
            print("Run completed")

            # delete agent and close client
            await client.delete_agent(agent.id)
            print("Deleted agent")

    # test create thread and run with body: JSON
    @agentClientPreparer()
    @recorded_by_proxy_async
    async def test_create_thread_and_run_with_body(self, **kwargs):
        # time.sleep(self._sleep_time(26))
        # create client
        async with self.create_client(**kwargs) as client:
            print("Created client")

            # create agent
            agent = await client.create_agent(model="gpt-4o", name="my-agent", instructions="You are helpful agent")
            assert agent.id
            print("Created agent, agent ID", agent.id)

            # create body for thread
            body = {
                "assistant_id": agent.id,
                "metadata": {"key1": "value1", "key2": "value2"},
            }

            # create thread and run
            run = await client.create_thread_and_run(body=body)
            assert run.id
            assert run.thread_id
            assert run.metadata == {"key1": "value1", "key2": "value2"}
            print("Created run, run ID", run.id)

            # get thread
            thread = await client.threads.get(run.thread_id)
            assert thread.id
            print("Created thread, thread ID", thread.id)

            # check status
            assert run.status in [
                "queued",
                "in_progress",
                "requires_action",
                "cancelling",
                "cancelled",
                "failed",
                "completed",
                "expired",
            ]
            while run.status in ["queued", "in_progress", "requires_action"]:
                # wait for a second
                time.sleep(self._sleep_time())
                run = await client.runs.get(thread_id=thread.id, run_id=run.id)
                # assert run.status in ["queued", "in_progress", "requires_action", "completed"]
                print("Run status:", run.status)

            assert run.status == "completed"
            print("Run completed")

            # delete agent and close client
            await client.delete_agent(agent.id)
            print("Deleted agent")
        await client.close()

    # test create thread and run with body: IO[bytes]
    @agentClientPreparer()
    @recorded_by_proxy_async
    async def test_create_thread_and_run_with_iobytes(self, **kwargs):
        # time.sleep(self._sleep_time(26))
        # create client
        async with self.create_client(**kwargs) as client:
            print("Created client")

            # create agent
            agent = await client.create_agent(model="gpt-4o", name="my-agent", instructions="You are helpful agent")
            assert agent.id
            print("Created agent, agent ID", agent.id)

            # create body for thread
            body = {
                "assistant_id": agent.id,
                "metadata": {"key1": "value1", "key2": "value2"},
            }
            binary_body = json.dumps(body).encode("utf-8")

            # create thread and run
            run = await client.create_thread_and_run(body=io.BytesIO(binary_body))
            assert run.id
            assert run.thread_id
            assert run.metadata == {"key1": "value1", "key2": "value2"}
            print("Created run, run ID", run.id)

            # get thread
            thread = await client.threads.get(run.thread_id)
            assert thread.id
            print("Created thread, thread ID", thread.id)

            # check status
            assert run.status in [
                "queued",
                "in_progress",
                "requires_action",
                "cancelling",
                "cancelled",
                "failed",
                "completed",
                "expired",
            ]
            while run.status in ["queued", "in_progress", "requires_action"]:
                # wait for a second
                time.sleep(self._sleep_time())
                run = await client.runs.get(thread_id=thread.id, run_id=run.id)
                # assert run.status in ["queued", "in_progress", "requires_action", "completed"]
                print("Run status:", run.status)

            assert run.status == "completed"
            print("Run completed")

            # delete agent and close client
            await client.delete_agent(agent.id)
            print("Deleted agent")
        await client.close()

    """
    # test listing run steps
    @agentClientPreparer()
    @recorded_by_proxy_async
    async def test_list_run_step(self, **kwargs):

        time.sleep(self._sleep_time(50))
        # create client
        async with self.create_client(**kwargs) as client:
            print("Created client")

            # create agent
            agent = await client.create_agent(
                model="gpt-4o", name="my-agent", instructions="You are helpful agent"
            )
            assert agent.id
            print("Created agent, agent ID", agent.id)

            # create thread
            thread = await client.threads.create()
            assert thread.id
            print("Created thread, thread ID", thread.id)

            # create message
            message = await client.messages.create(
                thread_id=thread.id, role="user", content="Hello, what time is it?"
            )
            assert message.id
            print("Created message, message ID", message.id)

            # create run
            run = await client.runs.create(thread_id=thread.id, agent_id=agent.id)
            assert run.id
            print("Created run, run ID", run.id)

            steps = await client.run_steps.list(thread_id=thread.id, run_id=run.id)
            # commenting assertion out below, do we know exactly when run starts?
            # assert steps['data'].__len__() == 0

            # check status
            assert run.status in ["queued", "in_progress", "requires_action", "completed"]
            while run.status in ["queued", "in_progress", "requires_action"]:
                # wait for a second
                time.sleep(self._sleep_time())
                run = await client.runs.get(thread_id=thread.id, run_id=run.id)
                assert run.status in [
                    "queued",
                    "in_progress",
                    "requires_action",
                    "completed",
                ]
                print("Run status:", run.status)
                steps = await client.run_steps.list(
                    thread_id=thread.id, run_id=run.id
                )
            assert steps["data"].__len__() > 0

            assert run.status == "completed"
            print("Run completed")

            # delete agent and close client
            await client.delete_agent(agent.id)
            print("Deleted agent")
        await client.close()
    """

    # test getting run step
    @agentClientPreparer()
    @recorded_by_proxy_async
    async def test_get_run_step(self, **kwargs):
        # create client
        async with self.create_client(**kwargs) as client:
            print("Created client")

            # create agent
            agent = await client.create_agent(model="gpt-4o", name="my-agent", instructions="You are helpful agent")
            assert agent.id
            print("Created agent, agent ID", agent.id)

            # create thread
            thread = await client.threads.create()
            assert thread.id
            print("Created thread, thread ID", thread.id)

            # create message
            message = await client.messages.create(
                thread_id=thread.id, role="user", content="Hello, can you tell me a joke?"
            )
            assert message.id
            print("Created message, message ID", message.id)

            # create run
            run = await client.runs.create(thread_id=thread.id, agent_id=agent.id)
            assert run.id
            print("Created run, run ID", run.id)

            if run.status == "failed":
                assert run.last_error
                print(run.last_error)
                print("FAILED HERE")

            # check status
            assert run.status in ["queued", "in_progress", "requires_action", "completed"]
            while run.status in ["queued", "in_progress", "requires_action"]:
                # wait for a second
                time.sleep(self._sleep_time())
                run = await client.runs.get(thread_id=thread.id, run_id=run.id)
                if run.status == "failed":
                    assert run.last_error
                    print(run.last_error)
                    print("FAILED HERE")
                assert run.status in [
                    "queued",
                    "in_progress",
                    "requires_action",
                    "completed",
                ]
                print("Run status:", run.status)

            # list steps, check that get_run_step works with first step_id
            steps = [s async for s in client.run_steps.list(thread_id=thread.id, run_id=run.id)]

            assert steps, "No run steps returned."
            step = steps[0]
            get_step = await client.run_steps.get(thread_id=thread.id, run_id=run.id, step_id=step.id)
            assert step == get_step

            # delete agent and close client
            await client.delete_agent(agent.id)
            print("Deleted agent")
        await client.close()

    @agentClientPreparer()
    @recorded_by_proxy_async
    async def test_create_vector_store_azure(self, **kwargs):
        """Test the agent with vector store creation."""
        await self._do_test_create_vector_store(streaming=False, **kwargs)

    @agentClientPreparer()
    @pytest.mark.skip("File ID issues with sanitization.")
    @recorded_by_proxy_async
    async def test_create_vector_store_file_id(self, **kwargs):
        """Test the agent with vector store creation."""
        await self._do_test_create_vector_store(streaming=False, file_path=self._get_data_file(), **kwargs)

    @agentClientPreparer()
    @recorded_by_proxy_async
    async def test_create_vector_store_azure_streaming(self, **kwargs):
        """Test the agent with vector store creation."""
        await self._do_test_create_vector_store(streaming=True, **kwargs)

    @agentClientPreparer()
    @pytest.mark.skip("File ID issues with sanitization.")
    @recorded_by_proxy_async
    async def test_create_vector_store_file_id_streaming(self, **kwargs):
        """Test the agent with vector store creation."""
        await self._do_test_create_vector_store(streaming=True, file_path=self._get_data_file(), **kwargs)

    async def _do_test_create_vector_store(self, streaming, **kwargs):
        """Test the agent with vector store creation."""
        # create client
        ai_client = self.create_client(**kwargs)
        assert isinstance(ai_client, AgentsClient)

        file_id = await self._get_file_id_maybe(ai_client, **kwargs)
        file_ids = [file_id] if file_id else None
        if file_ids:
            ds = None
        else:
            ds = [
                VectorStoreDataSource(
                    asset_identifier=kwargs["azure_ai_agents_tests_data_path"],
                    asset_type=VectorStoreDataSourceAssetType.URI_ASSET,
                )
            ]
        vector_store = await ai_client.vector_stores.create_and_poll(
            file_ids=file_ids, data_sources=ds, name="my_vectorstore",
            polling_interval=self._sleep_time()
        )
        assert vector_store.id
        await self._test_file_search(ai_client, vector_store, file_id, streaming)
        await ai_client.close()

    @agentClientPreparer()
    @pytest.mark.skip("File ID issues with sanitization.")
    @recorded_by_proxy_async
    async def test_create_vector_store_add_file_file_id(self, **kwargs):
        """Test adding single file to vector store withn file ID."""
        await self._do_test_create_vector_store_add_file(streaming=False, file_path=self._get_data_file(), **kwargs)

    @agentClientPreparer()
    @recorded_by_proxy_async
    async def test_create_vector_store_add_file_azure(self, **kwargs):
        """Test adding single file to vector store with azure asset ID."""
        await self._do_test_create_vector_store_add_file(streaming=False, **kwargs)

    @agentClientPreparer()
    @pytest.mark.skip("File ID issues with sanitization.")
    @recorded_by_proxy_async
    async def test_create_vector_store_add_file_file_id_streaming(self, **kwargs):
        """Test adding single file to vector store withn file ID."""
        await self._do_test_create_vector_store_add_file(streaming=True, file_path=self._get_data_file(), **kwargs)

    @agentClientPreparer()
    @recorded_by_proxy_async
    async def test_create_vector_store_add_file_azure_streaming(self, **kwargs):
        """Test adding single file to vector store with azure asset ID."""
        await self._do_test_create_vector_store_add_file(streaming=True, **kwargs)

    async def _do_test_create_vector_store_add_file(self, streaming, **kwargs):
        """Test adding single file to vector store."""
        # create client
        ai_client = self.create_client(**kwargs)
        assert isinstance(ai_client, AgentsClient)

        file_id = await self._get_file_id_maybe(ai_client, **kwargs)
        if file_id:
            ds = None
        else:
            ds = VectorStoreDataSource(
                asset_identifier=kwargs["azure_ai_agents_tests_data_path"],
                asset_type=VectorStoreDataSourceAssetType.URI_ASSET,
            )
        vector_store = await ai_client.vector_stores.create_and_poll(
            file_ids=[], name="sample_vector_store", polling_interval=self._sleep_time())
        assert vector_store.id
        vector_store_file = await ai_client.vector_store_files.create(
            vector_store_id=vector_store.id, data_source=ds, file_id=file_id
        )
        assert vector_store_file.id
        await self._test_file_search(ai_client, vector_store, file_id, streaming)
        await ai_client.close()

    @agentClientPreparer()
    @pytest.mark.skip("File ID issues with sanitization.")
    @recorded_by_proxy_async
    async def test_create_vector_store_batch_file_ids(self, **kwargs):
        """Test adding multiple files to vector store with file IDs."""
        await self._do_test_create_vector_store_batch(streaming=False, file_path=self._get_data_file(), **kwargs)

    @agentClientPreparer()
    @recorded_by_proxy_async
    async def test_create_vector_store_batch_azure(self, **kwargs):
        """Test adding multiple files to vector store with azure asset IDs."""
        await self._do_test_create_vector_store_batch(streaming=False, **kwargs)

    @agentClientPreparer()
    @pytest.mark.skip("File ID issues with sanitization.")
    @recorded_by_proxy_async
    async def test_create_vector_store_batch_file_ids_streaming(self, **kwargs):
        """Test adding multiple files to vector store with file IDs."""
        await self._do_test_create_vector_store_batch(streaming=True, file_path=self._get_data_file(), **kwargs)

    @agentClientPreparer()
    @recorded_by_proxy_async
    async def test_create_vector_store_batch_azure_streaming(self, **kwargs):
        """Test adding multiple files to vector store with azure asset IDs."""
        await self._do_test_create_vector_store_batch(streaming=True, **kwargs)

    async def _do_test_create_vector_store_batch(self, streaming, **kwargs):
        """Test the agent with vector store creation."""
        # create client
        ai_client = self.create_client(**kwargs)
        assert isinstance(ai_client, AgentsClient)

        file_id = await self._get_file_id_maybe(ai_client, **kwargs)
        if file_id:
            file_ids = [file_id]
            ds = None
        else:
            file_ids = None
            ds = [
                VectorStoreDataSource(
                    asset_identifier=kwargs["azure_ai_agents_tests_data_path"],
                    asset_type=VectorStoreDataSourceAssetType.URI_ASSET,
                )
            ]
        vector_store = await ai_client.vector_stores.create_and_poll(
            file_ids=[], name="sample_vector_store", polling_interval=self._sleep_time())
        assert vector_store.id
        vector_store_file_batch = await ai_client.vector_store_file_batches.create_and_poll(
            vector_store_id=vector_store.id, data_sources=ds, file_ids=file_ids,
            polling_interval=self._sleep_time()
        )
        assert vector_store_file_batch.id
        await self._test_file_search(ai_client, vector_store, file_id, streaming)

    async def _test_file_search(
        self, ai_client: AgentsClient, vector_store: VectorStore, file_id: str, streaming: bool
    ) -> None:
        """Test the file search"""
        file_search = FileSearchTool(vector_store_ids=[vector_store.id])
        agent = await ai_client.create_agent(
            model="gpt-4",
            name="my-agent",
            instructions="Hello, you are helpful agent and can search information from uploaded files",
            tools=file_search.definitions,
            tool_resources=file_search.resources,
        )
        assert agent.id
        thread = await ai_client.threads.create()
        assert thread.id
        # create message
        message = await ai_client.messages.create(
            thread_id=thread.id, role="user", content="What does the attachment say?"
        )
        assert message.id, "The message was not created."

        if streaming:
            thread_run = None
            async with await ai_client.runs.stream(thread_id=thread.id, agent_id=agent.id) as stream:
                async for _, event_data, _ in stream:
                    if isinstance(event_data, ThreadRun):
                        thread_run = event_data
                    elif (
                        isinstance(event_data, RunStepDeltaChunk)
                        and isinstance(event_data.delta.step_details, RunStepDeltaToolCallObject)
                        and event_data.delta.step_details.tool_calls
                    ):
                        assert isinstance(
                            event_data.delta.step_details.tool_calls[0].file_search, RunStepFileSearchToolCallResults
                        )
            assert thread_run is not None
            run = await ai_client.runs.get(thread_id=thread_run.thread_id, run_id=thread_run.id)
            assert run is not None
        else:
            run = await ai_client.runs.create_and_process(
                thread_id=thread.id, agent_id=agent.id, polling_interval=self._sleep_time()
            )
        await ai_client.vector_stores.delete(vector_store.id)
        assert run.status == "completed", f"Error in run: {run.last_error}"
        messages = [m async for m in ai_client.messages.list(thread_id=thread.id)]
        assert messages
        await self._remove_file_maybe(file_id, ai_client)
        # delete agent and close client
        await ai_client.delete_agent(agent.id)
        print("Deleted agent")
        await ai_client.close()

    @agentClientPreparer()
    @pytest.mark.skip("File ID issues with sanitization.")
    @recorded_by_proxy_async
    async def test_message_attachement_azure(self, **kwargs):
        """Test message attachment with azure ID."""
        ds = VectorStoreDataSource(
            asset_identifier=kwargs["azure_ai_agents_tests_data_path"],
            asset_type=VectorStoreDataSourceAssetType.URI_ASSET,
        )
        await self._do_test_message_attachment(data_sources=[ds], **kwargs)

    @agentClientPreparer()
    @pytest.mark.skip("File ID issues with sanitization.")
    @recorded_by_proxy_async
    async def test_message_attachement_file_ids(self, **kwargs):
        """Test message attachment with file ID."""
        await self._do_test_message_attachment(file_path=self._get_data_file(), **kwargs)

    async def _do_test_message_attachment(self, **kwargs):
        """Test agent with the message attachment."""
        ai_client = self.create_client(**kwargs)
        assert isinstance(ai_client, AgentsClient)

        file_id = await self._get_file_id_maybe(ai_client, **kwargs)

        # Create agent with file search tool
        agent = await ai_client.create_agent(
            model="gpt-4-1106-preview",
            name="my-agent",
            instructions="Hello, you are helpful agent and can search information from uploaded files",
        )
        assert agent.id, "Agent was not created"

        thread = await ai_client.threads.create()
        assert thread.id, "The thread was not created."

        # Create a message with the file search attachment
        # Notice that vector store is created temporarily when using attachments with a default expiration policy of seven days.
        attachment = MessageAttachment(
            file_id=file_id,
            data_sources=kwargs.get("data_sources"),
            tools=[
                FileSearchTool().definitions[0],
                CodeInterpreterTool().definitions[0],
            ],
        )
        message = await ai_client.messages.create(
            thread_id=thread.id,
            role="user",
            content="What does the attachment say?",
            attachments=[attachment],
        )
        assert message.id, "The message was not created."

        run = await ai_client.runs.create_and_process(
            thread_id=thread.id, agent_id=agent.id, polling_interval=self._sleep_time()
        )
        assert run.id, "The run was not created."
        await self._remove_file_maybe(file_id, ai_client)
        await ai_client.delete_agent(agent.id)

        messages = [m async for m in ai_client.messages.list(thread_id=thread.id)]
        assert messages, "No messages were created"

        await ai_client.close()

    @agentClientPreparer()
    @pytest.mark.skip("Failing with Http Response Errors.")
    @recorded_by_proxy_async
    async def test_vector_store_threads_file_search_azure(self, **kwargs):
        """Test file search when azure asset ids are supplied during thread creation."""
        # create client
        ai_client = self.create_client(**kwargs)
        assert isinstance(ai_client, AgentsClient)

        ds = [
            VectorStoreDataSource(
                asset_identifier=kwargs["azure_ai_agents_tests_data_path"],
                asset_type=VectorStoreDataSourceAssetType.URI_ASSET,
            )
        ]
        fs = FileSearchToolResource(
            vector_stores=[
                VectorStoreConfigurations(
                    store_name="my_vector_store",
                    store_configuration=VectorStoreConfiguration(data_sources=ds),
                )
            ]
        )
        file_search = FileSearchTool()
        agent = await ai_client.create_agent(
            model="gpt-4o",
            name="my-agent",
            instructions="Hello, you are helpful agent and can search information from uploaded files",
            tools=file_search.definitions,
            tool_resources=file_search.resources,
        )
        assert agent.id

        thread = await ai_client.threads.create(tool_resources=ToolResources(file_search=fs))
        assert thread.id
        # create message
        message = await ai_client.messages.create(
            thread_id=thread.id, role="user", content="What does the attachment say?"
        )
        assert message.id, "The message was not created."

        run = await ai_client.runs.create_and_process(
            thread_id=thread.id, agent_id=agent.id, polling_interval=self._sleep_time()
        )
        assert run.status == "completed", f"Error in run: {run.last_error}"
        messages = [m async for m in ai_client.messages.list(thread_id=thread.id)]
        assert messages
        await ai_client.delete_agent(agent.id)
        await ai_client.close()

    @agentClientPreparer()
    @pytest.mark.skip("The API is not supported yet.")
    @recorded_by_proxy_async
    async def test_create_agent_with_interpreter_azure(self, **kwargs):
        """Test Create agent with code interpreter with azure asset ids."""
        ds = VectorStoreDataSource(
            asset_identifier=kwargs["azure_ai_agents_tests_data_path"],
            asset_type=VectorStoreDataSourceAssetType.URI_ASSET,
        )
        await self._do_test_create_agent_with_interpreter(data_sources=[ds], **kwargs)

    @agentClientPreparer()
    @pytest.mark.skip("File ID issues with sanitization.")
    @recorded_by_proxy_async
    async def test_create_agent_with_interpreter_file_ids(self, **kwargs):
        """Test Create agent with code interpreter with file IDs."""
        await self._do_test_create_agent_with_interpreter(file_path=self._get_data_file(), **kwargs)

    async def _do_test_create_agent_with_interpreter(self, **kwargs):
        """Test create agent with code interpreter and project asset id"""
        ai_client = self.create_client(**kwargs)
        assert isinstance(ai_client, AgentsClient)

        code_interpreter = CodeInterpreterTool()

        file_id = None
        if "file_path" in kwargs:
            file = await ai_client.files.upload_and_poll(file_path=kwargs["file_path"], purpose=FilePurpose.AGENTS)
            assert file.id, "The file was not uploaded."
            file_id = file.id

        cdr = CodeInterpreterToolResource(
            file_ids=[file_id] if file_id else None,
            data_sources=kwargs.get("data_sources"),
        )
        tr = ToolResources(code_interpreter=cdr)
        # notice that CodeInterpreter must be enabled in the agent creation, otherwise the agent will not be able to see the file attachment
        agent = await ai_client.create_agent(
            model="gpt-4-1106-preview",
            name="my-agent",
            instructions="Hello, you are helpful agent and can search information from uploaded files",
            tools=code_interpreter.definitions,
            tool_resources=tr,
        )
        assert agent.id, "Agent was not created"

        thread = await ai_client.threads.create()
        assert thread.id, "The thread was not created."

        message = await ai_client.messages.create(
            thread_id=thread.id, role="user", content="What does the attachment say?"
        )
        assert message.id, "The message was not created."

        run = await ai_client.runs.create_and_process(
            thread_id=thread.id, agent_id=agent.id, polling_interval=self._sleep_time()
        )
        assert run.id, "The run was not created."
        await self._remove_file_maybe(file_id, ai_client)
        assert run.status == "completed", f"Error in run: {run.last_error}"
        await ai_client.delete_agent(agent.id)
        messages = [m async for m in ai_client.messages.list(thread_id=thread.id)]
        assert messages
        await ai_client.close()

    @agentClientPreparer()
    @pytest.mark.skip("The API is not supported yet.")
    @recorded_by_proxy_async
    async def test_create_thread_with_interpreter_azure(self, **kwargs):
        """Test Create agent with code interpreter with azure asset ids."""
        ds = VectorStoreDataSource(
            asset_identifier=kwargs["azure_ai_agents_tests_data_path"],
            asset_type=VectorStoreDataSourceAssetType.URI_ASSET,
        )
        await self._do_test_create_thread_with_interpreter(data_sources=[ds], **kwargs)

    @agentClientPreparer()
    @pytest.mark.skip("File ID issues with sanitization.")
    @recorded_by_proxy_async
    async def test_create_thread_with_interpreter_file_ids(self, **kwargs):
        """Test Create agent with code interpreter with file IDs."""
        await self._do_test_create_thread_with_interpreter(file_path=self._get_data_file(), **kwargs)

    async def _do_test_create_thread_with_interpreter(self, **kwargs):
        """Test create agent with code interpreter and project asset id"""
        ai_client = self.create_client(**kwargs)
        assert isinstance(ai_client, AgentsClient)

        code_interpreter = CodeInterpreterTool()

        file_id = None
        if "file_path" in kwargs:
            file = await ai_client.files.upload_and_poll(file_path=kwargs["file_path"], purpose=FilePurpose.AGENTS)
            assert file.id, "The file was not uploaded."
            file_id = file.id

        cdr = CodeInterpreterToolResource(
            file_ids=[file_id] if file_id else None,
            data_sources=kwargs.get("data_sources"),
        )
        tr = ToolResources(code_interpreter=cdr)
        # notice that CodeInterpreter must be enabled in the agent creation, otherwise the agent will not be able to see the file attachment
        agent = await ai_client.create_agent(
            model="gpt-4-1106-preview",
            name="my-agent",
            instructions="You are helpful agent",
            tools=code_interpreter.definitions,
        )
        assert agent.id, "Agent was not created"

        thread = await ai_client.threads.create(tool_resources=tr)
        assert thread.id, "The thread was not created."

        message = await ai_client.messages.create(
            thread_id=thread.id, role="user", content="What does the attachment say?"
        )
        assert message.id, "The message was not created."

        run = await ai_client.runs.create_and_process(
            thread_id=thread.id, agent_id=agent.id, polling_interval=self._sleep_time()
        )
        assert run.id, "The run was not created."
        await self._remove_file_maybe(file_id, ai_client)
        assert run.status == "completed", f"Error in run: {run.last_error}"
        await ai_client.delete_agent(agent.id)
        messages = [m async for m in ai_client.messages.list(thread_id=thread.id)]
        assert messages
        await ai_client.close()

    @agentClientPreparer()
    @pytest.mark.skip("Failing with Http Response Errors.")
    @recorded_by_proxy_async
    async def test_create_agent_with_inline_vs_azure(self, **kwargs):
        """Test creation of asistant with vector store inline."""
        # create client
        ai_client = self.create_client(**kwargs)
        assert isinstance(ai_client, AgentsClient)

        ds = [
            VectorStoreDataSource(
                asset_identifier=kwargs["azure_ai_agents_tests_data_path"],
                asset_type=VectorStoreDataSourceAssetType.URI_ASSET,
            )
        ]
        fs = FileSearchToolResource(
            vector_stores=[
                VectorStoreConfigurations(
                    store_name="my_vector_store",
                    store_configuration=VectorStoreConfiguration(data_sources=ds),
                )
            ]
        )
        file_search = FileSearchTool()
        agent = await ai_client.create_agent(
            model="gpt-4o",
            name="my-agent",
            instructions="Hello, you are helpful agent and can search information from uploaded files",
            tools=file_search.definitions,
            tool_resources=ToolResources(file_search=fs),
        )
        assert agent.id

        thread = await ai_client.threads.create()
        assert thread.id
        # create message
        message = await ai_client.messages.create(
            thread_id=thread.id, role="user", content="What does the attachment say?"
        )
        assert message.id, "The message was not created."

        run = await ai_client.runs.create_and_process(
            thread_id=thread.id, agent_id=agent.id, polling_interval=self._sleep_time()
        )
        assert run.status == "completed", f"Error in run: {run.last_error}"
        messages = [m async for m in ai_client.messages.list(thread_id=thread.id)]
        assert messages
        await ai_client.delete_agent(agent.id)
        await ai_client.close()

    @agentClientPreparer()
    @pytest.mark.skip("The API is not supported yet.")
    @recorded_by_proxy_async
    async def test_create_attachment_in_thread_azure(self, **kwargs):
        """Create thread with message attachment inline with azure asset IDs."""
        ds = VectorStoreDataSource(
            asset_identifier=kwargs["azure_ai_agents_tests_data_path"],
            asset_type=VectorStoreDataSourceAssetType.URI_ASSET,
        )
        await self._do_test_create_attachment_in_thread_azure(data_sources=[ds], **kwargs)

    @agentClientPreparer()
    @pytest.mark.skip("File ID issues with sanitization.")
    @recorded_by_proxy_async
    async def test_create_attachment_in_thread_file_ids(self, **kwargs):
        """Create thread with message attachment inline with azure asset IDs."""
        await self._do_test_create_attachment_in_thread_azure(file_path=self._get_data_file(), **kwargs)

    async def _do_test_create_attachment_in_thread_azure(self, **kwargs):
        # create client
        ai_client = self.create_client(**kwargs)
        assert isinstance(ai_client, AgentsClient)

        file_id = await self._get_file_id_maybe(ai_client, **kwargs)

        file_search = FileSearchTool()
        agent = await ai_client.create_agent(
            model="gpt-4o",
            name="my-agent",
            instructions="Hello, you are helpful agent and can search information from uploaded files",
            tools=file_search.definitions,
        )
        assert agent.id

        # create message
        attachment = MessageAttachment(
            file_id=file_id,
            data_sources=kwargs.get("data_sources"),
            tools=[
                FileSearchTool().definitions[0],
                CodeInterpreterTool().definitions[0],
            ],
        )
        message = ThreadMessageOptions(
            role="user",
            content="What does the attachment say?",
            attachments=[attachment],
        )
        thread = await ai_client.threads.create(messages=[message])
        assert thread.id

        run = await ai_client.runs.create_and_process(
            thread_id=thread.id, agent_id=agent.id, polling_interval=self._sleep_time()
        )
        assert run.status == "completed", f"Error in run: {run.last_error}"
        messages = [m async for m in ai_client.messages.list(thread_id=thread.id)]
        assert messages
        await ai_client.delete_agent(agent.id)
        await ai_client.close()

    @agentClientPreparer()
    @recorded_by_proxy_async
    async def test_azure_function_call(self, **kwargs):
        """Test calling Azure functions."""
        storage_queue = kwargs["azure_ai_agents_tests_storage_queue"]
        async with self.create_client(by_endpoint=True, **kwargs) as client:
            azure_function_tool = AzureFunctionTool(
                name="foo",
                description="Get answers from the foo bot.",
                parameters={
                    "type": "object",
                    "properties": {
                        "query": {"type": "string", "description": "The question to ask."},
                        "outputqueueuri": {"type": "string", "description": "The full output queue uri."},
                    },
                },
                input_queue=AzureFunctionStorageQueue(
                    queue_name="azure-function-foo-input",
                    storage_service_endpoint=storage_queue,
                ),
                output_queue=AzureFunctionStorageQueue(
                    queue_name="azure-function-tool-output",
                    storage_service_endpoint=storage_queue,
                ),
            )

            await self._do_test_tool(
                client=client,
                model_name="gpt-4o",
                tool_to_test=azure_function_tool,
                instructions=(
                    "You are a helpful support agent. Use the provided function any "
                    "time the prompt contains the string 'What would foo say?'. When "
                    "you invoke the function, ALWAYS specify the output queue uri parameter as "
                    f"'{storage_queue}/azure-function-tool-output'"
                    '. Always responds with "Foo says" and then the response from the tool.'
                ),
                prompt="What is the most prevalent element in the universe? What would foo say?",
                # TODO: Implement the run step for AzureFunction.
                expected_class=None,
                specific_message_text="bar",
            )

    @agentClientPreparer()
    @recorded_by_proxy_async
    async def test_client_with_thread_messages(self, **kwargs):
        """Test agent with thread messages."""
        async with self.create_client(**kwargs) as client:

            # [START create_agent]
            agent = await client.create_agent(
                model="gpt-4",
                name="my-agent",
                instructions="You are helpful agent",
            )
            assert agent.id, "The agent was not created."
            thread = await client.threads.create()
            assert thread.id, "Thread was not created"

            message = await client.messages.create(
                thread_id=thread.id, role="user", content="What is the equation of light energy?"
            )
            assert message.id, "The message was not created."

            additional_messages = [
                ThreadMessageOptions(role=MessageRole.AGENT, content="E=mc^2"),
                ThreadMessageOptions(role=MessageRole.USER, content="What is the impedance formula?"),
            ]
            run = await client.runs.create(
                thread_id=thread.id, agent_id=agent.id, additional_messages=additional_messages
            )

            # poll the run as long as run status is queued or in progress
            while run.status in [RunStatus.QUEUED, RunStatus.IN_PROGRESS]:
                # wait for a second
                time.sleep(self._sleep_time())
                run = await client.runs.get(
                    thread_id=thread.id,
                    run_id=run.id,
                )
            assert run.status in RunStatus.COMPLETED, run.last_error

            await client.delete_agent(agent.id)
            messages = [m async for m in client.messages.list(thread_id=thread.id)]
            assert messages, "The data from the agent was not received."

    @agentClientPreparer()
    @recorded_by_proxy_async
    async def test_include_file_search_results_no_stream(self, **kwargs):
        """Test using include_file_search."""
        await self._do_test_include_file_search_results(use_stream=False, include_content=True, **kwargs)
        await self._do_test_include_file_search_results(use_stream=False, include_content=False, **kwargs)

    @agentClientPreparer()
    @recorded_by_proxy_async
    async def test_include_file_search_results_stream(self, **kwargs):
        """Test using include_file_search with streaming."""
        await self._do_test_include_file_search_results(use_stream=True, include_content=True, **kwargs)
        await self._do_test_include_file_search_results(use_stream=True, include_content=False, **kwargs)

    async def _do_test_include_file_search_results(self, use_stream, include_content, **kwargs):
        """Run the test with file search results."""
        async with self.create_client(**kwargs) as ai_client:
            ds = [
                VectorStoreDataSource(
                    asset_identifier=kwargs["azure_ai_agents_tests_data_path"],
                    asset_type=VectorStoreDataSourceAssetType.URI_ASSET,
                )
            ]
            vector_store = await ai_client.vector_stores.create_and_poll(
                file_ids=[], data_sources=ds, name="my_vectorstore",
                polling_interval=self._sleep_time()
            )
            # vector_store = await ai_client.vector_stores.get('vs_M9oxKG7JngORHcYNBGVZ6Iz3')
            assert vector_store.id

            file_search = FileSearchTool(vector_store_ids=[vector_store.id])
            agent = await ai_client.create_agent(
                model="gpt-4o",
                name="my-agent",
                instructions="Hello, you are helpful agent and can search information from uploaded files",
                tools=file_search.definitions,
                tool_resources=file_search.resources,
            )
            assert agent.id
            thread = await ai_client.threads.create()
            assert thread.id
            # create message
            message = await ai_client.messages.create(
                thread_id=thread.id,
                role="user",
                # content="What does the attachment say?"
                content="What Contoso Galaxy Innovations produces?",
            )
            assert message.id, "The message was not created."
            include = [RunAdditionalFieldList.FILE_SEARCH_CONTENTS] if include_content else None

            if use_stream:
                run = None
                async with await ai_client.runs.stream(
                    thread_id=thread.id, agent_id=agent.id, include=include
                ) as stream:
                    async for event_type, event_data, _ in stream:
                        if isinstance(event_data, ThreadRun):
                            run = event_data
                        elif event_type == AgentStreamEvent.THREAD_RUN_STEP_COMPLETED:
                            if isinstance(event_data.step_details, RunStepToolCallDetails):
                                self._assert_file_search_valid(event_data.step_details.tool_calls[0], include_content)
                        elif event_type == AgentStreamEvent.DONE:
                            print("Stream completed.")
                            break
            else:
                run = await ai_client.runs.create_and_process(
                    thread_id=thread.id, agent_id=agent.id, include=include, polling_interval=self._sleep_time()
                )
                assert run.status == RunStatus.COMPLETED
            assert run is not None
            steps = [s async for s in ai_client.run_steps.list(thread_id=thread.id, run_id=run.id, include=include)]
            # first (index-1) step is the tool call
            step_id = steps[1].id
            one_step = await ai_client.run_steps.get(
                thread_id=thread.id, run_id=run.id, step_id=step_id, include=include
            )
            self._assert_file_search_valid(one_step.step_details.tool_calls[0], include_content)
            self._assert_file_search_valid(steps[1].step_details.tool_calls[0], include_content)

            messages = [m async for m in ai_client.messages.list(thread_id=thread.id)]
            assert len(messages) > 1, "No messages were returned."

            await ai_client.vector_stores.delete(vector_store.id)
            # delete agent and close client
            await ai_client.delete_agent(agent.id)
            print("Deleted agent")
            await ai_client.close()

    def _assert_file_search_valid(self, tool_call: Any, include_content: bool) -> None:
        """Test that file search result is properly populated."""
        assert isinstance(tool_call, RunStepFileSearchToolCall), f"Wrong type of tool call: {type(tool_call)}."
        assert isinstance(
            tool_call.file_search, RunStepFileSearchToolCallResults
        ), f"Wrong type of search results: {type(tool_call.file_search)}."
        assert isinstance(
            tool_call.file_search.results[0], RunStepFileSearchToolCallResult
        ), f"Wrong type of search result: {type(tool_call.file_search.results[0])}."
        assert tool_call.file_search.results
        if include_content:
            assert tool_call.file_search.results[0].content
            assert isinstance(tool_call.file_search.results[0].content[0], FileSearchToolCallContent)
            assert tool_call.file_search.results[0].content[0].type == "text"
            assert tool_call.file_search.results[0].content[0].text
        else:
            assert tool_call.file_search.results[0].content is None

    @agentClientPreparer()
    @pytest.mark.skip("Recordings not yet implemented")
    @recorded_by_proxy_async
    async def test_agents_with_json_schema(self, **kwargs):
        """Test structured output from the agent."""
        async with self.create_client(**kwargs) as ai_client:
            agent = await ai_client.create_agent(
                # Note only gpt-4o-mini-2024-07-18 and
                # gpt-4o-2024-08-06 and later support structured output.
                model="gpt-4o-mini",
                name="my-agent",
                instructions="Extract the information about planets.",
                headers={"x-ms-enable-preview": "true"},
                response_format=ResponseFormatJsonSchemaType(
                    json_schema=ResponseFormatJsonSchema(
                        name="planet_mass",
                        description="Extract planet mass.",
                        schema={
                            "$defs": {
                                "Planets": {"enum": ["Earth", "Mars", "Jupyter"], "title": "Planets", "type": "string"}
                            },
                            "properties": {
                                "planet": {"$ref": "#/$defs/Planets"},
                                "mass": {"title": "Mass", "type": "number"},
                            },
                            "required": ["planet", "mass"],
                            "title": "Planet",
                            "type": "object",
                        },
                    )
                ),
            )
            assert agent.id

            thread = await ai_client.threads.create()
            assert thread.id

            message = await ai_client.messages.create(
                thread_id=thread.id,
                role="user",
                content=("The mass of the Mars is 6.4171E23 kg"),
            )
            assert message.id

            run = await ai_client.runs.create_and_process(
                thread_id=thread.id, agent_id=agent.id, polling_interval=self._sleep_time()
            )

            assert run.status == RunStatus.COMPLETED, run.last_error.message

            await ai_client.delete_agent(agent.id)

            messages = [m async for m in ai_client.messages.list(thread_id=thread.id)]

            planet_info = []
            # The messages are following in the reverse order,
            # we will iterate them and output only text contents.
            for msg in reversed(messages):
                last = msg.content[-1]
                # We will only list agent responses here.
                if isinstance(last, MessageTextContent) and msg.role == MessageRole.AGENT:
                    planet_info.append(json.loads(last.text.value))
            assert len(planet_info) == 1
            assert len(planet_info[0]) == 2
            assert planet_info[0]["mass"] == pytest.approx(6.4171e23, 1e22)
            assert planet_info[0]["planet"] == "Mars"

    async def _get_connected_agent_tool(self, client, model_name, connected_agent_name):
        """Get the connected agent tool."""
        stock_price_agent = await client.create_agent(
            model=model_name,
            name=connected_agent_name,
            instructions=(
                "Your job is to get the stock price of a company. If asked for the Microsoft stock price, always return $350."
            ),
        )
        return ConnectedAgentTool(
            id=stock_price_agent.id, name=connected_agent_name, description="Gets the stock price of a company"
        )

    def _get_azure_ai_search_tool(self, **kwargs):
        """Get the azure AI search tool."""
        conn_id = kwargs.pop("azure_ai_agents_tests_search_connection_id", "my-search-connection-ID")
        index_name = kwargs.pop("azure_ai_agents_tests_search_index_name", "my-search-index")

        return AzureAISearchTool(
            index_connection_id=conn_id,
            index_name=index_name,
        )

    @agentClientPreparer()
    @recorded_by_proxy_async
    async def test_azure_ai_search_tool(self, **kwargs):
        """Test using the AzureAISearchTool with an agent."""
        azure_search_tool = self._get_azure_ai_search_tool(**kwargs)
        async with self.create_client(by_endpoint=True, **kwargs) as client:
            assert isinstance(client, AgentsClient)    

            await self._do_test_tool(
                client=client,
                model_name="gpt-4o",
                tool_to_test=azure_search_tool,
                instructions="You are a helpful agent that can search for information using Azure AI Search.",
                prompt="What is the temperature rating of the cozynights sleeping bag?",
                expected_class=RunStepAzureAISearchToolCall,
                specific_message_text="60",
                uri_annotation=MessageTextUrlCitationDetails(
                    url="www.microsoft.com",
                    title="product_info_7.md",
                ) 
            )

    @agentClientPreparer()
    @recorded_by_proxy_async
    async def test_azure_ai_search_tool_streaming(self, **kwargs):
        """Test using the AzureAISearchTool with an agent in streaming scenario."""
        azure_search_tool = self._get_azure_ai_search_tool(**kwargs)
        async with self.create_client(by_endpoint=True, **kwargs) as client:
            assert isinstance(client, AgentsClient)
            await self._do_test_tool_streaming(
                client=client,
                model_name="gpt-4o",
                tool_to_test=azure_search_tool,
                instructions="You are a helpful agent that can search for information using Azure AI Search.",
                prompt="What is the temperature rating of the cozynights sleeping bag?",
                expected_delta_class=RunStepDeltaAzureAISearchToolCall,
                uri_annotation=MessageTextUrlCitationDetails(
                    url="www.microsoft.com",
                    title="product_info_7.md",
                ) 
            )

    @agentClientPreparer()
    @recorded_by_proxy_async
    async def test_browser_automation_tool(self, **kwargs):
        connection_id = kwargs["azure_ai_agents_tests_playwright_connection_id"]
        async with self.create_client(by_endpoint=True, **kwargs) as client:
            browser_automation_tool = BrowserAutomationTool(connection_id=connection_id)
            await self._do_test_tool(
                client=client,
                model_name="gpt-4o",
                tool_to_test=browser_automation_tool,
                instructions="""
                    You are an Agent helping with browser automation tasks.
                    You can answer questions, provide information, and assist with various tasks
                    related to web browsing using the Browser Automation tool available to you.
                    """,
                prompt="""
                    Your goal is to report the percent of Microsoft year-to-date stock price change.
                    To do that, go to the website finance.yahoo.com.
                    At the top of the page, you will find a search bar.
                    Enter the value 'MSFT', to get information about the Microsoft stock price.
                    At the top of the resulting page you will see a default chart of Microsoft stock price.
                    Click on 'YTD' at the top of that chart, and read the value that shows up right underneath it.
                    Report your result using exactly the following sentence, followed by the value you found:
                    `The year-to-date (YTD) stock price change for Microsoft (MSFT) is`
                    """,
                # The tool is very slow to run, since the Microsoft Playwright Workspace service needs to
                # load a VM and open a browser. Use a large polling interval to avoid tons of REST API calls in test recordings.
                polling_interval=60,
                expected_class=RunStepBrowserAutomationToolCall,
                specific_message_text="the year-to-date (ytd) stock price change for microsoft (msft) is",
            )

    @agentClientPreparer()
    @recorded_by_proxy_async
    async def test_deep_research_tool(self, **kwargs):
        """Test using the DeepResearchTool with an agent."""
        # create client
        async with self.create_client(by_endpoint=True, **kwargs) as client:
            assert isinstance(client, AgentsClient)

            # Get connection ID and model name from test environment
            bing_conn_id = kwargs.pop("azure_ai_agents_tests_bing_connection_id")
            deep_research_model = kwargs.pop("azure_ai_agents_tests_deep_research_model")

            # Create DeepResearchTool
            deep_research_tool = DeepResearchTool(
                bing_grounding_connection_id=bing_conn_id,
                deep_research_model=deep_research_model,
            )

            await self._do_test_tool(
                client=client,
                model_name="gpt-4o",
                tool_to_test=deep_research_tool,
                instructions="You are a helpful agent that assists in researching scientific topics.",
                prompt="Research the benefits of renewable energy sources. Keep the response brief.",
                expected_class=RunStepDeepResearchToolCall,
                polling_interval=60,
                minimal_text_length=50,
            )

    @agentClientPreparer()
    @recorded_by_proxy_async
    async def test_tool_streaming_connected_agent(self, **kwargs):
        async with self.create_client(**kwargs, by_endpoint=True) as client:
            model_name = "gpt-4o"
            connected_agent_name = "stock_bot"
            connected_agent = await self._get_connected_agent_tool(client, model_name, connected_agent_name)

            try:
                await self._do_test_tool_streaming(
                    client=client,
                    model_name=model_name,
                    tool_to_test=connected_agent,
                    instructions="You are a helpful assistant, and use the connected agents to get stock prices.",
                    prompt="What is the stock price of Microsoft?",
                    expected_delta_class=RunStepDeltaConnectedAgentToolCall,
                )
            finally:
                await client.delete_agent(connected_agent.connected_agent.id)

    @agentClientPreparer()
    @recorded_by_proxy_async
    async def test_connected_agent_tool(self, **kwargs):
        async with self.create_client(**kwargs, by_endpoint=True) as client:
            model_name = "gpt-4o"
            connected_agent_name = "stock_bot"
            connected_agent = await self._get_connected_agent_tool(client, model_name, connected_agent_name)

            try:
                await self._do_test_tool(
                    client=client,
                    model_name=model_name,
                    tool_to_test=connected_agent,
                    instructions="You are a helpful assistant, and use the connected agents to get stock prices.",
                    prompt="What is the stock price of Microsoft?",
                    expected_class=RunStepConnectedAgentToolCall,
                )
            finally:
                await client.delete_agent(connected_agent.connected_agent.id)
    
    async def _get_file_search_tool_and_file_id(self, client, **kwargs):
        """Helper method to get the file search tool."""
        ds = [
            VectorStoreDataSource(
                asset_identifier=kwargs["azure_ai_agents_tests_data_path"],
                asset_type=VectorStoreDataSourceAssetType.URI_ASSET,
            )
        ]
        vector_store = await client.vector_stores.create_and_poll(
            data_sources=ds, name="my_vectorstore", polling_interval=self._sleep_time()
        )
        file_id = None
        async for fle in client.vector_store_files.list(vector_store.id):
            # We have only one file in vector store.
            file_id = fle.id
        assert file_id is  not None, "No files were found in the vector store."
        return FileSearchTool(vector_store_ids=[vector_store.id]), file_id

    @agentClientPreparer()
    @recorded_by_proxy_async
    async def test_file_search_tool(self, **kwargs):
        """Test file search tool."""
        async with self.create_client(**kwargs, by_endpoint=True) as client:
            model_name = "gpt-4o"
            file_search_tool, file_id = await self._get_file_search_tool_and_file_id(client, **kwargs)
            assert file_search_tool.resources.file_search is not None
            assert file_search_tool.resources.file_search.vector_store_ids

            try:
                await self._do_test_tool(
                    client=client,
                    model_name=model_name,
                    tool_to_test=file_search_tool,
                    instructions="You are helpful agent",
                    prompt="What feature does Smart Eyewear offer?",
                    expected_class=RunStepFileSearchToolCall,
                    file_annotation=MessageTextFileCitationAnnotation(
                        text="test",
                        file_citation=MessageTextFileCitationDetails(
                            file_id=file_id,
                        )
                    )
                )
            finally:
                await client.vector_stores.delete(file_search_tool.resources.file_search.vector_store_ids[0])

    @agentClientPreparer()
    @recorded_by_proxy_async
    async def test_file_search_tool_streaming(self, **kwargs):
        """Test file search tool."""
        async with self.create_client(**kwargs, by_endpoint=True) as client:
            model_name = "gpt-4o"
            file_search_tool, file_id = await self._get_file_search_tool_and_file_id(client, **kwargs)
            assert file_search_tool.resources.file_search is not None
            assert file_search_tool.resources.file_search.vector_store_ids

            try:
                await self._do_test_tool_streaming(
                    client=client,
                    model_name=model_name,
                    tool_to_test=file_search_tool,
                    instructions="You are helpful agent",
                    prompt="What feature does Smart Eyewear offer?",
                    expected_delta_class=RunStepDeltaFileSearchToolCall,
                    file_annotation=MessageTextFileCitationAnnotation(
                        text="test",
                        file_citation=MessageTextFileCitationDetails(
                            file_id=file_id,
                        )
                    )
                )
            finally:
                await client.vector_stores.delete(file_search_tool.resources.file_search.vector_store_ids[0])

    def _get_open_api_tool(self):
        """Helper method to get the openAPI tool."""
        weather_asset_file_path = os.path.join(
            os.path.dirname(__file__), "assets", "weather_openapi.json")
        auth = OpenApiAnonymousAuthDetails()
        with open(weather_asset_file_path, "r") as f:
            openapi_weather = jsonref.load(f)
        return OpenApiTool(
            name="get_weather", spec=openapi_weather, description="Retrieve weather information for a location", auth=auth
        )

    @agentClientPreparer()
    @recorded_by_proxy_async
    async def test_open_api_tool(self, **kwargs):
        """Test open API tool call in non-streaming Scenario."""
        async with self.create_client(**kwargs, by_endpoint=True) as client:
            model_name = "gpt-4o"
            openapi_tool = self._get_open_api_tool()

            await self._do_test_tool(
                client=client,
                model_name=model_name,
                tool_to_test=openapi_tool,
                instructions="You are helpful agent",
                prompt="What is the weather in Centralia, PA?",
                expected_class=RunStepOpenAPIToolCall,
            )

    @agentClientPreparer()
    @recorded_by_proxy_async
    async def test_open_api_tool_streaming(self, **kwargs):
        """Test open API tool call in streaming Scenario."""
        async with self.create_client(**kwargs, by_endpoint=True) as client:
            model_name = "gpt-4o"
            openapi_tool = self._get_open_api_tool()

            await self._do_test_tool_streaming(
                client=client,
                model_name=model_name,
                tool_to_test=openapi_tool,
                instructions="You are helpful agent",
                prompt="What is the weather in Centralia, PA?",
                expected_delta_class=RunStepDeltaOpenAPIToolCall,
            )

    @agentClientPreparer()
    @recorded_by_proxy_async
    async def test_bing_grounding_tool(self, **kwargs):
        """Test Bing grounding tool call in non-streaming Scenario."""
        async with self.create_client(by_endpoint=True, **kwargs) as client:
            model_name = "gpt-4o"
            openapi_tool = BingGroundingTool(connection_id=kwargs.get('azure_ai_agents_tests_bing_connection_id'))

            await self._do_test_tool(
                client=client,
                model_name=model_name,
                tool_to_test=openapi_tool,
                instructions="You are helpful agent",
                prompt="How does wikipedia explain Euler's Identity?",
                expected_class=RunStepBingGroundingToolCall,
                uri_annotation=MessageTextUrlCitationDetails(
                    url="*",
                    title="*",
                ) 
            )

    @agentClientPreparer()
    @recorded_by_proxy_async
    async def test_bing_grounding_tool_streaming(self, **kwargs):
        """Test Bing grounding tool call in streaming Scenario."""
        async with self.create_client(by_endpoint=True, **kwargs) as client:
            model_name = "gpt-4o"
            openapi_tool = BingGroundingTool(connection_id=kwargs.get('azure_ai_agents_tests_bing_connection_id'))

            await self._do_test_tool_streaming(
                client=client,
                model_name=model_name,
                tool_to_test=openapi_tool,
                instructions="You are helpful agent",
                prompt="How does wikipedia explain Euler's Identity?",
                expected_delta_class=RunStepDeltaBingGroundingToolCall,
                uri_annotation=MessageTextUrlCitationDetails(
                    url="*",
                    title="*",
                ) 
            )

    async def _do_test_tool(
        self,
        client,
        model_name,
        tool_to_test,
        instructions,
        prompt,
        expected_class,
        headers=None,
        polling_interval=1,
        specific_message_text=None,
        minimal_text_length=1,
        uri_annotation=None,
        file_annotation=None,
        **kwargs,
    ):
        """
        The helper method to test the non-interactive tools in the non-streaming scenarios.

        Note: kwargs may take
            - connected_agent_name for checking connected tool.
        :param client: The agent client used in this experiment.
        :param model_name: The model deployment name to be used.
        :param tool_to_test: The pre created tool to be used.
        :param instructions: The instructions, given to an agent.
        :param prompt: The prompt, given in the first user message.
        :param expected_class: If a tool call is expected, the name of the class derived from RunStepToolCall
               corresponding to the expected tool call (e.g. RunStepBrowserAutomationToolCall).
        :param headers: The headers used to call the agents.
               For example: {"x-ms-enable-preview": "true"}
        :param polling_interval: The polling interval (useful, when we need to wait longer times).
<<<<<<< HEAD
        :param specific_message_text: The specific text to search in the messages.
        :param minimal_text_length: The minimal length of a text.
        :param uri_annotation: The URI annotation, which have to present in response.
        :param file_annotation: The file annotation, which have to present in response.
=======
        :param specific_message_text: The specific text to search in the messages.  Must be all lower-case.
>>>>>>> 1f0e0190
        """
        if headers is None:
            headers = {}
        agent = await client.create_agent(
            model=model_name,
            name="my-assistant",
            instructions=instructions,
            tools=tool_to_test.definitions,
            tool_resources=tool_to_test.resources,
            headers=headers,
        )
        thread = await client.threads.create()
        await client.messages.create(
            thread_id=thread.id,
            role=MessageRole.USER,
            content=prompt,
        )
        run = await client.runs.create_and_process(
            thread_id=thread.id, agent_id=agent.id, polling_interval=self._sleep_time(polling_interval)
        )
        try:
            assert run.status != RunStatus.FAILED, run.last_error

            # Fetch and log all messages
            messages = [m async for m in client.messages.list(thread_id=thread.id)]
            assert len(messages) > 1

            # Find the agent's response
            agent_messages = [msg for msg in messages if msg.role == MessageRole.AGENT]
            assert len(agent_messages) > 0, "No agent response found"

            # Verify the response contains some content
            agent_response = agent_messages[0]
            assert agent_response.content, "Agent response has no content"

            # Check if response has text content
            text_messages = agent_response.text_messages
            assert len(text_messages) > 0, "No text content in agent response"
            assert (
                len(text_messages[0].text.value) > minimal_text_length
            ), "Response too short - may not have completed research"

            # Search for the specific message when asked.
            text = "\n".join([t.text.value.lower() for t in text_messages])
            if specific_message_text:
                assert specific_message_text in text, f"{specific_message_text} was not found in {text}."

            # Search for the specific URL and title in the message annotation.
            if uri_annotation is not None:
                has_annotation = False
                for message in agent_messages:
                    has_annotation = self._has_url_annotation(message, uri_annotation)
                    if has_annotation:
                        break
                assert has_annotation, f"The annotation [{uri_annotation.title}]({uri_annotation.url}) was not found."
        
            # Search for the file annotation.
            if file_annotation:
                has_annotation = False
                for message in agent_messages:
                    has_annotation = self._has_file_annotation(message, file_annotation)
                    if has_annotation:
                        break
                assert has_annotation, f"The annotation {file_annotation} was not found."

            if expected_class is not None:
                found_step = False
                async for run_step in client.run_steps.list(thread_id=thread.id, run_id=run.id):
                    if isinstance(run_step.step_details, RunStepToolCallDetails):
                        for tool_call in run_step.step_details.tool_calls:
                            if isinstance(tool_call, expected_class):
                                found_step = True
                                if "connected_agent_name" in kwargs:
                                    assert tool_call.connected_agent.name == kwargs["connected_agent_name"]
                                if isinstance(tool_call, RunStepBrowserAutomationToolCall):
                                    self._validate_run_step_browser_automation_tool_call(tool_call)
                assert found_step, f"The {expected_class} was not found."
        finally:
            await client.delete_agent(agent.id)
            await client.threads.delete(thread.id)

    async def _do_test_tool_streaming(
        self,
        client,
        model_name,
        tool_to_test,
        instructions,
        prompt,
        expected_delta_class,
        headers=None,
        uri_annotation=None,
        file_annotation=None,
    ):
        """
        The helper method to test the non-interactive tools in the streaming scenarios.

        :param client: The agent client used in this experiment.
        :param model_name: The model deployment name to be used.
        :param tool_to_test: The pre created tool to be used.
        :param instructions: The instructions, given to an agent.
        :param prompt: The prompt, given in the first user message.
        :param headers: The headers used to call the agents.
               For example: {"x-ms-enable-preview": "true"}
        :param uri_annotation: The URI annotation, which have to present in response.
        :param file_annotation: The file annotation, which have to present in response.
        """
        if headers is None:
            headers = {}
        agent = await client.create_agent(
            model=model_name,
            name="my-assistant",
            instructions=instructions,
            tools=tool_to_test.definitions,
            tool_resources=tool_to_test.resources,
            headers=headers,
        )
        thread = await client.threads.create()
        await client.messages.create(
            thread_id=thread.id,
            role=MessageRole.USER,
            content=prompt,
        )

        try:
            async with await client.runs.stream(thread_id=thread.id, agent_id=agent.id) as stream:
                is_started = False
                received_message = False
                got_expected_delta = False
                is_completed = False
                is_run_step_created = False
                # Annotation checks
                has_uri_annotation = uri_annotation is None
                has_file_annotation = file_annotation is None
                async for event_type, event_data, _ in stream:

                    if isinstance(event_data, MessageDeltaChunk):
                        received_message = True
                    
                    elif isinstance(event_data, ThreadMessage):
                        if event_data.role == MessageRole.AGENT:
                            # Search for the specific URL and title in the message annotation.
                            if not has_uri_annotation:
                                has_uri_annotation = has_uri_annotation or self._has_url_annotation(event_data, uri_annotation)
                        
                            # Search for the file annotation.
                            if not has_file_annotation:
                                has_file_annotation = has_file_annotation or self._has_file_annotation(event_data, file_annotation) 

                    elif isinstance(event_data, RunStepDeltaChunk):
                        if expected_delta_class is not None:
                            tool_calls_details = getattr(event_data.delta.step_details, "tool_calls")
                            if isinstance(tool_calls_details, list):
                                for tool_call in tool_calls_details:
                                    if isinstance(tool_call, expected_delta_class):
                                        got_expected_delta = True
                    elif event_type == AgentStreamEvent.THREAD_RUN_STEP_CREATED:
                        is_run_step_created = True

                    elif event_type == AgentStreamEvent.THREAD_RUN_CREATED:
                        is_started = True
                        assert isinstance(event_data, ThreadRun)
                        assert event_data.status != "failed", event_data.last_error

                    elif isinstance(event_data, ThreadRun):
                        assert event_data.status != "failed", event_data.last_error

                    elif event_type == AgentStreamEvent.ERROR:
                        assert False, event_data

                    elif event_type == AgentStreamEvent.DONE:
                        is_completed = True

                assert is_started, "The stream is missing Start event."
                assert received_message, "The message was never received."
                assert got_expected_delta, f"The delta tool call of type {expected_delta_class} was not found."
                assert is_completed, "The stream was not completed."
                assert is_run_step_created, "No run steps were created."
                
                assert has_uri_annotation, f"The annotation [{uri_annotation.title}]({uri_annotation.url}) was not found."
                assert has_file_annotation, f"The annotation {file_annotation} was not found."
            messages = [message async for message in client.messages.list(thread_id=thread.id)]
            assert len(messages) > 1
        finally:
            await client.delete_agent(agent.id)
            await client.threads.delete(thread.id)

<<<<<<< HEAD
    def _has_url_annotation(
        self,
        message: ThreadMessage,
        uri_annotation: MessageTextUrlCitationDetails
    ) -> bool:
        """
        Return True if the message contains required URL annotation.

        :param message: The message to look for annotations.
        :param uri_annotation: The annotation to look for.
        :return: 
        """
        url_annotations = message.url_citation_annotations
        if url_annotations:
            for url in url_annotations:
                if ((uri_annotation.url == '*' and  url.url_citation.url) or url.url_citation.url == uri_annotation.url) and\
                  ((uri_annotation.title == '*' and url.url_citation.title) or url.url_citation.title == uri_annotation.title):
                    return True
        return False

    def _has_file_annotation(
        self,
        message: ThreadMessage,
        file_annotation: MessageTextFileCitationDetails 
    ) -> bool:
        """
        Return True if the message contains required file annotation

        :param message: The message to look for annotations.
        :param file_annotation: The annotation to look for.
        """
        file_annotations = message.file_citation_annotations
        if file_annotations:
            for fle in file_annotations:
                if fle.file_citation:
                    if fle.file_citation.file_id == file_annotation.file_citation.file_id:
                        return True
        return False

    def _sleep_time(self, sleep: int = 1) -> int:
        """Return sleep or zero if we are running the recording."""
        return sleep if is_live() else 0

=======
>>>>>>> 1f0e0190
    async def _get_file_id_maybe(self, ai_client: AgentsClient, **kwargs) -> str:
        """Return file id if kwargs has file path."""
        if "file_path" in kwargs:
            file = await ai_client.files.upload_and_poll(file_path=kwargs["file_path"], purpose=FilePurpose.AGENTS)
            assert file.id, "The file was not uploaded."
            return file.id
        return None

    async def _remove_file_maybe(self, file_id: str, ai_client: AgentsClient) -> None:
        """Remove file if we have file ID."""
        if file_id:
            await ai_client.files.delete(file_id)

    # # **********************************************************************************
    # #
    # #                      HAPPY PATH SERVICE TESTS - Streaming APIs
    # #
    # # **********************************************************************************

    # TODO

    # # **********************************************************************************
    # #
    # #         NEGATIVE TESTS
    # #
    # # **********************************************************************************

    """
    # DISABLED, PASSES LIVE ONLY: recordings don't capture DNS lookup errors
    # test agent creation and deletion
    @agentClientPreparer()
    @recorded_by_proxy_async
    async def test_negative_create_delete_agent(self, **kwargs):
        # create client using bad endpoint
        bad_connection_string = "https://foo.bar.some-domain.ms;00000000-0000-0000-0000-000000000000;rg-resour-cegr-oupfoo1;abcd-abcdabcdabcda-abcdefghijklm"

        credential = self.get_credential(AgentsClient, is_async=False)
        client = AgentsClient.from_connection_string(
            credential=credential,
            connection=bad_connection_string,
        )

        # attempt to create agent with bad client
        exception_caught = False
        try:
            agent = await client.create_agent(
                model="gpt-4o", name="my-agent", instructions="You are helpful agent"
            )
        # check for error (will not have a status code since it failed on request -- no response was recieved)
        except (ServiceRequestError, HttpResponseError) as e:
            exception_caught = True
            if type(e) == ServiceRequestError:
                assert e.message
                assert "failed to resolve 'foo.bar.some-domain.ms'" in e.message.lower()
            else:
                assert "No such host is known" and "foo.bar.some-domain.ms" in str(e)

        # close client and confirm an exception was caught
        await client.close()
        assert exception_caught
    """<|MERGE_RESOLUTION|>--- conflicted
+++ resolved
@@ -7,11 +7,8 @@
 from typing import Any
 
 import json
-<<<<<<< HEAD
 import jsonref
 import logging
-=======
->>>>>>> 1f0e0190
 import os
 import pytest
 import io
@@ -25,11 +22,8 @@
     AzureFunctionStorageQueue,
     AgentStreamEvent,
     AgentThread,
-<<<<<<< HEAD
     BingGroundingTool,
-=======
     BrowserAutomationTool,
->>>>>>> 1f0e0190
     CodeInterpreterTool,
     CodeInterpreterToolResource,
     ConnectedAgentTool,
@@ -51,12 +45,9 @@
     ResponseFormatJsonSchema,
     ResponseFormatJsonSchemaType,
     RunAdditionalFieldList,
-<<<<<<< HEAD
     RunStepDeltaAzureAISearchToolCall,
     RunStepBingGroundingToolCall,
-=======
     RunStepBrowserAutomationToolCall,
->>>>>>> 1f0e0190
     RunStepConnectedAgentToolCall,
     RunStepDeepResearchToolCall,
     RunStepAzureAISearchToolCall,
@@ -83,7 +74,12 @@
     VectorStoreDataSource,
     VectorStoreDataSourceAssetType,
 )
-from test_agents_client_base import TestAgentClientBase, agentClientPreparer, fetch_current_datetime_recordings, fetch_current_datetime_live
+from test_agents_client_base import (
+    TestAgentClientBase,
+    agentClientPreparer,
+    fetch_current_datetime_recordings,
+    fetch_current_datetime_live
+)
 
 # TODO clean this up / get rid of anything not in use
 
@@ -3290,14 +3286,10 @@
         :param headers: The headers used to call the agents.
                For example: {"x-ms-enable-preview": "true"}
         :param polling_interval: The polling interval (useful, when we need to wait longer times).
-<<<<<<< HEAD
-        :param specific_message_text: The specific text to search in the messages.
+        :param specific_message_text: The specific text to search in the messages.  Must be all lower-case.
         :param minimal_text_length: The minimal length of a text.
         :param uri_annotation: The URI annotation, which have to present in response.
         :param file_annotation: The file annotation, which have to present in response.
-=======
-        :param specific_message_text: The specific text to search in the messages.  Must be all lower-case.
->>>>>>> 1f0e0190
         """
         if headers is None:
             headers = {}
@@ -3484,52 +3476,6 @@
             await client.delete_agent(agent.id)
             await client.threads.delete(thread.id)
 
-<<<<<<< HEAD
-    def _has_url_annotation(
-        self,
-        message: ThreadMessage,
-        uri_annotation: MessageTextUrlCitationDetails
-    ) -> bool:
-        """
-        Return True if the message contains required URL annotation.
-
-        :param message: The message to look for annotations.
-        :param uri_annotation: The annotation to look for.
-        :return: 
-        """
-        url_annotations = message.url_citation_annotations
-        if url_annotations:
-            for url in url_annotations:
-                if ((uri_annotation.url == '*' and  url.url_citation.url) or url.url_citation.url == uri_annotation.url) and\
-                  ((uri_annotation.title == '*' and url.url_citation.title) or url.url_citation.title == uri_annotation.title):
-                    return True
-        return False
-
-    def _has_file_annotation(
-        self,
-        message: ThreadMessage,
-        file_annotation: MessageTextFileCitationDetails 
-    ) -> bool:
-        """
-        Return True if the message contains required file annotation
-
-        :param message: The message to look for annotations.
-        :param file_annotation: The annotation to look for.
-        """
-        file_annotations = message.file_citation_annotations
-        if file_annotations:
-            for fle in file_annotations:
-                if fle.file_citation:
-                    if fle.file_citation.file_id == file_annotation.file_citation.file_id:
-                        return True
-        return False
-
-    def _sleep_time(self, sleep: int = 1) -> int:
-        """Return sleep or zero if we are running the recording."""
-        return sleep if is_live() else 0
-
-=======
->>>>>>> 1f0e0190
     async def _get_file_id_maybe(self, ai_client: AgentsClient, **kwargs) -> str:
         """Return file id if kwargs has file path."""
         if "file_path" in kwargs:
