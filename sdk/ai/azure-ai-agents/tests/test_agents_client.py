--- conflicted
+++ resolved
@@ -71,10 +71,7 @@
     RunStepFileSearchToolCall,
     RunStepFileSearchToolCallResult,
     RunStepFileSearchToolCallResults,
-<<<<<<< HEAD
-=======
     RunStepOpenAPIToolCall,
->>>>>>> 78693776
     RunStepToolCallDetails,
     RunStatus,
     RunStep,
@@ -647,7 +644,7 @@
     def test_list_messages(self, **kwargs):
         """test listing messages in a thread"""
         # create client
-        with self.create_client(**kwargs) as client:
+        with self.create_client(by_endpoint=True, **kwargs) as client:
             assert isinstance(client, AgentsClient)
 
             # create agent
@@ -691,6 +688,13 @@
             messages4 = list(client.messages.list(thread_id=thread.id))
             assert len(messages4) == 2
             assert not any(msg.id == message3.id for msg in messages4)
+            
+            # Check that we can add messages after deletion
+            message3 = client.messages.create(thread_id=thread.id, role="user", content="Bar")
+            assert message3.id
+            messages5 = list(client.messages.list(thread_id=thread.id))
+            assert len(messages5) == 3
+            assert any(msg.id == message3.id for msg in messages5)
 
             # delete agent and close client
             client.delete_agent(agent.id)
